#include "character.h"

#include <algorithm>
#include <array>
#include <cctype>
#include <climits>
#include <cmath>
#include <cstddef>
#include <cstdlib>
#include <iterator>
#include <memory>
#include <numeric>
#include <ostream>
#include <tuple>
#include <type_traits>

#include "action.h"
#include "activity_handlers.h"
#include "activity_type.h"
#include "anatomy.h"
#include "avatar.h"
#include "bionics.h"
#include "cata_utility.h"
#include "catacharset.h"
#include "character_martial_arts.h"
#include "colony.h"
#include "color.h"
#include "construction.h"
#include "coordinate_conversions.h"
#include "coordinates.h"
#include "debug.h"
#include "disease.h"
#include "effect.h"
#include "event.h"
#include "event_bus.h"
#include "faction.h"
#include "field.h"
#include "field_type.h"
#include "fire.h"
#include "flag.h"
#include "fungal_effects.h"
#include "game.h"
#include "game_constants.h"
#include "gun_mode.h"
#include "handle_liquid.h"
#include "int_id.h"
#include "inventory.h"
#include "item_contents.h"
#include "item_location.h"
#include "item_pocket.h"
#include "itype.h"
#include "iuse.h"
#include "iuse_actor.h"
#include "lightmap.h"
#include "line.h"
#include "magic.h"
#include "make_static.h"
#include "map.h"
#include "map_iterator.h"
#include "map_selector.h"
#include "mapdata.h"
#include "material.h"
#include "memorial_logger.h"
#include "messages.h"
#include "mission.h"
#include "monster.h"
#include "morale.h"
#include "morale_types.h"
#include "move_mode.h"
#include "mtype.h"
#include "mutation.h"
#include "npc.h"
#include "omdata.h"
#include "options.h"
#include "output.h"
#include "overlay_ordering.h"
#include "overmapbuffer.h"
#include "pathfinding.h"
#include "player.h"
#include "proficiency.h"
#include "recipe_dictionary.h"
#include "ret_val.h"
#include "rng.h"
#include "scent_map.h"
#include "skill.h"
#include "skill_boost.h"
#include "sounds.h"
#include "stomach.h"
#include "string_formatter.h"
#include "string_id.h"
#include "submap.h"
#include "text_snippets.h"
#include "translations.h"
#include "trap.h"
#include "ui.h"
#include "ui_manager.h"
#include "units.h"
#include "value_ptr.h"
#include "veh_interact.h"
#include "veh_type.h"
#include "vehicle.h"
#include "vehicle_selector.h"
#include "viewer.h"
#include "vitamin.h"
#include "vpart_position.h"
#include "vpart_range.h"
#include "weather.h"
#include "weather_gen.h"
#include "weather_type.h"

struct dealt_projectile_attack;

static const activity_id ACT_MOVE_ITEMS( "ACT_MOVE_ITEMS" );
static const activity_id ACT_TRAVELLING( "ACT_TRAVELLING" );
static const activity_id ACT_TREE_COMMUNION( "ACT_TREE_COMMUNION" );
static const activity_id ACT_TRY_SLEEP( "ACT_TRY_SLEEP" );
static const activity_id ACT_WAIT_STAMINA( "ACT_WAIT_STAMINA" );

static const bionic_id bio_eye_optic( "bio_eye_optic" );
static const bionic_id bio_soporific( "bio_soporific" );
static const bionic_id bio_uncanny_dodge( "bio_uncanny_dodge" );
static const bionic_id bio_watch( "bio_watch" );

static const efftype_id effect_adrenaline( "adrenaline" );
static const efftype_id effect_alarm_clock( "alarm_clock" );
static const efftype_id effect_bandaged( "bandaged" );
static const efftype_id effect_beartrap( "beartrap" );
static const efftype_id effect_bite( "bite" );
static const efftype_id effect_bleed( "bleed" );
static const efftype_id effect_blind( "blind" );
static const efftype_id effect_blisters( "blisters" );
static const efftype_id effect_bloodworms( "bloodworms" );
static const efftype_id effect_boomered( "boomered" );
static const efftype_id effect_brainworms( "brainworms" );
static const efftype_id effect_cig( "cig" );
static const efftype_id effect_cold( "cold" );
static const efftype_id effect_common_cold( "common_cold" );
static const efftype_id effect_contacts( "contacts" );
static const efftype_id effect_controlled( "controlled" );
static const efftype_id effect_corroding( "corroding" );
static const efftype_id effect_cough_suppress( "cough_suppress" );
static const efftype_id effect_crushed( "crushed" );
static const efftype_id effect_darkness( "darkness" );
static const efftype_id effect_deaf( "deaf" );
static const efftype_id effect_dermatik( "dermatik" );
static const efftype_id effect_mute( "mute" );
static const efftype_id effect_disinfected( "disinfected" );
static const efftype_id effect_disrupted_sleep( "disrupted_sleep" );
static const efftype_id effect_downed( "downed" );
static const efftype_id effect_drunk( "drunk" );
static const efftype_id effect_earphones( "earphones" );
static const efftype_id effect_flu( "flu" );
static const efftype_id effect_foodpoison( "foodpoison" );
static const efftype_id effect_frostbite( "frostbite" );
static const efftype_id effect_frostbite_recovery( "frostbite_recovery" );
static const efftype_id effect_fungus( "fungus" );
static const efftype_id effect_glowing( "glowing" );
static const efftype_id effect_glowy_led( "glowy_led" );
static const efftype_id effect_got_checked( "got_checked" );
static const efftype_id effect_grabbed( "grabbed" );
static const efftype_id effect_grabbing( "grabbing" );
static const efftype_id effect_harnessed( "harnessed" );
static const efftype_id effect_heating_bionic( "heating_bionic" );
static const efftype_id effect_heavysnare( "heavysnare" );
static const efftype_id effect_hot( "hot" );
static const efftype_id effect_hot_speed( "hot_speed" );
static const efftype_id effect_hunger_blank( "hunger_blank" );
static const efftype_id effect_hunger_engorged( "hunger_engorged" );
static const efftype_id effect_hunger_famished( "hunger_famished" );
static const efftype_id effect_hunger_full( "hunger_full" );
static const efftype_id effect_hunger_hungry( "hunger_hungry" );
static const efftype_id effect_hunger_near_starving( "hunger_near_starving" );
static const efftype_id effect_hunger_satisfied( "hunger_satisfied" );
static const efftype_id effect_hunger_starving( "hunger_starving" );
static const efftype_id effect_hunger_very_hungry( "hunger_very_hungry" );
static const efftype_id effect_hypovolemia( "hypovolemia" );
static const efftype_id effect_in_pit( "in_pit" );
static const efftype_id effect_incorporeal( "incorporeal" );
static const efftype_id effect_infected( "infected" );
static const efftype_id effect_jetinjector( "jetinjector" );
static const efftype_id effect_lack_sleep( "lack_sleep" );
static const efftype_id effect_lightsnare( "lightsnare" );
static const efftype_id effect_lying_down( "lying_down" );
static const efftype_id effect_masked_scent( "masked_scent" );
static const efftype_id effect_melatonin( "melatonin" );
static const efftype_id effect_mending( "mending" );
static const efftype_id effect_meth( "meth" );
static const efftype_id effect_narcosis( "narcosis" );
static const efftype_id effect_nausea( "nausea" );
static const efftype_id effect_nightmares( "nightmares" );
static const efftype_id effect_no_sight( "no_sight" );
static const efftype_id effect_onfire( "onfire" );
static const efftype_id effect_paincysts( "paincysts" );
static const efftype_id effect_pkill1( "pkill1" );
static const efftype_id effect_pkill2( "pkill2" );
static const efftype_id effect_pkill3( "pkill3" );
static const efftype_id effect_recently_coughed( "recently_coughed" );
static const efftype_id effect_recover( "recover" );
static const efftype_id effect_ridden( "ridden" );
static const efftype_id effect_riding( "riding" );
static const efftype_id effect_monster_saddled( "monster_saddled" );
static const efftype_id effect_sleep( "sleep" );
static const efftype_id effect_slept_through_alarm( "slept_through_alarm" );
static const efftype_id effect_stunned( "stunned" );
static const efftype_id effect_tapeworm( "tapeworm" );
static const efftype_id effect_tied( "tied" );
static const efftype_id effect_took_prozac( "took_prozac" );
static const efftype_id effect_took_xanax( "took_xanax" );
static const efftype_id effect_webbed( "webbed" );
static const efftype_id effect_weed_high( "weed_high" );
static const efftype_id effect_winded( "winded" );

static const field_type_str_id field_fd_clairvoyant( "fd_clairvoyant" );

static const itype_id itype_adv_UPS_off( "adv_UPS_off" );
static const itype_id itype_apparatus( "apparatus" );
static const itype_id itype_beartrap( "beartrap" );
static const itype_id itype_e_handcuffs( "e_handcuffs" );
static const itype_id itype_fire( "fire" );
static const itype_id itype_rm13_armor_on( "rm13_armor_on" );
static const itype_id itype_rope_6( "rope_6" );
static const itype_id itype_snare_trigger( "snare_trigger" );
static const itype_id itype_string_36( "string_36" );
static const itype_id itype_toolset( "toolset" );
static const itype_id itype_UPS( "UPS" );
static const itype_id itype_UPS_off( "UPS_off" );

static const skill_id skill_archery( "archery" );
static const skill_id skill_dodge( "dodge" );
static const skill_id skill_gun( "gun" );
static const skill_id skill_pistol( "pistol" );
static const skill_id skill_rifle( "rifle" );
static const skill_id skill_shotgun( "shotgun" );
static const skill_id skill_smg( "smg" );
static const skill_id skill_swimming( "swimming" );
static const skill_id skill_throw( "throw" );

static const species_id species_HUMAN( "HUMAN" );
static const species_id species_ROBOT( "ROBOT" );

static const trait_id trait_ACIDBLOOD( "ACIDBLOOD" );
static const trait_id trait_ACIDPROOF( "ACIDPROOF" );
static const trait_id trait_ADRENALINE( "ADRENALINE" );
static const trait_id trait_ANTENNAE( "ANTENNAE" );
static const trait_id trait_ANTLERS( "ANTLERS" );
static const trait_id trait_BADBACK( "BADBACK" );
static const trait_id trait_CF_HAIR( "CF_HAIR" );
static const trait_id trait_CHITIN_FUR( "CHITIN_FUR" );
static const trait_id trait_CHITIN_FUR2( "CHITIN_FUR2" );
static const trait_id trait_CHITIN_FUR3( "CHITIN_FUR3" );
static const trait_id trait_CLUMSY( "CLUMSY" );
static const trait_id trait_DEBUG_NODMG( "DEBUG_NODMG" );
static const trait_id trait_DEFT( "DEFT" );
static const trait_id trait_EASYSLEEPER( "EASYSLEEPER" );
static const trait_id trait_EASYSLEEPER2( "EASYSLEEPER2" );
static const trait_id trait_EATHEALTH( "EATHEALTH" );
static const trait_id trait_FAT( "FAT" );
static const trait_id trait_FELINE_FUR( "FELINE_FUR" );
static const trait_id trait_FUR( "FUR" );
static const trait_id trait_INFIMMUNE( "INFIMMUNE" );
static const trait_id trait_INSOMNIA( "INSOMNIA" );
static const trait_id trait_LIGHTFUR( "LIGHTFUR" );
static const trait_id trait_LUPINE_FUR( "LUPINE_FUR" );
static const trait_id trait_PACIFIST( "PACIFIST" );
static const trait_id trait_PARAIMMUNE( "PARAIMMUNE" );
static const trait_id trait_PROF_SKATER( "PROF_SKATER" );
static const trait_id trait_QUILLS( "QUILLS" );
static const trait_id trait_SAVANT( "SAVANT" );
static const trait_id trait_SPINES( "SPINES" );
static const trait_id trait_SQUEAMISH( "SQUEAMISH" );
static const trait_id trait_THORNS( "THORNS" );
static const trait_id trait_URSINE_FUR( "URSINE_FUR" );
static const trait_id trait_WOOLALLERGY( "WOOLALLERGY" );

static const bionic_id bio_ads( "bio_ads" );
static const bionic_id bio_blaster( "bio_blaster" );
static const bionic_id bio_blindfold( "bio_blindfold" );
static const bionic_id bio_climate( "bio_climate" );
static const bionic_id bio_earplugs( "bio_earplugs" );
static const bionic_id bio_ears( "bio_ears" );
static const bionic_id bio_voice( "bio_voice" );
static const bionic_id bio_faraday( "bio_faraday" );
static const bionic_id bio_flashlight( "bio_flashlight" );
static const bionic_id bio_gills( "bio_gills" );
static const bionic_id bio_ground_sonar( "bio_ground_sonar" );
static const bionic_id bio_heatsink( "bio_heatsink" );
static const bionic_id bio_hydraulics( "bio_hydraulics" );
static const bionic_id bio_infrared( "bio_infrared" );
static const bionic_id bio_jointservo( "bio_jointservo" );
static const bionic_id bio_laser( "bio_laser" );
static const bionic_id bio_leukocyte( "bio_leukocyte" );
static const bionic_id bio_lighter( "bio_lighter" );
static const bionic_id bio_membrane( "bio_membrane" );
static const bionic_id bio_memory( "bio_memory" );
static const bionic_id bio_night_vision( "bio_night_vision" );
static const bionic_id bio_railgun( "bio_railgun" );
static const bionic_id bio_recycler( "bio_recycler" );
static const bionic_id bio_shock_absorber( "bio_shock_absorber" );
static const bionic_id bio_synaptic_regen( "bio_synaptic_regen" );
static const bionic_id bio_tattoo_led( "bio_tattoo_led" );
static const bionic_id bio_tools( "bio_tools" );
static const bionic_id bio_ups( "bio_ups" );
// Aftershock stuff!
static const bionic_id afs_bio_linguistic_coprocessor( "afs_bio_linguistic_coprocessor" );

static const trait_id trait_BADTEMPER( "BADTEMPER" );
static const trait_id trait_BARK( "BARK" );
static const trait_id trait_BIRD_EYE( "BIRD_EYE" );
static const trait_id trait_CEPH_EYES( "CEPH_EYES" );
static const trait_id trait_CEPH_VISION( "CEPH_VISION" );
static const trait_id trait_CHEMIMBALANCE( "CHEMIMBALANCE" );
static const trait_id trait_CHLOROMORPH( "CHLOROMORPH" );
static const trait_id trait_COLDBLOOD( "COLDBLOOD" );
static const trait_id trait_COLDBLOOD2( "COLDBLOOD2" );
static const trait_id trait_COLDBLOOD3( "COLDBLOOD3" );
static const trait_id trait_COLDBLOOD4( "COLDBLOOD4" );
static const trait_id trait_DEAF( "DEAF" );
static const trait_id trait_MUTE( "MUTE" );
static const trait_id trait_DEBUG_CLOAK( "DEBUG_CLOAK" );
static const trait_id trait_DEBUG_LS( "DEBUG_LS" );
static const trait_id trait_DEBUG_NIGHTVISION( "DEBUG_NIGHTVISION" );
static const trait_id trait_DEBUG_NOTEMP( "DEBUG_NOTEMP" );
static const trait_id trait_DISRESISTANT( "DISRESISTANT" );
static const trait_id trait_DOWN( "DOWN" );
static const trait_id trait_ELECTRORECEPTORS( "ELECTRORECEPTORS" );
static const trait_id trait_ELFA_FNV( "ELFA_FNV" );
static const trait_id trait_ELFA_NV( "ELFA_NV" );
static const trait_id trait_FASTLEARNER( "FASTLEARNER" );
static const trait_id trait_FAST_REFLEXES( "FAST_REFLEXES" );
static const trait_id trait_FEL_NV( "FEL_NV" );
static const trait_id trait_GILLS( "GILLS" );
static const trait_id trait_GILLS_CEPH( "GILLS_CEPH" );
static const trait_id trait_HEAVYSLEEPER( "HEAVYSLEEPER" );
static const trait_id trait_HEAVYSLEEPER2( "HEAVYSLEEPER2" );
static const trait_id trait_HIBERNATE( "HIBERNATE" );
static const trait_id trait_HOARDER( "HOARDER" );
static const trait_id trait_HOLLOW_BONES( "HOLLOW_BONES" );
static const trait_id trait_HOOVES( "HOOVES" );
static const trait_id trait_HORNS_POINTED( "HORNS_POINTED" );
static const trait_id trait_INFRARED( "INFRARED" );
static const trait_id trait_LEG_TENT_BRACE( "LEG_TENT_BRACE" );
static const trait_id trait_LEG_TENTACLES( "LEG_TENTACLES" );
static const trait_id trait_LIGHT_BONES( "LIGHT_BONES" );
static const trait_id trait_LIZ_IR( "LIZ_IR" );
static const trait_id trait_M_DEPENDENT( "M_DEPENDENT" );
static const trait_id trait_M_IMMUNE( "M_IMMUNE" );
static const trait_id trait_M_SKIN2( "M_SKIN2" );
static const trait_id trait_M_SKIN3( "M_SKIN3" );
static const trait_id trait_MEMBRANE( "MEMBRANE" );
static const trait_id trait_MYOPIC( "MYOPIC" );
static const trait_id trait_NIGHTVISION( "NIGHTVISION" );
static const trait_id trait_NIGHTVISION2( "NIGHTVISION2" );
static const trait_id trait_NIGHTVISION3( "NIGHTVISION3" );
static const trait_id trait_NO_THIRST( "NO_THIRST" );
static const trait_id trait_NOMAD( "NOMAD" );
static const trait_id trait_NOMAD2( "NOMAD2" );
static const trait_id trait_NOMAD3( "NOMAD3" );
static const trait_id trait_NOPAIN( "NOPAIN" );
static const trait_id trait_PADDED_FEET( "PADDED_FEET" );
static const trait_id trait_PAWS( "PAWS" );
static const trait_id trait_PAWS_LARGE( "PAWS_LARGE" );
static const trait_id trait_PER_SLIME( "PER_SLIME" );
static const trait_id trait_PER_SLIME_OK( "PER_SLIME_OK" );
static const trait_id trait_PROF_FOODP( "PROF_FOODP" );
static const trait_id trait_QUICK( "QUICK" );
static const trait_id trait_PYROMANIA( "PYROMANIA" );
static const trait_id trait_RADIOGENIC( "RADIOGENIC" );
static const trait_id trait_ROOTS2( "ROOTS2" );
static const trait_id trait_ROOTS3( "ROOTS3" );
static const trait_id trait_SEESLEEP( "SEESLEEP" );
static const trait_id trait_SELFAWARE( "SELFAWARE" );
static const trait_id trait_SHELL2( "SHELL2" );
static const trait_id trait_SHOUT2( "SHOUT2" );
static const trait_id trait_SHOUT3( "SHOUT3" );
static const trait_id trait_SLIMESPAWNER( "SLIMESPAWNER" );
static const trait_id trait_SLIMY( "SLIMY" );
static const trait_id trait_SLOWLEARNER( "SLOWLEARNER" );
static const trait_id trait_STRONGSTOMACH( "STRONGSTOMACH" );
static const trait_id trait_THRESH_CEPHALOPOD( "THRESH_CEPHALOPOD" );
static const trait_id trait_THRESH_INSECT( "THRESH_INSECT" );
static const trait_id trait_THRESH_PLANT( "THRESH_PLANT" );
static const trait_id trait_THRESH_SPIDER( "THRESH_SPIDER" );
static const trait_id trait_TOUGH_FEET( "TOUGH_FEET" );
static const trait_id trait_TRANSPIRATION( "TRANSPIRATION" );
static const trait_id trait_URSINE_EYE( "URSINE_EYE" );
static const trait_id trait_VISCOUS( "VISCOUS" );
static const trait_id trait_WATERSLEEP( "WATERSLEEP" );
static const trait_id trait_WEBBED( "WEBBED" );
static const trait_id trait_WEB_SPINNER( "WEB_SPINNER" );
static const trait_id trait_WEB_WALKER( "WEB_WALKER" );
static const trait_id trait_WEB_WEAVER( "WEB_WEAVER" );

static const std::string flag_PLOWABLE( "PLOWABLE" );

static const mtype_id mon_player_blob( "mon_player_blob" );

static const vitamin_id vitamin_blood( "blood" );
static const morale_type morale_nightmare( "morale_nightmare" );

namespace io
{

template<>
std::string enum_to_string<blood_type>( blood_type data )
{
    switch( data ) {
            // *INDENT-OFF*
        case blood_type::blood_O: return "O";
        case blood_type::blood_A: return "A";
        case blood_type::blood_B: return "B";
        case blood_type::blood_AB: return "AB";
            // *INDENT-ON*
        case blood_type::num_bt:
            break;
    }
    debugmsg( "Invalid blood_type" );
    abort();
}

} // namespace io

// *INDENT-OFF*
Character::Character() :
    visitable<Character>(),
    cached_time( calendar::before_time_starts ),
    id( -1 ),
    next_climate_control_check( calendar::before_time_starts ),
    last_climate_control_ret( false )
{
    randomize_blood();
    str_max = 0;
    dex_max = 0;
    per_max = 0;
    int_max = 0;
    str_cur = 0;
    dex_cur = 0;
    per_cur = 0;
    int_cur = 0;
    str_bonus = 0;
    dex_bonus = 0;
    per_bonus = 0;
    int_bonus = 0;
    healthy = 0;
    healthy_mod = 0;
    hunger = 0;
    thirst = 0;
    fatigue = 0;
    sleep_deprivation = 0;
    set_rad( 0 );
    slow_rad = 0;
    set_stim( 0 );
    set_stamina( 10000 ); //Temporary value for stamina. It will be reset later from external json option.
    set_anatomy( anatomy_id("human_anatomy") );
    update_type_of_scent( true );
    pkill = 0;
    // 45 days to starve to death
    healthy_calories = 55000;
    stored_calories = healthy_calories;
    initialize_stomach_contents();

    name.clear();
    custom_profession.clear();

    *path_settings = pathfinding_settings{ 0, 1000, 1000, 0, true, true, true, false, true };

    move_mode = move_mode_id( "walk" );
    next_expected_position = cata::nullopt;
}
// *INDENT-ON*

Character::~Character() = default;
Character::Character( Character && ) = default;
Character &Character::operator=( Character && ) = default;

void Character::setID( character_id i, bool force )
{
    if( id.is_valid() && !force ) {
        debugmsg( "tried to set id of a npc/player, but has already a id: %d", id.get_value() );
    } else if( !i.is_valid() && !force ) {
        debugmsg( "tried to set invalid id of a npc/player: %d", i.get_value() );
    } else {
        id = i;
    }
}

character_id Character::getID() const
{
    return this->id;
}

void Character::randomize_blood()
{
    my_blood_type = static_cast<blood_type>( rng( 0, static_cast<int>( blood_type::num_bt ) - 1 ) );
    blood_rh_factor = one_in( 2 );
}

field_type_id Character::bloodType() const
{
    if( has_trait( trait_ACIDBLOOD ) ) {
        return fd_acid;
    }
    if( has_trait( trait_THRESH_PLANT ) ) {
        return fd_blood_veggy;
    }
    if( has_trait( trait_THRESH_INSECT ) || has_trait( trait_THRESH_SPIDER ) ) {
        return fd_blood_insect;
    }
    if( has_trait( trait_THRESH_CEPHALOPOD ) ) {
        return fd_blood_invertebrate;
    }
    return fd_blood;
}
field_type_id Character::gibType() const
{
    return fd_gibs_flesh;
}

bool Character::in_species( const species_id &spec ) const
{
    return spec == species_HUMAN;
}

bool Character::is_warm() const
{
    // TODO: is there a mutation (plant?) that makes a npc not warm blooded?
    return true;
}

const std::string &Character::symbol() const
{
    static const std::string character_symbol( "@" );
    return character_symbol;
}

void Character::mod_stat( const std::string &stat, float modifier )
{
    if( stat == "str" ) {
        mod_str_bonus( modifier );
    } else if( stat == "dex" ) {
        mod_dex_bonus( modifier );
    } else if( stat == "per" ) {
        mod_per_bonus( modifier );
    } else if( stat == "int" ) {
        mod_int_bonus( modifier );
    } else if( stat == "healthy" ) {
        mod_healthy( modifier );
    } else if( stat == "hunger" ) {
        mod_hunger( modifier );
    } else {
        Creature::mod_stat( stat, modifier );
    }
}

int Character::get_fat_to_hp() const
{
    float mut_fat_hp = 0.0f;
    for( const trait_id &mut : get_mutations() ) {
        mut_fat_hp += mut.obj().fat_to_max_hp;
    }

    return mut_fat_hp * ( get_bmi() - character_weight_category::normal );
}

creature_size Character::get_size() const
{
    return size_class;
}

std::string Character::disp_name( bool possessive, bool capitalize_first ) const
{
    if( !possessive ) {
        if( is_player() ) {
            return capitalize_first ? _( "You" ) : _( "you" );
        }
        return name;
    } else {
        if( is_player() ) {
            return capitalize_first ? _( "Your" ) : _( "your" );
        }
        return string_format( _( "%s's" ), name );
    }
}

std::string Character::skin_name() const
{
    // TODO: Return actual deflecting layer name
    return _( "armor" );
}

int Character::effective_dispersion( int dispersion ) const
{
    /** @EFFECT_PER penalizes sight dispersion when low. */
    dispersion += ranged_per_mod();

    dispersion += encumb( body_part_eyes ) / 2;

    return std::max( dispersion, 0 );
}

std::pair<int, int> Character::get_fastest_sight( const item &gun, double recoil ) const
{
    // Get fastest sight that can be used to improve aim further below @ref recoil.
    int sight_speed_modifier = INT_MIN;
    int limit = 0;
    if( effective_dispersion( gun.type->gun->sight_dispersion ) < recoil ) {
        sight_speed_modifier = gun.has_flag( flag_DISABLE_SIGHTS ) ? 0 : 6;
        limit = effective_dispersion( gun.type->gun->sight_dispersion );
    }

    for( const item *e : gun.gunmods() ) {
        const islot_gunmod &mod = *e->type->gunmod;
        if( mod.sight_dispersion < 0 || mod.aim_speed < 0 ) {
            continue; // skip gunmods which don't provide a sight
        }
        if( effective_dispersion( mod.sight_dispersion ) < recoil &&
            mod.aim_speed > sight_speed_modifier ) {
            sight_speed_modifier = mod.aim_speed;
            limit = effective_dispersion( mod.sight_dispersion );
        }
    }
    return std::make_pair( sight_speed_modifier, limit );
}

int Character::get_most_accurate_sight( const item &gun ) const
{
    if( !gun.is_gun() ) {
        return 0;
    }

    int limit = effective_dispersion( gun.type->gun->sight_dispersion );
    for( const item *e : gun.gunmods() ) {
        const islot_gunmod &mod = *e->type->gunmod;
        if( mod.aim_speed >= 0 ) {
            limit = std::min( limit, effective_dispersion( mod.sight_dispersion ) );
        }
    }

    return limit;
}

double Character::aim_speed_skill_modifier( const skill_id &gun_skill ) const
{
    double skill_mult = 1.0;
    if( gun_skill == skill_pistol ) {
        skill_mult = 2.0;
    } else if( gun_skill == skill_rifle ) {
        skill_mult = 0.9;
    }
    /** @EFFECT_PISTOL increases aiming speed for pistols */
    /** @EFFECT_SMG increases aiming speed for SMGs */
    /** @EFFECT_RIFLE increases aiming speed for rifles */
    /** @EFFECT_SHOTGUN increases aiming speed for shotguns */
    /** @EFFECT_LAUNCHER increases aiming speed for launchers */
    return skill_mult * std::min( MAX_SKILL, get_skill_level( gun_skill ) );
}

double Character::aim_speed_dex_modifier() const
{
    return get_dex() - 8;
}

double Character::aim_speed_encumbrance_modifier() const
{
    return ( encumb( body_part_hand_l ) + encumb( body_part_hand_r ) ) / 10.0;
}

double Character::aim_cap_from_volume( const item &gun ) const
{
    skill_id gun_skill = gun.gun_skill();

    units::volume wielded_volume = gun.volume();
    if( gun.has_flag( flag_COLLAPSIBLE_STOCK ) ) {
        // use the unfolded volume
        wielded_volume += gun.collapsed_volume_delta();
    }

    double aim_cap = std::min( 49.0, 49.0 - static_cast<float>( wielded_volume / 75_ml ) );
    // TODO: also scale with skill level.
    if( gun_skill == skill_smg ) {
        aim_cap = std::max( 12.0, aim_cap );
    } else if( gun_skill == skill_shotgun ) {
        aim_cap = std::max( 12.0, aim_cap );
    } else if( gun_skill == skill_pistol ) {
        aim_cap = std::max( 15.0, aim_cap * 1.25 );
    } else if( gun_skill == skill_rifle ) {
        aim_cap = std::max( 7.0, aim_cap - 7.0 );
    } else if( gun_skill == skill_archery ) {
        aim_cap = std::max( 13.0, aim_cap );
    } else { // Launchers, etc.
        aim_cap = std::max( 10.0, aim_cap );
    }
    return aim_cap;
}

double Character::aim_per_move( const item &gun, double recoil ) const
{
    if( !gun.is_gun() ) {
        return 0.0;
    }

    std::pair<int, int> best_sight = get_fastest_sight( gun, recoil );
    int sight_speed_modifier = best_sight.first;
    int limit = best_sight.second;
    if( sight_speed_modifier == INT_MIN ) {
        // No suitable sights (already at maximum aim).
        return 0;
    }

    // Overall strategy for determining aim speed is to sum the factors that contribute to it,
    // then scale that speed by current recoil level.
    // Player capabilities make aiming faster, and aim speed slows down as it approaches 0.
    // Base speed is non-zero to prevent extreme rate changes as aim speed approaches 0.
    double aim_speed = 10.0;

    skill_id gun_skill = gun.gun_skill();
    // Ranges [0 - 10]
    aim_speed += aim_speed_skill_modifier( gun_skill );

    // Range [0 - 12]
    /** @EFFECT_DEX increases aiming speed */
    aim_speed += aim_speed_dex_modifier();

    // Range [0 - 10]
    aim_speed += sight_speed_modifier;

    // Each 5 points (combined) of hand encumbrance decreases aim speed by one unit.
    aim_speed -= aim_speed_encumbrance_modifier();

    aim_speed = std::min( aim_speed, aim_cap_from_volume( gun ) );

    // Just a raw scaling factor.
    aim_speed *= 6.5;

    // Scale rate logistically as recoil goes from MAX_RECOIL to 0.
    aim_speed *= 1.0 - logarithmic_range( 0, MAX_RECOIL, recoil );

    // Minimum improvement is 5MoA.  This mostly puts a cap on how long aiming for sniping takes.
    aim_speed = std::max( aim_speed, 5.0 );

    // Never improve by more than the currently used sights permit.
    return std::min( aim_speed, recoil - limit );
}

const tripoint &Character::pos() const
{
    return position;
}

int Character::sight_range( int light_level ) const
{
    if( light_level == 0 ) {
        return 1;
    }
    /* Via Beer-Lambert we have:
     * light_level * (1 / exp( LIGHT_TRANSPARENCY_OPEN_AIR * distance) ) <= LIGHT_AMBIENT_LOW
     * Solving for distance:
     * 1 / exp( LIGHT_TRANSPARENCY_OPEN_AIR * distance ) <= LIGHT_AMBIENT_LOW / light_level
     * 1 <= exp( LIGHT_TRANSPARENCY_OPEN_AIR * distance ) * LIGHT_AMBIENT_LOW / light_level
     * light_level <= exp( LIGHT_TRANSPARENCY_OPEN_AIR * distance ) * LIGHT_AMBIENT_LOW
     * log(light_level) <= LIGHT_TRANSPARENCY_OPEN_AIR * distance + log(LIGHT_AMBIENT_LOW)
     * log(light_level) - log(LIGHT_AMBIENT_LOW) <= LIGHT_TRANSPARENCY_OPEN_AIR * distance
     * log(LIGHT_AMBIENT_LOW / light_level) <= LIGHT_TRANSPARENCY_OPEN_AIR * distance
     * log(LIGHT_AMBIENT_LOW / light_level) * (1 / LIGHT_TRANSPARENCY_OPEN_AIR) <= distance
     */
    int range = static_cast<int>( -std::log( get_vision_threshold( static_cast<int>
                                  ( get_map().ambient_light_at( pos() ) ) ) / static_cast<float>( light_level ) ) *
                                  ( 1.0 / LIGHT_TRANSPARENCY_OPEN_AIR ) );

    // Clamp to [1, sight_max].
    return clamp( range, 1, sight_max );
}

int Character::unimpaired_range() const
{
    return std::min( sight_max, 60 );
}

bool Character::overmap_los( const tripoint_abs_omt &omt, int sight_points )
{
    const tripoint_abs_omt ompos = global_omt_location();
    const point_rel_omt offset = omt.xy() - ompos.xy();
    if( offset.x() < -sight_points || offset.x() > sight_points ||
        offset.y() < -sight_points || offset.y() > sight_points ) {
        // Outside maximum sight range
        return false;
    }

    // TODO: fix point types
    const std::vector<tripoint> line = line_to( ompos.raw(), omt.raw(), 0, 0 );
    for( size_t i = 0; i < line.size() && sight_points >= 0; i++ ) {
        const tripoint &pt = line[i];
        const oter_id &ter = overmap_buffer.ter( tripoint_abs_omt( pt ) );
        sight_points -= static_cast<int>( ter->get_see_cost() );
        if( sight_points < 0 ) {
            return false;
        }
    }
    return true;
}

int Character::overmap_sight_range( int light_level ) const
{
    int sight = sight_range( light_level );
    if( sight < SEEX ) {
        return 0;
    }
    if( sight <= SEEX * 4 ) {
        return ( sight / ( SEEX / 2 ) );
    }

    sight = 6;
    // The higher your perception, the farther you can see.
    sight += static_cast<int>( get_per() / 2 );
    // The higher up you are, the farther you can see.
    sight += std::max( 0, posz() ) * 2;
    // Mutations like Scout and Topographagnosia affect how far you can see.
    sight += mutation_value( "overmap_sight" );

    float multiplier = mutation_value( "overmap_multiplier" );
    // Binoculars double your sight range.
    const bool has_optic = ( has_item_with_flag( flag_ZOOM ) || has_bionic( bio_eye_optic ) ||
                             ( is_mounted() &&
                               mounted_creature->has_flag( MF_MECH_RECON_VISION ) ) );
    if( has_optic ) {
        multiplier += 1;
    }

    sight = std::round( sight * multiplier );
    return std::max( sight, 3 );
}

int Character::clairvoyance() const
{
    if( vision_mode_cache[VISION_CLAIRVOYANCE_SUPER] ) {
        return MAX_CLAIRVOYANCE;
    }

    if( vision_mode_cache[VISION_CLAIRVOYANCE_PLUS] ) {
        return 8;
    }

    if( vision_mode_cache[VISION_CLAIRVOYANCE] ) {
        return 3;
    }

    return 0;
}

bool Character::sight_impaired() const
{
    const bool in_light = get_map().ambient_light_at( pos() ) > LIGHT_AMBIENT_LIT;
    return ( ( ( has_effect( effect_boomered ) || has_effect( effect_no_sight ) ||
                 has_effect( effect_darkness ) ) &&
               ( !( has_trait( trait_PER_SLIME_OK ) ) ) ) ||
             ( underwater && !has_bionic( bio_membrane ) && !has_trait( trait_MEMBRANE ) &&
               !worn_with_flag( flag_SWIM_GOGGLES ) && !has_trait( trait_PER_SLIME_OK ) &&
               !has_trait( trait_CEPH_EYES ) && !has_trait( trait_SEESLEEP ) ) ||
             ( ( has_trait( trait_MYOPIC ) || ( in_light && has_trait( trait_URSINE_EYE ) ) ) &&
               !worn_with_flag( flag_FIX_NEARSIGHT ) &&
               !has_effect( effect_contacts ) &&
               !has_bionic( bio_eye_optic ) ) ||
             has_trait( trait_PER_SLIME ) || is_blind() );
}

bool Character::has_alarm_clock() const
{
    map &here = get_map();
    return ( has_item_with_flag( flag_ALARMCLOCK, true ) ||
             ( here.veh_at( pos() ) &&
               !empty( here.veh_at( pos() )->vehicle().get_avail_parts( "ALARMCLOCK" ) ) ) ||
             has_bionic( bio_watch ) );
}

bool Character::has_watch() const
{
    map &here = get_map();
    return ( has_item_with_flag( flag_WATCH, true ) ||
             ( here.veh_at( pos() ) &&
               !empty( here.veh_at( pos() )->vehicle().get_avail_parts( "WATCH" ) ) ) ||
             has_bionic( bio_watch ) );
}

void Character::react_to_felt_pain( int intensity )
{
    if( intensity <= 0 ) {
        return;
    }
    if( is_player() && intensity >= 2 ) {
        g->cancel_activity_or_ignore_query( distraction_type::pain, _( "Ouch, something hurts!" ) );
    }
    // Only a large pain burst will actually wake people while sleeping.
    if( has_effect( effect_sleep ) && !has_effect( effect_narcosis ) ) {
        int pain_thresh = rng( 3, 5 );

        if( has_trait( trait_HEAVYSLEEPER ) ) {
            pain_thresh += 2;
        } else if( has_trait( trait_HEAVYSLEEPER2 ) ) {
            pain_thresh += 5;
        }

        if( intensity >= pain_thresh ) {
            wake_up();
        }
    }
}

void Character::action_taken()
{
    nv_cached = false;
}

int Character::swim_speed() const
{
    int ret;
    if( is_mounted() ) {
        monster *mon = mounted_creature.get();
        // no difference in swim speed by monster type yet.
        // TODO: difference in swim speed by monster type.
        // No monsters are currently mountable and can swim, though mods may allow this.
        if( mon->swims() ) {
            ret = 25;
            ret += get_weight() / 120_gram - 50 * ( mon->get_size() - 1 );
            return ret;
        }
    }
    const body_part_set usable = exclusive_flag_coverage( flag_ALLOWS_NATURAL_ATTACKS );
    float hand_bonus_mult = ( usable.test( body_part_hand_l ) ? 0.5f : 0.0f ) +
                            ( usable.test( body_part_hand_r ) ? 0.5f : 0.0f );

    // base swim speed.
    ret = ( 440 * mutation_value( "movecost_swim_modifier" ) ) + weight_carried() /
          ( 60_gram / mutation_value( "movecost_swim_modifier" ) ) - 50 * get_skill_level( skill_swimming );
    /** @EFFECT_STR increases swim speed bonus from PAWS */
    if( has_trait( trait_PAWS ) ) {
        ret -= hand_bonus_mult * ( 20 + str_cur * 3 );
    }
    /** @EFFECT_STR increases swim speed bonus from PAWS_LARGE */
    if( has_trait( trait_PAWS_LARGE ) ) {
        ret -= hand_bonus_mult * ( 20 + str_cur * 4 );
    }
    /** @EFFECT_STR increases swim speed bonus from swim_fins */
    if( worn_with_flag( flag_FIN, body_part_foot_l ) ||
        worn_with_flag( flag_FIN, body_part_foot_r ) ) {
        if( worn_with_flag( flag_FIN, body_part_foot_l ) &&
            worn_with_flag( flag_FIN, body_part_foot_r ) ) {
            ret -= ( 15 * str_cur );
        } else {
            ret -= ( 15 * str_cur ) / 2;
        }
    }
    /** @EFFECT_STR increases swim speed bonus from WEBBED */
    if( has_trait( trait_WEBBED ) ) {
        ret -= hand_bonus_mult * ( 60 + str_cur * 5 );
    }
    /** @EFFECT_SWIMMING increases swim speed */
    ret += ( 50 - get_skill_level( skill_swimming ) * 2 ) * ( ( encumb( body_part_leg_l ) +
            encumb( body_part_leg_r ) ) / 10 );
    ret += ( 80 - get_skill_level( skill_swimming ) * 3 ) * ( encumb( body_part_torso ) / 10 );
    if( get_skill_level( skill_swimming ) < 10 ) {
        for( const item &i : worn ) {
            ret += i.volume() / 125_ml * ( 10 - get_skill_level( skill_swimming ) );
        }
    }
    /** @EFFECT_STR increases swim speed */

    /** @EFFECT_DEX increases swim speed */
    ret -= str_cur * 6 + dex_cur * 4;
    if( worn_with_flag( flag_FLOTATION ) ) {
        ret = std::min( ret, 400 );
        ret = std::max( ret, 200 );
    }
    // If (ret > 500), we can not swim; so do not apply the underwater bonus.
    if( underwater && ret < 500 ) {
        ret -= 50;
    }

    ret += move_mode->swim_speed_mod();

    if( ret < 30 ) {
        ret = 30;
    }
    return ret;
}

bool Character::is_on_ground() const
{
    return get_working_leg_count() < 2 || has_effect( effect_downed );
}

bool Character::can_stash( const item &it )
{
    return best_pocket( it, nullptr ).second != nullptr;
}

bool Character::can_stash_partial( const item &it )
{
    item copy = it;
    if( it.count_by_charges() ) {
        copy.charges = 1;
    }

    return can_stash( copy );
}

void Character::cancel_stashed_activity()
{
    stashed_outbounds_activity = player_activity();
    stashed_outbounds_backlog = player_activity();
}

player_activity Character::get_stashed_activity() const
{
    return stashed_outbounds_activity;
}

void Character::set_stashed_activity( const player_activity &act, const player_activity &act_back )
{
    stashed_outbounds_activity = act;
    stashed_outbounds_backlog = act_back;
}

bool Character::has_stashed_activity() const
{
    return static_cast<bool>( stashed_outbounds_activity );
}

void Character::assign_stashed_activity()
{
    activity = stashed_outbounds_activity;
    backlog.push_front( stashed_outbounds_backlog );
    cancel_stashed_activity();
}

bool Character::check_outbounds_activity( const player_activity &act, bool check_only )
{
    map &here = get_map();
    if( ( act.placement != tripoint_zero && act.placement != tripoint_min &&
          !here.inbounds( here.getlocal( act.placement ) ) ) || ( !act.coords.empty() &&
                  !here.inbounds( here.getlocal( act.coords.back() ) ) ) ) {
        if( is_npc() && !check_only ) {
            // stash activity for when reloaded.
            stashed_outbounds_activity = act;
            if( !backlog.empty() ) {
                stashed_outbounds_backlog = backlog.front();
            }
            activity = player_activity();
        }
        add_msg_debug(
            "npc %s at pos %d %d, activity target is not inbounds at %d %d therefore activity was stashed",
            disp_name(), pos().x, pos().y, act.placement.x, act.placement.y );
        return true;
    }
    return false;
}

void Character::set_destination_activity( const player_activity &new_destination_activity )
{
    destination_activity = new_destination_activity;
}

void Character::clear_destination_activity()
{
    destination_activity = player_activity();
}

player_activity Character::get_destination_activity() const
{
    return destination_activity;
}

void Character::mount_creature( monster &z )
{
    tripoint pnt = z.pos();
    shared_ptr_fast<monster> mons = g->shared_from( z );
    if( mons == nullptr ) {
        add_msg_debug( "mount_creature(): monster not found in critter_tracker" );
        return;
    }
    add_effect( effect_riding, 1_turns, true );
    z.add_effect( effect_ridden, 1_turns, true );
    if( z.has_effect( effect_tied ) ) {
        z.remove_effect( effect_tied );
        if( z.tied_item ) {
            i_add( *z.tied_item );
            z.tied_item.reset();
        }
    }
    z.mounted_player_id = getID();
    if( z.has_effect( effect_harnessed ) ) {
        z.remove_effect( effect_harnessed );
        add_msg_if_player( m_info, _( "You remove the %s's harness." ), z.get_name() );
    }
    mounted_creature = mons;
    mons->mounted_player = this;
    if( is_avatar() ) {
        avatar &player_character = get_avatar();
        if( player_character.is_hauling() ) {
            player_character.stop_hauling();
        }
        if( player_character.get_grab_type() != object_type::NONE ) {
            add_msg( m_warning, _( "You let go of the grabbed object." ) );
            player_character.grab( object_type::NONE );
        }
        g->place_player( pnt );
    } else {
        npc &guy = dynamic_cast<npc &>( *this );
        guy.setpos( pnt );
    }
    z.facing = facing;
    add_msg_if_player( m_good, _( "You climb on the %s." ), z.get_name() );
    if( z.has_flag( MF_RIDEABLE_MECH ) ) {
        if( !z.type->mech_weapon.is_empty() ) {
            item mechwep = item( z.type->mech_weapon );
            wield( mechwep );
        }
        add_msg_if_player( m_good, _( "You hear your %s whir to life." ), z.get_name() );
    }
    // some rideable mechs have night-vision
    recalc_sight_limits();
    mod_moves( -100 );
}

bool Character::check_mount_will_move( const tripoint &dest_loc )
{
    if( !is_mounted() ) {
        return true;
    }
    if( mounted_creature && mounted_creature->type->has_fear_trigger( mon_trigger::HOSTILE_CLOSE ) ) {
        for( const monster &critter : g->all_monsters() ) {
            Attitude att = critter.attitude_to( *this );
            if( att == Attitude::HOSTILE && sees( critter ) && rl_dist( pos(), critter.pos() ) <= 15 &&
                rl_dist( dest_loc, critter.pos() ) < rl_dist( pos(), critter.pos() ) ) {
                add_msg_if_player( _( "You fail to budge your %s!" ), mounted_creature->get_name() );
                return false;
            }
        }
    }
    return true;
}

bool Character::check_mount_is_spooked()
{
    if( !is_mounted() ) {
        return false;
    }
    // chance to spook per monster nearby:
    // base 1% per turn.
    // + 1% per square closer than 15 distanace. (1% - 15%)
    // * 2 if hostile monster is bigger than or same size as mounted creature.
    // -0.25% per point of dexterity (low -1%, average -2%, high -3%, extreme -3.5%)
    // -0.1% per point of strength ( low -0.4%, average -0.8%, high -1.2%, extreme -1.4% )
    // / 2 if horse has full tack and saddle.
    // Monster in spear reach monster and average stat (8) player on saddled horse, 14% -2% -0.8% / 2 = ~5%
    if( mounted_creature && mounted_creature->type->has_fear_trigger( mon_trigger::HOSTILE_CLOSE ) ) {
        const creature_size mount_size = mounted_creature->get_size();
        const bool saddled = mounted_creature->has_effect( effect_monster_saddled );
        for( const monster &critter : g->all_monsters() ) {
            double chance = 1.0;
            Attitude att = critter.attitude_to( *this );
            // actually too close now - horse might spook.
            if( att == Attitude::HOSTILE && sees( critter ) && rl_dist( pos(), critter.pos() ) <= 10 ) {
                chance += 10 - rl_dist( pos(), critter.pos() );
                if( critter.get_size() >= mount_size ) {
                    chance *= 2;
                }
                chance -= 0.25 * get_dex();
                chance -= 0.1 * get_str();
                if( saddled ) {
                    chance /= 2;
                }
                chance = std::max( 1.0, chance );
                if( x_in_y( chance, 100.0 ) ) {
                    forced_dismount();
                    return true;
                }
            }
        }
    }
    return false;
}

bool Character::is_mounted() const
{
    return has_effect( effect_riding ) && mounted_creature;
}

void Character::forced_dismount()
{
    remove_effect( effect_riding );
    bool mech = false;
    if( mounted_creature ) {
        auto *mon = mounted_creature.get();
        if( mon->has_flag( MF_RIDEABLE_MECH ) && !mon->type->mech_weapon.is_empty() ) {
            mech = true;
            remove_item( weapon );
        }
        mon->mounted_player_id = character_id();
        mon->remove_effect( effect_ridden );
        mon->add_effect( effect_controlled, 5_turns );
        mounted_creature = nullptr;
        mon->mounted_player = nullptr;
    }
    std::vector<tripoint> valid;
    for( const tripoint &jk : get_map().points_in_radius( pos(), 1 ) ) {
        if( g->is_empty( jk ) ) {
            valid.push_back( jk );
        }
    }
    if( !valid.empty() ) {
        setpos( random_entry( valid ) );
        if( mech ) {
            add_msg_player_or_npc( m_bad, _( "You are ejected from your mech!" ),
                                   _( "<npcname> is ejected from their mech!" ) );
        } else {
            add_msg_player_or_npc( m_bad, _( "You fall off your mount!" ),
                                   _( "<npcname> falls off their mount!" ) );
        }
        const int dodge = get_dodge();
        const int damage = std::max( 0, rng( 1, 20 ) - rng( dodge, dodge * 2 ) );
        bodypart_id hit( "bp_null" );
        switch( rng( 1, 10 ) ) {
            case  1:
                if( one_in( 2 ) ) {
                    hit = body_part_foot_l;
                } else {
                    hit = body_part_foot_r;
                }
                break;
            case  2:
            case  3:
            case  4:
                if( one_in( 2 ) ) {
                    hit = body_part_leg_l;
                } else {
                    hit = body_part_leg_r;
                }
                break;
            case  5:
            case  6:
            case  7:
                if( one_in( 2 ) ) {
                    hit = body_part_arm_l;
                } else {
                    hit = body_part_arm_r;
                }
                break;
            case  8:
            case  9:
                hit = body_part_torso;
                break;
            case 10:
                hit = body_part_head;
                break;
        }
        if( damage > 0 ) {
            add_msg_if_player( m_bad, _( "You hurt yourself!" ) );
            deal_damage( nullptr, hit, damage_instance( damage_type::BASH, damage ) );
            if( is_avatar() ) {
                get_memorial().add(
                    pgettext( "memorial_male", "Fell off a mount." ),
                    pgettext( "memorial_female", "Fell off a mount." ) );
            }
            check_dead_state();
        }
        add_effect( effect_downed, 5_turns, true );
    } else {
        add_msg_debug( "Forced_dismount could not find a square to deposit player" );
    }
    if( is_avatar() ) {
        avatar &player_character = get_avatar();
        if( player_character.get_grab_type() != object_type::NONE ) {
            add_msg( m_warning, _( "You let go of the grabbed object." ) );
            player_character.grab( object_type::NONE );
        }
        set_movement_mode( move_mode_id( "walk" ) );
        if( player_character.is_auto_moving() || player_character.has_destination() ||
            player_character.has_destination_activity() ) {
            player_character.clear_destination();
        }
        g->update_map( player_character );
    }
    if( activity ) {
        cancel_activity();
    }
    moves -= 150;
}

void Character::dismount()
{
    if( !is_mounted() ) {
        add_msg_debug( "dismount called when not riding" );
        return;
    }
    if( const cata::optional<tripoint> pnt = choose_adjacent( _( "Dismount where?" ) ) ) {
        if( !g->is_empty( *pnt ) ) {
            add_msg( m_warning, _( "You cannot dismount there!" ) );
            return;
        }
        remove_effect( effect_riding );
        monster *critter = mounted_creature.get();
        critter->mounted_player_id = character_id();
        if( critter->has_flag( MF_RIDEABLE_MECH ) && !critter->type->mech_weapon.is_empty() ) {
            remove_item( weapon );
        }
        avatar &player_character = get_avatar();
        if( is_avatar() && player_character.get_grab_type() != object_type::NONE ) {
            add_msg( m_warning, _( "You let go of the grabbed object." ) );
            player_character.grab( object_type::NONE );
        }
        critter->remove_effect( effect_ridden );
        critter->add_effect( effect_controlled, 5_turns );
        mounted_creature = nullptr;
        critter->mounted_player = nullptr;
        setpos( *pnt );
        mod_moves( -100 );
        set_movement_mode( move_mode_id( "walk" ) );
    }
}

float Character::stability_roll() const
{
    /** @EFFECT_STR improves player stability roll */

    /** @EFFECT_PER slightly improves player stability roll */

    /** @EFFECT_DEX slightly improves player stability roll */

    /** @EFFECT_MELEE improves player stability roll */
    return get_melee() + get_str() + ( get_per() / 3.0f ) + ( get_dex() / 4.0f );
}

bool Character::is_dead_state() const
{
    return get_part_hp_cur( body_part_head ) <= 0 ||
           get_part_hp_cur( body_part_torso ) <= 0;
}

void Character::on_dodge( Creature *source, float difficulty )
{
    static const matec_id tec_none( "tec_none" );

    // Each avoided hit consumes an available dodge
    // When no more available we are likely to fail player::dodge_roll
    dodges_left--;

    // dodging throws of our aim unless we are either skilled at dodging or using a small weapon
    if( is_armed() && weapon.is_gun() ) {
        recoil += std::max( weapon.volume() / 250_ml - get_skill_level( skill_dodge ), 0 ) * rng( 0, 100 );
        recoil = std::min( MAX_RECOIL, recoil );
    }

    // Even if we are not to train still call practice to prevent skill rust
    difficulty = std::max( difficulty, 0.0f );
    practice( skill_dodge, difficulty * 2, difficulty );

    martial_arts_data->ma_ondodge_effects( *this );

    // For adjacent attackers check for techniques usable upon successful dodge
    if( source && square_dist( pos(), source->pos() ) == 1 ) {
        matec_id tec = pick_technique( *source, used_weapon(), false, true, false );

        if( tec != tec_none && !is_dead_state() ) {
            if( get_stamina() < get_stamina_max() / 3 ) {
                add_msg( m_bad, _( "You try to counterattack but you are too exhausted!" ) );
            } else {
                melee_attack( *source, false, tec );
            }
        }
    }
}

float Character::get_melee() const
{
    return get_skill_level( skill_id( "melee" ) );
}

bool Character::uncanny_dodge()
{

    bool is_u = is_avatar();
    bool seen = get_player_view().sees( *this );

    const bool can_dodge_bio = get_power_level() >= 75_kJ && has_active_bionic( bio_uncanny_dodge );
    const bool can_dodge_mut = get_stamina() >= 2400 && has_trait_flag( "UNCANNY_DODGE" );
    const bool can_dodge_both = get_power_level() >= 37500_J &&
                                has_active_bionic( bio_uncanny_dodge ) &&
                                get_stamina() >= 1200 && has_trait_flag( "UNCANNY_DODGE" );

    if( !( can_dodge_bio || can_dodge_mut || can_dodge_both ) ) {
        return false;
    }
    tripoint adjacent = adjacent_tile();

    if( can_dodge_both ) {
        mod_power_level( -37500_J );
        mod_stamina( -1200 );
    } else if( can_dodge_bio ) {
        mod_power_level( -75_kJ );
    } else if( can_dodge_mut ) {
        mod_stamina( -2400 );
    }
    if( adjacent.x != posx() || adjacent.y != posy() ) {
        position.x = adjacent.x;
        position.y = adjacent.y;
        if( is_u ) {
            add_msg( _( "Time seems to slow down and you instinctively dodge!" ) );
        } else if( seen ) {
            add_msg( _( "%s dodges… so fast!" ), this->disp_name() );

        }
        return true;
    }
    if( is_u ) {
        add_msg( _( "You try to dodge but there's no room!" ) );
    } else if( seen ) {
        add_msg( _( "%s tries to dodge but there's no room!" ), this->disp_name() );
    }
    return false;
}

void Character::handle_skill_warning( const skill_id &id, bool force_warning )
{
    //remind the player intermittently that no skill gain takes place
    if( is_player() && ( force_warning || one_in( 5 ) ) ) {
        SkillLevel &level = get_skill_level_object( id );

        const Skill &skill = id.obj();
        std::string skill_name = skill.name();
        int curLevel = level.level();

        add_msg( m_info, _( "This task is too simple to train your %s beyond %d." ),
                 skill_name, curLevel );
    }
}

/** Returns true if the character has two functioning arms */
bool Character::has_two_arms() const
{
    return get_working_arm_count() >= 2;
}

// working is defined here as not disabled which means arms can be not broken
// and still not count if they have low enough hitpoints
int Character::get_working_arm_count() const
{
    if( has_active_mutation( trait_SHELL2 ) ) {
        return 0;
    }

    int limb_count = 0;
    if( !is_limb_disabled( body_part_arm_l ) ) {
        limb_count++;
    }
    if( !is_limb_disabled( body_part_arm_r ) ) {
        limb_count++;
    }
    if( has_bionic( bio_blaster ) && limb_count > 0 ) {
        limb_count--;
    }

    return limb_count;
}

// working is defined here as not broken
int Character::get_working_leg_count() const
{
    int limb_count = 0;
    if( !is_limb_broken( body_part_leg_l ) ) {
        limb_count++;
    }
    if( !is_limb_broken( body_part_leg_r ) ) {
        limb_count++;
    }
    return limb_count;
}

bool Character::is_limb_disabled( const bodypart_id &limb ) const
{
    return get_part_hp_cur( limb ) <= get_part_hp_max( limb ) * .125;
}

// this is the source of truth on if a limb is broken so all code to determine
// if a limb is broken should point here to make any future changes to breaking easier
bool Character::is_limb_broken( const bodypart_id &limb ) const
{
    return get_part_hp_cur( limb ) == 0;
}

bool Character::can_run() const
{
    return get_stamina() > 0 && !has_effect( effect_winded ) && get_working_leg_count() >= 2;
}

void Character::try_remove_downed()
{

    /** @EFFECT_DEX increases chance to stand up when knocked down */

    /** @EFFECT_STR increases chance to stand up when knocked down, slightly */
    if( rng( 0, 40 ) > get_dex() + get_str() / 2 ) {
        add_msg_if_player( _( "You struggle to stand." ) );
    } else {
        add_msg_player_or_npc( m_good, _( "You stand up." ),
                               _( "<npcname> stands up." ) );
        remove_effect( effect_downed );
    }
}

void Character::try_remove_bear_trap()
{
    /* Real bear traps can't be removed without the proper tools or immense strength; eventually this should
       allow normal players two options: removal of the limb or removal of the trap from the ground
       (at which point the player could later remove it from the leg with the right tools).
       As such we are currently making it a bit easier for players and NPC's to get out of bear traps.
    */
    /** @EFFECT_STR increases chance to escape bear trap */
    // If is riding, then despite the character having the effect, it is the mounted creature that escapes.
    map &here = get_map();
    if( is_player() && is_mounted() ) {
        auto *mon = mounted_creature.get();
        if( mon->type->melee_dice * mon->type->melee_sides >= 18 ) {
            if( x_in_y( mon->type->melee_dice * mon->type->melee_sides, 200 ) ) {
                mon->remove_effect( effect_beartrap );
                remove_effect( effect_beartrap );
                here.spawn_item( pos(), itype_beartrap );
                add_msg( _( "The %s escapes the bear trap!" ), mon->get_name() );
            } else {
                add_msg_if_player( m_bad,
                                   _( "Your %s tries to free itself from the bear trap, but can't get loose!" ), mon->get_name() );
            }
        }
    } else {
        if( x_in_y( get_str(), 100 ) ) {
            remove_effect( effect_beartrap );
            add_msg_player_or_npc( m_good, _( "You free yourself from the bear trap!" ),
                                   _( "<npcname> frees themselves from the bear trap!" ) );
            item beartrap( "beartrap", calendar::turn );
            here.add_item_or_charges( pos(), beartrap );
        } else {
            add_msg_if_player( m_bad,
                               _( "You try to free yourself from the bear trap, but can't get loose!" ) );
        }
    }
}

void Character::try_remove_lightsnare()
{
    map &here = get_map();
    if( is_mounted() ) {
        auto *mon = mounted_creature.get();
        if( x_in_y( mon->type->melee_dice * mon->type->melee_sides, 12 ) ) {
            mon->remove_effect( effect_lightsnare );
            remove_effect( effect_lightsnare );
            here.spawn_item( pos(), itype_string_36 );
            here.spawn_item( pos(), itype_snare_trigger );
            add_msg( _( "The %s escapes the light snare!" ), mon->get_name() );
        }
    } else {
        /** @EFFECT_STR increases chance to escape light snare */

        /** @EFFECT_DEX increases chance to escape light snare */
        if( x_in_y( get_str(), 12 ) || x_in_y( get_dex(), 8 ) ) {
            remove_effect( effect_lightsnare );
            add_msg_player_or_npc( m_good, _( "You free yourself from the light snare!" ),
                                   _( "<npcname> frees themselves from the light snare!" ) );
            item string( "string_36", calendar::turn );
            item snare( "snare_trigger", calendar::turn );
            here.add_item_or_charges( pos(), string );
            here.add_item_or_charges( pos(), snare );
        } else {
            add_msg_if_player( m_bad,
                               _( "You try to free yourself from the light snare, but can't get loose!" ) );
        }
    }
}

void Character::try_remove_heavysnare()
{
    map &here = get_map();
    if( is_mounted() ) {
        auto *mon = mounted_creature.get();
        if( mon->type->melee_dice * mon->type->melee_sides >= 7 ) {
            if( x_in_y( mon->type->melee_dice * mon->type->melee_sides, 32 ) ) {
                mon->remove_effect( effect_heavysnare );
                remove_effect( effect_heavysnare );
                here.spawn_item( pos(), itype_rope_6 );
                here.spawn_item( pos(), itype_snare_trigger );
                add_msg( _( "The %s escapes the heavy snare!" ), mon->get_name() );
            }
        }
    } else {
        /** @EFFECT_STR increases chance to escape heavy snare, slightly */

        /** @EFFECT_DEX increases chance to escape light snare */
        if( x_in_y( get_str(), 32 ) || x_in_y( get_dex(), 16 ) ) {
            remove_effect( effect_heavysnare );
            add_msg_player_or_npc( m_good, _( "You free yourself from the heavy snare!" ),
                                   _( "<npcname> frees themselves from the heavy snare!" ) );
            item rope( "rope_6", calendar::turn );
            item snare( "snare_trigger", calendar::turn );
            here.add_item_or_charges( pos(), rope );
            here.add_item_or_charges( pos(), snare );
        } else {
            add_msg_if_player( m_bad,
                               _( "You try to free yourself from the heavy snare, but can't get loose!" ) );
        }
    }
}

void Character::try_remove_crushed()
{
    /** @EFFECT_STR increases chance to escape crushing rubble */

    /** @EFFECT_DEX increases chance to escape crushing rubble, slightly */
    if( x_in_y( get_str() + get_dex() / 4.0, 100 ) ) {
        remove_effect( effect_crushed );
        add_msg_player_or_npc( m_good, _( "You free yourself from the rubble!" ),
                               _( "<npcname> frees themselves from the rubble!" ) );
    } else {
        add_msg_if_player( m_bad, _( "You try to free yourself from the rubble, but can't get loose!" ) );
    }
}

bool Character::try_remove_grab()
{
    int zed_number = 0;
    if( is_mounted() ) {
        auto *mon = mounted_creature.get();
        if( mon->has_effect( effect_grabbed ) ) {
            if( ( dice( mon->type->melee_dice + mon->type->melee_sides,
                        3 ) < get_effect_int( effect_grabbed ) ) ||
                !one_in( 4 ) ) {
                add_msg( m_bad, _( "Your %s tries to break free, but fails!" ), mon->get_name() );
                return false;
            } else {
                add_msg( m_good, _( "Your %s breaks free from the grab!" ), mon->get_name() );
                remove_effect( effect_grabbed );
                mon->remove_effect( effect_grabbed );
            }
        } else {
            if( one_in( 4 ) ) {
                add_msg( m_bad, _( "You are pulled from your %s!" ), mon->get_name() );
                remove_effect( effect_grabbed );
                forced_dismount();
            }
        }
    } else {
        map &here = get_map();
        for( auto&& dest : here.points_in_radius( pos(), 1, 0 ) ) { // *NOPAD*
            const monster *const mon = g->critter_at<monster>( dest );
            if( mon && mon->has_effect( effect_grabbing ) ) {
                zed_number += mon->get_grab_strength();
            }
        }
        if( zed_number == 0 ) {
            add_msg_player_or_npc( m_good, _( "You find yourself no longer grabbed." ),
                                   _( "<npcname> finds themselves no longer grabbed." ) );
            remove_effect( effect_grabbed );

            /** @EFFECT_STR increases chance to escape grab */
        } else if( rng( 0, get_str() ) < rng( get_effect_int( effect_grabbed, body_part_torso ),
                                              8 ) ) {
            add_msg_player_or_npc( m_bad, _( "You try break out of the grab, but fail!" ),
                                   _( "<npcname> tries to break out of the grab, but fails!" ) );
            return false;
        } else {
            add_msg_player_or_npc( m_good, _( "You break out of the grab!" ),
                                   _( "<npcname> breaks out of the grab!" ) );
            remove_effect( effect_grabbed );
            for( auto&& dest : here.points_in_radius( pos(), 1, 0 ) ) { // *NOPAD*
                monster *mon = g->critter_at<monster>( dest );
                if( mon && mon->has_effect( effect_grabbing ) ) {
                    mon->remove_effect( effect_grabbing );
                }
            }
        }
    }
    return true;
}

void Character::try_remove_webs()
{
    if( is_mounted() ) {
        auto *mon = mounted_creature.get();
        if( x_in_y( mon->type->melee_dice * mon->type->melee_sides,
                    6 * get_effect_int( effect_webbed ) ) ) {
            add_msg( _( "The %s breaks free of the webs!" ), mon->get_name() );
            mon->remove_effect( effect_webbed );
            remove_effect( effect_webbed );
        }
        /** @EFFECT_STR increases chance to escape webs */
    } else if( x_in_y( get_str(), 6 * get_effect_int( effect_webbed ) ) ) {
        add_msg_player_or_npc( m_good, _( "You free yourself from the webs!" ),
                               _( "<npcname> frees themselves from the webs!" ) );
        remove_effect( effect_webbed );
    } else {
        add_msg_if_player( _( "You try to free yourself from the webs, but can't get loose!" ) );
    }
}

void Character::try_remove_impeding_effect()
{
    for( const effect &eff : get_effects_with_flag( flag_EFFECT_IMPEDING ) ) {
        const efftype_id &eff_id = eff.get_id();
        if( is_mounted() ) {
            auto *mon = mounted_creature.get();
            if( x_in_y( mon->type->melee_dice * mon->type->melee_sides,
                        6 * get_effect_int( eff_id ) ) ) {
                add_msg( _( "The %s breaks free!" ), mon->get_name() );
                mon->remove_effect( eff_id );
                remove_effect( eff_id );
            }
            /** @EFFECT_STR increases chance to escape webs */
        } else if( x_in_y( get_str(), 6 * get_effect_int( eff_id ) ) ) {
            add_msg_player_or_npc( m_good, _( "You free yourself!" ),
                                   _( "<npcname> frees themselves!" ) );
            remove_effect( eff_id );
        } else {
            add_msg_if_player( _( "You try to free yourself, but can't!" ) );
        }
    }
}

bool Character::move_effects( bool attacking )
{
    if( has_effect( effect_downed ) ) {
        try_remove_downed();
        return false;
    }
    if( has_effect( effect_webbed ) ) {
        try_remove_webs();
        return false;
    }
    if( has_effect( effect_lightsnare ) ) {
        try_remove_lightsnare();
        return false;

    }
    if( has_effect( effect_heavysnare ) ) {
        try_remove_heavysnare();
        return false;
    }
    if( has_effect( effect_beartrap ) ) {
        try_remove_bear_trap();
        return false;
    }
    if( has_effect( effect_crushed ) ) {
        try_remove_crushed();
        return false;
    }
    if( has_effect_with_flag( flag_EFFECT_IMPEDING ) ) {
        try_remove_impeding_effect();
        return false;
    }

    // Below this point are things that allow for movement if they succeed

    // Currently we only have one thing that forces movement if you succeed, should we get more
    // than this will need to be reworked to only have success effects if /all/ checks succeed
    if( has_effect( effect_in_pit ) ) {
        /** @EFFECT_STR increases chance to escape pit */

        /** @EFFECT_DEX increases chance to escape pit, slightly */
        if( rng( 0, 40 ) > get_str() + get_dex() / 2 ) {
            add_msg_if_player( m_bad, _( "You try to escape the pit, but slip back in." ) );
            return false;
        } else {
            add_msg_player_or_npc( m_good, _( "You escape the pit!" ),
                                   _( "<npcname> escapes the pit!" ) );
            remove_effect( effect_in_pit );
        }
    }
    return !has_effect( effect_grabbed ) || attacking || try_remove_grab();
}

void Character::wait_effects( bool attacking )
{
    if( has_effect( effect_downed ) ) {
        try_remove_downed();
        return;
    }
    if( has_effect( effect_beartrap ) ) {
        try_remove_bear_trap();
        return;
    }
    if( has_effect( effect_lightsnare ) ) {
        try_remove_lightsnare();
        return;
    }
    if( has_effect( effect_heavysnare ) ) {
        try_remove_heavysnare();
        return;
    }
    if( has_effect( effect_webbed ) ) {
        try_remove_webs();
        return;
    }
    if( has_effect_with_flag( flag_EFFECT_IMPEDING ) ) {
        try_remove_impeding_effect();
        return;
    }
    if( has_effect( effect_grabbed ) && !attacking && !try_remove_grab() ) {
        return;
    }
}

move_mode_id Character::current_movement_mode() const
{
    return move_mode;
}

bool Character::movement_mode_is( const move_mode_id &mode ) const
{
    return move_mode == mode;
}

bool Character::is_running() const
{
    return move_mode->type() == move_mode_type::RUNNING;
}

bool Character::is_walking() const
{
    return move_mode->type() == move_mode_type::WALKING;
}

bool Character::is_crouching() const
{
    return move_mode->type() == move_mode_type::CROUCHING;
}

bool Character::can_switch_to( const move_mode_id &mode ) const
{
    // Only running modes are restricted at the moment
    return mode->type() != move_mode_type::RUNNING || can_run();
}

void Character::expose_to_disease( const diseasetype_id &dis_type )
{
    const cata::optional<int> &healt_thresh = dis_type->health_threshold;
    if( healt_thresh && healt_thresh.value() < get_healthy() ) {
        return;
    }
    const std::set<bodypart_str_id> &bps = dis_type->affected_bodyparts;
    if( !bps.empty() ) {
        for( const bodypart_str_id &bp : bps ) {
            add_effect( dis_type->symptoms, rng( dis_type->min_duration, dis_type->max_duration ), bp.id(),
                        false,
                        rng( dis_type->min_intensity, dis_type->max_intensity ) );
        }
    } else {
        add_effect( dis_type->symptoms, rng( dis_type->min_duration, dis_type->max_duration ),
                    bodypart_str_id::NULL_ID(),
                    false,
                    rng( dis_type->min_intensity, dis_type->max_intensity ) );
    }
}

void Character::process_turn()
{
    migrate_items_to_storage( false );

    for( bionic &i : *my_bionics ) {
        if( i.incapacitated_time > 0_turns ) {
            i.incapacitated_time -= 1_turns;
            if( i.incapacitated_time == 0_turns ) {
                add_msg_if_player( m_bad, _( "Your %s bionic comes back online." ), i.info().name );
            }
        }
    }

    for( const trait_id &mut : get_mutations() ) {
        mutation_reflex_trigger( mut );
    }

    Creature::process_turn();
}

void Character::recalc_hp()
{
    int str_boost_val = 0;
    cata::optional<skill_boost> str_boost = skill_boost::get( "str" );
    if( str_boost ) {
        int skill_total = 0;
        for( const std::string &skill_str : str_boost->skills() ) {
            skill_total += get_skill_level( skill_id( skill_str ) );
        }
        str_boost_val = str_boost->calc_bonus( skill_total );
    }
    // Mutated toughness stacks with starting, by design.
    float hp_mod = 1.0f + mutation_value( "hp_modifier" ) + mutation_value( "hp_modifier_secondary" );
    float hp_adjustment = mutation_value( "hp_adjustment" ) + ( str_boost_val * 3 );
    calc_all_parts_hp( hp_mod, hp_adjustment, str_max, dex_max, per_max, int_max, get_healthy(),
                       get_fat_to_hp() );
}

int Character::get_part_hp_max( const bodypart_id &id ) const
{
    return enchantment_cache->modify_value( enchant_vals::mod::MAX_HP,
                                            Creature::get_part_hp_max( id ) );
}

void Character::update_body_wetness( const w_point &weather )
{
    // Average number of turns to go from completely soaked to fully dry
    // assuming average temperature and humidity
    constexpr time_duration average_drying = 2_hours;

    // A modifier on drying time
    double delay = 1.0;
    // Weather slows down drying
    delay += ( ( weather.humidity - 66 ) - ( weather.temperature - 65 ) ) / 100;
    delay = std::max( 0.1, delay );
    // Fur/slime retains moisture
    if( has_trait( trait_LIGHTFUR ) || has_trait( trait_FUR ) || has_trait( trait_FELINE_FUR ) ||
        has_trait( trait_LUPINE_FUR ) || has_trait( trait_CHITIN_FUR ) || has_trait( trait_CHITIN_FUR2 ) ||
        has_trait( trait_CHITIN_FUR3 ) ) {
        delay = delay * 6 / 5;
    }
    if( has_trait( trait_URSINE_FUR ) || has_trait( trait_SLIMY ) ) {
        delay *= 1.5;
    }

    if( !x_in_y( 1, to_turns<int>( average_drying * delay / 100.0 ) ) ) {
        // No drying this turn
        return;
    }

    // Now per-body-part stuff
    // To make drying uniform, make just one roll and reuse it
    const int drying_roll = rng( 1, 80 );

    for( const bodypart_id &bp : get_all_body_parts() ) {
        if( get_part_wetness( bp ) == 0 ) {
            continue;
        }
        // This is to normalize drying times
        int drying_chance = get_part_drench_capacity( bp );
        const int temp_conv = get_part_temp_conv( bp );
        // Body temperature affects duration of wetness
        // Note: Using temp_conv rather than temp_cur, to better approximate environment
        if( temp_conv >= BODYTEMP_SCORCHING ) {
            drying_chance *= 2;
        } else if( temp_conv >= BODYTEMP_VERY_HOT ) {
            drying_chance = drying_chance * 3 / 2;
        } else if( temp_conv >= BODYTEMP_HOT ) {
            drying_chance = drying_chance * 4 / 3;
        } else if( temp_conv > BODYTEMP_COLD ) {
            // Comfortable, doesn't need any changes
        } else {
            // Evaporation doesn't change that much at lower temp
            drying_chance = drying_chance * 3 / 4;
        }

        if( drying_chance < 1 ) {
            drying_chance = 1;
        }

        // TODO: Make evaporation reduce body heat
        if( drying_chance >= drying_roll ) {
            mod_part_wetness( bp, -1 );
            if( get_part_wetness( bp ) < 0 ) {
                set_part_wetness( bp, 0 );
            }
        }
        // Safety measure to keep wetness within bounds
        if( get_part_wetness( bp ) > get_part_drench_capacity( bp ) ) {
            set_part_wetness( bp, get_part_drench_capacity( bp ) );
        }
    }
    // TODO: Make clothing slow down drying
}

// This must be called when any of the following change:
// - effects
// - bionics
// - traits
// - underwater
// - clothes
// With the exception of clothes, all changes to these character attributes must
// occur through a function in this class which calls this function. Clothes are
// typically added/removed with wear() and takeoff(), but direct access to the
// 'wears' vector is still allowed due to refactor exhaustion.
void Character::recalc_sight_limits()
{
    sight_max = 9999;
    vision_mode_cache.reset();
    const bool in_light = get_map().ambient_light_at( pos() ) > LIGHT_AMBIENT_LIT;

    // Set sight_max.
    if( is_blind() || ( in_sleep_state() && !has_trait( trait_SEESLEEP ) ) ||
        has_effect( effect_narcosis ) ) {
        sight_max = 0;
    } else if( has_effect( effect_boomered ) && ( !( has_trait( trait_PER_SLIME_OK ) ) ) ) {
        sight_max = 1;
        vision_mode_cache.set( BOOMERED );
    } else if( has_effect( effect_in_pit ) || has_effect( effect_no_sight ) ||
               ( underwater && !has_bionic( bio_membrane ) &&
                 !has_trait( trait_MEMBRANE ) && !worn_with_flag( flag_SWIM_GOGGLES ) &&
                 !has_trait( trait_CEPH_EYES ) && !has_trait( trait_PER_SLIME_OK ) ) ) {
        sight_max = 1;
    } else if( has_active_mutation( trait_SHELL2 ) ) {
        // You can kinda see out a bit.
        sight_max = 2;
    } else if( ( has_trait( trait_MYOPIC ) || ( in_light && has_trait( trait_URSINE_EYE ) ) ) &&
               !worn_with_flag( flag_FIX_NEARSIGHT ) && !has_effect( effect_contacts ) ) {
        sight_max = 4;
    } else if( has_trait( trait_PER_SLIME ) ) {
        sight_max = 6;
    } else if( has_effect( effect_darkness ) ) {
        vision_mode_cache.set( DARKNESS );
        sight_max = 10;
    }

    sight_max = enchantment_cache->modify_value( enchant_vals::mod::SIGHT_RANGE, sight_max );

    // Debug-only NV, by vache's request
    if( has_trait( trait_DEBUG_NIGHTVISION ) ) {
        vision_mode_cache.set( DEBUG_NIGHTVISION );
    }
    if( has_nv() ) {
        vision_mode_cache.set( NV_GOGGLES );
    }
    if( has_active_mutation( trait_NIGHTVISION3 ) || is_wearing( itype_rm13_armor_on ) ||
        ( is_mounted() && mounted_creature->has_flag( MF_MECH_RECON_VISION ) ) ) {
        vision_mode_cache.set( NIGHTVISION_3 );
    }
    if( has_active_mutation( trait_ELFA_FNV ) ) {
        vision_mode_cache.set( FULL_ELFA_VISION );
    }
    if( has_active_mutation( trait_CEPH_VISION ) ) {
        vision_mode_cache.set( CEPH_VISION );
    }
    if( has_active_mutation( trait_ELFA_NV ) ) {
        vision_mode_cache.set( ELFA_VISION );
    }
    if( has_active_mutation( trait_NIGHTVISION2 ) ) {
        vision_mode_cache.set( NIGHTVISION_2 );
    }
    if( has_active_mutation( trait_FEL_NV ) ) {
        vision_mode_cache.set( FELINE_VISION );
    }
    if( has_active_mutation( trait_URSINE_EYE ) ) {
        vision_mode_cache.set( URSINE_VISION );
    }
    if( has_active_mutation( trait_NIGHTVISION ) ) {
        vision_mode_cache.set( NIGHTVISION_1 );
    }
    if( has_trait( trait_BIRD_EYE ) ) {
        vision_mode_cache.set( BIRD_EYE );
    }

    // Not exactly a sight limit thing, but related enough
    if( has_active_bionic( bio_infrared ) ||
        has_trait( trait_INFRARED ) ||
        has_trait( trait_LIZ_IR ) ||
        worn_with_flag( flag_IR_EFFECT ) || ( is_mounted() &&
                mounted_creature->has_flag( MF_MECH_RECON_VISION ) ) ) {
        vision_mode_cache.set( IR_VISION );
    }

    if( has_trait_flag( "SUPER_CLAIRVOYANCE" ) ) {
        vision_mode_cache.set( VISION_CLAIRVOYANCE_SUPER );
    } else if( has_trait_flag( "CLAIRVOYANCE_PLUS" ) ) {
        vision_mode_cache.set( VISION_CLAIRVOYANCE_PLUS );
    } else if( has_trait_flag( "CLAIRVOYANCE" ) ) {
        vision_mode_cache.set( VISION_CLAIRVOYANCE );
    }
}

static float threshold_for_range( float range )
{
    constexpr float epsilon = 0.01f;
    return LIGHT_AMBIENT_MINIMAL / std::exp( range * LIGHT_TRANSPARENCY_OPEN_AIR ) - epsilon;
}

float Character::get_vision_threshold( float light_level ) const
{
    if( vision_mode_cache[DEBUG_NIGHTVISION] ) {
        // Debug vision always works with absurdly little light.
        return 0.01;
    }

    // As light_level goes from LIGHT_AMBIENT_MINIMAL to LIGHT_AMBIENT_LIT,
    // dimming goes from 1.0 to 2.0.
    const float dimming_from_light = 1.0 + ( ( static_cast<float>( light_level ) -
                                     LIGHT_AMBIENT_MINIMAL ) /
                                     ( LIGHT_AMBIENT_LIT - LIGHT_AMBIENT_MINIMAL ) );

    int eyes_encumb = 0;
    if( has_part( body_part_eyes ) ) {
        eyes_encumb = encumb( body_part_eyes );
    }

    float range = get_per() / 3.0f - eyes_encumb / 10.0f;
    if( vision_mode_cache[NV_GOGGLES] || vision_mode_cache[NIGHTVISION_3] ||
        vision_mode_cache[FULL_ELFA_VISION] || vision_mode_cache[CEPH_VISION] ) {
        range += 10;
    } else if( vision_mode_cache[NIGHTVISION_2] || vision_mode_cache[FELINE_VISION] ||
               vision_mode_cache[URSINE_VISION] || vision_mode_cache[ELFA_VISION] ) {
        range += 4.5;
    } else if( vision_mode_cache[NIGHTVISION_1] ) {
        range += 2;
    }

    if( vision_mode_cache[BIRD_EYE] ) {
        range++;
    }

    // Clamp range to 1+, so that we can always see where we are
    range = std::max( 1.0f, range );

    return std::min( static_cast<float>( LIGHT_AMBIENT_LOW ),
                     threshold_for_range( range ) * dimming_from_light );
}

void Character::flag_encumbrance()
{
    check_encumbrance = true;
}

void Character::check_item_encumbrance_flag()
{
    bool update_required = check_encumbrance;
    for( auto &i : worn ) {
        if( !update_required && i.encumbrance_update_ ) {
            update_required = true;
        }
        i.encumbrance_update_ = false;
    }

    if( update_required ) {
        calc_encumbrance();
    }
}

bool Character::natural_attack_restricted_on( const bodypart_id &bp ) const
{
    for( const item &i : worn ) {
        if( i.covers( bp ) && !i.has_flag( flag_ALLOWS_NATURAL_ATTACKS ) &&
            !i.has_flag( flag_SEMITANGIBLE ) &&
            !i.has_flag( flag_PERSONAL ) && !i.has_flag( flag_AURA ) ) {
            return true;
        }
    }
    return false;
}

std::vector<bionic_id> Character::get_bionics() const
{
    std::vector<bionic_id> result;
    for( const bionic &b : *my_bionics ) {
        result.push_back( b.id );
    }
    return result;
}

bool Character::has_bionic( const bionic_id &b ) const
{
    for( const bionic_id &bid : get_bionics() ) {
        if( bid == b ) {
            return true;
        }
    }
    return false;
}

bool Character::has_active_bionic( const bionic_id &b ) const
{
    for( const bionic &i : *my_bionics ) {
        if( i.id == b ) {
            return ( i.powered && i.incapacitated_time == 0_turns );
        }
    }
    return false;
}

bool Character::has_any_bionic() const
{
    return !get_bionics().empty();
}

bionic_id Character::get_remote_fueled_bionic() const
{
    for( const bionic_id &bid : get_bionics() ) {
        if( bid->is_remote_fueled ) {
            return bid;
        }
    }
    return bionic_id();
}

bool Character::can_fuel_bionic_with( const item &it ) const
{
    if( ( !it.is_fuel() && !it.type->magazine && !it.flammable() ) || it.is_comestible() ) {
        return false;
    }

    for( const bionic_id &bid : get_bionics() ) {
        for( const material_id &fuel : bid->fuel_opts ) {
            if( fuel == it.get_base_material().id ) {
                return true;
            } else if( it.type->magazine && fuel == item( it.ammo_current() ).get_base_material().id ) {
                return true;
            }
        }

    }
    return false;
}

std::vector<bionic_id> Character::get_bionic_fueled_with( const item &it ) const
{
    std::vector<bionic_id> bionics;

    for( const bionic_id &bid : get_bionics() ) {
        for( const material_id &fuel : bid->fuel_opts ) {
            if( fuel == it.get_base_material().id ) {
                bionics.emplace_back( bid );
            } else if( it.type->magazine && fuel == item( it.ammo_current() ).get_base_material().id ) {
                bionics.emplace_back( bid );
            }
        }
    }

    return bionics;
}

std::vector<bionic_id> Character::get_bionic_fueled_with( const material_id &mat ) const
{
    std::vector<bionic_id> bionics;

    for( const bionic_id &bid : get_bionics() ) {
        for( const material_id &fuel : bid->fuel_opts ) {
            if( fuel == mat ) {
                bionics.emplace_back( bid );
            }
        }
    }

    return bionics;
}

std::vector<bionic_id> Character::get_fueled_bionics() const
{
    std::vector<bionic_id> bionics;
    for( const bionic_id &bid : get_bionics() ) {
        if( !bid->fuel_opts.empty() ) {
            bionics.emplace_back( bid );
        }
    }
    return bionics;
}

bionic_id Character::get_most_efficient_bionic( const std::vector<bionic_id> &bids ) const
{
    float temp_eff = 0.0f;
    bionic_id bio( "null" );
    for( const bionic_id &bid : bids ) {
        if( bid->fuel_efficiency > temp_eff ) {
            temp_eff = bid->fuel_efficiency;
            bio = bid;
        }
    }
    return bio;
}

void Character::practice( const skill_id &id, int amount, int cap, bool suppress_warning )
{
    SkillLevel &level = get_skill_level_object( id );
    const Skill &skill = id.obj();
    if( !level.can_train() && !in_sleep_state() ) {
        // If leveling is disabled, don't train, don't drain focus, don't print anything
        // Leaving as a skill method rather than global for possible future skill cap setting
        return;
    }

    const auto highest_skill = [&]() {
        std::pair<skill_id, int> result( skill_id::NULL_ID(), -1 );
        for( const auto &pair : *_skills ) {
            const SkillLevel &lobj = pair.second;
            if( lobj.level() > result.second ) {
                result = std::make_pair( pair.first, lobj.level() );
            }
        }
        return result.first;
    };

    const bool isSavant = has_trait( trait_SAVANT );
    const skill_id savantSkill = isSavant ? highest_skill() : skill_id::NULL_ID();

    amount = adjust_for_focus( amount );

    if( has_trait( trait_PACIFIST ) && skill.is_combat_skill() ) {
        if( !one_in( 3 ) ) {
            amount = 0;
        }
    }
    if( has_trait_flag( "PRED2" ) && skill.is_combat_skill() ) {
        if( one_in( 3 ) ) {
            amount *= 2;
        }
    }
    if( has_trait_flag( "PRED3" ) && skill.is_combat_skill() ) {
        amount *= 2;
    }

    if( has_trait_flag( "PRED4" ) && skill.is_combat_skill() ) {
        amount *= 3;
    }

    if( isSavant && id != savantSkill ) {
        amount /= 2;
    }

    if( amount > 0 && get_skill_level( id ) > cap ) { //blunt grinding cap implementation for crafting
        amount = 0;
        if( !suppress_warning ) {
            handle_skill_warning( id, false );
        }
    }
    if( amount > 0 && level.isTraining() ) {
        int oldLevel = get_skill_level( id );
        get_skill_level_object( id ).train( amount );
        int newLevel = get_skill_level( id );
        std::string skill_name = skill.name();
        if( newLevel > oldLevel ) {
            get_event_bus().send<event_type::gains_skill_level>( getID(), id, newLevel );
        }
        if( is_player() && newLevel > oldLevel ) {
            add_msg( m_good, _( "Your skill in %s has increased to %d!" ), skill_name, newLevel );
        }
        if( is_player() && newLevel > cap ) {
            //inform player immediately that the current recipe can't be used to train further
            add_msg( m_info, _( "You feel that %s tasks of this level are becoming trivial." ),
                     skill_name );
        }

        int chance_to_drop = focus_pool;
        focus_pool -= chance_to_drop / 100;
        // Apex Predators don't think about much other than killing.
        // They don't lose Focus when practicing combat skills.
        if( ( rng( 1, 100 ) <= ( chance_to_drop % 100 ) ) && ( !( has_trait_flag( "PRED4" ) &&
                skill.is_combat_skill() ) ) ) {
            focus_pool--;
        }
    }

    get_skill_level_object( id ).practice();
}

// Returned values range from 1.0 (unimpeded vision) to 11.0 (totally blind).
//  1.0 is LIGHT_AMBIENT_LIT or brighter
//  4.0 is a dark clear night, barely bright enough for reading and crafting
//  6.0 is LIGHT_AMBIENT_DIM
//  7.3 is LIGHT_AMBIENT_MINIMAL, a dark cloudy night, unlit indoors
// 11.0 is zero light or blindness
float Character::fine_detail_vision_mod( const tripoint &p ) const
{
    // PER_SLIME_OK implies you can get enough eyes around the bile
    // that you can generally see.  There still will be the haze, but
    // it's annoying rather than limiting.
    if( is_blind() ||
        ( ( has_effect( effect_boomered ) || has_effect( effect_darkness ) ) &&
          !has_trait( trait_PER_SLIME_OK ) ) ) {
        return 11.0;
    }
    // Scale linearly as light level approaches LIGHT_AMBIENT_LIT.
    // If we're actually a source of light, assume we can direct it where we need it.
    // Therefore give a hefty bonus relative to ambient light.
    float own_light = std::max( 1.0f, LIGHT_AMBIENT_LIT - active_light() - 2.0f );

    // Same calculation as above, but with a result 3 lower.
    float ambient_light = std::max( 1.0f,
                                    LIGHT_AMBIENT_LIT - get_map().ambient_light_at( p == tripoint_zero ? pos() : p ) + 1.0f );

    return std::min( own_light, ambient_light );
}

units::energy Character::get_power_level() const
{
    return power_level;
}

units::energy Character::get_max_power_level() const
{
    return enchantment_cache->modify_value( enchant_vals::mod::BIONIC_POWER, max_power_level );
}

void Character::set_power_level( const units::energy &npower )
{
    power_level = std::min( npower, get_max_power_level() );
}

void Character::set_max_power_level( const units::energy &npower_max )
{
    max_power_level = npower_max;
}

void Character::mod_power_level( const units::energy &npower )
{
    // units::energy is an int, so avoid overflow by converting it to a int64_t, then adding them
    // If the result is greater than the max power level, set power to max
    int64_t power = static_cast<int64_t>( units::to_millijoule( get_power_level() ) ) +
                    static_cast<int64_t>( units::to_millijoule( npower ) );
    units::energy new_power;
    if( power > units::to_millijoule( get_max_power_level() ) ) {
        new_power = get_max_power_level();
    } else {
        new_power = get_power_level() + npower;
    }
    set_power_level( clamp( new_power, 0_kJ, get_max_power_level() ) );
}

void Character::mod_max_power_level( const units::energy &npower_max )
{
    max_power_level += npower_max;
}

bool Character::is_max_power() const
{
    return get_power_level() >= get_max_power_level();
}

bool Character::has_power() const
{
    return get_power_level() > 0_kJ;
}

bool Character::has_max_power() const
{
    return get_max_power_level() > 0_kJ;
}

bool Character::enough_power_for( const bionic_id &bid ) const
{
    return get_power_level() >= bid->power_activate;
}

void Character::conduct_blood_analysis()
{
    std::vector<std::string> effect_descriptions;
    std::vector<nc_color> colors;

    for( auto &elem : *effects ) {
        if( elem.first->get_blood_analysis_description().empty() ) {
            continue;
        }
        effect_descriptions.emplace_back( elem.first->get_blood_analysis_description() );
        colors.emplace_back( elem.first->get_rating() == e_good ? c_green : c_red );
    }

    const int win_w = 46;
    size_t win_h = 0;
    catacurses::window w;
    ui_adaptor ui;
    ui.on_screen_resize( [&]( ui_adaptor & ui ) {
        win_h = std::min( static_cast<size_t>( TERMY ),
                          std::max<size_t>( 1, effect_descriptions.size() ) + 2 );
        w = catacurses::newwin( win_h, win_w,
                                point( ( TERMX - win_w ) / 2, ( TERMY - win_h ) / 2 ) );
        ui.position_from_window( w );
    } );
    ui.mark_resize();
    ui.on_redraw( [&]( const ui_adaptor & ) {
        draw_border( w, c_red, string_format( " %s ", _( "Blood Test Results" ) ) );
        if( effect_descriptions.empty() ) {
            trim_and_print( w, point( 2, 1 ), win_w - 3, c_white, _( "No effects." ) );
        } else {
            for( size_t line = 1; line < ( win_h - 1 ) && line <= effect_descriptions.size(); ++line ) {
                trim_and_print( w, point( 2, line ), win_w - 3, colors[line - 1], effect_descriptions[line - 1] );
            }
        }
        wnoutrefresh( w );
    } );
    input_context ctxt( "BLOOD_TEST_RESULTS" );
    ctxt.register_action( "CONFIRM" );
    ctxt.register_action( "QUIT" );
    ctxt.register_action( "HELP_KEYBINDINGS" );
    bool stop = false;
    // Display new messages
    g->invalidate_main_ui_adaptor();
    while( !stop ) {
        ui_manager::redraw();
        const std::string action = ctxt.handle_input();
        if( action == "CONFIRM" || action == "QUIT" ) {
            stop = true;
        }
    }
}

std::vector<material_id> Character::get_fuel_available( const bionic_id &bio ) const
{
    std::vector<material_id> stored_fuels;
    for( const material_id &fuel : bio->fuel_opts ) {
        if( !get_value( fuel.str() ).empty() || fuel->get_fuel_data().is_perpetual_fuel ) {
            stored_fuels.emplace_back( fuel );
        }
    }
    return stored_fuels;
}

int Character::get_fuel_capacity( const material_id &fuel ) const
{
    int amount_stored = 0;
    if( !get_value( fuel.str() ).empty() ) {
        amount_stored = std::stoi( get_value( fuel.str() ) );
    }
    int capacity = 0;
    for( const bionic_id &bid : get_bionics() ) {
        for( const material_id &fl : bid->fuel_opts ) {
            if( get_value( bid.str() ).empty() || get_value( bid.str() ) == fl.str() ) {
                if( fl == fuel ) {
                    capacity += bid->fuel_capacity;
                }
            }
        }
    }
    return capacity - amount_stored;
}

int Character::get_total_fuel_capacity( const material_id &fuel ) const
{
    int capacity = 0;
    for( const bionic_id &bid : get_bionics() ) {
        for( const material_id &fl : bid->fuel_opts ) {
            if( get_value( bid.str() ).empty() || get_value( bid.str() ) == fl.str() ) {
                if( fl == fuel ) {
                    capacity += bid->fuel_capacity;
                }
            }
        }
    }
    return capacity;
}

void Character::update_fuel_storage( const material_id &fuel )
{

    if( get_value( fuel.str() ).empty() ) {
        for( const bionic_id &bid : get_bionic_fueled_with( fuel ) ) {
            remove_value( bid.c_str() );
        }
        return;
    }

    std::vector<bionic_id> bids = get_bionic_fueled_with( fuel );
    if( bids.empty() ) {
        return;
    }
    int amount_fuel_loaded = std::stoi( get_value( fuel.str() ) );
    std::vector<bionic_id> loaded_bio;

    // Sort bionic in order of decreasing capacity
    // To fill the bigger ones firts.
    bool swap = true;
    while( swap ) {
        swap = false;
        for( size_t i = 0; i < bids.size() - 1; i++ ) {
            if( bids[i + 1]->fuel_capacity > bids[i]->fuel_capacity ) {
                std::swap( bids[i + 1], bids[i] );
                swap = true;
            }
        }
    }

    for( const bionic_id &bid : bids ) {
        remove_value( bid.c_str() );
        if( bid->fuel_capacity <= amount_fuel_loaded ) {
            amount_fuel_loaded -= bid->fuel_capacity;
            loaded_bio.emplace_back( bid );
        } else if( amount_fuel_loaded != 0 ) {
            loaded_bio.emplace_back( bid );
            break;
        }
    }

    for( const bionic_id &bd : loaded_bio ) {
        set_value( bd.str(), fuel.str() );
    }

}

int Character::get_mod_stat_from_bionic( const character_stat &Stat ) const
{
    int ret = 0;
    for( const bionic_id &bid : get_bionics() ) {
        const auto St_bn = bid->stat_bonus.find( Stat );
        if( St_bn != bid->stat_bonus.end() ) {
            ret += St_bn->second;
        }
    }
    return ret;
}

int Character::get_standard_stamina_cost( item *thrown_item )
{
    // Previously calculated as 2_gram * std::max( 1, str_cur )
    // using 16_gram normalizes it to 8 str. Same effort expenditure
    // for each strike, regardless of weight. This is compensated
    // for by the additional move cost as weapon weight increases
    //If the item is thrown, override with the thrown item instead.
    const int weight_cost = ( thrown_item == nullptr ) ? this->weapon.weight() /
                            ( 16_gram ) : thrown_item->weight() / ( 16_gram );
    const int encumbrance_cost = this->encumb( body_part_arm_l ) + this->encumb(
                                     body_part_arm_r );
    return ( weight_cost + encumbrance_cost + 50 ) * -1;
}

cata::optional<std::list<item>::iterator> Character::wear_item( const item &to_wear,
        bool interactive, bool do_calc_encumbrance )
{
    invalidate_inventory_validity_cache();
    const auto ret = can_wear( to_wear );
    if( !ret.success() ) {
        if( interactive ) {
            add_msg_if_player( m_info, "%s", ret.c_str() );
        }
        return cata::nullopt;
    }

    const bool was_deaf = is_deaf();
    const bool supertinymouse = get_size() == creature_size::tiny;
    last_item = to_wear.typeId();

    std::list<item>::iterator position = position_to_wear_new_item( to_wear );
    std::list<item>::iterator new_item_it = worn.insert( position, to_wear );

    get_event_bus().send<event_type::character_wears_item>( getID(), last_item );

    if( interactive ) {
        add_msg_player_or_npc(
            _( "You put on your %s." ),
            _( "<npcname> puts on their %s." ),
            to_wear.tname() );
        moves -= item_wear_cost( to_wear );

        for( const bodypart_id &bp : get_all_body_parts() ) {
            if( to_wear.covers( bp ) && encumb( bp ) >= 40 ) {
                add_msg_if_player( m_warning,
                                   bp == body_part_eyes ?
                                   _( "Your %s are very encumbered!  %s" ) : _( "Your %s is very encumbered!  %s" ),
                                   body_part_name( bp ), encumb_text( bp ) );
            }
        }
        if( !was_deaf && is_deaf() ) {
            add_msg_if_player( m_info, _( "You're deafened!" ) );
        }
        if( supertinymouse && !to_wear.has_flag( flag_UNDERSIZE ) ) {
            add_msg_if_player( m_warning,
                               _( "This %s is too big to wear comfortably!  Maybe it could be refitted." ),
                               to_wear.tname() );
        } else if( !supertinymouse && to_wear.has_flag( flag_UNDERSIZE ) ) {
            add_msg_if_player( m_warning,
                               _( "This %s is too small to wear comfortably!  Maybe it could be refitted." ),
                               to_wear.tname() );
        }
    } else if( is_npc() && get_player_view().sees( *this ) ) {
        add_msg_if_npc( _( "<npcname> puts on their %s." ), to_wear.tname() );
    }

    new_item_it->on_wear( *this );

    inv->update_invlet( *new_item_it );
    inv->update_cache_with_item( *new_item_it );

    if( do_calc_encumbrance ) {
        recalc_sight_limits();
        calc_encumbrance();
    }

    return new_item_it;
}

int Character::amount_worn( const itype_id &id ) const
{
    int amount = 0;
    for( const item &elem : worn ) {
        if( elem.typeId() == id ) {
            ++amount;
        }
    }
    return amount;
}

std::vector<item_location> Character::nearby( const
        std::function<bool( const item *, const item * )> &func, int radius ) const
{
    std::vector<item_location> res;

    visit_items( [&]( const item * e, const item * parent ) {
        if( func( e, parent ) ) {
            res.emplace_back( const_cast<Character &>( *this ), const_cast<item *>( e ) );
        }
        return VisitResponse::NEXT;
    } );

    for( const auto &cur : map_selector( pos(), radius ) ) {
        cur.visit_items( [&]( const item * e, const item * parent ) {
            if( func( e, parent ) ) {
                res.emplace_back( cur, const_cast<item *>( e ) );
            }
            return VisitResponse::NEXT;
        } );
    }

    for( const auto &cur : vehicle_selector( pos(), radius ) ) {
        cur.visit_items( [&]( const item * e, const item * parent ) {
            if( func( e, parent ) ) {
                res.emplace_back( cur, const_cast<item *>( e ) );
            }
            return VisitResponse::NEXT;
        } );
    }

    return res;
}

units::length Character::max_single_item_length() const
{
    units::length ret = weapon.max_containable_length();

    for( const item &worn_it : worn ) {
        units::length candidate = worn_it.max_containable_length();
        if( candidate > ret ) {
            ret = candidate;
        }
    }
    return ret;
}

units::volume Character::max_single_item_volume() const
{
    units::volume ret = weapon.max_containable_volume();

    for( const item &worn_it : worn ) {
        units::volume candidate = worn_it.max_containable_volume();
        if( candidate > ret ) {
            ret = candidate;
        }
    }
    return ret;
}

std::pair<item_location, item_pocket *> Character::best_pocket( const item &it, const item *avoid )
{
    item_location weapon_loc( *this, &weapon );
    std::pair<item_location, item_pocket *> ret = std::make_pair( item_location(), nullptr );
    if( &weapon != &it && &weapon != avoid ) {
        ret = weapon.best_pocket( it, weapon_loc );
    }
    for( item &worn_it : worn ) {
        if( &worn_it == &it || &worn_it == avoid ) {
            continue;
        }
        item_location loc( *this, &worn_it );
        std::pair<item_location, item_pocket *> internal_pocket = worn_it.best_pocket( it, loc );
        if( internal_pocket.second != nullptr &&
            ( ret.second == nullptr || ret.second->better_pocket( *internal_pocket.second, it ) ) ) {
            ret = internal_pocket;
        }
    }
    return ret;
}

item *Character::try_add( item it, const item *avoid, const bool allow_wield )
{
    invalidate_inventory_validity_cache();
    itype_id item_type_id = it.typeId();
    last_item = item_type_id;

    // if there's a desired invlet for this item type, try to use it
    bool keep_invlet = false;
    const invlets_bitset cur_inv = allocated_invlets();
    for( const auto &iter : inv->assigned_invlet ) {
        if( iter.second == item_type_id && !cur_inv[iter.first] ) {
            it.invlet = iter.first;
            keep_invlet = true;
            break;
        }
    }
    std::pair<item_location, item_pocket *> pocket = best_pocket( it, avoid );
    item *ret = nullptr;
    if( pocket.second == nullptr ) {
        if( !has_weapon() && allow_wield && wield( it ) ) {
            ret = &weapon;
        } else {
            return nullptr;
        }
    } else {
        // this will set ret to either it, or to stack where it was placed
        pocket.second->add( it, &ret );
        pocket.first.on_contents_changed();
        pocket.second->on_contents_changed();
    }

    if( keep_invlet ) {
        ret->invlet = it.invlet;
    }
    ret->on_pickup( *this );
    cached_info.erase( "reloadables" );
    return ret;
}

item &Character::i_add( item it, bool /* should_stack */, const item *avoid, const bool allow_drop,
                        const bool allow_wield )
{
    invalidate_inventory_validity_cache();
    item *added = try_add( it, avoid, /*allow_wield=*/allow_wield );
    if( added == nullptr ) {
        if( !allow_wield || !wield( it ) ) {
            if( allow_drop ) {
                return get_map().add_item_or_charges( pos(), it );
            } else {
                return null_item_reference();
            }
        } else {
            return weapon;
        }
    } else {
        return *added;
    }
}

std::list<item> Character::remove_worn_items_with( const std::function<bool( item & )> &filter )
{
    invalidate_inventory_validity_cache();
    std::list<item> result;
    for( auto iter = worn.begin(); iter != worn.end(); ) {
        if( filter( *iter ) ) {
            iter->on_takeoff( *this );
            result.splice( result.begin(), worn, iter++ );
        } else {
            ++iter;
        }
    }
    return result;
}

static void recur_internal_locations( item_location parent, std::vector<item_location> &list )
{
    for( item *it : parent->contents.all_items_top( item_pocket::pocket_type::CONTAINER ) ) {
        item_location child( parent, it );
        recur_internal_locations( child, list );
    }
    list.push_back( parent );
}

std::vector<item_location> Character::all_items_loc()
{
    std::vector<item_location> ret;
    item_location weap_loc( *this, &weapon );
    std::vector<item_location> weapon_internal_items;
    recur_internal_locations( weap_loc, weapon_internal_items );
    ret.insert( ret.end(), weapon_internal_items.begin(), weapon_internal_items.end() );
    for( item &worn_it : worn ) {
        item_location worn_loc( *this, &worn_it );
        std::vector<item_location> worn_internal_items;
        recur_internal_locations( worn_loc, worn_internal_items );
        ret.insert( ret.end(), worn_internal_items.begin(), worn_internal_items.end() );
    }
    return ret;
}

std::vector<item_location> Character::top_items_loc()
{
    std::vector<item_location> ret;
    for( item &worn_it : worn ) {
        item_location worn_loc( *this, &worn_it );
        ret.push_back( worn_loc );
    }
    return ret;
}

item *Character::invlet_to_item( const int linvlet )
{
    // Invlets may come from curses, which may also return any kind of key codes, those being
    // of type int and they can become valid, but different characters when casted to char.
    // Example: KEY_NPAGE (returned when the player presses the page-down key) is 0x152,
    // casted to char would yield 0x52, which happens to be 'R', a valid invlet.
    if( linvlet > std::numeric_limits<char>::max() || linvlet < std::numeric_limits<char>::min() ) {
        return nullptr;
    }
    const char invlet = static_cast<char>( linvlet );
    if( is_npc() ) {
        DebugLog( D_WARNING, D_GAME ) << "Why do you need to call Character::invlet_to_position on npc " <<
                                      name;
    }
    item *invlet_item = nullptr;
    visit_items( [&invlet, &invlet_item]( item * it ) {
        if( it->invlet == invlet ) {
            invlet_item = it;
            return VisitResponse::ABORT;
        }
        return VisitResponse::NEXT;
    } );
    return invlet_item;
}

// Negative positions indicate weapon/clothing, 0 & positive indicate inventory
const item &Character::i_at( int position ) const
{
    if( position == -1 ) {
        return weapon;
    }
    if( position < -1 ) {
        int worn_index = worn_position_to_index( position );
        if( static_cast<size_t>( worn_index ) < worn.size() ) {
            auto iter = worn.begin();
            std::advance( iter, worn_index );
            return *iter;
        }
    }

    return inv->find_item( position );
}

item &Character::i_at( int position )
{
    return const_cast<item &>( const_cast<const Character *>( this )->i_at( position ) );
}

int Character::get_item_position( const item *it ) const
{
    if( weapon.has_item( *it ) ) {
        return -1;
    }

    int p = 0;
    for( const auto &e : worn ) {
        if( e.has_item( *it ) ) {
            return worn_position_to_index( p );
        }
        p++;
    }

    return inv->position_by_item( it );
}

item Character::i_rem( const item *it )
{
    auto tmp = remove_items_with( [&it]( const item & i ) {
        return &i == it;
    }, 1 );
    if( tmp.empty() ) {
        debugmsg( "did not found item %s to remove it!", it->tname() );
        return item();
    }
    return tmp.front();
}

void Character::i_rem_keep_contents( const item *const it )
{
    i_rem( it ).spill_contents( pos() );
}

bool Character::i_add_or_drop( item &it, int qty, const item *avoid )
{
    bool retval = true;
    bool drop = it.made_of( phase_id::LIQUID );
    bool add = it.is_gun() || !it.is_irremovable();
    inv->assign_empty_invlet( it, *this );
    map &here = get_map();
    for( int i = 0; i < qty; ++i ) {
        drop |= !can_pickWeight( it, !get_option<bool>( "DANGEROUS_PICKUPS" ) ) || !can_pickVolume( it );
        if( drop ) {
            retval &= !here.add_item_or_charges( pos(), it ).is_null();
        } else if( add ) {
            i_add( it, true, avoid, /*allow_drop=*/true, /*allow_wield=*/!has_wield_conflicts( it ) );
        }
    }

    return retval;
}

void Character::handle_contents_changed( const std::vector<item_location> &containers )
{
    class item_loc_with_depth
    {
        public:
            item_loc_with_depth( const item_location &_loc )
                : _loc( _loc ) {
                item_location ancestor = _loc;
                while( ancestor.has_parent() ) {
                    ++_depth;
                    ancestor = ancestor.parent_item();
                }
            }

            const item_location &loc() const {
                return _loc;
            }

            int depth() const {
                return _depth;
            }

        private:
            item_location _loc;
            int _depth = 0;
    };

    class sort_by_depth
    {
        public:
            bool operator()( const item_loc_with_depth &lhs, const item_loc_with_depth &rhs ) const {
                return lhs.depth() < rhs.depth();
            }
    };

    std::multiset<item_loc_with_depth, sort_by_depth> sorted_containers(
        containers.begin(), containers.end() );
    map &m = get_map();

    // unseal and handle containers, from innermost (max depth) to outermost (min depth)
    // so inner containers are always handled before outer containers are possibly removed.
    while( !sorted_containers.empty() ) {
        item_location loc = std::prev( sorted_containers.end() )->loc();
        sorted_containers.erase( std::prev( sorted_containers.end() ) );
        if( !loc ) {
            debugmsg( "invalid item location" );
            continue;
        }
        loc->on_contents_changed();
        bool drop_unhandled = false;
        if( loc.where() != item_location::type::map && !is_wielding( *loc ) ) {
            for( item_pocket *const pocket : loc->contents.get_all_contained_pockets().value() ) {
                if( pocket && pocket->will_spill() ) {
                    // the pocket's contents (with a larger depth value) are not
                    // inside `sorted_containers` and can be safely disposed of.
                    pocket->handle_liquid_or_spill( *this, /*avoid=*/&*loc );
                    // drop the container instead if canceled.
                    if( !pocket->empty() ) {
                        // drop later since we still need to access the container item
                        drop_unhandled = true;
                        // canceling one pocket cancels spilling for the whole container
                        break;
                    }
                }
            }
        }

        if( loc.has_parent() ) {
            item_location parent_loc = loc.parent_item();
            item_loc_with_depth parent( parent_loc );
            item_pocket *const pocket = parent_loc->contained_where( *loc );
            pocket->on_contents_changed();
            bool exists = false;
            auto it = sorted_containers.lower_bound( parent );
            for( ; it != sorted_containers.end() && it->depth() == parent.depth(); ++it ) {
                if( it->loc() == parent_loc ) {
                    exists = true;
                    break;
                }
            }
            if( !exists ) {
                sorted_containers.emplace_hint( it, parent );
            }
        }

        if( drop_unhandled ) {
            // We can drop the unhandled container now since the container and
            // its contents (with a larger depth) are not inside `sorted_containers`.
            add_msg_player_or_npc(
                _( "To avoid spilling its contents, you set your %1$s on the %2$s." ),
                _( "To avoid spilling its contents, <npcname> sets their %1$s on the %2$s." ),
                loc->display_name(), m.name( pos() )
            );
            item it_copy( *loc );
            loc.remove_item();
            // target item of `loc` is invalidated and should not be used from now on
            m.add_item_or_charges( pos(), it_copy );
        }
    }
}

handle_contents_changed_helper::handle_contents_changed_helper(
    Character &guy, const item_location &content )
    : guy( &guy )
{
    if( content.has_parent() ) {
        parent = content.parent_item();
        pocket = parent->contained_where( *content );
    } else {
        parent = item_location::nowhere;
        pocket = nullptr;
    }
}

void handle_contents_changed_helper::handle()
{
    if( guy && parent && pocket ) {
        pocket->on_contents_changed();
        guy->handle_contents_changed( { parent } );
    }
    guy = nullptr;
    parent = item_location::nowhere;
    pocket = nullptr;
}

std::list<item *> Character::get_dependent_worn_items( const item &it )
{
    std::list<item *> dependent;
    // Adds dependent worn items recursively
    const std::function<void( const item &it )> add_dependent = [&]( const item & it ) {
        for( item &wit : worn ) {
            if( &wit == &it || !wit.is_worn_only_with( it ) ) {
                continue;
            }
            const auto iter = std::find_if( dependent.begin(), dependent.end(),
            [&wit]( const item * dit ) {
                return &wit == dit;
            } );
            if( iter == dependent.end() ) { // Not in the list yet
                add_dependent( wit );
                dependent.push_back( &wit );
            }
        }
    };

    if( is_worn( it ) ) {
        add_dependent( it );
    }

    return dependent;
}

void Character::drop( item_location loc, const tripoint &where )
{
    drop( { std::make_pair( loc, loc->count() ) }, where );
    invalidate_inventory_validity_cache();
}

void Character::drop( const drop_locations &what, const tripoint &target,
                      bool stash )
{
    if( what.empty() ) {
        return;
    }

    if( rl_dist( pos(), target ) > 1 || !( stash || get_map().can_put_items( target ) ) ) {
        add_msg_player_or_npc( m_info, _( "You can't place items here!" ),
                               _( "<npcname> can't place items here!" ) );
        return;
    }

    const tripoint placement = target - pos();
    std::vector<drop_or_stash_item_info> items;
    for( drop_location item_pair : what ) {
        if( can_drop( *item_pair.first ).success() ) {
            items.emplace_back( item_pair.first, item_pair.second );
        }
    }
    if( stash ) {
        assign_activity( player_activity( stash_activity_actor(
                                              items, placement
                                          ) ) );
    } else {
        assign_activity( player_activity( drop_activity_actor(
                                              items, placement, /*force_ground=*/false
                                          ) ) );
    }
}

invlets_bitset Character::allocated_invlets() const
{
    invlets_bitset invlets = inv->allocated_invlets();

    invlets.set( weapon.invlet );
    for( const auto &w : worn ) {
        invlets.set( w.invlet );
    }

    invlets[0] = false;

    return invlets;
}

bool Character::has_active_item( const itype_id &id ) const
{
    return has_item_with( [id]( const item & it ) {
        return it.active && it.typeId() == id;
    } );
}

item Character::remove_weapon()
{
    item tmp = weapon;
    weapon = item();
    get_event_bus().send<event_type::character_wields_item>( getID(), weapon.typeId() );
    cached_info.erase( "weapon_value" );
    return tmp;
}

void Character::remove_mission_items( int mission_id )
{
    if( mission_id == -1 ) {
        return;
    }
    remove_items_with( has_mission_item_filter { mission_id } );
}

std::vector<const item *> Character::get_ammo( const ammotype &at ) const
{
    return items_with( [at]( const item & it ) {
        return it.ammo_type() == at;
    } );
}

template <typename T, typename Output>
void find_ammo_helper( T &src, const item &obj, bool empty, Output out, bool nested )
{
    if( obj.is_watertight_container() ) {
        if( !obj.is_container_empty() ) {

            // Look for containers with the same type of liquid as that already in our container
            src.visit_items( [&src, &nested, &out, &obj]( item * node, item * parent ) {
                if( node == &obj ) {
                    // This stops containers and magazines counting *themselves* as ammo sources
                    return VisitResponse::SKIP;
                }
                // Prevents reloading with items frozen in watertight containers.
                if( parent != nullptr && parent->is_watertight_container() && node->is_frozen_liquid() ) {
                    return VisitResponse::SKIP;
                }

                // Liquids not in a watertight container are skipped.
                if( parent != nullptr && !parent->is_watertight_container() &&
                    node->made_of( phase_id::LIQUID ) ) {
                    return VisitResponse::SKIP;
                }

                // Spills have no parent.
                if( parent == nullptr && node->made_of_from_type( phase_id::LIQUID ) ) {
                    return VisitResponse::SKIP;
                }

                if( !nested && node->is_container() && parent != nullptr && parent->is_container() ) {
                    return VisitResponse::SKIP;
                }

                if( node->made_of_from_type( phase_id::LIQUID ) ) {
                    out = item_location( item_location( src, parent ), node );
                }

                return VisitResponse::NEXT;
            } );
        } else {
            // Look for containers with any liquid and loose frozen liquids
            src.visit_items( [&src, &nested, &out]( item * node, item * parent ) {
                // Prevents reloading with items frozen in watertight containers.
                if( parent != nullptr && parent->is_watertight_container() && node->is_frozen_liquid() ) {
                    return VisitResponse::SKIP;
                }

                // Liquids not in a watertight container are skipped.
                if( parent != nullptr && !parent->is_watertight_container() &&
                    node->made_of( phase_id::LIQUID ) ) {
                    return VisitResponse::SKIP;
                }

                // Spills have no parent.
                if( parent == nullptr && node->made_of_from_type( phase_id::LIQUID ) ) {
                    return VisitResponse::SKIP;
                }

                if( !nested && node->is_container() && parent != nullptr && parent->is_container() ) {
                    return VisitResponse::SKIP;
                }

                if( node->made_of_from_type( phase_id::LIQUID ) ) {
                    out = item_location( item_location( src, parent ), node );
                }

                return VisitResponse::NEXT;
            } );
        }
    }
    if( obj.magazine_integral() ) {
        // find suitable ammo excluding that already loaded in magazines
        std::set<ammotype> ammo = obj.ammo_types();

        src.visit_items( [&src, &nested, &out, ammo]( item * node, item * parent ) {
            if( node->is_gun() || node->is_tool() ) {
                // guns/tools never contain usable ammo so most efficient to skip them now
                return VisitResponse::SKIP;
            }
            if( !node->made_of_from_type( phase_id::SOLID ) && parent == nullptr ) {
                // some liquids are ammo but we can't reload with them unless within a container or frozen
                return VisitResponse::SKIP;
            }
            if( !node->made_of( phase_id::SOLID ) && parent != nullptr ) {
                for( const ammotype &at : ammo ) {
                    if( node->ammo_type() == at ) {
                        out = item_location( src, node );
                    }
                }
                return VisitResponse::SKIP;
            }

            // Solid ammo gets skipped earlier than non-solid because it does not need a container.
            if( !nested && parent != nullptr && parent->is_container() &&
                !node->made_of_from_type( phase_id::LIQUID ) && !node->made_of( phase_id::GAS ) ) {
                return VisitResponse::SKIP;
            }

            if( !nested && node->is_container() && parent != nullptr && parent->is_container() ) {
                return VisitResponse::SKIP;
            }

            for( const ammotype &at : ammo ) {
                if( node->ammo_type() == at ) {
                    out = item_location( src, node );
                }
            }
            if( node->is_magazine() && node->has_flag( flag_SPEEDLOADER ) ) {
                if( node->ammo_remaining() ) {
                    out = item_location( src, node );
                }
            }
            return VisitResponse::NEXT;
        } );
    } else {
        // find compatible magazines excluding those already loaded in tools/guns
        const auto mags = obj.magazine_compatible();

        src.visit_items( [&src, &nested, &out, mags, empty]( item * node ) {
            if( node->is_gun() || node->is_tool() ) {
                return VisitResponse::SKIP;
            }
            if( node->is_magazine() ) {
                if( mags.count( node->typeId() ) && ( node->ammo_remaining() || empty ) ) {
                    out = item_location( src, node );
                }
                return VisitResponse::SKIP;
            }
            return nested ? VisitResponse::NEXT : VisitResponse::SKIP;
        } );
    }
}

std::vector<item_location> Character::find_ammo( const item &obj, bool empty, int radius ) const
{
    std::vector<item_location> res;

    find_ammo_helper( const_cast<Character &>( *this ), obj, empty, std::back_inserter( res ), true );

    if( radius >= 0 ) {
        for( auto &cursor : map_selector( pos(), radius ) ) {
            find_ammo_helper( cursor, obj, empty, std::back_inserter( res ), false );
        }
        for( auto &cursor : vehicle_selector( pos(), radius ) ) {
            find_ammo_helper( cursor, obj, empty, std::back_inserter( res ), false );
        }
    }

    return res;
}

std::vector<item_location> Character::find_reloadables()
{
    std::vector<item_location> reloadables;

    visit_items( [this, &reloadables]( item * node ) {
        if( !node->is_gun() && !node->is_magazine() ) {
            return VisitResponse::NEXT;
        }
        bool reloadable = false;
        if( node->is_gun() && !node->magazine_compatible().empty() ) {
            reloadable = node->magazine_current() == nullptr ||
                         node->remaining_ammo_capacity() > 0;
        } else {
            reloadable = ( node->is_magazine() ||
                           ( node->is_gun() && node->magazine_integral() ) ) &&
                         node->remaining_ammo_capacity() > 0;
        }
        if( reloadable ) {
            reloadables.push_back( item_location( *this, node ) );
        }
        return VisitResponse::NEXT;
    } );
    return reloadables;
}

units::mass Character::weight_carried() const
{
    if( cached_weight_carried ) {
        return *cached_weight_carried;
    }
    cached_weight_carried = weight_carried_with_tweaks( item_tweaks() );
    return *cached_weight_carried;
}

void Character::invalidate_weight_carried_cache()
{
    cached_weight_carried = cata::nullopt;
}

units::mass Character::best_nearby_lifting_assist() const
{
    return best_nearby_lifting_assist( this->pos() );
}

units::mass Character::best_nearby_lifting_assist( const tripoint &world_pos ) const
{
    const quality_id LIFT( "LIFT" );
    int mech_lift = 0;
    if( is_mounted() ) {
        auto *mons = mounted_creature.get();
        if( mons->has_flag( MF_RIDEABLE_MECH ) ) {
            mech_lift = mons->mech_str_addition() + 10;
        }
    }
    int lift_quality = std::max( { this->max_quality( LIFT ), mech_lift,
                                   map_selector( this->pos(), PICKUP_RANGE ).max_quality( LIFT ),
                                   vehicle_selector( world_pos, 4, true, true ).max_quality( LIFT )
                                 } );
    return lifting_quality_to_mass( lift_quality );
}

units::mass Character::weight_carried_with_tweaks( const std::vector<std::pair<item_location, int>>
        &locations ) const
{
    std::map<const item *, int> dropping;
    for( const std::pair<item_location, int> &location_pair : locations ) {
        dropping.emplace( location_pair.first.get_item(), location_pair.second );
    }
    return weight_carried_with_tweaks( { dropping } );
}

units::mass Character::weight_carried_with_tweaks( const item_tweaks &tweaks ) const
{
    const std::map<const item *, int> empty;
    const std::map<const item *, int> &without = tweaks.without_items ? tweaks.without_items->get() :
            empty;

    // Worn items
    units::mass ret = 0_gram;
    for( const item &i : worn ) {
        if( !without.count( &i ) ) {
            for( const item *j : i.contents.all_items_ptr( item_pocket::pocket_type::CONTAINER ) ) {
                if( j->count_by_charges() ) {
                    ret -= get_selected_stack_weight( j, without );
                } else if( without.count( j ) ) {
                    ret -= j->weight();
                }
            }
            ret += i.weight();
        }
    }

    // Wielded item
    units::mass weaponweight = 0_gram;
    if( !without.count( &weapon ) ) {
        weaponweight += weapon.weight();
        for( const item *i : weapon.contents.all_items_ptr( item_pocket::pocket_type::CONTAINER ) ) {
            if( i->count_by_charges() ) {
                weaponweight -= get_selected_stack_weight( i, without );
            } else if( without.count( i ) ) {
                weaponweight -= i->weight();
            }
        }
    } else if( weapon.count_by_charges() ) {
        weaponweight += weapon.weight() - get_selected_stack_weight( &weapon, without );
    }

    // Exclude wielded item if using lifting tool
    if( ( weaponweight + ret <= weight_capacity() ) || ( g->new_game ||
            best_nearby_lifting_assist() < weaponweight ) ) {
        ret += weaponweight;
    }

    return ret;
}

units::mass Character::get_selected_stack_weight( const item *i,
        const std::map<const item *, int> &without ) const
{
    auto stack = without.find( i );
    if( stack != without.end() ) {
        int selected = stack->second;
        item copy = *i;
        copy.charges = selected;
        return copy.weight();
    }

    return 0_gram;
}

units::volume Character::volume_carried_with_tweaks( const
        std::vector<std::pair<item_location, int>>
        &locations ) const
{
    std::map<const item *, int> dropping;
    for( const std::pair<item_location, int> &location_pair : locations ) {
        dropping.emplace( location_pair.first.get_item(), location_pair.second );
    }
    return volume_carried_with_tweaks( { dropping } );
}

units::volume Character::volume_carried_with_tweaks( const item_tweaks &tweaks ) const
{
    const std::map<const item *, int> empty;
    const std::map<const item *, int> &without = tweaks.without_items ? tweaks.without_items->get() :
            empty;

    // Worn items
    units::volume ret = 0_ml;
    for( const item &i : worn ) {
        if( !without.count( &i ) ) {
            ret += i.contents.get_contents_volume_with_tweaks( without );
        }
    }

    // Wielded item
    if( !without.count( &weapon ) ) {
        ret += weapon.contents.get_contents_volume_with_tweaks( without );
    }

    return ret;
}

units::mass Character::weight_capacity() const
{
    // Get base capacity from creature,
    // then apply player-only mutation and trait effects.
    units::mass ret = Creature::weight_capacity();
    /** @EFFECT_STR increases carrying capacity */
    ret += get_str() * 4_kilogram;
    ret *= mutation_value( "weight_capacity_modifier" );

    units::mass worn_weight_bonus = 0_gram;
    for( const item &it : worn ) {
        ret *= it.get_weight_capacity_modifier();
        worn_weight_bonus += it.get_weight_capacity_bonus();
    }

    units::mass bio_weight_bonus = 0_gram;
    for( const bionic_id &bid : get_bionics() ) {
        ret *= bid->weight_capacity_modifier;
        bio_weight_bonus +=  bid->weight_capacity_bonus;
    }

    ret += bio_weight_bonus + worn_weight_bonus;

    ret = enchantment_cache->modify_value( enchant_vals::mod::CARRY_WEIGHT, ret );

    if( ret < 0_gram ) {
        ret = 0_gram;
    }
    if( is_mounted() ) {
        auto *mons = mounted_creature.get();
        // the mech has an effective strength for other purposes, like hitting.
        // but for lifting, its effective strength is even higher, due to its sturdy construction, leverage,
        // and being built entirely for that purpose with hydraulics etc.
        ret = mons->mech_str_addition() == 0 ? ret : ( mons->mech_str_addition() + 10 ) * 4_kilogram;
    }
    return ret;
}

bool Character::can_pickVolume( const item &it, bool ) const
{
    if( weapon.can_contain( it ) ) {
        return true;
    }
    for( const item &w : worn ) {
        if( w.can_contain( it ) ) {
            return true;
        }
    }
    return false;
}

bool Character::can_pickWeight( const item &it, bool safe ) const
{
    if( !safe ) {
        // Character can carry up to four times their maximum weight
        return ( weight_carried() + it.weight() <= weight_capacity() * 4 );
    } else {
        return ( weight_carried() + it.weight() <= weight_capacity() );
    }
}

bool Character::can_pickWeight_partial( const item &it, bool safe ) const
{
    item copy = it;
    if( it.count_by_charges() ) {
        copy.charges = 1;
    }

    return can_pickWeight( copy, safe );
}

bool Character::can_use( const item &it, const item &context ) const
{
    if( has_effect( effect_incorporeal ) ) {
        add_msg_player_or_npc( m_bad, _( "You can't use anything while incorporeal." ),
                               _( "<npcname> can't use anything while incorporeal." ) );
        return false;
    }
    const auto &ctx = !context.is_null() ? context : it;

    if( !meets_requirements( it, ctx ) ) {
        const std::string unmet( enumerate_unmet_requirements( it, ctx ) );

        if( &it == &ctx ) {
            //~ %1$s - list of unmet requirements, %2$s - item name.
            add_msg_player_or_npc( m_bad, _( "You need at least %1$s to use this %2$s." ),
                                   _( "<npcname> needs at least %1$s to use this %2$s." ),
                                   unmet, it.tname() );
        } else {
            //~ %1$s - list of unmet requirements, %2$s - item name, %3$s - indirect item name.
            add_msg_player_or_npc( m_bad, _( "You need at least %1$s to use this %2$s with your %3$s." ),
                                   _( "<npcname> needs at least %1$s to use this %2$s with their %3$s." ),
                                   unmet, it.tname(), ctx.tname() );
        }

        return false;
    }

    return true;
}

ret_val<bool> Character::can_wear( const item &it, bool with_equip_change ) const
{
    if( has_effect( effect_incorporeal ) ) {
        return ret_val<bool>::make_failure( _( "You can't wear anything while incorporeal." ) );
    }
    if( !it.is_armor() ) {
        return ret_val<bool>::make_failure( _( "Putting on a %s would be tricky." ), it.tname() );
    }

    if( has_trait( trait_WOOLALLERGY ) && ( it.made_of( material_id( "wool" ) ) ||
                                            it.has_own_flag( flag_wooled ) ) ) {
        return ret_val<bool>::make_failure( _( "Can't wear that, it's made of wool!" ) );
    }

    if( it.is_filthy() && has_trait( trait_SQUEAMISH ) ) {
        return ret_val<bool>::make_failure( _( "Can't wear that, it's filthy!" ) );
    }

    if( !it.has_flag( flag_OVERSIZE ) && !it.has_flag( flag_SEMITANGIBLE ) ) {
        for( const trait_id &mut : get_mutations() ) {
            const auto &branch = mut.obj();
            if( branch.conflicts_with_item( it ) ) {
                return ret_val<bool>::make_failure( is_player() ?
                                                    _( "Your %s mutation prevents you from wearing your %s." ) :
                                                    _( "My %s mutation prevents me from wearing this %s." ), branch.name(),
                                                    it.type_name() );
            }
        }
        if( it.covers( body_part_head ) && !it.has_flag( flag_SEMITANGIBLE ) &&
            !it.made_of( material_id( "wool" ) ) && !it.made_of( material_id( "cotton" ) ) &&
            !it.made_of( material_id( "nomex" ) ) && !it.made_of( material_id( "leather" ) ) &&
            ( has_trait( trait_HORNS_POINTED ) || has_trait( trait_ANTENNAE ) ||
              has_trait( trait_ANTLERS ) ) ) {
            return ret_val<bool>::make_failure( _( "Cannot wear a helmet over %s." ),
                                                ( has_trait( trait_HORNS_POINTED ) ? _( "horns" ) :
                                                  ( has_trait( trait_ANTENNAE ) ? _( "antennae" ) : _( "antlers" ) ) ) );
        }
    }

    if( it.has_flag( flag_SPLINT ) ) {
        bool need_splint = false;
        for( const bodypart_id &bp : get_all_body_parts() ) {
            if( !it.covers( bp ) ) {
                continue;
            }
            if( is_limb_broken( bp ) && !worn_with_flag( flag_SPLINT, bp ) ) {
                need_splint = true;
                break;
            }
        }
        if( !need_splint ) {
            return ret_val<bool>::make_failure( is_player() ?
                                                _( "You don't have any broken limbs this could help." )
                                                : _( "%s doesn't have any broken limbs this could help." ), name );
        }
    }

    if( it.has_flag( flag_TOURNIQUET ) ) {
        bool need_tourniquet = false;
        for( const bodypart_id &bp : get_all_body_parts() ) {
            if( !it.covers( bp ) ) {
                continue;
            }
            effect e = get_effect( effect_bleed, bp );
            if( !e.is_null() && e.get_intensity() > e.get_max_intensity() / 4 &&
                !worn_with_flag( flag_TOURNIQUET, bp ) ) {
                need_tourniquet = true;
                break;
            }
        }
        if( !need_tourniquet ) {
            std::string msg;
            if( is_player() ) {
                msg = _( "You don't need a tourniquet to stop the bleeding." );
            } else {
                msg = string_format( _( "%s doesn't need a tourniquet to stop the bleeding." ), name );
            }
            return ret_val<bool>::make_failure( msg );
        }
    }

    if( it.has_flag( flag_RESTRICT_HANDS ) && !has_two_arms() ) {
        return ret_val<bool>::make_failure( ( is_player() ? _( "You don't have enough arms to wear that." )
                                              : string_format( _( "%s doesn't have enough arms to wear that." ), name ) ) );
    }

    //Everything checked after here should be something that could be solved by changing equipment
    if( with_equip_change ) {
        return ret_val<bool>::make_success();
    }

    if( it.is_power_armor() ) {
        for( const item &elem : worn ) {
            if( elem.get_covered_body_parts().make_intersection( it.get_covered_body_parts() ).any() &&
                !elem.has_flag( flag_POWERARMOR_COMPATIBLE ) ) {
                return ret_val<bool>::make_failure( _( "Can't wear power armor over other gear!" ) );
            }
        }
        if( !it.covers( body_part_torso ) ) {
            bool power_armor = false;
            if( !worn.empty() ) {
                for( const item &elem : worn ) {
                    if( elem.is_power_armor() ) {
                        power_armor = true;
                        break;
                    }
                }
            }
            if( !power_armor ) {
                return ret_val<bool>::make_failure(
                           _( "You can only wear power armor components with power armor!" ) );
            }
        }

        for( const item &i : worn ) {
            if( i.is_power_armor() && i.typeId() == it.typeId() ) {
                return ret_val<bool>::make_failure( _( "Can't wear more than one %s!" ), it.tname() );
            }
        }
    } else {
        // Only headgear can be worn with power armor, except other power armor components.
        // You can't wear headgear if power armor helmet is already sitting on your head.
        bool has_helmet = false;
        if( !it.has_flag( flag_POWERARMOR_COMPATIBLE ) && ( ( is_wearing_power_armor( &has_helmet ) &&
                ( has_helmet || !( it.covers( body_part_head ) || it.covers( body_part_mouth ) ||
                                   it.covers( body_part_eyes ) ) ) ) ) ) {
            return ret_val<bool>::make_failure( _( "Can't wear %s with power armor!" ), it.tname() );
        }
    }

    // Check if we don't have both hands available before wearing a briefcase, shield, etc. Also occurs if we're already wearing one.
    if( it.has_flag( flag_RESTRICT_HANDS ) && ( worn_with_flag( flag_RESTRICT_HANDS ) ||
            weapon.is_two_handed( *this ) ) ) {
        return ret_val<bool>::make_failure( ( is_player() ? _( "You don't have a hand free to wear that." )
                                              : string_format( _( "%s doesn't have a hand free to wear that." ), name ) ) );
    }

    for( const item &i : worn ) {
        if( i.has_flag( flag_ONLY_ONE ) && i.typeId() == it.typeId() ) {
            return ret_val<bool>::make_failure( _( "Can't wear more than one %s!" ), it.tname() );
        }
    }

    if( amount_worn( it.typeId() ) >= MAX_WORN_PER_TYPE ) {
        return ret_val<bool>::make_failure( _( "Can't wear %i or more %s at once." ),
                                            MAX_WORN_PER_TYPE + 1, it.tname( MAX_WORN_PER_TYPE + 1 ) );
    }

    if( ( ( it.covers( body_part_foot_l ) && is_wearing_shoes( side::LEFT ) ) ||
          ( it.covers( body_part_foot_r ) && is_wearing_shoes( side::RIGHT ) ) ) &&
        ( !it.has_flag( flag_OVERSIZE ) || !it.has_flag( flag_OUTER ) ) && !it.has_flag( flag_SKINTIGHT ) &&
        !it.has_flag( flag_BELTED ) && !it.has_flag( flag_PERSONAL ) && !it.has_flag( flag_AURA ) &&
        !it.has_flag( flag_SEMITANGIBLE ) ) {
        // Checks to see if the player is wearing shoes
        return ret_val<bool>::make_failure( ( is_player() ? _( "You're already wearing footwear!" )
                                              : string_format( _( "%s is already wearing footwear!" ), name ) ) );
    }

    if( it.covers( body_part_head ) &&
        !it.has_flag( flag_HELMET_COMPAT ) && !it.has_flag( flag_SKINTIGHT ) &&
        !it.has_flag( flag_PERSONAL ) &&
        !it.has_flag( flag_AURA ) && !it.has_flag( flag_SEMITANGIBLE ) && !it.has_flag( flag_OVERSIZE ) &&
        is_wearing_helmet() ) {
        return ret_val<bool>::make_failure( wearing_something_on( body_part_head ),
                                            ( is_player() ? _( "You can't wear that with other headgear!" )
                                              : string_format( _( "%s can't wear that with other headgear!" ), name ) ) );
    }

    if( it.covers( body_part_head ) && !it.has_flag( flag_SEMITANGIBLE ) &&
        ( it.has_flag( flag_SKINTIGHT ) || it.has_flag( flag_HELMET_COMPAT ) ) &&
        ( head_cloth_encumbrance() + it.get_encumber( *this, body_part_head ) > 40 ) ) {
        return ret_val<bool>::make_failure( ( is_player() ? _( "You can't wear that much on your head!" )
                                              : string_format( _( "%s can't wear that much on their head!" ), name ) ) );
    }

    return ret_val<bool>::make_success();
}

ret_val<bool> Character::can_unwield( const item &it ) const
{
    if( it.has_flag( flag_NO_UNWIELD ) ) {
        cata::optional<int> wi;
        // check if "it" is currently wielded fake bionic weapon that can be deactivated
        if( !( is_wielding( it ) && ( wi = active_bionic_weapon_index() ) &&
               can_deactivate_bionic( *wi ).success() ) ) {
            return ret_val<bool>::make_failure( _( "You cannot unwield your %s." ), it.tname() );
        }
    }

    return ret_val<bool>::make_success();
}

ret_val<bool> Character::can_drop( const item &it ) const
{
    if( it.has_flag( flag_NO_UNWIELD ) ) {
        return ret_val<bool>::make_failure( _( "You cannot drop your %s." ), it.tname() );
    }
    return ret_val<bool>::make_success();
}

void Character::invalidate_inventory_validity_cache()
{
    cache_inventory_is_valid = false;
}

void Character::drop_invalid_inventory()
{
    if( cache_inventory_is_valid ) {
        return;
    }
    bool dropped_liquid = false;
    for( const std::list<item> *stack : inv->const_slice() ) {
        const item &it = stack->front();
        if( it.made_of( phase_id::LIQUID ) ) {
            dropped_liquid = true;
            get_map().add_item_or_charges( pos(), it );
            // must be last
            i_rem( &it );
        }
    }
    if( dropped_liquid ) {
        add_msg_if_player( m_bad, _( "Liquid from your inventory has leaked onto the ground." ) );
    }

    weapon.contents.overflow( pos() );
    for( item &w : worn ) {
        w.contents.overflow( pos() );
    }

    cache_inventory_is_valid = true;
}

bool Character::is_wielding( const item &target ) const
{
    return &weapon == &target;
}

bool Character::is_wearing( const itype_id &it ) const
{
    for( const item &i : worn ) {
        if( i.typeId() == it ) {
            return true;
        }
    }
    return false;
}

bool Character::is_wearing_on_bp( const itype_id &it, const bodypart_id &bp ) const
{
    for( const item &i : worn ) {
        if( i.typeId() == it && i.covers( bp ) ) {
            return true;
        }
    }
    return false;
}

bool Character::worn_with_flag( const flag_id &f, const bodypart_id &bp ) const
{
    return std::any_of( worn.begin(), worn.end(), [&f, bp]( const item & it ) {
        return it.has_flag( f ) && ( bp == bodypart_str_id::NULL_ID() || it.covers( bp ) );
    } );
}

bool Character::worn_with_flag( const flag_id &f ) const
{
    return std::any_of( worn.begin(), worn.end(), [&f]( const item & it ) {
        return it.has_flag( f ) ;
    } );
}

item Character::item_worn_with_flag( const flag_id &f, const bodypart_id &bp ) const
{
    item it_with_flag;
    for( const item &it : worn ) {
        if( it.has_flag( f ) && ( bp == bodypart_str_id::NULL_ID() || it.covers( bp ) ) ) {
            it_with_flag = it;
            break;
        }
    }
    return it_with_flag;
}

item Character::item_worn_with_flag( const flag_id &f ) const
{
    item it_with_flag;
    for( const item &it : worn ) {
        if( it.has_flag( f ) ) {
            it_with_flag = it;
            break;
        }
    }
    return it_with_flag;
}

std::vector<std::string> Character::get_overlay_ids() const
{
    std::vector<std::string> rval;
    std::multimap<int, std::string> mutation_sorting;
    int order;
    std::string overlay_id;

    // first get effects
    for( const auto &eff_pr : *effects ) {
        rval.push_back( "effect_" + eff_pr.first.str() );
    }

    // then get mutations
    for( const std::pair<const trait_id, trait_data> &mut : my_mutations ) {
        overlay_id = ( mut.second.powered ? "active_" : "" ) + mut.first.str();
        order = get_overlay_order_of_mutation( overlay_id );
        mutation_sorting.insert( std::pair<int, std::string>( order, overlay_id ) );
    }

    // then get bionics
    for( const bionic &bio : *my_bionics ) {
        overlay_id = ( bio.powered ? "active_" : "" ) + bio.id.str();
        order = get_overlay_order_of_mutation( overlay_id );
        mutation_sorting.insert( std::pair<int, std::string>( order, overlay_id ) );
    }

    for( auto &mutorder : mutation_sorting ) {
        rval.push_back( "mutation_" + mutorder.second );
    }

    // next clothing
    // TODO: worry about correct order of clothing overlays
    for( const item &worn_item : worn ) {
        rval.push_back( "worn_" + worn_item.typeId().str() );
    }

    // last weapon
    // TODO: might there be clothing that covers the weapon?
    if( is_armed() ) {
        rval.push_back( "wielded_" + weapon.typeId().str() );
    }

    if( !is_walking() ) {
        rval.push_back( move_mode->name() );
    }
    return rval;
}

const SkillLevelMap &Character::get_all_skills() const
{
    return *_skills;
}

const SkillLevel &Character::get_skill_level_object( const skill_id &ident ) const
{
    return _skills->get_skill_level_object( ident );
}

SkillLevel &Character::get_skill_level_object( const skill_id &ident )
{
    return _skills->get_skill_level_object( ident );
}

int Character::get_skill_level( const skill_id &ident ) const
{
    return _skills->get_skill_level( ident );
}

int Character::get_skill_level( const skill_id &ident, const item &context ) const
{
    return _skills->get_skill_level( ident, context );
}

void Character::set_skill_level( const skill_id &ident, const int level )
{
    get_skill_level_object( ident ).level( level );
}

void Character::mod_skill_level( const skill_id &ident, const int delta )
{
    _skills->mod_skill_level( ident, delta );
}

std::string Character::enumerate_unmet_requirements( const item &it, const item &context ) const
{
    std::vector<std::string> unmet_reqs;

    const auto check_req = [ &unmet_reqs ]( const std::string & name, int cur, int req ) {
        if( cur < req ) {
            unmet_reqs.push_back( string_format( "%s %d", name, req ) );
        }
    };

    check_req( _( "strength" ),     get_str(), it.get_min_str() );
    check_req( _( "dexterity" ),    get_dex(), it.type->min_dex );
    check_req( _( "intelligence" ), get_int(), it.type->min_int );
    check_req( _( "perception" ),   get_per(), it.type->min_per );

    for( const auto &elem : it.type->min_skills ) {
        check_req( context.contextualize_skill( elem.first )->name(),
                   get_skill_level( elem.first, context ),
                   elem.second );
    }

    return enumerate_as_string( unmet_reqs );
}

int Character::rust_rate() const
{
    const std::string &rate_option = get_option<std::string>( "SKILL_RUST" );
    if( rate_option == "off" ) {
        return 0;
    }

    // Stat window shows stat effects on based on current stat
    int intel = get_int();
    /** @EFFECT_INT reduces skill rust by 10% per level above 8 */
    int ret = ( ( rate_option == "vanilla" || rate_option == "capped" ) ?
                100 : 100 + 10 * ( intel - 8 ) );

    ret *= mutation_value( "skill_rust_multiplier" );

    if( ret < 0 ) {
        ret = 0;
    }

    return ret;
}

int Character::read_speed( bool return_stat_effect ) const
{
    // Stat window shows stat effects on based on current stat
    const int intel = get_int();
    /** @EFFECT_INT increases reading speed by 3s per level above 8*/
    int ret = to_moves<int>( 1_minutes ) - to_moves<int>( 3_seconds ) * ( intel - 8 );

    if( has_bionic( afs_bio_linguistic_coprocessor ) ) { // Aftershock
        ret *= .85;
    }

    ret *= mutation_value( "reading_speed_multiplier" );

    if( ret < to_moves<int>( 1_seconds ) ) {
        ret = to_moves<int>( 1_seconds );
    }
    // return_stat_effect actually matters here
    return return_stat_effect ? ret : ret * 100 / to_moves<int>( 1_minutes );
}

bool Character::meets_skill_requirements( const std::map<skill_id, int> &req,
        const item &context ) const
{
    return _skills->meets_skill_requirements( req, context );
}

bool Character::meets_skill_requirements( const construction &con ) const
{
    return std::all_of( con.required_skills.begin(), con.required_skills.end(),
    [&]( const std::pair<skill_id, int> &pr ) {
        return get_skill_level( pr.first ) >= pr.second;
    } );
}

bool Character::meets_stat_requirements( const item &it ) const
{
    return get_str() >= it.get_min_str() &&
           get_dex() >= it.type->min_dex &&
           get_int() >= it.type->min_int &&
           get_per() >= it.type->min_per;
}

bool Character::meets_requirements( const item &it, const item &context ) const
{
    const auto &ctx = !context.is_null() ? context : it;
    return meets_stat_requirements( it ) && meets_skill_requirements( it.type->min_skills, ctx );
}

void Character::make_bleed( const effect_source &source, const bodypart_id &bp,
                            time_duration duration, int intensity, bool permanent, bool force, bool defferred )
{
    int b_resist = 0;
    for( const trait_id &mut : get_mutations() ) {
        b_resist += mut.obj().bleed_resist;
    }

    if( b_resist > intensity ) {
        return;
    }

    add_effect( source, effect_bleed, duration, bp, permanent, intensity, force, defferred );
}

void Character::normalize()
{
    Creature::normalize();

    weary.clear();
    martial_arts_data->reset_style();
    weapon = item( "null", calendar::turn_zero );

    set_body();
    recalc_hp();
}

// Actual player death is mostly handled in game::is_game_over
void Character::die( Creature *nkiller )
{
    g->set_critter_died();
    set_killer( nkiller );
    set_time_died( calendar::turn );
    if( has_effect( effect_lightsnare ) ) {
        inv->add_item( item( "string_36", calendar::turn_zero ) );
        inv->add_item( item( "snare_trigger", calendar::turn_zero ) );
    }
    if( has_effect( effect_heavysnare ) ) {
        inv->add_item( item( "rope_6", calendar::turn_zero ) );
        inv->add_item( item( "snare_trigger", calendar::turn_zero ) );
    }
    if( has_effect( effect_beartrap ) ) {
        inv->add_item( item( "beartrap", calendar::turn_zero ) );
    }
    mission::on_creature_death( *this );
}

void Character::apply_skill_boost()
{
    for( const skill_boost &boost : skill_boost::get_all() ) {
        int skill_total = 0;
        for( const std::string &skill_str : boost.skills() ) {
            skill_total += get_skill_level( skill_id( skill_str ) );
        }
        mod_stat( boost.stat(), boost.calc_bonus( skill_total ) );
        if( boost.stat() == "str" ) {
            recalc_hp();
        }
    }
}

void Character::do_skill_rust()
{
    const int rust_rate_tmp = rust_rate();
    static const std::string PRED2( "PRED2" );
    static const std::string PRED3( "PRED3" );
    static const std::string PRED4( "PRED4" );
    for( std::pair<const skill_id, SkillLevel> &pair : *_skills ) {
        const Skill &aSkill = *pair.first;
        SkillLevel &skill_level_obj = pair.second;

        if( aSkill.is_combat_skill() &&
            ( ( has_trait_flag( PRED2 ) && calendar::once_every( 8_hours ) ) ||
              ( has_trait_flag( PRED3 ) && calendar::once_every( 4_hours ) ) ||
              ( has_trait_flag( PRED4 ) && calendar::once_every( 3_hours ) ) ) ) {
            // Their brain is optimized to remember this
            if( one_in( 13 ) ) {
                // They've already passed the roll to avoid rust at
                // this point, but print a message about it now and
                // then.
                //
                // 13 combat skills.
                // This means PRED2/PRED3/PRED4 think of hunting on
                // average every 8/4/3 hours, enough for immersion
                // without becoming an annoyance.
                //
                add_msg_if_player( _( "Your heart races as you recall your most recent hunt." ) );
                mod_stim( 1 );
            }
            continue;
        }

        const bool charged_bio_mem = get_power_level() > 25_J && has_active_bionic( bio_memory );
        const int oldSkillLevel = skill_level_obj.level();
        if( skill_level_obj.rust( charged_bio_mem, rust_rate_tmp ) ) {
            add_msg_if_player( m_warning,
                               _( "Your knowledge of %s begins to fade, but your memory banks retain it!" ), aSkill.name() );
            mod_power_level( -25_J );
        }
        const int newSkill = skill_level_obj.level();
        if( newSkill < oldSkillLevel ) {
            add_msg_if_player( m_bad, _( "Your skill in %s has reduced to %d!" ), aSkill.name(), newSkill );
        }
    }
}

void Character::reset_stats()
{
    // Bionic buffs
    if( has_active_bionic( bio_hydraulics ) ) {
        mod_str_bonus( 20 );
    }

    mod_str_bonus( get_mod_stat_from_bionic( character_stat::STRENGTH ) );
    mod_dex_bonus( get_mod_stat_from_bionic( character_stat::DEXTERITY ) );
    mod_per_bonus( get_mod_stat_from_bionic( character_stat::PERCEPTION ) );
    mod_int_bonus( get_mod_stat_from_bionic( character_stat::INTELLIGENCE ) );

    // Trait / mutation buffs
    mod_str_bonus( std::floor( mutation_value( "str_modifier" ) ) );
    mod_dodge_bonus( std::floor( mutation_value( "dodge_modifier" ) ) );

    /** @EFFECT_STR_MAX above 15 decreases Dodge bonus by 1 (NEGATIVE) */
    if( str_max >= 16 ) {
        mod_dodge_bonus( -1 );   // Penalty if we're huge
    }
    /** @EFFECT_STR_MAX below 6 increases Dodge bonus by 1 */
    else if( str_max <= 5 ) {
        mod_dodge_bonus( 1 );   // Bonus if we're small
    }

    apply_skill_boost();

    nv_cached = false;

    // Reset our stats to normal levels
    // Any persistent buffs/debuffs will take place in effects,
    // player::suffer(), etc.

    // repopulate the stat fields
    str_cur = str_max + get_str_bonus();
    dex_cur = dex_max + get_dex_bonus();
    per_cur = per_max + get_per_bonus();
    int_cur = int_max + get_int_bonus();

    // Floor for our stats.  No stat changes should occur after this!
    if( dex_cur < 0 ) {
        dex_cur = 0;
    }
    if( str_cur < 0 ) {
        str_cur = 0;
    }
    if( per_cur < 0 ) {
        per_cur = 0;
    }
    if( int_cur < 0 ) {
        int_cur = 0;
    }
}

void Character::reset()
{
    // TODO: Move reset_stats here, remove it from Creature
    Creature::reset();
}

bool Character::has_nv()
{
    static bool nv = false;

    if( !nv_cached ) {
        nv_cached = true;
        nv = ( worn_with_flag( flag_GNV_EFFECT ) ||
               has_active_bionic( bio_night_vision ) ||
               has_effect_with_flag( flag_EFFECT_NIGHT_VISION ) );
    }

    return nv;
}

void Character::calc_encumbrance()
{
    calc_encumbrance( item() );
}

void Character::calc_encumbrance( const item &new_item )
{

    std::map<bodypart_id, encumbrance_data> enc;
    item_encumb( enc, new_item );
    mut_cbm_encumb( enc );

    for( const std::pair<const bodypart_id, encumbrance_data> &elem : enc ) {
        set_part_encumbrance_data( elem.first, elem.second );
    }

}

units::mass Character::get_weight() const
{
    units::mass ret = 0_gram;
    units::mass wornWeight = std::accumulate( worn.begin(), worn.end(), 0_gram,
    []( units::mass sum, const item & itm ) {
        return sum + itm.weight();
    } );

    ret += bodyweight();       // The base weight of the player's body
    ret += inv->weight();           // Weight of the stored inventory
    ret += wornWeight;             // Weight of worn items
    ret += weapon.weight();        // Weight of wielded item
    ret += bionics_weight();       // Weight of installed bionics
    return ret;
}

bool Character::change_side( item &it, bool interactive )
{
    if( !it.swap_side() ) {
        if( interactive ) {
            add_msg_player_or_npc( m_info,
                                   _( "You cannot swap the side on which your %s is worn." ),
                                   _( "<npcname> cannot swap the side on which their %s is worn." ),
                                   it.tname() );
        }
        return false;
    }

    if( interactive ) {
        add_msg_player_or_npc( m_info, _( "You swap the side on which your %s is worn." ),
                               _( "<npcname> swaps the side on which their %s is worn." ),
                               it.tname() );
    }

    mod_moves( -250 );
    calc_encumbrance();

    return true;
}

bool Character::change_side( item_location &loc, bool interactive )
{
    if( !loc || !is_worn( *loc ) ) {
        if( interactive ) {
            add_msg_player_or_npc( m_info,
                                   _( "You are not wearing that item." ),
                                   _( "<npcname> isn't wearing that item." ) );
        }
        return false;
    }

    return change_side( *loc, interactive );
}

static void layer_item( std::map<bodypart_id, encumbrance_data> &vals, const item &it,
                        std::map<bodypart_id, layer_level> &highest_layer_so_far, bool power_armor, const Character &c )
{
    body_part_set covered_parts = it.get_covered_body_parts();
    for( const bodypart_id &bp : c.get_all_body_parts() ) {
        if( !covered_parts.test( bp.id() ) ) {
            continue;
        }

        const layer_level item_layer = it.get_layer();
        int encumber_val = it.get_encumber( c, bp.id() );
        int layering_encumbrance = clamp( encumber_val, 2, 10 );

        /*
         * Setting layering_encumbrance to 0 at this point makes the item cease to exist
         * for the purposes of the layer penalty system. (normally an item has a minimum
         * layering_encumbrance of 2 )
         */
        if( it.has_flag( flag_SEMITANGIBLE ) ) {
            encumber_val = 0;
            layering_encumbrance = 0;
        }

        const int armorenc = !power_armor || !it.is_power_armor() ?
                             encumber_val : std::max( 0, encumber_val - 40 );

        highest_layer_so_far[bp] = std::max( highest_layer_so_far[bp], item_layer );

        // Apply layering penalty to this layer, as well as any layer worn
        // within it that would normally be worn outside of it.
        for( layer_level penalty_layer = item_layer;
             penalty_layer <= highest_layer_so_far[bp]; ++penalty_layer ) {
            vals[bp].layer( penalty_layer, layering_encumbrance );
        }

        vals[bp].armor_encumbrance += armorenc;
    }
}

bool Character::is_wearing_power_armor( bool *hasHelmet ) const
{
    bool result = false;
    for( const item &elem : worn ) {
        if( !elem.is_power_armor() ) {
            continue;
        }
        if( hasHelmet == nullptr ) {
            // found power armor, helmet not requested, cancel loop
            return true;
        }
        // found power armor, continue search for helmet
        result = true;
        if( elem.covers( body_part_head ) ) {
            *hasHelmet = true;
            return true;
        }
    }
    return result;
}

bool Character::is_wearing_active_power_armor() const
{
    for( const item &w : worn ) {
        if( w.is_power_armor() && w.active ) {
            return true;
        }
    }
    return false;
}

bool Character::is_wearing_active_optcloak() const
{
    for( const item &w : worn ) {
        if( w.active && w.has_flag( flag_ACTIVE_CLOAKING ) ) {
            return true;
        }
    }
    return false;
}

bool Character::in_climate_control()
{
    bool regulated_area = false;
    // Check
    if( has_active_bionic( bio_climate ) ) {
        return true;
    }
    map &here = get_map();
    if( has_trait( trait_M_SKIN3 ) && here.has_flag_ter_or_furn( "FUNGUS", pos() ) &&
        in_sleep_state() ) {
        return true;
    }
    for( const item &w : worn ) {
        if( w.active && w.is_power_armor() ) {
            return true;
        }
        if( worn_with_flag( flag_CLIMATE_CONTROL ) ) {
            return true;
        }
    }
    if( calendar::turn >= next_climate_control_check ) {
        // save CPU and simulate acclimation.
        next_climate_control_check = calendar::turn + 20_turns;
        if( const optional_vpart_position vp = here.veh_at( pos() ) ) {
            // TODO: (?) Force player to scrounge together an AC unit
            regulated_area = (
                                 vp->is_inside() &&  // Already checks for opened doors
                                 vp->vehicle().total_power_w( true ) > 0 // Out of gas? No AC for you!
                             );
        }
        // TODO: AC check for when building power is implemented
        last_climate_control_ret = regulated_area;
        if( !regulated_area ) {
            // Takes longer to cool down / warm up with AC, than it does to step outside and feel cruddy.
            next_climate_control_check += 40_turns;
        }
    } else {
        return last_climate_control_ret;
    }
    return regulated_area;
}

int Character::get_wind_resistance( const bodypart_id &bp ) const
{
    int coverage = 0;
    float totalExposed = 1.0f;
    int totalCoverage = 0;
    int penalty = 100;

    for( const item &i : worn ) {
        if( i.covers( bp ) ) {
            if( i.made_of( material_id( "leather" ) ) || i.made_of( material_id( "plastic" ) ) ||
                i.made_of( material_id( "bone" ) ) ||
                i.made_of( material_id( "chitin" ) ) || i.made_of( material_id( "nomex" ) ) ) {
                penalty = 10; // 90% effective
            } else if( i.made_of( material_id( "cotton" ) ) ) {
                penalty = 30;
            } else if( i.made_of( material_id( "wool" ) ) ) {
                penalty = 40;
            } else {
                penalty = 1; // 99% effective
            }

            coverage = std::max( 0, i.get_coverage( bp ) - penalty );
            totalExposed *= ( 1.0 - coverage / 100.0 ); // Coverage is between 0 and 1?
        }
    }

    // Your shell provides complete wind protection if you're inside it
    if( has_active_mutation( trait_SHELL2 ) ) {
        totalCoverage = 100;
        return totalCoverage;
    }

    totalCoverage = 100 - totalExposed * 100;

    return totalCoverage;
}

void layer_details::reset()
{
    *this = layer_details();
}

// The stacking penalty applies by doubling the encumbrance of
// each item except the highest encumbrance one.
// So we add them together and then subtract out the highest.
int layer_details::layer( const int encumbrance )
{
    /*
     * We should only get to this point with an encumbrance value of 0
     * if the item is 'semitangible'. A normal item has a minimum of
     * 2 encumbrance for layer penalty purposes.
     * ( even if normally its encumbrance is 0 )
     */
    if( encumbrance == 0 ) {
        return total; // skip over the other logic because this item doesn't count
    }

    pieces.push_back( encumbrance );

    int current = total;
    if( encumbrance > max ) {
        total += max;   // *now* the old max is counted, just ignore the new max
        max = encumbrance;
    } else {
        total += encumbrance;
    }
    return total - current;
}

std::list<item>::iterator Character::position_to_wear_new_item( const item &new_item )
{
    // By default we put this item on after the last item on the same or any
    // lower layer.
    return std::find_if(
               worn.rbegin(), worn.rend(),
    [&]( const item & w ) {
        return w.get_layer() <= new_item.get_layer();
    }
           ).base();
}

/*
 * Encumbrance logic:
 * Some clothing is intrinsically encumbering, such as heavy jackets, backpacks, body armor, etc.
 * These simply add their encumbrance value to each body part they cover.
 * In addition, each article of clothing after the first in a layer imposes an additional penalty.
 * e.g. one shirt will not encumber you, but two is tight and starts to restrict movement.
 * Clothes on separate layers don't interact, so if you wear e.g. a light jacket over a shirt,
 * they're intended to be worn that way, and don't impose a penalty.
 * The default is to assume that clothes do not fit, clothes that are "fitted" either
 * reduce the encumbrance penalty by ten, or if that is already 0, they reduce the layering effect.
 *
 * Use cases:
 * What would typically be considered normal "street clothes" should not be considered encumbering.
 * T-shirt, shirt, jacket on torso/arms, underwear and pants on legs, socks and shoes on feet.
 * This is currently handled by each of these articles of clothing
 * being on a different layer and/or body part, therefore accumulating no encumbrance.
 */
void Character::item_encumb( std::map<bodypart_id, encumbrance_data> &vals,
                             const item &new_item ) const
{

    // reset all layer data
    vals = std::map<bodypart_id, encumbrance_data>();

    // Figure out where new_item would be worn
    std::list<item>::const_iterator new_item_position = worn.end();
    if( !new_item.is_null() ) {
        // const_cast required to work around g++-4.8 library bug
        // see the commit that added this comment to understand why
        new_item_position =
            const_cast<Character *>( this )->position_to_wear_new_item( new_item );
    }

    // Track highest layer observed so far so we can penalize out-of-order
    // items
    std::map<bodypart_id, layer_level> highest_layer_so_far;

    const bool power_armored = is_wearing_active_power_armor();
    for( auto w_it = worn.begin(); w_it != worn.end(); ++w_it ) {
        if( w_it == new_item_position ) {
            layer_item( vals, new_item, highest_layer_so_far, power_armored, *this );
        }
        layer_item( vals, *w_it, highest_layer_so_far, power_armored, *this );
    }

    if( worn.end() == new_item_position && !new_item.is_null() ) {
        layer_item( vals, new_item, highest_layer_so_far, power_armored, *this );
    }

    // make sure values are sane
    for( const bodypart_id &bp : get_all_body_parts() ) {
        encumbrance_data &elem = vals[bp];

        elem.armor_encumbrance = std::max( 0, elem.armor_encumbrance );

        // Add armor and layering penalties for the final values
        elem.encumbrance += elem.armor_encumbrance + elem.layer_penalty;
    }
}

int Character::encumb( const bodypart_id &bp ) const
{
    return get_part_encumbrance_data( bp ).encumbrance;
}

void Character::apply_mut_encumbrance( std::map<bodypart_id, encumbrance_data> &vals ) const
{
    const std::vector<trait_id> all_muts = get_mutations();
    std::map<bodypart_str_id, float> total_enc;

    // Lower penalty for bps covered only by XL armor
    // Initialized on demand for performance reasons:
    // (calculation is costly, most of players and npcs are don't have encumbering mutations)
    cata::optional<body_part_set> oversize;

    for( const trait_id &mut : all_muts ) {
        for( const std::pair<const bodypart_str_id, int> &enc : mut->encumbrance_always ) {
            total_enc[enc.first] += enc.second;
        }
        for( const std::pair<const bodypart_str_id, int> &enc : mut->encumbrance_covered ) {
            if( !oversize ) {
                // initialize on demand
                oversize = exclusive_flag_coverage( flag_OVERSIZE );
            }
            if( !oversize->test( enc.first ) ) {
                total_enc[enc.first] += enc.second;
            }
        }
    }

    for( const trait_id &mut : all_muts ) {
        for( const std::pair<const bodypart_str_id, float> &enc : mut->encumbrance_multiplier_always ) {
            total_enc[enc.first] *= enc.second;
        }
    }

    for( const std::pair<const bodypart_str_id, float> &enc : total_enc ) {
        vals[enc.first.id()].encumbrance += enc.second;
    }
}

void Character::mut_cbm_encumb( std::map<bodypart_id, encumbrance_data> &vals ) const
{

    for( const bionic_id &bid : get_bionics() ) {
        for( const std::pair<const bodypart_str_id, int> &element : bid->encumbrance ) {
            vals[element.first.id()].encumbrance += element.second;
        }
    }

    if( has_active_bionic( bio_shock_absorber ) ) {
        for( std::pair<const bodypart_id, encumbrance_data> &val : vals ) {
            val.second.encumbrance += 3; // Slight encumbrance to all parts except eyes
        }
        vals[body_part_eyes].encumbrance -= 3;
    }

    apply_mut_encumbrance( vals );
}

body_part_set Character::exclusive_flag_coverage( const flag_id &flag ) const
{
    body_part_set ret;
    ret.fill( get_all_body_parts() );

    for( const item &elem : worn ) {
        if( !elem.has_flag( flag ) ) {
            // Unset the parts covered by this item
            ret.substract_set( elem.get_covered_body_parts() );
        }
    }

    return ret;
}

/*
 * Innate stats getters
 */

// get_stat() always gets total (current) value, NEVER just the base
// get_stat_bonus() is always just the bonus amount
int Character::get_str() const
{
    return std::max( 0, get_str_base() + str_bonus );
}
int Character::get_dex() const
{
    return std::max( 0, get_dex_base() + dex_bonus );
}
int Character::get_per() const
{
    return std::max( 0, get_per_base() + per_bonus );
}
int Character::get_int() const
{
    return std::max( 0, get_int_base() + int_bonus );
}

int Character::get_str_base() const
{
    return str_max;
}
int Character::get_dex_base() const
{
    return dex_max;
}
int Character::get_per_base() const
{
    return per_max;
}
int Character::get_int_base() const
{
    return int_max;
}

int Character::get_str_bonus() const
{
    return str_bonus;
}
int Character::get_dex_bonus() const
{
    return dex_bonus;
}
int Character::get_per_bonus() const
{
    return per_bonus;
}
int Character::get_int_bonus() const
{
    return int_bonus;
}

static int get_speedydex_bonus( const int dex )
{
    static const std::string speedydex_min_dex( "SPEEDYDEX_MIN_DEX" );
    static const std::string speedydex_dex_speed( "SPEEDYDEX_DEX_SPEED" );
    // this is the number to be multiplied by the increment
    const int modified_dex = std::max( dex - get_option<int>( speedydex_min_dex ), 0 );
    return modified_dex * get_option<int>( speedydex_dex_speed );
}

int Character::get_speed() const
{
    if( has_trait_flag( "STEADY" ) ) {
        return get_speed_base() + std::max( 0, get_speed_bonus() ) + std::max( 0,
                get_speedydex_bonus( get_dex() ) );
    }
    return Creature::get_speed() + get_speedydex_bonus( get_dex() );
}

int Character::ranged_dex_mod() const
{
    ///\EFFECT_DEX <20 increases ranged penalty
    return std::max( ( 20.0 - get_dex() ) * 0.5, 0.0 );
}

int Character::ranged_per_mod() const
{
    ///\EFFECT_PER <20 increases ranged aiming penalty.
    return std::max( ( 20.0 - get_per() ) * 1.2, 0.0 );
}

int Character::get_healthy() const
{
    return healthy;
}
int Character::get_healthy_mod() const
{
    return healthy_mod;
}

/*
 * Innate stats setters
 */

void Character::set_str_bonus( int nstr )
{
    str_bonus = nstr;
    str_cur = std::max( 0, str_max + str_bonus );
}
void Character::set_dex_bonus( int ndex )
{
    dex_bonus = ndex;
    dex_cur = std::max( 0, dex_max + dex_bonus );
}
void Character::set_per_bonus( int nper )
{
    per_bonus = nper;
    per_cur = std::max( 0, per_max + per_bonus );
}
void Character::set_int_bonus( int nint )
{
    int_bonus = nint;
    int_cur = std::max( 0, int_max + int_bonus );
}
void Character::mod_str_bonus( int nstr )
{
    str_bonus += nstr;
    str_cur = std::max( 0, str_max + str_bonus );
}
void Character::mod_dex_bonus( int ndex )
{
    dex_bonus += ndex;
    dex_cur = std::max( 0, dex_max + dex_bonus );
}
void Character::mod_per_bonus( int nper )
{
    per_bonus += nper;
    per_cur = std::max( 0, per_max + per_bonus );
}
void Character::mod_int_bonus( int nint )
{
    int_bonus += nint;
    int_cur = std::max( 0, int_max + int_bonus );
}

void Character::print_health() const
{
    if( !is_player() ) {
        return;
    }
    int current_health = get_healthy();
    if( has_trait( trait_SELFAWARE ) ) {
        add_msg_if_player( _( "Your current health value is %d." ), current_health );
    }

    if( current_health > 0 &&
        ( has_effect( effect_common_cold ) || has_effect( effect_flu ) ) ) {
        return;
    }

    static const std::map<int, std::string> msg_categories = {
        { -100, "health_horrible" },
        { -50, "health_very_bad" },
        { -10, "health_bad" },
        { 10, "" },
        { 50, "health_good" },
        { 100, "health_very_good" },
        { INT_MAX, "health_great" }
    };

    auto iter = msg_categories.lower_bound( current_health );
    if( iter != msg_categories.end() && !iter->second.empty() ) {
        const translation msg = SNIPPET.random_from_category( iter->second ).value_or( translation() );
        add_msg_if_player( current_health > 0 ? m_good : m_bad, "%s", msg );
    }
}

namespace io
{
template<>
std::string enum_to_string<character_stat>( character_stat data )
{
    switch( data ) {
        // *INDENT-OFF*
    case character_stat::STRENGTH:     return "STR";
    case character_stat::DEXTERITY:    return "DEX";
    case character_stat::INTELLIGENCE: return "INT";
    case character_stat::PERCEPTION:   return "PER";

        // *INDENT-ON*
        case character_stat::DUMMY_STAT:
            break;
    }
    abort();
}
} // namespace io

void Character::set_healthy( int nhealthy )
{
    healthy = nhealthy;
}
void Character::mod_healthy( int nhealthy )
{
    float mut_rate = 1.0f;
    for( const trait_id &mut : get_mutations() ) {
        mut_rate *= mut.obj().healthy_rate;
    }
    healthy += nhealthy * mut_rate;
}
void Character::set_healthy_mod( int nhealthy_mod )
{
    healthy_mod = nhealthy_mod;
}
void Character::mod_healthy_mod( int nhealthy_mod, int cap )
{
    // TODO: This really should be a full morale-like system, with per-effect caps
    //       and durations.  This version prevents any single effect from exceeding its
    //       intended ceiling, but multiple effects will overlap instead of adding.

    // Cap indicates how far the mod is allowed to shift in this direction.
    // It can have a different sign to the mod, e.g. for items that treat
    // extremely low health, but can't make you healthy.
    if( nhealthy_mod == 0 || cap == 0 ) {
        return;
    }
    int low_cap;
    int high_cap;
    if( nhealthy_mod < 0 ) {
        low_cap = cap;
        high_cap = 200;
    } else {
        low_cap = -200;
        high_cap = cap;
    }

    // If we're already out-of-bounds, we don't need to do anything.
    if( ( healthy_mod <= low_cap && nhealthy_mod < 0 ) ||
        ( healthy_mod >= high_cap && nhealthy_mod > 0 ) ) {
        return;
    }

    healthy_mod += nhealthy_mod;

    // Since we already bailed out if we were out-of-bounds, we can
    // just clamp to the boundaries here.
    healthy_mod = std::min( healthy_mod, high_cap );
    healthy_mod = std::max( healthy_mod, low_cap );
}

int Character::get_stored_kcal() const
{
    return stored_calories;
}

static std::string exert_lvl_to_str( float level )
{
    if( level <= NO_EXERCISE ) {
        return _( "NO_EXERCISE" );
    } else if( level <= LIGHT_EXERCISE ) {
        return _( "LIGHT_EXERCISE" );
    } else if( level <= MODERATE_EXERCISE ) {
        return _( "MODERATE_EXERCISE" );
    } else if( level <= BRISK_EXERCISE ) {
        return _( "BRISK_EXERCISE" );
    } else if( level <= ACTIVE_EXERCISE ) {
        return _( "ACTIVE_EXERCISE" );
    } else {
        return _( "EXTRA_EXERCISE" );
    }
}
std::string Character::debug_weary_info() const
{
    int amt = weariness();
    std::string max_act = exert_lvl_to_str( maximum_exertion_level() );
    float move_mult = exertion_adjusted_move_multiplier( EXTRA_EXERCISE );

    int bmr = base_bmr();
    int intake = weary.intake;
    int input = weary.tracker;
    int thresh = weary_threshold();
    int current = weariness_level();

    return string_format( "Weariness: %s Max Exertion: %s Mult: %g\nBMR: %d Intake: %d Tracker: %d Thresh: %d At: %d\nCalories: %d",
                          amt, max_act, move_mult, bmr, intake, input, thresh, current, stored_calories );
}

void weariness_tracker::clear()
{
    tracker = 0;
    intake = 0;
    low_activity_ticks = 0;
    tick_counter = 0;
}

void Character::mod_stored_kcal( int nkcal )
{
    if( nkcal > 0 ) {
        add_gained_calories( nkcal );
        weary.intake += nkcal;
    } else {
        add_spent_calories( -nkcal );
        // nkcal is negative, we need positive
        weary.tracker -= nkcal;
    }
    set_stored_kcal( stored_calories + nkcal );
}

void Character::mod_stored_nutr( int nnutr )
{
    // nutr is legacy type code, this function simply converts old nutrition to new kcal
    mod_stored_kcal( -1 * std::round( nnutr * 2500.0f / ( 12 * 24 ) ) );
}

void Character::set_stored_kcal( int kcal )
{
    if( stored_calories != kcal ) {
        stored_calories = kcal;

        //some mutant change their max_hp according to their bmi
        recalc_hp();
    }
}

int Character::get_healthy_kcal() const
{
    return healthy_calories;
}

float Character::get_kcal_percent() const
{
    return static_cast<float>( get_stored_kcal() ) / static_cast<float>( get_healthy_kcal() );
}

int Character::get_hunger() const
{
    return hunger;
}

void Character::mod_hunger( int nhunger )
{
    set_hunger( hunger + nhunger );
}

void Character::set_hunger( int nhunger )
{
    if( hunger != nhunger ) {
        // cap hunger at 300, just below famished
        hunger = std::min( 300, nhunger );
        on_stat_change( "hunger", hunger );
    }
}

// this is a translation from a legacy value
int Character::get_starvation() const
{
    static const std::vector<std::pair<float, float>> starv_thresholds = { {
            std::make_pair( 0.0f, 6000.0f ),
            std::make_pair( 0.8f, 300.0f ),
            std::make_pair( 0.95f, 100.0f )
        }
    };
    if( get_kcal_percent() < 0.95f ) {
        return std::round( multi_lerp( starv_thresholds, get_kcal_percent() ) );
    }
    return 0;
}

int Character::get_thirst() const
{
    return thirst;
}

std::pair<std::string, nc_color> Character::get_thirst_description() const
{
    // some delay from water in stomach is desired, but there needs to be some visceral response
    int thirst = get_thirst() - ( std::max( units::to_milliliter<int>( stomach.get_water() ) / 10,
                                            0 ) );
    std::string hydration_string;
    nc_color hydration_color = c_white;
    if( thirst > 520 ) {
        hydration_color = c_light_red;
        hydration_string = translate_marker( "Parched" );
    } else if( thirst > 240 ) {
        hydration_color = c_light_red;
        hydration_string = translate_marker( "Dehydrated" );
    } else if( thirst > 80 ) {
        hydration_color = c_yellow;
        hydration_string = translate_marker( "Very thirsty" );
    } else if( thirst > 40 ) {
        hydration_color = c_yellow;
        hydration_string = translate_marker( "Thirsty" );
    } else if( thirst < -60 ) {
        hydration_color = c_green;
        hydration_string = translate_marker( "Turgid" );
    } else if( thirst < -20 ) {
        hydration_color = c_green;
        hydration_string = translate_marker( "Hydrated" );
    } else if( thirst < 0 ) {
        hydration_color = c_green;
        hydration_string = translate_marker( "Slaked" );
    }
    return std::make_pair( _( hydration_string ), hydration_color );
}

std::pair<std::string, nc_color> Character::get_hunger_description() const
{
    // clang 3.8 has some sort of issue where if the initializer list contains const arguments,
    // like all of the effect_* string_id variables which are const string_id, then it fails to
    // initialize the array with tuples successfully complaining that
    // "chosen constructor is explicit in copy-initialization". Using std::forward_as_tuple
    // returns a tuple consisting of correctly implcitly copyable types.
    static const std::array<std::tuple<const efftype_id &, const char *, nc_color>, 9> hunger_states{ {
            std::forward_as_tuple( effect_hunger_engorged, translate_marker( "Engorged" ), c_red ),
            std::forward_as_tuple( effect_hunger_full, translate_marker( "Full" ), c_yellow ),
            std::forward_as_tuple( effect_hunger_satisfied, translate_marker( "Satisfied" ), c_green ),
            std::forward_as_tuple( effect_hunger_blank, "", c_white ),
            std::forward_as_tuple( effect_hunger_hungry, translate_marker( "Hungry" ), c_yellow ),
            std::forward_as_tuple( effect_hunger_very_hungry, translate_marker( "Very Hungry" ), c_yellow ),
            std::forward_as_tuple( effect_hunger_near_starving, translate_marker( "Near starving" ), c_red ),
            std::forward_as_tuple( effect_hunger_starving, translate_marker( "Starving!" ), c_red ),
            std::forward_as_tuple( effect_hunger_famished, translate_marker( "Famished" ), c_light_red )
        }
    };
    for( auto &hunger_state : hunger_states ) {
        if( has_effect( std::get<0>( hunger_state ) ) ) {
            return std::make_pair( _( std::get<1>( hunger_state ) ), std::get<2>( hunger_state ) );
        }
    }
    return std::make_pair( _( "ERROR!" ), c_light_red );
}

std::pair<std::string, nc_color> Character::get_fatigue_description() const
{
    int fatigue = get_fatigue();
    std::string fatigue_string;
    nc_color fatigue_color = c_white;
    if( fatigue > fatigue_levels::EXHAUSTED ) {
        fatigue_color = c_red;
        fatigue_string = translate_marker( "Exhausted" );
    } else if( fatigue > fatigue_levels::DEAD_TIRED ) {
        fatigue_color = c_light_red;
        fatigue_string = translate_marker( "Dead Tired" );
    } else if( fatigue > fatigue_levels::TIRED ) {
        fatigue_color = c_yellow;
        fatigue_string = translate_marker( "Tired" );
    }
    return std::make_pair( _( fatigue_string ), fatigue_color );
}

void Character::mod_thirst( int nthirst )
{
    if( has_trait_flag( "NO_THIRST" ) || ( is_npc() && get_option<bool>( "NO_NPC_FOOD" ) ) ) {
        return;
    }
    set_thirst( std::max( -100, thirst + nthirst ) );
}

void Character::set_thirst( int nthirst )
{
    if( thirst != nthirst ) {
        thirst = nthirst;
        on_stat_change( "thirst", thirst );
    }
}

void Character::mod_fatigue( int nfatigue )
{
    set_fatigue( fatigue + nfatigue );
}

void Character::mod_sleep_deprivation( int nsleep_deprivation )
{
    set_sleep_deprivation( sleep_deprivation + nsleep_deprivation );
}

void Character::set_fatigue( int nfatigue )
{
    nfatigue = std::max( nfatigue, -1000 );
    if( fatigue != nfatigue ) {
        fatigue = nfatigue;
        on_stat_change( "fatigue", fatigue );
    }
}

void Character::set_fatigue( fatigue_levels nfatigue )
{
    set_fatigue( static_cast<int>( nfatigue ) );
}

void Character::set_sleep_deprivation( int nsleep_deprivation )
{
    sleep_deprivation = std::min( static_cast< int >( SLEEP_DEPRIVATION_MASSIVE ), std::max( 0,
                                  nsleep_deprivation ) );
}

int Character::get_fatigue() const
{
    return fatigue;
}

int Character::get_sleep_deprivation() const
{
    return sleep_deprivation;
}

std::pair<std::string, nc_color> Character::get_pain_description() const
{
    const std::pair<std::string, nc_color> pain = Creature::get_pain_description();
    nc_color pain_color = pain.second;
    std::string pain_string;
    // get pain color
    if( get_perceived_pain() >= 60 ) {
        pain_color = c_red;
    } else if( get_perceived_pain() >= 40 ) {
        pain_color = c_light_red;
    }
    // get pain string
    if( ( has_trait( trait_SELFAWARE ) || has_effect( effect_got_checked ) ) &&
        get_perceived_pain() > 0 ) {
        pain_string = string_format( "%s %d", _( "Pain " ), get_perceived_pain() );
    } else if( get_perceived_pain() > 0 ) {
        pain_string = pain.first;
    }
    return std::make_pair( pain_string, pain_color );
}

bool Character::is_deaf() const
{
    return get_effect_int( effect_deaf ) > 2 || worn_with_flag( flag_DEAF ) ||
           has_trait( trait_DEAF ) ||
           ( has_active_bionic( bio_earplugs ) && !has_active_bionic( bio_ears ) ) ||
           ( has_trait( trait_M_SKIN3 ) && get_map().has_flag_ter_or_furn( "FUNGUS", pos() )
             && in_sleep_state() );
}

bool Character::is_mute() const
{
    return get_effect_int( effect_mute ) || worn_with_flag( flag_MUTE ) ||
           ( has_trait( trait_PROF_FOODP ) && !( is_wearing( itype_id( "foodperson_mask" ) ) ||
                   is_wearing( itype_id( "foodperson_mask_on" ) ) ) ) ||
           has_trait( trait_MUTE );
}
void Character::on_damage_of_type( int adjusted_damage, damage_type type, const bodypart_id &bp )
{
    // Electrical damage has a chance to temporarily incapacitate bionics in the damaged body_part.
    if( type == damage_type::ELECTRIC ) {
        const time_duration min_disable_time = 10_turns * adjusted_damage;
        for( bionic &i : *my_bionics ) {
            if( !i.powered ) {
                // Unpowered bionics are protected from power surges.
                continue;
            }
            const auto &info = i.info();
            if( info.has_flag( "BIONIC_SHOCKPROOF" ) || info.has_flag( "BIONIC_FAULTY" ) ) {
                continue;
            }
            const std::map<bodypart_str_id, size_t> &bodyparts = info.occupied_bodyparts;
            if( bodyparts.find( bp.id() ) != bodyparts.end() ) {
                const int bp_hp = get_part_hp_cur( bp );
                // The chance to incapacitate is as high as 50% if the attack deals damage equal to one third of the body part's current health.
                if( x_in_y( adjusted_damage * 3, bp_hp ) && one_in( 2 ) ) {
                    if( i.incapacitated_time == 0_turns ) {
                        add_msg_if_player( m_bad, _( "Your %s bionic shorts out!" ), info.name );
                    }
                    i.incapacitated_time += rng( min_disable_time, 10 * min_disable_time );
                }
            }
        }
    }
}

void Character::reset_bonuses()
{
    // Reset all bonuses to 0 and multipliers to 1.0
    str_bonus = 0;
    dex_bonus = 0;
    per_bonus = 0;
    int_bonus = 0;

    Creature::reset_bonuses();
}

int Character::get_max_healthy() const
{
    const float bmi = get_bmi();
    return clamp( static_cast<int>( std::round( -3 * ( bmi - character_weight_category::normal ) *
                                    ( bmi - character_weight_category::overweight ) + 200 ) ), -200, 200 );
}

void Character::regen( int rate_multiplier )
{
    int pain_ticks = rate_multiplier;
    while( get_pain() > 0 && pain_ticks-- > 0 ) {
        mod_pain( -roll_remainder( 0.2f + get_pain() / 50.0f ) );
    }

    float rest = rest_quality();
    float heal_rate = healing_rate( rest ) * to_turns<int>( 5_minutes );
    if( heal_rate > 0.0f ) {
        healall( roll_remainder( rate_multiplier * heal_rate ) );
    } else if( heal_rate < 0.0f ) {
        int rot_rate = roll_remainder( rate_multiplier * -heal_rate );
        // Has to be in loop because some effects depend on rounding
        while( rot_rate-- > 0 ) {
            hurtall( 1, nullptr, false );
        }
    }

    // include healing effects
    for( const bodypart_id &bp : get_all_body_parts( get_body_part_flags::only_main ) ) {
        float healing = healing_rate_medicine( rest, bp ) * to_turns<int>( 5_minutes );
        int healing_apply = roll_remainder( healing );
        mod_part_healed_total( bp, healing_apply );
        heal( bp, healing_apply );
        if( get_part_damage_bandaged( bp ) > 0 ) {
            mod_part_damage_bandaged( bp, -healing_apply );
            if( get_part_damage_bandaged( bp ) <= 0 ) {
                set_part_damage_bandaged( bp, 0 );
                remove_effect( effect_bandaged, bp );
                add_msg_if_player( _( "Bandaged wounds on your %s healed." ), body_part_name( bp ) );
            }
        }
        if( get_part_damage_disinfected( bp ) > 0 ) {
            mod_part_damage_disinfected( bp, -healing_apply );
            if( get_part_damage_disinfected( bp ) <= 0 ) {
                set_part_damage_disinfected( bp, 0 );
                remove_effect( effect_disinfected, bp );
                add_msg_if_player( _( "Disinfected wounds on your %s healed." ), body_part_name( bp ) );
            }
        }

        // remove effects if the limb was healed by other way
        if( has_effect( effect_bandaged, bp.id() ) && ( is_part_at_max_hp( bp ) ) ) {
            set_part_damage_bandaged( bp, 0 );
            remove_effect( effect_bandaged, bp );
            add_msg_if_player( _( "Bandaged wounds on your %s healed." ), body_part_name( bp ) );
        }
        if( has_effect( effect_disinfected, bp.id() ) && ( is_part_at_max_hp( bp ) ) ) {
            set_part_damage_disinfected( bp, 0 );
            remove_effect( effect_disinfected, bp );
            add_msg_if_player( _( "Disinfected wounds on your %s healed." ), body_part_name( bp ) );
        }
    }

    if( get_rad() > 0 ) {
        mod_rad( -roll_remainder( rate_multiplier / 50.0f ) );
    }
}

void Character::enforce_minimum_healing()
{
    for( const bodypart_id &bp : get_all_body_parts() ) {
        if( get_part_healed_total( bp ) <= 0 ) {
            heal( bp, 1 );
        }
        set_part_healed_total( bp, 0 );
    }
}

void Character::update_health( int external_modifiers )
{
    // Limit healthy_mod to [-200, 200].
    // This also sets approximate bounds for the character's health.
    if( get_healthy_mod() > get_max_healthy() ) {
        set_healthy_mod( get_max_healthy() );
    } else if( get_healthy_mod() < -200 ) {
        set_healthy_mod( -200 );
    }

    // Active leukocyte breeder will keep your health near 100
    int effective_healthy_mod = get_healthy_mod();
    if( has_active_bionic( bio_leukocyte ) ) {
        // Side effect: dependency
        mod_healthy_mod( -50, -200 );
        effective_healthy_mod = 100;
    }

    // Health tends toward healthy_mod.
    // For small differences, it changes 4 points per day
    // For large ones, up to ~40% of the difference per day
    int health_change = effective_healthy_mod - get_healthy() + external_modifiers;
    mod_healthy( sgn( health_change ) * std::max( 1, std::abs( health_change ) / 10 ) );

    // And healthy_mod decays over time.
    // Slowly near 0, but it's hard to overpower it near +/-100
    set_healthy_mod( std::round( get_healthy_mod() * 0.95f ) );

    add_msg_debug( "Health: %d, Health mod: %d", get_healthy(), get_healthy_mod() );
}

// Returns the number of multiples of tick_length we would "pass" on our way `from` to `to`
// For example, if `tick_length` is 1 hour, then going from 0:59 to 1:01 should return 1
static inline int ticks_between( const time_point &from, const time_point &to,
                                 const time_duration &tick_length )
{
    return ( to_turn<int>( to ) / to_turns<int>( tick_length ) ) - ( to_turn<int>
            ( from ) / to_turns<int>( tick_length ) );
}

void Character::update_body()
{
    update_body( calendar::turn - 1_turns, calendar::turn );
}

void Character::update_body( const time_point &from, const time_point &to )
{
    if( !is_npc() ) {
        update_stamina( to_turns<int>( to - from ) );
    }
    update_stomach( from, to );
    recalculate_enchantment_cache();
    if( ticks_between( from, to, 3_minutes ) > 0 ) {
        magic->update_mana( *this->as_player(), to_turns<float>( 3_minutes ) );
    }
    const int five_mins = ticks_between( from, to, 5_minutes );
    if( five_mins > 0 ) {
        try_reduce_weariness( attempted_activity_level );
        if( !activity.is_null() ) {
            decrease_activity_level( activity.exertion_level() );
        } else {
            reset_activity_level();
        }
        check_needs_extremes();
        update_needs( five_mins );
        regen( five_mins );
        // Note: mend ticks once per 5 minutes, but wants rate in TURNS, not 5 minute intervals
        // TODO: change @ref med to take time_duration
        mend( five_mins * to_turns<int>( 5_minutes ) );
    }
    if( ticks_between( from, to, 24_hours ) > 0 && !has_trait_flag( "NO_MINIMAL_HEALING" ) ) {
        enforce_minimum_healing();
    }

    const int thirty_mins = ticks_between( from, to, 30_minutes );
    if( thirty_mins > 0 ) {
        // Radiation kills health even at low doses
        update_health( has_trait( trait_RADIOGENIC ) ? 0 : -get_rad() );
        get_sick();
    }

    for( const auto &v : vitamin::all() ) {
        const time_duration rate = vitamin_rate( v.first );

        // No blood volume regeneration if body lacks fluids
        if( v.first == vitamin_blood && has_effect( effect_hypovolemia ) && get_thirst() > 240 ) {
            continue;
        }

        if( rate > 0_turns ) {
            int qty = ticks_between( from, to, rate );
            if( qty > 0 ) {
                vitamin_mod( v.first, 0 - qty );
            }

        } else if( rate < 0_turns ) {
            // mutations can result in vitamins being generated (but never accumulated)
            int qty = ticks_between( from, to, -rate );
            if( qty > 0 ) {
                vitamin_mod( v.first, qty );
            }
        }
    }

    if( is_avatar() && ticks_between( from, to, 24_hours ) > 0 ) {
        as_avatar()->advance_daily_calories();
    }

    do_skill_rust();
}

item *Character::best_quality_item( const quality_id &qual )
{
    std::vector<item *> qual_inv = items_with( [qual]( const item & itm ) {
        return itm.has_quality( qual );
    } );
    item *best_qual = random_entry( qual_inv );
    for( item *elem : qual_inv ) {
        if( elem->get_quality( qual ) > best_qual->get_quality( qual ) ) {
            best_qual = elem;
        }
    }
    return best_qual;
}

int Character::weary_threshold() const
{
    const int bmr = base_bmr();
    int threshold = bmr * get_option<float>( "WEARY_BMR_MULT" );
    // reduce by 1% per 14 points of fatigue after 150 points
    threshold *= 1.0f - ( ( fatigue - 150 ) / 1400.0f );
    // Each 2 points of morale increase or decrease by 1%
    threshold *= 1.0f + ( get_morale_level() / 200.0f );
    // TODO: Hunger effects this

    return std::max( threshold, bmr / 10 );
}

int Character::weariness() const
{
    if( weary.intake > weary.tracker ) {
        return weary.tracker * 0.5;
    }
    return weary.tracker - weary.intake * 0.5;
}

int Character::weariness_level() const
{
    int amount = weariness();
    int threshold = weary_threshold();
    int level = 0;
    amount -= threshold * get_option<float>( "WEARY_INITIAL_STEP" );
    while( amount >= 0 ) {
        amount -= threshold;
        if( threshold > 20 ) {
            threshold *= get_option<float>( "WEARY_THRESH_SCALING" );
        }
        ++level;
    }

    return level;
}

float Character::maximum_exertion_level() const
{
    switch( weariness_level() ) {
        case 0:
            return EXTRA_EXERCISE;
        case 1:
            return ACTIVE_EXERCISE;
        case 2:
            return BRISK_EXERCISE;
        case 3:
            return MODERATE_EXERCISE;
        case 4:
            return LIGHT_EXERCISE;
        case 5:
        default:
            return NO_EXERCISE;
    }
}

float Character::exertion_adjusted_move_multiplier( float level ) const
{
    // The default value for level is -1.0
    // And any values we get that are negative or 0
    // will cause incorrect behavior
    if( level <= 0 ) {
        level = attempted_activity_level;
    }
    const float max = maximum_exertion_level();
    if( level < max ) {
        return 1.0f;
    }
    return max / level;
}

// Called every 5 minutes, when activity level is logged
void Character::try_reduce_weariness( const float exertion )
{
    weary.tick_counter++;
    if( exertion == NO_EXERCISE ) {
        weary.low_activity_ticks++;
        // Recover twice as fast at rest
        if( in_sleep_state() ) {
            weary.low_activity_ticks++;
        }
    }

    const float recovery_mult = get_option<float>( "WEARY_RECOVERY_MULT" );

    if( weary.low_activity_ticks >= 6 ) {
        int reduction = weary.tracker;
        const int bmr = base_bmr();
        // 1/20 of whichever's bigger
        if( bmr > reduction ) {
            reduction = bmr * recovery_mult;
        } else {
            reduction *= recovery_mult;
        }
        weary.low_activity_ticks = 0;

        weary.tracker -= reduction;
    }

    if( weary.tick_counter >= 12 ) {
        weary.intake *= 1 - recovery_mult;
        weary.tick_counter = 0;
    }

    // Normalize values, make sure we stay above 0
    weary.intake = std::max( weary.intake, 0 );
    weary.tracker = std::max( weary.tracker, 0 );
    weary.tick_counter = std::max( weary.tick_counter, 0 );
    weary.low_activity_ticks = std::max( weary.low_activity_ticks, 0 );
}

float Character::activity_level() const
{
    float max = maximum_exertion_level();
    if( attempted_activity_level > max ) {
        return max;
    }
    return attempted_activity_level;
}

void Character::update_stomach( const time_point &from, const time_point &to )
{
    const needs_rates rates = calc_needs_rates();
    // No food/thirst/fatigue clock at all
    const bool debug_ls = has_trait( trait_DEBUG_LS );
    // No food/thirst, capped fatigue clock (only up to tired)
    const bool npc_no_food = is_npc() && get_option<bool>( "NO_NPC_FOOD" );
    const bool foodless = debug_ls || npc_no_food;
    const bool mouse = has_trait( trait_NO_THIRST );
    const bool mycus = has_trait( trait_M_DEPENDENT );
    const float kcal_per_time = get_bmr() / ( 12.0f * 24.0f );
    const int five_mins = ticks_between( from, to, 5_minutes );
    const int half_hours = ticks_between( from, to, 30_minutes );
    const units::volume stomach_capacity = stomach.capacity( *this );

    if( five_mins > 0 ) {
        // Digest nutrients in stomach, they are destined for the guts (except water)
        food_summary digested_to_guts = stomach.digest( *this, rates, five_mins, half_hours );
        // Digest nutrients in guts, they will be distributed to needs levels
        food_summary digested_to_body = guts.digest( *this, rates, five_mins, half_hours );
        // Water from stomach skips guts and gets absorbed by body
        mod_thirst( -units::to_milliliter<int>( digested_to_guts.water ) / 5 );
        guts.ingest( digested_to_guts );
        // Apply nutrients, unless this is an NPC and NO_NPC_FOOD is enabled.
        if( !npc_no_food ) {
            mod_stored_kcal( digested_to_body.nutr.kcal );
            log_activity_level( activity_level() );
            vitamins_mod( digested_to_body.nutr.vitamins, false );
        }
        if( !foodless && rates.hunger > 0.0f ) {
            mod_hunger( roll_remainder( rates.hunger * five_mins ) );
            // instead of hunger keeping track of how you're living, burn calories instead
            mod_stored_kcal( -roll_remainder( five_mins * kcal_per_time ) );
        }
    }
    // if npc_no_food no need to calc hunger, and set hunger_effect
    if( npc_no_food ) {
        return;
    }
    if( stomach.time_since_ate() > 10_minutes ) {
        if( stomach.contains() >= stomach_capacity && get_hunger() > -61 ) {
            // you're engorged! your stomach is full to bursting!
            set_hunger( -61 );
        } else if( stomach.contains() >= stomach_capacity / 2 && get_hunger() > -21 ) {
            // full
            set_hunger( -21 );
        } else if( stomach.contains() >= stomach_capacity / 8 && get_hunger() > -1 ) {
            // that's really all the food you need to feel full
            set_hunger( -1 );
        } else if( stomach.contains() == 0_ml ) {
            if( guts.get_calories() == 0 && get_stored_kcal() < get_healthy_kcal() && get_hunger() < 300 ) {
                // there's no food except what you have stored in fat
                set_hunger( 300 );
            } else if( get_hunger() < 100 && ( ( guts.get_calories() == 0 &&
                                                 get_stored_kcal() >= get_healthy_kcal() ) || get_stored_kcal() < get_healthy_kcal() ) ) {
                set_hunger( 100 );
            } else if( get_hunger() < 0 ) {
                set_hunger( 0 );
            }
        }
    } else
        // you fill up when you eat fast, but less so than if you eat slow
        // if you just ate but your stomach is still empty it will still
        // delay your filling up (drugs?)
    {
        if( stomach.contains() >= stomach_capacity && get_hunger() > -61 ) {
            // you're engorged! your stomach is full to bursting!
            set_hunger( -61 );
        } else if( stomach.contains() >= stomach_capacity * 3 / 4 && get_hunger() > -21 ) {
            // full
            set_hunger( -21 );
        } else if( stomach.contains() >= stomach_capacity / 2 && get_hunger() > -1 ) {
            // that's really all the food you need to feel full
            set_hunger( -1 );
        } else if( stomach.contains() > 0_ml && get_kcal_percent() > 0.95 ) {
            // usually eating something cools your hunger
            set_hunger( 0 );
        }
    }

    if( !foodless && rates.thirst > 0.0f ) {
        mod_thirst( roll_remainder( rates.thirst * five_mins ) );
    }
    // Mycus and Metabolic Rehydration makes thirst unnecessary
    // since water is not limited by intake but by absorption, we can just set thirst to zero
    if( mycus || mouse ) {
        set_thirst( 0 );
    }

    const bool calorie_deficit = get_bmi() < character_weight_category::normal;
    const units::volume contains = stomach.contains();
    const units::volume cap = stomach.capacity( *this );

    efftype_id hunger_effect;
    // i ate just now!
    const bool just_ate = stomach.time_since_ate() < 15_minutes;
    // i ate a meal recently enough that i shouldn't need another meal
    const bool recently_ate = stomach.time_since_ate() < 3_hours;
    // Hunger effect should intensify whenever stomach contents decreases, last eaten time increases, or calorie deficit intensifies.
    if( calorie_deficit ) {
        //              just_ate    recently_ate
        //              <15 min     <3 hrs      >=3 hrs
        // >= cap       engorged    engorged    engorged
        // > 3/4 cap    full        full        full
        // > 1/2 cap    satisfied   v. hungry   famished/(near)starving
        // <= 1/2 cap   hungry      v. hungry   famished/(near)starving
        if( contains >= cap ) {
            hunger_effect = effect_hunger_engorged;
        } else if( contains > cap * 3 / 4 ) {
            hunger_effect = effect_hunger_full;
        } else if( just_ate && contains > cap / 2 ) {
            hunger_effect = effect_hunger_satisfied;
        } else if( just_ate ) {
            hunger_effect = effect_hunger_hungry;
        } else if( recently_ate ) {
            hunger_effect = effect_hunger_very_hungry;
        } else if( get_bmi() < character_weight_category::underweight ) {
            hunger_effect = effect_hunger_near_starving;
        } else if( get_bmi() < character_weight_category::emaciated ) {
            hunger_effect = effect_hunger_starving;
        } else {
            hunger_effect = effect_hunger_famished;
        }
    } else {
        //              just_ate    recently_ate
        //              <15 min     <3 hrs      >=3 hrs
        // >= 5/6 cap   engorged    engorged    engorged
        // > 11/20 cap  full        full        full
        // >= 3/8 cap   satisfied   satisfied   blank
        // > 0          blank       blank       blank
        // 0            blank       blank       (v.) hungry
        if( contains >= cap * 5 / 6 ) {
            hunger_effect = effect_hunger_engorged;
        } else if( contains > cap * 11 / 20 ) {
            hunger_effect = effect_hunger_full;
        } else if( recently_ate && contains >= cap * 3 / 8 ) {
            hunger_effect = effect_hunger_satisfied;
        } else if( recently_ate || contains > 0_ml ) {
            hunger_effect = effect_hunger_blank;
        } else if( get_bmi() > character_weight_category::overweight ) {
            hunger_effect = effect_hunger_hungry;
        } else {
            hunger_effect = effect_hunger_very_hungry;
        }
    }
    if( !has_effect( hunger_effect ) ) {
        remove_effect( effect_hunger_engorged );
        remove_effect( effect_hunger_full );
        remove_effect( effect_hunger_satisfied );
        remove_effect( effect_hunger_hungry );
        remove_effect( effect_hunger_very_hungry );
        remove_effect( effect_hunger_near_starving );
        remove_effect( effect_hunger_starving );
        remove_effect( effect_hunger_famished );
        remove_effect( effect_hunger_blank );
        add_effect( hunger_effect, 24_hours, true );
    }
}

void Character::update_needs( int rate_multiplier )
{
    const int current_stim = get_stim();
    // Hunger, thirst, & fatigue up every 5 minutes
    effect &sleep = get_effect( effect_sleep );
    // No food/thirst/fatigue clock at all
    const bool debug_ls = has_trait( trait_DEBUG_LS );
    // No food/thirst, capped fatigue clock (only up to tired)
    const bool npc_no_food = is_npc() && get_option<bool>( "NO_NPC_FOOD" );
    const bool asleep = !sleep.is_null();
    const bool lying = asleep || has_effect( effect_lying_down ) ||
                       activity.id() == ACT_TRY_SLEEP;

    needs_rates rates = calc_needs_rates();

    const bool wasnt_fatigued = get_fatigue() <= fatigue_levels::DEAD_TIRED;
    // Don't increase fatigue if sleeping or trying to sleep or if we're at the cap.
    if( get_fatigue() < 1050 && !asleep && !debug_ls ) {
        if( rates.fatigue > 0.0f ) {
            int fatigue_roll = roll_remainder( rates.fatigue * rate_multiplier );
            mod_fatigue( fatigue_roll );

            // Synaptic regen bionic stops SD while awake and boosts it while sleeping
            if( !has_active_bionic( bio_synaptic_regen ) ) {
                // fatigue_roll should be around 1 - so the counter increases by 1 every minute on average,
                // but characters who need less sleep will also get less sleep deprived, and vice-versa.

                // Note: Since needs are updated in 5-minute increments, we have to multiply the roll again by
                // 5. If rate_multiplier is > 1, fatigue_roll will be higher and this will work out.
                mod_sleep_deprivation( fatigue_roll * 5 );
            }

            if( npc_no_food && get_fatigue() > fatigue_levels::TIRED ) {
                set_fatigue( fatigue_levels::TIRED );
                set_sleep_deprivation( 0 );
            }
        }
    } else if( asleep ) {
        if( rates.recovery > 0.0f ) {
            int recovered = roll_remainder( rates.recovery * rate_multiplier );
            if( get_fatigue() - recovered < -20 ) {
                // Should be wake up, but that could prevent some retroactive regeneration
                sleep.set_duration( 1_turns );
                mod_fatigue( -25 );
            } else {
                if( has_effect( effect_disrupted_sleep ) || has_effect( effect_recently_coughed ) ) {
                    recovered *= .5;
                }
                mod_fatigue( -recovered );

                // Sleeping on the ground, no bionic = 1x rest_modifier
                // Sleeping on a bed, no bionic      = 2x rest_modifier
                // Sleeping on a comfy bed, no bionic= 3x rest_modifier

                // Sleeping on the ground, bionic    = 3x rest_modifier
                // Sleeping on a bed, bionic         = 6x rest_modifier
                // Sleeping on a comfy bed, bionic   = 9x rest_modifier
                float rest_modifier = ( has_active_bionic( bio_synaptic_regen ) ? 3 : 1 );
                // Melatonin supplements also add a flat bonus to recovery speed
                if( has_effect( effect_melatonin ) ) {
                    rest_modifier += 1;
                }

                const comfort_level comfort = base_comfort_value( pos() ).level;

                if( comfort >= comfort_level::very_comfortable ) {
                    rest_modifier *= 3;
                } else  if( comfort >= comfort_level::comfortable ) {
                    rest_modifier *= 2.5;
                } else if( comfort >= comfort_level::slightly_comfortable ) {
                    rest_modifier *= 2;
                }

                // If we're just tired, we'll get a decent boost to our sleep quality.
                // The opposite is true for very tired characters.
                if( get_fatigue() < fatigue_levels::DEAD_TIRED ) {
                    rest_modifier += 2;
                } else if( get_fatigue() >= fatigue_levels::EXHAUSTED ) {
                    rest_modifier = ( rest_modifier > 2 ) ? rest_modifier - 2 : 1;
                }

                // Recovered is multiplied by 2 as well, since we spend 1/3 of the day sleeping
                mod_sleep_deprivation( -rest_modifier * ( recovered * 2 ) );

            }
        }
    }
    if( is_player() && wasnt_fatigued && get_fatigue() > fatigue_levels::DEAD_TIRED && !lying ) {
        if( !activity ) {
            add_msg_if_player( m_warning, _( "You're feeling tired.  %s to lie down for sleep." ),
                               press_x( ACTION_SLEEP ) );
        } else {
            g->cancel_activity_query( _( "You're feeling tired." ) );
        }
    }

    if( current_stim < 0 ) {
        set_stim( std::min( current_stim + rate_multiplier, 0 ) );
    } else if( current_stim > 0 ) {
        set_stim( std::max( current_stim - rate_multiplier, 0 ) );
    }

    if( get_painkiller() > 0 ) {
        mod_painkiller( -std::min( get_painkiller(), rate_multiplier ) );
    }

    // Huge folks take penalties for cramming themselves in vehicles
    if( in_vehicle && get_size() == creature_size::huge &&
        !( has_trait( trait_NOPAIN ) || has_effect( effect_narcosis ) ) ) {
        vehicle *veh = veh_pointer_or_null( get_map().veh_at( pos() ) );
        // it's painful to work the controls, but passengers in open topped vehicles are fine
        if( veh && ( veh->enclosed_at( pos() ) || veh->player_in_control( *this->as_player() ) ) ) {
            add_msg_if_player( m_bad,
                               _( "You're cramping up from stuffing yourself in this vehicle." ) );
            if( is_npc() ) {
                npc &as_npc = dynamic_cast<npc &>( *this );
                as_npc.complain_about( "cramped_vehicle", 1_hours, "<cramped_vehicle>", false );
            }

            mod_pain( rng( 4, 6 ) );
            focus_pool -= 1;
        }
    }
}
needs_rates Character::calc_needs_rates() const
{
    const effect &sleep = get_effect( effect_sleep );
    const bool has_recycler = has_bionic( bio_recycler );
    const bool asleep = !sleep.is_null();

    needs_rates rates;
    rates.hunger = metabolic_rate();

    rates.kcal = get_bmr();

    add_msg_if_player( m_debug, "Metabolic rate: %.2f", rates.hunger );

    static const std::string player_thirst_rate( "PLAYER_THIRST_RATE" );
    rates.thirst = get_option< float >( player_thirst_rate );
    static const std::string thirst_modifier( "thirst_modifier" );
    rates.thirst *= 1.0f + mutation_value( thirst_modifier );
    if( worn_with_flag( flag_SLOWS_THIRST ) ) {
        rates.thirst *= 0.7f;
    }

    static const std::string player_fatigue_rate( "PLAYER_FATIGUE_RATE" );
    rates.fatigue = get_option< float >( player_fatigue_rate );
    static const std::string fatigue_modifier( "fatigue_modifier" );
    rates.fatigue *= 1.0f + mutation_value( fatigue_modifier );

    // Note: intentionally not in metabolic rate
    if( has_recycler ) {
        // Recycler won't help much with mutant metabolism - it is intended for human one
        rates.hunger = std::min( rates.hunger, std::max( 0.5f, rates.hunger - 0.5f ) );
        rates.thirst = std::min( rates.thirst, std::max( 0.5f, rates.thirst - 0.5f ) );
    }

    if( asleep ) {
        static const std::string fatigue_regen_modifier( "fatigue_regen_modifier" );
        rates.recovery = 1.0f + mutation_value( fatigue_regen_modifier );
        if( !is_hibernating() ) {
            // Hunger and thirst advance more slowly while we sleep. This is the standard rate.
            rates.hunger *= 0.5f;
            rates.thirst *= 0.5f;
            const int intense = sleep.is_null() ? 0 : sleep.get_intensity();
            // Accelerated recovery capped to 2x over 2 hours
            // After 16 hours of activity, equal to 7.25 hours of rest
            const int accelerated_recovery_chance = 24 - intense + 1;
            const float accelerated_recovery_rate = 1.0f / accelerated_recovery_chance;
            rates.recovery += accelerated_recovery_rate;
        } else {
            // Hunger and thirst advance *much* more slowly whilst we hibernate.
            rates.hunger *= ( 2.0f / 7.0f );
            rates.thirst *= ( 2.0f / 7.0f );
        }
        rates.recovery -= static_cast<float>( get_perceived_pain() ) / 60;

    } else {
        rates.recovery = 0;
    }

    if( has_activity( ACT_TREE_COMMUNION ) ) {
        // Much of the body's needs are taken care of by the trees.
        // Hair Roots don't provide any bodily needs.
        if( has_trait( trait_ROOTS2 ) || has_trait( trait_ROOTS3 ) ) {
            rates.hunger *= 0.5f;
            rates.thirst *= 0.5f;
            rates.fatigue *= 0.5f;
        }
    }

    if( has_trait( trait_TRANSPIRATION ) ) {
        // Transpiration, the act of moving nutrients with evaporating water, can take a very heavy toll on your thirst when it's really hot.
        rates.thirst *= ( ( get_weather().get_temperature( pos() ) - 32.5f ) / 40.0f );
    }

    if( is_npc() ) {
        rates.hunger *= 0.25f;
        rates.thirst *= 0.25f;
    }

    rates.fatigue = enchantment_cache->modify_value( enchant_vals::mod::FATIGUE, rates.fatigue );
    rates.thirst = enchantment_cache->modify_value( enchant_vals::mod::THIRST, rates.thirst );

    return rates;
}

void Character::check_needs_extremes()
{
    // Check if we've overdosed... in any deadly way.
    if( get_stim() > 250 ) {
        add_msg_player_or_npc( m_bad,
                               _( "You have a sudden heart attack!" ),
                               _( "<npcname> has a sudden heart attack!" ) );
        get_event_bus().send<event_type::dies_from_drug_overdose>( getID(), efftype_id() );
        set_part_hp_cur( body_part_torso, 0 );
    } else if( get_stim() < -200 || get_painkiller() > 240 ) {
        add_msg_player_or_npc( m_bad,
                               _( "Your breathing stops completely." ),
                               _( "<npcname>'s breathing stops completely." ) );
        get_event_bus().send<event_type::dies_from_drug_overdose>( getID(), efftype_id() );
        set_part_hp_cur( body_part_torso, 0 );
    } else if( has_effect( effect_jetinjector ) && get_effect_dur( effect_jetinjector ) > 40_minutes ) {
        if( !( has_trait( trait_NOPAIN ) ) ) {
            add_msg_player_or_npc( m_bad,
                                   _( "Your heart spasms painfully and stops." ),
                                   _( "<npcname>'s heart spasms painfully and stops." ) );
        } else {
            add_msg_player_or_npc( _( "Your heart spasms and stops." ),
                                   _( "<npcname>'s heart spasms and stops." ) );
        }
        get_event_bus().send<event_type::dies_from_drug_overdose>( getID(), effect_jetinjector );
        set_part_hp_cur( body_part_torso, 0 );
    } else if( get_effect_dur( effect_adrenaline ) > 50_minutes ) {
        add_msg_player_or_npc( m_bad,
                               _( "Your heart spasms and stops." ),
                               _( "<npcname>'s heart spasms and stops." ) );
        get_event_bus().send<event_type::dies_from_drug_overdose>( getID(), effect_adrenaline );
        set_part_hp_cur( body_part_torso, 0 );
    } else if( get_effect_int( effect_drunk ) > 4 ) {
        add_msg_player_or_npc( m_bad,
                               _( "Your breathing slows down to a stop." ),
                               _( "<npcname>'s breathing slows down to a stop." ) );
        get_event_bus().send<event_type::dies_from_drug_overdose>( getID(), effect_drunk );
        set_part_hp_cur( body_part_torso, 0 );
    }

    // check if we've starved
    if( is_player() ) {
        if( get_stored_kcal() <= 0 ) {
            add_msg_if_player( m_bad, _( "You have starved to death." ) );
            get_event_bus().send<event_type::dies_of_starvation>( getID() );
            set_part_hp_cur( body_part_torso, 0 );
        } else {
            if( calendar::once_every( 12_hours ) ) {
                std::string category;
                if( stomach.contains() <= stomach.capacity( *this ) / 4 ) {
                    if( get_kcal_percent() < 0.1f ) {
                        category = "starving";
                    } else if( get_kcal_percent() < 0.25f ) {
                        category = "emaciated";
                    } else if( get_kcal_percent() < 0.5f ) {
                        category = "malnutrition";
                    } else if( get_kcal_percent() < 0.8f ) {
                        category = "low_cal";
                    }
                } else {
                    if( get_kcal_percent() < 0.1f ) {
                        category = "empty_starving";
                    } else if( get_kcal_percent() < 0.25f ) {
                        category = "empty_emaciated";
                    } else if( get_kcal_percent() < 0.5f ) {
                        category = "empty_malnutrition";
                    } else if( get_kcal_percent() < 0.8f ) {
                        category = "empty_low_cal";
                    }
                }
                if( !category.empty() ) {
                    const translation message = SNIPPET.random_from_category( category ).value_or( translation() );
                    add_msg_if_player( m_warning, message );
                }

            }
        }
    }

    // Check if we're dying of thirst
    if( is_player() && get_thirst() >= 600 && ( stomach.get_water() == 0_ml ||
            guts.get_water() == 0_ml ) ) {
        if( get_thirst() >= 1200 ) {
            add_msg_if_player( m_bad, _( "You have died of dehydration." ) );
            get_event_bus().send<event_type::dies_of_thirst>( getID() );
            set_part_hp_cur( body_part_torso, 0 );
        } else if( get_thirst() >= 1000 && calendar::once_every( 30_minutes ) ) {
            add_msg_if_player( m_warning, _( "Even your eyes feel dry…" ) );
        } else if( get_thirst() >= 800 && calendar::once_every( 30_minutes ) ) {
            add_msg_if_player( m_warning, _( "You are THIRSTY!" ) );
        } else if( calendar::once_every( 30_minutes ) ) {
            add_msg_if_player( m_warning, _( "Your mouth feels so dry…" ) );
        }
    }

    // Check if we're falling asleep, unless we're sleeping
    if( get_fatigue() >= fatigue_levels::EXHAUSTED + 25 && !in_sleep_state() ) {
        if( get_fatigue() >= fatigue_levels::MASSIVE_FATIGUE ) {
            add_msg_if_player( m_bad, _( "Survivor sleep now." ) );
            get_event_bus().send<event_type::falls_asleep_from_exhaustion>( getID() );
            mod_fatigue( -10 );
            fall_asleep();
        } else if( get_fatigue() >= 800 && calendar::once_every( 30_minutes ) ) {
            add_msg_if_player( m_warning, _( "Anywhere would be a good place to sleep…" ) );
        } else if( calendar::once_every( 30_minutes ) ) {
            add_msg_if_player( m_warning, _( "You feel like you haven't slept in days." ) );
        }
    }

    // Even if we're not Exhausted, we really should be feeling lack/sleep earlier
    // Penalties start at Dead Tired and go from there
    if( get_fatigue() >= fatigue_levels::DEAD_TIRED && !in_sleep_state() ) {
        if( get_fatigue() >= 700 ) {
            if( calendar::once_every( 30_minutes ) ) {
                add_msg_if_player( m_warning, _( "You're too physically tired to stop yawning." ) );
                add_effect( effect_lack_sleep, 30_minutes + 1_turns );
            }
            /** @EFFECT_INT slightly decreases occurrence of short naps when dead tired */
            if( one_in( 50 + int_cur ) ) {
                // Rivet's idea: look out for microsleeps!
                fall_asleep( 30_seconds );
            }
        } else if( get_fatigue() >= fatigue_levels::EXHAUSTED ) {
            if( calendar::once_every( 30_minutes ) ) {
                add_msg_if_player( m_warning, _( "How much longer until bedtime?" ) );
                add_effect( effect_lack_sleep, 30_minutes + 1_turns );
            }
            /** @EFFECT_INT slightly decreases occurrence of short naps when exhausted */
            if( one_in( 100 + int_cur ) ) {
                fall_asleep( 30_seconds );
            }
        } else if( get_fatigue() >= fatigue_levels::DEAD_TIRED && calendar::once_every( 30_minutes ) ) {
            add_msg_if_player( m_warning, _( "*yawn* You should really get some sleep." ) );
            add_effect( effect_lack_sleep, 30_minutes + 1_turns );
        }
    }

    // Sleep deprivation kicks in if lack of sleep is avoided with stimulants or otherwise for long periods of time
    int sleep_deprivation = get_sleep_deprivation();
    float sleep_deprivation_pct = sleep_deprivation / static_cast<float>( SLEEP_DEPRIVATION_MASSIVE );

    if( sleep_deprivation >= SLEEP_DEPRIVATION_HARMLESS && !in_sleep_state() ) {
        if( calendar::once_every( 60_minutes ) ) {
            if( sleep_deprivation < SLEEP_DEPRIVATION_MINOR ) {
                add_msg_if_player( m_warning,
                                   _( "Your mind feels tired.  It's been a while since you've slept well." ) );
                mod_fatigue( 1 );
            } else if( sleep_deprivation < SLEEP_DEPRIVATION_SERIOUS ) {
                add_msg_if_player( m_bad,
                                   _( "Your mind feels foggy from lack of good sleep, and your eyes keep trying to close against your will." ) );
                mod_fatigue( 5 );

                if( one_in( 10 ) ) {
                    mod_healthy_mod( -1, 0 );
                }
            } else if( sleep_deprivation < SLEEP_DEPRIVATION_MAJOR ) {
                add_msg_if_player( m_bad,
                                   _( "Your mind feels weary, and you dread every wakeful minute that passes.  You crave sleep, and feel like you're about to collapse." ) );
                mod_fatigue( 10 );

                if( one_in( 5 ) ) {
                    mod_healthy_mod( -2, 0 );
                }
            } else if( sleep_deprivation < SLEEP_DEPRIVATION_MASSIVE ) {
                add_msg_if_player( m_bad,
                                   _( "You haven't slept decently for so long that your whole body is screaming for mercy.  It's a miracle that you're still awake, but it just feels like a curse now." ) );
                mod_fatigue( 40 );

                mod_healthy_mod( -5, 0 );
            }
            // else you pass out for 20 hours, guaranteed

            // Microsleeps are slightly worse if you're sleep deprived, but not by much. (chance: 1 in (75 + int_cur) at lethal sleep deprivation)
            // Note: these can coexist with fatigue-related microsleeps
            /** @EFFECT_INT slightly decreases occurrence of short naps when sleep deprived */
            if( one_in( static_cast<int>( sleep_deprivation_pct * 75 ) + int_cur ) ) {
                fall_asleep( 30_seconds );
            }

            // Stimulants can be used to stay awake a while longer, but after a while you'll just collapse.
            bool can_pass_out = ( get_stim() < 30 && sleep_deprivation >= SLEEP_DEPRIVATION_MINOR ) ||
                                sleep_deprivation >= SLEEP_DEPRIVATION_MAJOR;

            if( can_pass_out && calendar::once_every( 10_minutes ) ) {
                /** @EFFECT_PER slightly increases resilience against passing out from sleep deprivation */
                if( one_in( static_cast<int>( ( 1 - sleep_deprivation_pct ) * 100 ) + per_cur ) ||
                    sleep_deprivation >= SLEEP_DEPRIVATION_MASSIVE ) {
                    add_msg_player_or_npc( m_bad,
                                           _( "Your body collapses due to sleep deprivation, your neglected fatigue rushing back all at once, and you pass out on the spot." )
                                           , _( "<npcname> collapses to the ground from exhaustion." ) );
                    if( get_fatigue() < fatigue_levels::EXHAUSTED ) {
                        set_fatigue( fatigue_levels::EXHAUSTED );
                    }

                    if( sleep_deprivation >= SLEEP_DEPRIVATION_MAJOR ) {
                        fall_asleep( 20_hours );
                    } else if( sleep_deprivation >= SLEEP_DEPRIVATION_SERIOUS ) {
                        fall_asleep( 16_hours );
                    } else {
                        fall_asleep( 12_hours );
                    }
                }
            }

        }
    }
}

void Character::get_sick()
{
    // NPCs are too dumb to handle infections now
    if( is_npc() || has_trait_flag( "NO_DISEASE" ) ) {
        // In a shocking twist, disease immunity prevents diseases.
        return;
    }

    if( has_effect( effect_flu ) || has_effect( effect_common_cold ) ) {
        // While it's certainly possible to get sick when you already are,
        // it wouldn't be very fun.
        return;
    }

    // Normal people get sick about 2-4 times/year.
    int base_diseases_per_year = 3;
    if( has_trait( trait_DISRESISTANT ) ) {
        // Disease resistant people only get sick once a year.
        base_diseases_per_year = 1;
    }

    // This check runs once every 30 minutes, so double to get hours, *24 to get days.
    const int checks_per_year = 2 * 24 * 365;

    // Health is in the range [-200,200].
    // Diseases are half as common for every 50 health you gain.
    float health_factor = std::pow( 2.0f, get_healthy() / 50.0f );

    int disease_rarity = static_cast<int>( checks_per_year * health_factor / base_diseases_per_year );
    add_msg_debug( "disease_rarity = %d", disease_rarity );
    if( one_in( disease_rarity ) ) {
        if( one_in( 6 ) ) {
            // The flu typically lasts 3-10 days.
            add_env_effect( effect_flu, body_part_mouth, 3, rng( 3_days, 10_days ) );
        } else {
            // A cold typically lasts 1-14 days.
            add_env_effect( effect_common_cold, body_part_mouth, 3, rng( 1_days, 14_days ) );
        }
    }
}

bool Character::is_hibernating() const
{
    // Hibernating only kicks in whilst Engorged; separate tracking for hunger/thirst here
    // as a safety catch.  One test subject managed to get two Colds during hibernation;
    // since those add fatigue and dry out the character, the subject went for the full 10 days plus
    // a little, and came out of it well into Parched.  Hibernating shouldn't endanger your
    // life like that--but since there's much less fluid reserve than food reserve,
    // simply using the same numbers won't work.
    return has_effect( effect_sleep ) && get_kcal_percent() > 0.8f &&
           get_thirst() <= 80 && has_active_mutation( trait_HIBERNATE );
}

/* Here lies the intended effects of body temperature

Assumption 1 : a naked person is comfortable at 19C/66.2F (31C/87.8F at rest).
Assumption 2 : a "lightly clothed" person is comfortable at 13C/55.4F (25C/77F at rest).
Assumption 3 : the player is always running, thus generating more heat.
Assumption 4 : frostbite cannot happen above 0C temperature.*
* In the current model, a naked person can get frostbite at 1C. This isn't true, but it's a compromise with using nice whole numbers.

Here is a list of warmth values and the corresponding temperatures in which the player is comfortable, and in which the player is very cold.

Warmth  Temperature (Comfortable)    Temperature (Very cold)    Notes
  0       19C /  66.2F               -11C /  12.2F               * Naked
 10       13C /  55.4F               -17C /   1.4F               * Lightly clothed
 20        7C /  44.6F               -23C /  -9.4F
 30        1C /  33.8F               -29C / -20.2F
 40       -5C /  23.0F               -35C / -31.0F
 50      -11C /  12.2F               -41C / -41.8F
 60      -17C /   1.4F               -47C / -52.6F
 70      -23C /  -9.4F               -53C / -63.4F
 80      -29C / -20.2F               -59C / -74.2F
 90      -35C / -31.0F               -65C / -85.0F
100      -41C / -41.8F               -71C / -95.8F

WIND POWER
Except for the last entry, pressures are sort of made up...

Breeze : 5mph (1015 hPa)
Strong Breeze : 20 mph (1000 hPa)
Moderate Gale : 30 mph (990 hPa)
Storm : 50 mph (970 hPa)
Hurricane : 100 mph (920 hPa)
HURRICANE : 185 mph (880 hPa) [Ref: Hurricane Wilma]
*/

void Character::update_bodytemp()
{
    if( has_trait( trait_DEBUG_NOTEMP ) ) {
        set_all_parts_temp_conv( BODYTEMP_NORM );
        set_all_parts_temp_cur( BODYTEMP_NORM );
        return;
    }
    /* Cache calls to g->get_temperature( player position ), used in several places in function */
    const int player_local_temp = g->weather.get_temperature( pos() );
    // NOTE : visit weather.h for some details on the numbers used
    // Converts temperature to Celsius/10
    int Ctemperature = static_cast<int>( 100 * temp_to_celsius( player_local_temp ) );
    const w_point weather = *g->weather.weather_precise;
    int vehwindspeed = 0;
    map &here = get_map();
    const optional_vpart_position vp = here.veh_at( pos() );
    if( vp ) {
        vehwindspeed = std::abs( vp->vehicle().velocity / 100 ); // vehicle velocity in mph
    }
    const oter_id &cur_om_ter = overmap_buffer.ter( global_omt_location() );
    bool sheltered = g->is_sheltered( pos() );
    double total_windpower = get_local_windpower( g->weather.windspeed + vehwindspeed, cur_om_ter,
                             pos(),
                             g->weather.winddirection, sheltered );
    // Let's cache this not to check it for every bodyparts
    const bool has_bark = has_trait( trait_BARK );
    const bool has_sleep = has_effect( effect_sleep );
    const bool has_sleep_state = has_sleep || in_sleep_state();
    const bool has_heatsink = has_bionic( bio_heatsink ) || is_wearing( itype_rm13_armor_on ) ||
                              has_trait( trait_M_SKIN2 ) || has_trait( trait_M_SKIN3 );
    const bool has_common_cold = has_effect( effect_common_cold );
    const bool has_climate_control = in_climate_control();
    const bool use_floor_warmth = can_use_floor_warmth();
    const furn_id furn_at_pos = here.furn( pos() );
    const cata::optional<vpart_reference> boardable = vp.part_with_feature( "BOARDABLE", true );
    // Temperature norms
    // Ambient normal temperature is lower while asleep
    const int ambient_norm = has_sleep ? 3100 : 1900;

    /**
     * Calculations that affect all body parts equally go here, not in the loop
     */
    // Hunger / Starvation
    // -1000 when about to starve to death
    // -1333 when starving with light eater
    // -2000 if you managed to get 0 metabolism rate somehow
    const float met_rate = metabolic_rate();
    const int hunger_warmth = static_cast<int>( 2000 * std::min( met_rate, 1.0f ) - 2000 );
    // Give SOME bonus to those living furnaces with extreme metabolism
    const int metabolism_warmth = static_cast<int>( std::max( 0.0f, met_rate - 1.0f ) * 1000 );
    // Fatigue
    // ~-900 when exhausted
    const int fatigue_warmth = has_sleep ? 0 : static_cast<int>( std::min( 0.0f,
                               -1.5f * get_fatigue() ) );

    // Sunlight
    const int sunlight_warmth = g->is_in_sunlight( pos() ) ?
                                ( get_weather().weather_id->sun_intensity ==
                                  sun_intensity_type::high ?
                                  1000 :
                                  500 ) : 0;
    const int best_fire = get_heat_radiation( pos(), true );

    const int lying_warmth = use_floor_warmth ? floor_warmth( pos() ) : 0;
    const int water_temperature =
        100 * temp_to_celsius( get_weather().get_cur_weather_gen().get_water_temperature() );

    // Correction of body temperature due to traits and mutations
    // Lower heat is applied always
    const int mutation_heat_low = bodytemp_modifier_traits( false );
    const int mutation_heat_high = bodytemp_modifier_traits( true );
    // Difference between high and low is the "safe" heat - one we only apply if it's beneficial
    const int mutation_heat_bonus = mutation_heat_high - mutation_heat_low;

    const int h_radiation = get_heat_radiation( pos(), false );
    // Current temperature and converging temperature calculations
    for( const bodypart_id &bp : get_all_body_parts() ) {

        if( bp->has_flag( "IGNORE_TEMP" ) ) {
            continue;
        }

        // This adjusts the temperature scale to match the bodytemp scale,
        // it needs to be reset every iteration
        int adjusted_temp = ( Ctemperature - ambient_norm );
        int bp_windpower = total_windpower;
        // Represents the fact that the body generates heat when it is cold.
        // TODO: : should this increase hunger?
        double scaled_temperature = logarithmic_range( BODYTEMP_VERY_COLD, BODYTEMP_VERY_HOT,
                                    get_part_temp_cur( bp ) );
        // Produces a smooth curve between 30.0 and 60.0.
        double homeostasis_adjustement = 30.0 * ( 1.0 + scaled_temperature );
        int clothing_warmth_adjustement = static_cast<int>( homeostasis_adjustement * warmth( bp ) );
        int clothing_warmth_adjusted_bonus = static_cast<int>( homeostasis_adjustement * bonus_item_warmth(
                bp ) );
        // WINDCHILL

        bp_windpower = static_cast<int>( static_cast<float>( bp_windpower ) * ( 1 - get_wind_resistance(
                                             bp ) / 100.0 ) );
        // Calculate windchill
        int windchill = get_local_windchill( player_local_temp,
                                             get_local_humidity( weather.humidity, get_weather().weather_id, sheltered ),
                                             bp_windpower );

        static const auto is_lower = []( const bodypart_id & bp ) {
            return bp == body_part_foot_l  ||
                   bp ==  body_part_foot_r  ||
                   bp ==  body_part_leg_l  ||
                   bp ==  body_part_leg_r ;
        };

        // If you're standing in water, air temperature is replaced by water temperature. No wind.
        // Convert to 0.01C
        if( here.has_flag_ter( TFLAG_DEEP_WATER, pos() ) ||
            ( here.has_flag_ter( TFLAG_SHALLOW_WATER, pos() ) && is_lower( bp ) ) ) {
            adjusted_temp += water_temperature - Ctemperature; // Swap out air temp for water temp.
            windchill = 0;
        }

        // Convergent temperature is affected by ambient temperature,
        // clothing warmth, and body wetness.
        set_part_temp_conv( bp, BODYTEMP_NORM + adjusted_temp + windchill * 100 +
                            clothing_warmth_adjustement );
        // HUNGER / STARVATION
        mod_part_temp_conv( bp, hunger_warmth );
        // FATIGUE
        mod_part_temp_conv( bp, fatigue_warmth );
        // Mutations
        mod_part_temp_conv( bp, mutation_heat_low );
        // DIRECT HEAT SOURCES (generates body heat, helps fight frostbite)
        // Bark : lowers blister count to -5; harder to get blisters
        int blister_count = ( has_bark ? -5 : 0 ); // If the counter is high, your skin starts to burn

        if( get_part_frostbite_timer( bp ) > 0 ) {
            mod_part_frostbite_timer( bp, -std::max( 5, h_radiation ) );
        }
        // 111F (44C) is a temperature in which proteins break down: https://en.wikipedia.org/wiki/Burn
        blister_count += h_radiation - 111 > 0 ?
                         std::max( static_cast<int>( std::sqrt( h_radiation - 111 ) ), 0 ) : 0;

        const bool pyromania = has_trait( trait_PYROMANIA );
        // BLISTERS : Skin gets blisters from intense heat exposure.
        // Fire protection protects from blisters.
        // Heatsinks give near-immunity.
        if( blister_count - get_armor_fire( bp ) - ( has_heatsink ? 20 : 0 ) > 0 ) {
            add_effect( effect_blisters, 1_turns, bp );
            if( pyromania ) {
                add_morale( MORALE_PYROMANIA_NEARFIRE, 10, 10, 1_hours,
                            30_minutes ); // Proximity that's close enough to harm us gives us a bit of a thrill
                rem_morale( MORALE_PYROMANIA_NOFIRE );
            }
        } else if( pyromania && best_fire >= 1 ) { // Only give us fire bonus if there's actually fire
            add_morale( MORALE_PYROMANIA_NEARFIRE, 5, 5, 30_minutes,
                        15_minutes ); // Gain a much smaller mood boost even if it doesn't hurt us
            rem_morale( MORALE_PYROMANIA_NOFIRE );
        }

        mod_part_temp_conv( bp, sunlight_warmth );
        // DISEASES
        if( bp == body_part_head && has_effect( effect_flu ) ) {
            mod_part_temp_conv( bp, 1500 );
        }
        if( has_common_cold ) {
            mod_part_temp_conv( bp, -750 );
        }
        // Loss of blood results in loss of body heat, 1% bodyheat lost per 2% hp lost
        mod_part_temp_conv( bp, - blood_loss( bp ) * get_part_temp_conv( bp ) / 200 );

        // EQUALIZATION
        static const std::pair<bodypart_str_id, bodypart_str_id> connections[] {
            {body_part_torso, body_part_arm_l },
            {body_part_torso, body_part_arm_r },
            {body_part_torso, body_part_leg_l },
            {body_part_torso, body_part_leg_r },
            {body_part_torso, body_part_head },
            {body_part_head, body_part_mouth },
            {body_part_arm_l, body_part_hand_l },
            {body_part_arm_r, body_part_hand_r },
            {body_part_leg_l, body_part_foot_l },
            {body_part_leg_r, body_part_foot_r }
        };

        bool equalized = false;
        for( const auto &conn : connections ) {
            if( bp == conn.first ) {
                temp_equalizer( bp, conn.second );
                equalized = true;
            }
            // connections are defined in one-direction only, but should work in both direction
            if( bp == conn.second ) {
                temp_equalizer( conn.second, bp );
                equalized = true;
            }
        }
        if( !equalized ) {
            debugmsg( "Wacky body part temperature equalization!  Body part is not handled: %s",
                      bp.id().str() );
        }

        // Climate Control eases the effects of high and low ambient temps
        if( has_climate_control ) {
            set_part_temp_conv( bp, temp_corrected_by_climate_control( get_part_temp_conv( bp ) ) );
        }

        // FINAL CALCULATION : Increments current body temperature towards convergent.
        int bonus_fire_warmth = 0;
        if( !has_sleep_state && best_fire > 0 ) {
            // Warming up over a fire
            if( bp == body_part_foot_l || bp == body_part_foot_r ) {
                if( furn_at_pos != f_null ) {
                    // Can sit on something to lift feet up to the fire
                    bonus_fire_warmth = best_fire * furn_at_pos.obj().bonus_fire_warmth_feet;
                } else if( boardable ) {
                    bonus_fire_warmth = best_fire * boardable->info().bonus_fire_warmth_feet;
                } else {
                    // Has to stand
                    bonus_fire_warmth = best_fire * bp->fire_warmth_bonus;
                }
            } else {
                bonus_fire_warmth = best_fire * bp->fire_warmth_bonus;
            }

        }

        const int comfortable_warmth = bonus_fire_warmth + lying_warmth;
        const int bonus_warmth = comfortable_warmth + metabolism_warmth + mutation_heat_bonus;
        if( bonus_warmth > 0 ) {
            // Approximate temp_conv needed to reach comfortable temperature in this very turn
            // Basically inverted formula for temp_cur below
            int desired = 501 * BODYTEMP_NORM - 499 * get_part_temp_conv( bp );
            if( std::abs( BODYTEMP_NORM - desired ) < 1000 ) {
                desired = BODYTEMP_NORM; // Ensure that it converges
            } else if( desired > BODYTEMP_HOT ) {
                desired = BODYTEMP_HOT; // Cap excess at sane temperature
            }

            if( desired < get_part_temp_conv( bp ) ) {
                // Too hot, can't help here
            } else if( desired < get_part_temp_conv( bp ) + bonus_warmth ) {
                // Use some heat, but not all of it
                set_part_temp_conv( bp, desired );
            } else {
                // Use all the heat
                mod_part_temp_conv( bp, bonus_warmth );
            }

            // Morale bonus for comfiness - only if actually comfy (not too warm/cold)
            // Spread the morale bonus in time.
            if( comfortable_warmth > 0 &&
                // TODO: make this simpler and use time_duration/time_point
                to_turn<int>( calendar::turn ) % to_turns<int>( 1_minutes ) == to_turns<int>
                ( 1_minutes * bp->token ) / to_turns<int>( 1_minutes * num_bp ) &&
                get_effect_int( effect_cold ) == 0 &&
                get_effect_int( effect_hot ) == 0 &&
                get_part_temp_conv( bp ) > BODYTEMP_COLD && get_part_temp_conv( bp ) <= BODYTEMP_NORM ) {
                add_morale( MORALE_COMFY, 1, 10, 2_minutes, 1_minutes, true );
            }
        }

        const int temp_before = get_part_temp_cur( bp );
        const int cur_temp_conv = get_part_temp_conv( bp );
        int temp_difference = temp_before - cur_temp_conv; // Negative if the player is warming up.
        // exp(-0.001) : half life of 60 minutes, exp(-0.002) : half life of 30 minutes,
        // exp(-0.003) : half life of 20 minutes, exp(-0.004) : half life of 15 minutes
        int rounding_error = 0;
        // If temp_diff is small, the player cannot warm up due to rounding errors. This fixes that.
        if( temp_difference < 0 && temp_difference > -600 ) {
            rounding_error = 1;
        }
        if( temp_before != cur_temp_conv ) {
            set_part_temp_cur( bp, static_cast<int>( temp_difference * std::exp( -0.002 ) + cur_temp_conv +
                               rounding_error ) );
        }
        // This statement checks if we should be wearing our bonus warmth.
        // If, after all the warmth calculations, we should be, then we have to recalculate the temperature.
        if( clothing_warmth_adjusted_bonus != 0 &&
            ( ( cur_temp_conv + clothing_warmth_adjusted_bonus ) < BODYTEMP_HOT ||
              get_part_temp_cur( bp ) < BODYTEMP_COLD ) ) {
            mod_part_temp_conv( bp, clothing_warmth_adjusted_bonus );
            rounding_error = 0;
            if( temp_difference < 0 && temp_difference > -600 ) {
                rounding_error = 1;
            }
            const int new_temp_conv = get_part_temp_conv( bp );
            if( temp_before != new_temp_conv ) {
                temp_difference = get_part_temp_cur( bp ) - new_temp_conv;
                set_part_temp_cur( bp, static_cast<int>( temp_difference * std::exp( -0.002 ) + new_temp_conv +
                                   rounding_error ) );
            }
        }
        const int temp_after = get_part_temp_cur( bp );
        // PENALTIES
        if( temp_after < BODYTEMP_FREEZING ) {
            add_effect( effect_cold, 1_turns, bp, true, 3 );
        } else if( temp_after < BODYTEMP_VERY_COLD ) {
            add_effect( effect_cold, 1_turns, bp, true, 2 );
        } else if( temp_after < BODYTEMP_COLD ) {
            add_effect( effect_cold, 1_turns, bp, true, 1 );
        } else if( temp_after > BODYTEMP_SCORCHING ) {
            add_effect( effect_hot, 1_turns, bp, true, 3 );
            if( bp->main_part == bp.id() ) {
                add_effect( effect_hot_speed, 1_turns, bp, true, 3 );
            }
        } else if( temp_after > BODYTEMP_VERY_HOT ) {
            add_effect( effect_hot, 1_turns, bp, true, 2 );
            if( bp->main_part == bp.id() ) {
                add_effect( effect_hot_speed, 1_turns, bp, true, 2 );
            }
        } else if( temp_after > BODYTEMP_HOT ) {
            add_effect( effect_hot, 1_turns, bp, true, 1 );
            if( bp->main_part == bp.id() ) {
                add_effect( effect_hot_speed, 1_turns, bp, true, 1 );
            }
        } else {
            remove_effect( effect_cold, bp );
            remove_effect( effect_hot, bp );
            remove_effect( effect_hot_speed, bp );
        }
        // FROSTBITE - only occurs to hands, feet, face
        /**

        Source : http://www.atc.army.mil/weather/windchill.pdf

        Temperature and wind chill are main factors, mitigated by clothing warmth. Each 10 warmth protects against 2C of cold.

        1200 turns in low risk, + 3 tics
        450 turns in moderate risk, + 8 tics
        50 turns in high risk, +72 tics

        Let's say frostnip @ 1800 tics, frostbite @ 3600 tics

        >> Chunked into 8 parts (http://imgur.com/xlTPmJF)
        -- 2 hour risk --
        Between 30F and 10F
        Between 10F and -5F, less than 20mph, -4x + 3y - 20 > 0, x : F, y : mph
        -- 45 minute risk --
        Between 10F and -5F, less than 20mph, -4x + 3y - 20 < 0, x : F, y : mph
        Between 10F and -5F, greater than 20mph
        Less than -5F, less than 10 mph
        Less than -5F, more than 10 mph, -4x + 3y - 170 > 0, x : F, y : mph
        -- 5 minute risk --
        Less than -5F, more than 10 mph, -4x + 3y - 170 < 0, x : F, y : mph
        Less than -35F, more than 10 mp
        **/

        if( bp == body_part_mouth || bp == body_part_foot_r ||
            bp == body_part_foot_l || bp == body_part_hand_r || bp == body_part_hand_l ) {
            // Handle the frostbite timer
            // Need temps in F, windPower already in mph
            int wetness_percentage = 100 * get_part_wetness_percentage( bp ); // 0 - 100
            // Warmth gives a slight buff to temperature resistance
            // Wetness gives a heavy nerf to temperature resistance
            double adjusted_warmth = warmth( bp ) - wetness_percentage;
            int Ftemperature = static_cast<int>( player_local_temp + 0.2 * adjusted_warmth );
            // Windchill reduced by your armor
            int FBwindPower = static_cast<int>(
                                  total_windpower * ( 1 - get_wind_resistance( bp ) / 100.0 ) );

            int intense = get_effect_int( effect_frostbite, bp );

            // This has been broken down into 8 zones
            // Low risk zones (stops at frostnip)
            if( temp_after < BODYTEMP_COLD && ( ( Ftemperature < 30 && Ftemperature >= 10 ) ||
                                                ( Ftemperature < 10 && Ftemperature >= -5 && FBwindPower < 20 &&
                                                  -4 * Ftemperature + 3 * FBwindPower - 20 >= 0 ) ) ) {
                if( get_part_frostbite_timer( bp ) < 2000 ) {
                    mod_part_frostbite_timer( bp, 3 );
                }
                if( one_in( 100 ) && !has_effect( effect_frostbite, bp.id() ) ) {
                    add_msg( m_warning, _( "Your %s will be frostnipped in the next few hours." ),
                             body_part_name( bp ) );
                }
                // Medium risk zones
            } else if( temp_after < BODYTEMP_COLD &&
                       ( ( Ftemperature < 10 && Ftemperature >= -5 && FBwindPower < 20 &&
                           -4 * Ftemperature + 3 * FBwindPower - 20 < 0 ) ||
                         ( Ftemperature < 10 && Ftemperature >= -5 && FBwindPower >= 20 ) ||
                         ( Ftemperature < -5 && FBwindPower < 10 ) ||
                         ( Ftemperature < -5 && FBwindPower >= 10 &&
                           -4 * Ftemperature + 3 * FBwindPower - 170 >= 0 ) ) ) {
                mod_part_frostbite_timer( bp, 8 );
                if( one_in( 100 ) && intense < 2 ) {
                    add_msg( m_warning, _( "Your %s will be frostbitten within the hour!" ),
                             body_part_name( bp ) );
                }
                // High risk zones
            } else if( temp_after < BODYTEMP_COLD &&
                       ( ( Ftemperature < -5 && FBwindPower >= 10 &&
                           -4 * Ftemperature + 3 * FBwindPower - 170 < 0 ) ||
                         ( Ftemperature < -35 && FBwindPower >= 10 ) ) ) {
                mod_part_frostbite_timer( bp, 72 );
                if( one_in( 100 ) && intense < 2 ) {
                    add_msg( m_warning, _( "Your %s will be frostbitten any minute now!" ),
                             body_part_name( bp ) );
                }
                // Risk free, so reduce frostbite timer
            } else {
                mod_part_frostbite_timer( bp, - 3 );
            }

            int frostbite_timer = get_part_frostbite_timer( bp );
            // Handle the bestowing of frostbite
            if( frostbite_timer < 0 ) {
                set_part_frostbite_timer( bp, 0 );
            } else if( frostbite_timer > 4200 ) {
                // This ensures that the player will recover in at most 3 hours.
                set_part_frostbite_timer( bp, 4200 );
            }
            frostbite_timer = get_part_frostbite_timer( bp );
            // Frostbite, no recovery possible
            if( frostbite_timer >= 3600 ) {
                add_effect( effect_frostbite, 1_turns, bp, true, 2 );
                remove_effect( effect_frostbite_recovery, bp );
                // Else frostnip, add recovery if we were frostbitten
            } else if( frostbite_timer >= 1800 ) {
                if( intense == 2 ) {
                    add_effect( effect_frostbite_recovery, 1_turns, bp, true );
                }
                add_effect( effect_frostbite, 1_turns, bp, true, 1 );
                // Else fully recovered
            } else if( frostbite_timer == 0 ) {
                remove_effect( effect_frostbite, bp );
                remove_effect( effect_frostbite_recovery, bp );
            }
        }
        // Warn the player if condition worsens
        if( temp_before > BODYTEMP_FREEZING && temp_after < BODYTEMP_FREEZING ) {
            //~ %s is bodypart
            add_msg( m_warning, _( "You feel your %s beginning to go numb from the cold!" ),
                     body_part_name( bp ) );
        } else if( temp_before > BODYTEMP_VERY_COLD && temp_after < BODYTEMP_VERY_COLD ) {
            //~ %s is bodypart
            add_msg( m_warning, _( "You feel your %s getting very cold." ),
                     body_part_name( bp ) );
        } else if( temp_before > BODYTEMP_COLD && temp_after < BODYTEMP_COLD ) {
            //~ %s is bodypart
            add_msg( m_warning, _( "You feel your %s getting chilly." ),
                     body_part_name( bp ) );
        } else if( temp_before < BODYTEMP_SCORCHING && temp_after > BODYTEMP_SCORCHING ) {
            //~ %s is bodypart
            add_msg( m_bad, _( "You feel your %s getting red hot from the heat!" ),
                     body_part_name( bp ) );
        } else if( temp_before < BODYTEMP_VERY_HOT && temp_after > BODYTEMP_VERY_HOT ) {
            //~ %s is bodypart
            add_msg( m_warning, _( "You feel your %s getting very hot." ),
                     body_part_name( bp ) );
        } else if( temp_before < BODYTEMP_HOT && temp_after > BODYTEMP_HOT ) {
            //~ %s is bodypart
            add_msg( m_warning, _( "You feel your %s getting warm." ),
                     body_part_name( bp ) );
        }

        // Note: Numbers are based off of BODYTEMP at the top of weather.h
        // If torso is BODYTEMP_COLD which is 34C, the early stages of hypothermia begin
        // constant shivering will prevent the player from falling asleep.
        // Otherwise, if any other body part is BODYTEMP_VERY_COLD, or 31C
        // AND you have frostbite, then that also prevents you from sleeping
        if( in_sleep_state() && !has_effect( effect_narcosis ) ) {
            if( bp == body_part_torso && temp_after <= BODYTEMP_COLD ) {
                add_msg( m_warning, _( "Your shivering prevents you from sleeping." ) );
                wake_up();
            } else if( bp != body_part_torso && temp_after <= BODYTEMP_VERY_COLD &&
                       has_effect( effect_frostbite ) ) {
                add_msg( m_warning, _( "You are too cold.  Your frostbite prevents you from sleeping." ) );
                wake_up();
            }
        }

        const int conv_temp = get_part_temp_conv( bp );
        // Warn the player that wind is going to be a problem.
        // But only if it can be a problem, no need to spam player with "wind chills your scorching body"
        if( conv_temp <= BODYTEMP_COLD && windchill < -10 && one_in( 200 ) ) {
            add_msg( m_bad, _( "The wind is making your %s feel quite cold." ),
                     body_part_name( bp ) );
        } else if( conv_temp <= BODYTEMP_COLD && windchill < -20 && one_in( 100 ) ) {
            add_msg( m_bad,
                     _( "The wind is very strong, you should find some more wind-resistant clothing for your %s." ),
                     body_part_name( bp ) );
        } else if( conv_temp <= BODYTEMP_COLD && windchill < -30 && one_in( 50 ) ) {
            add_msg( m_bad, _( "Your clothing is not providing enough protection from the wind for your %s!" ),
                     body_part_name( bp ) );
        }
    }
}

void Character::temp_equalizer( const bodypart_id &bp1, const bodypart_id &bp2 )
{
    // Body heat is moved around.
    // Shift in one direction only, will be shifted in the other direction separately.
    int diff = static_cast<int>( ( get_part_temp_cur( bp2 ) - get_part_temp_cur( bp1 ) ) *
                                 0.0001 ); // If bp1 is warmer, it will lose heat
    mod_part_temp_cur( bp1, diff );
}

Character::comfort_response_t Character::base_comfort_value( const tripoint &p ) const
{
    // Comfort of sleeping spots is "objective", while sleep_spot( p ) is "subjective"
    // As in the latter also checks for fatigue and other variables while this function
    // only looks at the base comfyness of something. It's still subjective, in a sense,
    // as arachnids who sleep in webs will find most places comfortable for instance.
    int comfort = 0;

    comfort_response_t comfort_response;

    bool plantsleep = has_trait( trait_CHLOROMORPH );
    bool fungaloid_cosplay = has_trait( trait_M_SKIN3 );
    bool websleep = has_trait( trait_WEB_WALKER );
    bool webforce = has_trait( trait_THRESH_SPIDER ) && ( has_trait( trait_WEB_SPINNER ) ||
                    ( has_trait( trait_WEB_WEAVER ) ) );
    bool in_shell = has_active_mutation( trait_SHELL2 );
    bool watersleep = has_trait( trait_WATERSLEEP );

    map &here = get_map();
    const optional_vpart_position vp = here.veh_at( p );
    const maptile tile = here.maptile_at( p );
    const trap &trap_at_pos = tile.get_trap_t();
    const ter_id ter_at_pos = tile.get_ter();
    const furn_id furn_at_pos = tile.get_furn();

    int web = here.get_field_intensity( p, fd_web );

    // Some mutants have different comfort needs
    if( !plantsleep && !webforce ) {
        if( in_shell ) {
            comfort += 1 + static_cast<int>( comfort_level::slightly_comfortable );
            // Note: shelled individuals can still use sleeping aids!
        } else if( vp ) {
            const cata::optional<vpart_reference> carg = vp.part_with_feature( "CARGO", false );
            const cata::optional<vpart_reference> board = vp.part_with_feature( "BOARDABLE", true );
            if( carg ) {
                const vehicle_stack items = vp->vehicle().get_items( carg->part_index() );
                for( const item &items_it : items ) {
                    if( items_it.has_flag( flag_SLEEP_AID ) ) {
                        // Note: BED + SLEEP_AID = 9 pts, or 1 pt below very_comfortable
                        comfort += 1 + static_cast<int>( comfort_level::slightly_comfortable );
                        comfort_response.aid = &items_it;
                        break; // prevents using more than 1 sleep aid
                    }
                }
            }
            if( board ) {
                comfort += board->info().comfort;
            } else {
                comfort -= here.move_cost( p );
            }
        }
        // Not in a vehicle, start checking furniture/terrain/traps at this point in decreasing order
        else if( furn_at_pos != f_null ) {
            comfort += 0 + furn_at_pos.obj().comfort;
        }
        // Web sleepers can use their webs if better furniture isn't available
        else if( websleep && web >= 3 ) {
            comfort += 1 + static_cast<int>( comfort_level::slightly_comfortable );
        } else if( ter_at_pos == t_improvised_shelter ) {
            comfort += 0 + static_cast<int>( comfort_level::slightly_comfortable );
        } else if( ter_at_pos == t_floor || ter_at_pos == t_floor_waxed ||
                   ter_at_pos == t_carpet_red || ter_at_pos == t_carpet_yellow ||
                   ter_at_pos == t_carpet_green || ter_at_pos == t_carpet_purple ) {
            comfort += 1 + static_cast<int>( comfort_level::neutral );
        } else if( !trap_at_pos.is_null() ) {
            comfort += 0 + trap_at_pos.comfort;
        } else {
            // Not a comfortable sleeping spot
            comfort -= here.move_cost( p );
        }

        if( comfort_response.aid == nullptr ) {
            const map_stack items = here.i_at( p );
            for( const item &items_it : items ) {
                if( items_it.has_flag( flag_SLEEP_AID ) ) {
                    // Note: BED + SLEEP_AID = 9 pts, or 1 pt below very_comfortable
                    comfort += 1 + static_cast<int>( comfort_level::slightly_comfortable );
                    comfort_response.aid = &items_it;
                    break; // prevents using more than 1 sleep aid
                }
            }
        }
        if( fungaloid_cosplay && here.has_flag_ter_or_furn( "FUNGUS", pos() ) ) {
            comfort += static_cast<int>( comfort_level::very_comfortable );
        } else if( watersleep && here.has_flag_ter( "SWIMMABLE", pos() ) ) {
            comfort += static_cast<int>( comfort_level::very_comfortable );
        }
    } else if( plantsleep ) {
        if( vp || furn_at_pos != f_null ) {
            // Sleep ain't happening in a vehicle or on furniture
            comfort = static_cast<int>( comfort_level::impossible );
        } else {
            // It's very easy for Chloromorphs to get to sleep on soil!
            if( ter_at_pos == t_dirt || ter_at_pos == t_pit || ter_at_pos == t_dirtmound ||
                ter_at_pos == t_pit_shallow ) {
                comfort += static_cast<int>( comfort_level::very_comfortable );
            }
            // Not as much if you have to dig through stuff first
            else if( ter_at_pos == t_grass ) {
                comfort += static_cast<int>( comfort_level::comfortable );
            }
            // Sleep ain't happening
            else {
                comfort = static_cast<int>( comfort_level::impossible );
            }
        }
        // Has webforce
    } else {
        if( web >= 3 ) {
            // Thick Web and you're good to go
            comfort += static_cast<int>( comfort_level::very_comfortable );
        } else {
            comfort = static_cast<int>( comfort_level::impossible );
        }
    }

    if( comfort > static_cast<int>( comfort_level::comfortable ) ) {
        comfort_response.level = comfort_level::very_comfortable;
    } else if( comfort > static_cast<int>( comfort_level::slightly_comfortable ) ) {
        comfort_response.level = comfort_level::comfortable;
    } else if( comfort > static_cast<int>( comfort_level::neutral ) ) {
        comfort_response.level = comfort_level::slightly_comfortable;
    } else if( comfort == static_cast<int>( comfort_level::neutral ) ) {
        comfort_response.level = comfort_level::neutral;
    } else {
        comfort_response.level = comfort_level::uncomfortable;
    }
    return comfort_response;
}

int Character::blood_loss( const bodypart_id &bp ) const
{
    int hp_cur_sum = get_part_hp_cur( bp );
    int hp_max_sum = get_part_hp_max( bp );

    if( bp == body_part_leg_l || bp == body_part_leg_r ) {
        hp_cur_sum = get_part_hp_cur( body_part_leg_l ) + get_part_hp_cur( body_part_leg_r );
        hp_max_sum = get_part_hp_max( body_part_leg_l ) + get_part_hp_max( body_part_leg_r );
    } else if( bp == body_part_arm_l || bp == body_part_arm_r ) {
        hp_cur_sum = get_part_hp_cur( body_part_arm_l ) + get_part_hp_cur( body_part_arm_r );
        hp_max_sum = get_part_hp_max( body_part_arm_l ) + get_part_hp_max( body_part_arm_r );
    }

    hp_cur_sum = std::min( hp_max_sum, std::max( 0, hp_cur_sum ) );
    hp_max_sum = std::max( hp_max_sum, 1 );
    return 100 - ( 100 * hp_cur_sum ) / hp_max_sum;
}

float Character::get_dodge_base() const
{
    /** @EFFECT_DEX increases dodge base */
    /** @EFFECT_DODGE increases dodge_base */
    return get_dex() / 2.0f + get_skill_level( skill_dodge );
}
float Character::get_hit_base() const
{
    /** @EFFECT_DEX increases hit base, slightly */
    return get_dex() / 4.0f;
}

bodypart_id Character::body_window( const std::string &menu_header,
                                    bool show_all, bool precise,
                                    int normal_bonus, int head_bonus, int torso_bonus,
                                    int bleed, float bite, float infect, float bandage_power, float disinfectant_power ) const
{
    /* This struct establishes some kind of connection between the hp_part (which can be healed and
     * have HP) and the body_part. Note that there are more body_parts than hp_parts. For example:
     * Damage to bp_head, bp_eyes and bp_mouth is all applied on the HP of hp_head. */
    struct healable_bp {
        mutable bool allowed;
        bodypart_id bp;
        std::string name; // Translated name as it appears in the menu.
        int bonus;
    };
    /* The array of the menu entries show to the player. The entries are displayed in this order,
     * it may be changed here. */
    std::array<healable_bp, 6> parts = { {
            { false, body_part_head,  _( "Head" ), head_bonus },
            { false, body_part_torso, _( "Torso" ), torso_bonus },
            { false, body_part_arm_l, _( "Left Arm" ), normal_bonus },
            { false, body_part_arm_r,  _( "Right Arm" ), normal_bonus },
            { false, body_part_leg_l,  _( "Left Leg" ), normal_bonus },
            { false, body_part_leg_r,  _( "Right Leg" ), normal_bonus },
        }
    };

    int max_bp_name_len = 0;
    for( const healable_bp &e : parts ) {
        max_bp_name_len = std::max( max_bp_name_len, utf8_width( e.name ) );
    }

    uilist bmenu;
    bmenu.desc_enabled = true;
    bmenu.text = menu_header;

    bmenu.hilight_disabled = true;
    bool is_valid_choice = false;

    for( size_t i = 0; i < parts.size(); i++ ) {
        const healable_bp &e = parts[i];
        const bodypart_id &bp = e.bp;
        const int maximal_hp = get_part_hp_max( bp );
        const int current_hp = get_part_hp_cur( bp );
        // This will c_light_gray if the part does not have any effects cured by the item/effect
        // (e.g. it cures only bites, but the part does not have a bite effect)
        const nc_color state_col = limb_color( bp, bleed > 0, bite > 0.0f, infect > 0.0f );
        const bool has_curable_effect = state_col != c_light_gray;
        // The same as in the main UI sidebar. Independent of the capability of the healing item/effect!
        const nc_color all_state_col = limb_color( bp, true, true, true );
        // Broken means no HP can be restored, it requires surgical attention.
        const bool limb_is_broken = is_limb_broken( bp );
        const bool limb_is_mending = worn_with_flag( flag_SPLINT, bp );

        if( show_all ) {
            e.allowed = true;
        } else if( has_curable_effect ) {
            e.allowed = true;
        } else if( limb_is_broken ) {
            e.allowed = false;
        } else if( current_hp < maximal_hp && ( e.bonus != 0 || bandage_power > 0.0f  ||
                                                disinfectant_power > 0.0f ) ) {
            e.allowed = true;
        } else {
            e.allowed = false;
        }

        std::string msg;
        std::string desc;
        bool bleeding = has_effect( effect_bleed, bp.id() );
        bool bitten = has_effect( effect_bite, bp.id() );
        bool infected = has_effect( effect_infected, bp.id() );
        bool bandaged = has_effect( effect_bandaged, bp.id() );
        bool disinfected = has_effect( effect_disinfected, bp.id() );
        const int b_power = get_effect_int( effect_bandaged, bp );
        const int d_power = get_effect_int( effect_disinfected, bp );
        int new_b_power = static_cast<int>( std::floor( bandage_power ) );
        if( bandaged ) {
            const effect &eff = get_effect( effect_bandaged, bp );
            if( new_b_power > eff.get_max_intensity() ) {
                new_b_power = eff.get_max_intensity();
            }

        }
        int new_d_power = static_cast<int>( std::floor( disinfectant_power ) );

        const auto &aligned_name = std::string( max_bp_name_len - utf8_width( e.name ), ' ' ) + e.name;
        std::string hp_str;
        if( limb_is_mending ) {
            desc += colorize( _( "It is broken but has been set and just needs time to heal." ),
                              c_blue ) + "\n";
            const auto &eff = get_effect( effect_mending, bp );
            const int mend_perc = eff.is_null() ? 0.0 : 100 * eff.get_duration() / eff.get_max_duration();

            if( precise ) {
                hp_str = colorize( string_format( "=%2d%%=", mend_perc ), c_blue );
            } else {
                const int num = mend_perc / 20;
                hp_str = colorize( std::string( num, '#' ) + std::string( 5 - num, '=' ), c_blue );
            }
        } else if( limb_is_broken ) {
            desc += colorize( _( "It is broken.  It needs a splint or surgical attention." ), c_red ) + "\n";
            hp_str = "==%==";
        } else if( has_trait( trait_NOPAIN ) ) {
            if( current_hp < maximal_hp * 0.25 ) {
                hp_str = colorize( _( "Very Bad" ), c_red );
            } else if( current_hp < maximal_hp * 0.5 ) {
                hp_str = colorize( _( "Bad" ), c_light_red );
            } else if( current_hp < maximal_hp * 0.75 ) {
                hp_str = colorize( _( "Okay" ), c_light_green );
            } else {
                hp_str = colorize( _( "Good" ), c_green );
            }
        } else if( precise ) {
            hp_str = string_format( "%d", current_hp );
        } else {
            std::pair<std::string, nc_color> h_bar = get_hp_bar( current_hp, maximal_hp, false );
            hp_str = colorize( h_bar.first, h_bar.second ) +
                     colorize( std::string( 5 - utf8_width( h_bar.first ), '.' ), c_white );
        }
        msg += colorize( aligned_name, all_state_col ) + " " + hp_str;

        // BLEEDING block
        if( bleeding ) {
            desc += colorize( string_format( "%s: %s", get_effect( effect_bleed, bp ).get_speed_name(),
                                             get_effect( effect_bleed, bp ).disp_short_desc() ), c_red ) + "\n";
            if( bleed > 0 ) {
                int percent = static_cast<int>( bleed * 100 / get_effect_int( effect_bleed, bp ) );
                percent = std::min( percent, 100 );
                desc += colorize( string_format( _( "Expected reduction of bleeding by: %d %%" ), percent ),
                                  c_light_green ) + "\n";
            } else {
                desc += colorize( _( "This will not affect the bleeding." ),
                                  c_yellow ) + "\n";
            }
        }
        // BANDAGE block
        if( bandaged ) {
            desc += string_format( _( "Bandaged [%s]" ), texitify_healing_power( b_power ) ) + "\n";
            if( new_b_power > b_power ) {
                desc += colorize( string_format( _( "Expected quality improvement: %s" ),
                                                 texitify_healing_power( new_b_power ) ), c_light_green ) + "\n";
            } else if( new_b_power > 0 ) {
                desc += colorize( _( "You don't expect any improvement from using this." ), c_yellow ) + "\n";
            }
        } else if( new_b_power > 0 && e.allowed ) {
            desc += colorize( string_format( _( "Expected bandage quality: %s" ),
                                             texitify_healing_power( new_b_power ) ), c_light_green ) + "\n";
        }
        // BITTEN block
        if( bitten ) {
            desc += colorize( string_format( "%s: ", get_effect( effect_bite, bp ).get_speed_name() ), c_red );
            desc += colorize( _( "It has a deep bite wound that needs cleaning." ), c_red ) + "\n";
            if( bite > 0 ) {
                desc += colorize( string_format( _( "Chance to clean and disinfect: %d %%" ),
                                                 static_cast<int>( bite * 100 ) ), c_light_green ) + "\n";
            } else {
                desc += colorize( _( "This will not help in cleaning this wound." ), c_yellow ) + "\n";
            }
        }
        // INFECTED block
        if( infected ) {
            desc += colorize( string_format( "%s: ", get_effect( effect_infected, bp ).get_speed_name() ),
                              c_red );
            desc += colorize( _( "It has a deep wound that looks infected.  Antibiotics might be required." ),
                              c_red ) + "\n";
            if( infect > 0 ) {
                desc += colorize( string_format( _( "Chance to heal infection: %d %%" ),
                                                 static_cast<int>( infect * 100 ) ), c_light_green ) + "\n";
            } else {
                desc += colorize( _( "This will not help in healing infection." ), c_yellow ) + "\n";
            }
        }
        // DISINFECTANT (general) block
        if( disinfected ) {
            desc += string_format( _( "Disinfected [%s]" ),
                                   texitify_healing_power( d_power ) ) + "\n";
            if( new_d_power > d_power ) {
                desc += colorize( string_format( _( "Expected quality improvement: %s" ),
                                                 texitify_healing_power( new_d_power ) ), c_light_green ) + "\n";
            } else if( new_d_power > 0 ) {
                desc += colorize( _( "You don't expect any improvement from using this." ),
                                  c_yellow ) + "\n";
            }
        } else if( new_d_power > 0 && e.allowed ) {
            desc += colorize( string_format(
                                  _( "Expected disinfection quality: %s" ),
                                  texitify_healing_power( new_d_power ) ), c_light_green ) + "\n";
        }
        // END of blocks

        if( ( !e.allowed && !limb_is_broken ) || ( show_all && current_hp == maximal_hp &&
                !limb_is_broken && !bitten && !infected && !bleeding ) ) {
            desc += colorize( _( "Healthy." ), c_green ) + "\n";
        }
        if( !e.allowed ) {
            desc += colorize( _( "You don't expect any effect from using this." ), c_yellow );
        } else {
            is_valid_choice = true;
        }
        bmenu.addentry_desc( i, e.allowed, MENU_AUTOASSIGN, msg, desc );
    }

    if( !is_valid_choice ) { // no body part can be chosen for this item/effect
        bmenu.init();
        bmenu.desc_enabled = false;
        bmenu.text = _( "No limb would benefit from it." );
        bmenu.addentry( parts.size(), true, 'q', "%s", _( "Cancel" ) );
    }

    bmenu.query();
    if( bmenu.ret >= 0 && static_cast<size_t>( bmenu.ret ) < parts.size() &&
        parts[bmenu.ret].allowed ) {
        return parts[bmenu.ret].bp;
    } else {
        return bodypart_str_id::NULL_ID();
    }
}

nc_color Character::limb_color( const bodypart_id &bp, bool bleed, bool bite, bool infect ) const
{
    if( bp == bodypart_str_id::NULL_ID() ) {
        return c_light_gray;
    }
    int color_bit = 0;
    nc_color i_color = c_light_gray;
    const int intense = get_effect_int( effect_bleed, bp );
    if( bleed && intense > 0 ) {
        color_bit += 1;
    }
    if( bite && has_effect( effect_bite, bp.id() ) ) {
        color_bit += 10;
    }
    if( infect && has_effect( effect_infected, bp.id() ) ) {
        color_bit += 100;
    }
    switch( color_bit ) {
        case 1:
            if( intense < 11 ) {
                i_color = c_light_red;
            } else if( intense < 21 ) {
                i_color = c_red;
            } else {
                i_color = c_red_red;
            }
            break;
        case 10:
            i_color = c_blue;
            break;
        case 100:
            i_color = c_green;
            break;
        case 11:
            if( intense < 21 ) {
                i_color = c_magenta;
            } else {
                i_color = c_magenta_red;
            }
            break;
        case 101:
            if( intense < 21 ) {
                i_color = c_yellow;
            } else {
                i_color = c_yellow_red;
            }
            break;
    }

    return i_color;
}

std::string Character::get_name() const
{
    return name;
}

std::vector<std::string> Character::get_grammatical_genders() const
{
    if( male ) {
        return { "m" };
    } else {
        return { "f" };
    }
}

nc_color Character::symbol_color() const
{
    nc_color basic = basic_symbol_color();

    if( has_effect( effect_downed ) ) {
        return hilite( basic );
    } else if( has_effect( effect_grabbed ) ) {
        return cyan_background( basic );
    }

    const auto &fields = get_map().field_at( pos() );

    // Priority: electricity, fire, acid, gases
    bool has_elec = false;
    bool has_fire = false;
    bool has_acid = false;
    bool has_fume = false;
    for( const auto &field : fields ) {
        has_elec = field.first.obj().has_elec;
        if( has_elec ) {
            return hilite( basic );
        }
        has_fire = field.first.obj().has_fire;
        has_acid = field.first.obj().has_acid;
        has_fume = field.first.obj().has_fume;
    }
    if( has_fire ) {
        return red_background( basic );
    }
    if( has_acid ) {
        return green_background( basic );
    }
    if( has_fume ) {
        return white_background( basic );
    }
    if( in_sleep_state() ) {
        return hilite( basic );
    }
    return basic;
}

bool Character::is_immune_field( const field_type_id &fid ) const
{
    // Obviously this makes us invincible
    if( has_trait( trait_DEBUG_NODMG ) || has_effect( effect_incorporeal ) ) {
        return true;
    }
    // Check to see if we are immune
    const field_type &ft = fid.obj();
    for( const trait_id &t : ft.immunity_data_traits ) {
        if( has_trait( t ) ) {
            return true;
        }
    }
    bool immune_by_body_part_resistance = !ft.immunity_data_body_part_env_resistance.empty();
    for( const std::pair<bodypart_str_id, int> &fide : ft.immunity_data_body_part_env_resistance ) {
        immune_by_body_part_resistance = immune_by_body_part_resistance &&
                                         get_env_resist( fide.first.id() ) >= fide.second;
    }
    if( immune_by_body_part_resistance ) {
        return true;
    }
    if( ft.has_elec ) {
        return is_elec_immune();
    }
    if( ft.has_fire ) {
        return has_active_bionic( bio_heatsink ) || is_wearing( itype_rm13_armor_on );
    }
    if( ft.has_acid ) {
        return !is_on_ground() && get_env_resist( body_part_foot_l ) >= 15 &&
               get_env_resist( body_part_foot_r ) >= 15 &&
               get_env_resist( body_part_leg_l ) >= 15 &&
               get_env_resist( body_part_leg_r ) >= 15 &&
               get_armor_type( damage_type::ACID, body_part_foot_l ) >= 5 &&
               get_armor_type( damage_type::ACID, body_part_foot_r ) >= 5 &&
               get_armor_type( damage_type::ACID, body_part_leg_l ) >= 5 &&
               get_armor_type( damage_type::ACID, body_part_leg_r ) >= 5;
    }
    // If we haven't found immunity yet fall up to the next level
    return Creature::is_immune_field( fid );
}

bool Character::is_elec_immune() const
{
    return is_immune_damage( damage_type::ELECTRIC );
}

bool Character::is_immune_effect( const efftype_id &eff ) const
{
    if( eff == effect_downed ) {
        return is_throw_immune() || ( has_trait( trait_LEG_TENT_BRACE ) && footwear_factor() == 0 );
    } else if( eff == effect_onfire ) {
        return is_immune_damage( damage_type::HEAT );
    } else if( eff == effect_deaf ) {
        return worn_with_flag( flag_DEAF ) || worn_with_flag( flag_PARTIAL_DEAF ) ||
               has_bionic( bio_ears ) ||
               is_wearing( itype_rm13_armor_on );
    } else if( eff == effect_mute ) {
        return has_bionic( bio_voice );
    } else if( eff == effect_corroding ) {
        return is_immune_damage( damage_type::ACID ) || has_trait( trait_SLIMY ) ||
               has_trait( trait_VISCOUS );
    } else if( eff == effect_nausea ) {
        return has_trait( trait_STRONGSTOMACH );
    }

    return false;
}

bool Character::is_immune_damage( const damage_type dt ) const
{
    switch( dt ) {
        case damage_type::NONE:
            return true;
        case damage_type::PURE:
            return false;
        case damage_type::BIOLOGICAL:
            return has_effect_with_flag( flag_EFFECT_BIO_IMMUNE ) ||
                   worn_with_flag( flag_BIO_IMMUNE );
        case damage_type::BASH:
            return has_effect_with_flag( flag_EFFECT_BASH_IMMUNE ) ||
                   worn_with_flag( flag_BASH_IMMUNE );
        case damage_type::CUT:
            return has_effect_with_flag( flag_EFFECT_CUT_IMMUNE ) ||
                   worn_with_flag( flag_CUT_IMMUNE );
        case damage_type::ACID:
            return has_trait( trait_ACIDPROOF ) ||
                   has_effect_with_flag( flag_EFFECT_ACID_IMMUNE ) ||
                   worn_with_flag( flag_ACID_IMMUNE );
        case damage_type::STAB:
            return has_effect_with_flag( flag_EFFECT_STAB_IMMUNE ) ||
                   worn_with_flag( flag_STAB_IMMUNE );
        case damage_type::BULLET:
            return has_effect_with_flag( flag_EFFECT_BULLET_IMMUNE ) || worn_with_flag( flag_BULLET_IMMUNE );
        case damage_type::HEAT:
            return has_trait( trait_M_SKIN2 ) ||
                   has_trait( trait_M_SKIN3 ) ||
                   has_effect_with_flag( flag_EFFECT_HEAT_IMMUNE ) ||
                   worn_with_flag( flag_HEAT_IMMUNE );
        case damage_type::COLD:
            return has_effect_with_flag( flag_EFFECT_COLD_IMMUNE ) ||
                   worn_with_flag( flag_COLD_IMMUNE );
        case damage_type::ELECTRIC:
            return has_active_bionic( bio_faraday ) ||
                   worn_with_flag( flag_ELECTRIC_IMMUNE ) ||
                   has_effect_with_flag( flag_EFFECT_ELECTRIC_IMMUNE );
        default:
            return true;
    }
}

bool Character::is_rad_immune() const
{
    bool has_helmet = false;
    return ( is_wearing_power_armor( &has_helmet ) && has_helmet ) || worn_with_flag( flag_RAD_PROOF );
}

int Character::throw_range( const item &it ) const
{
    if( it.is_null() ) {
        return -1;
    }

    item tmp = it;

    if( tmp.count_by_charges() && tmp.charges > 1 ) {
        tmp.charges = 1;
    }

    /** @EFFECT_STR determines maximum weight that can be thrown */
    if( ( tmp.weight() / 113_gram ) > static_cast<int>( str_cur * 15 ) ) {
        return 0;
    }
    // Increases as weight decreases until 150 g, then decreases again
    /** @EFFECT_STR increases throwing range, vs item weight (high or low) */
    int str_override = str_cur;
    if( is_mounted() ) {
        auto *mons = mounted_creature.get();
        str_override = mons->mech_str_addition() != 0 ? mons->mech_str_addition() : str_cur;
    }
    int ret = ( str_override * 10 ) / ( tmp.weight() >= 150_gram ? tmp.weight() / 113_gram : 10 -
                                        static_cast<int>(
                                            tmp.weight() / 15_gram ) );
    ret -= tmp.volume() / 1_liter;
    static const std::set<material_id> affected_materials = { material_id( "iron" ), material_id( "steel" ) };
    if( has_active_bionic( bio_railgun ) && tmp.made_of_any( affected_materials ) ) {
        ret *= 2;
    }
    if( ret < 1 ) {
        return 1;
    }
    // Cap at double our strength + skill
    /** @EFFECT_STR caps throwing range */

    /** @EFFECT_THROW caps throwing range */
    if( ret > str_override * 3 + get_skill_level( skill_throw ) ) {
        return str_override * 3 + get_skill_level( skill_throw );
    }

    return ret;
}

const std::vector<material_id> Character::fleshy = { material_id( "flesh" ), material_id( "hflesh" ) };
bool Character::made_of( const material_id &m ) const
{
    // TODO: check for mutations that change this.
    return std::find( fleshy.begin(), fleshy.end(), m ) != fleshy.end();
}
bool Character::made_of_any( const std::set<material_id> &ms ) const
{
    // TODO: check for mutations that change this.
    return std::any_of( fleshy.begin(), fleshy.end(), [&ms]( const material_id & e ) {
        return ms.count( e );
    } );
}

tripoint Character::global_square_location() const
{
    return get_map().getabs( position );
}

tripoint Character::global_sm_location() const
{
    return ms_to_sm_copy( global_square_location() );
}

tripoint_abs_omt Character::global_omt_location() const
{
    // TODO: fix point types
    return tripoint_abs_omt( ms_to_omt_copy( global_square_location() ) );
}

bool Character::is_blind() const
{
    return ( worn_with_flag( flag_BLIND ) ||
             has_effect( effect_blind ) ||
             has_active_bionic( bio_blindfold ) );
}

bool Character::is_invisible() const
{
    return (
               has_effect_with_flag( flag_EFFECT_INVISIBLE ) ||
               is_wearing_active_optcloak() ||
               has_trait( trait_DEBUG_CLOAK )
           );
}

int Character::visibility( bool, int ) const
{
    // 0-100 %
    if( is_invisible() ) {
        return 0;
    }
    // TODO:
    // if ( dark_clothing() && light check ...
    int stealth_modifier = std::floor( mutation_value( "stealth_modifier" ) );
    return clamp( 100 - stealth_modifier, 40, 160 );
}

/*
 * Calculate player brightness based on the brightest active item, as
 * per itype tag LIGHT_* and optional CHARGEDIM ( fade starting at 20% charge )
 * item.light.* is -unimplemented- for the moment, as it is a custom override for
 * applying light sources/arcs with specific angle and direction.
 */
float Character::active_light() const
{
    float lumination = 0.0f;

    int maxlum = 0;
    has_item_with( [&maxlum]( const item & it ) {
        const int lumit = it.getlight_emit();
        if( maxlum < lumit ) {
            maxlum = lumit;
        }
        return false; // continue search, otherwise has_item_with would cancel the search
    } );

    lumination = static_cast<float>( maxlum );

    float mut_lum = 0.0f;
    for( const trait_id &mut : get_mutations() ) {
        float curr_lum = 0.0f;
        for( const std::pair<const bodypart_str_id, float> &elem : mut->lumination ) {
            int coverage = 0;
            for( const item &i : worn ) {
                if( i.covers( elem.first.id() ) && !i.has_flag( flag_ALLOWS_NATURAL_ATTACKS ) &&
                    !i.has_flag( flag_SEMITANGIBLE ) &&
                    !i.has_flag( flag_PERSONAL ) && !i.has_flag( flag_AURA ) ) {
                    coverage += i.get_coverage( elem.first.id() );
                }
            }
            curr_lum += elem.second * ( 1 - ( coverage / 100.0f ) );
        }
        mut_lum += curr_lum;
    }

    lumination = std::max( lumination, mut_lum );

    if( lumination < 60 && has_active_bionic( bio_flashlight ) ) {
        lumination = 60;
    } else if( lumination < 5 && ( has_effect( effect_glowing ) ||
                                   ( has_active_bionic( bio_tattoo_led ) ||
                                     has_effect( effect_glowy_led ) ) ) ) {
        lumination = 5;
    }
    return lumination;
}

bool Character::sees_with_specials( const Creature &critter ) const
{
    // electroreceptors grants vision of robots and electric monsters through walls
    if( has_trait( trait_ELECTRORECEPTORS ) &&
        ( critter.in_species( species_ROBOT ) || critter.has_flag( MF_ELECTRIC ) ) ) {
        return true;
    }

    if( critter.digging() && has_active_bionic( bio_ground_sonar ) ) {
        // Bypass the check below, the bionic sonar also bypasses the sees(point) check because
        // walls don't block sonar which is transmitted in the ground, not the air.
        // TODO: this might need checks whether the player is in the air, or otherwise not connected
        // to the ground. It also might need a range check.
        return true;
    }

    return false;
}

bool Character::pour_into( item &container, item &liquid )
{
    std::string err;
    const int amount = container.get_remaining_capacity_for_liquid( liquid, *this, &err );

    if( !err.empty() ) {
        if( !container.has_item_with( [&liquid]( const item & it ) {
        return it.typeId() == liquid.typeId();
        } ) ) {
            add_msg_if_player( m_bad, err );
        } else {
            //~ you filled <container> to the brim with <liquid>
            add_msg_if_player( _( "You filled %1$s to the brim with %2$s." ), container.tname(),
                               liquid.tname() );
        }
        return false;
    }

    add_msg_if_player( _( "You pour %1$s into the %2$s." ), liquid.tname(), container.tname() );

    liquid.charges -= container.fill_with( liquid, amount );
    inv->unsort();

    if( liquid.charges > 0 ) {
        add_msg_if_player( _( "There's some left over!" ) );
    }

    return true;
}

bool Character::pour_into( const vpart_reference &vp, item &liquid ) const
{
    if( !vp.part().fill_with( liquid ) ) {
        return false;
    }

    //~ $1 - vehicle name, $2 - part name, $3 - liquid type
    add_msg_if_player( _( "You refill the %1$s's %2$s with %3$s." ),
                       vp.vehicle().name, vp.part().name(), liquid.type_name() );

    if( liquid.charges > 0 ) {
        add_msg_if_player( _( "There's some left over!" ) );
    }
    return true;
}

resistances Character::mutation_armor( bodypart_id bp ) const
{
    resistances res;
    for( const trait_id &iter : get_mutations() ) {
        res += iter->damage_resistance( bp );
    }

    return res;
}

float Character::mutation_armor( bodypart_id bp, damage_type dt ) const
{
    return mutation_armor( bp ).type_resist( dt );
}

float Character::mutation_armor( bodypart_id bp, const damage_unit &du ) const
{
    return mutation_armor( bp ).get_effective_resist( du );
}

int Character::ammo_count_for( const item &gun )
{
    int ret = item::INFINITE_CHARGES;
    if( !gun.is_gun() ) {
        return ret;
    }

    int required = gun.ammo_required();

    if( required > 0 ) {
        int total_ammo = 0;
        total_ammo += gun.ammo_remaining();

        bool has_mag = gun.magazine_integral();

        const auto found_ammo = find_ammo( gun, true, -1 );
        int loose_ammo = 0;
        for( const auto &ammo : found_ammo ) {
            if( ammo->is_magazine() ) {
                has_mag = true;
                total_ammo += ammo->ammo_remaining();
            } else if( ammo->is_ammo() ) {
                loose_ammo += ammo->charges;
            }
        }

        if( has_mag ) {
            total_ammo += loose_ammo;
        }

        ret = std::min( ret, total_ammo / required );
    }

    int ups_drain = gun.get_gun_ups_drain();
    if( ups_drain > 0 ) {
        ret = std::min( ret, charges_of( itype_UPS ) / ups_drain );
    }

    return ret;
}

bool Character::can_reload( const item &it, const itype_id &ammo ) const
{
    if( !it.is_reloadable_with( ammo ) ) {
        return false;
    }

    if( it.is_ammo_belt() ) {
        const cata::optional<itype_id> &linkage = it.type->magazine->linkage;
        if( linkage && !has_charges( *linkage, 1 ) ) {
            return false;
        }
    }

    return true;
}

hint_rating Character::rate_action_reload( const item &it ) const
{
    hint_rating res = hint_rating::cant;

    // Guns may contain additional reloadable mods so check these first
    for( const item *mod : it.gunmods() ) {
        switch( rate_action_reload( *mod ) ) {
            case hint_rating::good:
                return hint_rating::good;

            case hint_rating::cant:
                continue;

            case hint_rating::iffy:
                res = hint_rating::iffy;
        }
    }

    if( !it.is_reloadable() ) {
        return res;
    }

    return can_reload( it ) ? hint_rating::good : hint_rating::iffy;
}

hint_rating Character::rate_action_unload( const item &it ) const
{
    if( it.is_container() && !it.contents.empty() &&
        it.can_unload_liquid() ) {
        return hint_rating::good;
    }

    if( it.has_flag( flag_NO_UNLOAD ) ) {
        return hint_rating::cant;
    }

    if( it.magazine_current() ) {
        return hint_rating::good;
    }

    for( const item *e : it.gunmods() ) {
        if( ( e->is_gun() && !e->has_flag( flag_NO_UNLOAD ) &&
              ( e->magazine_current() || e->ammo_remaining() > 0 || e->casings_count() > 0 ) ) ||
            ( e->has_flag( flag_BRASS_CATCHER ) && !e->is_container_empty() ) ) {
            return hint_rating::good;
        }
    }

    if( it.ammo_types().empty() ) {
        return hint_rating::cant;
    }

    if( it.ammo_remaining() > 0 || it.casings_count() > 0 ) {
        return hint_rating::good;
    }

    return hint_rating::iffy;
}

float Character::rest_quality() const
{
    // Just a placeholder for now.
    // TODO: Waiting/reading/being unconscious on bed/sofa/grass
    return has_effect( effect_sleep ) ? 1.0f : 0.0f;
}

std::string Character::extended_description() const
{
    std::string ss;
    if( is_player() ) {
        // <bad>This is me, <player_name>.</bad>
        ss += string_format( _( "This is you - %s." ), name );
    } else {
        ss += string_format( _( "This is %s." ), name );
    }

    ss += "\n--\n";

    const std::vector<bodypart_id> &bps = get_all_body_parts( get_body_part_flags::only_main );
    // Find length of bp names, to align
    // accumulate looks weird here, any better function?
    int longest = std::accumulate( bps.begin(), bps.end(), 0,
    []( int m, bodypart_id bp ) {
        return std::max( m, utf8_width( body_part_name_as_heading( bp, 1 ) ) );
    } );

    // This is a stripped-down version of the body_window function
    // This should be extracted into a separate function later on
    for( const bodypart_id &bp : bps ) {
        const std::string &bp_heading = body_part_name_as_heading( bp, 1 );

        const nc_color state_col = limb_color( bp, true, true, true );
        nc_color name_color = state_col;
        std::pair<std::string, nc_color> hp_bar = get_hp_bar( get_part_hp_cur( bp ), get_part_hp_max( bp ),
                false );

        ss += colorize( left_justify( bp_heading, longest ), name_color );
        ss += colorize( hp_bar.first, hp_bar.second );
        // Trailing bars. UGLY!
        // TODO: Integrate into get_hp_bar somehow
        ss += colorize( std::string( 5 - utf8_width( hp_bar.first ), '.' ), c_white );
        ss += "\n";
    }

    ss += "--\n";
    ss += _( "Wielding:" ) + std::string( " " );
    if( weapon.is_null() ) {
        ss += _( "Nothing" );
    } else {
        ss += weapon.tname();
    }

    ss += "\n";
    ss += _( "Wearing:" ) + std::string( " " );
    ss += enumerate_as_string( worn.begin(), worn.end(), []( const item & it ) {
        return it.tname();
    } );

    return replace_colors( ss );
}

social_modifiers Character::get_mutation_social_mods() const
{
    social_modifiers mods;
    for( const mutation_branch *mut : cached_mutations ) {
        mods += mut->social_mods;
    }

    return mods;
}

template <cata::optional<float> mutation_branch::*member>
float calc_mutation_value( const std::vector<const mutation_branch *> &mutations )
{
    float lowest = 0.0f;
    float highest = 0.0f;
    for( const mutation_branch *mut : mutations ) {
        if( ( mut->*member ).has_value() ) {
            float val = ( mut->*member ).value();
            lowest = std::min( lowest, val );
            highest = std::max( highest, val );
        }
    }

    return std::min( 0.0f, lowest ) + std::max( 0.0f, highest );
}

template <cata::optional<float> mutation_branch::*member>
float calc_mutation_value_additive( const std::vector<const mutation_branch *> &mutations )
{
    float ret = 0.0f;
    for( const mutation_branch *mut : mutations ) {
        if( ( mut->*member ).has_value() ) {
            ret += ( mut->*member ).value();
        }
    }
    return ret;
}

template <cata::optional<float> mutation_branch::*member>
float calc_mutation_value_multiplicative( const std::vector<const mutation_branch *> &mutations )
{
    float ret = 1.0f;
    for( const mutation_branch *mut : mutations ) {
        if( ( mut->*member ).has_value() ) {
            ret *= ( mut->*member ).value();
        }
    }
    return ret;
}

static const std::map<std::string, std::function <float( std::vector<const mutation_branch *> )>>
mutation_value_map = {
    { "healing_awake", calc_mutation_value<&mutation_branch::healing_awake> },
    { "healing_resting", calc_mutation_value<&mutation_branch::healing_resting> },
    { "mending_modifier", calc_mutation_value_multiplicative<&mutation_branch::mending_modifier> },
    { "hp_modifier", calc_mutation_value<&mutation_branch::hp_modifier> },
    { "hp_modifier_secondary", calc_mutation_value<&mutation_branch::hp_modifier_secondary> },
    { "hp_adjustment", calc_mutation_value<&mutation_branch::hp_adjustment> },
    { "temperature_speed_modifier", calc_mutation_value<&mutation_branch::temperature_speed_modifier> },
    { "metabolism_modifier", calc_mutation_value<&mutation_branch::metabolism_modifier> },
    { "thirst_modifier", calc_mutation_value<&mutation_branch::thirst_modifier> },
    { "fatigue_regen_modifier", calc_mutation_value<&mutation_branch::fatigue_regen_modifier> },
    { "fatigue_modifier", calc_mutation_value<&mutation_branch::fatigue_modifier> },
    { "stamina_regen_modifier", calc_mutation_value<&mutation_branch::stamina_regen_modifier> },
    { "stealth_modifier", calc_mutation_value<&mutation_branch::stealth_modifier> },
    { "str_modifier", calc_mutation_value<&mutation_branch::str_modifier> },
    { "dodge_modifier", calc_mutation_value_additive<&mutation_branch::dodge_modifier> },
    { "mana_modifier", calc_mutation_value_additive<&mutation_branch::mana_modifier> },
    { "mana_multiplier", calc_mutation_value_multiplicative<&mutation_branch::mana_multiplier> },
    { "mana_regen_multiplier", calc_mutation_value_multiplicative<&mutation_branch::mana_regen_multiplier> },
    { "bionic_mana_penalty", calc_mutation_value_multiplicative<&mutation_branch::bionic_mana_penalty> },
    { "casting_time_multiplier", calc_mutation_value_multiplicative<&mutation_branch::casting_time_multiplier> },
    { "speed_modifier", calc_mutation_value_multiplicative<&mutation_branch::speed_modifier> },
    { "movecost_modifier", calc_mutation_value_multiplicative<&mutation_branch::movecost_modifier> },
    { "movecost_flatground_modifier", calc_mutation_value_multiplicative<&mutation_branch::movecost_flatground_modifier> },
    { "movecost_obstacle_modifier", calc_mutation_value_multiplicative<&mutation_branch::movecost_obstacle_modifier> },
    { "attackcost_modifier", calc_mutation_value_multiplicative<&mutation_branch::attackcost_modifier> },
    { "max_stamina_modifier", calc_mutation_value_multiplicative<&mutation_branch::max_stamina_modifier> },
    { "weight_capacity_modifier", calc_mutation_value_multiplicative<&mutation_branch::weight_capacity_modifier> },
    { "hearing_modifier", calc_mutation_value_multiplicative<&mutation_branch::hearing_modifier> },
    { "movecost_swim_modifier", calc_mutation_value_multiplicative<&mutation_branch::movecost_swim_modifier> },
    { "noise_modifier", calc_mutation_value_multiplicative<&mutation_branch::noise_modifier> },
    { "overmap_sight", calc_mutation_value_additive<&mutation_branch::overmap_sight> },
    { "overmap_multiplier", calc_mutation_value_multiplicative<&mutation_branch::overmap_multiplier> },
    { "map_memory_capacity_multiplier", calc_mutation_value_multiplicative<&mutation_branch::map_memory_capacity_multiplier> },
    { "reading_speed_multiplier", calc_mutation_value_multiplicative<&mutation_branch::reading_speed_multiplier> },
    { "skill_rust_multiplier", calc_mutation_value_multiplicative<&mutation_branch::skill_rust_multiplier> },
    { "crafting_speed_multiplier", calc_mutation_value_multiplicative<&mutation_branch::crafting_speed_multiplier> },
    { "obtain_cost_multiplier", calc_mutation_value_multiplicative<&mutation_branch::obtain_cost_multiplier> },
    { "stomach_size_multiplier", calc_mutation_value_multiplicative<&mutation_branch::stomach_size_multiplier> },
    { "vomit_multiplier", calc_mutation_value_multiplicative<&mutation_branch::vomit_multiplier> },
    { "consume_time_modifier", calc_mutation_value_multiplicative<&mutation_branch::consume_time_modifier> }
};

float Character::mutation_value( const std::string &val ) const
{
    // Syntax similar to tuple get<n>()
    const auto found = mutation_value_map.find( val );

    if( found == mutation_value_map.end() ) {
        debugmsg( "Invalid mutation value name %s", val );
        return 0.0f;
    } else {
        return found->second( cached_mutations );
    }
}

float Character::healing_rate( float at_rest_quality ) const
{
    // TODO: Cache
    float heal_rate;
    if( !is_npc() ) {
        heal_rate = get_option< float >( "PLAYER_HEALING_RATE" );
    } else {
        heal_rate = get_option< float >( "NPC_HEALING_RATE" );
    }
    float awake_rate = heal_rate * mutation_value( "healing_awake" );
    float final_rate = 0.0f;
    if( awake_rate > 0.0f ) {
        final_rate += awake_rate;
    } else if( at_rest_quality < 1.0f ) {
        // Resting protects from rot
        final_rate += ( 1.0f - at_rest_quality ) * awake_rate;
    }
    float asleep_rate = 0.0f;
    if( at_rest_quality > 0.0f ) {
        asleep_rate = at_rest_quality * heal_rate * ( 1.0f + mutation_value( "healing_resting" ) );
    }
    if( asleep_rate > 0.0f ) {
        final_rate += asleep_rate * ( 1.0f + get_healthy() / 200.0f );
    }

    // Most common case: awake player with no regenerative abilities
    // ~7e-5 is 1 hp per day, anything less than that is totally negligible
    static constexpr float eps = 0.000007f;
    add_msg_debug( "%s healing: %.6f", name, final_rate );
    if( std::abs( final_rate ) < eps ) {
        return 0.0f;
    }

    float primary_hp_mod = mutation_value( "hp_modifier" );
    if( primary_hp_mod < 0.0f ) {
        // HP mod can't get below -1.0
        final_rate *= 1.0f + primary_hp_mod;
    }

    return enchantment_cache->modify_value( enchant_vals::mod::REGEN_HP, final_rate );
}

float Character::healing_rate_medicine( float at_rest_quality, const bodypart_id &bp ) const
{
    float rate_medicine = 0.0f;

    for( const auto &elem : *effects ) {
        for( const std::pair<const bodypart_id, effect> &i : elem.second ) {
            const effect &eff = i.second;
            float tmp_rate = static_cast<float>( eff.get_amount( "HEAL_RATE" ) ) / to_turns<int>
                             ( 24_hours );

            if( bp == body_part_head ) {
                tmp_rate *= eff.get_amount( "HEAL_HEAD" ) / 100.0f;
            }
            if( bp == body_part_torso ) {
                tmp_rate *= eff.get_amount( "HEAL_TORSO" ) / 100.0f;
            }
            rate_medicine += tmp_rate;
        }
    }

    rate_medicine *= 1.0f + mutation_value( "healing_resting" );
    rate_medicine *= 1.0f + at_rest_quality;

    // increase healing if character has both effects
    if( has_effect( effect_bandaged ) && has_effect( effect_disinfected ) ) {
        rate_medicine *= 1.25;
    }

    if( get_healthy() > 0.0f ) {
        rate_medicine *= 1.0f + get_healthy() / 200.0f;
    } else {
        rate_medicine *= 1.0f + get_healthy() / 400.0f;
    }
    float primary_hp_mod = mutation_value( "hp_modifier" );
    if( primary_hp_mod < 0.0f ) {
        // HP mod can't get below -1.0
        rate_medicine *= 1.0f + primary_hp_mod;
    }
    return rate_medicine;
}

float Character::get_bmi() const
{
    return 12 * get_kcal_percent() + 13;
}

std::string Character::get_weight_string() const
{
    const float bmi = get_bmi();
    if( get_option<bool>( "CRAZY" ) ) {
        if( bmi > character_weight_category::morbidly_obese + 10.0f ) {
            return colorize( _( "AW HELL NAH" ), c_red );
        } else if( bmi > character_weight_category::morbidly_obese + 5.0f ) {
            return colorize( _( "DAYUM" ), c_red );
        } else if( bmi > character_weight_category::morbidly_obese ) {
            return colorize( _( "Fluffy" ), c_red );
        } else if( bmi > character_weight_category::very_obese ) {
            return colorize( _( "Husky" ), c_red );
        } else if( bmi > character_weight_category::obese ) {
            return colorize( _( "Healthy" ), c_light_red );
        } else if( bmi > character_weight_category::overweight ) {
            return colorize( _( "Big" ), c_yellow );
        } else if( bmi > character_weight_category::normal ) {
            return _( "Normal" );
        } else if( bmi > character_weight_category::underweight ) {
            return colorize( _( "Bean Pole" ), c_yellow );
        } else if( bmi > character_weight_category::emaciated ) {
            return colorize( _( "Emaciated" ), c_light_red );
        } else {
            return colorize( _( "Spooky Scary Skeleton" ), c_red );
        }
    } else {
        if( bmi > character_weight_category::morbidly_obese ) {
            return colorize( _( "Morbidly Obese" ), c_red );
        } else if( bmi > character_weight_category::very_obese ) {
            return colorize( _( "Very Obese" ), c_red );
        } else if( bmi > character_weight_category::obese ) {
            return colorize( _( "Obese" ), c_light_red );
        } else if( bmi > character_weight_category::overweight ) {
            return colorize( _( "Overweight" ), c_yellow );
        } else if( bmi > character_weight_category::normal ) {
            return _( "Normal" );
        } else if( bmi > character_weight_category::underweight ) {
            return colorize( _( "Underweight" ), c_yellow );
        } else if( bmi > character_weight_category::emaciated ) {
            return colorize( _( "Emaciated" ), c_light_red );
        } else {
            return colorize( _( "Skeletal" ), c_red );
        }
    }
}

std::string Character::get_weight_description() const
{
    const float bmi = get_bmi();
    if( bmi > character_weight_category::morbidly_obese ) {
        return _( "You have far more fat than is healthy or useful.  It is causing you major problems." );
    } else if( bmi > character_weight_category::very_obese ) {
        return _( "You have too much fat.  It impacts your day to day health and wellness." );
    } else if( bmi > character_weight_category::obese ) {
        return _( "You've definitely put on a lot of extra weight.  Although it's helpful in times of famine, this is too much and is impacting your health." );
    } else if( bmi > character_weight_category::overweight ) {
        return _( "You've put on some extra pounds.  Nothing too excessive but it's starting to impact your health and waistline a bit." );
    } else if( bmi > character_weight_category::normal ) {
        return _( "You look to be a pretty healthy weight, with some fat to last you through the winter but nothing excessive." );
    } else if( bmi > character_weight_category::underweight ) {
        return _( "You are thin, thinner than is healthy.  You are less resilient to going without food." );
    } else if( bmi > character_weight_category::emaciated ) {
        return _( "You are very unhealthily underweight, nearing starvation." );
    } else {
        return _( "You have very little meat left on your bones.  You appear to be starving." );
    }
}

units::mass Character::bodyweight() const
{
    return units::from_kilogram( get_bmi() * std::pow( height() / 100.0f, 2 ) );
}

units::mass Character::bionics_weight() const
{
    units::mass bio_weight = 0_gram;
    for( const bionic_id &bid : get_bionics() ) {
        if( !bid->included ) {
            bio_weight += item::find_type( bid->itype() )->weight;
        }
    }
    return bio_weight;
}

void Character::reset_chargen_attributes()
{
    init_age = 25;
    init_height = 175;
}

int Character::base_age() const
{
    return init_age;
}

void Character::set_base_age( int age )
{
    init_age = age;
}

void Character::mod_base_age( int mod )
{
    init_age += mod;
}

int Character::age() const
{
    int years_since_cataclysm = to_turns<int>( calendar::turn - calendar::turn_zero ) /
                                to_turns<int>( calendar::year_length() );
    return init_age + years_since_cataclysm;
}

std::string Character::age_string() const
{
    //~ how old the character is in years. try to limit number of characters to fit on the screen
    std::string unformatted = _( "%d years" );
    return string_format( unformatted, age() );
}

int Character::base_height() const
{
    return init_height;
}

void Character::set_base_height( int height )
{
    init_height = height;
}

void Character::mod_base_height( int mod )
{
    init_height += mod;
}

std::string Character::height_string() const
{
    const bool metric = get_option<std::string>( "DISTANCE_UNITS" ) == "metric";

    if( metric ) {
        std::string metric_string = _( "%d cm" );
        return string_format( metric_string, height() );
    }

    int total_inches = std::round( height() / 2.54 );
    int feet = std::floor( total_inches / 12 );
    int remainder_inches = total_inches % 12;
    return string_format( "%d\'%d\"", feet, remainder_inches );
}

int Character::height() const
{
    switch( get_size() ) {
        case creature_size::tiny:
            return init_height - 100;
        case creature_size::small:
            return init_height - 50;
        case creature_size::medium:
            return init_height;
        case creature_size::large:
            return init_height + 50;
        case creature_size::huge:
            return init_height + 100;
        case creature_size::num_sizes:
            debugmsg( "ERROR: Character has invalid size class." );
            return 0;
    }

    debugmsg( "Invalid size class" );
    abort();
}

int Character::base_bmr() const
{
    /**
    Values are for males, and average!
    */
    const int equation_constant = 5;
    const int weight_factor = units::to_gram<int>( bodyweight() / 100.0 );
    const int height_factor = 6.25 * height();
    const int age_factor = 5 * age();
    return metabolic_rate_base() * ( weight_factor + height_factor - age_factor + equation_constant );
}

int Character::get_bmr() const
{
    int base_bmr_calc = base_bmr();
    base_bmr_calc *= activity_level();
    return std::ceil( enchantment_cache->modify_value( enchant_vals::mod::METABOLISM, base_bmr_calc ) );
}

void Character::increase_activity_level( float new_level )
{
    if( attempted_activity_level < new_level ) {
        attempted_activity_level = new_level;
    }
}

void Character::decrease_activity_level( float new_level )
{
    if( attempted_activity_level > new_level ) {
        attempted_activity_level = new_level;
    }
}
void Character::reset_activity_level()
{
    attempted_activity_level = NO_EXERCISE;
}

std::string Character::activity_level_str() const
{
    if( attempted_activity_level <= NO_EXERCISE ) {
        return _( "NO_EXERCISE" );
    } else if( attempted_activity_level <= LIGHT_EXERCISE ) {
        return _( "LIGHT_EXERCISE" );
    } else if( attempted_activity_level <= MODERATE_EXERCISE ) {
        return _( "MODERATE_EXERCISE" );
    } else if( attempted_activity_level <= BRISK_EXERCISE ) {
        return _( "BRISK_EXERCISE" );
    } else if( attempted_activity_level <= ACTIVE_EXERCISE ) {
        return _( "ACTIVE_EXERCISE" );
    } else {
        return _( "EXTRA_EXERCISE" );
    }
}

int Character::get_armor_bash( bodypart_id bp ) const
{
    return get_armor_bash_base( bp ) + armor_bash_bonus;
}

int Character::get_armor_cut( bodypart_id bp ) const
{
    return get_armor_cut_base( bp ) + armor_cut_bonus;
}

int Character::get_armor_bullet( bodypart_id bp ) const
{
    return get_armor_bullet_base( bp ) + armor_bullet_bonus;
}

int Character::get_armor_type( damage_type dt, bodypart_id bp ) const
{
    switch( dt ) {
        case damage_type::PURE:
        case damage_type::BIOLOGICAL:
            return 0;
        case damage_type::BASH:
            return get_armor_bash( bp );
        case damage_type::CUT:
            return get_armor_cut( bp );
        case damage_type::STAB:
            return get_armor_cut( bp ) * 0.8f;
        case damage_type::BULLET:
            return get_armor_bullet( bp );
        case damage_type::ACID:
        case damage_type::HEAT:
        case damage_type::COLD:
        case damage_type::ELECTRIC: {
            int ret = 0;
            for( const item &i : worn ) {
                if( i.covers( bp ) ) {
                    ret += i.damage_resist( dt );
                }
            }

            ret += mutation_armor( bp, dt );
            return ret;
        }
        case damage_type::NONE:
        case damage_type::NUM:
            // Let it error below
            break;
    }

    debugmsg( "Invalid damage type: %d", dt );
    return 0;
}

int Character::get_armor_bash_base( bodypart_id bp ) const
{
    int ret = 0;
    for( const item &i : worn ) {
        if( i.covers( bp ) ) {
            ret += i.bash_resist();
        }
    }
    for( const bionic_id &bid : get_bionics() ) {
        const auto bash_prot = bid->bash_protec.find( bp.id() );
        if( bash_prot != bid->bash_protec.end() ) {
            ret += bash_prot->second;
        }
    }

    ret += mutation_armor( bp, damage_type::BASH );
    return ret;
}

int Character::get_armor_cut_base( bodypart_id bp ) const
{
    int ret = 0;
    for( const item &i : worn ) {
        if( i.covers( bp ) ) {
            ret += i.cut_resist();
        }
    }
    for( const bionic_id &bid : get_bionics() ) {
        const auto cut_prot = bid->cut_protec.find( bp.id() );
        if( cut_prot != bid->cut_protec.end() ) {
            ret += cut_prot->second;
        }
    }

    ret += mutation_armor( bp, damage_type::CUT );
    return ret;
}

int Character::get_armor_bullet_base( bodypart_id bp ) const
{
    int ret = 0;
    for( const item &i : worn ) {
        if( i.covers( bp ) ) {
            ret += i.bullet_resist();
        }
    }

    for( const bionic_id &bid : get_bionics() ) {
        const auto bullet_prot = bid->bullet_protec.find( bp.id() );
        if( bullet_prot != bid->bullet_protec.end() ) {
            ret += bullet_prot->second;
        }
    }

    ret += mutation_armor( bp, damage_type::BULLET );
    return ret;
}

int Character::get_env_resist( bodypart_id bp ) const
{
    int ret = 0;
    for( const item &i : worn ) {
        // Head protection works on eyes too (e.g. baseball cap)
        if( i.covers( bp ) || ( bp == body_part_eyes && i.covers( body_part_head ) ) ) {
            ret += i.get_env_resist();
        }
    }

    for( const bionic_id &bid : get_bionics() ) {
        const auto EP = bid->env_protec.find( bp.id() );
        if( EP != bid->env_protec.end() ) {
            ret += EP->second;
        }
    }

    if( bp == body_part_eyes && has_trait( trait_SEESLEEP ) ) {
        ret += 8;
    }
    return ret;
}

int Character::get_armor_acid( bodypart_id bp ) const
{
    return get_armor_type( damage_type::ACID, bp );
}

int Character::get_stim() const
{
    return stim;
}

void Character::set_stim( int new_stim )
{
    stim = new_stim;
}

void Character::mod_stim( int mod )
{
    stim += mod;
}

int Character::get_rad() const
{
    return radiation;
}

void Character::set_rad( int new_rad )
{
    radiation = new_rad;
}

void Character::mod_rad( int mod )
{
    if( has_trait_flag( "NO_RADIATION" ) ) {
        return;
    }
    set_rad( std::max( 0, get_rad() + mod ) );
}

int Character::get_stamina() const
{
    return stamina;
}

int Character::get_stamina_max() const
{
    static const std::string player_max_stamina( "PLAYER_MAX_STAMINA" );
    static const std::string max_stamina_modifier( "max_stamina_modifier" );
    int maxStamina = get_option< int >( player_max_stamina );
    maxStamina *= Character::mutation_value( max_stamina_modifier );
    maxStamina = enchantment_cache->modify_value( enchant_vals::mod::MAX_STAMINA, maxStamina );
    return maxStamina;
}

void Character::set_stamina( int new_stamina )
{
    stamina = new_stamina;
}

void Character::mod_stamina( int mod )
{
    // TODO: Make NPCs smart enough to use stamina
    if( is_npc() ) {
        return;
    }
    stamina += mod;
    if( stamina < 0 ) {
        add_effect( effect_winded, 10_turns );
    }
    stamina = clamp( stamina, 0, get_stamina_max() );
}

void Character::burn_move_stamina( int moves )
{
    int overburden_percentage = 0;
    units::mass current_weight = weight_carried();
    // Make it at least 1 gram to avoid divide-by-zero warning
    units::mass max_weight = std::max( weight_capacity(), 1_gram );
    if( current_weight > max_weight ) {
        overburden_percentage = ( current_weight - max_weight ) * 100 / max_weight;
    }

    int burn_ratio = get_option<int>( "PLAYER_BASE_STAMINA_BURN_RATE" );
    for( const bionic_id &bid : get_bionic_fueled_with( item( "muscle" ) ) ) {
        if( has_active_bionic( bid ) ) {
            burn_ratio = burn_ratio * 2 - 3;
        }
    }
    burn_ratio += overburden_percentage;
    burn_ratio *= move_mode->stamina_mult();
    mod_stamina( -( ( moves * burn_ratio ) / 100.0 ) * stamina_move_cost_modifier() );
    add_msg_debug( "Stamina burn: %d", -( ( moves * burn_ratio ) / 100 ) );
    // Chance to suffer pain if overburden and stamina runs out or has trait BADBACK
    // Starts at 1 in 25, goes down by 5 for every 50% more carried
    if( ( current_weight > max_weight ) && ( has_trait( trait_BADBACK ) || get_stamina() == 0 ) &&
        one_in( 35 - 5 * current_weight / ( max_weight / 2 ) ) ) {
        add_msg_if_player( m_bad, _( "Your body strains under the weight!" ) );
        // 1 more pain for every 800 grams more (5 per extra STR needed)
        if( ( ( current_weight - max_weight ) / 800_gram > get_pain() && get_pain() < 100 ) ) {
            mod_pain( 1 );
        }
    }
}

float Character::stamina_move_cost_modifier() const
{
    // Both walk and run speed drop to half their maximums as stamina approaches 0.
    // Convert stamina to a float first to allow for decimal place carrying
    float stamina_modifier = ( static_cast<float>( get_stamina() ) / get_stamina_max() + 1 ) / 2;
    return stamina_modifier * move_mode->move_speed_mult();
}

void Character::update_stamina( int turns )
{
    static const std::string player_base_stamina_regen_rate( "PLAYER_BASE_STAMINA_REGEN_RATE" );
    static const std::string stamina_regen_modifier( "stamina_regen_modifier" );
    const float base_regen_rate = get_option<float>( player_base_stamina_regen_rate );
    const int current_stim = get_stim();
    float stamina_recovery = 0.0f;
    // Recover some stamina every turn.
    // Mutated stamina works even when winded
    // max stamina modifers from mutation also affect stamina multi
    float stamina_multiplier = std::max<float>( 0.1f, ( !has_effect( effect_winded ) ? 1.0f : 0.1f ) +
                               mutation_value( stamina_regen_modifier ) + ( mutation_value( "max_stamina_modifier" ) - 1.0f ) );
    // But mouth encumbrance interferes, even with mutated stamina.
    stamina_recovery += stamina_multiplier * std::max( 1.0f,
                        base_regen_rate - ( encumb( body_part_mouth ) / 5.0f ) );
    stamina_recovery = enchantment_cache->modify_value( enchant_vals::mod::REGEN_STAMINA,
                       stamina_recovery );
    // TODO: recovering stamina causes hunger/thirst/fatigue.
    // TODO: Tiredness slowing recovery

    // stim recovers stamina (or impairs recovery)
    if( current_stim > 0 ) {
        // TODO: Make stamina recovery with stims cost health
        stamina_recovery += std::min( 5.0f, current_stim / 15.0f );
    } else if( current_stim < 0 ) {
        // Affect it less near 0 and more near full
        // Negative stim kill at -200
        // At -100 stim it inflicts -20 malus to regen at 100%  stamina,
        // effectivly countering stamina gain of default 20,
        // at 50% stamina its -10 (50%), cuts by 25% at 25% stamina
        stamina_recovery += current_stim / 5.0f * get_stamina() / get_stamina_max();
    }

    const int max_stam = get_stamina_max();
    if( get_power_level() >= 3_kJ && has_active_bionic( bio_gills ) ) {
        int bonus = std::min<int>( units::to_kilojoule( get_power_level() ) / 3,
                                   max_stam - get_stamina() - stamina_recovery * turns );
        // so the effective recovery is up to 5x default
        bonus = std::min( bonus, 4 * static_cast<int>( base_regen_rate ) );
        if( bonus > 0 ) {
            stamina_recovery += bonus;
            bonus /= 10;
            bonus = std::max( bonus, 1 );
            mod_power_level( units::from_kilojoule( -bonus ) );
        }
    }

    mod_stamina( roll_remainder( stamina_recovery * turns ) );
    add_msg_debug( "Stamina recovery: %d", roll_remainder( stamina_recovery * turns ) );
    // Cap at max
    set_stamina( std::min( std::max( get_stamina(), 0 ), max_stam ) );
}

bool Character::invoke_item( item *used )
{
    return invoke_item( used, pos() );
}

bool Character::invoke_item( item *, const tripoint & )
{
    return false;
}

bool Character::invoke_item( item *used, const std::string &method )
{
    return invoke_item( used, method, pos() );
}

bool Character::invoke_item( item *used, const std::string &method, const tripoint &pt )
{
    if( !has_enough_charges( *used, true ) ) {
        return false;
    }
    if( used->is_medication() && !can_use_heal_item( *used ) ) {
        add_msg_if_player( m_bad, _( "Your biology is not compatible with that healing item." ) );
        return false;
    }

    item *actually_used = used->get_usable_item( method );
    if( actually_used == nullptr ) {
        debugmsg( "Tried to invoke a method %s on item %s, which doesn't have this method",
                  method.c_str(), used->tname() );
        return false;
    }

    int charges_used = actually_used->type->invoke( *this->as_player(), *actually_used, pt, method );
    if( charges_used == 0 ) {
        return false;
    }
    // Prevent accessing the item as it may have been deleted by the invoked iuse function.
    if( used->is_tool() || actually_used->is_medication() ) {
        return consume_charges( *actually_used, charges_used );
    } else if( used->is_bionic() || used->is_deployable() || method == "place_trap" ) {
        i_rem( used );
        return true;
    } else if( used->is_comestible() ) {
        const bool ret = consume_effects( *used );
        consume_charges( *used, charges_used );
        return ret;
    }

    return false;
}

bool Character::dispose_item( item_location &&obj, const std::string &prompt )
{
    uilist menu;
    menu.text = prompt.empty() ? string_format( _( "Dispose of %s" ), obj->tname() ) : prompt;

    using dispose_option = struct {
        std::string prompt;
        bool enabled;
        char invlet;
        int moves;
        std::function<bool()> action;
    };

    std::vector<dispose_option> opts;

    const bool bucket = obj->will_spill();

    opts.emplace_back( dispose_option{
        bucket ? _( "Spill contents and store in inventory" ) : _( "Store in inventory" ),
        can_stash( *obj ), '1',
        item_handling_cost( *obj ),
        [this, bucket, &obj] {
            if( bucket && !obj->contents.spill_open_pockets( *this, obj.get_item() ) )
            {
                return false;
            }

            moves -= item_handling_cost( *obj );
            this->i_add( *obj, true, &*obj );
            obj.remove_item();
            return true;
        }
    } );

    opts.emplace_back( dispose_option{
        _( "Drop item" ), true, '2', 0, [this, &obj] {
            put_into_vehicle_or_drop( *this, item_drop_reason::deliberate, { *obj } );
            obj.remove_item();
            return true;
        }
    } );

    opts.emplace_back( dispose_option{
        bucket ? _( "Spill contents and wear item" ) : _( "Wear item" ),
        can_wear( *obj ).success(), '3', item_wear_cost( *obj ),
        [this, bucket, &obj] {
            if( bucket && !obj->spill_contents( *this ) )
            {
                return false;
            }

            item it = *obj;
            obj.remove_item();
            return !!wear_item( it );
        }
    } );

    for( auto &e : worn ) {
        if( e.can_holster( *obj ) ) {
            const holster_actor *ptr = dynamic_cast<const holster_actor *>
                                       ( e.type->get_use( "holster" )->get_actor_ptr() );
            opts.emplace_back( dispose_option{
                string_format( _( "Store in %s" ), e.tname() ), true, e.invlet,
                item_store_cost( *obj, e, false, e.contents.insert_cost( *obj ) ),
                [this, ptr, &e, &obj] {
                    return ptr->store( *this->as_player(), e, *obj );
                }
            } );
        }
    }

    int w = utf8_width( menu.text, true ) + 4;
    for( const auto &e : opts ) {
        w = std::max( w, utf8_width( e.prompt, true ) + 4 );
    }
    for( auto &e : opts ) {
        e.prompt += std::string( w - utf8_width( e.prompt, true ), ' ' );
    }

    menu.text.insert( 0, 2, ' ' ); // add space for UI hotkeys
    menu.text += std::string( w + 2 - utf8_width( menu.text, true ), ' ' );
    menu.text += _( " | Moves  " );

    for( const auto &e : opts ) {
        menu.addentry( -1, e.enabled, e.invlet, string_format( e.enabled ? "%s | %-7d" : "%s |",
                       e.prompt, e.moves ) );
    }

    menu.query();
    if( menu.ret >= 0 ) {
        return opts[menu.ret].action();
    }
    return false;
}

bool Character::has_enough_charges( const item &it, bool show_msg ) const
{
    if( !it.is_tool() || !it.ammo_required() ) {
        return true;
    }
    if( it.has_flag( flag_USE_UPS ) ) {
        if( has_charges( itype_UPS, it.ammo_required() ) || it.ammo_sufficient() ) {
            return true;
        }
        if( show_msg ) {
            add_msg_if_player( m_info,
                               ngettext( "Your %s needs %d charge from some UPS.",
                                         "Your %s needs %d charges from some UPS.",
                                         it.ammo_required() ),
                               it.tname(), it.ammo_required() );
        }
        return false;
    } else if( !it.ammo_sufficient() ) {
        if( show_msg ) {
            add_msg_if_player( m_info,
                               ngettext( "Your %s has %d charge but needs %d.",
                                         "Your %s has %d charges but needs %d.",
                                         it.ammo_remaining() ),
                               it.tname(), it.ammo_remaining(), it.ammo_required() );
        }
        return false;
    }
    return true;
}

bool Character::consume_charges( item &used, int qty )
{
    if( qty < 0 ) {
        debugmsg( "Tried to consume negative charges" );
        return false;
    }

    if( qty == 0 ) {
        return false;
    }

    if( !used.is_tool() && !used.is_food() && !used.is_medication() ) {
        debugmsg( "Tried to consume charges for non-tool, non-food, non-med item" );
        return false;
    }

    // Consume comestibles destroying them if no charges remain
    if( used.is_food() || used.is_medication() ) {
        used.charges -= qty;
        if( used.charges <= 0 ) {
            i_rem( &used );
            return true;
        }
        return false;
    }

    // Tools which don't require ammo are instead destroyed
    if( used.is_tool() && !used.ammo_required() ) {
        i_rem( &used );
        return true;
    }

    // USE_UPS never occurs on base items but is instead added by the UPS tool mod
    if( used.has_flag( flag_USE_UPS ) ) {
        // With the new UPS system, we'll want to use any charges built up in the tool before pulling from the UPS
        // The usage of the item was already approved, so drain item if possible, otherwise use UPS
        if( used.charges >= qty ) {
            used.ammo_consume( qty, pos() );
        } else {
            use_charges( itype_UPS, qty );
        }
    } else {
        used.ammo_consume( std::min( qty, used.ammo_remaining() ), pos() );
    }
    return false;
}

int Character::item_handling_cost( const item &it, bool penalties, int base_cost ) const
{
    int mv = base_cost;
    if( penalties ) {
        // 40 moves per liter, up to 200 at 5 liters
        mv += std::min( 200, it.volume() / 20_ml );
    }

    if( weapon.typeId() == itype_e_handcuffs ) {
        mv *= 4;
    } else if( penalties && has_effect( effect_grabbed ) ) {
        mv *= 2;
    }

    // For single handed items use the least encumbered hand
    if( it.is_two_handed( *this ) ) {
        mv += encumb( body_part_hand_l ) + encumb( body_part_hand_r );
    } else {
        mv += std::min( encumb( body_part_hand_l ), encumb( body_part_hand_r ) );
    }

    return std::max( mv, 0 );
}

int Character::item_store_cost( const item &it, const item & /* container */, bool penalties,
                                int base_cost ) const
{
    /** @EFFECT_PISTOL decreases time taken to store a pistol */
    /** @EFFECT_SMG decreases time taken to store an SMG */
    /** @EFFECT_RIFLE decreases time taken to store a rifle */
    /** @EFFECT_SHOTGUN decreases time taken to store a shotgun */
    /** @EFFECT_LAUNCHER decreases time taken to store a launcher */
    /** @EFFECT_STABBING decreases time taken to store a stabbing weapon */
    /** @EFFECT_CUTTING decreases time taken to store a cutting weapon */
    /** @EFFECT_BASHING decreases time taken to store a bashing weapon */
    int lvl = get_skill_level( it.is_gun() ? it.gun_skill() : it.melee_skill() );
    return item_handling_cost( it, penalties, base_cost ) / ( ( lvl + 10.0f ) / 10.0f );
}

int Character::item_retrieve_cost( const item &it, const item &container, bool penalties,
                                   int base_cost ) const
{
    // Drawing from an holster use the same formula as storing an item for now
    /**
         * @EFFECT_PISTOL decreases time taken to draw pistols from holsters
         * @EFFECT_SMG decreases time taken to draw smgs from holsters
         * @EFFECT_RIFLE decreases time taken to draw rifles from holsters
         * @EFFECT_SHOTGUN decreases time taken to draw shotguns from holsters
         * @EFFECT_LAUNCHER decreases time taken to draw launchers from holsters
         * @EFFECT_STABBING decreases time taken to draw stabbing weapons from sheathes
         * @EFFECT_CUTTING decreases time taken to draw cutting weapons from scabbards
         * @EFFECT_BASHING decreases time taken to draw bashing weapons from holsters
         */
    return item_store_cost( it, container, penalties, base_cost );
}

int Character::item_wear_cost( const item &it ) const
{
    double mv = item_handling_cost( it );

    switch( it.get_layer() ) {
        case layer_level::PERSONAL:
            break;

        case layer_level::UNDERWEAR:
            mv *= 1.5;
            break;

        case layer_level::REGULAR:
            break;

        case layer_level::WAIST:
        case layer_level::OUTER:
            mv /= 1.5;
            break;

        case layer_level::BELTED:
            mv /= 2.0;
            break;

        case layer_level::AURA:
            break;

        default:
            break;
    }

    mv *= std::max( it.get_avg_encumber( *this ) / 10.0, 1.0 );

    return mv;
}

void Character::cough( bool harmful, int loudness )
{
    if( has_effect( effect_cough_suppress ) ) {
        return;
    }

    if( harmful ) {
        const int stam = get_stamina();
        const int malus = get_stamina_max() * 0.05; // 5% max stamina
        mod_stamina( -malus );
        if( stam < malus && x_in_y( malus - stam, malus ) && one_in( 6 ) ) {
            apply_damage( nullptr, body_part_torso, 1 );
        }
    }

    if( !is_npc() ) {
        add_msg( m_bad, _( "You cough heavily." ) );
    }
    sounds::sound( pos(), loudness, sounds::sound_t::speech, _( "a hacking cough." ), false, "misc",
                   "cough" );

    moves -= 80;

    add_effect( effect_disrupted_sleep, 5_minutes );
}

void Character::wake_up()
{
    //Can't wake up if under anesthesia
    if( has_effect( effect_narcosis ) ) {
        return;
    }

    // Do not remove effect_sleep or effect_alarm_clock now otherwise it invalidates an effect
    // iterator in player::process_effects().
    // We just set it for later removal (also happening in player::process_effects(), so no side
    // effects) with a duration of 0 turns.

    if( has_effect( effect_sleep ) ) {
        get_event_bus().send<event_type::character_wakes_up>( getID() );
        get_effect( effect_sleep ).set_duration( 0_turns );
    }
    remove_effect( effect_slept_through_alarm );
    remove_effect( effect_lying_down );
    if( has_effect( effect_alarm_clock ) ) {
        get_effect( effect_alarm_clock ).set_duration( 0_turns );
    }
    recalc_sight_limits();

    if( has_effect( effect_nightmares ) ) {
        add_msg_if_player( m_bad, "%s",
                           SNIPPET.random_from_category( "nightmares" ).value_or( translation() ) );
        add_morale( morale_nightmare, -15, -30, 30_minutes );
    }
}

int Character::get_shout_volume() const
{
    int base = 10;
    int shout_multiplier = 2;

    // Mutations make shouting louder, they also define the default message
    if( has_trait( trait_SHOUT3 ) ) {
        shout_multiplier = 4;
        base = 20;
    } else if( has_trait( trait_SHOUT2 ) ) {
        base = 15;
        shout_multiplier = 3;
    }

    // You can't shout without your face
    if( has_trait( trait_PROF_FOODP ) && !( is_wearing( itype_id( "foodperson_mask" ) ) ||
                                            is_wearing( itype_id( "foodperson_mask_on" ) ) ) ) {
        base = 0;
        shout_multiplier = 0;
    }

    // Masks and such dampen the sound
    // Balanced around whisper for wearing bondage mask
    // and noise ~= 10 (door smashing) for wearing dust mask for character with strength = 8
    /** @EFFECT_STR increases shouting volume */
    const int penalty = encumb( body_part_mouth ) * 3 / 2;
    int noise = base + str_cur * shout_multiplier - penalty;

    // Minimum noise volume possible after all reductions.
    // Volume 1 can't be heard even by player
    constexpr int minimum_noise = 2;

    if( noise <= base ) {
        noise = std::max( minimum_noise, noise );
    }

    noise = enchantment_cache->modify_value( enchant_vals::mod::SHOUT_NOISE, noise );

    // Screaming underwater is not good for oxygen and harder to do overall
    if( underwater ) {
        noise = std::max( minimum_noise, noise / 2 );
    }
    return noise;
}

void Character::shout( std::string msg, bool order )
{
    int base = 10;
    std::string shout;

    // You can't shout without your face
    if( has_trait( trait_PROF_FOODP ) && !( is_wearing( itype_id( "foodperson_mask" ) ) ||
                                            is_wearing( itype_id( "foodperson_mask_on" ) ) ) ) {
        add_msg_if_player( m_warning, _( "You try to shout but you have no face!" ) );
        return;
    }

    // Mutations make shouting louder, they also define the default message
    if( has_trait( trait_SHOUT3 ) ) {
        base = 20;
        if( msg.empty() ) {
            msg = is_player() ? _( "yourself let out a piercing howl!" ) : _( "a piercing howl!" );
            shout = "howl";
        }
    } else if( has_trait( trait_SHOUT2 ) ) {
        base = 15;
        if( msg.empty() ) {
            msg = is_player() ? _( "yourself scream loudly!" ) : _( "a loud scream!" );
            shout = "scream";
        }
    }

    if( msg.empty() ) {
        msg = is_player() ? _( "yourself shout loudly!" ) : _( "a loud shout!" );
        shout = "default";
    }
    int noise = get_shout_volume();

    // Minimum noise volume possible after all reductions.
    // Volume 1 can't be heard even by player
    constexpr int minimum_noise = 2;

    if( noise <= base ) {
        std::string dampened_shout;
        std::transform( msg.begin(), msg.end(), std::back_inserter( dampened_shout ), tolower );
        msg = std::move( dampened_shout );
    }

    // Screaming underwater is not good for oxygen and harder to do overall
    if( underwater ) {
        if( !has_trait( trait_GILLS ) && !has_trait( trait_GILLS_CEPH ) ) {
            mod_stat( "oxygen", -noise );
        }
    }

    const int penalty = encumb( body_part_mouth ) * 3 / 2;
    // TODO: indistinct noise descriptions should be handled in the sounds code
    if( noise <= minimum_noise ) {
        add_msg_if_player( m_warning,
                           _( "The sound of your voice is almost completely muffled!" ) );
        msg = is_player() ? _( "your muffled shout" ) : _( "an indistinct voice" );
    } else if( noise * 2 <= noise + penalty ) {
        // The shout's volume is 1/2 or lower of what it would be without the penalty
        add_msg_if_player( m_warning, _( "The sound of your voice is significantly muffled!" ) );
    }

    sounds::sound( pos(), noise, order ? sounds::sound_t::order : sounds::sound_t::alert, msg, false,
                   "shout", shout );
}

void Character::vomit()
{
    get_event_bus().send<event_type::throws_up>( getID() );

    if( stomach.contains() != 0_ml ) {
        stomach.empty();
        get_map().add_field( adjacent_tile(), fd_bile, 1 );
        add_msg_player_or_npc( m_bad, _( "You throw up heavily!" ), _( "<npcname> throws up heavily!" ) );
    }

    if( !has_effect( effect_nausea ) ) {  // Prevents never-ending nausea
        const effect dummy_nausea( effect_source( this ), &effect_nausea.obj(), 0_turns,
                                   bodypart_str_id::NULL_ID(), false, 1, calendar::turn );
        add_effect( effect_nausea, std::max( dummy_nausea.get_max_duration() * units::to_milliliter(
                stomach.contains() ) / 21, dummy_nausea.get_int_dur_factor() ) );
    }

    moves -= 100;
    for( auto &elem : *effects ) {
        for( auto &_effect_it : elem.second ) {
            auto &it = _effect_it.second;
            if( it.get_id() == effect_foodpoison ) {
                it.mod_duration( -30_minutes );
            } else if( it.get_id() == effect_drunk ) {
                it.mod_duration( rng( -10_minutes, -50_minutes ) );
            }
        }
    }
    remove_effect( effect_pkill1 );
    remove_effect( effect_pkill2 );
    remove_effect( effect_pkill3 );
    // Don't wake up when just retching
    if( stomach.contains() > 0_ml ) {
        wake_up();
    }
}

// adjacent_tile() returns a safe, unoccupied adjacent tile. If there are no such tiles, returns player position instead.
tripoint Character::adjacent_tile() const
{
    std::vector<tripoint> ret;
    int dangerous_fields = 0;
    map &here = get_map();
    for( const tripoint &p : here.points_in_radius( pos(), 1 ) ) {
        if( p == pos() ) {
            // Don't consider player position
            continue;
        }
        if( g->critter_at( p ) != nullptr ) {
            continue;
        }
        if( here.impassable( p ) ) {
            continue;
        }
        const trap &curtrap = here.tr_at( p );
        // If we don't known a trap here, the spot "appears" to be good, so consider it.
        // Same if we know a benign trap (as it's not dangerous).
        if( curtrap.can_see( p, *this ) && !curtrap.is_benign() ) {
            continue;
        }
        // Only consider tile if unoccupied, passable and has no traps
        dangerous_fields = 0;
        auto &tmpfld = here.field_at( p );
        for( auto &fld : tmpfld ) {
            const field_entry &cur = fld.second;
            if( cur.is_dangerous() ) {
                dangerous_fields++;
            }
        }

        if( dangerous_fields == 0 ) {
            ret.push_back( p );
        }
    }

    return random_entry( ret, pos() ); // player position if no valid adjacent tiles
}

void Character::set_fac_id( const std::string &my_fac_id )
{
    fac_id = faction_id( my_fac_id );
}

std::string get_stat_name( character_stat Stat )
{
    switch( Stat ) {
        // *INDENT-OFF*
    case character_stat::STRENGTH:     return pgettext( "strength stat", "STR" );
    case character_stat::DEXTERITY:    return pgettext( "dexterity stat", "DEX" );
    case character_stat::INTELLIGENCE: return pgettext( "intelligence stat", "INT" );
    case character_stat::PERCEPTION:   return pgettext( "perception stat", "PER" );
        // *INDENT-ON*
        default:
            break;
    }
    return pgettext( "fake stat there's an error", "ERR" );
}

void Character::build_mut_dependency_map( const trait_id &mut,
        std::unordered_map<trait_id, int> &dependency_map, int distance )
{
    // Skip base traits and traits we've seen with a lower distance
    const auto lowest_distance = dependency_map.find( mut );
    if( !has_base_trait( mut ) && ( lowest_distance == dependency_map.end() ||
                                    distance < lowest_distance->second ) ) {
        dependency_map[mut] = distance;
        // Recurse over all prerequisite and replacement mutations
        const mutation_branch &mdata = mut.obj();
        for( const trait_id &i : mdata.prereqs ) {
            build_mut_dependency_map( i, dependency_map, distance + 1 );
        }
        for( const trait_id &i : mdata.prereqs2 ) {
            build_mut_dependency_map( i, dependency_map, distance + 1 );
        }
        for( const trait_id &i : mdata.replacements ) {
            build_mut_dependency_map( i, dependency_map, distance + 1 );
        }
    }
}

void Character::set_highest_cat_level()
{
    mutation_category_level.clear();

    // For each of our mutations...
    for( const trait_id &mut : get_mutations() ) {
        // ...build up a map of all prerequisite/replacement mutations along the tree, along with their distance from the current mutation
        std::unordered_map<trait_id, int> dependency_map;
        build_mut_dependency_map( mut, dependency_map, 0 );

        // Then use the map to set the category levels
        for( const std::pair<const trait_id, int> &i : dependency_map ) {
            const mutation_branch &mdata = i.first.obj();
            if( !mdata.flags.count( "NON_THRESH" ) ) {
                for( const mutation_category_id &cat : mdata.category ) {
                    // Decay category strength based on how far it is from the current mutation
                    mutation_category_level[cat] += 8 / static_cast<int>( std::pow( 2, i.second ) );
                }
            }
        }
    }
}

void Character::drench_mut_calc()
{
    for( const bodypart_id &bp : get_all_body_parts() ) {
        int ignored = 0;
        int neutral = 0;
        int good = 0;

        for( const trait_id &iter : get_mutations() ) {
            const mutation_branch &mdata = iter.obj();
            const auto wp_iter = mdata.protection.find( bp.id() );
            if( wp_iter != mdata.protection.end() ) {
                ignored += wp_iter->second.x;
                neutral += wp_iter->second.y;
                good += wp_iter->second.z;
            }
        }

        mut_drench[bp->token][WT_GOOD] = good;
        mut_drench[bp->token][WT_NEUTRAL] = neutral;
        mut_drench[bp->token][WT_IGNORED] = ignored;
    }
}

/// Returns the mutation category with the highest strength
mutation_category_id Character::get_highest_category() const
{
    int iLevel = 0;
    mutation_category_id sMaxCat;

    for( const std::pair<const mutation_category_id, int> &elem : mutation_category_level ) {
        if( elem.second > iLevel ) {
            sMaxCat = elem.first;
            iLevel = elem.second;
        } else if( elem.second == iLevel ) {
            sMaxCat = mutation_category_id();  // no category on ties
        }
    }
    return sMaxCat;
}

void Character::recalculate_enchantment_cache()
{
    // start by resetting the cache to all inventory items
    *enchantment_cache = inv->get_active_enchantment_cache( *this );

    visit_items( [&]( const item * it ) {
        for( const enchantment &ench : it->get_enchantments() ) {
            if( ench.is_active( *this, *it ) ) {
                enchantment_cache->force_add( ench );
            }
        }
        return VisitResponse::NEXT;
    } );

    // get from traits/ mutations
    for( const std::pair<const trait_id, trait_data> &mut_map : my_mutations ) {
        const mutation_branch &mut = mut_map.first.obj();

        for( const enchantment_id &ench_id : mut.enchantments ) {
            const enchantment &ench = ench_id.obj();
            if( ench.is_active( *this, mut.activated && mut_map.second.powered ) ) {
                enchantment_cache->force_add( ench );
            }
        }
    }

    for( const bionic &bio : *my_bionics ) {
        const bionic_id &bid = bio.id;

        for( const enchantment_id &ench_id : bid->enchantments ) {
            const enchantment &ench = ench_id.obj();
            if( ench.is_active( *this, bio.powered && bid->has_flag( "BIONIC_TOGGLED" ) ) ) {
                enchantment_cache->force_add( ench );
            }
        }
    }
}

double Character::calculate_by_enchantment( double modify, enchant_vals::mod value,
        bool round_output ) const
{
    modify += enchantment_cache->get_value_add( value );
    modify *= 1.0 + enchantment_cache->get_value_multiply( value );
    if( round_output ) {
        modify = std::round( modify );
    }
    return modify;
}

void Character::passive_absorb_hit( const bodypart_id &bp, damage_unit &du ) const
{
    // >0 check because some mutations provide negative armor
    // Thin skin check goes before subdermal armor plates because SUBdermal
    if( du.amount > 0.0f ) {
        // HACK: Get rid of this as soon as CUT and STAB are split
        if( du.type == damage_type::STAB ) {
            damage_unit du_copy = du;
            du_copy.type = damage_type::CUT;
            du.amount -= mutation_armor( bp, du_copy );
        } else {
            du.amount -= mutation_armor( bp, du );
        }
    }
    du.amount -= bionic_armor_bonus( bp, du.type ); //Check for passive armor bionics
    du.amount -= mabuff_armor_bonus( du.type );
    du.amount = std::max( 0.0f, du.amount );
}

static void destroyed_armor_msg( Character &who, const std::string &pre_damage_name )
{
    if( who.is_avatar() ) {
        get_memorial().add(
            //~ %s is armor name
            pgettext( "memorial_male", "Worn %s was completely destroyed." ),
            pgettext( "memorial_female", "Worn %s was completely destroyed." ),
            pre_damage_name );
    }
    who.add_msg_player_or_npc( m_bad, _( "Your %s is completely destroyed!" ),
                               _( "<npcname>'s %s is completely destroyed!" ),
                               pre_damage_name );
}

static void item_armor_enchantment_adjust( Character &guy, damage_unit &du, item &armor )
{
    switch( du.type ) {
        case damage_type::ACID:
            du.amount = armor.calculate_by_enchantment( guy, du.amount, enchant_vals::mod::ITEM_ARMOR_ACID );
            break;
        case damage_type::BASH:
            du.amount = armor.calculate_by_enchantment( guy, du.amount, enchant_vals::mod::ITEM_ARMOR_BASH );
            break;
        case damage_type::BIOLOGICAL:
            du.amount = armor.calculate_by_enchantment( guy, du.amount, enchant_vals::mod::ITEM_ARMOR_BIO );
            break;
        case damage_type::COLD:
            du.amount = armor.calculate_by_enchantment( guy, du.amount, enchant_vals::mod::ITEM_ARMOR_COLD );
            break;
        case damage_type::CUT:
            du.amount = armor.calculate_by_enchantment( guy, du.amount, enchant_vals::mod::ITEM_ARMOR_CUT );
            break;
        case damage_type::ELECTRIC:
            du.amount = armor.calculate_by_enchantment( guy, du.amount, enchant_vals::mod::ITEM_ARMOR_ELEC );
            break;
        case damage_type::HEAT:
            du.amount = armor.calculate_by_enchantment( guy, du.amount, enchant_vals::mod::ITEM_ARMOR_HEAT );
            break;
        case damage_type::STAB:
            du.amount = armor.calculate_by_enchantment( guy, du.amount, enchant_vals::mod::ITEM_ARMOR_STAB );
            break;
        case damage_type::BULLET:
            du.amount = armor.calculate_by_enchantment( guy, du.amount, enchant_vals::mod::ITEM_ARMOR_BULLET );
            break;
        default:
            return;
    }
    du.amount = std::max( 0.0f, du.amount );
}

// adjusts damage unit depending on type by enchantments.
// the ITEM_ enchantments only affect the damage resistance for that one item, while the others affect all of them
static void armor_enchantment_adjust( Character &guy, damage_unit &du )
{
    switch( du.type ) {
        case damage_type::ACID:
            du.amount = guy.calculate_by_enchantment( du.amount, enchant_vals::mod::ARMOR_ACID );
            break;
        case damage_type::BASH:
            du.amount = guy.calculate_by_enchantment( du.amount, enchant_vals::mod::ARMOR_BASH );
            break;
        case damage_type::BIOLOGICAL:
            du.amount = guy.calculate_by_enchantment( du.amount, enchant_vals::mod::ARMOR_BIO );
            break;
        case damage_type::COLD:
            du.amount = guy.calculate_by_enchantment( du.amount, enchant_vals::mod::ARMOR_COLD );
            break;
        case damage_type::CUT:
            du.amount = guy.calculate_by_enchantment( du.amount, enchant_vals::mod::ARMOR_CUT );
            break;
        case damage_type::ELECTRIC:
            du.amount = guy.calculate_by_enchantment( du.amount, enchant_vals::mod::ARMOR_ELEC );
            break;
        case damage_type::HEAT:
            du.amount = guy.calculate_by_enchantment( du.amount, enchant_vals::mod::ARMOR_HEAT );
            break;
        case damage_type::STAB:
            du.amount = guy.calculate_by_enchantment( du.amount, enchant_vals::mod::ARMOR_STAB );
            break;
        case damage_type::BULLET:
            du.amount = guy.calculate_by_enchantment( du.amount, enchant_vals::mod::ARMOR_BULLET );
            break;
        default:
            return;
    }
    du.amount = std::max( 0.0f, du.amount );
}

void Character::absorb_hit( const bodypart_id &bp, damage_instance &dam )
{
    std::list<item> worn_remains;
    bool armor_destroyed = false;

    for( damage_unit &elem : dam.damage_units ) {
        if( elem.amount < 0 ) {
            // Prevents 0 damage hits (like from hallucinations) from ripping armor
            elem.amount = 0;
            continue;
        }

        // The bio_ads CBM absorbs damage before hitting armor
        if( has_active_bionic( bio_ads ) ) {
            if( elem.amount > 0 && get_power_level() > 24_kJ ) {
                if( elem.type == damage_type::BASH ) {
                    elem.amount -= rng( 1, 2 );
                } else if( elem.type == damage_type::CUT ) {
                    elem.amount -= rng( 1, 4 );
                } else if( elem.type == damage_type::STAB || elem.type == damage_type::BULLET ) {
                    elem.amount -= rng( 1, 8 );
                }
                mod_power_level( -25_kJ );
            }
            if( elem.amount < 0 ) {
                elem.amount = 0;
            }
        }

        armor_enchantment_adjust( *this, elem );

        // Only the outermost armor can be set on fire
        bool outermost = true;
        // The worn vector has the innermost item first, so
        // iterate reverse to damage the outermost (last in worn vector) first.
        for( auto iter = worn.rbegin(); iter != worn.rend(); ) {
            item &armor = *iter;

            if( !armor.covers( bp ) ) {
                ++iter;
                continue;
            }

            const std::string pre_damage_name = armor.tname();
            bool destroy = false;

            item_armor_enchantment_adjust( *this, elem, armor );
            // Heat damage can set armor on fire
            // Even though it doesn't cause direct physical damage to it
            if( outermost && elem.type == damage_type::HEAT && elem.amount >= 1.0f ) {
                // TODO: Different fire intensity values based on damage
                fire_data frd{ 2 };
                destroy = armor.burn( frd );
                int fuel = roll_remainder( frd.fuel_produced );
                if( fuel > 0 ) {
                    add_effect( effect_onfire, time_duration::from_turns( fuel + 1 ), bp, false, 0, false,
                                true );
                }
            }

            if( !destroy ) {
                destroy = armor_absorb( elem, armor, bp );
            }

            if( destroy ) {
                if( get_player_view().sees( *this ) ) {
                    SCT.add( point( posx(), posy() ), direction::NORTH, remove_color_tags( pre_damage_name ),
                             m_neutral, _( "destroyed" ), m_info );
                }
                destroyed_armor_msg( *this, pre_damage_name );
                armor_destroyed = true;
                armor.on_takeoff( *this );
                for( const item *it : armor.contents.all_items_top( item_pocket::pocket_type::CONTAINER ) ) {
                    worn_remains.push_back( *it );
                }
                // decltype is the type name of the iterator, note that reverse_iterator::base returns the
                // iterator to the next element, not the one the revers_iterator points to.
                // http://stackoverflow.com/questions/1830158/how-to-call-erase-with-a-reverse-iterator
                iter = decltype( iter )( worn.erase( --( iter.base() ) ) );
            } else {
                ++iter;
                outermost = false;
            }
        }

        passive_absorb_hit( bp, elem );

        if( elem.type == damage_type::BASH ) {
            if( has_trait( trait_LIGHT_BONES ) ) {
                elem.amount *= 1.4;
            }
            if( has_trait( trait_HOLLOW_BONES ) ) {
                elem.amount *= 1.8;
            }
        }

        elem.amount = std::max( elem.amount, 0.0f );
    }
    map &here = get_map();
    for( item &remain : worn_remains ) {
        here.add_item_or_charges( pos(), remain );
    }
    if( armor_destroyed ) {
        drop_invalid_inventory();
    }
}

bool Character::armor_absorb( damage_unit &du, item &armor, const bodypart_id &bp )
{
    if( rng( 1, 100 ) > armor.get_coverage( bp ) ) {
        return false;
    }

    // TODO: add some check for power armor
    armor.mitigate_damage( du );

    // We want armor's own resistance to this type, not the resistance it grants
    const int armors_own_resist = armor.damage_resist( du.type, true );
    if( armors_own_resist > 1000 ) {
        // This is some weird type that doesn't damage armors
        return false;
    }

    // Scale chance of article taking damage based on the number of parts it covers.
    // This represents large articles being able to take more punishment
    // before becoming ineffective or being destroyed.
    const int num_parts_covered = armor.get_covered_body_parts().count();
    if( !one_in( num_parts_covered ) ) {
        return false;
    }

    // Don't damage armor as much when bypassed by armor piercing
    // Most armor piercing damage comes from bypassing armor, not forcing through
    const int raw_dmg = du.amount;
    if( raw_dmg > armors_own_resist ) {
        // If damage is above armor value, the chance to avoid armor damage is
        // 50% + 50% * 1/dmg
        if( one_in( raw_dmg ) || one_in( 2 ) ) {
            return false;
        }
    } else {
        // Sturdy items and power armors never take chip damage.
        // Other armors have 0.5% of getting damaged from hits below their armor value.
        if( armor.has_flag( flag_STURDY ) || armor.is_power_armor() || !one_in( 200 ) ) {
            return false;
        }
    }

    const material_type &material = armor.get_random_material();
    std::string damage_verb = ( du.type == damage_type::BASH ) ? material.bash_dmg_verb() :
                              material.cut_dmg_verb();

    const std::string pre_damage_name = armor.tname();
    const std::string pre_damage_adj = armor.get_base_material().dmg_adj( armor.damage_level() );

    // add "further" if the damage adjective and verb are the same
    std::string format_string = ( pre_damage_adj == damage_verb ) ?
                                _( "Your %1$s is %2$s further!" ) : _( "Your %1$s is %2$s!" );
    add_msg_if_player( m_bad, format_string, pre_damage_name, damage_verb );
    //item is damaged
    if( is_player() ) {
        SCT.add( point( posx(), posy() ), direction::NORTH, remove_color_tags( pre_damage_name ), m_neutral,
                 damage_verb,
                 m_info );
    }

    return armor.mod_damage( armor.has_flag( flag_FRAGILE ) ?
                             rng( 2 * itype::damage_scale, 3 * itype::damage_scale ) : itype::damage_scale, du.type );
}

float Character::bionic_armor_bonus( const bodypart_id &bp, damage_type dt ) const
{
    float result = 0.0f;
    if( dt == damage_type::CUT || dt == damage_type::STAB ) {
        for( const bionic_id &bid : get_bionics() ) {
            const auto cut_prot = bid->cut_protec.find( bp.id() );
            if( cut_prot != bid->cut_protec.end() ) {
                result += cut_prot->second;
            }
        }
    } else if( dt == damage_type::BASH ) {
        for( const bionic_id &bid : get_bionics() ) {
            const auto bash_prot = bid->bash_protec.find( bp.id() );
            if( bash_prot != bid->bash_protec.end() ) {
                result += bash_prot->second;
            }
        }
    } else if( dt == damage_type::BULLET ) {
        for( const bionic_id &bid : get_bionics() ) {
            const auto bullet_prot = bid->bullet_protec.find( bp.id() );
            if( bullet_prot != bid->bullet_protec.end() ) {
                result += bullet_prot->second;
            }
        }
    }

    return result;
}

int Character::get_armor_fire( const bodypart_id &bp ) const
{
    return get_armor_type( damage_type::HEAT, bp );
}

void Character::did_hit( Creature &target )
{
    enchantment_cache->cast_hit_you( *this, target );
}

ret_val<bool> Character::can_wield( const item &it ) const
{
    if( has_effect( effect_incorporeal ) ) {
        return ret_val<bool>::make_failure( _( "You can't wield anything while incorporeal." ) );
    }
    if( get_working_arm_count() <= 0 ) {
        return ret_val<bool>::make_failure(
                   _( "You need at least one arm to even consider wielding something." ) );
    }
    if( it.made_of_from_type( phase_id::LIQUID ) ) {
        return ret_val<bool>::make_failure( _( "Can't wield spilt liquids." ) );
    }

    if( is_armed() && !can_unwield( weapon ).success() ) {
        return ret_val<bool>::make_failure( _( "The %s is preventing you from wielding the %s." ),
                                            weapname(), it.tname() );
    }

    if( it.is_two_handed( *this ) && ( !has_two_arms() || worn_with_flag( flag_RESTRICT_HANDS ) ) ) {
        if( worn_with_flag( flag_RESTRICT_HANDS ) ) {
            return ret_val<bool>::make_failure(
                       _( "Something you are wearing hinders the use of both hands." ) );
        } else if( it.has_flag( flag_ALWAYS_TWOHAND ) ) {
            return ret_val<bool>::make_failure( _( "The %s can't be wielded with only one arm." ),
                                                it.tname() );
        } else {
            return ret_val<bool>::make_failure( _( "You are too weak to wield %s with only one arm." ),
                                                it.tname() );
        }
    }

    return ret_val<bool>::make_success();
}

bool Character::has_wield_conflicts( const item &it ) const
{
    return is_armed() && !it.can_combine( weapon );
}

bool Character::unwield()
{
    if( weapon.is_null() ) {
        return true;
    }

    if( !can_unwield( weapon ).success() ) {
        return false;
    }

    // currently the only way to unwield NO_UNWIELD weapon is if it's a bionic that can be deactivated
    if( weapon.has_flag( flag_NO_UNWIELD ) ) {
        cata::optional<int> wi = active_bionic_weapon_index();
        return wi && deactivate_bionic( *wi );
    }

    const std::string query = string_format( _( "Stop wielding %s?" ), weapon.tname() );

    if( !dispose_item( item_location( *this, &weapon ), query ) ) {
        return false;
    }

    inv->unsort();

    return true;
}

std::string Character::weapname() const
{
    if( weapon.is_gun() ) {
        std::string gunmode;
        // only required for empty mags and empty guns
        std::string mag_ammo;
        if( weapon.gun_all_modes().size() > 1 ) {
            gunmode = weapon.gun_current_mode().tname();
        }

        if( weapon.ammo_remaining() == 0 ) {
            if( weapon.magazine_current() != nullptr ) {
                const item *mag = weapon.magazine_current();
                mag_ammo = string_format( " (0/%d)",
                                          mag->ammo_capacity( item( mag->ammo_default() ).ammo_type() ) );
            } else {
                mag_ammo = _( " (empty)" );
            }
        }

        return string_format( "%s%s%s", gunmode, weapon.display_name(), mag_ammo );

    } else if( !is_armed() ) {
        return _( "fists" );

    } else {
        return weapon.tname();
    }
}

void Character::on_hit( Creature *source, bodypart_id bp_hit,
                        float /*difficulty*/, dealt_projectile_attack const *const proj )
{
    check_dead_state();
    if( source == nullptr || proj != nullptr ) {
        return;
    }

    bool u_see = get_player_view().sees( *this );
    if( has_active_bionic( bionic_id( "bio_ods" ) ) && get_power_level() > 5_kJ ) {
        if( is_player() ) {
            add_msg( m_good, _( "Your offensive defense system shocks %s in mid-attack!" ),
                     source->disp_name() );
        } else if( u_see ) {
            add_msg( _( "%1$s's offensive defense system shocks %2$s in mid-attack!" ),
                     disp_name(),
                     source->disp_name() );
        }
        int shock = rng( 1, 4 );
        mod_power_level( units::from_kilojoule( -shock ) );
        damage_instance ods_shock_damage;
        ods_shock_damage.add_damage( damage_type::ELECTRIC, shock * 5 );
        // Should hit body part used for attack
        source->deal_damage( this, body_part_torso, ods_shock_damage );
    }
    if( !wearing_something_on( bp_hit ) &&
        ( has_trait( trait_SPINES ) || has_trait( trait_QUILLS ) ) ) {
        int spine = rng( 1, has_trait( trait_QUILLS ) ? 20 : 8 );
        if( !is_player() ) {
            if( u_see ) {
                add_msg( _( "%1$s's %2$s puncture %3$s in mid-attack!" ), name,
                         ( has_trait( trait_QUILLS ) ? _( "quills" ) : _( "spines" ) ),
                         source->disp_name() );
            }
        } else {
            add_msg( m_good, _( "Your %1$s puncture %2$s in mid-attack!" ),
                     ( has_trait( trait_QUILLS ) ? _( "quills" ) : _( "spines" ) ),
                     source->disp_name() );
        }
        damage_instance spine_damage;
        spine_damage.add_damage( damage_type::STAB, spine );
        source->deal_damage( this, body_part_torso, spine_damage );
    }
    if( ( !( wearing_something_on( bp_hit ) ) ) && ( has_trait( trait_THORNS ) ) &&
        ( !( source->has_weapon() ) ) ) {
        if( !is_player() ) {
            if( u_see ) {
                add_msg( _( "%1$s's %2$s scrape %3$s in mid-attack!" ), name,
                         _( "thorns" ), source->disp_name() );
            }
        } else {
            add_msg( m_good, _( "Your thorns scrape %s in mid-attack!" ), source->disp_name() );
        }
        int thorn = rng( 1, 4 );
        damage_instance thorn_damage;
        thorn_damage.add_damage( damage_type::CUT, thorn );
        // In general, critters don't have separate limbs
        // so safer to target the torso
        source->deal_damage( this, body_part_torso, thorn_damage );
    }
    if( ( !( wearing_something_on( bp_hit ) ) ) && ( has_trait( trait_CF_HAIR ) ) ) {
        if( !is_player() ) {
            if( u_see ) {
                add_msg( _( "%1$s gets a load of %2$s's %3$s stuck in!" ), source->disp_name(),
                         name, ( _( "hair" ) ) );
            }
        } else {
            add_msg( m_good, _( "Your hairs detach into %s!" ), source->disp_name() );
        }
        source->add_effect( effect_stunned, 2_turns );
        if( one_in( 3 ) ) { // In the eyes!
            source->add_effect( effect_blind, 2_turns );
        }
    }
    if( worn_with_flag( flag_REQUIRES_BALANCE ) && !has_effect( effect_downed ) ) {
        int rolls = 4;
        if( worn_with_flag( flag_ROLLER_ONE ) ) {
            rolls += 2;
        }
        if( has_trait( trait_PROF_SKATER ) ) {
            rolls--;
        }
        if( has_trait( trait_DEFT ) ) {
            rolls--;
        }
        if( has_trait( trait_CLUMSY ) ) {
            rolls++;
        }

        if( stability_roll() < dice( rolls, 10 ) ) {
            if( !is_player() ) {
                if( u_see ) {
                    add_msg( _( "%1$s loses their balance while being hit!" ), name );
                }
            } else {
                add_msg( m_bad, _( "You lose your balance while being hit!" ) );
            }
            // This kind of downing is not subject to immunity.
            add_effect( effect_downed, 2_turns, false, 0, true );
        }
    }

    enchantment_cache->cast_hit_me( *this, source );
}

/*
    Where damage to character is actually applied to hit body parts
    Might be where to put bleed stuff rather than in player::deal_damage()
 */
void Character::apply_damage( Creature *source, bodypart_id hurt, int dam, const bool bypass_med )
{
    if( is_dead_state() || has_trait( trait_DEBUG_NODMG ) || has_effect( effect_incorporeal ) ) {
        // don't do any more damage if we're already dead
        // Or if we're debugging and don't want to die
        // Or we are intangible
        return;
    }

    if( hurt == bodypart_str_id::NULL_ID() ) {
        debugmsg( "Wacky body part hurt!" );
        hurt = body_part_torso;
    }

    mod_pain( dam / 2 );

    const bodypart_id &part_to_damage = hurt->main_part;

    const int dam_to_bodypart = std::min( dam, get_part_hp_cur( part_to_damage ) );

    mod_part_hp_cur( part_to_damage, - dam_to_bodypart );
    get_event_bus().send<event_type::character_takes_damage>( getID(), dam_to_bodypart );

    if( !weapon.is_null() && !as_player()->can_wield( weapon ).success() &&
        can_drop( weapon ).success() ) {
        add_msg_if_player( _( "You are no longer able to wield your %s and drop it!" ),
                           weapon.display_name() );
        put_into_vehicle_or_drop( *this, item_drop_reason::tumbling, { weapon } );
        i_rem( &weapon );
    }
    if( has_effect( effect_mending, part_to_damage.id() ) && ( source == nullptr ||
            !source->is_hallucination() ) ) {
        effect &e = get_effect( effect_mending, part_to_damage );
        float remove_mend = dam / 20.0f;
        e.mod_duration( -e.get_max_duration() * remove_mend );
    }

    if( dam > get_painkiller() ) {
        on_hurt( source );
    }

    if( !bypass_med ) {
        // remove healing effects if damaged
        int remove_med = roll_remainder( dam / 5.0f );
        if( remove_med > 0 && has_effect( effect_bandaged, part_to_damage.id() ) ) {
            remove_med -= reduce_healing_effect( effect_bandaged, remove_med, part_to_damage );
        }
        if( remove_med > 0 && has_effect( effect_disinfected, part_to_damage.id() ) ) {
            reduce_healing_effect( effect_disinfected, remove_med, part_to_damage );
        }
    }
}

dealt_damage_instance Character::deal_damage( Creature *source, bodypart_id bp,
        const damage_instance &d )
{
    if( has_trait( trait_DEBUG_NODMG ) || has_effect( effect_incorporeal ) ) {
        return dealt_damage_instance();
    }

    //damage applied here
    dealt_damage_instance dealt_dams = Creature::deal_damage( source, bp, d );
    //block reduction should be by applied this point
    int dam = dealt_dams.total_damage();

    // TODO: Pre or post blit hit tile onto "this"'s location here
    if( dam > 0 && get_player_view().sees( pos() ) ) {
        g->draw_hit_player( *this, dam );

        if( is_player() && source ) {
            //monster hits player melee
            SCT.add( point( posx(), posy() ),
                     direction_from( point_zero, point( posx() - source->posx(), posy() - source->posy() ) ),
                     get_hp_bar( dam, get_hp_max( bp ) ).first, m_bad, body_part_name( bp ), m_neutral );
        }
    }

    // And slimespawners too
    if( ( has_trait( trait_SLIMESPAWNER ) ) && ( dam >= 10 ) && one_in( 20 - dam ) ) {
        if( monster *const slime = g->place_critter_around( mon_player_blob, pos(), 1 ) ) {
            slime->friendly = -1;
            add_msg_if_player( m_warning, _( "Slime is torn from you, and moves on its own!" ) );
        }
    }

    Character &player_character = get_player_character();
    //Acid blood effects.
    bool u_see = player_character.sees( *this );
    int cut_dam = dealt_dams.type_damage( damage_type::CUT );
    if( source && has_trait( trait_ACIDBLOOD ) && !one_in( 3 ) &&
        ( dam >= 4 || cut_dam > 0 ) && ( rl_dist( player_character.pos(), source->pos() ) <= 1 ) ) {
        if( is_player() ) {
            add_msg( m_good, _( "Your acidic blood splashes %s in mid-attack!" ),
                     source->disp_name() );
        } else if( u_see ) {
            add_msg( _( "%1$s's acidic blood splashes on %2$s in mid-attack!" ),
                     disp_name(), source->disp_name() );
        }
        damage_instance acidblood_damage;
        acidblood_damage.add_damage( damage_type::ACID, rng( 4, 16 ) );
        if( !one_in( 4 ) ) {
            source->deal_damage( this, body_part_arm_l, acidblood_damage );
            source->deal_damage( this, body_part_arm_r, acidblood_damage );
        } else {
            source->deal_damage( this, body_part_torso, acidblood_damage );
            source->deal_damage( this, body_part_head, acidblood_damage );
        }
    }

    int recoil_mul = 100;

    if( bp == body_part_eyes ) {
        if( dam > 5 || cut_dam > 0 ) {
            const time_duration minblind = std::max( 1_turns, 1_turns * ( dam + cut_dam ) / 10 );
            const time_duration maxblind = std::min( 5_turns, 1_turns * ( dam + cut_dam ) / 4 );
            add_effect( effect_blind, rng( minblind, maxblind ) );
        }
    } else if( bp == body_part_hand_l || bp == body_part_arm_l ||
               bp == body_part_hand_r || bp == body_part_arm_r ) {
        recoil_mul = 200;
    } else if( bp == bodypart_str_id::NULL_ID() ) {
        debugmsg( "Wacky body part hit!" );
    }

    // TODO: Scale with damage in a way that makes sense for power armors, plate armor and naked skin.
    recoil += recoil_mul * weapon.volume() / 250_ml;
    recoil = std::min( MAX_RECOIL, recoil );
    //looks like this should be based off of dealt damages, not d as d has no damage reduction applied.
    // Skip all this if the damage isn't from a creature. e.g. an explosion.
    if( source != nullptr ) {
        if( source->has_flag( MF_GRABS ) && !source->is_hallucination() &&
            !source->has_effect( effect_grabbing ) ) {
            /** @EFFECT_DEX increases chance to avoid being grabbed */

            int reflex_mod = has_trait( trait_FAST_REFLEXES ) ? 2 : 1;
            const bool dodged_grab = rng( 0, reflex_mod * get_dex() ) > rng( 0, 10 );

            if( has_grab_break_tec() && dodged_grab ) {
                if( has_effect( effect_grabbed ) ) {
                    add_msg_if_player( m_warning, _( "The %s tries to grab you as well, but you bat it away!" ),
                                       source->disp_name() );
                } else {
                    add_msg_player_or_npc( m_info, _( "The %s tries to grab you, but you break its grab!" ),
                                           _( "The %s tries to grab <npcname>, but they break its grab!" ),
                                           source->disp_name() );
                }
            } else {
                int prev_effect = get_effect_int( effect_grabbed );
                add_effect( effect_grabbed, 2_turns,  body_part_torso, false, prev_effect + 2 );
                source->add_effect( effect_grabbing, 2_turns );
                add_msg_player_or_npc( m_bad, _( "You are grabbed by %s!" ), _( "<npcname> is grabbed by %s!" ),
                                       source->disp_name() );
            }
        }
    }

    int sum_cover = 0;
    for( const item &i : worn ) {
        if( i.covers( bp ) && i.is_filthy() ) {
            sum_cover += i.get_coverage( bp );
        }
    }

    // Chance of infection is damage (with cut and stab x4) * sum of coverage on affected body part, in percent.
    // i.e. if the body part has a sum of 100 coverage from filthy clothing,
    // each point of damage has a 1% change of causing infection.
    if( sum_cover > 0 ) {
        const int cut_type_dam = dealt_dams.type_damage( damage_type::CUT ) + dealt_dams.type_damage(
                                     damage_type::STAB );
        const int combined_dam = dealt_dams.type_damage( damage_type::BASH ) + ( cut_type_dam * 4 );
        const int infection_chance = ( combined_dam * sum_cover ) / 100;
        if( x_in_y( infection_chance, 100 ) ) {
            if( has_effect( effect_bite, bp.id() ) ) {
                add_effect( effect_bite, 40_minutes, bp, true );
            } else if( has_effect( effect_infected, bp.id() ) ) {
                add_effect( effect_infected, 25_minutes, bp, true );
            } else {
                add_effect( effect_bite, 1_turns, bp, true );
            }
            add_msg_if_player( _( "Filth from your clothing has implanted deep in the wound." ) );
        }
    }

    on_hurt( source );
    return dealt_dams;
}

int Character::reduce_healing_effect( const efftype_id &eff_id, int remove_med,
                                      const bodypart_id &hurt )
{
    effect &e = get_effect( eff_id, hurt );
    int intensity = e.get_intensity();
    if( remove_med < intensity ) {
        if( eff_id == effect_bandaged ) {
            add_msg_if_player( m_bad, _( "Bandages on your %s were damaged!" ), body_part_name( hurt ) );
        } else  if( eff_id == effect_disinfected ) {
            add_msg_if_player( m_bad, _( "You got some filth on your disinfected %s!" ),
                               body_part_name( hurt ) );
        }
    } else {
        if( eff_id == effect_bandaged ) {
            add_msg_if_player( m_bad, _( "Bandages on your %s were destroyed!" ),
                               body_part_name( hurt ) );
        } else  if( eff_id == effect_disinfected ) {
            add_msg_if_player( m_bad, _( "Your %s is no longer disinfected!" ), body_part_name( hurt ) );
        }
    }
    e.mod_duration( -6_hours * remove_med );
    return intensity;
}

void Character::heal_bp( bodypart_id bp, int dam )
{
    heal( bp, dam );
}

void Character::heal( const bodypart_id &healed, int dam )
{
    if( !is_limb_broken( healed ) ) {
        int effective_heal = std::min( dam, get_part_hp_max( healed ) - get_part_hp_cur( healed ) );
        mod_part_hp_cur( healed, effective_heal );
        get_event_bus().send<event_type::character_heals_damage>( getID(), effective_heal );
    }
}

void Character::healall( int dam )
{
    for( const bodypart_id &bp : get_all_body_parts() ) {
        heal( bp, dam );
        mod_part_healed_total( bp, dam );
    }
}

void Character::hurtall( int dam, Creature *source, bool disturb /*= true*/ )
{
    if( is_dead_state() || has_trait( trait_DEBUG_NODMG ) || has_effect( effect_incorporeal ) ||
        dam <= 0 ) {
        return;
    }

    for( const bodypart_id &bp : get_all_body_parts( get_body_part_flags::only_main ) ) {
        // Don't use apply_damage here or it will annoy the player with 6 queries
        const int dam_to_bodypart = std::min( dam, get_part_hp_cur( bp ) );
        mod_part_hp_cur( bp, - dam_to_bodypart );
        get_event_bus().send<event_type::character_takes_damage>( getID(), dam_to_bodypart );
    }

    // Low pain: damage is spread all over the body, so not as painful as 6 hits in one part
    mod_pain( dam );
    on_hurt( source, disturb );
}

int Character::hitall( int dam, int vary, Creature *source )
{
    int damage_taken = 0;
    for( const bodypart_id &bp : get_all_body_parts( get_body_part_flags::only_main ) ) {
        int ddam = vary ? dam * rng( 100 - vary, 100 ) / 100 : dam;
        int cut = 0;
        damage_instance damage = damage_instance::physical( ddam, cut, 0 );
        damage_taken += deal_damage( source, bp, damage ).total_damage();
    }
    return damage_taken;
}

void Character::on_hurt( Creature *source, bool disturb /*= true*/ )
{
    if( has_trait( trait_ADRENALINE ) && !has_effect( effect_adrenaline ) &&
        ( get_part_hp_cur( body_part_head ) < 25 ||
          get_part_hp_cur( body_part_torso ) < 15 ) ) {
        add_effect( effect_adrenaline, 20_minutes );
    }

    if( disturb ) {
        if( has_effect( effect_sleep ) ) {
            wake_up();
        }
        if( !is_npc() && !has_effect( effect_narcosis ) ) {
            if( source != nullptr ) {
                g->cancel_activity_or_ignore_query( distraction_type::attacked,
                                                    string_format( _( "You were attacked by %s!" ),
                                                            source->disp_name() ) );
            } else {
                g->cancel_activity_or_ignore_query( distraction_type::attacked, _( "You were hurt!" ) );
            }
        }
    }

    if( is_dead_state() ) {
        set_killer( source );
    }
}

bool Character::crossed_threshold() const
{
    for( const trait_id &mut : get_mutations() ) {
        if( mut->threshold ) {
            return true;
        }
    }
    return false;
}

void Character::update_type_of_scent( bool init )
{
    scenttype_id new_scent = scenttype_id( "sc_human" );
    for( const trait_id &mut : get_mutations() ) {
        if( mut.obj().scent_typeid ) {
            new_scent = mut.obj().scent_typeid.value();
        }
    }

    if( !init && new_scent != get_type_of_scent() ) {
        get_scent().reset();
    }
    set_type_of_scent( new_scent );
}

void Character::update_type_of_scent( const trait_id &mut, bool gain )
{
    const cata::optional<scenttype_id> &mut_scent = mut->scent_typeid;
    if( mut_scent ) {
        if( gain && mut_scent.value() != get_type_of_scent() ) {
            set_type_of_scent( mut_scent.value() );
            get_scent().reset();
        } else {
            update_type_of_scent();
        }
    }
}

void Character::set_type_of_scent( const scenttype_id &id )
{
    type_of_scent = id;
}

scenttype_id Character::get_type_of_scent() const
{
    return type_of_scent;
}

void Character::restore_scent()
{
    const std::string prev_scent = get_value( "prev_scent" );
    if( !prev_scent.empty() ) {
        remove_effect( effect_masked_scent );
        set_type_of_scent( scenttype_id( prev_scent ) );
        remove_value( "prev_scent" );
        remove_value( "waterproof_scent" );
        add_msg_if_player( m_info, _( "You smell like yourself again." ) );
    }
}

void Character::spores()
{
    map &here = get_map();
    fungal_effects fe( *g, here );
    //~spore-release sound
    sounds::sound( pos(), 10, sounds::sound_t::combat, _( "Pouf!" ), false, "misc", "puff" );
    for( const tripoint &sporep : here.points_in_radius( pos(), 1 ) ) {
        if( sporep == pos() ) {
            continue;
        }
        fe.fungalize( sporep, this, 0.25 );
    }
}

void Character::blossoms()
{
    // Player blossoms are shorter-ranged, but you can fire much more frequently if you like.
    sounds::sound( pos(), 10, sounds::sound_t::combat, _( "Pouf!" ), false, "misc", "puff" );
    map &here = get_map();
    for( const tripoint &tmp : here.points_in_radius( pos(), 2 ) ) {
        here.add_field( tmp, fd_fungal_haze, rng( 1, 2 ) );
    }
}

void Character::update_vitamins( const vitamin_id &vit )
{
    if( is_npc() && vit->type() != vitamin_type::COUNTER ) {
        return; // NPCs cannot develop vitamin diseases, bypass for special
    }

    efftype_id def = vit.obj().deficiency();
    efftype_id exc = vit.obj().excess();

    int lvl = vit.obj().severity( vitamin_get( vit ) );
    if( lvl <= 0 ) {
        remove_effect( def );
    }
    if( lvl >= 0 ) {
        remove_effect( exc );
    }
    if( lvl > 0 ) {
        if( has_effect( def ) ) {
            get_effect( def ).set_intensity( lvl, true );
        } else {
            add_effect( def, 1_turns, true, lvl );
        }
    }
    if( lvl < 0 ) {
        if( has_effect( exc ) ) {
            get_effect( exc ).set_intensity( -lvl, true );
        } else {
            add_effect( exc, 1_turns, true, -lvl );
        }
    }
}

void Character::rooted_message() const
{
    bool wearing_shoes = footwear_factor() == 1.0;
    if( ( has_trait( trait_ROOTS2 ) || has_trait( trait_ROOTS3 ) ) &&
        get_map().has_flag( flag_PLOWABLE, pos() ) &&
        !wearing_shoes ) {
        add_msg( m_info, _( "You sink your roots into the soil." ) );
    }
}

void Character::rooted()
// Should average a point every two minutes or so; ground isn't uniformly fertile
{
    double shoe_factor = footwear_factor();
    if( ( has_trait( trait_ROOTS2 ) || has_trait( trait_ROOTS3 ) ) &&
        get_map().has_flag( flag_PLOWABLE, pos() ) && shoe_factor != 1.0 ) {
        if( one_in( 96 ) ) {
            vitamin_mod( vitamin_id( "iron" ), 1, true );
            vitamin_mod( vitamin_id( "calcium" ), 1, true );
        }
        if( get_thirst() <= -2000 && x_in_y( 75, 425 ) ) {
            mod_thirst( -1 );
        }
        mod_healthy_mod( 5, 50 );
    }
}

bool Character::wearing_something_on( const bodypart_id &bp ) const
{
    for( const item &i : worn ) {
        if( i.covers( bp ) ) {
            return true;
        }
    }
    return false;
}

bool Character::is_wearing_shoes( const side &which_side ) const
{
    bool left = true;
    bool right = true;
    if( which_side == side::LEFT || which_side == side::BOTH ) {
        left = false;
        for( const item &worn_item : worn ) {
            if( worn_item.covers( body_part_foot_l ) && !worn_item.has_flag( flag_BELTED ) &&
                !worn_item.has_flag( flag_PERSONAL ) && !worn_item.has_flag( flag_AURA ) &&
                !worn_item.has_flag( flag_SEMITANGIBLE ) && !worn_item.has_flag( flag_SKINTIGHT ) ) {
                left = true;
                break;
            }
        }
    }
    if( which_side == side::RIGHT || which_side == side::BOTH ) {
        right = false;
        for( const item &worn_item : worn ) {
            if( worn_item.covers( body_part_foot_r ) && !worn_item.has_flag( flag_BELTED ) &&
                !worn_item.has_flag( flag_PERSONAL ) && !worn_item.has_flag( flag_AURA ) &&
                !worn_item.has_flag( flag_SEMITANGIBLE ) && !worn_item.has_flag( flag_SKINTIGHT ) ) {
                right = true;
                break;
            }
        }
    }
    return ( left && right );
}

bool Character::is_wearing_helmet() const
{
    for( const item &i : worn ) {
        if( i.covers( body_part_head ) && !i.has_flag( flag_HELMET_COMPAT ) &&
            !i.has_flag( flag_SKINTIGHT ) &&
            !i.has_flag( flag_PERSONAL ) && !i.has_flag( flag_AURA ) && !i.has_flag( flag_SEMITANGIBLE ) &&
            !i.has_flag( flag_OVERSIZE ) ) {
            return true;
        }
    }
    return false;
}

int Character::head_cloth_encumbrance() const
{
    int ret = 0;
    for( const item &i : worn ) {
        const item *worn_item = &i;
        if( i.covers( body_part_head ) && !i.has_flag( flag_SEMITANGIBLE ) &&
            ( worn_item->has_flag( flag_HELMET_COMPAT ) || worn_item->has_flag( flag_SKINTIGHT ) ) ) {
            ret += worn_item->get_encumber( *this, body_part_head );
        }
    }
    return ret;
}

double Character::armwear_factor() const
{
    double ret = 0;
    if( wearing_something_on( body_part_arm_l ) ) {
        ret += .5;
    }
    if( wearing_something_on( body_part_arm_r ) ) {
        ret += .5;
    }
    return ret;
}

double Character::footwear_factor() const
{
    double ret = 0;
    for( const item &i : worn ) {
        if( i.covers( body_part_foot_l ) && !i.has_flag( flag_NOT_FOOTWEAR ) ) {
            ret += 0.5f;
            break;
        }
    }
    for( const item &i : worn ) {
        if( i.covers( body_part_foot_r ) && !i.has_flag( flag_NOT_FOOTWEAR ) ) {
            ret += 0.5f;
            break;
        }
    }
    return ret;
}

int Character::shoe_type_count( const itype_id &it ) const
{
    int ret = 0;
    if( is_wearing_on_bp( it, body_part_foot_l ) ) {
        ret++;
    }
    if( is_wearing_on_bp( it, body_part_foot_r ) ) {
        ret++;
    }
    return ret;
}

std::vector<item *> Character::inv_dump()
{
    std::vector<item *> ret;
    if( is_armed() && can_drop( weapon ).success() ) {
        ret.push_back( &weapon );
    }
    for( item &i : worn ) {
        ret.push_back( &i );
    }
    inv->dump( ret );
    return ret;
}

bool Character::covered_with_flag( const flag_id &f, const body_part_set &parts ) const
{
    if( parts.none() ) {
        return true;
    }

    body_part_set to_cover( parts );

    for( const auto &elem : worn ) {
        if( !elem.has_flag( f ) ) {
            continue;
        }

        to_cover.substract_set( elem.get_covered_body_parts() );

        if( to_cover.none() ) {
            return true;    // Allows early exit.
        }
    }

    return to_cover.none();
}

bool Character::is_waterproof( const body_part_set &parts ) const
{
    return covered_with_flag( flag_WATERPROOF, parts );
}

void Character::update_morale()
{
    morale->decay( 1_minutes );
    apply_persistent_morale();
}

units::volume Character::free_space() const
{
    units::volume volume_capacity = 0_ml;
    volume_capacity += weapon.get_total_capacity();
    for( const item_pocket *pocket : weapon.contents.get_all_contained_pockets().value() ) {
        if( pocket->contains_phase( phase_id::SOLID ) ) {
            for( const item *it : pocket->all_items_top() ) {
                volume_capacity -= it->volume();
            }
        } else if( !pocket->empty() ) {
            volume_capacity -= pocket->volume_capacity();
        }
    }
    volume_capacity += weapon.check_for_free_space();
    for( const item &w : worn ) {
        volume_capacity += w.get_total_capacity();
        for( const item_pocket *pocket : w.contents.get_all_contained_pockets().value() ) {
            if( pocket->contains_phase( phase_id::SOLID ) ) {
                for( const item *it : pocket->all_items_top() ) {
                    volume_capacity -= it->volume();
                }
            } else if( !pocket->empty() ) {
                volume_capacity -= pocket->volume_capacity();
            }
        }
        volume_capacity += w.check_for_free_space();
    }
    return volume_capacity;
}

units::volume Character::volume_capacity() const
{
    units::volume volume_capacity = 0_ml;
    volume_capacity += weapon.contents.total_container_capacity();
    for( const item &w : worn ) {
        volume_capacity += w.contents.total_container_capacity();
    }
    return volume_capacity;
}

units::volume Character::volume_capacity_with_tweaks( const
        std::vector<std::pair<item_location, int>>
        &locations ) const
{
    std::map<const item *, int> dropping;
    for( const std::pair<item_location, int> &location_pair : locations ) {
        dropping.emplace( location_pair.first.get_item(), location_pair.second );
    }
    return volume_capacity_with_tweaks( { dropping } );
}

units::volume Character::volume_capacity_with_tweaks( const item_tweaks &tweaks ) const
{
    const std::map<const item *, int> empty;
    const std::map<const item *, int> &without = tweaks.without_items ? tweaks.without_items->get() :
            empty;

    units::volume volume_capacity = 0_ml;

    if( !without.count( &weapon ) ) {
        volume_capacity += weapon.get_total_capacity();
    }

    for( const item &i : worn ) {
        if( !without.count( &i ) ) {
            volume_capacity += i.get_total_capacity();
        }
    }

    return volume_capacity;
}

units::volume Character::volume_carried() const
{
    return volume_capacity() - free_space();
}

void Character::hoarder_morale_penalty()
{
    int pen = free_space() / 125_ml;
    if( pen > 70 ) {
        pen = 70;
    }
    if( pen <= 0 ) {
        pen = 0;
    }
    if( has_effect( effect_took_xanax ) ) {
        pen = pen / 7;
    } else if( has_effect( effect_took_prozac ) ) {
        pen = pen / 2;
    }
    if( pen > 0 ) {
        add_morale( MORALE_PERM_HOARDER, -pen, -pen, 1_minutes, 1_minutes, true );
    }
}

void Character::apply_persistent_morale()
{
    // Hoarders get a morale penalty if they're not carrying a full inventory.
    if( has_trait( trait_HOARDER ) ) {
        hoarder_morale_penalty();
    }
    // Nomads get a morale penalty if they stay near the same overmap tiles too long.
    if( has_trait( trait_NOMAD ) || has_trait( trait_NOMAD2 ) || has_trait( trait_NOMAD3 ) ) {
        const tripoint_abs_omt ompos = global_omt_location();
        float total_time = 0.0f;
        // Check how long we've stayed in any overmap tile within 5 of us.
        const int max_dist = 5;
        for( const tripoint_abs_omt &pos : points_in_radius( ompos, max_dist ) ) {
            const float dist = rl_dist( ompos, pos );
            if( dist > max_dist ) {
                continue;
            }
            const auto iter = overmap_time.find( pos.xy() );
            if( iter == overmap_time.end() ) {
                continue;
            }
            // Count time in own tile fully, tiles one away as 4/5, tiles two away as 3/5, etc.
            total_time += to_moves<float>( iter->second ) * ( max_dist - dist ) / max_dist;
        }
        // Characters with higher tiers of Nomad suffer worse morale penalties, faster.
        int max_unhappiness;
        float min_time, max_time;
        if( has_trait( trait_NOMAD ) ) {
            max_unhappiness = 20;
            min_time = to_moves<float>( 12_hours );
            max_time = to_moves<float>( 1_days );
        } else if( has_trait( trait_NOMAD2 ) ) {
            max_unhappiness = 40;
            min_time = to_moves<float>( 4_hours );
            max_time = to_moves<float>( 8_hours );
        } else { // traid_NOMAD3
            max_unhappiness = 60;
            min_time = to_moves<float>( 1_hours );
            max_time = to_moves<float>( 2_hours );
        }
        // The penalty starts at 1 at min_time and scales up to max_unhappiness at max_time.
        const float t = ( total_time - min_time ) / ( max_time - min_time );
        const int pen = std::ceil( lerp_clamped( 0, max_unhappiness, t ) );
        if( pen > 0 ) {
            add_morale( MORALE_PERM_NOMAD, -pen, -pen, 1_minutes, 1_minutes, true );
        }
    }

    if( has_trait( trait_PROF_FOODP ) ) {
        // Loosing your face is distressing
        if( !( is_wearing( itype_id( "foodperson_mask" ) ) ||
               is_wearing( itype_id( "foodperson_mask_on" ) ) ) ) {
            add_morale( MORALE_PERM_NOFACE, -20, -20, 1_minutes, 1_minutes, true );
        } else if( is_wearing( itype_id( "foodperson_mask" ) ) ||
                   is_wearing( itype_id( "foodperson_mask_on" ) ) ) {
            rem_morale( MORALE_PERM_NOFACE );
        }

        if( is_wearing( itype_id( "foodperson_mask_on" ) ) ) {
            add_morale( MORALE_PERM_FPMODE_ON, 10, 10, 1_minutes, 1_minutes, true );
        } else {
            rem_morale( MORALE_PERM_FPMODE_ON );
        }
    }
}

int Character::get_morale_level() const
{
    return morale->get_level();
}

void Character::add_morale( const morale_type &type, int bonus, int max_bonus,
                            const time_duration &duration, const time_duration &decay_start,
                            bool capped, const itype *item_type )
{
    morale->add( type, bonus, max_bonus, duration, decay_start, capped, item_type );
}

int Character::has_morale( const morale_type &type ) const
{
    return morale->has( type );
}

void Character::rem_morale( const morale_type &type, const itype *item_type )
{
    morale->remove( type, item_type );
}

void Character::clear_morale()
{
    morale->clear();
}

bool Character::has_morale_to_read() const
{
    return get_morale_level() >= -40;
}

void Character::check_and_recover_morale()
{
    player_morale test_morale;

    for( const item &wit : worn ) {
        test_morale.on_item_wear( wit );
    }

    for( const trait_id &mut : get_mutations() ) {
        test_morale.on_mutation_gain( mut );
    }

    for( auto &elem : *effects ) {
        for( std::pair<const bodypart_id, effect> &_effect_it : elem.second ) {
            const effect &e = _effect_it.second;
            test_morale.on_effect_int_change( e.get_id(), e.get_intensity(), e.get_bp() );
        }
    }

    test_morale.on_stat_change( "hunger", get_hunger() );
    test_morale.on_stat_change( "thirst", get_thirst() );
    test_morale.on_stat_change( "fatigue", get_fatigue() );
    test_morale.on_stat_change( "pain", get_pain() );
    test_morale.on_stat_change( "pkill", get_painkiller() );
    test_morale.on_stat_change( "perceived_pain", get_perceived_pain() );

    apply_persistent_morale();

    if( !morale->consistent_with( test_morale ) ) {
        *morale = player_morale( test_morale ); // Recover consistency
        add_msg_debug( "%s morale was recovered.", disp_name( true ) );
    }
}

void Character::start_hauling()
{
    add_msg( _( "You start hauling items along the ground." ) );
    if( is_armed() ) {
        add_msg( m_warning, _( "Your hands are not free, which makes hauling slower." ) );
    }
    hauling = true;
}

void Character::stop_hauling()
{
    add_msg( _( "You stop hauling items." ) );
    hauling = false;
    if( has_activity( ACT_MOVE_ITEMS ) ) {
        cancel_activity();
    }
}

bool Character::is_hauling() const
{
    return hauling;
}

void Character::assign_activity( const activity_id &type, int moves, int index, int pos,
                                 const std::string &name )
{
    assign_activity( player_activity( type, moves, index, pos, name ) );
}

void Character::assign_activity( const player_activity &act, bool allow_resume )
{
    bool resuming = false;
    if( allow_resume && !backlog.empty() && backlog.front().can_resume_with( act, *this ) ) {
        resuming = true;
        add_msg_if_player( _( "You resume your task." ) );
        activity = backlog.front();
        backlog.pop_front();
    } else {
        if( activity ) {
            backlog.push_front( activity );
        }

        activity = act;
    }

    activity.start_or_resume( *this, resuming );

    if( is_npc() ) {
        cancel_stashed_activity();
        npc *guy = dynamic_cast<npc *>( this );
        guy->set_attitude( NPCATT_ACTIVITY );
        guy->set_mission( NPC_MISSION_ACTIVITY );
        guy->current_activity_id = activity.id();
    }
}

bool Character::has_activity( const activity_id &type ) const
{
    return activity.id() == type;
}

bool Character::has_activity( const std::vector<activity_id> &types ) const
{
    return std::find( types.begin(), types.end(), activity.id() ) != types.end();
}

void Character::cancel_activity()
{
    activity.canceled( *this );
    if( has_activity( ACT_MOVE_ITEMS ) && is_hauling() ) {
        stop_hauling();
    }
    // Clear any backlog items that aren't auto-resume.
    for( auto backlog_item = backlog.begin(); backlog_item != backlog.end(); ) {
        if( backlog_item->auto_resume ) {
            backlog_item++;
        } else {
            backlog_item = backlog.erase( backlog_item );
        }
    }
    // act wait stamina interrupts an ongoing activity.
    // and automatically puts auto_resume = true on it
    // we don't want that to persist if there is another interruption.
    // and player moves elsewhere.
    if( has_activity( ACT_WAIT_STAMINA ) && !backlog.empty() &&
        backlog.front().auto_resume ) {
        backlog.front().auto_resume = false;
    }
    if( activity && activity.is_suspendable() ) {
        backlog.push_front( activity );
    }
    sfx::end_activity_sounds(); // kill activity sounds when canceled
    activity = player_activity();
}

void Character::resume_backlog_activity()
{
    if( !backlog.empty() && backlog.front().auto_resume ) {
        activity = backlog.front();
        backlog.pop_front();
    }
}

void Character::fall_asleep()
{
    // Communicate to the player that he is using items on the floor
    std::string item_name = is_snuggling();
    if( item_name == "many" ) {
        if( one_in( 15 ) ) {
            add_msg_if_player( _( "You nestle your pile of clothes for warmth." ) );
        } else {
            add_msg_if_player( _( "You use your pile of clothes for warmth." ) );
        }
    } else if( item_name != "nothing" ) {
        if( one_in( 15 ) ) {
            add_msg_if_player( _( "You snuggle your %s to keep warm." ), item_name );
        } else {
            add_msg_if_player( _( "You use your %s to keep warm." ), item_name );
        }
    }
    if( has_active_mutation( trait_HIBERNATE ) &&
        get_kcal_percent() > 0.8f ) {
        if( is_avatar() ) {
            get_memorial().add( pgettext( "memorial_male", "Entered hibernation." ),
                                pgettext( "memorial_female", "Entered hibernation." ) );
        }
        // some days worth of round-the-clock Snooze.  Cata seasons default to 91 days.
        fall_asleep( 10_days );
        // If you're not fatigued enough for 10 days, you won't sleep the whole thing.
        // In practice, the fatigue from filling the tank from (no msg) to Time For Bed
        // will last about 8 days.
    }

    fall_asleep( 10_hours ); // default max sleep time.
}

void Character::fall_asleep( const time_duration &duration )
{
    if( activity ) {
        if( activity.id() == ACT_TRY_SLEEP ) {
            activity.set_to_null();
        } else {
            cancel_activity();
        }
    }
    add_effect( effect_sleep, duration );
}

void Character::migrate_items_to_storage( bool disintegrate )
{
    inv->visit_items( [&]( const item * it ) {
        if( disintegrate ) {
            if( try_add( *it ) == nullptr ) {
                debugmsg( "ERROR: Could not put %s into inventory.  Check if the profession has enough space.",
                          it->tname() );
                return VisitResponse::ABORT;
            }
        } else {
            item &added = i_add( *it, true, /*avoid=*/nullptr,
                                 /*allow_drop=*/false, /*allow_wield=*/!has_wield_conflicts( *it ) );
            if( added.is_null() ) {
                put_into_vehicle_or_drop( *this, item_drop_reason::tumbling, { *it } );
            }
        }
        return VisitResponse::SKIP;
    } );
    inv->clear();
}

std::string Character::is_snuggling() const
{
    map &here = get_map();
    auto begin = here.i_at( pos() ).begin();
    auto end = here.i_at( pos() ).end();

    if( in_vehicle ) {
        if( const cata::optional<vpart_reference> vp = here.veh_at( pos() ).part_with_feature( VPFLAG_CARGO,
                false ) ) {
            vehicle *const veh = &vp->vehicle();
            const int cargo = vp->part_index();
            if( !veh->get_items( cargo ).empty() ) {
                begin = veh->get_items( cargo ).begin();
                end = veh->get_items( cargo ).end();
            }
        }
    }
    const item *floor_armor = nullptr;
    int ticker = 0;

    // If there are no items on the floor, return nothing
    if( begin == end ) {
        return "nothing";
    }

    for( auto candidate = begin; candidate != end; ++candidate ) {
        if( !candidate->is_armor() ) {
            continue;
        } else if( candidate->volume() > 250_ml && candidate->get_warmth() > 0 &&
                   ( candidate->covers( body_part_torso ) || candidate->covers( body_part_leg_l ) ||
                     candidate->covers( body_part_leg_r ) ) ) {
            floor_armor = &*candidate;
            ticker++;
        }
    }

    if( ticker == 0 ) {
        return "nothing";
    } else if( ticker == 1 ) {
        return floor_armor->type_name();
    } else if( ticker > 1 ) {
        return "many";
    }

    return "nothing";
}

int Character::warmth( const bodypart_id &bp ) const
{
    int ret = 0;
    double warmth = 0.0;

    for( const item &i : worn ) {
        if( i.covers( bp ) ) {
            warmth = i.get_warmth();
            // Wool items do not lose their warmth due to being wet.
            // Warmth is reduced by 0 - 66% based on wetness.
            if( !i.made_of( material_id( "wool" ) ) ) {
                warmth *= 1.0 - 0.66 * get_part_wetness_percentage( bp );
            }
            ret += std::round( warmth );
        }
    }
    ret += get_effect_int( effect_heating_bionic, bp );
    return ret;
}

static int bestwarmth( const std::list< item > &its, const flag_id &flag )
{
    int best = 0;
    for( const item &w : its ) {
        if( w.has_flag( flag ) && w.get_warmth() > best ) {
            best = w.get_warmth();
        }
    }
    return best;
}

int Character::bonus_item_warmth( const bodypart_id &bp ) const
{
    int ret = 0;

    // If the player is not wielding anything big, check if hands can be put in pockets
    if( ( bp == body_part_hand_l || bp == body_part_hand_r ) &&
        weapon.volume() < 500_ml ) {
        ret += bestwarmth( worn, flag_POCKETS );
    }

    // If the player's head is not encumbered, check if hood can be put up
    if( bp == body_part_head && encumb( body_part_head ) < 10 ) {
        ret += bestwarmth( worn, flag_HOOD );
    }

    // If the player's mouth is not encumbered, check if collar can be put up
    if( bp == body_part_mouth && encumb( body_part_mouth ) < 10 ) {
        ret += bestwarmth( worn, flag_COLLAR );
    }

    return ret;
}

bool Character::can_use_floor_warmth() const
{
    return in_sleep_state() ||
           has_activity( activity_id( "ACT_WAIT" ) ) ||
           has_activity( activity_id( "ACT_WAIT_NPC" ) ) ||
           has_activity( activity_id( "ACT_WAIT_STAMINA" ) ) ||
           has_activity( activity_id( "ACT_AUTODRIVE" ) ) ||
           has_activity( activity_id( "ACT_READ" ) ) ||
           has_activity( activity_id( "ACT_SOCIALIZE" ) ) ||
           has_activity( activity_id( "ACT_MEDITATE" ) ) ||
           has_activity( activity_id( "ACT_FISH" ) ) ||
           has_activity( activity_id( "ACT_GAME" ) ) ||
           has_activity( activity_id( "ACT_HAND_CRANK" ) ) ||
           has_activity( activity_id( "ACT_HEATING" ) ) ||
           has_activity( activity_id( "ACT_VIBE" ) ) ||
           has_activity( activity_id( "ACT_TRY_SLEEP" ) ) ||
           has_activity( activity_id( "ACT_OPERATION" ) ) ||
           has_activity( activity_id( "ACT_TREE_COMMUNION" ) ) ||
           has_activity( activity_id( "ACT_EAT_MENU" ) ) ||
           has_activity( activity_id( "ACT_CONSUME_FOOD_MENU" ) ) ||
           has_activity( activity_id( "ACT_CONSUME_DRINK_MENU" ) ) ||
           has_activity( activity_id( "ACT_CONSUME_MEDS_MENU" ) ) ||
           has_activity( activity_id( "ACT_STUDY_SPELL" ) );
}

int Character::floor_bedding_warmth( const tripoint &pos )
{
    map &here = get_map();
    const trap &trap_at_pos = here.tr_at( pos );
    const ter_id ter_at_pos = here.ter( pos );
    const furn_id furn_at_pos = here.furn( pos );
    int floor_bedding_warmth = 0;

    const optional_vpart_position vp = here.veh_at( pos );
    const cata::optional<vpart_reference> boardable = vp.part_with_feature( "BOARDABLE", true );
    // Search the floor for bedding
    if( furn_at_pos != f_null ) {
        floor_bedding_warmth += furn_at_pos.obj().floor_bedding_warmth;
    } else if( !trap_at_pos.is_null() ) {
        floor_bedding_warmth += trap_at_pos.floor_bedding_warmth;
    } else if( boardable ) {
        floor_bedding_warmth += boardable->info().floor_bedding_warmth;
    } else if( ter_at_pos == t_improvised_shelter ) {
        floor_bedding_warmth -= 500;
    } else {
        floor_bedding_warmth -= 2000;
    }

    return floor_bedding_warmth;
}

int Character::floor_item_warmth( const tripoint &pos )
{
    map &here = get_map();
    if( !here.has_items( pos ) ) {
        return 0;
    }

    int item_warmth = 0;
    // Search the floor for items
    const map_stack floor_item = here.i_at( pos );
    for( const item &elem : floor_item ) {
        if( !elem.is_armor() ) {
            continue;
        }
        // Items that are big enough and covers the torso are used to keep warm.
        // Smaller items don't do as good a job
        if( elem.volume() > 250_ml &&
            ( elem.covers( body_part_torso ) || elem.covers( body_part_leg_l ) ||
              elem.covers( body_part_leg_r ) ) ) {
            item_warmth += 60 * elem.get_warmth() * elem.volume() / 2500_ml;
        }
    }

    return item_warmth;
}

int Character::floor_warmth( const tripoint &pos ) const
{
    const int item_warmth = floor_item_warmth( pos );
    int bedding_warmth = floor_bedding_warmth( pos );

    // If the PC has fur, etc, that will apply too
    int floor_mut_warmth = bodytemp_modifier_traits_floor();
    // DOWN does not provide floor insulation, though.
    // Better-than-light fur or being in one's shell does.
    if( ( !( has_trait( trait_DOWN ) ) ) && ( floor_mut_warmth >= 200 ) ) {
        bedding_warmth = std::max( 0, bedding_warmth );
    }
    return ( item_warmth + bedding_warmth + floor_mut_warmth );
}

int Character::bodytemp_modifier_traits( bool overheated ) const
{
    int mod = 0;
    for( const trait_id &iter : get_mutations() ) {
        mod += overheated ? iter->bodytemp_min : iter->bodytemp_max;
    }
    return mod;
}

int Character::bodytemp_modifier_traits_floor() const
{
    int mod = 0;
    for( const trait_id &iter : get_mutations() ) {
        mod += iter->bodytemp_sleep;
    }
    return mod;
}

int Character::temp_corrected_by_climate_control( int temperature ) const
{
    const int variation = static_cast<int>( BODYTEMP_NORM * 0.5 );
    if( temperature < BODYTEMP_SCORCHING + variation &&
        temperature > BODYTEMP_FREEZING - variation ) {
        if( temperature > BODYTEMP_SCORCHING ) {
            temperature = BODYTEMP_VERY_HOT;
        } else if( temperature > BODYTEMP_VERY_HOT ) {
            temperature = BODYTEMP_HOT;
        } else if( temperature > BODYTEMP_HOT ) {
            temperature = BODYTEMP_NORM;
        } else if( temperature < BODYTEMP_FREEZING ) {
            temperature = BODYTEMP_VERY_COLD;
        } else if( temperature < BODYTEMP_VERY_COLD ) {
            temperature = BODYTEMP_COLD;
        } else if( temperature < BODYTEMP_COLD ) {
            temperature = BODYTEMP_NORM;
        }
    }
    return temperature;
}

bool Character::in_sleep_state() const
{
    return Creature::in_sleep_state() || activity.id() == ACT_TRY_SLEEP;
}

bool Character::has_item_with_flag( const flag_id &flag, bool need_charges ) const
{
    return has_item_with( [&flag, &need_charges]( const item & it ) {
        if( it.is_tool() && need_charges ) {
            return it.has_flag( flag ) && it.type->tool->max_charges ? it.charges > 0 : it.has_flag( flag );
        }
        return it.has_flag( flag );
    } );
}

std::vector<const item *> Character::all_items_with_flag( const flag_id &flag ) const
{
    return items_with( [&flag]( const item & it ) {
        return it.has_flag( flag );
    } );
}

bool Character::has_charges( const itype_id &it, int quantity,
                             const std::function<bool( const item & )> &filter ) const
{
    if( it == itype_fire || it == itype_apparatus ) {
        return has_fire( quantity );
    }
    if( it == itype_UPS && is_mounted() &&
        mounted_creature.get()->has_flag( MF_RIDEABLE_MECH ) ) {
        auto *mons = mounted_creature.get();
        return quantity <= mons->battery_item->ammo_remaining();
    }
    return charges_of( it, quantity, filter ) == quantity;
}

std::list<item> Character::use_amount( const itype_id &it, int quantity,
                                       const std::function<bool( const item & )> &filter )
{
    std::list<item> ret;
    if( weapon.use_amount( it, quantity, ret ) ) {
        remove_weapon();
    }
    for( auto a = worn.begin(); a != worn.end() && quantity > 0; ) {
        if( a->use_amount( it, quantity, ret, filter ) ) {
            a->on_takeoff( *this );
            a = worn.erase( a );
        } else {
            ++a;
        }
    }
    if( quantity <= 0 ) {
        return ret;
    }
    std::list<item> tmp = inv->use_amount( it, quantity, filter );
    ret.splice( ret.end(), tmp );
    return ret;
}

bool Character::use_charges_if_avail( const itype_id &it, int quantity )
{
    if( has_charges( it, quantity ) ) {
        use_charges( it, quantity );
        return true;
    }
    return false;
}

std::list<item> Character::use_charges( const itype_id &what, int qty,
                                        const std::function<bool( const item & )> &filter )
{
    std::list<item> res;

    if( qty <= 0 ) {
        return res;

    } else if( what == itype_toolset ) {
        mod_power_level( units::from_kilojoule( -qty ) );
        return res;

    } else if( what == itype_fire ) {
        use_fire( qty );
        return res;

    } else if( what == itype_UPS ) {
        if( is_mounted() && mounted_creature.get()->has_flag( MF_RIDEABLE_MECH ) &&
            mounted_creature.get()->battery_item ) {
            auto *mons = mounted_creature.get();
            int power_drain = std::min( mons->battery_item->ammo_remaining(), qty );
            mons->use_mech_power( -power_drain );
            qty -= std::min( qty, power_drain );
            return res;
        }
        if( has_power() && has_active_bionic( bio_ups ) ) {
            int bio = std::min( units::to_kilojoule( get_power_level() ), qty );
            mod_power_level( units::from_kilojoule( -bio ) );
            qty -= std::min( qty, bio );
        }

        int adv = charges_of( itype_adv_UPS_off, static_cast<int>( std::ceil( qty * 0.6 ) ) );
        if( adv > 0 ) {
            std::list<item> found = use_charges( itype_adv_UPS_off, adv );
            res.splice( res.end(), found );
            qty -= std::min( qty, static_cast<int>( adv / 0.6 ) );
        }

        int ups = charges_of( itype_UPS_off, qty );
        if( ups > 0 ) {
            std::list<item> found = use_charges( itype_UPS_off, ups );
            res.splice( res.end(), found );
            qty -= std::min( qty, ups );
        }
        return res;
    }

    std::vector<item *> del;

    bool has_tool_with_UPS = false;
    visit_items( [this, &what, &qty, &res, &del, &has_tool_with_UPS, &filter]( item * e ) {
        if( e->use_charges( what, qty, res, pos(), filter ) ) {
            del.push_back( e );
        }
        if( filter( *e ) && e->typeId() == what && e->has_flag( flag_USE_UPS ) ) {
            has_tool_with_UPS = true;
        }
        return qty > 0 ? VisitResponse::NEXT : VisitResponse::ABORT;
    } );

    for( item *e : del ) {
        remove_item( *e );
    }

    if( has_tool_with_UPS ) {
        use_charges( itype_UPS, qty );
    }

    return res;
}

bool Character::has_fire( const int quantity ) const
{
    // TODO: Replace this with a "tool produces fire" flag.

    if( get_map().has_nearby_fire( pos() ) ) {
        return true;
    } else if( has_item_with_flag( flag_FIRE ) ) {
        return true;
    } else if( has_item_with_flag( flag_FIRESTARTER ) ) {
        auto firestarters = all_items_with_flag( flag_FIRESTARTER );
        for( auto &i : firestarters ) {
            if( has_charges( i->typeId(), quantity ) ) {
                return true;
            }
        }
    } else if( has_active_bionic( bio_tools ) && get_power_level() > quantity * 5_kJ ) {
        return true;
    } else if( has_bionic( bio_lighter ) && get_power_level() > quantity * 5_kJ ) {
        return true;
    } else if( has_bionic( bio_laser ) && get_power_level() > quantity * 5_kJ ) {
        return true;
    } else if( is_npc() ) {
        // HACK: A hack to make NPCs use their Molotovs
        return true;
    }
    return false;
}

void Character::mod_painkiller( int npkill )
{
    set_painkiller( pkill + npkill );
}

void Character::set_painkiller( int npkill )
{
    npkill = std::max( npkill, 0 );
    if( pkill != npkill ) {
        const int prev_pain = get_perceived_pain();
        pkill = npkill;
        on_stat_change( "pkill", pkill );
        const int cur_pain = get_perceived_pain();

        if( cur_pain != prev_pain ) {
            react_to_felt_pain( cur_pain - prev_pain );
            on_stat_change( "perceived_pain", cur_pain );
        }
    }
}

int Character::get_painkiller() const
{
    return pkill;
}

void Character::use_fire( const int quantity )
{
    //Okay, so checks for nearby fires first,
    //then held lit torch or candle, bionic tool/lighter/laser
    //tries to use 1 charge of lighters, matches, flame throwers
    //If there is enough power, will use power of one activation of the bio_lighter, bio_tools and bio_laser
    // (home made, military), hotplate, welder in that order.
    // bio_lighter, bio_laser, bio_tools, has_active_bionic("bio_tools"

    if( get_map().has_nearby_fire( pos() ) ) {
        return;
    } else if( has_item_with_flag( flag_FIRE ) ) {
        return;
    } else if( has_item_with_flag( flag_FIRESTARTER ) ) {
        auto firestarters = all_items_with_flag( flag_FIRESTARTER );
        for( auto &i : firestarters ) {
            if( has_charges( i->typeId(), quantity ) ) {
                use_charges( i->typeId(), quantity );
                return;
            }
        }
    } else if( has_active_bionic( bio_tools ) && get_power_level() > quantity * 5_kJ ) {
        mod_power_level( -quantity * 5_kJ );
        return;
    } else if( has_bionic( bio_lighter ) && get_power_level() > quantity * 5_kJ ) {
        mod_power_level( -quantity * 5_kJ );
        return;
    } else if( has_bionic( bio_laser ) && get_power_level() > quantity * 5_kJ ) {
        mod_power_level( -quantity * 5_kJ );
        return;
    }
}

int Character::heartrate_bpm() const
{
    //Dead have no heartbeat usually and no heartbeat in omnicell
    if( is_dead_state() || has_trait( trait_SLIMESPAWNER ) ) {
        return 0;
    }
    //This function returns heartrate in BPM basing of health, physical state, tiredness,
    //moral effects, stimulators and anything that should fit here.
    //Some values are picked to make sense from math point of view
    //and seem correct but effects may vary in real life.
    //This needs more attention from experienced contributors to work more smooth.
    //Average healthy bpm is 60-80. That's a simple imitation of normal distribution.
    //Must a better way to do that. Possibly this value should be generated with player creation.
    int average_heartbeat = 70 + rng( -5, 5 ) + rng( -5, 5 );
    //Chemical imbalance makes this less predictable. It's possible this range needs tweaking
    if( has_trait( trait_CHEMIMBALANCE ) ) {
        average_heartbeat += rng( -15, 15 );
    }
    //Quick also raises basic BPM
    if( has_trait( trait_QUICK ) ) {
        average_heartbeat *= 1.1;
    }
    //Badtemper makes your BPM raise from anger
    if( has_trait( trait_BADTEMPER ) ) {
        average_heartbeat *= 1.1;
    }
    //COLDBLOOD dependencies, works almost same way as temperature effect for speed.
    const int player_local_temp = get_weather().get_temperature( pos() );
    float temperature_modifier = 0.0f;
    if( has_trait( trait_COLDBLOOD ) ) {
        temperature_modifier = 0.002f;
    }
    if( has_trait( trait_COLDBLOOD2 ) ) {
        temperature_modifier = 0.00333f;
    }
    if( has_trait( trait_COLDBLOOD3 ) || has_trait( trait_COLDBLOOD4 ) ) {
        temperature_modifier = 0.005f;
    }
    average_heartbeat *= 1 + ( ( player_local_temp - 65 ) * temperature_modifier );
    //Limit avg from below with 20, arbitary
    average_heartbeat = std::max( 20, average_heartbeat );
    const float stamina_level = static_cast<float>( get_stamina() ) / get_stamina_max();
    float stamina_effect = 0.0f;
    if( stamina_level >= 0.9f ) {
        stamina_effect = 0.0f;
    } else if( stamina_level >= 0.8f ) {
        stamina_effect = 0.2f;
    } else if( stamina_level >= 0.6f ) {
        stamina_effect = 0.5f;
    } else if( stamina_level >= 0.4f ) {
        stamina_effect = 1.0f;
    } else if( stamina_level >= 0.2f ) {
        stamina_effect = 1.5f;
    } else {
        stamina_effect = 2.0f;
    }
    //can triple heartrate
    int heartbeat = average_heartbeat * ( 1 + stamina_effect );
    const int stim_level = get_stim();
    int stim_modifer = 0;
    if( stim_level > 0 ) {
        //that's asymptotical function that is equal to 1 at around 30 stim level
        //and slows down all the time almost reaching 2.
        //Tweaking x*x multiplier will accordingly change effect accumulation
        stim_modifer = 2 - 2 / ( 1 + 0.001 * stim_level * stim_level );
    }
    heartbeat += average_heartbeat * stim_modifer;
    if( get_effect_dur( effect_cig ) > 0_turns ) {
        //Nicotine-induced tachycardia
        if( get_effect_dur( effect_cig ) > 10_minutes * ( addiction_level( add_type::CIG ) + 1 ) ) {
            heartbeat += average_heartbeat * 0.4;
        } else {
            heartbeat += average_heartbeat * 0.1;
        }
    }
    //health effect that can make things better or worse is applied in the end.
    //Based on get_max_healthy that already has bmi factored
    const int healthy = get_max_healthy();
    //a bit arbitary formula that can use some love
    float healthy_modifier = -0.05f * std::round( healthy / 20.0f );
    heartbeat += average_heartbeat * healthy_modifier;
    //Pain simply adds 2% per point after it reaches 5 (that's arbitary)
    const int cur_pain = get_perceived_pain();
    float pain_modifier = 0.0f;
    if( cur_pain > 5 ) {
        pain_modifier = 0.02 * ( cur_pain - 5 );
    }
    heartbeat += average_heartbeat * pain_modifier;
    //if BPM raised at least by 20% for a player with ADRENALINE, it adds 20% of avg to result
    if( has_trait( trait_ADRENALINE ) && heartbeat > average_heartbeat * 1.2 ) {
        heartbeat += average_heartbeat * 0.2;
    }
    //Happy get it bit faster and miserable some more.
    //Morale effects might need more consideration
    const int morale_level = get_morale_level();
    if( morale_level >= 20 ) {
        heartbeat += average_heartbeat * 0.1;
    }
    if( morale_level <= -20 ) {
        heartbeat += average_heartbeat * 0.2;
    }
    //add fear?
    //A single clamp in the end should be enough
    const int max_heartbeat = average_heartbeat * 3.5;
    heartbeat = clamp( heartbeat, average_heartbeat, max_heartbeat );
    return heartbeat;
}

void Character::on_worn_item_washed( const item &it )
{
    if( is_worn( it ) ) {
        morale->on_worn_item_washed( it );
    }
}

void Character::on_item_wear( const item &it )
{
    invalidate_inventory_validity_cache();
    for( const trait_id &mut : it.mutations_from_wearing( *this ) ) {
        mutation_effect( mut, true );
        recalc_sight_limits();
        calc_encumbrance();

        // If the stamina is higher than the max (Languorous), set it back to max
        if( get_stamina() > get_stamina_max() ) {
            set_stamina( get_stamina_max() );
        }
    }
    morale->on_item_wear( it );
}

void Character::on_item_takeoff( const item &it )
{
    invalidate_inventory_validity_cache();
    for( const trait_id &mut : it.mutations_from_wearing( *this ) ) {
        mutation_loss_effect( mut );
        recalc_sight_limits();
        calc_encumbrance();
        if( get_stamina() > get_stamina_max() ) {
            set_stamina( get_stamina_max() );
        }
    }
    morale->on_item_takeoff( it );
}

void Character::on_effect_int_change( const efftype_id &eid, int intensity, const bodypart_id &bp )
{
    // Adrenaline can reduce perceived pain (or increase it when you enter comedown).
    // See @ref get_perceived_pain()
    if( eid == effect_adrenaline ) {
        // Note that calling this does no harm if it wasn't changed.
        on_stat_change( "perceived_pain", get_perceived_pain() );
    }

    morale->on_effect_int_change( eid, intensity, bp );
}

void Character::on_mutation_gain( const trait_id &mid )
{
    morale->on_mutation_gain( mid );
    magic->on_mutation_gain( mid, *this );
    update_type_of_scent( mid );
    recalculate_enchantment_cache(); // mutations can have enchantments
}

void Character::on_mutation_loss( const trait_id &mid )
{
    morale->on_mutation_loss( mid );
    magic->on_mutation_loss( mid );
    update_type_of_scent( mid, false );
    recalculate_enchantment_cache(); // mutations can have enchantments
}

void Character::on_stat_change( const std::string &stat, int value )
{
    morale->on_stat_change( stat, value );
}

bool Character::has_opposite_trait( const trait_id &flag ) const
{
    for( const trait_id &i : flag->cancels ) {
        if( has_trait( i ) ) {
            return true;
        }
    }
    for( const std::pair<const trait_id, trait_data> &mut : my_mutations ) {
        for( const trait_id &canceled_trait : mut.first->cancels ) {
            if( canceled_trait == flag ) {
                return true;
            }
        }
    }
    return false;
}

int Character::adjust_for_focus( int amount ) const
{
    int effective_focus = focus_pool;
    if( has_trait( trait_FASTLEARNER ) ) {
        effective_focus += 15;
    }
    if( has_active_bionic( bio_memory ) ) {
        effective_focus += 10;
    }
    if( has_trait( trait_SLOWLEARNER ) ) {
        effective_focus -= 15;
    }
    effective_focus += ( get_int() - get_option<int>( "INT_BASED_LEARNING_BASE_VALUE" ) ) *
                       get_option<int>( "INT_BASED_LEARNING_FOCUS_ADJUSTMENT" );
    double tmp = amount * ( effective_focus / 100.0 );
    return roll_remainder( tmp );
}

std::set<tripoint> Character::get_path_avoid() const
{
    std::set<tripoint> ret;
    for( npc &guy : g->all_npcs() ) {
        if( sees( guy ) ) {
            ret.insert( guy.pos() );
        }
    }

    // TODO: Add known traps in a way that doesn't destroy performance

    return ret;
}

const pathfinding_settings &Character::get_pathfinding_settings() const
{
    return *path_settings;
}

bool Character::crush_frozen_liquid( item_location loc )
{
    if( has_quality( quality_id( "HAMMER" ) ) ) {
        item hammering_item = item_with_best_of_quality( quality_id( "HAMMER" ) );
        //~ %1$s: item to be crushed, %2$s: hammer name
        if( query_yn( _( "Do you want to crush up %1$s with your %2$s?\n"
                         "<color_red>Be wary of fragile items nearby!</color>" ),
                      loc.get_item()->display_name(), hammering_item.tname() ) ) {

            //Risk smashing tile with hammering tool, risk is lower with higher dex, damage lower with lower strength
            if( one_in( 1 + dex_cur / 4 ) ) {
                add_msg_if_player( colorize( _( "You swing your %s wildly!" ), c_red ),
                                   hammering_item.tname() );
                int smashskill = str_cur + hammering_item.damage_melee( damage_type::BASH );
                get_map().bash( loc.position(), smashskill );
            }
            add_msg_if_player( _( "You crush up and gather %s" ), loc.get_item()->display_name() );
            return true;
        }
    } else {
        popup( _( "You need a hammering tool to crush up frozen liquids!" ) );
    }
    return false;
}

float Character::power_rating() const
{
    int dmg = std::max( { weapon.damage_melee( damage_type::BASH ),
                          weapon.damage_melee( damage_type::CUT ),
                          weapon.damage_melee( damage_type::STAB )
                        } );

    int ret = 2;
    // Small guns can be easily hidden from view
    if( weapon.volume() <= 250_ml ) {
        ret = 2;
    } else if( weapon.is_gun() ) {
        ret = 4;
    } else if( dmg > 12 ) {
        ret = 3; // Melee weapon or weapon-y tool
    }
    if( get_size() == creature_size::huge ) {
        ret += 1;
    }
    if( is_wearing_power_armor( nullptr ) ) {
        ret = 5; // No mercy!
    }
    return ret;
}

float Character::speed_rating() const
{
    float ret = get_speed() / 100.0f;
    ret *= 100.0f / run_cost( 100, false );
    // Adjustment for player being able to run, but not doing so at the moment
    if( !is_running() ) {
        ret *= 1.0f + ( static_cast<float>( get_stamina() ) / static_cast<float>( get_stamina_max() ) );
    }
    return ret;
}

item &Character::item_with_best_of_quality( const quality_id &qid )
{
    int maxq = max_quality( qid );
    auto items_with_quality = items_with( [qid]( const item & it ) {
        return it.has_quality( qid );
    } );
    for( item *it : items_with_quality ) {
        if( it->get_quality( qid ) == maxq ) {
            return *it;
        }
    }
    return null_item_reference();
}

int Character::run_cost( int base_cost, bool diag ) const
{
    float movecost = static_cast<float>( base_cost );
    if( diag ) {
        movecost *= 0.7071f; // because everything here assumes 100 is base
    }
    const bool flatground = movecost < 105;
    map &here = get_map();
    // The "FLAT" tag includes soft surfaces, so not a good fit.
    const bool on_road = flatground && here.has_flag( STATIC( "ROAD" ), pos() );
    const bool on_fungus = here.has_flag_ter_or_furn( STATIC( "FUNGUS" ), pos() );

    if( !is_mounted() ) {
        if( movecost > 100 ) {
            movecost *= mutation_value( "movecost_obstacle_modifier" );
            if( movecost < 100 ) {
                movecost = 100;
            }
        }
        if( has_trait( trait_M_IMMUNE ) && on_fungus ) {
            if( movecost > 75 ) {
                // Mycal characters are faster on their home territory, even through things like shrubs
                movecost = 75;
            }
        }

        // Linearly increase move cost relative to individual leg hp.
        movecost += 50 * ( 1 - std::sqrt( static_cast<float>( get_part_hp_cur( body_part_leg_l ) ) /
                                          static_cast<float>( get_part_hp_max( body_part_leg_l ) ) ) );
        movecost += 50 * ( 1 - std::sqrt( static_cast<float>( get_part_hp_cur( body_part_leg_r ) ) /
                                          static_cast<float>( get_part_hp_max( body_part_leg_r ) ) ) );

        movecost *= mutation_value( "movecost_modifier" );
        if( flatground ) {
            movecost *= mutation_value( "movecost_flatground_modifier" );
        }
        if( has_trait( trait_PADDED_FEET ) && !footwear_factor() ) {
            movecost *= .9f;
        }
        if( has_active_bionic( bio_jointservo ) ) {
            if( is_running() ) {
                movecost *= 0.85f;
            } else {
                movecost *= 0.95f;
            }
        } else if( has_bionic( bio_jointservo ) ) {
            movecost *= 1.1f;
        }

        if( worn_with_flag( flag_SLOWS_MOVEMENT ) ) {
            movecost *= 1.1f;
        }
        if( worn_with_flag( flag_FIN ) ) {
            movecost *= 1.5f;
        }
        if( worn_with_flag( flag_ROLLER_INLINE ) ) {
            if( on_road ) {
                movecost *= 0.5f;
            } else {
                movecost *= 1.5f;
            }
        }
        // Quad skates might be more stable than inlines,
        // but that also translates into a slower speed when on good surfaces.
        if( worn_with_flag( flag_ROLLER_QUAD ) ) {
            if( on_road ) {
                movecost *= 0.7f;
            } else {
                movecost *= 1.3f;
            }
        }
        // Skates with only one wheel (roller shoes) are fairly less stable
        // and fairly slower as well
        if( worn_with_flag( flag_ROLLER_ONE ) ) {
            if( on_road ) {
                movecost *= 0.85f;
            } else {
                movecost *= 1.1f;
            }
        }

        movecost +=
            ( ( encumb( body_part_foot_l ) + encumb( body_part_foot_r ) ) * 2.5 +
              ( encumb( body_part_leg_l ) + encumb( body_part_leg_r ) ) * 1.5 ) / 10;

        // ROOTS3 does slow you down as your roots are probing around for nutrients,
        // whether you want them to or not.  ROOTS1 is just too squiggly without shoes
        // to give you some stability.  Plants are a bit of a slow-mover.  Deal.
        const bool mutfeet = has_trait( trait_LEG_TENTACLES ) || has_trait( trait_PADDED_FEET ) ||
                             has_trait( trait_HOOVES ) || has_trait( trait_TOUGH_FEET ) || has_trait( trait_ROOTS2 );
        if( !is_wearing_shoes( side::LEFT ) && !mutfeet ) {
            movecost += 8;
        }
        if( !is_wearing_shoes( side::RIGHT ) && !mutfeet ) {
            movecost += 8;
        }

        if( has_trait( trait_ROOTS3 ) && here.has_flag( STATIC( "DIGGABLE" ), pos() ) ) {
            movecost += 10 * footwear_factor();
        }

        movecost = calculate_by_enchantment( movecost, enchant_vals::mod::MOVE_COST );
        movecost /= stamina_move_cost_modifier();
    }

    if( diag ) {
        movecost *= M_SQRT2;
    }

    return static_cast<int>( movecost );
}

void Character::place_corpse()
{
    //If the character/NPC is on a distant mission, don't drop their their gear when they die since they still have a local pos
    if( !death_drops ) {
        return;
    }
    std::vector<item *> tmp = inv_dump();
    item body = item::make_corpse( mtype_id::NULL_ID(), calendar::turn, name );
    body.set_item_temperature( 310.15 );
    map &here = get_map();
    for( item *itm : tmp ) {
        here.add_item_or_charges( pos(), *itm );
    }
    for( const bionic &bio : *my_bionics ) {
        if( item::type_is_defined( bio.info().itype() ) ) {
            item cbm( bio.id.str(), calendar::turn );
            cbm.set_flag( flag_FILTHY );
            cbm.set_flag( flag_NO_STERILE );
            cbm.set_flag( flag_NO_PACKED );
            cbm.faults.emplace( fault_id( "fault_bionic_salvaged" ) );
            body.put_in( cbm, item_pocket::pocket_type::CORPSE );
        }
    }

    // Restore amount of installed pseudo-modules of Power Storage Units
    std::pair<int, int> storage_modules = amount_of_storage_bionics();
    for( int i = 0; i < storage_modules.first; ++i ) {
        body.put_in( item( "bio_power_storage" ), item_pocket::pocket_type::CORPSE );
    }
    for( int i = 0; i < storage_modules.second; ++i ) {
        body.put_in( item( "bio_power_storage_mkII" ), item_pocket::pocket_type::CORPSE );
    }
    here.add_item_or_charges( pos(), body );
}

void Character::place_corpse( const tripoint_abs_omt &om_target )
{
    tinymap bay;
    bay.load( project_to<coords::sm>( om_target ), false );
    point fin( rng( 1, SEEX * 2 - 2 ), rng( 1, SEEX * 2 - 2 ) );
    // This makes no sense at all. It may find a random tile without furniture, but
    // if the first try to find one fails, it will go through all tiles of the map
    // and essentially select the last one that has no furniture.
    // Q: Why check for furniture? (Check for passable or can-place-items seems more useful.)
    // Q: Why not grep a random point out of all the possible points (e.g. via random_entry)?
    // Q: Why use furn_str_id instead of f_null?
    // TODO: fix it, see above.
    if( bay.furn( fin ) != furn_str_id( "f_null" ) ) {
        for( const tripoint &p : bay.points_on_zlevel() ) {
            if( bay.furn( p ) == furn_str_id( "f_null" ) ) {
                fin.x = p.x;
                fin.y = p.y;
            }
        }
    }

    std::vector<item *> tmp = inv_dump();
    item body = item::make_corpse( mtype_id::NULL_ID(), calendar::turn, name );
    for( item *itm : tmp ) {
        bay.add_item_or_charges( fin, *itm );
    }
    for( const bionic &bio : *my_bionics ) {
        if( item::type_is_defined( bio.info().itype() ) ) {
            body.put_in( item( bio.id.str(), calendar::turn ), item_pocket::pocket_type::CORPSE );
        }
    }

    // Restore amount of installed pseudo-modules of Power Storage Units
    std::pair<int, int> storage_modules = amount_of_storage_bionics();
    for( int i = 0; i < storage_modules.first; ++i ) {
        body.put_in( item( "bio_power_storage" ), item_pocket::pocket_type::CORPSE );
    }
    for( int i = 0; i < storage_modules.second; ++i ) {
        body.put_in( item( "bio_power_storage_mkII" ), item_pocket::pocket_type::CORPSE );
    }
    bay.add_item_or_charges( fin, body );
}

bool Character::sees_with_infrared( const Creature &critter ) const
{
    if( !vision_mode_cache[IR_VISION] || !critter.is_warm() ) {
        return false;
    }

    map &here = get_map();
    if( is_player() || critter.is_player() ) {
        // Players should not use map::sees
        // Likewise, players should not be "looked at" with map::sees, not to break symmetry
        return here.pl_line_of_sight( critter.pos(),
                                      sight_range( current_daylight_level( calendar::turn ) ) );
    }

    return here.sees( pos(), critter.pos(), sight_range( current_daylight_level( calendar::turn ) ) );
}

bool Character::is_visible_in_range( const Creature &critter, const int range ) const
{
    return sees( critter ) && rl_dist( pos(), critter.pos() ) <= range;
}

std::vector<Creature *> Character::get_visible_creatures( const int range ) const
{
    return g->get_creatures_if( [this, range]( const Creature & critter ) -> bool {
        return this != &critter && pos() != critter.pos() && // TODO: get rid of fake npcs (pos() check)
        rl_dist( pos(), critter.pos() ) <= range && sees( critter );
    } );
}

std::vector<Creature *> Character::get_targetable_creatures( const int range, bool melee ) const
{
    map &here = get_map();
    return g->get_creatures_if( [this, range, melee, &here]( const Creature & critter ) -> bool {
        //the call to map.sees is to make sure that even if we can see it through walls
        //via a mutation or cbm we only attack targets with a line of sight
        bool can_see = ( ( sees( critter ) || sees_with_infrared( critter ) ) && here.sees( pos(), critter.pos(), 100 ) );
        if( can_see && melee )  //handles the case where we can see something with glass in the way for melee attacks
        {
            std::vector<tripoint> path = here.find_clear_path( pos(), critter.pos() );
            for( const tripoint &point : path ) {
                if( here.impassable( point ) &&
                    !( weapon.has_flag( flag_SPEAR ) && // Fences etc. Spears can stab through those
                       here.has_flag( STATIC( "THIN_OBSTACLE" ),
                                      point ) ) ) { //this mirrors melee.cpp function reach_attack
                    can_see = false;
                    break;
                }
            }
        }
        bool in_range = std::round( rl_dist_exact( pos(), critter.pos() ) ) <= range;
        // TODO: get rid of fake npcs (pos() check)
        bool valid_target = this != &critter && pos() != critter.pos() && attitude_to( critter ) != Creature::Attitude::FRIENDLY;
        return valid_target && in_range && can_see;
    } );
}

std::vector<Creature *> Character::get_hostile_creatures( int range ) const
{
    return g->get_creatures_if( [this, range]( const Creature & critter ) -> bool {
        // Fixes circular distance range for ranged attacks
        float dist_to_creature = std::round( rl_dist_exact( pos(), critter.pos() ) );
        return this != &critter && pos() != critter.pos() && // TODO: get rid of fake npcs (pos() check)
        dist_to_creature <= range && critter.attitude_to( *this ) == Creature::Attitude::HOSTILE
        && sees( critter );
    } );
}

bool Character::knows_trap( const tripoint &pos ) const
{
    const tripoint p = get_map().getabs( pos );
    return known_traps.count( p ) > 0;
}

void Character::add_known_trap( const tripoint &pos, const trap &t )
{
    const tripoint p = get_map().getabs( pos );
    if( t.is_null() ) {
        known_traps.erase( p );
    } else {
        // TODO: known_traps should map to a trap_str_id
        known_traps[p] = t.id.str();
    }
}

bool Character::can_hear( const tripoint &source, const int volume ) const
{
    if( is_deaf() ) {
        return false;
    }

    // source is in-ear and at our square, we can hear it
    if( source == pos() && volume == 0 ) {
        return true;
    }
    const int dist = rl_dist( source, pos() );
    const float volume_multiplier = hearing_ability();
    return ( volume - get_weather().weather_id->sound_attn ) * volume_multiplier >= dist;
}

float Character::hearing_ability() const
{
    float volume_multiplier = 1.0f;

    // Mutation/Bionic volume modifiers
    if( has_active_bionic( bio_ears ) && !has_active_bionic( bio_earplugs ) ) {
        volume_multiplier *= 3.5f;
    }
    if( has_trait( trait_PER_SLIME ) ) {
        // Random hearing :-/
        // (when it's working at all, see player.cpp)
        // changed from 0.5 to fix Mac compiling error
        volume_multiplier *= ( rng( 1, 2 ) );
    }

    volume_multiplier *= Character::mutation_value( "hearing_modifier" );

    if( has_effect( effect_deaf ) ) {
        // Scale linearly up to 30 minutes
        volume_multiplier *= ( 30_minutes - get_effect_dur( effect_deaf ) ) / 30_minutes;
    }

    if( has_effect( effect_earphones ) ) {
        volume_multiplier *= 0.25f;
    }

    return volume_multiplier;
}

std::vector<std::string> Character::short_description_parts() const
{
    std::vector<std::string> result;

    if( is_armed() ) {
        result.push_back( _( "Wielding: " ) + weapon.tname() );
    }
    const std::string worn_str = enumerate_as_string( worn.begin(), worn.end(),
    []( const item & it ) {
        return it.tname();
    } );
    if( !worn_str.empty() ) {
        result.push_back( _( "Wearing: " ) + worn_str );
    }
    const int visibility_cap = 0; // no cap
    const auto trait_str = visible_mutations( visibility_cap );
    if( !trait_str.empty() ) {
        result.push_back( _( "Traits: " ) + trait_str );
    }
    return result;
}

std::string Character::short_description() const
{
    return join( short_description_parts(), ";   " );
}

void Character::process_one_effect( effect &it, bool is_new )
{
    bool reduced = resists_effect( it );
    double mod = 1;
    const bodypart_id &bp = it.get_bp();
    int val = 0;

    // Still hardcoded stuff, do this first since some modify their other traits
    hardcoded_effects( it );

    const auto get_effect = [&it, is_new]( const std::string & arg, bool reduced ) {
        if( is_new ) {
            return it.get_amount( arg, reduced );
        }
        return it.get_mod( arg, reduced );
    };

    // Handle miss messages
    const std::vector<std::pair<translation, int>> &msgs = it.get_miss_msgs();
    if( !msgs.empty() ) {
        for( const auto &i : msgs ) {
            add_miss_reason( i.first.translated(), static_cast<unsigned>( i.second ) );
        }
    }

    // Handle health mod
    val = get_effect( "H_MOD", reduced );
    if( val != 0 ) {
        mod = 1;
        if( is_new || it.activated( calendar::turn, "H_MOD", val, reduced, mod ) ) {
            int bounded = bound_mod_to_vals(
                              get_healthy_mod(), val, it.get_max_val( "H_MOD", reduced ),
                              it.get_min_val( "H_MOD", reduced ) );
            // This already applies bounds, so we pass them through.
            mod_healthy_mod( bounded, get_healthy_mod() + bounded );
        }
    }

    // Handle health
    val = get_effect( "HEALTH", reduced );
    if( val != 0 ) {
        mod = 1;
        if( is_new || it.activated( calendar::turn, "HEALTH", val, reduced, mod ) ) {
            mod_healthy( bound_mod_to_vals( get_healthy(), val,
                                            it.get_max_val( "HEALTH", reduced ), it.get_min_val( "HEALTH", reduced ) ) );
        }
    }

    // Handle stim
    val = get_effect( "STIM", reduced );
    if( val != 0 ) {
        mod = 1;
        if( is_new || it.activated( calendar::turn, "STIM", val, reduced, mod ) ) {
            mod_stim( bound_mod_to_vals( get_stim(), val, it.get_max_val( "STIM", reduced ),
                                         it.get_min_val( "STIM", reduced ) ) );
        }
    }

    // Handle hunger
    val = get_effect( "HUNGER", reduced );
    if( val != 0 ) {
        mod = 1;
        if( is_new || it.activated( calendar::turn, "HUNGER", val, reduced, mod ) ) {
            mod_hunger( bound_mod_to_vals( get_hunger(), val, it.get_max_val( "HUNGER", reduced ),
                                           it.get_min_val( "HUNGER", reduced ) ) );
        }
    }

    // Handle thirst
    val = get_effect( "THIRST", reduced );
    if( val != 0 ) {
        mod = 1;
        if( is_new || it.activated( calendar::turn, "THIRST", val, reduced, mod ) ) {
            mod_thirst( bound_mod_to_vals( get_thirst(), val, it.get_max_val( "THIRST", reduced ),
                                           it.get_min_val( "THIRST", reduced ) ) );
        }
    }

    // Handle fatigue
    val = get_effect( "FATIGUE", reduced );
    // Prevent ongoing fatigue effects while asleep.
    // These are meant to change how fast you get tired, not how long you sleep.
    if( val != 0 && !in_sleep_state() ) {
        mod = 1;
        if( is_new || it.activated( calendar::turn, "FATIGUE", val, reduced, mod ) ) {
            mod_fatigue( bound_mod_to_vals( get_fatigue(), val, it.get_max_val( "FATIGUE", reduced ),
                                            it.get_min_val( "FATIGUE", reduced ) ) );
        }
    }

    // Handle Radiation
    val = get_effect( "RAD", reduced );
    if( val != 0 ) {
        mod = 1;
        if( is_new || it.activated( calendar::turn, "RAD", val, reduced, mod ) ) {
            mod_rad( bound_mod_to_vals( get_rad(), val, it.get_max_val( "RAD", reduced ), 0 ) );
            // Radiation can't go negative
            if( get_rad() < 0 ) {
                set_rad( 0 );
            }
        }
    }

    // Handle Pain
    val = get_effect( "PAIN", reduced );
    if( val != 0 ) {
        mod = 1;
        if( it.get_sizing( "PAIN" ) ) {
            if( has_trait( trait_FAT ) ) {
                mod *= 1.5;
            }
            if( get_size() == creature_size::large ) {
                mod *= 2;
            }
            if( get_size() == creature_size::huge ) {
                mod *= 3;
            }
        }
        if( is_new || it.activated( calendar::turn, "PAIN", val, reduced, mod ) ) {
            int pain_inc = bound_mod_to_vals( get_pain(), val, it.get_max_val( "PAIN", reduced ), 0 );
            mod_pain( pain_inc );
            if( pain_inc > 0 ) {
                add_pain_msg( val, bp );
            }
        }
    }

    // Handle Damage
    val = get_effect( "HURT", reduced );
    if( val != 0 ) {
        mod = 1;
        if( it.get_sizing( "HURT" ) ) {
            if( has_trait( trait_FAT ) ) {
                mod *= 1.5;
            }
            if( get_size() == creature_size::large ) {
                mod *= 2;
            }
            if( get_size() == creature_size::huge ) {
                mod *= 3;
            }
        }
        if( is_new || it.activated( calendar::turn, "HURT", val, reduced, mod ) ) {
            if( bp == bodypart_str_id::NULL_ID() ) {
                if( val > 5 ) {
                    add_msg_if_player( _( "Your %s HURTS!" ), body_part_name_accusative( body_part_torso ) );
                } else {
                    add_msg_if_player( _( "Your %s hurts!" ), body_part_name_accusative( body_part_torso ) );
                }
                apply_damage( nullptr, body_part_torso, val, true );
            } else {
                if( val > 5 ) {
                    add_msg_if_player( _( "Your %s HURTS!" ), body_part_name_accusative( bp ) );
                } else {
                    add_msg_if_player( _( "Your %s hurts!" ), body_part_name_accusative( bp ) );
                }
                apply_damage( nullptr, bp, val, true );
            }
        }
    }

    // Handle Sleep
    val = get_effect( "SLEEP", reduced );
    if( val != 0 ) {
        mod = 1;
        if( ( is_new || it.activated( calendar::turn, "SLEEP", val, reduced, mod ) ) &&
            !has_effect( efftype_id( "sleep" ) ) ) {
            add_msg_if_player( _( "You pass out!" ) );
            fall_asleep( time_duration::from_turns( val ) );
        }
    }

    // Handle painkillers
    val = get_effect( "PKILL", reduced );
    if( val != 0 ) {
        mod = it.get_addict_mod( "PKILL", addiction_level( add_type::PKILLER ) );
        if( is_new || it.activated( calendar::turn, "PKILL", val, reduced, mod ) ) {
            mod_painkiller( bound_mod_to_vals( get_painkiller(), val, it.get_max_val( "PKILL", reduced ), 0 ) );
        }
    }

    // Handle coughing
    mod = 1;
    val = 0;
    if( it.activated( calendar::turn, "COUGH", val, reduced, mod ) ) {
        cough( it.get_harmful_cough() );
    }

    // Handle vomiting
    mod = vomit_mod();
    val = 0;
    if( it.activated( calendar::turn, "VOMIT", val, reduced, mod ) ) {
        vomit();
    }

    // Handle stamina
    val = get_effect( "STAMINA", reduced );
    if( val != 0 ) {
        mod = 1;
        if( is_new || it.activated( calendar::turn, "STAMINA", val, reduced, mod ) ) {
            mod_stamina( bound_mod_to_vals( get_stamina(), val,
                                            it.get_max_val( "STAMINA", reduced ),
                                            it.get_min_val( "STAMINA", reduced ) ) );
        }
    }

    // Speed and stats are handled in recalc_speed_bonus and reset_stats respectively
}

void Character::process_effects()
{
    //Special Removals
    if( has_effect( effect_darkness ) && g->is_in_sunlight( pos() ) ) {
        remove_effect( effect_darkness );
    }
    if( has_trait( trait_M_IMMUNE ) && has_effect( effect_fungus ) ) {
        vomit();
        remove_effect( effect_fungus );
        add_msg_if_player( m_bad, _( "We have mistakenly colonized a local guide!  Purging now." ) );
    }
    if( has_trait( trait_PARAIMMUNE ) && ( has_effect( effect_dermatik ) ||
                                           has_effect( effect_tapeworm ) ||
                                           has_effect( effect_bloodworms ) || has_effect( effect_brainworms ) ||
                                           has_effect( effect_paincysts ) ) ) {
        remove_effect( effect_dermatik );
        remove_effect( effect_tapeworm );
        remove_effect( effect_bloodworms );
        remove_effect( effect_brainworms );
        remove_effect( effect_paincysts );
        add_msg_if_player( m_good, _( "Something writhes and inside of you as it dies." ) );
    }
    if( has_trait( trait_ACIDBLOOD ) && ( has_effect( effect_dermatik ) ||
                                          has_effect( effect_bloodworms ) ||
                                          has_effect( effect_brainworms ) ) ) {
        remove_effect( effect_dermatik );
        remove_effect( effect_bloodworms );
        remove_effect( effect_brainworms );
    }
    if( has_trait( trait_EATHEALTH ) && has_effect( effect_tapeworm ) ) {
        remove_effect( effect_tapeworm );
        add_msg_if_player( m_good, _( "Your bowels gurgle as something inside them dies." ) );
    }
    if( has_trait( trait_INFIMMUNE ) && ( has_effect( effect_bite ) || has_effect( effect_infected ) ||
                                          has_effect( effect_recover ) ) ) {
        remove_effect( effect_bite );
        remove_effect( effect_infected );
        remove_effect( effect_recover );
    }

    //Human only effects
    for( auto &elem : *effects ) {
        for( auto &_effect_it : elem.second ) {
            process_one_effect( _effect_it.second, false );
        }
    }

    Creature::process_effects();
}

double Character::vomit_mod()
{
    double mod = mutation_value( "vomit_multiplier" );
    if( has_effect( effect_weed_high ) ) {
        mod *= .1;
    }
    // If you're already nauseous, any food in your stomach greatly
    // increases chance of vomiting. Liquids don't provoke vomiting, though.
    if( stomach.contains() != 0_ml && has_effect( effect_nausea ) ) {
        mod *= 5 * get_effect_int( effect_nausea );
    }
    return mod;
}

int Character::sleep_spot( const tripoint &p ) const
{
    const int current_stim = get_stim();
    const comfort_response_t comfort_info = base_comfort_value( p );
    if( comfort_info.aid != nullptr ) {
        add_msg_if_player( m_info, _( "You use your %s for comfort." ), comfort_info.aid->tname() );
    }

    int sleepy = static_cast<int>( comfort_info.level );
    bool watersleep = has_trait( trait_WATERSLEEP );

    if( has_addiction( add_type::SLEEP ) ) {
        sleepy -= 4;
    }
    if( has_trait( trait_INSOMNIA ) ) {
        // 12.5 points is the difference between "tired" and "dead tired"
        sleepy -= 12;
    }
    if( has_trait( trait_EASYSLEEPER ) ) {
        // Low fatigue (being rested) has a much stronger effect than high fatigue
        // so it's OK for the value to be that much higher
        sleepy += 24;
    }
    if( has_active_bionic( bio_soporific ) ) {
        sleepy += 30;
    }
    if( has_trait( trait_EASYSLEEPER2 ) ) {
        // Mousefolk can sleep just about anywhere.
        sleepy += 40;
    }
    if( watersleep && get_map().has_flag_ter( "SWIMMABLE", pos() ) ) {
        sleepy += 10; //comfy water!
    }

    if( get_fatigue() < fatigue_levels::TIRED + 1 ) {
        sleepy -= static_cast<int>( ( fatigue_levels::TIRED + 1 - get_fatigue() ) / 4 );
    } else {
        sleepy += static_cast<int>( ( get_fatigue() - fatigue_levels::TIRED + 1 ) / 16 );
    }

    if( current_stim > 0 || !has_trait( trait_INSOMNIA ) ) {
        sleepy -= 2 * current_stim;
    } else {
        // Make it harder for insomniac to get around the trait
        sleepy -= current_stim;
    }

    return sleepy;
}

bool Character::can_sleep()
{
    if( has_effect( effect_meth ) ) {
        // Sleep ain't happening until that meth wears off completely.
        return false;
    }

    // Since there's a bit of randomness to falling asleep, we want to
    // prevent exploiting this if can_sleep() gets called over and over.
    // Only actually check if we can fall asleep no more frequently than
    // every 30 minutes.  We're assuming that if we return true, we'll
    // immediately be falling asleep after that.
    //
    // Also if player debug menu'd time backwards this breaks, just do the
    // check anyway, this will reset the timer if 'dur' is negative.
    const time_point now = calendar::turn;
    const time_duration dur = now - last_sleep_check;
    if( dur >= 0_turns && dur < 30_minutes ) {
        return false;
    }
    last_sleep_check = now;

    int sleepy = sleep_spot( pos() );
    sleepy += rng( -8, 8 );
    bool result = sleepy > 0;

    if( has_active_bionic( bio_soporific ) ) {
        if( bio_soporific_powered_at_last_sleep_check && !has_power() ) {
            add_msg_if_player( m_bad, _( "Your soporific inducer runs out of power!" ) );
        } else if( !bio_soporific_powered_at_last_sleep_check && has_power() ) {
            add_msg_if_player( m_good, _( "Your soporific inducer starts back up." ) );
        }
        bio_soporific_powered_at_last_sleep_check = has_power();
    }

    return result;
}

void Character::shift_destination( const point &shift )
{
    if( next_expected_position ) {
        *next_expected_position += shift;
    }

    for( auto &elem : auto_move_route ) {
        elem += shift;
    }
}

bool Character::has_weapon() const
{
    return !unarmed_attack();
}

int Character::get_lowest_hp() const
{
    // Set lowest_hp to an arbitrarily large number.
    int lowest_hp = 999;
    for( const std::pair<const bodypart_str_id, bodypart> &elem : get_body() ) {
        const int cur_hp = elem.second.get_hp_cur();
        if( cur_hp < lowest_hp ) {
            lowest_hp = cur_hp;
        }
    }
    return lowest_hp;
}

Creature::Attitude Character::attitude_to( const Creature &other ) const
{
    const monster *m = dynamic_cast<const monster *>( &other );
    if( m != nullptr ) {
        if( m->friendly != 0 ) {
            return Attitude::FRIENDLY;
        }
        switch( m->attitude( const_cast<Character *>( this ) ) ) {
            // player probably does not want to harm them, but doesn't care much at all.
            case MATT_FOLLOW:
            case MATT_FPASSIVE:
            case MATT_IGNORE:
            case MATT_FLEE:
                return Attitude::NEUTRAL;
            // player does not want to harm those.
            case MATT_FRIEND:
                return Attitude::FRIENDLY;
            case MATT_ATTACK:
                return Attitude::HOSTILE;
            case MATT_NULL:
            case NUM_MONSTER_ATTITUDES:
                break;
        }

        return Attitude::NEUTRAL;
    }

    const npc *p = dynamic_cast<const npc *>( &other );
    if( p != nullptr ) {
        if( p->is_enemy() ) {
            return Attitude::HOSTILE;
        } else if( p->is_player_ally() ) {
            return Attitude::FRIENDLY;
        } else {
            return Attitude::NEUTRAL;
        }
    } else if( &other == this ) {
        return Attitude::FRIENDLY;
    }

    return Attitude::NEUTRAL;
}

npc_attitude Character::get_attitude() const
{
    return NPCATT_NULL;
}

bool Character::sees( const tripoint &t, bool, int ) const
{
    const int wanted_range = rl_dist( pos(), t );
    bool can_see = is_player() ? get_map().pl_sees( t, wanted_range ) :
                   Creature::sees( t );
    // Clairvoyance is now pretty cheap, so we can check it early
    if( wanted_range < MAX_CLAIRVOYANCE && wanted_range < clairvoyance() ) {
        return true;
    }

    if( can_see && wanted_range > unimpaired_range() ) {
        can_see = false;
    }

    return can_see;
}

bool Character::sees( const Creature &critter ) const
{
    // This handles only the player/npc specific stuff (monsters don't have traits or bionics).
    const int dist = rl_dist( pos(), critter.pos() );
    if( dist <= 3 && has_active_mutation( trait_ANTENNAE ) ) {
        return true;
    }
    if( field_fd_clairvoyant.is_valid() &&
        get_map().get_field( critter.pos(), field_fd_clairvoyant ) ) {
        return true;
    }
    return Creature::sees( critter );
}

nc_color Character::bodytemp_color( const bodypart_id &bp ) const
{
    nc_color color = c_light_gray; // default
    const int temp_conv = get_part_temp_conv( bp );
    if( bp == body_part_eyes ) {
        color = c_light_gray;    // Eyes don't count towards warmth
    } else if( temp_conv  > BODYTEMP_SCORCHING ) {
        color = c_red;
    } else if( temp_conv  > BODYTEMP_VERY_HOT ) {
        color = c_light_red;
    } else if( temp_conv  > BODYTEMP_HOT ) {
        color = c_yellow;
    } else if( temp_conv  > BODYTEMP_COLD ) {
        color = c_green;
    } else if( temp_conv  > BODYTEMP_VERY_COLD ) {
        color = c_light_blue;
    } else if( temp_conv  > BODYTEMP_FREEZING ) {
        color = c_cyan;
    } else {
        color = c_blue;
    }
    return color;
}

void Character::set_destination( const std::vector<tripoint> &route,
                                 const player_activity &new_destination_activity )
{
    auto_move_route = route;
    set_destination_activity( new_destination_activity );
    destination_point.emplace( get_map().getabs( route.back() ) );
}

void Character::clear_destination()
{
    auto_move_route.clear();
    clear_destination_activity();
    destination_point = cata::nullopt;
    next_expected_position = cata::nullopt;
}

bool Character::has_distant_destination() const
{
    return has_destination() && !get_destination_activity().is_null() &&
           get_destination_activity().id() == ACT_TRAVELLING && !omt_path.empty();
}

bool Character::is_auto_moving() const
{
    return destination_point.has_value();
}

bool Character::has_destination() const
{
    return !auto_move_route.empty();
}

bool Character::has_destination_activity() const
{
    return !get_destination_activity().is_null() && destination_point &&
           position == get_map().getlocal( *destination_point );
}

void Character::start_destination_activity()
{
    if( !has_destination_activity() ) {
        debugmsg( "Tried to start invalid destination activity" );
        return;
    }

    assign_activity( get_destination_activity() );
    clear_destination();
}

std::vector<tripoint> &Character::get_auto_move_route()
{
    return auto_move_route;
}

action_id Character::get_next_auto_move_direction()
{
    if( !has_destination() ) {
        return ACTION_NULL;
    }

    if( next_expected_position ) {
        if( pos() != *next_expected_position ) {
            // We're off course, possibly stumbling or stuck, cancel auto move
            return ACTION_NULL;
        }
    }

    next_expected_position.emplace( auto_move_route.front() );
    auto_move_route.erase( auto_move_route.begin() );

    tripoint dp = *next_expected_position - pos();

    // Make sure the direction is just one step and that
    // all diagonal moves have 0 z component
    if( std::abs( dp.x ) > 1 || std::abs( dp.y ) > 1 || std::abs( dp.z ) > 1 ||
        ( std::abs( dp.z ) != 0 && ( std::abs( dp.x ) != 0 || std::abs( dp.y ) != 0 ) ) ) {
        // Should never happen, but check just in case
        return ACTION_NULL;
    }
    return get_movement_action_from_delta( dp, iso_rotate::yes );
}

int Character::talk_skill() const
{
    /** @EFFECT_INT slightly increases talking skill */

    /** @EFFECT_PER slightly increases talking skill */

    /** @EFFECT_SPEECH increases talking skill */
    int ret = get_int() + get_per() + get_skill_level( skill_id( "speech" ) ) * 3;
    return ret;
}

int Character::intimidation() const
{
    /** @EFFECT_STR increases intimidation factor */
    int ret = get_str() * 2;
    if( weapon.is_gun() ) {
        ret += 10;
    }
    if( weapon.damage_melee( damage_type::BASH ) >= 12 ||
        weapon.damage_melee( damage_type::CUT ) >= 12 ||
        weapon.damage_melee( damage_type::STAB ) >= 12 ) {
        ret += 5;
    }

    if( get_stim() > 20 ) {
        ret += 2;
    }
    if( has_effect( effect_drunk ) ) {
        ret -= 4;
    }
    ret = enchantment_cache->modify_value( enchant_vals::mod::SOCIAL_INTIMIDATE, ret );
    return ret;
}

bool Character::has_proficiency( const proficiency_id &prof ) const
{
    return _proficiencies->has_learned( prof );
}

void Character::add_proficiency( const proficiency_id &prof, bool ignore_requirements )
{
    if( ignore_requirements ) {
        _proficiencies->direct_learn( prof );
        return;
    }
    _proficiencies->learn( prof );
}

void Character::lose_proficiency( const proficiency_id &prof, bool ignore_requirements )
{
    if( ignore_requirements ) {
        _proficiencies->direct_remove( prof );
        return;
    }
    _proficiencies->remove( prof );
}

std::vector<display_proficiency> Character::display_proficiencies() const
{
    return _proficiencies->display();
}

void Character::practice_proficiency( const proficiency_id &prof, const time_duration &amount,
                                      const cata::optional<time_duration> &max )
{
    int amt = to_seconds<int>( amount );
    const float pct_before = _proficiencies->pct_practiced( prof );
    time_duration focused_amount = time_duration::from_seconds( adjust_for_focus( amt ) );
    const bool learned = _proficiencies->practice( prof, focused_amount, max );
    const float pct_after = _proficiencies->pct_practiced( prof );

    if( pct_after > pct_before ) {
        focus_pool -= focus_pool / 100;
    }

    if( learned ) {
        add_msg_if_player( m_good, _( "You are now proficient in %s" ), prof->name() );
    }
}

time_duration Character::proficiency_training_needed( const proficiency_id &prof ) const
{
    return _proficiencies->training_time_needed( prof );
}

std::vector<proficiency_id> Character::known_proficiencies() const
{
    return _proficiencies->known_profs();
}

std::vector<proficiency_id> Character::learning_proficiencies() const
{
    return _proficiencies->learning_profs();
}

bool Character::defer_move( const tripoint &next )
{
    // next must be adjacent to current pos
    if( square_dist( next, pos() ) != 1 ) {
        return false;
    }
    // next must be adjacent to subsequent move in any preexisting automove route
    if( has_destination() && square_dist( auto_move_route.front(), next ) != 1 ) {
        return false;
    }
    auto_move_route.insert( auto_move_route.begin(), next );
    next_expected_position = pos();
    return true;
}

bool Character::add_or_drop_with_msg( item &it, const bool /*unloading*/, const item *avoid )
{
    if( it.made_of( phase_id::LIQUID ) ) {
        liquid_handler::consume_liquid( it, 1, avoid );
        return it.charges <= 0;
    }
    if( !this->can_pickVolume( it ) ) {
        put_into_vehicle_or_drop( *this, item_drop_reason::too_large, { it } );
    } else if( !this->can_pickWeight( it, !get_option<bool>( "DANGEROUS_PICKUPS" ) ) ) {
        put_into_vehicle_or_drop( *this, item_drop_reason::too_heavy, { it } );
    } else {
        const bool allow_wield = !weapon.has_item( it ) && weapon.magazine_current() != &it;
        const int prev_charges = it.charges;
        auto &ni = this->i_add( it, true, avoid, /*allow_drop=*/false, /*allow_wield=*/allow_wield );
        if( ni.is_null() ) {
            // failed to add
            put_into_vehicle_or_drop( *this, item_drop_reason::tumbling, { it } );
        } else if( &ni == &it ) {
            // merged into the original stack, restore original charges
            it.charges = prev_charges;
            put_into_vehicle_or_drop( *this, item_drop_reason::tumbling, { it } );
        } else {
            // successfully added
            add_msg( _( "You put the %s in your inventory." ), ni.tname() );
            add_msg( m_info, "%c - %s", ni.invlet == 0 ? ' ' : ni.invlet, ni.tname() );
        }
    }
    return true;
}

bool Character::unload( item_location &loc, bool bypass_activity )
{
    item &it = *loc;
    // Unload a container consuming moves per item successfully removed
    if( it.is_container() ) {
        if( it.contents.empty() ) {
            add_msg( m_info, _( "The %s is already empty!" ), it.tname() );
            return false;
        }
        if( !it.can_unload_liquid() ) {
            add_msg( m_info, _( "The liquid can't be unloaded in its current state!" ) );
            return false;
        }

        int moves = 0;
        for( item *contained : it.contents.all_items_top() ) {
            moves += this->item_handling_cost( *contained );
        }
        assign_activity( player_activity( unload_activity_actor( moves, loc ) ) );

        return true;
    }

    // If item can be unloaded more than once (currently only guns) prompt user to choose
    std::vector<std::string> msgs( 1, it.tname() );
    std::vector<item *> opts( 1, &it );

    for( item *e : it.gunmods() ) {
        if( ( e->is_gun() && !e->has_flag( flag_NO_UNLOAD ) &&
              ( e->magazine_current() || e->ammo_remaining() > 0 || e->casings_count() > 0 ) ) ||
            ( e->has_flag( flag_BRASS_CATCHER ) && !e->is_container_empty() ) ) {
            msgs.emplace_back( e->tname() );
            opts.emplace_back( e );
        }
    }

    item *target = nullptr;
    item_location targloc;
    if( opts.size() > 1 ) {
        const int ret = uilist( _( "Unload what?" ), msgs );
        if( ret >= 0 ) {
            target = opts[ret];
            targloc = item_location( loc, opts[ret] );
        }
    } else {
        target = &it;
        targloc = loc;
    }

    if( target == nullptr ) {
        return false;
    }

    // Next check for any reasons why the item cannot be unloaded
    if( !target->has_flag( flag_BRASS_CATCHER ) ) {
        if( target->ammo_types().empty() && target->magazine_compatible().empty() ) {
            add_msg( m_info, _( "You can't unload a %s!" ), target->tname() );
            return false;
        }

        if( target->has_flag( flag_NO_UNLOAD ) ) {
            if( target->has_flag( flag_RECHARGE ) || target->has_flag( flag_USE_UPS ) ) {
                add_msg( m_info, _( "You can't unload a rechargeable %s!" ), target->tname() );
            } else {
                add_msg( m_info, _( "You can't unload a %s!" ), target->tname() );
            }
            return false;
        }

        if( !target->magazine_current() && target->ammo_remaining() <= 0 && target->casings_count() <= 0 ) {
            if( target->is_tool() ) {
                add_msg( m_info, _( "Your %s isn't charged." ), target->tname() );
            } else {
                add_msg( m_info, _( "Your %s isn't loaded." ), target->tname() );
            }
            return false;
        }
    }

    target->casings_handle( [&]( item & e ) {
        return this->i_add_or_drop( e );
    } );

    if( target->is_magazine() ) {
        if( bypass_activity ) {
            unload_activity_actor::unload( *this, targloc );
        } else {
            int mv = 0;
            for( const item *content : target->contents.all_items_top() ) {
                // We use the same cost for both reloading and unloading
                mv += this->item_reload_cost( it, *content, content->charges );
            }
            if( it.is_ammo_belt() ) {
                // Disassembling ammo belts is easier than assembling them
                mv /= 2;
            }
            assign_activity( player_activity( unload_activity_actor( mv, targloc ) ) );
        }
        return true;

    } else if( target->magazine_current() ) {
        if( !this->add_or_drop_with_msg( *target->magazine_current(), true ) ) {
            return false;
        }
        // Eject magazine consuming half as much time as required to insert it
        this->moves -= this->item_reload_cost( *target, *target->magazine_current(), -1 ) / 2;

        target->remove_items_with( [&target]( const item & e ) {
            return target->magazine_current() == &e;
        } );

    } else if( target->ammo_remaining() ) {
        int qty = target->ammo_remaining();

        // Construct a new ammo item and try to drop it
        item ammo( target->ammo_current(), calendar::turn, qty );
        if( target->is_filthy() ) {
            ammo.set_flag( flag_FILTHY );
        }

        if( ammo.made_of_from_type( phase_id::LIQUID ) ) {
            if( !this->add_or_drop_with_msg( ammo ) ) {
                qty -= ammo.charges; // only handled part (or none) of the liquid
            }
            if( qty <= 0 ) {
                return false; // no liquid was moved
            }

        } else if( !this->add_or_drop_with_msg( ammo, qty > 1 ) ) {
            return false;
        }

        // If successful remove appropriate qty of ammo consuming half as much time as required to load it
        this->moves -= this->item_reload_cost( *target, ammo, qty ) / 2;

        target->ammo_set( target->ammo_current(), target->ammo_remaining() - qty );
    } else if( target->has_flag( flag_BRASS_CATCHER ) ) {
        target->spill_contents( get_player_character() );
    }

    // Turn off any active tools
    if( target->is_tool() && target->active && target->ammo_remaining() == 0 ) {
        target->type->invoke( *this->as_player(), *target, this->pos() );
    }

    add_msg( _( "You unload your %s." ), target->tname() );

    if( it.has_flag( flag_MAG_DESTROY ) && it.ammo_remaining() == 0 ) {
        loc.remove_item();
    }

    return true;
}

int Character::item_reload_cost( const item &it, const item &ammo, int qty ) const
{
    if( ammo.is_ammo() || ammo.is_frozen_liquid() || ammo.made_of_from_type( phase_id::LIQUID ) ) {
        qty = std::max( std::min( ammo.charges, qty ), 1 );
    } else if( ammo.is_ammo_container() ) {
        int min_clamp = 0;
        // find the first ammo in the container to get its charges
        ammo.visit_items( [&min_clamp]( const item * it ) {
            if( it->is_ammo() ) {
                min_clamp = it->charges;
                return VisitResponse::ABORT;
            }
            return VisitResponse::NEXT;
        } );

        qty = clamp( qty, min_clamp, 1 );
    } else if( ammo.is_magazine() ) {
        qty = 1;
    } else {
        debugmsg( "cannot determine reload cost as %s is neither ammo or magazine", ammo.tname() );
        return 0;
    }

    // If necessary create duplicate with appropriate number of charges
    item obj = ammo;
    obj = obj.split( qty );
    if( obj.is_null() ) {
        obj = ammo;
    }
    // No base cost for handling ammo - that's already included in obtain cost
    // We have the ammo in our hands right now
    int mv = item_handling_cost( obj, true, 0 );

    if( ammo.has_flag( flag_MAG_BULKY ) ) {
        mv *= 1.5; // bulky magazines take longer to insert
    }

    if( !it.is_gun() && !it.is_magazine() ) {
        return mv + 100; // reload a tool or sealable container
    }

    /** @EFFECT_GUN decreases the time taken to reload a magazine */
    /** @EFFECT_PISTOL decreases time taken to reload a pistol */
    /** @EFFECT_SMG decreases time taken to reload an SMG */
    /** @EFFECT_RIFLE decreases time taken to reload a rifle */
    /** @EFFECT_SHOTGUN decreases time taken to reload a shotgun */
    /** @EFFECT_LAUNCHER decreases time taken to reload a launcher */

    int cost = 0;
    if( it.is_gun() ) {
        cost = it.get_reload_time();
    } else if( it.type->magazine ) {
        cost = it.type->magazine->reload_time * qty;
    } else {
        cost = it.contents.obtain_cost( ammo );
    }

    skill_id sk = it.is_gun() ? it.type->gun->skill_used : skill_gun;
    mv += cost / ( 1.0f + std::min( get_skill_level( sk ) * 0.1f, 1.0f ) );

    if( it.has_flag( flag_STR_RELOAD ) ) {
        /** @EFFECT_STR reduces reload time of some weapons */
        mv -= get_str() * 20;
    }

    return std::max( mv, 25 );
}

<<<<<<< HEAD
book_mastery Character::get_book_mastery( const item &book ) const
{
    if( !book.is_book() || !has_identified( book.typeId() ) ) {
        return book_mastery::CANT_DETERMINE;
    }
    // TODO: add illiterate check?

    const cata::value_ptr<islot_book> &type = book.type->book;
    const skill_id &skill = type->skill;

    if( !skill ) {
        // book gives no skill
        return book_mastery::MASTERED;
    }

    const int skill_level = get_skill_level( skill );
    const int skill_requirement = type->req;
    const int max_skill_learnable = type->level;

    if( skill_requirement > skill_level ) {
        return book_mastery::CANT_UNDERSTAND;
    }
    if( skill_level >= max_skill_learnable ) {
        return book_mastery::MASTERED;
    }
    return book_mastery::LEARNING;
=======
static const itype_id itype_cookbook_human( "cookbook_human" );
static const trait_id trait_HATES_BOOKS( "HATES_BOOKS" );
static const trait_id trait_LOVES_BOOKS( "LOVES_BOOKS" );
static const trait_id trait_CANNIBAL( "CANNIBAL" );
static const trait_id trait_PSYCHOPATH( "PSYCHOPATH" );
static const trait_id trait_SAPIOVORE( "SAPIOVORE" );
static const trait_id trait_SPIRITUAL( "SPIRITUAL" );


bool Character::fun_to_read( const item &book ) const
{
    // If you don't have a problem with eating humans, To Serve Man becomes rewarding
    if( ( has_trait( trait_CANNIBAL ) || has_trait( trait_PSYCHOPATH ) ||
          has_trait( trait_SAPIOVORE ) ) &&
        book.typeId() == itype_cookbook_human ) {
        return true;
    } else if( has_trait( trait_SPIRITUAL ) && book.has_flag( flag_INSPIRATIONAL ) ) {
        return true;
    } else {
        return book_fun_for( book, *this ) > 0;
    }
}

int Character::book_fun_for( const item &book, const Character &p ) const
{
    int fun_bonus = book.type->book->fun;
    if( !book.is_book() ) {
        debugmsg( "called avatar::book_fun_for with non-book" );
        return 0;
    }

    // If you don't have a problem with eating humans, To Serve Man becomes rewarding
    if( ( p.has_trait( trait_CANNIBAL ) || p.has_trait( trait_PSYCHOPATH ) ||
          p.has_trait( trait_SAPIOVORE ) ) &&
        book.typeId() == itype_cookbook_human ) {
        fun_bonus = std::abs( fun_bonus );
    } else if( p.has_trait( trait_SPIRITUAL ) && book.has_flag( flag_INSPIRATIONAL ) ) {
        fun_bonus = std::abs( fun_bonus * 3 );
    }

    if( has_trait( trait_LOVES_BOOKS ) ) {
        fun_bonus++;
    } else if( has_trait( trait_HATES_BOOKS ) ) {
        if( book.type->book->fun > 0 ) {
            fun_bonus = 0;
        } else {
            fun_bonus--;
        }
    }

    if( fun_bonus > 1 && book.get_chapters() > 0 && book.get_remaining_chapters( p ) == 0 ) {
        fun_bonus /= 2;
    }

    return fun_bonus;
>>>>>>> 91561ac0
}<|MERGE_RESOLUTION|>--- conflicted
+++ resolved
@@ -12744,7 +12744,6 @@
     return std::max( mv, 25 );
 }
 
-<<<<<<< HEAD
 book_mastery Character::get_book_mastery( const item &book ) const
 {
     if( !book.is_book() || !has_identified( book.typeId() ) ) {
@@ -12771,7 +12770,8 @@
         return book_mastery::MASTERED;
     }
     return book_mastery::LEARNING;
-=======
+}
+
 static const itype_id itype_cookbook_human( "cookbook_human" );
 static const trait_id trait_HATES_BOOKS( "HATES_BOOKS" );
 static const trait_id trait_LOVES_BOOKS( "LOVES_BOOKS" );
@@ -12827,5 +12827,4 @@
     }
 
     return fun_bonus;
->>>>>>> 91561ac0
 }