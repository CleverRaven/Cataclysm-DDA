#include "character.h"

#include <cctype>
#include <algorithm>
#include <array>
#include <climits>
#include <cmath>
#include <cstddef>
#include <cstdlib>
#include <iterator>
#include <memory>
#include <numeric>
#include <ostream>
#include <tuple>
#include <type_traits>

#include "action.h"
#include "activity_actor_definitions.h"
#include "activity_handlers.h"
#include "anatomy.h"
#include "avatar.h"
#include "bionics.h"
#include "cata_utility.h"
#include "catacharset.h"
#include "character_martial_arts.h"
#include "clzones.h"
#include "colony.h"
#include "color.h"
#include "construction.h"
#include "coordinate_conversions.h"
#include "coordinates.h"
#include "cursesdef.h"
#include "debug.h"
#include "disease.h"
#include "effect.h"
#include "effect_source.h"
#include "enums.h"
#include "event.h"
#include "event_bus.h"
#include "field.h"
#include "field_type.h"
#include "fire.h"
#include "flag.h"
#include "fungal_effects.h"
#include "game.h"
#include "game_constants.h"
#include "gun_mode.h"
#include "handle_liquid.h"
#include "input.h"
#include "inventory.h"
#include "item_contents.h"
#include "item_location.h"
#include "item_pocket.h"
#include "item_stack.h"
#include "itype.h"
#include "iuse.h"
#include "iuse_actor.h"
#include "json.h"
#include "lightmap.h"
#include "line.h"
#include "magic.h"
#include "make_static.h"
#include "map.h"
#include "map_iterator.h"
#include "map_selector.h"
#include "mapdata.h"
#include "material.h"
#include "math_defines.h"
#include "memorial_logger.h"
#include "messages.h"
#include "mission.h"
#include "monster.h"
#include "morale.h"
#include "morale_types.h"
#include "move_mode.h"
#include "mtype.h"
#include "mutation.h"
#include "npc.h"
#include "omdata.h"
#include "options.h"
#include "output.h"
#include "overlay_ordering.h"
#include "overmapbuffer.h"
#include "pathfinding.h"
#include "player.h"
#include "profession.h"
#include "proficiency.h"
#include "recipe_dictionary.h"
#include "ret_val.h"
#include "rng.h"
#include "scent_map.h"
#include "skill.h"
#include "skill_boost.h"
#include "sounds.h"
#include "stomach.h"
#include "string_formatter.h"
#include "submap.h"
#include "text_snippets.h"
#include "translations.h"
#include "trap.h"
#include "ui.h"
#include "ui_manager.h"
#include "units.h"
#include "value_ptr.h"
#include "veh_type.h"
#include "vehicle.h"
#include "vehicle_selector.h"
#include "viewer.h"
#include "vitamin.h"
#include "vpart_position.h"
#include "vpart_range.h"
#include "weather.h"
#include "weather_gen.h"
#include "weather_type.h"

struct dealt_projectile_attack;

static const activity_id ACT_MOVE_ITEMS( "ACT_MOVE_ITEMS" );
static const activity_id ACT_TRAVELLING( "ACT_TRAVELLING" );
static const activity_id ACT_TREE_COMMUNION( "ACT_TREE_COMMUNION" );
static const activity_id ACT_TRY_SLEEP( "ACT_TRY_SLEEP" );
static const activity_id ACT_WAIT_STAMINA( "ACT_WAIT_STAMINA" );

static const bionic_id bio_soporific( "bio_soporific" );
static const bionic_id bio_uncanny_dodge( "bio_uncanny_dodge" );

static const efftype_id effect_adrenaline( "adrenaline" );
static const efftype_id effect_alarm_clock( "alarm_clock" );
static const efftype_id effect_bandaged( "bandaged" );
static const efftype_id effect_beartrap( "beartrap" );
static const efftype_id effect_bite( "bite" );
static const efftype_id effect_bleed( "bleed" );
static const efftype_id effect_blind( "blind" );
static const efftype_id effect_blisters( "blisters" );
static const efftype_id effect_bloodworms( "bloodworms" );
static const efftype_id effect_boomered( "boomered" );
static const efftype_id effect_brainworms( "brainworms" );
static const efftype_id effect_cig( "cig" );
static const efftype_id effect_cold( "cold" );
static const efftype_id effect_common_cold( "common_cold" );
static const efftype_id effect_contacts( "contacts" );
static const efftype_id effect_controlled( "controlled" );
static const efftype_id effect_corroding( "corroding" );
static const efftype_id effect_cough_suppress( "cough_suppress" );
static const efftype_id effect_crushed( "crushed" );
static const efftype_id effect_darkness( "darkness" );
static const efftype_id effect_deaf( "deaf" );
static const efftype_id effect_dermatik( "dermatik" );
static const efftype_id effect_mute( "mute" );
static const efftype_id effect_disinfected( "disinfected" );
static const efftype_id effect_disrupted_sleep( "disrupted_sleep" );
static const efftype_id effect_downed( "downed" );
static const efftype_id effect_drunk( "drunk" );
static const efftype_id effect_earphones( "earphones" );
static const efftype_id effect_flu( "flu" );
static const efftype_id effect_foodpoison( "foodpoison" );
static const efftype_id effect_frostbite( "frostbite" );
static const efftype_id effect_frostbite_recovery( "frostbite_recovery" );
static const efftype_id effect_fungus( "fungus" );
static const efftype_id effect_glowing( "glowing" );
static const efftype_id effect_glowy_led( "glowy_led" );
static const efftype_id effect_got_checked( "got_checked" );
static const efftype_id effect_grabbed( "grabbed" );
static const efftype_id effect_grabbing( "grabbing" );
static const efftype_id effect_harnessed( "harnessed" );
static const efftype_id effect_heating_bionic( "heating_bionic" );
static const efftype_id effect_heavysnare( "heavysnare" );
static const efftype_id effect_hot( "hot" );
static const efftype_id effect_hot_speed( "hot_speed" );
static const efftype_id effect_hunger_blank( "hunger_blank" );
static const efftype_id effect_hunger_engorged( "hunger_engorged" );
static const efftype_id effect_hunger_famished( "hunger_famished" );
static const efftype_id effect_hunger_full( "hunger_full" );
static const efftype_id effect_hunger_hungry( "hunger_hungry" );
static const efftype_id effect_hunger_near_starving( "hunger_near_starving" );
static const efftype_id effect_hunger_satisfied( "hunger_satisfied" );
static const efftype_id effect_hunger_starving( "hunger_starving" );
static const efftype_id effect_hunger_very_hungry( "hunger_very_hungry" );
static const efftype_id effect_hypovolemia( "hypovolemia" );
static const efftype_id effect_in_pit( "in_pit" );
static const efftype_id effect_incorporeal( "incorporeal" );
static const efftype_id effect_infected( "infected" );
static const efftype_id effect_jetinjector( "jetinjector" );
static const efftype_id effect_lack_sleep( "lack_sleep" );
static const efftype_id effect_lightsnare( "lightsnare" );
static const efftype_id effect_lying_down( "lying_down" );
static const efftype_id effect_masked_scent( "masked_scent" );
static const efftype_id effect_melatonin( "melatonin" );
static const efftype_id effect_mending( "mending" );
static const efftype_id effect_meth( "meth" );
static const efftype_id effect_narcosis( "narcosis" );
static const efftype_id effect_nausea( "nausea" );
static const efftype_id effect_nightmares( "nightmares" );
static const efftype_id effect_no_sight( "no_sight" );
static const efftype_id effect_onfire( "onfire" );
static const efftype_id effect_paincysts( "paincysts" );
static const efftype_id effect_pkill1( "pkill1" );
static const efftype_id effect_pkill2( "pkill2" );
static const efftype_id effect_pkill3( "pkill3" );
static const efftype_id effect_recently_coughed( "recently_coughed" );
static const efftype_id effect_recover( "recover" );
static const efftype_id effect_ridden( "ridden" );
static const efftype_id effect_riding( "riding" );
static const efftype_id effect_monster_saddled( "monster_saddled" );
static const efftype_id effect_sleep( "sleep" );
static const efftype_id effect_slept_through_alarm( "slept_through_alarm" );
static const efftype_id effect_stunned( "stunned" );
static const efftype_id effect_tapeworm( "tapeworm" );
static const efftype_id effect_tied( "tied" );
static const efftype_id effect_took_prozac( "took_prozac" );
static const efftype_id effect_took_xanax( "took_xanax" );
static const efftype_id effect_webbed( "webbed" );
static const efftype_id effect_weed_high( "weed_high" );
static const efftype_id effect_winded( "winded" );

static const field_type_str_id field_fd_clairvoyant( "fd_clairvoyant" );

static const itype_id itype_adv_UPS_off( "adv_UPS_off" );
static const itype_id itype_apparatus( "apparatus" );
static const itype_id itype_beartrap( "beartrap" );
static const itype_id itype_e_handcuffs( "e_handcuffs" );
static const itype_id itype_fire( "fire" );
static const itype_id itype_rm13_armor_on( "rm13_armor_on" );
static const itype_id itype_rope_6( "rope_6" );
static const itype_id itype_snare_trigger( "snare_trigger" );
static const itype_id itype_string_36( "string_36" );
static const itype_id itype_UPS( "UPS" );
static const itype_id itype_UPS_off( "UPS_off" );

static const skill_id skill_archery( "archery" );
static const skill_id skill_dodge( "dodge" );
static const skill_id skill_gun( "gun" );
static const skill_id skill_pistol( "pistol" );
static const skill_id skill_rifle( "rifle" );
static const skill_id skill_shotgun( "shotgun" );
static const skill_id skill_smg( "smg" );
static const skill_id skill_swimming( "swimming" );
static const skill_id skill_throw( "throw" );

static const species_id species_HUMAN( "HUMAN" );
static const species_id species_ROBOT( "ROBOT" );

static const trait_id trait_ACIDBLOOD( "ACIDBLOOD" );
static const trait_id trait_ADRENALINE( "ADRENALINE" );
static const trait_id trait_ANTENNAE( "ANTENNAE" );
static const trait_id trait_ANTLERS( "ANTLERS" );
static const trait_id trait_BADBACK( "BADBACK" );
static const trait_id trait_CF_HAIR( "CF_HAIR" );
static const trait_id trait_CHITIN_FUR( "CHITIN_FUR" );
static const trait_id trait_CHITIN_FUR2( "CHITIN_FUR2" );
static const trait_id trait_CHITIN_FUR3( "CHITIN_FUR3" );
static const trait_id trait_CLUMSY( "CLUMSY" );
static const trait_id trait_DEBUG_NODMG( "DEBUG_NODMG" );
static const trait_id trait_DEFT( "DEFT" );
static const trait_id trait_EATHEALTH( "EATHEALTH" );
static const trait_id trait_FAT( "FAT" );
static const trait_id trait_FELINE_FUR( "FELINE_FUR" );
static const trait_id trait_FUR( "FUR" );
static const trait_id trait_INFIMMUNE( "INFIMMUNE" );
static const trait_id trait_INSOMNIA( "INSOMNIA" );
static const trait_id trait_LIGHTFUR( "LIGHTFUR" );
static const trait_id trait_LUPINE_FUR( "LUPINE_FUR" );
static const trait_id trait_PACIFIST( "PACIFIST" );
static const trait_id trait_PARAIMMUNE( "PARAIMMUNE" );
static const trait_id trait_PROF_SKATER( "PROF_SKATER" );
static const trait_id trait_QUILLS( "QUILLS" );
static const trait_id trait_SAVANT( "SAVANT" );
static const trait_id trait_SPINES( "SPINES" );
static const trait_id trait_SQUEAMISH( "SQUEAMISH" );
static const trait_id trait_THORNS( "THORNS" );
static const trait_id trait_URSINE_FUR( "URSINE_FUR" );
static const trait_id trait_WOOLALLERGY( "WOOLALLERGY" );

static const bionic_id bio_ads( "bio_ads" );
static const bionic_id bio_blaster( "bio_blaster" );
static const bionic_id bio_voice( "bio_voice" );
static const bionic_id bio_flashlight( "bio_flashlight" );
static const bionic_id bio_gills( "bio_gills" );
static const bionic_id bio_ground_sonar( "bio_ground_sonar" );
static const bionic_id bio_hydraulics( "bio_hydraulics" );
static const bionic_id bio_jointservo( "bio_jointservo" );
static const bionic_id bio_leukocyte( "bio_leukocyte" );
static const bionic_id bio_memory( "bio_memory" );
static const bionic_id bio_railgun( "bio_railgun" );
static const bionic_id bio_shock_absorber( "bio_shock_absorber" );
static const bionic_id bio_tattoo_led( "bio_tattoo_led" );
static const bionic_id bio_ups( "bio_ups" );
// Aftershock stuff!
static const bionic_id afs_bio_linguistic_coprocessor( "afs_bio_linguistic_coprocessor" );

static const trait_id trait_BADTEMPER( "BADTEMPER" );
static const trait_id trait_BARK( "BARK" );
static const trait_id trait_BIRD_EYE( "BIRD_EYE" );
static const trait_id trait_CEPH_VISION( "CEPH_VISION" );
static const trait_id trait_CHEMIMBALANCE( "CHEMIMBALANCE" );
static const trait_id trait_CHLOROMORPH( "CHLOROMORPH" );
static const trait_id trait_COLDBLOOD( "COLDBLOOD" );
static const trait_id trait_COLDBLOOD2( "COLDBLOOD2" );
static const trait_id trait_COLDBLOOD3( "COLDBLOOD3" );
static const trait_id trait_COLDBLOOD4( "COLDBLOOD4" );
static const trait_id trait_MUTE( "MUTE" );
static const trait_id trait_DEBUG_CLOAK( "DEBUG_CLOAK" );
static const trait_id trait_DEBUG_LS( "DEBUG_LS" );
static const trait_id trait_DEBUG_NIGHTVISION( "DEBUG_NIGHTVISION" );
static const trait_id trait_DEBUG_NOTEMP( "DEBUG_NOTEMP" );
static const trait_id trait_DISRESISTANT( "DISRESISTANT" );
static const trait_id trait_DOWN( "DOWN" );
static const trait_id trait_ELECTRORECEPTORS( "ELECTRORECEPTORS" );
static const trait_id trait_ELFA_FNV( "ELFA_FNV" );
static const trait_id trait_ELFA_NV( "ELFA_NV" );
static const trait_id trait_FASTLEARNER( "FASTLEARNER" );
static const trait_id trait_FAST_REFLEXES( "FAST_REFLEXES" );
static const trait_id trait_FEL_NV( "FEL_NV" );
static const trait_id trait_GILLS( "GILLS" );
static const trait_id trait_GILLS_CEPH( "GILLS_CEPH" );
static const trait_id trait_HEAVYSLEEPER( "HEAVYSLEEPER" );
static const trait_id trait_HEAVYSLEEPER2( "HEAVYSLEEPER2" );
static const trait_id trait_HIBERNATE( "HIBERNATE" );
static const trait_id trait_HOARDER( "HOARDER" );
static const trait_id trait_HOLLOW_BONES( "HOLLOW_BONES" );
static const trait_id trait_HOOVES( "HOOVES" );
static const trait_id trait_HORNS_POINTED( "HORNS_POINTED" );
static const trait_id trait_LEG_TENT_BRACE( "LEG_TENT_BRACE" );
static const trait_id trait_LEG_TENTACLES( "LEG_TENTACLES" );
static const trait_id trait_LIGHT_BONES( "LIGHT_BONES" );
static const trait_id trait_M_DEPENDENT( "M_DEPENDENT" );
static const trait_id trait_M_IMMUNE( "M_IMMUNE" );
static const trait_id trait_M_SKIN3( "M_SKIN3" );
static const trait_id trait_MYOPIC( "MYOPIC" );
static const trait_id trait_NIGHTVISION( "NIGHTVISION" );
static const trait_id trait_NIGHTVISION2( "NIGHTVISION2" );
static const trait_id trait_NIGHTVISION3( "NIGHTVISION3" );
static const trait_id trait_NOMAD( "NOMAD" );
static const trait_id trait_NOMAD2( "NOMAD2" );
static const trait_id trait_NOMAD3( "NOMAD3" );
static const trait_id trait_NOPAIN( "NOPAIN" );
static const trait_id trait_PADDED_FEET( "PADDED_FEET" );
static const trait_id trait_PAWS( "PAWS" );
static const trait_id trait_PAWS_LARGE( "PAWS_LARGE" );
static const trait_id trait_PER_SLIME( "PER_SLIME" );
static const trait_id trait_PER_SLIME_OK( "PER_SLIME_OK" );
static const trait_id trait_PROF_FOODP( "PROF_FOODP" );
static const trait_id trait_QUICK( "QUICK" );
static const trait_id trait_PYROMANIA( "PYROMANIA" );
static const trait_id trait_RADIOGENIC( "RADIOGENIC" );
static const trait_id trait_ROOTS2( "ROOTS2" );
static const trait_id trait_ROOTS3( "ROOTS3" );
static const trait_id trait_SEESLEEP( "SEESLEEP" );
static const trait_id trait_SELFAWARE( "SELFAWARE" );
static const trait_id trait_SHELL2( "SHELL2" );
static const trait_id trait_SHOUT2( "SHOUT2" );
static const trait_id trait_SHOUT3( "SHOUT3" );
static const trait_id trait_SLIMESPAWNER( "SLIMESPAWNER" );
static const trait_id trait_SLIMY( "SLIMY" );
static const trait_id trait_SLOWLEARNER( "SLOWLEARNER" );
static const trait_id trait_STRONGSTOMACH( "STRONGSTOMACH" );
static const trait_id trait_THRESH_CEPHALOPOD( "THRESH_CEPHALOPOD" );
static const trait_id trait_THRESH_INSECT( "THRESH_INSECT" );
static const trait_id trait_THRESH_PLANT( "THRESH_PLANT" );
static const trait_id trait_THRESH_SPIDER( "THRESH_SPIDER" );
static const trait_id trait_TOUGH_FEET( "TOUGH_FEET" );
static const trait_id trait_TRANSPIRATION( "TRANSPIRATION" );
static const trait_id trait_URSINE_EYE( "URSINE_EYE" );
static const trait_id trait_VISCOUS( "VISCOUS" );
static const trait_id trait_WATERSLEEP( "WATERSLEEP" );
static const trait_id trait_WEBBED( "WEBBED" );
static const trait_id trait_WEB_SPINNER( "WEB_SPINNER" );
static const trait_id trait_WEB_WALKER( "WEB_WALKER" );
static const trait_id trait_WEB_WEAVER( "WEB_WEAVER" );

static const std::string flag_PLOWABLE( "PLOWABLE" );

static const json_character_flag json_flag_ALARMCLOCK( "ALARMCLOCK" );
static const json_character_flag json_flag_ACID_IMMUNE( "ACID_IMMUNE" );
static const json_character_flag json_flag_BASH_IMMUNE( "BASH_IMMUNE" );
static const json_character_flag json_flag_BIO_IMMUNE( "BIO_IMMUNE" );
static const json_character_flag json_flag_BIONIC_TOGGLED( "BIONIC_TOGGLED" );
static const json_character_flag json_flag_BLIND( "BLIND" );
static const json_character_flag json_flag_BULLET_IMMUNE( "BULLET_IMMUNE" );
static const json_character_flag json_flag_CLAIRVOYANCE( "CLAIRVOYANCE" );
static const json_character_flag json_flag_CLAIRVOYANCE_PLUS( "CLAIRVOYANCE_PLUS" );
static const json_character_flag json_flag_CLIMATE_CONTROL( "CLIMATE_CONTROL" );
static const json_character_flag json_flag_COLD_IMMUNE( "COLD_IMMUNE" );
static const json_character_flag json_flag_CUT_IMMUNE( "CUT_IMMUNE" );
static const json_character_flag json_flag_DEAF( "DEAF" );
static const json_character_flag json_flag_ELECTRIC_IMMUNE( "ELECTRIC_IMMUNE" );
static const json_character_flag json_flag_ENHANCED_VISION( "ENHANCED_VISION" );
static const json_character_flag json_flag_EYE_MEMBRANE( "EYE_MEMBRANE" );
static const json_character_flag json_flag_HEATPROOF( "HEATPROOF" );
static const json_character_flag json_flag_HEATSINK( "HEATSINK" );
static const json_character_flag json_flag_IMMUNE_HEARING_DAMAGE( "IMMUNE_HEARING_DAMAGE" );
static const json_character_flag json_flag_INFRARED( "INFRARED" );
static const json_character_flag json_flag_INVISIBLE( "INVISIBLE" );
static const json_character_flag json_flag_NIGHT_VISION( "NIGHT_VISION" );
static const json_character_flag json_flag_NO_DISEASE( "NO_DISEASE" );
static const json_character_flag json_flag_NO_MINIMAL_HEALING( "NO_MINIMAL_HEALING" );
static const json_character_flag json_flag_NO_RADIATION( "NO_RADIATION" );
static const json_character_flag json_flag_NO_THIRST( "NO_THIRST" );
static const json_character_flag json_flag_NON_THRESH( "NON_THRESH" );
static const json_character_flag json_flag_PRED2( "PRED2" );
static const json_character_flag json_flag_PRED3( "PRED3" );
static const json_character_flag json_flag_PRED4( "PRED4" );
static const json_character_flag json_flag_STAB_IMMUNE( "STAB_IMMUNE" );
static const json_character_flag json_flag_STEADY( "STEADY" );
static const json_character_flag json_flag_STOP_SLEEP_DEPRIVATION( "STOP_SLEEP_DEPRIVATION" );
static const json_character_flag json_flag_SUPER_CLAIRVOYANCE( "SUPER_CLAIRVOYANCE" );
static const json_character_flag json_flag_SUPER_HEARING( "SUPER_HEARING" );
static const json_character_flag json_flag_UNCANNY_DODGE( "UNCANNY_DODGE" );
static const json_character_flag json_flag_WATCH( "WATCH" );

static const mtype_id mon_player_blob( "mon_player_blob" );

static const vitamin_id vitamin_blood( "blood" );
static const morale_type morale_nightmare( "morale_nightmare" );

namespace io
{

template<>
std::string enum_to_string<blood_type>( blood_type data )
{
    switch( data ) {
            // *INDENT-OFF*
        case blood_type::blood_O: return "O";
        case blood_type::blood_A: return "A";
        case blood_type::blood_B: return "B";
        case blood_type::blood_AB: return "AB";
            // *INDENT-ON*
        case blood_type::num_bt:
            break;
    }
    debugmsg( "Invalid blood_type" );
    abort();
}

} // namespace io

// *INDENT-OFF*
Character::Character() :
    id( -1 ),
    next_climate_control_check( calendar::before_time_starts ),
    last_climate_control_ret( false )
{
    randomize_blood();
    str_max = 0;
    dex_max = 0;
    per_max = 0;
    int_max = 0;
    str_cur = 0;
    dex_cur = 0;
    per_cur = 0;
    int_cur = 0;
    str_bonus = 0;
    dex_bonus = 0;
    per_bonus = 0;
    int_bonus = 0;
    healthy = 0;
    healthy_mod = 0;
    hunger = 0;
    thirst = 0;
    fatigue = 0;
    sleep_deprivation = 0;
    set_rad( 0 );
    slow_rad = 0;
    set_stim( 0 );
    set_stamina( 10000 ); //Temporary value for stamina. It will be reset later from external json option.
    set_anatomy( anatomy_id("human_anatomy") );
    update_type_of_scent( true );
    pkill = 0;
    // 45 days to starve to death
    // 55 Mcal or 55k kcal
    healthy_calories = 55'000'000;
    stored_calories = healthy_calories;
    initialize_stomach_contents();

    name.clear();
    custom_profession.clear();

    *path_settings = pathfinding_settings{ 0, 1000, 1000, 0, true, true, true, false, true };

    move_mode = move_mode_id( "walk" );
    next_expected_position = cata::nullopt;
    crafting_cache.time = calendar::before_time_starts;
}
// *INDENT-ON*

Character::~Character() = default;
Character::Character( Character && ) noexcept = default;
Character &Character::operator=( Character && ) noexcept( list_is_noexcept ) = default;

void Character::setID( character_id i, bool force )
{
    if( id.is_valid() && !force ) {
        debugmsg( "tried to set id of a npc/player, but has already a id: %d", id.get_value() );
    } else if( !i.is_valid() && !force ) {
        debugmsg( "tried to set invalid id of a npc/player: %d", i.get_value() );
    } else {
        id = i;
    }
}

character_id Character::getID() const
{
    return this->id;
}

void Character::randomize_blood()
{
    // Blood type distribution data is taken from this study on blood types of
    // COVID-19 patients presented to five major hospitals in Massachusetts:
    // https://www.ncbi.nlm.nih.gov/pmc/articles/PMC7354354/
    // and is adjusted for racial/ethnic distribution in game, which is defined in
    // data/json/npcs/appearance_trait_groups.json
    static const std::array<std::tuple<double, blood_type, bool>, 8> blood_type_distribution = {{
            std::make_tuple( 0.3821, blood_type::blood_O, true ),
            std::make_tuple( 0.0387, blood_type::blood_O, false ),
            std::make_tuple( 0.3380, blood_type::blood_A, true ),
            std::make_tuple( 0.0414, blood_type::blood_A, false ),
            std::make_tuple( 0.1361, blood_type::blood_B, true ),
            std::make_tuple( 0.0134, blood_type::blood_B, false ),
            std::make_tuple( 0.0437, blood_type::blood_AB, true ),
            std::make_tuple( 0.0066, blood_type::blood_AB, false )
        }
    };
    const double x = rng_float( 0.0, 1.0 );
    double cumulative_prob = 0.0;
    for( const std::tuple<double, blood_type, bool> &type : blood_type_distribution ) {
        cumulative_prob += std::get<0>( type );
        if( x <= cumulative_prob ) {
            my_blood_type = std::get<1>( type );
            blood_rh_factor = std::get<2>( type );
            return;
        }
    }
    my_blood_type = blood_type::blood_AB;
    blood_rh_factor = false;
}

field_type_id Character::bloodType() const
{
    if( has_trait( trait_ACIDBLOOD ) ) {
        return fd_acid;
    }
    if( has_trait( trait_THRESH_PLANT ) ) {
        return fd_blood_veggy;
    }
    if( has_trait( trait_THRESH_INSECT ) || has_trait( trait_THRESH_SPIDER ) ) {
        return fd_blood_insect;
    }
    if( has_trait( trait_THRESH_CEPHALOPOD ) ) {
        return fd_blood_invertebrate;
    }
    return fd_blood;
}
field_type_id Character::gibType() const
{
    return fd_gibs_flesh;
}

bool Character::in_species( const species_id &spec ) const
{
    return spec == species_HUMAN;
}

bool Character::is_warm() const
{
    // TODO: is there a mutation (plant?) that makes a npc not warm blooded?
    return true;
}

const std::string &Character::symbol() const
{
    static const std::string character_symbol( "@" );
    return character_symbol;
}

void Character::mod_stat( const std::string &stat, float modifier )
{
    if( stat == "str" ) {
        mod_str_bonus( modifier );
    } else if( stat == "dex" ) {
        mod_dex_bonus( modifier );
    } else if( stat == "per" ) {
        mod_per_bonus( modifier );
    } else if( stat == "int" ) {
        mod_int_bonus( modifier );
    } else if( stat == "healthy" ) {
        mod_healthy( modifier );
    } else if( stat == "hunger" ) {
        mod_hunger( modifier );
    } else {
        Creature::mod_stat( stat, modifier );
    }
}

int Character::get_fat_to_hp() const
{
    float mut_fat_hp = 0.0f;
    for( const trait_id &mut : get_mutations() ) {
        mut_fat_hp += mut.obj().fat_to_max_hp;
    }

    return mut_fat_hp * ( get_bmi() - character_weight_category::normal );
}

creature_size Character::get_size() const
{
    return size_class;
}

std::string Character::disp_name( bool possessive, bool capitalize_first ) const
{
    if( !possessive ) {
        if( is_player() ) {
            return capitalize_first ? _( "You" ) : _( "you" );
        }
        return name;
    } else {
        if( is_player() ) {
            return capitalize_first ? _( "Your" ) : _( "your" );
        }
        return string_format( _( "%s's" ), name );
    }
}

std::string Character::skin_name() const
{
    // TODO: Return actual deflecting layer name
    return _( "armor" );
}

int Character::effective_dispersion( int dispersion ) const
{
    /** @EFFECT_PER penalizes sight dispersion when low. */
    dispersion += ranged_per_mod();

    dispersion += encumb( body_part_eyes ) / 2;

    return std::max( dispersion, 0 );
}

std::pair<int, int> Character::get_fastest_sight( const item &gun, double recoil ) const
{
    // Get fastest sight that can be used to improve aim further below @ref recoil.
    int sight_speed_modifier = INT_MIN;
    int limit = 0;
    if( effective_dispersion( gun.type->gun->sight_dispersion ) < recoil ) {
        sight_speed_modifier = gun.has_flag( flag_DISABLE_SIGHTS ) ? 0 : 6;
        limit = effective_dispersion( gun.type->gun->sight_dispersion );
    }

    for( const item *e : gun.gunmods() ) {
        const islot_gunmod &mod = *e->type->gunmod;
        if( mod.sight_dispersion < 0 || mod.aim_speed < 0 ) {
            continue; // skip gunmods which don't provide a sight
        }
        if( effective_dispersion( mod.sight_dispersion ) < recoil &&
            mod.aim_speed > sight_speed_modifier ) {
            sight_speed_modifier = mod.aim_speed;
            limit = effective_dispersion( mod.sight_dispersion );
        }
    }
    return std::make_pair( sight_speed_modifier, limit );
}

int Character::get_most_accurate_sight( const item &gun ) const
{
    if( !gun.is_gun() ) {
        return 0;
    }

    int limit = effective_dispersion( gun.type->gun->sight_dispersion );
    for( const item *e : gun.gunmods() ) {
        const islot_gunmod &mod = *e->type->gunmod;
        if( mod.aim_speed >= 0 ) {
            limit = std::min( limit, effective_dispersion( mod.sight_dispersion ) );
        }
    }

    return limit;
}

double Character::aim_speed_skill_modifier( const skill_id &gun_skill ) const
{
    double skill_mult = 1.0;
    if( gun_skill == skill_pistol ) {
        skill_mult = 2.0;
    } else if( gun_skill == skill_rifle ) {
        skill_mult = 0.9;
    }
    /** @EFFECT_PISTOL increases aiming speed for pistols */
    /** @EFFECT_SMG increases aiming speed for SMGs */
    /** @EFFECT_RIFLE increases aiming speed for rifles */
    /** @EFFECT_SHOTGUN increases aiming speed for shotguns */
    /** @EFFECT_LAUNCHER increases aiming speed for launchers */
    return skill_mult * std::min( MAX_SKILL, get_skill_level( gun_skill ) );
}

double Character::aim_speed_dex_modifier() const
{
    return get_dex() - 8;
}

double Character::aim_speed_encumbrance_modifier() const
{
    return ( encumb( body_part_hand_l ) + encumb( body_part_hand_r ) ) / 10.0;
}

double Character::aim_cap_from_volume( const item &gun ) const
{
    skill_id gun_skill = gun.gun_skill();

    units::volume wielded_volume = gun.volume();
    if( gun.has_flag( flag_COLLAPSIBLE_STOCK ) ) {
        // use the unfolded volume
        wielded_volume += gun.collapsed_volume_delta();
    }

    double aim_cap = std::min( 49.0, 49.0 - static_cast<float>( wielded_volume / 75_ml ) );
    // TODO: also scale with skill level.
    if( gun_skill == skill_smg ) {
        aim_cap = std::max( 12.0, aim_cap );
    } else if( gun_skill == skill_shotgun ) {
        aim_cap = std::max( 12.0, aim_cap );
    } else if( gun_skill == skill_pistol ) {
        aim_cap = std::max( 15.0, aim_cap * 1.25 );
    } else if( gun_skill == skill_rifle ) {
        aim_cap = std::max( 7.0, aim_cap - 7.0 );
    } else if( gun_skill == skill_archery ) {
        aim_cap = std::max( 13.0, aim_cap );
    } else { // Launchers, etc.
        aim_cap = std::max( 10.0, aim_cap );
    }
    return aim_cap;
}

double Character::aim_per_move( const item &gun, double recoil ) const
{
    if( !gun.is_gun() ) {
        return 0.0;
    }

    std::pair<int, int> best_sight = get_fastest_sight( gun, recoil );
    int sight_speed_modifier = best_sight.first;
    int limit = best_sight.second;
    if( sight_speed_modifier == INT_MIN ) {
        // No suitable sights (already at maximum aim).
        return 0;
    }

    // Overall strategy for determining aim speed is to sum the factors that contribute to it,
    // then scale that speed by current recoil level.
    // Player capabilities make aiming faster, and aim speed slows down as it approaches 0.
    // Base speed is non-zero to prevent extreme rate changes as aim speed approaches 0.
    double aim_speed = 10.0;

    skill_id gun_skill = gun.gun_skill();
    // Ranges [0 - 10]
    aim_speed += aim_speed_skill_modifier( gun_skill );

    // Range [0 - 12]
    /** @EFFECT_DEX increases aiming speed */
    aim_speed += aim_speed_dex_modifier();

    // Range [0 - 10]
    aim_speed += sight_speed_modifier;

    // Each 5 points (combined) of hand encumbrance decreases aim speed by one unit.
    aim_speed -= aim_speed_encumbrance_modifier();

    aim_speed = std::min( aim_speed, aim_cap_from_volume( gun ) );

    // Just a raw scaling factor.
    aim_speed *= 6.5;

    // Scale rate logistically as recoil goes from MAX_RECOIL to 0.
    aim_speed *= 1.0 - logarithmic_range( 0, MAX_RECOIL, recoil );

    // Minimum improvement is 5MoA.  This mostly puts a cap on how long aiming for sniping takes.
    aim_speed = std::max( aim_speed, 5.0 );

    // Never improve by more than the currently used sights permit.
    return std::min( aim_speed, recoil - limit );
}

const tripoint &Character::pos() const
{
    return position;
}

int Character::sight_range( int light_level ) const
{
    if( light_level == 0 ) {
        return 1;
    }
    /* Via Beer-Lambert we have:
     * light_level * (1 / exp( LIGHT_TRANSPARENCY_OPEN_AIR * distance) ) <= LIGHT_AMBIENT_LOW
     * Solving for distance:
     * 1 / exp( LIGHT_TRANSPARENCY_OPEN_AIR * distance ) <= LIGHT_AMBIENT_LOW / light_level
     * 1 <= exp( LIGHT_TRANSPARENCY_OPEN_AIR * distance ) * LIGHT_AMBIENT_LOW / light_level
     * light_level <= exp( LIGHT_TRANSPARENCY_OPEN_AIR * distance ) * LIGHT_AMBIENT_LOW
     * log(light_level) <= LIGHT_TRANSPARENCY_OPEN_AIR * distance + log(LIGHT_AMBIENT_LOW)
     * log(light_level) - log(LIGHT_AMBIENT_LOW) <= LIGHT_TRANSPARENCY_OPEN_AIR * distance
     * log(LIGHT_AMBIENT_LOW / light_level) <= LIGHT_TRANSPARENCY_OPEN_AIR * distance
     * log(LIGHT_AMBIENT_LOW / light_level) * (1 / LIGHT_TRANSPARENCY_OPEN_AIR) <= distance
     */
    int range = static_cast<int>( -std::log( get_vision_threshold( static_cast<int>
                                  ( get_map().ambient_light_at( pos() ) ) ) / static_cast<float>( light_level ) ) *
                                  ( 1.0 / LIGHT_TRANSPARENCY_OPEN_AIR ) );

    // Clamp to [1, sight_max].
    return clamp( range, 1, sight_max );
}

int Character::unimpaired_range() const
{
    return std::min( sight_max, 60 );
}

bool Character::overmap_los( const tripoint_abs_omt &omt, int sight_points )
{
    const tripoint_abs_omt ompos = global_omt_location();
    const point_rel_omt offset = omt.xy() - ompos.xy();
    if( offset.x() < -sight_points || offset.x() > sight_points ||
        offset.y() < -sight_points || offset.y() > sight_points ) {
        // Outside maximum sight range
        return false;
    }

    // TODO: fix point types
    const std::vector<tripoint> line = line_to( ompos.raw(), omt.raw(), 0, 0 );
    for( size_t i = 0; i < line.size() && sight_points >= 0; i++ ) {
        const tripoint &pt = line[i];
        const oter_id &ter = overmap_buffer.ter( tripoint_abs_omt( pt ) );
        sight_points -= static_cast<int>( ter->get_see_cost() );
        if( sight_points < 0 ) {
            return false;
        }
    }
    return true;
}

int Character::overmap_sight_range( int light_level ) const
{
    int sight = sight_range( light_level );
    if( sight < SEEX ) {
        return 0;
    }
    if( sight <= SEEX * 4 ) {
        return ( sight / ( SEEX / 2 ) );
    }

    sight = 6;
    // The higher your perception, the farther you can see.
    sight += static_cast<int>( get_per() / 2 );
    // The higher up you are, the farther you can see.
    sight += std::max( 0, posz() ) * 2;
    // Mutations like Scout and Topographagnosia affect how far you can see.
    sight += mutation_value( "overmap_sight" );

    float multiplier = mutation_value( "overmap_multiplier" );
    // Binoculars double your sight range.
    const bool has_optic = ( has_item_with_flag( flag_ZOOM ) || has_flag( json_flag_ENHANCED_VISION ) ||
                             ( is_mounted() &&
                               mounted_creature->has_flag( MF_MECH_RECON_VISION ) ) );
    if( has_optic ) {
        multiplier += 1;
    }

    sight = std::round( sight * multiplier );
    return std::max( sight, 3 );
}

int Character::clairvoyance() const
{
    if( vision_mode_cache[VISION_CLAIRVOYANCE_SUPER] ) {
        return MAX_CLAIRVOYANCE;
    }

    if( vision_mode_cache[VISION_CLAIRVOYANCE_PLUS] ) {
        return 8;
    }

    if( vision_mode_cache[VISION_CLAIRVOYANCE] ) {
        return 3;
    }

    return 0;
}

bool Character::sight_impaired() const
{
    const bool in_light = get_map().ambient_light_at( pos() ) > LIGHT_AMBIENT_LIT;
    return ( ( ( has_effect( effect_boomered ) || has_effect( effect_no_sight ) ||
                 has_effect( effect_darkness ) ) &&
               ( !( has_trait( trait_PER_SLIME_OK ) ) ) ) ||
             ( underwater && !has_flag( json_flag_EYE_MEMBRANE ) &&
               !worn_with_flag( flag_SWIM_GOGGLES ) ) ||
             ( ( has_trait( trait_MYOPIC ) || ( in_light && has_trait( trait_URSINE_EYE ) ) ) &&
               !worn_with_flag( flag_FIX_NEARSIGHT ) &&
               !has_effect( effect_contacts ) &&
               !has_flag( json_flag_ENHANCED_VISION ) ) ||
             has_trait( trait_PER_SLIME ) || is_blind() );
}

bool Character::has_alarm_clock() const
{
    map &here = get_map();
    return ( has_item_with_flag( flag_ALARMCLOCK, true ) ||
             ( here.veh_at( pos() ) &&
               !empty( here.veh_at( pos() )->vehicle().get_avail_parts( "ALARMCLOCK" ) ) ) ||
             has_flag( json_flag_ALARMCLOCK ) );
}

bool Character::has_watch() const
{
    map &here = get_map();
    return ( has_item_with_flag( flag_WATCH, true ) ||
             ( here.veh_at( pos() ) &&
               !empty( here.veh_at( pos() )->vehicle().get_avail_parts( "WATCH" ) ) ) ||
             has_flag( json_flag_WATCH ) );
}

void Character::react_to_felt_pain( int intensity )
{
    if( intensity <= 0 ) {
        return;
    }
    if( is_player() && intensity >= 2 ) {
        g->cancel_activity_or_ignore_query( distraction_type::pain, _( "Ouch, something hurts!" ) );
    }
    // Only a large pain burst will actually wake people while sleeping.
    if( has_effect( effect_sleep ) && !has_effect( effect_narcosis ) ) {
        int pain_thresh = rng( 3, 5 );

        if( has_trait( trait_HEAVYSLEEPER ) ) {
            pain_thresh += 2;
        } else if( has_trait( trait_HEAVYSLEEPER2 ) ) {
            pain_thresh += 5;
        }

        if( intensity >= pain_thresh ) {
            wake_up();
        }
    }
}

void Character::action_taken()
{
    nv_cached = false;
}

int Character::swim_speed() const
{
    int ret;
    if( is_mounted() ) {
        monster *mon = mounted_creature.get();
        // no difference in swim speed by monster type yet.
        // TODO: difference in swim speed by monster type.
        // No monsters are currently mountable and can swim, though mods may allow this.
        if( mon->swims() ) {
            ret = 25;
            ret += get_weight() / 120_gram - 50 * ( mon->get_size() - 1 );
            return ret;
        }
    }
    const body_part_set usable = exclusive_flag_coverage( flag_ALLOWS_NATURAL_ATTACKS );
    float hand_bonus_mult = ( usable.test( body_part_hand_l ) ? 0.5f : 0.0f ) +
                            ( usable.test( body_part_hand_r ) ? 0.5f : 0.0f );

    // base swim speed.
    ret = ( 440 * mutation_value( "movecost_swim_modifier" ) ) + weight_carried() /
          ( 60_gram / mutation_value( "movecost_swim_modifier" ) ) - 50 * get_skill_level( skill_swimming );
    /** @EFFECT_STR increases swim speed bonus from PAWS */
    if( has_trait( trait_PAWS ) ) {
        ret -= hand_bonus_mult * ( 20 + str_cur * 3 );
    }
    /** @EFFECT_STR increases swim speed bonus from PAWS_LARGE */
    if( has_trait( trait_PAWS_LARGE ) ) {
        ret -= hand_bonus_mult * ( 20 + str_cur * 4 );
    }
    /** @EFFECT_STR increases swim speed bonus from swim_fins */
    if( worn_with_flag( flag_FIN, body_part_foot_l ) ||
        worn_with_flag( flag_FIN, body_part_foot_r ) ) {
        if( worn_with_flag( flag_FIN, body_part_foot_l ) &&
            worn_with_flag( flag_FIN, body_part_foot_r ) ) {
            ret -= ( 15 * str_cur );
        } else {
            ret -= ( 15 * str_cur ) / 2;
        }
    }
    /** @EFFECT_STR increases swim speed bonus from WEBBED */
    if( has_trait( trait_WEBBED ) ) {
        ret -= hand_bonus_mult * ( 60 + str_cur * 5 );
    }
    /** @EFFECT_SWIMMING increases swim speed */
    ret += ( 50 - get_skill_level( skill_swimming ) * 2 ) * ( ( encumb( body_part_leg_l ) +
            encumb( body_part_leg_r ) ) / 10 );
    ret += ( 80 - get_skill_level( skill_swimming ) * 3 ) * ( encumb( body_part_torso ) / 10 );
    if( get_skill_level( skill_swimming ) < 10 ) {
        for( const item &i : worn ) {
            ret += i.volume() / 125_ml * ( 10 - get_skill_level( skill_swimming ) );
        }
    }
    /** @EFFECT_STR increases swim speed */

    /** @EFFECT_DEX increases swim speed */
    ret -= str_cur * 6 + dex_cur * 4;
    if( worn_with_flag( flag_FLOTATION ) ) {
        ret = std::min( ret, 400 );
        ret = std::max( ret, 200 );
    }
    // If (ret > 500), we can not swim; so do not apply the underwater bonus.
    if( underwater && ret < 500 ) {
        ret -= 50;
    }

    ret += move_mode->swim_speed_mod();

    if( ret < 30 ) {
        ret = 30;
    }
    return ret;
}

bool Character::is_on_ground() const
{
    return get_working_leg_count() < 2 || has_effect( effect_downed );
}

bool Character::can_stash( const item &it )
{
    return best_pocket( it, nullptr ).second != nullptr;
}

bool Character::can_stash_partial( const item &it )
{
    item copy = it;
    if( it.count_by_charges() ) {
        copy.charges = 1;
    }

    return can_stash( copy );
}

void Character::cancel_stashed_activity()
{
    stashed_outbounds_activity = player_activity();
    stashed_outbounds_backlog = player_activity();
}

player_activity Character::get_stashed_activity() const
{
    return stashed_outbounds_activity;
}

void Character::set_stashed_activity( const player_activity &act, const player_activity &act_back )
{
    stashed_outbounds_activity = act;
    stashed_outbounds_backlog = act_back;
}

bool Character::has_stashed_activity() const
{
    return static_cast<bool>( stashed_outbounds_activity );
}

void Character::assign_stashed_activity()
{
    activity = stashed_outbounds_activity;
    backlog.push_front( stashed_outbounds_backlog );
    cancel_stashed_activity();
}

bool Character::check_outbounds_activity( const player_activity &act, bool check_only )
{
    map &here = get_map();
    if( ( act.placement != tripoint_zero && act.placement != tripoint_min &&
          !here.inbounds( here.getlocal( act.placement ) ) ) || ( !act.coords.empty() &&
                  !here.inbounds( here.getlocal( act.coords.back() ) ) ) ) {
        if( is_npc() && !check_only ) {
            // stash activity for when reloaded.
            stashed_outbounds_activity = act;
            if( !backlog.empty() ) {
                stashed_outbounds_backlog = backlog.front();
            }
            activity = player_activity();
        }
        add_msg_debug( debugmode::DF_CHARACTER,
                       "npc %s at pos %d %d, activity target is not inbounds at %d %d therefore activity was stashed",
                       disp_name(), pos().x, pos().y, act.placement.x, act.placement.y );
        return true;
    }
    return false;
}

void Character::set_destination_activity( const player_activity &new_destination_activity )
{
    destination_activity = new_destination_activity;
}

void Character::clear_destination_activity()
{
    destination_activity = player_activity();
}

player_activity Character::get_destination_activity() const
{
    return destination_activity;
}

void Character::mount_creature( monster &z )
{
    tripoint pnt = z.pos();
    shared_ptr_fast<monster> mons = g->shared_from( z );
    if( mons == nullptr ) {
        add_msg_debug( debugmode::DF_CHARACTER, "mount_creature(): monster not found in critter_tracker" );
        return;
    }
    add_effect( effect_riding, 1_turns, true );
    z.add_effect( effect_ridden, 1_turns, true );
    if( z.has_effect( effect_tied ) ) {
        z.remove_effect( effect_tied );
        if( z.tied_item ) {
            i_add( *z.tied_item );
            z.tied_item.reset();
        }
    }
    z.mounted_player_id = getID();
    if( z.has_effect( effect_harnessed ) ) {
        z.remove_effect( effect_harnessed );
        add_msg_if_player( m_info, _( "You remove the %s's harness." ), z.get_name() );
    }
    mounted_creature = mons;
    mons->mounted_player = this;
    if( is_avatar() ) {
        avatar &player_character = get_avatar();
        if( player_character.is_hauling() ) {
            player_character.stop_hauling();
        }
        if( player_character.get_grab_type() != object_type::NONE ) {
            add_msg( m_warning, _( "You let go of the grabbed object." ) );
            player_character.grab( object_type::NONE );
        }
        g->place_player( pnt );
    } else {
        npc &guy = dynamic_cast<npc &>( *this );
        guy.setpos( pnt );
    }
    z.facing = facing;
    add_msg_if_player( m_good, _( "You climb on the %s." ), z.get_name() );
    if( z.has_flag( MF_RIDEABLE_MECH ) ) {
        if( !z.type->mech_weapon.is_empty() ) {
            item mechwep = item( z.type->mech_weapon );
            wield( mechwep );
        }
        add_msg_if_player( m_good, _( "You hear your %s whir to life." ), z.get_name() );
    }
    // some rideable mechs have night-vision
    recalc_sight_limits();
    mod_moves( -100 );
}

bool Character::check_mount_will_move( const tripoint &dest_loc )
{
    if( !is_mounted() ) {
        return true;
    }
    if( mounted_creature && mounted_creature->type->has_fear_trigger( mon_trigger::HOSTILE_CLOSE ) ) {
        for( const monster &critter : g->all_monsters() ) {
            Attitude att = critter.attitude_to( *this );
            if( att == Attitude::HOSTILE && sees( critter ) && rl_dist( pos(), critter.pos() ) <= 15 &&
                rl_dist( dest_loc, critter.pos() ) < rl_dist( pos(), critter.pos() ) ) {
                add_msg_if_player( _( "You fail to budge your %s!" ), mounted_creature->get_name() );
                return false;
            }
        }
    }
    return true;
}

bool Character::check_mount_is_spooked()
{
    if( !is_mounted() ) {
        return false;
    }
    // chance to spook per monster nearby:
    // base 1% per turn.
    // + 1% per square closer than 15 distance. (1% - 15%)
    // * 2 if hostile monster is bigger than or same size as mounted creature.
    // -0.25% per point of dexterity (low -1%, average -2%, high -3%, extreme -3.5%)
    // -0.1% per point of strength ( low -0.4%, average -0.8%, high -1.2%, extreme -1.4% )
    // / 2 if horse has full tack and saddle.
    // Monster in spear reach monster and average stat (8) player on saddled horse, 14% -2% -0.8% / 2 = ~5%
    if( mounted_creature && mounted_creature->type->has_fear_trigger( mon_trigger::HOSTILE_CLOSE ) ) {
        const creature_size mount_size = mounted_creature->get_size();
        const bool saddled = mounted_creature->has_effect( effect_monster_saddled );
        for( const monster &critter : g->all_monsters() ) {
            double chance = 1.0;
            Attitude att = critter.attitude_to( *this );
            // actually too close now - horse might spook.
            if( att == Attitude::HOSTILE && sees( critter ) && rl_dist( pos(), critter.pos() ) <= 10 ) {
                chance += 10 - rl_dist( pos(), critter.pos() );
                if( critter.get_size() >= mount_size ) {
                    chance *= 2;
                }
                chance -= 0.25 * get_dex();
                chance -= 0.1 * get_str();
                if( saddled ) {
                    chance /= 2;
                }
                chance = std::max( 1.0, chance );
                if( x_in_y( chance, 100.0 ) ) {
                    forced_dismount();
                    return true;
                }
            }
        }
    }
    return false;
}

bool Character::is_mounted() const
{
    return has_effect( effect_riding ) && mounted_creature;
}

void Character::forced_dismount()
{
    remove_effect( effect_riding );
    bool mech = false;
    if( mounted_creature ) {
        auto *mon = mounted_creature.get();
        if( mon->has_flag( MF_RIDEABLE_MECH ) && !mon->type->mech_weapon.is_empty() ) {
            mech = true;
            remove_item( weapon );
        }
        mon->mounted_player_id = character_id();
        mon->remove_effect( effect_ridden );
        mon->add_effect( effect_controlled, 5_turns );
        mounted_creature = nullptr;
        mon->mounted_player = nullptr;
    }
    std::vector<tripoint> valid;
    for( const tripoint &jk : get_map().points_in_radius( pos(), 1 ) ) {
        if( g->is_empty( jk ) ) {
            valid.push_back( jk );
        }
    }
    if( !valid.empty() ) {
        setpos( random_entry( valid ) );
        if( mech ) {
            add_msg_player_or_npc( m_bad, _( "You are ejected from your mech!" ),
                                   _( "<npcname> is ejected from their mech!" ) );
        } else {
            add_msg_player_or_npc( m_bad, _( "You fall off your mount!" ),
                                   _( "<npcname> falls off their mount!" ) );
        }
        const int dodge = get_dodge();
        const int damage = std::max( 0, rng( 1, 20 ) - rng( dodge, dodge * 2 ) );
        bodypart_id hit( "bp_null" );
        switch( rng( 1, 10 ) ) {
            case  1:
                if( one_in( 2 ) ) {
                    hit = body_part_foot_l;
                } else {
                    hit = body_part_foot_r;
                }
                break;
            case  2:
            case  3:
            case  4:
                if( one_in( 2 ) ) {
                    hit = body_part_leg_l;
                } else {
                    hit = body_part_leg_r;
                }
                break;
            case  5:
            case  6:
            case  7:
                if( one_in( 2 ) ) {
                    hit = body_part_arm_l;
                } else {
                    hit = body_part_arm_r;
                }
                break;
            case  8:
            case  9:
                hit = body_part_torso;
                break;
            case 10:
                hit = body_part_head;
                break;
        }
        if( damage > 0 ) {
            add_msg_if_player( m_bad, _( "You hurt yourself!" ) );
            deal_damage( nullptr, hit, damage_instance( damage_type::BASH, damage ) );
            if( is_avatar() ) {
                get_memorial().add(
                    pgettext( "memorial_male", "Fell off a mount." ),
                    pgettext( "memorial_female", "Fell off a mount." ) );
            }
            check_dead_state();
        }
        add_effect( effect_downed, 5_turns, true );
    } else {
        add_msg_debug( debugmode::DF_CHARACTER,
                       "Forced_dismount could not find a square to deposit player" );
    }
    if( is_avatar() ) {
        avatar &player_character = get_avatar();
        if( player_character.get_grab_type() != object_type::NONE ) {
            add_msg( m_warning, _( "You let go of the grabbed object." ) );
            player_character.grab( object_type::NONE );
        }
        set_movement_mode( move_mode_id( "walk" ) );
        if( player_character.is_auto_moving() || player_character.has_destination() ||
            player_character.has_destination_activity() ) {
            player_character.clear_destination();
        }
        g->update_map( player_character );
    }
    if( activity ) {
        cancel_activity();
    }
    moves -= 150;
}

void Character::dismount()
{
    if( !is_mounted() ) {
        add_msg_debug( debugmode::DF_CHARACTER, "dismount called when not riding" );
        return;
    }
    if( const cata::optional<tripoint> pnt = choose_adjacent( _( "Dismount where?" ) ) ) {
        if( !g->is_empty( *pnt ) ) {
            add_msg( m_warning, _( "You cannot dismount there!" ) );
            return;
        }
        remove_effect( effect_riding );
        monster *critter = mounted_creature.get();
        critter->mounted_player_id = character_id();
        if( critter->has_flag( MF_RIDEABLE_MECH ) && !critter->type->mech_weapon.is_empty() &&
            weapon.typeId() == critter->type->mech_weapon ) {
            remove_item( weapon );
        }
        avatar &player_character = get_avatar();
        if( is_avatar() && player_character.get_grab_type() != object_type::NONE ) {
            add_msg( m_warning, _( "You let go of the grabbed object." ) );
            player_character.grab( object_type::NONE );
        }
        critter->remove_effect( effect_ridden );
        critter->add_effect( effect_controlled, 5_turns );
        mounted_creature = nullptr;
        critter->mounted_player = nullptr;
        setpos( *pnt );
        mod_moves( -100 );
        set_movement_mode( move_mode_id( "walk" ) );
    }
}

float Character::stability_roll() const
{
    /** @EFFECT_STR improves player stability roll */

    /** @EFFECT_PER slightly improves player stability roll */

    /** @EFFECT_DEX slightly improves player stability roll */

    /** @EFFECT_MELEE improves player stability roll */
    return get_melee() + get_str() + ( get_per() / 3.0f ) + ( get_dex() / 4.0f );
}

bool Character::is_dead_state() const
{
    return get_part_hp_cur( body_part_head ) <= 0 ||
           get_part_hp_cur( body_part_torso ) <= 0;
}

void Character::on_dodge( Creature *source, float difficulty )
{
    static const matec_id tec_none( "tec_none" );

    // Each avoided hit consumes an available dodge
    // When no more available we are likely to fail player::dodge_roll
    dodges_left--;

    // dodging throws of our aim unless we are either skilled at dodging or using a small weapon
    if( is_armed() && weapon.is_gun() ) {
        recoil += std::max( weapon.volume() / 250_ml - get_skill_level( skill_dodge ), 0 ) * rng( 0, 100 );
        recoil = std::min( MAX_RECOIL, recoil );
    }

    // Even if we are not to train still call practice to prevent skill rust
    difficulty = std::max( difficulty, 0.0f );
    practice( skill_dodge, difficulty * 2, difficulty );

    martial_arts_data->ma_ondodge_effects( *this );

    // For adjacent attackers check for techniques usable upon successful dodge
    if( source && square_dist( pos(), source->pos() ) == 1 ) {
        matec_id tec = pick_technique( *source, used_weapon(), false, true, false );

        if( tec != tec_none && !is_dead_state() ) {
            if( get_stamina() < get_stamina_max() / 3 ) {
                add_msg( m_bad, _( "You try to counterattack, but you are too exhausted!" ) );
            } else {
                melee_attack( *source, false, tec );
            }
        }
    }
}

float Character::get_melee() const
{
    return get_skill_level( skill_id( "melee" ) );
}

bool Character::uncanny_dodge()
{

    bool is_u = is_avatar();
    bool seen = get_player_view().sees( *this );

    const bool can_dodge_bio = get_power_level() >= 75_kJ && has_active_bionic( bio_uncanny_dodge );
    const bool can_dodge_mut = get_stamina() >= 300 && has_trait_flag( json_flag_UNCANNY_DODGE );
    const bool can_dodge_both = get_power_level() >= 37500_J &&
                                has_active_bionic( bio_uncanny_dodge ) &&
                                get_stamina() >= 150 && has_trait_flag( json_flag_UNCANNY_DODGE );

    if( !( can_dodge_bio || can_dodge_mut || can_dodge_both ) ) {
        return false;
    }
    tripoint adjacent = adjacent_tile();

    if( can_dodge_both ) {
        mod_power_level( -37500_J );
        mod_stamina( -150 );
    } else if( can_dodge_bio ) {
        mod_power_level( -75_kJ );
    } else if( can_dodge_mut ) {
        mod_stamina( -300 );
    }

    map &here = get_map();
    const optional_vpart_position veh_part = here.veh_at( position );
    if( in_vehicle && veh_part && veh_part.avail_part_with_feature( "SEATBELT" ) ) {
        return false;
    }

    //uncanny dodge triggered in car and wasn't secured by seatbelt
    if( in_vehicle && veh_part ) {
        here.unboard_vehicle( pos() );
    }
    if( adjacent.x != posx() || adjacent.y != posy() ) {
        position.x = adjacent.x;
        position.y = adjacent.y;

        //landed in a vehicle tile
        if( here.veh_at( position ) ) {
            here.board_vehicle( pos(), this );
        }

        if( is_u ) {
            add_msg( _( "Time seems to slow down, and you instinctively dodge!" ) );
        } else if( seen ) {
            add_msg( _( "%s dodges… so fast!" ), this->disp_name() );

        }
        return true;
    }
    if( is_u ) {
        add_msg( _( "You try to dodge, but there's no room!" ) );
    } else if( seen ) {
        add_msg( _( "%s tries to dodge, but there's no room!" ), this->disp_name() );
    }
    return false;
}

void Character::handle_skill_warning( const skill_id &id, bool force_warning )
{
    //remind the player intermittently that no skill gain takes place
    if( is_player() && ( force_warning || one_in( 5 ) ) ) {
        SkillLevel &level = get_skill_level_object( id );

        const Skill &skill = id.obj();
        std::string skill_name = skill.name();
        int curLevel = level.level();

        add_msg( m_info, _( "This task is too simple to train your %s beyond %d." ),
                 skill_name, curLevel );
    }
}

/** Returns true if the character has two functioning arms */
bool Character::has_two_arms() const
{
    return get_working_arm_count() >= 2;
}

// working is defined here as not disabled which means arms can be not broken
// and still not count if they have low enough hitpoints
int Character::get_working_arm_count() const
{
    if( has_active_mutation( trait_SHELL2 ) ) {
        return 0;
    }

    int limb_count = 0;
    if( !is_limb_disabled( body_part_arm_l ) ) {
        limb_count++;
    }
    if( !is_limb_disabled( body_part_arm_r ) ) {
        limb_count++;
    }
    if( has_bionic( bio_blaster ) && limb_count > 0 ) {
        limb_count--;
    }

    return limb_count;
}

// working is defined here as not broken
int Character::get_working_leg_count() const
{
    int limb_count = 0;
    if( !is_limb_broken( body_part_leg_l ) ) {
        limb_count++;
    }
    if( !is_limb_broken( body_part_leg_r ) ) {
        limb_count++;
    }
    return limb_count;
}

bool Character::is_limb_disabled( const bodypart_id &limb ) const
{
    return get_part_hp_cur( limb ) <= get_part_hp_max( limb ) * .125;
}

// this is the source of truth on if a limb is broken so all code to determine
// if a limb is broken should point here to make any future changes to breaking easier
bool Character::is_limb_broken( const bodypart_id &limb ) const
{
    return get_part_hp_cur( limb ) == 0;
}

bool Character::can_run() const
{
    return get_stamina() > 0 && !has_effect( effect_winded ) && get_working_leg_count() >= 2;
}

void Character::try_remove_downed()
{

    /** @EFFECT_DEX increases chance to stand up when knocked down */

    /** @EFFECT_STR increases chance to stand up when knocked down, slightly */
    if( rng( 0, 40 ) > get_dex() + get_str() / 2 ) {
        add_msg_if_player( _( "You struggle to stand." ) );
    } else {
        add_msg_player_or_npc( m_good, _( "You stand up." ),
                               _( "<npcname> stands up." ) );
        remove_effect( effect_downed );
    }
}

void Character::try_remove_bear_trap()
{
    /* Real bear traps can't be removed without the proper tools or immense strength; eventually this should
       allow normal players two options: removal of the limb or removal of the trap from the ground
       (at which point the player could later remove it from the leg with the right tools).
       As such we are currently making it a bit easier for players and NPC's to get out of bear traps.
    */
    /** @EFFECT_STR increases chance to escape bear trap */
    // If is riding, then despite the character having the effect, it is the mounted creature that escapes.
    map &here = get_map();
    if( is_player() && is_mounted() ) {
        auto *mon = mounted_creature.get();
        if( mon->type->melee_dice * mon->type->melee_sides >= 18 ) {
            if( x_in_y( mon->type->melee_dice * mon->type->melee_sides, 200 ) ) {
                mon->remove_effect( effect_beartrap );
                remove_effect( effect_beartrap );
                here.spawn_item( pos(), itype_beartrap );
                add_msg( _( "The %s escapes the bear trap!" ), mon->get_name() );
            } else {
                add_msg_if_player( m_bad,
                                   _( "Your %s tries to free itself from the bear trap, but can't get loose!" ), mon->get_name() );
            }
        }
    } else {
        if( x_in_y( get_str(), 100 ) ) {
            remove_effect( effect_beartrap );
            add_msg_player_or_npc( m_good, _( "You free yourself from the bear trap!" ),
                                   _( "<npcname> frees themselves from the bear trap!" ) );
            item beartrap( "beartrap", calendar::turn );
            here.add_item_or_charges( pos(), beartrap );
        } else {
            add_msg_if_player( m_bad,
                               _( "You try to free yourself from the bear trap, but can't get loose!" ) );
        }
    }
}

void Character::try_remove_lightsnare()
{
    map &here = get_map();
    if( is_mounted() ) {
        auto *mon = mounted_creature.get();
        if( x_in_y( mon->type->melee_dice * mon->type->melee_sides, 12 ) ) {
            mon->remove_effect( effect_lightsnare );
            remove_effect( effect_lightsnare );
            here.spawn_item( pos(), itype_string_36 );
            here.spawn_item( pos(), itype_snare_trigger );
            add_msg( _( "The %s escapes the light snare!" ), mon->get_name() );
        }
    } else {
        /** @EFFECT_STR increases chance to escape light snare */

        /** @EFFECT_DEX increases chance to escape light snare */
        if( x_in_y( get_str(), 12 ) || x_in_y( get_dex(), 8 ) ) {
            remove_effect( effect_lightsnare );
            add_msg_player_or_npc( m_good, _( "You free yourself from the light snare!" ),
                                   _( "<npcname> frees themselves from the light snare!" ) );
            item string( "string_36", calendar::turn );
            item snare( "snare_trigger", calendar::turn );
            here.add_item_or_charges( pos(), string );
            here.add_item_or_charges( pos(), snare );
        } else {
            add_msg_if_player( m_bad,
                               _( "You try to free yourself from the light snare, but can't get loose!" ) );
        }
    }
}

void Character::try_remove_heavysnare()
{
    map &here = get_map();
    if( is_mounted() ) {
        auto *mon = mounted_creature.get();
        if( mon->type->melee_dice * mon->type->melee_sides >= 7 ) {
            if( x_in_y( mon->type->melee_dice * mon->type->melee_sides, 32 ) ) {
                mon->remove_effect( effect_heavysnare );
                remove_effect( effect_heavysnare );
                here.spawn_item( pos(), itype_rope_6 );
                here.spawn_item( pos(), itype_snare_trigger );
                add_msg( _( "The %s escapes the heavy snare!" ), mon->get_name() );
            }
        }
    } else {
        /** @EFFECT_STR increases chance to escape heavy snare, slightly */

        /** @EFFECT_DEX increases chance to escape light snare */
        if( x_in_y( get_str(), 32 ) || x_in_y( get_dex(), 16 ) ) {
            remove_effect( effect_heavysnare );
            add_msg_player_or_npc( m_good, _( "You free yourself from the heavy snare!" ),
                                   _( "<npcname> frees themselves from the heavy snare!" ) );
            item rope( "rope_6", calendar::turn );
            item snare( "snare_trigger", calendar::turn );
            here.add_item_or_charges( pos(), rope );
            here.add_item_or_charges( pos(), snare );
        } else {
            add_msg_if_player( m_bad,
                               _( "You try to free yourself from the heavy snare, but can't get loose!" ) );
        }
    }
}

void Character::try_remove_crushed()
{
    /** @EFFECT_STR increases chance to escape crushing rubble */

    /** @EFFECT_DEX increases chance to escape crushing rubble, slightly */
    if( x_in_y( get_str() + get_dex() / 4.0, 100 ) ) {
        remove_effect( effect_crushed );
        add_msg_player_or_npc( m_good, _( "You free yourself from the rubble!" ),
                               _( "<npcname> frees themselves from the rubble!" ) );
    } else {
        add_msg_if_player( m_bad, _( "You try to free yourself from the rubble, but can't get loose!" ) );
    }
}

bool Character::try_remove_grab()
{
    int zed_number = 0;
    if( is_mounted() ) {
        auto *mon = mounted_creature.get();
        if( mon->has_effect( effect_grabbed ) ) {
            if( ( dice( mon->type->melee_dice + mon->type->melee_sides,
                        3 ) < get_effect_int( effect_grabbed ) ) ||
                !one_in( 4 ) ) {
                add_msg( m_bad, _( "Your %s tries to break free, but fails!" ), mon->get_name() );
                return false;
            } else {
                add_msg( m_good, _( "Your %s breaks free from the grab!" ), mon->get_name() );
                remove_effect( effect_grabbed );
                mon->remove_effect( effect_grabbed );
            }
        } else {
            if( one_in( 4 ) ) {
                add_msg( m_bad, _( "You are pulled from your %s!" ), mon->get_name() );
                remove_effect( effect_grabbed );
                forced_dismount();
            }
        }
    } else {
        map &here = get_map();
        for( auto&& dest : here.points_in_radius( pos(), 1, 0 ) ) { // *NOPAD*
            const monster *const mon = g->critter_at<monster>( dest );
            if( mon && mon->has_effect( effect_grabbing ) ) {
                zed_number += mon->get_grab_strength();
            }
        }
        if( zed_number == 0 ) {
            add_msg_player_or_npc( m_good, _( "You find yourself no longer grabbed." ),
                                   _( "<npcname> finds themselves no longer grabbed." ) );
            remove_effect( effect_grabbed );

            /** @EFFECT_STR increases chance to escape grab */
        } else if( rng( 0, get_str() ) < rng( get_effect_int( effect_grabbed, body_part_torso ),
                                              8 ) ) {
            add_msg_player_or_npc( m_bad, _( "You try break out of the grab, but fail!" ),
                                   _( "<npcname> tries to break out of the grab, but fails!" ) );
            return false;
        } else {
            add_msg_player_or_npc( m_good, _( "You break out of the grab!" ),
                                   _( "<npcname> breaks out of the grab!" ) );
            remove_effect( effect_grabbed );
            for( auto&& dest : here.points_in_radius( pos(), 1, 0 ) ) { // *NOPAD*
                monster *mon = g->critter_at<monster>( dest );
                if( mon && mon->has_effect( effect_grabbing ) ) {
                    mon->remove_effect( effect_grabbing );
                }
            }
        }
    }
    return true;
}

void Character::try_remove_webs()
{
    if( is_mounted() ) {
        auto *mon = mounted_creature.get();
        if( x_in_y( mon->type->melee_dice * mon->type->melee_sides,
                    6 * get_effect_int( effect_webbed ) ) ) {
            add_msg( _( "The %s breaks free of the webs!" ), mon->get_name() );
            mon->remove_effect( effect_webbed );
            remove_effect( effect_webbed );
        }
        /** @EFFECT_STR increases chance to escape webs */
    } else if( x_in_y( get_str(), 6 * get_effect_int( effect_webbed ) ) ) {
        add_msg_player_or_npc( m_good, _( "You free yourself from the webs!" ),
                               _( "<npcname> frees themselves from the webs!" ) );
        remove_effect( effect_webbed );
    } else {
        add_msg_if_player( _( "You try to free yourself from the webs, but can't get loose!" ) );
    }
}

void Character::try_remove_impeding_effect()
{
    for( const effect &eff : get_effects_with_flag( flag_EFFECT_IMPEDING ) ) {
        const efftype_id &eff_id = eff.get_id();
        if( is_mounted() ) {
            auto *mon = mounted_creature.get();
            if( x_in_y( mon->type->melee_dice * mon->type->melee_sides,
                        6 * get_effect_int( eff_id ) ) ) {
                add_msg( _( "The %s breaks free!" ), mon->get_name() );
                mon->remove_effect( eff_id );
                remove_effect( eff_id );
            }
            /** @EFFECT_STR increases chance to escape webs */
        } else if( x_in_y( get_str(), 6 * get_effect_int( eff_id ) ) ) {
            add_msg_player_or_npc( m_good, _( "You free yourself!" ),
                                   _( "<npcname> frees themselves!" ) );
            remove_effect( eff_id );
        } else {
            add_msg_if_player( _( "You try to free yourself, but can't!" ) );
        }
    }
}

bool Character::move_effects( bool attacking )
{
    if( has_effect( effect_downed ) ) {
        try_remove_downed();
        return false;
    }
    if( has_effect( effect_webbed ) ) {
        try_remove_webs();
        return false;
    }
    if( has_effect( effect_lightsnare ) ) {
        try_remove_lightsnare();
        return false;

    }
    if( has_effect( effect_heavysnare ) ) {
        try_remove_heavysnare();
        return false;
    }
    if( has_effect( effect_beartrap ) ) {
        try_remove_bear_trap();
        return false;
    }
    if( has_effect( effect_crushed ) ) {
        try_remove_crushed();
        return false;
    }
    if( has_effect_with_flag( flag_EFFECT_IMPEDING ) ) {
        try_remove_impeding_effect();
        return false;
    }

    // Below this point are things that allow for movement if they succeed

    // Currently we only have one thing that forces movement if you succeed, should we get more
    // than this will need to be reworked to only have success effects if /all/ checks succeed
    if( has_effect( effect_in_pit ) ) {
        /** @EFFECT_STR increases chance to escape pit */

        /** @EFFECT_DEX increases chance to escape pit, slightly */
        if( rng( 0, 40 ) > get_str() + get_dex() / 2 ) {
            add_msg_if_player( m_bad, _( "You try to escape the pit, but slip back in." ) );
            return false;
        } else {
            add_msg_player_or_npc( m_good, _( "You escape the pit!" ),
                                   _( "<npcname> escapes the pit!" ) );
            remove_effect( effect_in_pit );
        }
    }
    return !has_effect( effect_grabbed ) || attacking || try_remove_grab();
}

void Character::wait_effects( bool attacking )
{
    if( has_effect( effect_downed ) ) {
        try_remove_downed();
        return;
    }
    if( has_effect( effect_beartrap ) ) {
        try_remove_bear_trap();
        return;
    }
    if( has_effect( effect_lightsnare ) ) {
        try_remove_lightsnare();
        return;
    }
    if( has_effect( effect_heavysnare ) ) {
        try_remove_heavysnare();
        return;
    }
    if( has_effect( effect_webbed ) ) {
        try_remove_webs();
        return;
    }
    if( has_effect_with_flag( flag_EFFECT_IMPEDING ) ) {
        try_remove_impeding_effect();
        return;
    }
    if( has_effect( effect_grabbed ) && !attacking && !try_remove_grab() ) {
        return;
    }
}

move_mode_id Character::current_movement_mode() const
{
    return move_mode;
}

bool Character::movement_mode_is( const move_mode_id &mode ) const
{
    return move_mode == mode;
}

bool Character::is_running() const
{
    return move_mode->type() == move_mode_type::RUNNING;
}

bool Character::is_walking() const
{
    return move_mode->type() == move_mode_type::WALKING;
}

bool Character::is_crouching() const
{
    return move_mode->type() == move_mode_type::CROUCHING;
}

steed_type Character::get_steed_type() const
{
    steed_type steed;
    if( is_mounted() ) {
        if( mounted_creature->has_flag( MF_RIDEABLE_MECH ) ) {
            steed = steed_type::MECH;
        } else {
            steed = steed_type::ANIMAL;
        }
    } else {
        steed = steed_type::NONE;
    }
    return steed;
}

bool Character::can_switch_to( const move_mode_id &mode ) const
{
    // Only running modes are restricted at the moment and only when its your legs doing the running
    return get_steed_type() != steed_type::NONE || mode->type() != move_mode_type::RUNNING || can_run();
}

void Character::expose_to_disease( const diseasetype_id &dis_type )
{
    const cata::optional<int> &healt_thresh = dis_type->health_threshold;
    if( healt_thresh && healt_thresh.value() < get_healthy() ) {
        return;
    }
    const std::set<bodypart_str_id> &bps = dis_type->affected_bodyparts;
    if( !bps.empty() ) {
        for( const bodypart_str_id &bp : bps ) {
            add_effect( dis_type->symptoms, rng( dis_type->min_duration, dis_type->max_duration ), bp.id(),
                        false,
                        rng( dis_type->min_intensity, dis_type->max_intensity ) );
        }
    } else {
        add_effect( dis_type->symptoms, rng( dis_type->min_duration, dis_type->max_duration ),
                    bodypart_str_id::NULL_ID(),
                    false,
                    rng( dis_type->min_intensity, dis_type->max_intensity ) );
    }
}

void Character::process_turn()
{
    migrate_items_to_storage( false );

    for( bionic &i : *my_bionics ) {
        if( i.incapacitated_time > 0_turns ) {
            i.incapacitated_time -= 1_turns;
            if( i.incapacitated_time == 0_turns ) {
                add_msg_if_player( m_bad, _( "Your %s bionic comes back online." ), i.info().name );
            }
        }
    }

    for( const trait_id &mut : get_mutations() ) {
        mutation_reflex_trigger( mut );
    }

    Creature::process_turn();
}

void Character::recalc_hp()
{
    int str_boost_val = 0;
    cata::optional<skill_boost> str_boost = skill_boost::get( "str" );
    if( str_boost ) {
        int skill_total = 0;
        for( const std::string &skill_str : str_boost->skills() ) {
            skill_total += get_skill_level( skill_id( skill_str ) );
        }
        str_boost_val = str_boost->calc_bonus( skill_total );
    }
    // Mutated toughness stacks with starting, by design.
    float hp_mod = 1.0f + mutation_value( "hp_modifier" ) + mutation_value( "hp_modifier_secondary" );
    float hp_adjustment = mutation_value( "hp_adjustment" ) + ( str_boost_val * 3 );
    calc_all_parts_hp( hp_mod, hp_adjustment, get_str_base(), get_dex_base(), get_per_base(),
                       get_int_base(), get_healthy(), get_fat_to_hp() );
}

int Character::get_part_hp_max( const bodypart_id &id ) const
{
    return enchantment_cache->modify_value( enchant_vals::mod::MAX_HP,
                                            Creature::get_part_hp_max( id ) );
}

void Character::update_body_wetness( const w_point &weather )
{
    // Average number of turns to go from completely soaked to fully dry
    // assuming average temperature and humidity
    constexpr time_duration average_drying = 2_hours;

    // A modifier on drying time
    double delay = 1.0;
    // Weather slows down drying
    delay += ( ( weather.humidity - 66 ) - ( weather.temperature - 65 ) ) / 100;
    delay = std::max( 0.1, delay );
    // Fur/slime retains moisture
    if( has_trait( trait_LIGHTFUR ) || has_trait( trait_FUR ) || has_trait( trait_FELINE_FUR ) ||
        has_trait( trait_LUPINE_FUR ) || has_trait( trait_CHITIN_FUR ) || has_trait( trait_CHITIN_FUR2 ) ||
        has_trait( trait_CHITIN_FUR3 ) ) {
        delay = delay * 6 / 5;
    }
    if( has_trait( trait_URSINE_FUR ) || has_trait( trait_SLIMY ) ) {
        delay *= 1.5;
    }

    if( !x_in_y( 1, to_turns<int>( average_drying * delay / 100.0 ) ) ) {
        // No drying this turn
        return;
    }

    // Now per-body-part stuff
    // To make drying uniform, make just one roll and reuse it
    const int drying_roll = rng( 1, 80 );

    for( const bodypart_id &bp : get_all_body_parts() ) {
        if( get_part_wetness( bp ) == 0 ) {
            continue;
        }
        // This is to normalize drying times
        int drying_chance = get_part_drench_capacity( bp );
        const int temp_conv = get_part_temp_conv( bp );
        // Body temperature affects duration of wetness
        // Note: Using temp_conv rather than temp_cur, to better approximate environment
        if( temp_conv >= BODYTEMP_SCORCHING ) {
            drying_chance *= 2;
        } else if( temp_conv >= BODYTEMP_VERY_HOT ) {
            drying_chance = drying_chance * 3 / 2;
        } else if( temp_conv >= BODYTEMP_HOT ) {
            drying_chance = drying_chance * 4 / 3;
        } else if( temp_conv > BODYTEMP_COLD ) {
            // Comfortable, doesn't need any changes
        } else {
            // Evaporation doesn't change that much at lower temp
            drying_chance = drying_chance * 3 / 4;
        }

        if( drying_chance < 1 ) {
            drying_chance = 1;
        }

        // TODO: Make evaporation reduce body heat
        if( drying_chance >= drying_roll ) {
            mod_part_wetness( bp, -1 );
            if( get_part_wetness( bp ) < 0 ) {
                set_part_wetness( bp, 0 );
            }
        }
        // Safety measure to keep wetness within bounds
        if( get_part_wetness( bp ) > get_part_drench_capacity( bp ) ) {
            set_part_wetness( bp, get_part_drench_capacity( bp ) );
        }
    }
    // TODO: Make clothing slow down drying
}

// This must be called when any of the following change:
// - effects
// - bionics
// - traits
// - underwater
// - clothes
// With the exception of clothes, all changes to these character attributes must
// occur through a function in this class which calls this function. Clothes are
// typically added/removed with wear() and takeoff(), but direct access to the
// 'wears' vector is still allowed due to refactor exhaustion.
void Character::recalc_sight_limits()
{
    sight_max = 9999;
    vision_mode_cache.reset();
    const bool in_light = get_map().ambient_light_at( pos() ) > LIGHT_AMBIENT_LIT;

    // Set sight_max.
    if( is_blind() || ( in_sleep_state() && !has_trait( trait_SEESLEEP ) && is_player() ) ||
        has_effect( effect_narcosis ) ) {
        sight_max = 0;
    } else if( has_effect( effect_boomered ) && ( !( has_trait( trait_PER_SLIME_OK ) ) ) ) {
        sight_max = 1;
        vision_mode_cache.set( BOOMERED );
    } else if( has_effect( effect_in_pit ) || has_effect( effect_no_sight ) ||
               ( underwater && !has_flag( json_flag_EYE_MEMBRANE ) && !worn_with_flag( flag_SWIM_GOGGLES ) ) ) {
        sight_max = 1;
    } else if( has_active_mutation( trait_SHELL2 ) ) {
        // You can kinda see out a bit.
        sight_max = 2;
    } else if( ( has_trait( trait_MYOPIC ) || ( in_light && has_trait( trait_URSINE_EYE ) ) ) &&
               !worn_with_flag( flag_FIX_NEARSIGHT ) && !has_effect( effect_contacts ) ) {
        sight_max = 4;
    } else if( has_trait( trait_PER_SLIME ) ) {
        sight_max = 6;
    } else if( has_effect( effect_darkness ) ) {
        vision_mode_cache.set( DARKNESS );
        sight_max = 10;
    }

    sight_max = enchantment_cache->modify_value( enchant_vals::mod::SIGHT_RANGE, sight_max );

    // Debug-only NV, by vache's request
    if( has_trait( trait_DEBUG_NIGHTVISION ) ) {
        vision_mode_cache.set( DEBUG_NIGHTVISION );
    }
    if( has_nv() ) {
        vision_mode_cache.set( NV_GOGGLES );
    }
    if( has_active_mutation( trait_NIGHTVISION3 ) || is_wearing( itype_rm13_armor_on ) ||
        ( is_mounted() && mounted_creature->has_flag( MF_MECH_RECON_VISION ) ) ) {
        vision_mode_cache.set( NIGHTVISION_3 );
    }
    if( has_active_mutation( trait_ELFA_FNV ) ) {
        vision_mode_cache.set( FULL_ELFA_VISION );
    }
    if( has_active_mutation( trait_CEPH_VISION ) ) {
        vision_mode_cache.set( CEPH_VISION );
    }
    if( has_active_mutation( trait_ELFA_NV ) ) {
        vision_mode_cache.set( ELFA_VISION );
    }
    if( has_active_mutation( trait_NIGHTVISION2 ) ) {
        vision_mode_cache.set( NIGHTVISION_2 );
    }
    if( has_active_mutation( trait_FEL_NV ) ) {
        vision_mode_cache.set( FELINE_VISION );
    }
    if( has_active_mutation( trait_URSINE_EYE ) ) {
        vision_mode_cache.set( URSINE_VISION );
    }
    if( has_active_mutation( trait_NIGHTVISION ) ) {
        vision_mode_cache.set( NIGHTVISION_1 );
    }
    if( has_trait( trait_BIRD_EYE ) ) {
        vision_mode_cache.set( BIRD_EYE );
    }

    // Not exactly a sight limit thing, but related enough
    if( has_flag( json_flag_INFRARED ) ||
        worn_with_flag( flag_IR_EFFECT ) || ( is_mounted() &&
                mounted_creature->has_flag( MF_MECH_RECON_VISION ) ) ) {
        vision_mode_cache.set( IR_VISION );
    }

    if( has_trait_flag( json_flag_SUPER_CLAIRVOYANCE ) ) {
        vision_mode_cache.set( VISION_CLAIRVOYANCE_SUPER );
    } else if( has_trait_flag( json_flag_CLAIRVOYANCE_PLUS ) ) {
        vision_mode_cache.set( VISION_CLAIRVOYANCE_PLUS );
    } else if( has_trait_flag( json_flag_CLAIRVOYANCE ) ) {
        vision_mode_cache.set( VISION_CLAIRVOYANCE );
    }
}

static float threshold_for_range( float range )
{
    constexpr float epsilon = 0.01f;
    return LIGHT_AMBIENT_MINIMAL / std::exp( range * LIGHT_TRANSPARENCY_OPEN_AIR ) - epsilon;
}

float Character::get_vision_threshold( float light_level ) const
{
    if( vision_mode_cache[DEBUG_NIGHTVISION] ) {
        // Debug vision always works with absurdly little light.
        return 0.01;
    }

    // As light_level goes from LIGHT_AMBIENT_MINIMAL to LIGHT_AMBIENT_LIT,
    // dimming goes from 1.0 to 2.0.
    const float dimming_from_light = 1.0 + ( ( static_cast<float>( light_level ) -
                                     LIGHT_AMBIENT_MINIMAL ) /
                                     ( LIGHT_AMBIENT_LIT - LIGHT_AMBIENT_MINIMAL ) );

    int eyes_encumb = 0;
    if( has_part( body_part_eyes ) ) {
        eyes_encumb = encumb( body_part_eyes );
    }

    float range = get_per() / 3.0f - eyes_encumb / 10.0f;
    if( vision_mode_cache[NV_GOGGLES] || vision_mode_cache[NIGHTVISION_3] ||
        vision_mode_cache[FULL_ELFA_VISION] || vision_mode_cache[CEPH_VISION] ) {
        range += 10;
    } else if( vision_mode_cache[NIGHTVISION_2] || vision_mode_cache[FELINE_VISION] ||
               vision_mode_cache[URSINE_VISION] || vision_mode_cache[ELFA_VISION] ) {
        range += 4.5;
    } else if( vision_mode_cache[NIGHTVISION_1] ) {
        range += 2;
    }

    if( vision_mode_cache[BIRD_EYE] ) {
        range++;
    }

    // Clamp range to 1+, so that we can always see where we are
    range = std::max( 1.0f, range );

    return std::min( static_cast<float>( LIGHT_AMBIENT_LOW ),
                     threshold_for_range( range ) * dimming_from_light );
}

void Character::flag_encumbrance()
{
    check_encumbrance = true;
}

void Character::check_item_encumbrance_flag()
{
    bool update_required = check_encumbrance;
    for( auto &i : worn ) {
        if( !update_required && i.encumbrance_update_ ) {
            update_required = true;
        }
        i.encumbrance_update_ = false;
    }

    if( update_required ) {
        calc_encumbrance();
    }
}

bool Character::natural_attack_restricted_on( const bodypart_id &bp ) const
{
    for( const item &i : worn ) {
        if( i.covers( bp ) && !i.has_flag( flag_ALLOWS_NATURAL_ATTACKS ) &&
            !i.has_flag( flag_SEMITANGIBLE ) &&
            !i.has_flag( flag_PERSONAL ) && !i.has_flag( flag_AURA ) ) {
            return true;
        }
    }
    return false;
}

std::vector<bionic_id> Character::get_bionics() const
{
    std::vector<bionic_id> result;
    for( const bionic &b : *my_bionics ) {
        result.push_back( b.id );
    }
    return result;
}

bool Character::has_bionic( const bionic_id &b ) const
{
    for( const bionic_id &bid : get_bionics() ) {
        if( bid == b ) {
            return true;
        }
    }
    return false;
}

bool Character::has_active_bionic( const bionic_id &b ) const
{
    for( const bionic &i : *my_bionics ) {
        if( i.id == b ) {
            return ( i.powered && i.incapacitated_time == 0_turns );
        }
    }
    return false;
}

bool Character::has_any_bionic() const
{
    return !get_bionics().empty();
}

bionic_id Character::get_remote_fueled_bionic() const
{
    for( const bionic_id &bid : get_bionics() ) {
        if( bid->is_remote_fueled ) {
            return bid;
        }
    }
    return bionic_id();
}

bool Character::can_fuel_bionic_with( const item &it ) const
{
    if( ( !it.is_fuel() && !it.type->magazine && !it.flammable() ) || it.is_comestible() ) {
        return false;
    }

    for( const bionic_id &bid : get_bionics() ) {
        for( const material_id &fuel : bid->fuel_opts ) {
            if( fuel == it.get_base_material().id ) {
                return true;
            } else if( it.type->magazine && fuel == item( it.ammo_current() ).get_base_material().id ) {
                return true;
            }
        }

    }
    return false;
}

std::vector<bionic_id> Character::get_bionic_fueled_with( const item &it ) const
{
    std::vector<bionic_id> bionics;

    for( const bionic_id &bid : get_bionics() ) {
        for( const material_id &fuel : bid->fuel_opts ) {
            if( fuel == it.get_base_material().id ) {
                bionics.emplace_back( bid );
            } else if( it.type->magazine && fuel == item( it.ammo_current() ).get_base_material().id ) {
                bionics.emplace_back( bid );
            }
        }
    }

    return bionics;
}

std::vector<bionic_id> Character::get_bionic_fueled_with( const material_id &mat ) const
{
    std::vector<bionic_id> bionics;

    for( const bionic_id &bid : get_bionics() ) {
        for( const material_id &fuel : bid->fuel_opts ) {
            if( fuel == mat ) {
                bionics.emplace_back( bid );
            }
        }
    }

    return bionics;
}

std::vector<bionic_id> Character::get_fueled_bionics() const
{
    std::vector<bionic_id> bionics;
    for( const bionic_id &bid : get_bionics() ) {
        if( !bid->fuel_opts.empty() ) {
            bionics.emplace_back( bid );
        }
    }
    return bionics;
}

bionic_id Character::get_most_efficient_bionic( const std::vector<bionic_id> &bids ) const
{
    float temp_eff = 0.0f;
    bionic_id bio( "null" );
    for( const bionic_id &bid : bids ) {
        if( bid->fuel_efficiency > temp_eff ) {
            temp_eff = bid->fuel_efficiency;
            bio = bid;
        }
    }
    return bio;
}

void Character::practice( const skill_id &id, int amount, int cap, bool suppress_warning )
{
    static const int INTMAX_SQRT = std::floor( std::sqrt( std::numeric_limits<int>::max() ) );
    SkillLevel &level = get_skill_level_object( id );
    const Skill &skill = id.obj();
    if( !level.can_train() && !in_sleep_state() ) {
        // If leveling is disabled, don't train, don't drain focus, don't print anything
        // Leaving as a skill method rather than global for possible future skill cap setting
        return;
    }

    const auto highest_skill = [&]() {
        std::pair<skill_id, int> result( skill_id::NULL_ID(), -1 );
        for( const auto &pair : *_skills ) {
            const SkillLevel &lobj = pair.second;
            if( lobj.level() > result.second ) {
                result = std::make_pair( pair.first, lobj.level() );
            }
        }
        return result.first;
    };

    const bool isSavant = has_trait( trait_SAVANT );
    const skill_id savantSkill = isSavant ? highest_skill() : skill_id::NULL_ID();

    amount = adjust_for_focus( amount );

    if( has_trait( trait_PACIFIST ) && skill.is_combat_skill() ) {
        if( !one_in( 3 ) ) {
            amount = 0;
        }
    }
    if( has_trait_flag( json_flag_PRED2 ) && skill.is_combat_skill() ) {
        if( one_in( 3 ) ) {
            amount *= 2;
        }
    }
    if( has_trait_flag( json_flag_PRED3 ) && skill.is_combat_skill() ) {
        amount *= 2;
    }

    if( has_trait_flag( json_flag_PRED4 ) && skill.is_combat_skill() ) {
        amount *= 3;
    }

    if( isSavant && id != savantSkill ) {
        amount /= 2;
    }

    if( amount > 0 && get_skill_level( id ) > cap ) { //blunt grinding cap implementation for crafting
        amount = 0;
        if( !suppress_warning ) {
            handle_skill_warning( id, false );
        }
    }
    if( amount > 0 && level.isTraining() ) {
        int oldLevel = get_skill_level( id );
        get_skill_level_object( id ).train( amount );
        int newLevel = get_skill_level( id );
        std::string skill_name = skill.name();
        if( newLevel > oldLevel ) {
            get_event_bus().send<event_type::gains_skill_level>( getID(), id, newLevel );
        }
        if( is_player() && newLevel > oldLevel ) {
            add_msg( m_good, _( "Your skill in %s has increased to %d!" ), skill_name, newLevel );
        }
        if( is_player() && newLevel > cap ) {
            //inform player immediately that the current recipe can't be used to train further
            add_msg( m_info, _( "You feel that %s tasks of this level are becoming trivial." ),
                     skill_name );
        }

        // Apex Predators don't think about much other than killing.
        // They don't lose Focus when practicing combat skills.
        if( !( has_trait_flag( json_flag_PRED4 ) && skill.is_combat_skill() ) ) {
            // Base reduction on the larger of 1% of total, or practice amount.
            // The latter kicks in when long actions like crafting
            // apply many turns of gains at once.
            int focus_drain = std::max( focus_pool / 100, amount );
            // For large values of amount, amount^2 can exceed INT_MAX.
            // We're going to be draining all of the focus if it gets that large, so cap it at a safe value
            focus_drain = std::min( focus_drain, INTMAX_SQRT );
            // The purpose of having this squared is that it makes focus drain dramatically slower
            // as it approaches zero.
            focus_pool -= ( focus_drain * focus_drain ) / 1000;
        }
        focus_pool = std::max( focus_pool, 0 );
    }

    get_skill_level_object( id ).practice();
}

// Returned values range from 1.0 (unimpeded vision) to 11.0 (totally blind).
//  1.0 is LIGHT_AMBIENT_LIT or brighter
//  4.0 is a dark clear night, barely bright enough for reading and crafting
//  6.0 is LIGHT_AMBIENT_DIM
//  7.3 is LIGHT_AMBIENT_MINIMAL, a dark cloudy night, unlit indoors
// 11.0 is zero light or blindness
float Character::fine_detail_vision_mod( const tripoint &p ) const
{
    // PER_SLIME_OK implies you can get enough eyes around the bile
    // that you can generally see.  There still will be the haze, but
    // it's annoying rather than limiting.
    if( is_blind() ||
        ( ( has_effect( effect_boomered ) || has_effect( effect_darkness ) ) &&
          !has_trait( trait_PER_SLIME_OK ) ) ) {
        return 11.0;
    }
    // Scale linearly as light level approaches LIGHT_AMBIENT_LIT.
    // If we're actually a source of light, assume we can direct it where we need it.
    // Therefore give a hefty bonus relative to ambient light.
    float own_light = std::max( 1.0f, LIGHT_AMBIENT_LIT - active_light() - 2.0f );

    // Same calculation as above, but with a result 3 lower.
    float ambient_light = std::max( 1.0f,
                                    LIGHT_AMBIENT_LIT - get_map().ambient_light_at( p == tripoint_zero ? pos() : p ) + 1.0f );

    return std::min( own_light, ambient_light );
}

units::energy Character::get_power_level() const
{
    return power_level;
}

units::energy Character::get_max_power_level() const
{
    return enchantment_cache->modify_value( enchant_vals::mod::BIONIC_POWER, max_power_level );
}

void Character::set_power_level( const units::energy &npower )
{
    power_level = std::min( npower, get_max_power_level() );
}

void Character::set_max_power_level( const units::energy &npower_max )
{
    max_power_level = npower_max;
}

void Character::mod_power_level( const units::energy &npower )
{
    // Remaining capacity between current and maximum power levels we can make use of.
    const units::energy remaining_capacity = get_max_power_level() - get_power_level();
    // We can't add more than remaining capacity, so get the minimum of the two
    const units::energy minned_npower = std::min( npower, remaining_capacity );
    // new candidate power level
    const units::energy new_power = get_power_level() + minned_npower;
    // set new power level while prevending it from going negative
    set_power_level( std::max( 0_kJ, new_power ) );
}

void Character::mod_max_power_level( const units::energy &npower_max )
{
    max_power_level += npower_max;
}

bool Character::is_max_power() const
{
    return get_power_level() >= get_max_power_level();
}

bool Character::has_power() const
{
    return get_power_level() > 0_kJ;
}

bool Character::has_max_power() const
{
    return get_max_power_level() > 0_kJ;
}

bool Character::enough_power_for( const bionic_id &bid ) const
{
    return get_power_level() >= bid->power_activate;
}

void Character::conduct_blood_analysis()
{
    std::vector<std::string> effect_descriptions;
    std::vector<nc_color> colors;

    for( auto &elem : *effects ) {
        if( elem.first->get_blood_analysis_description().empty() ) {
            continue;
        }
        effect_descriptions.emplace_back( elem.first->get_blood_analysis_description() );
        colors.emplace_back( elem.first->get_rating() == e_good ? c_green : c_red );
    }

    const int win_w = 46;
    size_t win_h = 0;
    catacurses::window w;
    ui_adaptor ui;
    ui.on_screen_resize( [&]( ui_adaptor & ui ) {
        win_h = std::min( static_cast<size_t>( TERMY ),
                          std::max<size_t>( 1, effect_descriptions.size() ) + 2 );
        w = catacurses::newwin( win_h, win_w,
                                point( ( TERMX - win_w ) / 2, ( TERMY - win_h ) / 2 ) );
        ui.position_from_window( w );
    } );
    ui.mark_resize();
    ui.on_redraw( [&]( const ui_adaptor & ) {
        draw_border( w, c_red, string_format( " %s ", _( "Blood Test Results" ) ) );
        if( effect_descriptions.empty() ) {
            trim_and_print( w, point( 2, 1 ), win_w - 3, c_white, _( "No effects." ) );
        } else {
            for( size_t line = 1; line < ( win_h - 1 ) && line <= effect_descriptions.size(); ++line ) {
                trim_and_print( w, point( 2, line ), win_w - 3, colors[line - 1], effect_descriptions[line - 1] );
            }
        }
        wnoutrefresh( w );
    } );
    input_context ctxt( "BLOOD_TEST_RESULTS" );
    ctxt.register_action( "CONFIRM" );
    ctxt.register_action( "QUIT" );
    ctxt.register_action( "HELP_KEYBINDINGS" );
    bool stop = false;
    // Display new messages
    g->invalidate_main_ui_adaptor();
    while( !stop ) {
        ui_manager::redraw();
        const std::string action = ctxt.handle_input();
        if( action == "CONFIRM" || action == "QUIT" ) {
            stop = true;
        }
    }
}

std::vector<material_id> Character::get_fuel_available( const bionic_id &bio ) const
{
    std::vector<material_id> stored_fuels;
    for( const material_id &fuel : bio->fuel_opts ) {
        if( !get_value( fuel.str() ).empty() || fuel->get_fuel_data().is_perpetual_fuel ) {
            stored_fuels.emplace_back( fuel );
        }
    }
    return stored_fuels;
}

int Character::get_fuel_capacity( const material_id &fuel ) const
{
    int amount_stored = 0;
    if( !get_value( fuel.str() ).empty() ) {
        amount_stored = std::stoi( get_value( fuel.str() ) );
    }
    int capacity = 0;
    for( const bionic_id &bid : get_bionics() ) {
        for( const material_id &fl : bid->fuel_opts ) {
            if( get_value( bid.str() ).empty() || get_value( bid.str() ) == fl.str() ) {
                if( fl == fuel ) {
                    capacity += bid->fuel_capacity;
                }
            }
        }
    }
    return capacity - amount_stored;
}

int Character::get_total_fuel_capacity( const material_id &fuel ) const
{
    int capacity = 0;
    for( const bionic_id &bid : get_bionics() ) {
        for( const material_id &fl : bid->fuel_opts ) {
            if( get_value( bid.str() ).empty() || get_value( bid.str() ) == fl.str() ) {
                if( fl == fuel ) {
                    capacity += bid->fuel_capacity;
                }
            }
        }
    }
    return capacity;
}

void Character::update_fuel_storage( const material_id &fuel )
{

    if( get_value( fuel.str() ).empty() ) {
        for( const bionic_id &bid : get_bionic_fueled_with( fuel ) ) {
            remove_value( bid.c_str() );
        }
        return;
    }

    std::vector<bionic_id> bids = get_bionic_fueled_with( fuel );
    if( bids.empty() ) {
        return;
    }
    int amount_fuel_loaded = std::stoi( get_value( fuel.str() ) );
    std::vector<bionic_id> loaded_bio;

    // Sort bionic in order of decreasing capacity
    // To fill the bigger ones firts.
    bool swap = true;
    while( swap ) {
        swap = false;
        for( size_t i = 0; i < bids.size() - 1; i++ ) {
            if( bids[i + 1]->fuel_capacity > bids[i]->fuel_capacity ) {
                std::swap( bids[i + 1], bids[i] );
                swap = true;
            }
        }
    }

    for( const bionic_id &bid : bids ) {
        remove_value( bid.c_str() );
        if( bid->fuel_capacity <= amount_fuel_loaded ) {
            amount_fuel_loaded -= bid->fuel_capacity;
            loaded_bio.emplace_back( bid );
        } else if( amount_fuel_loaded != 0 ) {
            loaded_bio.emplace_back( bid );
            break;
        }
    }

    for( const bionic_id &bd : loaded_bio ) {
        set_value( bd.str(), fuel.str() );
    }

}

int Character::get_mod_stat_from_bionic( const character_stat &Stat ) const
{
    int ret = 0;
    for( const bionic_id &bid : get_bionics() ) {
        const auto St_bn = bid->stat_bonus.find( Stat );
        if( St_bn != bid->stat_bonus.end() ) {
            ret += St_bn->second;
        }
    }
    return ret;
}

int Character::get_standard_stamina_cost( const item *thrown_item ) const
{
    // Previously calculated as 2_gram * std::max( 1, str_cur )
    // using 16_gram normalizes it to 8 str. Same effort expenditure
    // for each strike, regardless of weight. This is compensated
    // for by the additional move cost as weapon weight increases
    //If the item is thrown, override with the thrown item instead.
    const int weight_cost = ( thrown_item == nullptr ) ? this->weapon.weight() /
                            ( 16_gram ) : thrown_item->weight() / ( 16_gram );
    const int encumbrance_cost = this->encumb( body_part_arm_l ) + this->encumb(
                                     body_part_arm_r );
    return ( weight_cost + encumbrance_cost + 50 ) * -1;
}

cata::optional<std::list<item>::iterator> Character::wear_item( const item &to_wear,
        bool interactive, bool do_calc_encumbrance )
{
    invalidate_inventory_validity_cache();
    const auto ret = can_wear( to_wear );
    if( !ret.success() ) {
        if( interactive ) {
            add_msg_if_player( m_info, "%s", ret.c_str() );
        }
        return cata::nullopt;
    }

    const bool was_deaf = is_deaf();
    const bool supertinymouse = get_size() == creature_size::tiny;
    last_item = to_wear.typeId();

    std::list<item>::iterator position = position_to_wear_new_item( to_wear );
    std::list<item>::iterator new_item_it = worn.insert( position, to_wear );

    get_event_bus().send<event_type::character_wears_item>( getID(), last_item );

    if( interactive ) {
        add_msg_player_or_npc(
            _( "You put on your %s." ),
            _( "<npcname> puts on their %s." ),
            to_wear.tname() );
        moves -= item_wear_cost( to_wear );

        for( const bodypart_id &bp : get_all_body_parts() ) {
            if( to_wear.covers( bp ) && encumb( bp ) >= 40 ) {
                add_msg_if_player( m_warning,
                                   bp == body_part_eyes ?
                                   _( "Your %s are very encumbered!  %s" ) : _( "Your %s is very encumbered!  %s" ),
                                   body_part_name( bp ), encumb_text( bp ) );
            }
        }
        if( !was_deaf && is_deaf() ) {
            add_msg_if_player( m_info, _( "You're deafened!" ) );
        }
        if( supertinymouse && !to_wear.has_flag( flag_UNDERSIZE ) ) {
            add_msg_if_player( m_warning,
                               _( "This %s is too big to wear comfortably!  Maybe it could be refitted." ),
                               to_wear.tname() );
        } else if( !supertinymouse && to_wear.has_flag( flag_UNDERSIZE ) ) {
            add_msg_if_player( m_warning,
                               _( "This %s is too small to wear comfortably!  Maybe it could be refitted." ),
                               to_wear.tname() );
        }
    } else if( is_npc() && get_player_view().sees( *this ) ) {
        add_msg_if_npc( _( "<npcname> puts on their %s." ), to_wear.tname() );
    }

    new_item_it->on_wear( *this );

    inv->update_invlet( *new_item_it );
    inv->update_cache_with_item( *new_item_it );

    if( do_calc_encumbrance ) {
        recalc_sight_limits();
        calc_encumbrance();
    }

    return new_item_it;
}

int Character::amount_worn( const itype_id &id ) const
{
    int amount = 0;
    for( const item &elem : worn ) {
        if( elem.typeId() == id ) {
            ++amount;
        }
    }
    return amount;
}

int Character::count_softwares( const itype_id &id )
{
    int count = 0;
    for( const item_location &it_loc : all_items_loc() ) {
        if( it_loc->is_software_storage() ) {
            for( const item *soft : it_loc->softwares() ) {
                if( soft->typeId() == id ) {
                    count++;
                }
            }
        }
    }
    return count;
}

std::vector<item_location> Character::nearby( const
        std::function<bool( const item *, const item * )> &func, int radius ) const
{
    std::vector<item_location> res;

    visit_items( [&]( const item * e, const item * parent ) {
        if( func( e, parent ) ) {
            res.emplace_back( const_cast<Character &>( *this ), const_cast<item *>( e ) );
        }
        return VisitResponse::NEXT;
    } );

    for( const auto &cur : map_selector( pos(), radius ) ) {
        cur.visit_items( [&]( const item * e, const item * parent ) {
            if( func( e, parent ) ) {
                res.emplace_back( cur, const_cast<item *>( e ) );
            }
            return VisitResponse::NEXT;
        } );
    }

    for( const auto &cur : vehicle_selector( pos(), radius ) ) {
        cur.visit_items( [&]( const item * e, const item * parent ) {
            if( func( e, parent ) ) {
                res.emplace_back( cur, const_cast<item *>( e ) );
            }
            return VisitResponse::NEXT;
        } );
    }

    return res;
}

units::length Character::max_single_item_length() const
{
    units::length ret = weapon.max_containable_length();

    for( const item &worn_it : worn ) {
        units::length candidate = worn_it.max_containable_length();
        if( candidate > ret ) {
            ret = candidate;
        }
    }
    return ret;
}

units::volume Character::max_single_item_volume() const
{
    units::volume ret = weapon.max_containable_volume();

    for( const item &worn_it : worn ) {
        units::volume candidate = worn_it.max_containable_volume();
        if( candidate > ret ) {
            ret = candidate;
        }
    }
    return ret;
}

std::pair<item_location, item_pocket *> Character::best_pocket( const item &it, const item *avoid )
{
    item_location weapon_loc( *this, &weapon );
    std::pair<item_location, item_pocket *> ret = std::make_pair( item_location(), nullptr );
    if( &weapon != &it && &weapon != avoid ) {
        ret = weapon.best_pocket( it, weapon_loc );
    }
    for( item &worn_it : worn ) {
        if( &worn_it == &it || &worn_it == avoid ) {
            continue;
        }
        item_location loc( *this, &worn_it );
        std::pair<item_location, item_pocket *> internal_pocket = worn_it.best_pocket( it, loc );
        if( internal_pocket.second != nullptr &&
            ( ret.second == nullptr || ret.second->better_pocket( *internal_pocket.second, it ) ) ) {
            ret = internal_pocket;
        }
    }
    return ret;
}

item *Character::try_add( item it, const item *avoid, const bool allow_wield )
{
    invalidate_inventory_validity_cache();
    itype_id item_type_id = it.typeId();
    last_item = item_type_id;

    // if there's a desired invlet for this item type, try to use it
    bool keep_invlet = false;
    const invlets_bitset cur_inv = allocated_invlets();
    for( const auto &iter : inv->assigned_invlet ) {
        if( iter.second == item_type_id && !cur_inv[iter.first] ) {
            it.invlet = iter.first;
            keep_invlet = true;
            break;
        }
    }
    std::pair<item_location, item_pocket *> pocket = best_pocket( it, avoid );
    item *ret = nullptr;
    if( pocket.second == nullptr ) {
        if( !has_weapon() && allow_wield && wield( it ) ) {
            ret = &weapon;
        } else {
            return nullptr;
        }
    } else {
        // this will set ret to either it, or to stack where it was placed
        pocket.second->add( it, &ret );
        pocket.first.on_contents_changed();
        pocket.second->on_contents_changed();
    }

    if( keep_invlet ) {
        ret->invlet = it.invlet;
    }
    ret->on_pickup( *this );
    cached_info.erase( "reloadables" );
    return ret;
}

item &Character::i_add( item it, bool /* should_stack */, const item *avoid, const bool allow_drop,
                        const bool allow_wield )
{
    invalidate_inventory_validity_cache();
    item *added = try_add( it, avoid, /*allow_wield=*/allow_wield );
    if( added == nullptr ) {
        if( !allow_wield || !wield( it ) ) {
            if( allow_drop ) {
                return get_map().add_item_or_charges( pos(), it );
            } else {
                return null_item_reference();
            }
        } else {
            return weapon;
        }
    } else {
        return *added;
    }
}

std::list<item> Character::remove_worn_items_with( const std::function<bool( item & )> &filter )
{
    invalidate_inventory_validity_cache();
    std::list<item> result;
    for( auto iter = worn.begin(); iter != worn.end(); ) {
        if( filter( *iter ) ) {
            iter->on_takeoff( *this );
            result.splice( result.begin(), worn, iter++ );
        } else {
            ++iter;
        }
    }
    return result;
}

static void recur_internal_locations( item_location parent, std::vector<item_location> &list )
{
    for( item *it : parent->contents.all_items_top( item_pocket::pocket_type::CONTAINER ) ) {
        item_location child( parent, it );
        recur_internal_locations( child, list );
    }
    list.push_back( parent );
}

std::vector<item_location> Character::all_items_loc()
{
    std::vector<item_location> ret;
    item_location weap_loc( *this, &weapon );
    std::vector<item_location> weapon_internal_items;
    recur_internal_locations( weap_loc, weapon_internal_items );
    ret.insert( ret.end(), weapon_internal_items.begin(), weapon_internal_items.end() );
    for( item &worn_it : worn ) {
        item_location worn_loc( *this, &worn_it );
        std::vector<item_location> worn_internal_items;
        recur_internal_locations( worn_loc, worn_internal_items );
        ret.insert( ret.end(), worn_internal_items.begin(), worn_internal_items.end() );
    }
    return ret;
}

std::vector<item_location> Character::top_items_loc()
{
    std::vector<item_location> ret;
    for( item &worn_it : worn ) {
        item_location worn_loc( *this, &worn_it );
        ret.push_back( worn_loc );
    }
    return ret;
}

item *Character::invlet_to_item( const int linvlet )
{
    // Invlets may come from curses, which may also return any kind of key codes, those being
    // of type int and they can become valid, but different characters when casted to char.
    // Example: KEY_NPAGE (returned when the player presses the page-down key) is 0x152,
    // casted to char would yield 0x52, which happens to be 'R', a valid invlet.
    if( linvlet > std::numeric_limits<char>::max() || linvlet < std::numeric_limits<char>::min() ) {
        return nullptr;
    }
    const char invlet = static_cast<char>( linvlet );
    if( is_npc() ) {
        DebugLog( D_WARNING, D_GAME ) << "Why do you need to call Character::invlet_to_position on npc " <<
                                      name;
    }
    item *invlet_item = nullptr;
    visit_items( [&invlet, &invlet_item]( item * it, item * ) {
        if( it->invlet == invlet ) {
            invlet_item = it;
            return VisitResponse::ABORT;
        }
        return VisitResponse::NEXT;
    } );
    return invlet_item;
}

// Negative positions indicate weapon/clothing, 0 & positive indicate inventory
const item &Character::i_at( int position ) const
{
    if( position == -1 ) {
        return weapon;
    }
    if( position < -1 ) {
        int worn_index = worn_position_to_index( position );
        if( static_cast<size_t>( worn_index ) < worn.size() ) {
            auto iter = worn.begin();
            std::advance( iter, worn_index );
            return *iter;
        }
    }

    return inv->find_item( position );
}

item &Character::i_at( int position )
{
    return const_cast<item &>( const_cast<const Character *>( this )->i_at( position ) );
}

int Character::get_item_position( const item *it ) const
{
    if( weapon.has_item( *it ) ) {
        return -1;
    }

    int p = 0;
    for( const auto &e : worn ) {
        if( e.has_item( *it ) ) {
            return worn_position_to_index( p );
        }
        p++;
    }

    return inv->position_by_item( it );
}

item Character::i_rem( const item *it )
{
    auto tmp = remove_items_with( [&it]( const item & i ) {
        return &i == it;
    }, 1 );
    if( tmp.empty() ) {
        debugmsg( "did not found item %s to remove it!", it->tname() );
        return item();
    }
    return tmp.front();
}

void Character::i_rem_keep_contents( const item *const it )
{
    i_rem( it ).spill_contents( pos() );
}

bool Character::i_add_or_drop( item &it, int qty, const item *avoid )
{
    bool retval = true;
    bool drop = it.made_of( phase_id::LIQUID );
    bool add = it.is_gun() || !it.is_irremovable();
    inv->assign_empty_invlet( it, *this );
    map &here = get_map();
    for( int i = 0; i < qty; ++i ) {
        drop |= !can_pickWeight( it, !get_option<bool>( "DANGEROUS_PICKUPS" ) ) || !can_pickVolume( it );
        if( drop ) {
            retval &= !here.add_item_or_charges( pos(), it ).is_null();
        } else if( add ) {
            i_add( it, true, avoid, /*allow_drop=*/true, /*allow_wield=*/!has_wield_conflicts( it ) );
        }
    }

    return retval;
}

void Character::handle_contents_changed( const std::vector<item_location> &containers )
{
    if( containers.empty() ) {
        return;
    }

    class item_loc_with_depth
    {
        public:
            // NOLINTNEXTLINE(google-explicit-constructor)
            item_loc_with_depth( const item_location &_loc )
                : _loc( _loc ) {
                item_location ancestor = _loc;
                while( ancestor.has_parent() ) {
                    ++_depth;
                    ancestor = ancestor.parent_item();
                }
            }

            const item_location &loc() const {
                return _loc;
            }

            int depth() const {
                return _depth;
            }

        private:
            item_location _loc;
            int _depth = 0;
    };

    class sort_by_depth
    {
        public:
            bool operator()( const item_loc_with_depth &lhs, const item_loc_with_depth &rhs ) const {
                return lhs.depth() < rhs.depth();
            }
    };

    std::multiset<item_loc_with_depth, sort_by_depth> sorted_containers(
        containers.begin(), containers.end() );
    map &m = get_map();

    // unseal and handle containers, from innermost (max depth) to outermost (min depth)
    // so inner containers are always handled before outer containers are possibly removed.
    while( !sorted_containers.empty() ) {
        item_location loc = std::prev( sorted_containers.end() )->loc();
        sorted_containers.erase( std::prev( sorted_containers.end() ) );
        if( !loc ) {
            debugmsg( "invalid item location" );
            continue;
        }
        loc->on_contents_changed();
        const bool handle_drop = loc.where() != item_location::type::map && !is_wielding( *loc );
        bool drop_unhandled = false;
        for( item_pocket *const pocket : loc->contents.get_all_contained_pockets().value() ) {
            if( pocket && !pocket->sealed() ) {
                // pockets are unsealed but on_contents_changed is not called
                // in contents_change_handler::unseal_pocket_containing
                pocket->on_contents_changed();
            }
            if( pocket && handle_drop && pocket->will_spill() ) {
                // the pocket's contents (with a larger depth value) are not
                // inside `sorted_containers` and can be safely disposed of.
                pocket->handle_liquid_or_spill( *this, /*avoid=*/&*loc );
                // drop the container instead if canceled.
                if( !pocket->empty() ) {
                    // drop later since we still need to access the container item
                    drop_unhandled = true;
                    // canceling one pocket cancels spilling for the whole container
                    break;
                }
            }
        }

        if( loc.has_parent() ) {
            item_location parent_loc = loc.parent_item();
            item_loc_with_depth parent( parent_loc );
            item_pocket *const pocket = parent_loc->contained_where( *loc );
            pocket->unseal();
            bool exists = false;
            auto it = sorted_containers.lower_bound( parent );
            for( ; it != sorted_containers.end() && it->depth() == parent.depth(); ++it ) {
                if( it->loc() == parent_loc ) {
                    exists = true;
                    break;
                }
            }
            if( !exists ) {
                sorted_containers.emplace_hint( it, parent );
            }
        }

        if( drop_unhandled ) {
            // We can drop the unhandled container now since the container and
            // its contents (with a larger depth) are not inside `sorted_containers`.
            add_msg_player_or_npc(
                _( "To avoid spilling its contents, you set your %1$s on the %2$s." ),
                _( "To avoid spilling its contents, <npcname> sets their %1$s on the %2$s." ),
                loc->display_name(), m.name( pos() )
            );
            item it_copy( *loc );
            loc.remove_item();
            // target item of `loc` is invalidated and should not be used from now on
            m.add_item_or_charges( pos(), it_copy );
        }
    }
}

void contents_change_handler::add_unsealed( const item_location &loc )
{
    if( std::find( unsealed.begin(), unsealed.end(), loc ) == unsealed.end() ) {
        unsealed.emplace_back( loc );
    }
}

void contents_change_handler::unseal_pocket_containing( const item_location &loc )
{
    if( loc.has_parent() ) {
        item_location parent = loc.parent_item();
        item_pocket *const pocket = parent->contained_where( *loc );
        if( pocket ) {
            // on_contents_changed restacks the pocket and should be called later
            // in Character::handle_contents_changed
            pocket->unseal();
        } else {
            debugmsg( "parent container does not contain item" );
        }
        parent.on_contents_changed();
        add_unsealed( parent );
    }
}

void contents_change_handler::handle_by( Character &guy )
{
    // some containers could have been destroyed by e.g. monster attack
    auto it = std::remove_if( unsealed.begin(), unsealed.end(),
    []( const item_location & loc ) -> bool {
        return !loc;
    } );
    unsealed.erase( it, unsealed.end() );
    guy.handle_contents_changed( unsealed );
    unsealed.clear();
}

void contents_change_handler::serialize( JsonOut &jsout ) const
{
    jsout.write( unsealed );
}

void contents_change_handler::deserialize( JsonIn &jsin )
{
    jsin.read( unsealed );
}

std::list<item *> Character::get_dependent_worn_items( const item &it )
{
    std::list<item *> dependent;
    // Adds dependent worn items recursively
    const std::function<void( const item &it )> add_dependent = [&]( const item & it ) {
        for( item &wit : worn ) {
            if( &wit == &it || !wit.is_worn_only_with( it ) ) {
                continue;
            }
            const auto iter = std::find_if( dependent.begin(), dependent.end(),
            [&wit]( const item * dit ) {
                return &wit == dit;
            } );
            if( iter == dependent.end() ) { // Not in the list yet
                add_dependent( wit );
                dependent.push_back( &wit );
            }
        }
    };

    if( is_worn( it ) ) {
        add_dependent( it );
    }

    return dependent;
}

void Character::drop( item_location loc, const tripoint &where )
{
    drop( { std::make_pair( loc, loc->count() ) }, where );
    invalidate_inventory_validity_cache();
}

void Character::drop( const drop_locations &what, const tripoint &target,
                      bool stash )
{
    if( what.empty() ) {
        return;
    }

    const cata::optional<vpart_reference> vp = get_map().veh_at(
                target ).part_with_feature( "CARGO", false );
    if( rl_dist( pos(), target ) > 1 || !( stash || get_map().can_put_items( target ) )
        || ( vp.has_value() && vp->part().is_cleaner_on() ) ) {
        add_msg_player_or_npc( m_info, _( "You can't place items here!" ),
                               _( "<npcname> can't place items here!" ) );
        return;
    }

    const tripoint placement = target - pos();
    std::vector<drop_or_stash_item_info> items;
    for( drop_location item_pair : what ) {
        if( can_drop( *item_pair.first ).success() ) {
            items.emplace_back( item_pair.first, item_pair.second );
        }
    }
    if( stash ) {
        assign_activity( player_activity( stash_activity_actor(
                                              items, placement
                                          ) ) );
    } else {
        assign_activity( player_activity( drop_activity_actor(
                                              items, placement, /*force_ground=*/false
                                          ) ) );
    }
}

invlets_bitset Character::allocated_invlets() const
{
    invlets_bitset invlets = inv->allocated_invlets();

    invlets.set( weapon.invlet );
    for( const auto &w : worn ) {
        invlets.set( w.invlet );
    }

    invlets[0] = false;

    return invlets;
}

bool Character::has_active_item( const itype_id &id ) const
{
    return has_item_with( [id]( const item & it ) {
        return it.active && it.typeId() == id;
    } );
}

item Character::remove_weapon()
{
    item tmp = weapon;
    weapon = item();
    get_event_bus().send<event_type::character_wields_item>( getID(), weapon.typeId() );
    cached_info.erase( "weapon_value" );
    return tmp;
}

void Character::remove_mission_items( int mission_id )
{
    if( mission_id == -1 ) {
        return;
    }
    remove_items_with( has_mission_item_filter { mission_id } );
}

std::vector<const item *> Character::get_ammo( const ammotype &at ) const
{
    return items_with( [at]( const item & it ) {
        return it.ammo_type() == at;
    } );
}

template <typename T, typename Output>
void find_ammo_helper( T &src, const item &obj, bool empty, Output out, bool nested )
{
    if( obj.is_watertight_container() ) {
        if( !obj.is_container_empty() ) {

            // Look for containers with the same type of liquid as that already in our container
            src.visit_items( [&src, &nested, &out, &obj]( item * node, item * parent ) {
                if( node == &obj ) {
                    // This stops containers and magazines counting *themselves* as ammo sources
                    return VisitResponse::SKIP;
                }
                // Prevents reloading with items frozen in watertight containers.
                if( parent != nullptr && parent->is_watertight_container() && node->is_frozen_liquid() ) {
                    return VisitResponse::SKIP;
                }

                // Liquids not in a watertight container are skipped.
                if( parent != nullptr && !parent->is_watertight_container() &&
                    node->made_of( phase_id::LIQUID ) ) {
                    return VisitResponse::SKIP;
                }

                // Spills have no parent.
                if( parent == nullptr && node->made_of_from_type( phase_id::LIQUID ) ) {
                    return VisitResponse::SKIP;
                }

                if( !nested && node->is_container() && parent != nullptr && parent->is_container() ) {
                    return VisitResponse::SKIP;
                }

                if( node->made_of_from_type( phase_id::LIQUID ) ) {
                    out = item_location( item_location( src, parent ), node );
                }

                return VisitResponse::NEXT;
            } );
        } else {
            // Look for containers with any liquid and loose frozen liquids
            src.visit_items( [&src, &nested, &out]( item * node, item * parent ) {
                // Prevents reloading with items frozen in watertight containers.
                if( parent != nullptr && parent->is_watertight_container() && node->is_frozen_liquid() ) {
                    return VisitResponse::SKIP;
                }

                // Liquids not in a watertight container are skipped.
                if( parent != nullptr && !parent->is_watertight_container() &&
                    node->made_of( phase_id::LIQUID ) ) {
                    return VisitResponse::SKIP;
                }

                // Spills have no parent.
                if( parent == nullptr && node->made_of_from_type( phase_id::LIQUID ) ) {
                    return VisitResponse::SKIP;
                }

                if( !nested && node->is_container() && parent != nullptr && parent->is_container() ) {
                    return VisitResponse::SKIP;
                }

                if( node->made_of_from_type( phase_id::LIQUID ) ) {
                    out = item_location( item_location( src, parent ), node );
                }

                return VisitResponse::NEXT;
            } );
        }
    }
    if( obj.magazine_integral() ) {
        // find suitable ammo excluding that already loaded in magazines
        std::set<ammotype> ammo = obj.ammo_types();

        src.visit_items( [&src, &nested, &out, ammo]( item * node, item * parent ) {
            if( !node->made_of_from_type( phase_id::SOLID ) && parent == nullptr ) {
                // some liquids are ammo but we can't reload with them unless within a container or frozen
                return VisitResponse::SKIP;
            }
            if( !node->made_of( phase_id::SOLID ) && parent != nullptr ) {
                for( const ammotype &at : ammo ) {
                    if( node->ammo_type() == at ) {
                        out = item_location( src, node );
                    }
                }
                return VisitResponse::SKIP;
            }

            // Solid ammo gets skipped earlier than non-solid because it does not need a container.
            if( !nested && parent != nullptr && parent->is_container() &&
                !node->made_of_from_type( phase_id::LIQUID ) && !node->made_of( phase_id::GAS ) ) {
                return VisitResponse::SKIP;
            }

            if( !nested && node->is_container() && parent != nullptr && parent->is_container() ) {
                return VisitResponse::SKIP;
            }

            for( const ammotype &at : ammo ) {
                if( node->ammo_type() == at ) {
                    out = item_location( src, node );
                }
            }
            if( node->is_magazine() &&
                ( parent == nullptr || node != parent->magazine_current() ) &&
                node->has_flag( flag_SPEEDLOADER ) ) {
                if( node->ammo_remaining() ) {
                    out = item_location( src, node );
                }
            }
            return VisitResponse::NEXT;
        } );
    } else {
        // find compatible magazines excluding those already loaded in tools/guns
        const auto mags = obj.magazine_compatible();

        src.visit_items( [&src, &nested, &out, mags, empty]( item * node, item * parent ) {
            if( node->is_magazine() &&
                ( parent == nullptr || node != parent->magazine_current() ) ) {
                if( mags.count( node->typeId() ) && ( node->ammo_remaining() || empty ) ) {
                    out = item_location( src, node );
                }
                return VisitResponse::SKIP;
            }
            return nested ? VisitResponse::NEXT : VisitResponse::SKIP;
        } );
    }
}

std::vector<item_location> Character::find_ammo( const item &obj, bool empty, int radius ) const
{
    std::vector<item_location> res;

    find_ammo_helper( const_cast<Character &>( *this ), obj, empty, std::back_inserter( res ), true );

    if( radius >= 0 ) {
        for( auto &cursor : map_selector( pos(), radius ) ) {
            find_ammo_helper( cursor, obj, empty, std::back_inserter( res ), false );
        }
        for( auto &cursor : vehicle_selector( pos(), radius ) ) {
            find_ammo_helper( cursor, obj, empty, std::back_inserter( res ), false );
        }
    }

    return res;
}

std::vector<item_location> Character::find_reloadables()
{
    std::vector<item_location> reloadables;

    visit_items( [this, &reloadables]( item * node, item * ) {
        if( !node->is_gun() && !node->is_magazine() ) {
            return VisitResponse::NEXT;
        }
        bool reloadable = false;
        if( node->is_gun() && !node->magazine_compatible().empty() ) {
            reloadable = node->magazine_current() == nullptr ||
                         node->remaining_ammo_capacity() > 0;
        } else {
            reloadable = ( node->is_magazine() ||
                           ( node->is_gun() && node->magazine_integral() ) ) &&
                         node->remaining_ammo_capacity() > 0;
        }
        if( reloadable ) {
            reloadables.emplace_back( *this, node );
        }
        return VisitResponse::NEXT;
    } );
    return reloadables;
}

units::mass Character::weight_carried() const
{
    if( cached_weight_carried ) {
        return *cached_weight_carried;
    }
    cached_weight_carried = weight_carried_with_tweaks( item_tweaks() );
    return *cached_weight_carried;
}

void Character::invalidate_weight_carried_cache()
{
    cached_weight_carried = cata::nullopt;
}

units::mass Character::best_nearby_lifting_assist() const
{
    return best_nearby_lifting_assist( this->pos() );
}

units::mass Character::best_nearby_lifting_assist( const tripoint &world_pos ) const
{
    const quality_id LIFT( "LIFT" );
    int mech_lift = 0;
    if( is_mounted() ) {
        auto *mons = mounted_creature.get();
        if( mons->has_flag( MF_RIDEABLE_MECH ) ) {
            mech_lift = mons->mech_str_addition() + 10;
        }
    }
    int lift_quality = std::max( { this->max_quality( LIFT ), mech_lift,
                                   map_selector( this->pos(), PICKUP_RANGE ).max_quality( LIFT ),
                                   vehicle_selector( world_pos, 4, true, true ).max_quality( LIFT )
                                 } );
    return lifting_quality_to_mass( lift_quality );
}

units::mass Character::weight_carried_with_tweaks( const std::vector<std::pair<item_location, int>>
        &locations ) const
{
    std::map<const item *, int> dropping;
    for( const std::pair<item_location, int> &location_pair : locations ) {
        dropping.emplace( location_pair.first.get_item(), location_pair.second );
    }
    return weight_carried_with_tweaks( item_tweaks( { dropping } ) );
}

units::mass Character::weight_carried_with_tweaks( const item_tweaks &tweaks ) const
{
    const std::map<const item *, int> empty;
    const std::map<const item *, int> &without = tweaks.without_items ? tweaks.without_items->get() :
            empty;

    // Worn items
    units::mass ret = 0_gram;
    for( const item &i : worn ) {
        if( !without.count( &i ) ) {
            for( const item *j : i.contents.all_items_ptr( item_pocket::pocket_type::CONTAINER ) ) {
                if( j->count_by_charges() ) {
                    ret -= get_selected_stack_weight( j, without );
                } else if( without.count( j ) ) {
                    ret -= j->weight();
                }
            }
            ret += i.weight();
        }
    }

    // Wielded item
    units::mass weaponweight = 0_gram;
    if( !without.count( &weapon ) ) {
        weaponweight += weapon.weight();
        for( const item *i : weapon.contents.all_items_ptr( item_pocket::pocket_type::CONTAINER ) ) {
            if( i->count_by_charges() ) {
                weaponweight -= get_selected_stack_weight( i, without );
            } else if( without.count( i ) ) {
                weaponweight -= i->weight();
            }
        }
    } else if( weapon.count_by_charges() ) {
        weaponweight += weapon.weight() - get_selected_stack_weight( &weapon, without );
    }

    // Exclude wielded item if using lifting tool
    if( ( weaponweight + ret <= weight_capacity() ) || ( g->new_game ||
            best_nearby_lifting_assist() < weaponweight ) ) {
        ret += weaponweight;
    }

    return ret;
}

units::mass Character::get_selected_stack_weight( const item *i,
        const std::map<const item *, int> &without ) const
{
    auto stack = without.find( i );
    if( stack != without.end() ) {
        int selected = stack->second;
        item copy = *i;
        copy.charges = selected;
        return copy.weight();
    }

    return 0_gram;
}

units::volume Character::volume_carried_with_tweaks( const
        std::vector<std::pair<item_location, int>>
        &locations ) const
{
    std::map<const item *, int> dropping;
    for( const std::pair<item_location, int> &location_pair : locations ) {
        dropping.emplace( location_pair.first.get_item(), location_pair.second );
    }
    return volume_carried_with_tweaks( item_tweaks( { dropping } ) );
}

units::volume Character::volume_carried_with_tweaks( const item_tweaks &tweaks ) const
{
    const std::map<const item *, int> empty;
    const std::map<const item *, int> &without = tweaks.without_items ? tweaks.without_items->get() :
            empty;

    // Worn items
    units::volume ret = 0_ml;
    for( const item &i : worn ) {
        if( !without.count( &i ) ) {
            ret += i.contents.get_contents_volume_with_tweaks( without );
        }
    }

    // Wielded item
    if( !without.count( &weapon ) ) {
        ret += weapon.contents.get_contents_volume_with_tweaks( without );
    }

    return ret;
}

units::mass Character::weight_capacity() const
{
    // Get base capacity from creature,
    // then apply player-only mutation and trait effects.
    units::mass ret = Creature::weight_capacity();
    /** @EFFECT_STR increases carrying capacity */
    ret += get_str() * 4_kilogram;
    ret *= mutation_value( "weight_capacity_modifier" );

    units::mass worn_weight_bonus = 0_gram;
    for( const item &it : worn ) {
        ret *= it.get_weight_capacity_modifier();
        worn_weight_bonus += it.get_weight_capacity_bonus();
    }

    units::mass bio_weight_bonus = 0_gram;
    for( const bionic_id &bid : get_bionics() ) {
        ret *= bid->weight_capacity_modifier;
        bio_weight_bonus +=  bid->weight_capacity_bonus;
    }

    ret += bio_weight_bonus + worn_weight_bonus;

    ret = enchantment_cache->modify_value( enchant_vals::mod::CARRY_WEIGHT, ret );

    if( ret < 0_gram ) {
        ret = 0_gram;
    }
    if( is_mounted() ) {
        auto *mons = mounted_creature.get();
        // the mech has an effective strength for other purposes, like hitting.
        // but for lifting, its effective strength is even higher, due to its sturdy construction, leverage,
        // and being built entirely for that purpose with hydraulics etc.
        ret = mons->mech_str_addition() == 0 ? ret : ( mons->mech_str_addition() + 10 ) * 4_kilogram;
    }
    return ret;
}

bool Character::can_pickVolume( const item &it, bool, const item *avoid ) const
{
    if( weapon.can_contain( it ) && ( avoid == nullptr || &weapon != avoid ) ) {
        return true;
    }
    for( const item &w : worn ) {
        if( w.can_contain( it ) ) {
            return true;
        }
    }
    return false;
}

bool Character::can_pickWeight( const item &it, bool safe ) const
{
    if( !safe ) {
        // Character can carry up to four times their maximum weight
        return ( weight_carried() + it.weight() <= weight_capacity() * 4 );
    } else {
        return ( weight_carried() + it.weight() <= weight_capacity() );
    }
}

bool Character::can_pickWeight_partial( const item &it, bool safe ) const
{
    item copy = it;
    if( it.count_by_charges() ) {
        copy.charges = 1;
    }

    return can_pickWeight( copy, safe );
}

bool Character::can_use( const item &it, const item &context ) const
{
    if( has_effect( effect_incorporeal ) ) {
        add_msg_player_or_npc( m_bad, _( "You can't use anything while incorporeal." ),
                               _( "<npcname> can't use anything while incorporeal." ) );
        return false;
    }
    const auto &ctx = !context.is_null() ? context : it;

    if( !meets_requirements( it, ctx ) ) {
        const std::string unmet( enumerate_unmet_requirements( it, ctx ) );

        if( &it == &ctx ) {
            //~ %1$s - list of unmet requirements, %2$s - item name.
            add_msg_player_or_npc( m_bad, _( "You need at least %1$s to use this %2$s." ),
                                   _( "<npcname> needs at least %1$s to use this %2$s." ),
                                   unmet, it.tname() );
        } else {
            //~ %1$s - list of unmet requirements, %2$s - item name, %3$s - indirect item name.
            add_msg_player_or_npc( m_bad, _( "You need at least %1$s to use this %2$s with your %3$s." ),
                                   _( "<npcname> needs at least %1$s to use this %2$s with their %3$s." ),
                                   unmet, it.tname(), ctx.tname() );
        }

        return false;
    }

    return true;
}

ret_val<bool> Character::can_wear( const item &it, bool with_equip_change ) const
{
    if( has_effect( effect_incorporeal ) ) {
        return ret_val<bool>::make_failure( _( "You can't wear anything while incorporeal." ) );
    }
    if( !it.is_armor() ) {
        return ret_val<bool>::make_failure( _( "Putting on a %s would be tricky." ), it.tname() );
    }

    if( has_trait( trait_WOOLALLERGY ) && ( it.made_of( material_id( "wool" ) ) ||
                                            it.has_own_flag( flag_wooled ) ) ) {
        return ret_val<bool>::make_failure( _( "Can't wear that, it's made of wool!" ) );
    }

    if( it.is_filthy() && has_trait( trait_SQUEAMISH ) ) {
        return ret_val<bool>::make_failure( _( "Can't wear that, it's filthy!" ) );
    }

    if( !it.has_flag( flag_OVERSIZE ) && !it.has_flag( flag_SEMITANGIBLE ) ) {
        for( const trait_id &mut : get_mutations() ) {
            const auto &branch = mut.obj();
            if( branch.conflicts_with_item( it ) ) {
                return ret_val<bool>::make_failure( is_player() ?
                                                    _( "Your %s mutation prevents you from wearing your %s." ) :
                                                    _( "My %s mutation prevents me from wearing this %s." ), branch.name(),
                                                    it.type_name() );
            }
        }
        if( it.covers( body_part_head ) && !it.has_flag( flag_SEMITANGIBLE ) &&
            !it.made_of( material_id( "wool" ) ) && !it.made_of( material_id( "cotton" ) ) &&
            !it.made_of( material_id( "nomex" ) ) && !it.made_of( material_id( "leather" ) ) &&
            ( has_trait( trait_HORNS_POINTED ) || has_trait( trait_ANTENNAE ) ||
              has_trait( trait_ANTLERS ) ) ) {
            return ret_val<bool>::make_failure( _( "Cannot wear a helmet over %s." ),
                                                ( has_trait( trait_HORNS_POINTED ) ? _( "horns" ) :
                                                  ( has_trait( trait_ANTENNAE ) ? _( "antennae" ) : _( "antlers" ) ) ) );
        }
    }

    if( it.has_flag( flag_SPLINT ) ) {
        bool need_splint = false;
        for( const bodypart_id &bp : get_all_body_parts() ) {
            if( !it.covers( bp ) ) {
                continue;
            }
            if( is_limb_broken( bp ) && !worn_with_flag( flag_SPLINT, bp ) ) {
                need_splint = true;
                break;
            }
        }
        if( !need_splint ) {
            return ret_val<bool>::make_failure( is_player() ?
                                                _( "You don't have any broken limbs this could help." )
                                                : _( "%s doesn't have any broken limbs this could help." ), name );
        }
    }

    if( it.has_flag( flag_TOURNIQUET ) ) {
        bool need_tourniquet = false;
        for( const bodypart_id &bp : get_all_body_parts() ) {
            if( !it.covers( bp ) ) {
                continue;
            }
            effect e = get_effect( effect_bleed, bp );
            if( !e.is_null() && e.get_intensity() > e.get_max_intensity() / 4 &&
                !worn_with_flag( flag_TOURNIQUET, bp ) ) {
                need_tourniquet = true;
                break;
            }
        }
        if( !need_tourniquet ) {
            std::string msg;
            if( is_player() ) {
                msg = _( "You don't need a tourniquet to stop the bleeding." );
            } else {
                msg = string_format( _( "%s doesn't need a tourniquet to stop the bleeding." ), name );
            }
            return ret_val<bool>::make_failure( msg );
        }
    }

    if( it.has_flag( flag_RESTRICT_HANDS ) && !has_two_arms() ) {
        return ret_val<bool>::make_failure( ( is_player() ? _( "You don't have enough arms to wear that." )
                                              : string_format( _( "%s doesn't have enough arms to wear that." ), name ) ) );
    }

    //Everything checked after here should be something that could be solved by changing equipment
    if( with_equip_change ) {
        return ret_val<bool>::make_success();
    }

    if( it.is_power_armor() ) {
        for( const item &elem : worn ) {
            if( elem.get_covered_body_parts().make_intersection( it.get_covered_body_parts() ).any() &&
                !elem.has_flag( flag_POWERARMOR_COMPATIBLE ) ) {
                return ret_val<bool>::make_failure( _( "Can't wear power armor over other gear!" ) );
            }
        }
        if( !it.covers( body_part_torso ) ) {
            bool power_armor = false;
            if( !worn.empty() ) {
                for( const item &elem : worn ) {
                    if( elem.is_power_armor() ) {
                        power_armor = true;
                        break;
                    }
                }
            }
            if( !power_armor ) {
                return ret_val<bool>::make_failure(
                           _( "You can only wear power armor components with power armor!" ) );
            }
        }

        for( const item &i : worn ) {
            if( i.is_power_armor() && i.typeId() == it.typeId() ) {
                return ret_val<bool>::make_failure( _( "Can't wear more than one %s!" ), it.tname() );
            }
        }
    } else {
        // Only headgear can be worn with power armor, except other power armor components.
        // You can't wear headgear if power armor helmet is already sitting on your head.
        bool has_helmet = false;
        if( !it.has_flag( flag_POWERARMOR_COMPATIBLE ) && ( ( is_wearing_power_armor( &has_helmet ) &&
                ( has_helmet || !( it.covers( body_part_head ) || it.covers( body_part_mouth ) ||
                                   it.covers( body_part_eyes ) ) ) ) ) ) {
            return ret_val<bool>::make_failure( _( "Can't wear %s with power armor!" ), it.tname() );
        }
    }

    // Check if we don't have both hands available before wearing a briefcase, shield, etc. Also occurs if we're already wearing one.
    if( it.has_flag( flag_RESTRICT_HANDS ) && ( worn_with_flag( flag_RESTRICT_HANDS ) ||
            weapon.is_two_handed( *this ) ) ) {
        return ret_val<bool>::make_failure( ( is_player() ? _( "You don't have a hand free to wear that." )
                                              : string_format( _( "%s doesn't have a hand free to wear that." ), name ) ) );
    }

    const bool this_restricts_only_one = it.has_flag( flag_id( "ONE_PER_LAYER" ) );
    std::map<side, bool> sidedness;
    sidedness[side::BOTH] = false;
    sidedness[side::LEFT] = false;
    sidedness[side::RIGHT] = false;
    const auto sidedness_conflicts = [&sidedness]( side s ) -> bool {
        const bool ret = sidedness[s];
        sidedness[s] = true;
        if( sidedness[side::LEFT] && sidedness[side::RIGHT] )
        {
            sidedness[side::BOTH] = true;
            return true;
        }
        return ret;
    };
    for( const item &i : worn ) {
        if( i.has_flag( flag_ONLY_ONE ) && i.typeId() == it.typeId() ) {
            return ret_val<bool>::make_failure( _( "Can't wear more than one %s!" ), it.tname() );
        }

        if( this_restricts_only_one || i.has_flag( flag_id( "ONE_PER_LAYER" ) ) ) {
            cata::optional<side> overlaps = it.covers_overlaps( i );
            if( overlaps && sidedness_conflicts( *overlaps ) ) {
                return ret_val<bool>::make_failure( _( "%1$s conflicts with %2$s!" ), it.tname(), i.tname() );
            }
        }
    }

    if( amount_worn( it.typeId() ) >= MAX_WORN_PER_TYPE ) {
        return ret_val<bool>::make_failure( _( "Can't wear %1$i or more %2$s at once." ),
                                            MAX_WORN_PER_TYPE + 1, it.tname( MAX_WORN_PER_TYPE + 1 ) );
    }

    if( ( ( it.covers( body_part_foot_l ) && is_wearing_shoes( side::LEFT ) ) ||
          ( it.covers( body_part_foot_r ) && is_wearing_shoes( side::RIGHT ) ) ) &&
        ( !it.has_flag( flag_OVERSIZE ) || !it.has_flag( flag_OUTER ) ) && !it.has_flag( flag_SKINTIGHT ) &&
        !it.has_flag( flag_BELTED ) && !it.has_flag( flag_PERSONAL ) && !it.has_flag( flag_AURA ) &&
        !it.has_flag( flag_SEMITANGIBLE ) ) {
        // Checks to see if the player is wearing shoes
        return ret_val<bool>::make_failure( ( is_player() ? _( "You're already wearing footwear!" )
                                              : string_format( _( "%s is already wearing footwear!" ), name ) ) );
    }

    if( it.covers( body_part_head ) &&
        !it.has_flag( flag_HELMET_COMPAT ) && !it.has_flag( flag_SKINTIGHT ) &&
        !it.has_flag( flag_PERSONAL ) &&
        !it.has_flag( flag_AURA ) && !it.has_flag( flag_SEMITANGIBLE ) && !it.has_flag( flag_OVERSIZE ) &&
        is_wearing_helmet() ) {
        return ret_val<bool>::make_failure( wearing_something_on( body_part_head ),
                                            ( is_player() ? _( "You can't wear that with other headgear!" )
                                              : string_format( _( "%s can't wear that with other headgear!" ), name ) ) );
    }

    if( it.covers( body_part_head ) && !it.has_flag( flag_SEMITANGIBLE ) &&
        ( it.has_flag( flag_SKINTIGHT ) || it.has_flag( flag_HELMET_COMPAT ) ) &&
        ( head_cloth_encumbrance() + it.get_encumber( *this, body_part_head ) > 40 ) ) {
        return ret_val<bool>::make_failure( ( is_player() ? _( "You can't wear that much on your head!" )
                                              : string_format( _( "%s can't wear that much on their head!" ), name ) ) );
    }

    return ret_val<bool>::make_success();
}

ret_val<bool> Character::can_unwield( const item &it ) const
{
    if( it.has_flag( flag_NO_UNWIELD ) ) {
        cata::optional<int> wi;
        // check if "it" is currently wielded fake bionic weapon that can be deactivated
        if( !( is_wielding( it ) && ( wi = active_bionic_weapon_index() ) &&
               can_deactivate_bionic( *wi ).success() ) ) {
            return ret_val<bool>::make_failure( _( "You cannot unwield your %s." ), it.tname() );
        }
    }

    return ret_val<bool>::make_success();
}

ret_val<bool> Character::can_drop( const item &it ) const
{
    if( it.has_flag( flag_NO_UNWIELD ) ) {
        return ret_val<bool>::make_failure( _( "You cannot drop your %s." ), it.tname() );
    }
    return ret_val<bool>::make_success();
}

void Character::invalidate_inventory_validity_cache()
{
    cache_inventory_is_valid = false;
}

void Character::drop_invalid_inventory()
{
    if( cache_inventory_is_valid ) {
        return;
    }
    bool dropped_liquid = false;
    for( const std::list<item> *stack : inv->const_slice() ) {
        const item &it = stack->front();
        if( it.made_of( phase_id::LIQUID ) ) {
            dropped_liquid = true;
            get_map().add_item_or_charges( pos(), it );
            // must be last
            i_rem( &it );
        }
    }
    if( dropped_liquid ) {
        add_msg_if_player( m_bad, _( "Liquid from your inventory has leaked onto the ground." ) );
    }

    weapon.contents.overflow( pos() );
    for( item &w : worn ) {
        w.contents.overflow( pos() );
    }

    cache_inventory_is_valid = true;
}

bool Character::is_wielding( const item &target ) const
{
    return &weapon == &target;
}

bool Character::is_wearing( const itype_id &it ) const
{
    for( const item &i : worn ) {
        if( i.typeId() == it ) {
            return true;
        }
    }
    return false;
}

bool Character::is_wearing_on_bp( const itype_id &it, const bodypart_id &bp ) const
{
    for( const item &i : worn ) {
        if( i.typeId() == it && i.covers( bp ) ) {
            return true;
        }
    }
    return false;
}

bool Character::worn_with_flag( const flag_id &f, const bodypart_id &bp ) const
{
    return std::any_of( worn.begin(), worn.end(), [&f, bp]( const item & it ) {
        return it.has_flag( f ) && ( bp == bodypart_str_id::NULL_ID() || it.covers( bp ) );
    } );
}

bool Character::worn_with_flag( const flag_id &f ) const
{
    return std::any_of( worn.begin(), worn.end(), [&f]( const item & it ) {
        return it.has_flag( f ) ;
    } );
}

item Character::item_worn_with_flag( const flag_id &f, const bodypart_id &bp ) const
{
    item it_with_flag;
    for( const item &it : worn ) {
        if( it.has_flag( f ) && ( bp == bodypart_str_id::NULL_ID() || it.covers( bp ) ) ) {
            it_with_flag = it;
            break;
        }
    }
    return it_with_flag;
}

item Character::item_worn_with_flag( const flag_id &f ) const
{
    item it_with_flag;
    for( const item &it : worn ) {
        if( it.has_flag( f ) ) {
            it_with_flag = it;
            break;
        }
    }
    return it_with_flag;
}

std::vector<std::string> Character::get_overlay_ids() const
{
    std::vector<std::string> rval;
    std::multimap<int, std::string> mutation_sorting;
    int order;
    std::string overlay_id;

    // first get effects
    for( const auto &eff_pr : *effects ) {
        rval.push_back( "effect_" + eff_pr.first.str() );
    }

    // then get mutations
    for( const std::pair<const trait_id, trait_data> &mut : my_mutations ) {
        overlay_id = ( mut.second.powered ? "active_" : "" ) + mut.first.str();
        order = get_overlay_order_of_mutation( overlay_id );
        mutation_sorting.insert( std::pair<int, std::string>( order, overlay_id ) );
    }

    // then get bionics
    for( const bionic &bio : *my_bionics ) {
        overlay_id = ( bio.powered ? "active_" : "" ) + bio.id.str();
        order = get_overlay_order_of_mutation( overlay_id );
        mutation_sorting.insert( std::pair<int, std::string>( order, overlay_id ) );
    }

    for( auto &mutorder : mutation_sorting ) {
        rval.push_back( "mutation_" + mutorder.second );
    }

    // next clothing
    // TODO: worry about correct order of clothing overlays
    for( const item &worn_item : worn ) {
        rval.push_back( "worn_" + worn_item.typeId().str() );
    }

    // last weapon
    // TODO: might there be clothing that covers the weapon?
    if( is_armed() ) {
        rval.push_back( "wielded_" + weapon.typeId().str() );
    }

    if( !is_walking() ) {
        rval.push_back( move_mode.str() );
    }

    return rval;
}

const SkillLevelMap &Character::get_all_skills() const
{
    return *_skills;
}

const SkillLevel &Character::get_skill_level_object( const skill_id &ident ) const
{
    return _skills->get_skill_level_object( ident );
}

SkillLevel &Character::get_skill_level_object( const skill_id &ident )
{
    return _skills->get_skill_level_object( ident );
}

int Character::get_skill_level( const skill_id &ident ) const
{
    return _skills->get_skill_level( ident );
}

int Character::get_skill_level( const skill_id &ident, const item &context ) const
{
    return _skills->get_skill_level( ident, context );
}

void Character::set_skill_level( const skill_id &ident, const int level )
{
    get_skill_level_object( ident ).level( level );
}

void Character::mod_skill_level( const skill_id &ident, const int delta )
{
    _skills->mod_skill_level( ident, delta );
}

std::string Character::enumerate_unmet_requirements( const item &it, const item &context ) const
{
    std::vector<std::string> unmet_reqs;

    const auto check_req = [ &unmet_reqs ]( const std::string & name, int cur, int req ) {
        if( cur < req ) {
            unmet_reqs.push_back( string_format( "%s %d", name, req ) );
        }
    };

    check_req( _( "strength" ),     get_str(), it.get_min_str() );
    check_req( _( "dexterity" ),    get_dex(), it.type->min_dex );
    check_req( _( "intelligence" ), get_int(), it.type->min_int );
    check_req( _( "perception" ),   get_per(), it.type->min_per );

    for( const auto &elem : it.type->min_skills ) {
        check_req( context.contextualize_skill( elem.first )->name(),
                   get_skill_level( elem.first, context ),
                   elem.second );
    }

    return enumerate_as_string( unmet_reqs );
}

int Character::rust_rate() const
{
    const std::string &rate_option = get_option<std::string>( "SKILL_RUST" );
    if( rate_option == "off" ) {
        return 0;
    }

    // Stat window shows stat effects on based on current stat
    int intel = get_int();
    /** @EFFECT_INT increases skill rust delay by 10% per level above 8 */
    int ret = ( ( rate_option == "vanilla" || rate_option == "capped" ) ?
                100 : 100 + 10 * ( intel - 8 ) );

    ret *= mutation_value( "skill_rust_multiplier" );

    if( ret < 0 ) {
        ret = 0;
    }

    return ret;
}

int Character::read_speed( bool return_stat_effect ) const
{
    // Stat window shows stat effects on based on current stat
    const int intel = get_int();
    /** @EFFECT_INT increases reading speed by 3s per level above 8*/
    int ret = to_moves<int>( 1_minutes ) - to_moves<int>( 3_seconds ) * ( intel - 8 );

    if( has_bionic( afs_bio_linguistic_coprocessor ) ) { // Aftershock
        ret *= .85;
    }

    ret *= mutation_value( "reading_speed_multiplier" );

    if( ret < to_moves<int>( 1_seconds ) ) {
        ret = to_moves<int>( 1_seconds );
    }
    // return_stat_effect actually matters here
    return return_stat_effect ? ret : ret * 100 / to_moves<int>( 1_minutes );
}

bool Character::meets_skill_requirements( const std::map<skill_id, int> &req,
        const item &context ) const
{
    return _skills->meets_skill_requirements( req, context );
}

bool Character::meets_skill_requirements( const construction &con ) const
{
    return std::all_of( con.required_skills.begin(), con.required_skills.end(),
    [&]( const std::pair<skill_id, int> &pr ) {
        return get_skill_level( pr.first ) >= pr.second;
    } );
}

bool Character::meets_stat_requirements( const item &it ) const
{
    return get_str() >= it.get_min_str() &&
           get_dex() >= it.type->min_dex &&
           get_int() >= it.type->min_int &&
           get_per() >= it.type->min_per;
}

bool Character::meets_requirements( const item &it, const item &context ) const
{
    const auto &ctx = !context.is_null() ? context : it;
    return meets_stat_requirements( it ) && meets_skill_requirements( it.type->min_skills, ctx );
}

void Character::make_bleed( const effect_source &source, const bodypart_id &bp,
                            time_duration duration, int intensity, bool permanent, bool force, bool defferred )
{
    int b_resist = 0;
    for( const trait_id &mut : get_mutations() ) {
        b_resist += mut.obj().bleed_resist;
    }

    if( b_resist > intensity ) {
        return;
    }

    add_effect( source, effect_bleed, duration, bp, permanent, intensity, force, defferred );
}

void Character::normalize()
{
    Creature::normalize();

    activity_history.weary_clear();
    martial_arts_data->reset_style();
    weapon = item( "null", calendar::turn_zero );

    set_body();
    recalc_hp();
}

// Actual player death is mostly handled in game::is_game_over
void Character::die( Creature *nkiller )
{
    g->set_critter_died();
    set_killer( nkiller );
    set_time_died( calendar::turn );
    if( has_effect( effect_lightsnare ) ) {
        inv->add_item( item( "string_36", calendar::turn_zero ) );
        inv->add_item( item( "snare_trigger", calendar::turn_zero ) );
    }
    if( has_effect( effect_heavysnare ) ) {
        inv->add_item( item( "rope_6", calendar::turn_zero ) );
        inv->add_item( item( "snare_trigger", calendar::turn_zero ) );
    }
    if( has_effect( effect_beartrap ) ) {
        inv->add_item( item( "beartrap", calendar::turn_zero ) );
    }
    mission::on_creature_death( *this );
}

void Character::apply_skill_boost()
{
    for( const skill_boost &boost : skill_boost::get_all() ) {
        int skill_total = 0;
        for( const std::string &skill_str : boost.skills() ) {
            skill_total += get_skill_level( skill_id( skill_str ) );
        }
        mod_stat( boost.stat(), boost.calc_bonus( skill_total ) );
        if( boost.stat() == "str" ) {
            recalc_hp();
        }
    }
}

void Character::do_skill_rust()
{
    const int rust_rate_tmp = rust_rate();
    for( std::pair<const skill_id, SkillLevel> &pair : *_skills ) {
        const Skill &aSkill = *pair.first;
        SkillLevel &skill_level_obj = pair.second;

        if( aSkill.is_combat_skill() &&
            ( ( has_trait_flag( json_flag_PRED2 ) && calendar::once_every( 8_hours ) ) ||
              ( has_trait_flag( json_flag_PRED3 ) && calendar::once_every( 4_hours ) ) ||
              ( has_trait_flag( json_flag_PRED4 ) && calendar::once_every( 3_hours ) ) ) ) {
            // Their brain is optimized to remember this
            if( one_in( 13 ) ) {
                // They've already passed the roll to avoid rust at
                // this point, but print a message about it now and
                // then.
                //
                // 13 combat skills.
                // This means PRED2/PRED3/PRED4 think of hunting on
                // average every 8/4/3 hours, enough for immersion
                // without becoming an annoyance.
                //
                add_msg_if_player( _( "Your heart races as you recall your most recent hunt." ) );
                mod_stim( 1 );
            }
            continue;
        }

        const bool charged_bio_mem = get_power_level() > 25_J && has_active_bionic( bio_memory );
        const int oldSkillLevel = skill_level_obj.level();
        if( skill_level_obj.rust( charged_bio_mem, rust_rate_tmp ) ) {
            add_msg_if_player( m_warning,
                               _( "Your knowledge of %s begins to fade, but your memory banks retain it!" ), aSkill.name() );
            mod_power_level( -25_J );
        }
        const int newSkill = skill_level_obj.level();
        if( newSkill < oldSkillLevel ) {
            add_msg_if_player( m_bad, _( "Your skill in %s has reduced to %d!" ), aSkill.name(), newSkill );
        }
    }
}

void Character::reset_stats()
{
    // Bionic buffs
    if( has_active_bionic( bio_hydraulics ) ) {
        mod_str_bonus( 20 );
    }

    mod_str_bonus( get_mod_stat_from_bionic( character_stat::STRENGTH ) );
    mod_dex_bonus( get_mod_stat_from_bionic( character_stat::DEXTERITY ) );
    mod_per_bonus( get_mod_stat_from_bionic( character_stat::PERCEPTION ) );
    mod_int_bonus( get_mod_stat_from_bionic( character_stat::INTELLIGENCE ) );

    // Trait / mutation buffs
    mod_str_bonus( std::floor( mutation_value( "str_modifier" ) ) );
    mod_dodge_bonus( std::floor( mutation_value( "dodge_modifier" ) ) );

    /** @EFFECT_STR_MAX above 15 decreases Dodge bonus by 1 (NEGATIVE) */
    if( str_max >= 16 ) {
        mod_dodge_bonus( -1 );   // Penalty if we're huge
    }
    /** @EFFECT_STR_MAX below 6 increases Dodge bonus by 1 */
    else if( str_max <= 5 ) {
        mod_dodge_bonus( 1 );   // Bonus if we're small
    }

    apply_skill_boost();

    nv_cached = false;

    // Reset our stats to normal levels
    // Any persistent buffs/debuffs will take place in effects,
    // player::suffer(), etc.

    // repopulate the stat fields
    str_cur = str_max + get_str_bonus();
    dex_cur = dex_max + get_dex_bonus();
    per_cur = per_max + get_per_bonus();
    int_cur = int_max + get_int_bonus();

    // Floor for our stats.  No stat changes should occur after this!
    if( dex_cur < 0 ) {
        dex_cur = 0;
    }
    if( str_cur < 0 ) {
        str_cur = 0;
    }
    if( per_cur < 0 ) {
        per_cur = 0;
    }
    if( int_cur < 0 ) {
        int_cur = 0;
    }
}

void Character::reset()
{
    // TODO: Move reset_stats here, remove it from Creature
    Creature::reset();
}

bool Character::has_nv()
{
    static bool nv = false;

    if( !nv_cached ) {
        nv_cached = true;
        nv = ( worn_with_flag( flag_GNV_EFFECT ) ||
               has_flag( json_flag_NIGHT_VISION ) );
    }

    return nv;
}

void Character::calc_encumbrance()
{
    calc_encumbrance( item() );
}

void Character::calc_encumbrance( const item &new_item )
{

    std::map<bodypart_id, encumbrance_data> enc;
    item_encumb( enc, new_item );
    mut_cbm_encumb( enc );

    for( const std::pair<const bodypart_id, encumbrance_data> &elem : enc ) {
        set_part_encumbrance_data( elem.first, elem.second );
    }

}

units::mass Character::get_weight() const
{
    units::mass ret = 0_gram;
    units::mass wornWeight = std::accumulate( worn.begin(), worn.end(), 0_gram,
    []( units::mass sum, const item & itm ) {
        return sum + itm.weight();
    } );

    ret += bodyweight();       // The base weight of the player's body
    ret += inv->weight();           // Weight of the stored inventory
    ret += wornWeight;             // Weight of worn items
    ret += weapon.weight();        // Weight of wielded item
    ret += bionics_weight();       // Weight of installed bionics
    return ret;
}

bool Character::change_side( item &it, bool interactive )
{
    if( !it.swap_side() ) {
        if( interactive ) {
            add_msg_player_or_npc( m_info,
                                   _( "You cannot swap the side on which your %s is worn." ),
                                   _( "<npcname> cannot swap the side on which their %s is worn." ),
                                   it.tname() );
        }
        return false;
    }

    const bool item_one_per_layer = it.has_flag( flag_id( "ONE_PER_LAYER" ) );
    for( const item &worn_item : worn ) {
        if( item_one_per_layer && worn_item.has_flag( flag_id( "ONE_PER_LAYER" ) ) ) {
            const cata::optional<side> sidedness_conflict = it.covers_overlaps( worn_item );
            if( sidedness_conflict ) {
                const std::string player_msg = string_format(
                                                   _( "Your %s conflicts with %s, so you cannot swap its side." ),
                                                   it.tname(), worn_item.tname() );
                const std::string npc_msg = string_format(
                                                _( "<npcname>'s %s conflicts with %s so they cannot swap its side." ),
                                                it.tname(), worn_item.tname() );
                add_msg_player_or_npc( m_info, player_msg, npc_msg );
                return false;
            }
        }
    }

    if( interactive ) {
        add_msg_player_or_npc( m_info, _( "You swap the side on which your %s is worn." ),
                               _( "<npcname> swaps the side on which their %s is worn." ),
                               it.tname() );
    }

    mod_moves( -250 );
    calc_encumbrance();

    return true;
}

bool Character::change_side( item_location &loc, bool interactive )
{
    if( !loc || !is_worn( *loc ) ) {
        if( interactive ) {
            add_msg_player_or_npc( m_info,
                                   _( "You are not wearing that item." ),
                                   _( "<npcname> isn't wearing that item." ) );
        }
        return false;
    }

    return change_side( *loc, interactive );
}

static void layer_item( std::map<bodypart_id, encumbrance_data> &vals, const item &it,
                        std::map<bodypart_id, layer_level> &highest_layer_so_far, bool power_armor, const Character &c )
{
    body_part_set covered_parts = it.get_covered_body_parts();
    for( const bodypart_id &bp : c.get_all_body_parts() ) {
        if( !covered_parts.test( bp.id() ) ) {
            continue;
        }

        const layer_level item_layer = it.get_layer();
        int encumber_val = it.get_encumber( c, bp.id() );
        int layering_encumbrance = clamp( encumber_val, 2, 10 );

        /*
         * Setting layering_encumbrance to 0 at this point makes the item cease to exist
         * for the purposes of the layer penalty system. (normally an item has a minimum
         * layering_encumbrance of 2 )
         */
        if( it.has_flag( flag_SEMITANGIBLE ) ) {
            encumber_val = 0;
            layering_encumbrance = 0;
        }

        const int armorenc = !power_armor || !it.is_power_armor() ?
                             encumber_val : std::max( 0, encumber_val - 40 );

        highest_layer_so_far[bp] = std::max( highest_layer_so_far[bp], item_layer );

        // Apply layering penalty to this layer, as well as any layer worn
        // within it that would normally be worn outside of it.
        for( layer_level penalty_layer = item_layer;
             penalty_layer <= highest_layer_so_far[bp]; ++penalty_layer ) {
            vals[bp].layer( penalty_layer, layering_encumbrance );
        }

        vals[bp].armor_encumbrance += armorenc;
    }
}

bool Character::is_wearing_power_armor( bool *hasHelmet ) const
{
    bool result = false;
    for( const item &elem : worn ) {
        if( !elem.is_power_armor() ) {
            continue;
        }
        if( hasHelmet == nullptr ) {
            // found power armor, helmet not requested, cancel loop
            return true;
        }
        // found power armor, continue search for helmet
        result = true;
        if( elem.covers( body_part_head ) ) {
            *hasHelmet = true;
            return true;
        }
    }
    return result;
}

bool Character::is_wearing_active_power_armor() const
{
    for( const item &w : worn ) {
        if( w.is_power_armor() && w.active ) {
            return true;
        }
    }
    return false;
}

bool Character::is_wearing_active_optcloak() const
{
    for( const item &w : worn ) {
        if( w.active && w.has_flag( flag_ACTIVE_CLOAKING ) ) {
            return true;
        }
    }
    return false;
}

bool Character::in_climate_control()
{
    bool regulated_area = false;
    // Check
    if( has_flag( json_flag_CLIMATE_CONTROL ) ) {
        return true;
    }
    map &here = get_map();
    if( has_trait( trait_M_SKIN3 ) && here.has_flag_ter_or_furn( "FUNGUS", pos() ) &&
        in_sleep_state() ) {
        return true;
    }
    for( const item &w : worn ) {
        if( w.active && w.is_power_armor() ) {
            return true;
        }
        if( worn_with_flag( flag_CLIMATE_CONTROL ) ) {
            return true;
        }
    }
    if( calendar::turn >= next_climate_control_check ) {
        // save CPU and simulate acclimation.
        next_climate_control_check = calendar::turn + 20_turns;
        if( const optional_vpart_position vp = here.veh_at( pos() ) ) {
            // TODO: (?) Force player to scrounge together an AC unit
            regulated_area = (
                                 vp->is_inside() &&  // Already checks for opened doors
                                 vp->vehicle().total_power_w( true ) > 0 // Out of gas? No AC for you!
                             );
        }
        // TODO: AC check for when building power is implemented
        last_climate_control_ret = regulated_area;
        if( !regulated_area ) {
            // Takes longer to cool down / warm up with AC, than it does to step outside and feel cruddy.
            next_climate_control_check += 40_turns;
        }
    } else {
        return last_climate_control_ret;
    }
    return regulated_area;
}

int Character::get_wind_resistance( const bodypart_id &bp ) const
{
    int coverage = 0;
    float totalExposed = 1.0f;
    int totalCoverage = 0;
    int penalty = 100;

    for( const item &i : worn ) {
        if( i.covers( bp ) ) {
            if( i.made_of( material_id( "leather" ) ) || i.made_of( material_id( "plastic" ) ) ||
                i.made_of( material_id( "bone" ) ) ||
                i.made_of( material_id( "chitin" ) ) || i.made_of( material_id( "nomex" ) ) ) {
                penalty = 10; // 90% effective
            } else if( i.made_of( material_id( "cotton" ) ) ) {
                penalty = 30;
            } else if( i.made_of( material_id( "wool" ) ) ) {
                penalty = 40;
            } else {
                penalty = 1; // 99% effective
            }

            coverage = std::max( 0, i.get_coverage( bp ) - penalty );
            totalExposed *= ( 1.0 - coverage / 100.0 ); // Coverage is between 0 and 1?
        }
    }

    // Your shell provides complete wind protection if you're inside it
    if( has_active_mutation( trait_SHELL2 ) ) {
        totalCoverage = 100;
        return totalCoverage;
    }

    totalCoverage = 100 - totalExposed * 100;

    return totalCoverage;
}

void layer_details::reset()
{
    *this = layer_details();
}

// The stacking penalty applies by doubling the encumbrance of
// each item except the highest encumbrance one.
// So we add them together and then subtract out the highest.
int layer_details::layer( const int encumbrance )
{
    /*
     * We should only get to this point with an encumbrance value of 0
     * if the item is 'semitangible'. A normal item has a minimum of
     * 2 encumbrance for layer penalty purposes.
     * ( even if normally its encumbrance is 0 )
     */
    if( encumbrance == 0 ) {
        return total; // skip over the other logic because this item doesn't count
    }

    pieces.push_back( encumbrance );

    int current = total;
    if( encumbrance > max ) {
        total += max;   // *now* the old max is counted, just ignore the new max
        max = encumbrance;
    } else {
        total += encumbrance;
    }
    return total - current;
}

std::list<item>::iterator Character::position_to_wear_new_item( const item &new_item )
{
    // By default we put this item on after the last item on the same or any
    // lower layer.
    return std::find_if(
               worn.rbegin(), worn.rend(),
    [&]( const item & w ) {
        return w.get_layer() <= new_item.get_layer();
    }
           ).base();
}

/*
 * Encumbrance logic:
 * Some clothing is intrinsically encumbering, such as heavy jackets, backpacks, body armor, etc.
 * These simply add their encumbrance value to each body part they cover.
 * In addition, each article of clothing after the first in a layer imposes an additional penalty.
 * e.g. one shirt will not encumber you, but two is tight and starts to restrict movement.
 * Clothes on separate layers don't interact, so if you wear e.g. a light jacket over a shirt,
 * they're intended to be worn that way, and don't impose a penalty.
 * The default is to assume that clothes do not fit, clothes that are "fitted" either
 * reduce the encumbrance penalty by ten, or if that is already 0, they reduce the layering effect.
 *
 * Use cases:
 * What would typically be considered normal "street clothes" should not be considered encumbering.
 * T-shirt, shirt, jacket on torso/arms, underwear and pants on legs, socks and shoes on feet.
 * This is currently handled by each of these articles of clothing
 * being on a different layer and/or body part, therefore accumulating no encumbrance.
 */
void Character::item_encumb( std::map<bodypart_id, encumbrance_data> &vals,
                             const item &new_item ) const
{

    // reset all layer data
    vals = std::map<bodypart_id, encumbrance_data>();

    // Figure out where new_item would be worn
    std::list<item>::const_iterator new_item_position = worn.end();
    if( !new_item.is_null() ) {
        // const_cast required to work around g++-4.8 library bug
        // see the commit that added this comment to understand why
        new_item_position =
            const_cast<Character *>( this )->position_to_wear_new_item( new_item );
    }

    // Track highest layer observed so far so we can penalize out-of-order
    // items
    std::map<bodypart_id, layer_level> highest_layer_so_far;

    const bool power_armored = is_wearing_active_power_armor();
    for( auto w_it = worn.begin(); w_it != worn.end(); ++w_it ) {
        if( w_it == new_item_position ) {
            layer_item( vals, new_item, highest_layer_so_far, power_armored, *this );
        }
        layer_item( vals, *w_it, highest_layer_so_far, power_armored, *this );
    }

    if( worn.end() == new_item_position && !new_item.is_null() ) {
        layer_item( vals, new_item, highest_layer_so_far, power_armored, *this );
    }

    // make sure values are sane
    for( const bodypart_id &bp : get_all_body_parts() ) {
        encumbrance_data &elem = vals[bp];

        elem.armor_encumbrance = std::max( 0, elem.armor_encumbrance );

        // Add armor and layering penalties for the final values
        elem.encumbrance += elem.armor_encumbrance + elem.layer_penalty;
    }
}

int Character::encumb( const bodypart_id &bp ) const
{
    return get_part_encumbrance_data( bp ).encumbrance;
}

void Character::apply_mut_encumbrance( std::map<bodypart_id, encumbrance_data> &vals ) const
{
    const std::vector<trait_id> all_muts = get_mutations();
    std::map<bodypart_str_id, float> total_enc;

    // Lower penalty for bps covered only by XL armor
    // Initialized on demand for performance reasons:
    // (calculation is costly, most of players and npcs are don't have encumbering mutations)
    cata::optional<body_part_set> oversize;

    for( const trait_id &mut : all_muts ) {
        for( const std::pair<const bodypart_str_id, int> &enc : mut->encumbrance_always ) {
            total_enc[enc.first] += enc.second;
        }
        for( const std::pair<const bodypart_str_id, int> &enc : mut->encumbrance_covered ) {
            if( !oversize ) {
                // initialize on demand
                oversize = exclusive_flag_coverage( flag_OVERSIZE );
            }
            if( !oversize->test( enc.first ) ) {
                total_enc[enc.first] += enc.second;
            }
        }
    }

    for( const trait_id &mut : all_muts ) {
        for( const std::pair<const bodypart_str_id, float> &enc : mut->encumbrance_multiplier_always ) {
            total_enc[enc.first] *= enc.second;
        }
    }

    for( const std::pair<const bodypart_str_id, float> &enc : total_enc ) {
        vals[enc.first.id()].encumbrance += enc.second;
    }
}

void Character::mut_cbm_encumb( std::map<bodypart_id, encumbrance_data> &vals ) const
{

    for( const bionic_id &bid : get_bionics() ) {
        for( const std::pair<const bodypart_str_id, int> &element : bid->encumbrance ) {
            vals[element.first.id()].encumbrance += element.second;
        }
    }

    if( has_active_bionic( bio_shock_absorber ) ) {
        for( std::pair<const bodypart_id, encumbrance_data> &val : vals ) {
            val.second.encumbrance += 3; // Slight encumbrance to all parts except eyes
        }
        vals[body_part_eyes].encumbrance -= 3;
    }

    apply_mut_encumbrance( vals );
}

body_part_set Character::exclusive_flag_coverage( const flag_id &flag ) const
{
    body_part_set ret;
    ret.fill( get_all_body_parts() );

    for( const item &elem : worn ) {
        if( !elem.has_flag( flag ) ) {
            // Unset the parts covered by this item
            ret.substract_set( elem.get_covered_body_parts() );
        }
    }

    return ret;
}

/*
 * Innate stats getters
 */

// get_stat() always gets total (current) value, NEVER just the base
// get_stat_bonus() is always just the bonus amount
int Character::get_str() const
{
    return std::max( 0, get_str_base() + str_bonus );
}
int Character::get_dex() const
{
    return std::max( 0, get_dex_base() + dex_bonus );
}
int Character::get_per() const
{
    return std::max( 0, get_per_base() + per_bonus );
}
int Character::get_int() const
{
    return std::max( 0, get_int_base() + int_bonus );
}

int Character::get_str_base() const
{
    return str_max;
}
int Character::get_dex_base() const
{
    return dex_max;
}
int Character::get_per_base() const
{
    return per_max;
}
int Character::get_int_base() const
{
    return int_max;
}

int Character::get_str_bonus() const
{
    return str_bonus;
}
int Character::get_dex_bonus() const
{
    return dex_bonus;
}
int Character::get_per_bonus() const
{
    return per_bonus;
}
int Character::get_int_bonus() const
{
    return int_bonus;
}

static int get_speedydex_bonus( const int dex )
{
    static const std::string speedydex_min_dex( "SPEEDYDEX_MIN_DEX" );
    static const std::string speedydex_dex_speed( "SPEEDYDEX_DEX_SPEED" );
    // this is the number to be multiplied by the increment
    const int modified_dex = std::max( dex - get_option<int>( speedydex_min_dex ), 0 );
    return modified_dex * get_option<int>( speedydex_dex_speed );
}

int Character::get_speed() const
{
    if( has_trait_flag( json_flag_STEADY ) ) {
        return get_speed_base() + std::max( 0, get_speed_bonus() ) + std::max( 0,
                get_speedydex_bonus( get_dex() ) );
    }
    return Creature::get_speed() + get_speedydex_bonus( get_dex() );
}

int Character::ranged_dex_mod() const
{
    ///\EFFECT_DEX <20 increases ranged penalty
    return std::max( ( 20.0 - get_dex() ) * 0.5, 0.0 );
}

int Character::ranged_per_mod() const
{
    ///\EFFECT_PER <20 increases ranged aiming penalty.
    return std::max( ( 20.0 - get_per() ) * 1.2, 0.0 );
}

int Character::get_healthy() const
{
    return healthy;
}
int Character::get_healthy_mod() const
{
    return healthy_mod;
}

/*
 * Innate stats setters
 */

void Character::set_str_bonus( int nstr )
{
    str_bonus = nstr;
    str_cur = std::max( 0, str_max + str_bonus );
}
void Character::set_dex_bonus( int ndex )
{
    dex_bonus = ndex;
    dex_cur = std::max( 0, dex_max + dex_bonus );
}
void Character::set_per_bonus( int nper )
{
    per_bonus = nper;
    per_cur = std::max( 0, per_max + per_bonus );
}
void Character::set_int_bonus( int nint )
{
    int_bonus = nint;
    int_cur = std::max( 0, int_max + int_bonus );
}
void Character::mod_str_bonus( int nstr )
{
    str_bonus += nstr;
    str_cur = std::max( 0, str_max + str_bonus );
}
void Character::mod_dex_bonus( int ndex )
{
    dex_bonus += ndex;
    dex_cur = std::max( 0, dex_max + dex_bonus );
}
void Character::mod_per_bonus( int nper )
{
    per_bonus += nper;
    per_cur = std::max( 0, per_max + per_bonus );
}
void Character::mod_int_bonus( int nint )
{
    int_bonus += nint;
    int_cur = std::max( 0, int_max + int_bonus );
}

void Character::print_health() const
{
    if( !is_player() ) {
        return;
    }
    int current_health = get_healthy();
    if( has_trait( trait_SELFAWARE ) ) {
        add_msg_if_player( _( "Your current health value is %d." ), current_health );
    }

    if( current_health > 0 &&
        ( has_effect( effect_common_cold ) || has_effect( effect_flu ) ) ) {
        return;
    }

    static const std::map<int, std::string> msg_categories = {
        { -100, "health_horrible" },
        { -50, "health_very_bad" },
        { -10, "health_bad" },
        { 10, "" },
        { 50, "health_good" },
        { 100, "health_very_good" },
        { INT_MAX, "health_great" }
    };

    auto iter = msg_categories.lower_bound( current_health );
    if( iter != msg_categories.end() && !iter->second.empty() ) {
        const translation msg = SNIPPET.random_from_category( iter->second ).value_or( translation() );
        add_msg_if_player( current_health > 0 ? m_good : m_bad, "%s", msg );
    }
}

namespace io
{
template<>
std::string enum_to_string<character_stat>( character_stat data )
{
    switch( data ) {
        // *INDENT-OFF*
    case character_stat::STRENGTH:     return "STR";
    case character_stat::DEXTERITY:    return "DEX";
    case character_stat::INTELLIGENCE: return "INT";
    case character_stat::PERCEPTION:   return "PER";

        // *INDENT-ON*
        case character_stat::DUMMY_STAT:
            break;
    }
    abort();
}
} // namespace io

void Character::set_healthy( int nhealthy )
{
    healthy = nhealthy;
}
void Character::mod_healthy( int nhealthy )
{
    float mut_rate = 1.0f;
    for( const trait_id &mut : get_mutations() ) {
        mut_rate *= mut.obj().healthy_rate;
    }
    healthy += nhealthy * mut_rate;
}
void Character::set_healthy_mod( int nhealthy_mod )
{
    healthy_mod = nhealthy_mod;
}
void Character::mod_healthy_mod( int nhealthy_mod, int cap )
{
    // TODO: This really should be a full morale-like system, with per-effect caps
    //       and durations.  This version prevents any single effect from exceeding its
    //       intended ceiling, but multiple effects will overlap instead of adding.

    // Cap indicates how far the mod is allowed to shift in this direction.
    // It can have a different sign to the mod, e.g. for items that treat
    // extremely low health, but can't make you healthy.
    if( nhealthy_mod == 0 || cap == 0 ) {
        return;
    }
    int low_cap;
    int high_cap;
    if( nhealthy_mod < 0 ) {
        low_cap = cap;
        high_cap = 200;
    } else {
        low_cap = -200;
        high_cap = cap;
    }

    // If we're already out-of-bounds, we don't need to do anything.
    if( ( healthy_mod <= low_cap && nhealthy_mod < 0 ) ||
        ( healthy_mod >= high_cap && nhealthy_mod > 0 ) ) {
        return;
    }

    healthy_mod += nhealthy_mod;

    // Since we already bailed out if we were out-of-bounds, we can
    // just clamp to the boundaries here.
    healthy_mod = std::min( healthy_mod, high_cap );
    healthy_mod = std::max( healthy_mod, low_cap );
}

int Character::get_stored_kcal() const
{
    return stored_calories / 1000;
}

std::string Character::activity_level_str( float level ) const
{
    for( const std::pair<const float, std::string> &member : activity_levels_str_map ) {
        if( level <= member.first ) {
            return member.second;
        }
    }
    return ( --activity_levels_str_map.end() )->second;
}

std::string Character::debug_weary_info() const
{
    int amt = activity_history.weariness();
    std::string max_act = activity_level_str( maximum_exertion_level() );
    float move_mult = exertion_adjusted_move_multiplier( EXTRA_EXERCISE );

    int bmr = base_bmr();
    std::string weary_internals = activity_history.debug_weary_info();
    int thresh = weary_threshold();
    int current = weariness_level();
    int morale = get_morale_level();
    int weight = units::to_gram<int>( bodyweight() );
    float bmi = get_bmi();

    return string_format( "Weariness: %s Max Full Exert: %s Mult: %g\nBMR: %d %s Thresh: %d At: %d\nCal: %d/%d Fatigue: %d Morale: %d Wgt: %d (BMI %.1f)",
                          amt, max_act, move_mult, bmr, weary_internals, thresh, current, get_stored_kcal(),
                          get_healthy_kcal(), fatigue, morale, weight, bmi );
}

void Character::mod_stored_kcal( int nkcal, const bool ignore_weariness )
{
    const bool npc_no_food = is_npc() && get_option<bool>( "NO_NPC_FOOD" );
    if( !npc_no_food ) {
        mod_stored_calories( nkcal * 1000, ignore_weariness );
    }
}

void Character::mod_stored_calories( int ncal, const bool ignore_weariness )
{
    int nkcal = ncal / 1000;
    if( nkcal > 0 ) {
        add_gained_calories( nkcal );
    } else {
        add_spent_calories( -nkcal );
    }

    if( !ignore_weariness ) {
        activity_history.calorie_adjust( nkcal );
    }
    set_stored_calories( stored_calories + ncal );
}

void Character::mod_stored_nutr( int nnutr )
{
    // nutr is legacy type code, this function simply converts old nutrition to new kcal
    mod_stored_kcal( -1 * std::round( nnutr * 2500.0f / ( 12 * 24 ) ) );
}

void Character::set_stored_kcal( int kcal )
{
    set_stored_calories( kcal * 1000 );
}

void Character::set_stored_calories( int cal )
{
    if( stored_calories != cal ) {
        stored_calories = cal;

        //some mutant change their max_hp according to their bmi
        recalc_hp();
    }
}

int Character::get_healthy_kcal() const
{
    return healthy_calories / 1000;
}

float Character::get_kcal_percent() const
{
    return static_cast<float>( get_stored_kcal() ) / static_cast<float>( get_healthy_kcal() );
}

int Character::get_hunger() const
{
    return hunger;
}

void Character::mod_hunger( int nhunger )
{
    const bool npc_no_food = is_npc() && get_option<bool>( "NO_NPC_FOOD" );
    if( !npc_no_food ) {
        set_hunger( hunger + nhunger );
    }
}

void Character::set_hunger( int nhunger )
{
    if( hunger != nhunger ) {
        // cap hunger at 300, just below famished
        hunger = std::min( 300, nhunger );
        on_stat_change( "hunger", hunger );
    }
}

// this is a translation from a legacy value
int Character::get_starvation() const
{
    static const std::vector<std::pair<float, float>> starv_thresholds = { {
            std::make_pair( 0.0f, 6000.0f ),
            std::make_pair( 0.8f, 300.0f ),
            std::make_pair( 0.95f, 100.0f )
        }
    };
    if( get_kcal_percent() < 0.95f ) {
        return std::round( multi_lerp( starv_thresholds, get_kcal_percent() ) );
    }
    return 0;
}

int Character::get_thirst() const
{
    return thirst;
}

std::pair<std::string, nc_color> Character::get_thirst_description() const
{
    // some delay from water in stomach is desired, but there needs to be some visceral response
    int thirst = get_thirst() - ( std::max( units::to_milliliter<int>( stomach.get_water() ) / 10,
                                            0 ) );
    std::string hydration_string;
    nc_color hydration_color = c_white;
    if( thirst > 520 ) {
        hydration_color = c_light_red;
        hydration_string = translate_marker( "Parched" );
    } else if( thirst > 240 ) {
        hydration_color = c_light_red;
        hydration_string = translate_marker( "Dehydrated" );
    } else if( thirst > 80 ) {
        hydration_color = c_yellow;
        hydration_string = translate_marker( "Very thirsty" );
    } else if( thirst > 40 ) {
        hydration_color = c_yellow;
        hydration_string = translate_marker( "Thirsty" );
    } else if( thirst < -60 ) {
        hydration_color = c_green;
        hydration_string = translate_marker( "Turgid" );
    } else if( thirst < -20 ) {
        hydration_color = c_green;
        hydration_string = translate_marker( "Hydrated" );
    } else if( thirst < 0 ) {
        hydration_color = c_green;
        hydration_string = translate_marker( "Slaked" );
    }
    return std::make_pair( _( hydration_string ), hydration_color );
}

std::pair<std::string, nc_color> Character::get_hunger_description() const
{
    // clang 3.8 has some sort of issue where if the initializer list contains const arguments,
    // like all of the effect_* string_id variables which are const string_id, then it fails to
    // initialize the array with tuples successfully complaining that
    // "chosen constructor is explicit in copy-initialization". Using std::forward_as_tuple
    // returns a tuple consisting of correctly implcitly copyable types.
    static const std::array<std::tuple<const efftype_id &, const char *, nc_color>, 9> hunger_states{ {
            std::forward_as_tuple( effect_hunger_engorged, translate_marker( "Engorged" ), c_red ),
            std::forward_as_tuple( effect_hunger_full, translate_marker( "Full" ), c_yellow ),
            std::forward_as_tuple( effect_hunger_satisfied, translate_marker( "Satisfied" ), c_green ),
            std::forward_as_tuple( effect_hunger_blank, "", c_white ),
            std::forward_as_tuple( effect_hunger_hungry, translate_marker( "Hungry" ), c_yellow ),
            std::forward_as_tuple( effect_hunger_very_hungry, translate_marker( "Very Hungry" ), c_yellow ),
            std::forward_as_tuple( effect_hunger_near_starving, translate_marker( "Near starving" ), c_red ),
            std::forward_as_tuple( effect_hunger_starving, translate_marker( "Starving!" ), c_red ),
            std::forward_as_tuple( effect_hunger_famished, translate_marker( "Famished" ), c_light_red )
        }
    };
    for( auto &hunger_state : hunger_states ) {
        if( has_effect( std::get<0>( hunger_state ) ) ) {
            return std::make_pair( _( std::get<1>( hunger_state ) ), std::get<2>( hunger_state ) );
        }
    }
    return std::make_pair( _( "ERROR!" ), c_light_red );
}

std::pair<std::string, nc_color> Character::get_fatigue_description() const
{
    int fatigue = get_fatigue();
    std::string fatigue_string;
    nc_color fatigue_color = c_white;
    if( fatigue > fatigue_levels::EXHAUSTED ) {
        fatigue_color = c_red;
        fatigue_string = translate_marker( "Exhausted" );
    } else if( fatigue > fatigue_levels::DEAD_TIRED ) {
        fatigue_color = c_light_red;
        fatigue_string = translate_marker( "Dead Tired" );
    } else if( fatigue > fatigue_levels::TIRED ) {
        fatigue_color = c_yellow;
        fatigue_string = translate_marker( "Tired" );
    }
    return std::make_pair( _( fatigue_string ), fatigue_color );
}

void Character::mod_thirst( int nthirst )
{
    if( has_flag( json_flag_NO_THIRST ) || ( is_npc() && get_option<bool>( "NO_NPC_FOOD" ) ) ) {
        return;
    }
    set_thirst( std::max( -100, thirst + nthirst ) );
}

void Character::set_thirst( int nthirst )
{
    if( thirst != nthirst ) {
        thirst = nthirst;
        on_stat_change( "thirst", thirst );
    }
}

void Character::mod_fatigue( int nfatigue )
{
    set_fatigue( fatigue + nfatigue );
}

void Character::mod_sleep_deprivation( int nsleep_deprivation )
{
    set_sleep_deprivation( sleep_deprivation + nsleep_deprivation );
}

void Character::set_fatigue( int nfatigue )
{
    nfatigue = std::max( nfatigue, -1000 );
    if( fatigue != nfatigue ) {
        fatigue = nfatigue;
        on_stat_change( "fatigue", fatigue );
    }
}

void Character::set_fatigue( fatigue_levels nfatigue )
{
    set_fatigue( static_cast<int>( nfatigue ) );
}

void Character::set_sleep_deprivation( int nsleep_deprivation )
{
    sleep_deprivation = std::min( static_cast< int >( SLEEP_DEPRIVATION_MASSIVE ), std::max( 0,
                                  nsleep_deprivation ) );
}

int Character::get_fatigue() const
{
    return fatigue;
}

int Character::get_sleep_deprivation() const
{
    return sleep_deprivation;
}

std::pair<std::string, nc_color> Character::get_pain_description() const
{
    const std::pair<std::string, nc_color> pain = Creature::get_pain_description();
    nc_color pain_color = pain.second;
    std::string pain_string;
    // get pain color
    if( get_perceived_pain() >= 60 ) {
        pain_color = c_red;
    } else if( get_perceived_pain() >= 40 ) {
        pain_color = c_light_red;
    }
    // get pain string
    if( ( has_trait( trait_SELFAWARE ) || has_effect( effect_got_checked ) ) &&
        get_perceived_pain() > 0 ) {
        pain_string = string_format( "%s %d", _( "Pain " ), get_perceived_pain() );
    } else if( get_perceived_pain() > 0 ) {
        pain_string = pain.first;
    }
    return std::make_pair( pain_string, pain_color );
}

bool Character::is_deaf() const
{
    return get_effect_int( effect_deaf ) > 2 || worn_with_flag( flag_DEAF ) ||
           has_flag( json_flag_DEAF ) ||
           ( has_trait( trait_M_SKIN3 ) && get_map().has_flag_ter_or_furn( "FUNGUS", pos() )
             && in_sleep_state() );
}

bool Character::is_mute() const
{
    return get_effect_int( effect_mute ) || worn_with_flag( flag_MUTE ) ||
           ( has_trait( trait_PROF_FOODP ) && !( is_wearing( itype_id( "foodperson_mask" ) ) ||
                   is_wearing( itype_id( "foodperson_mask_on" ) ) ) ) ||
           has_trait( trait_MUTE );
}
void Character::on_damage_of_type( int adjusted_damage, damage_type type, const bodypart_id &bp )
{
    // Electrical damage has a chance to temporarily incapacitate bionics in the damaged body_part.
    if( type == damage_type::ELECTRIC ) {
        const time_duration min_disable_time = 10_turns * adjusted_damage;
        for( bionic &i : *my_bionics ) {
            if( !i.powered ) {
                // Unpowered bionics are protected from power surges.
                continue;
            }
            const auto &info = i.info();
            if( info.has_flag( STATIC( json_character_flag( "BIONIC_SHOCKPROOF" ) ) ) ||
                info.has_flag( STATIC( json_character_flag( "BIONIC_FAULTY" ) ) ) ) {
                continue;
            }
            const std::map<bodypart_str_id, size_t> &bodyparts = info.occupied_bodyparts;
            if( bodyparts.find( bp.id() ) != bodyparts.end() ) {
                const int bp_hp = get_part_hp_cur( bp );
                // The chance to incapacitate is as high as 50% if the attack deals damage equal to one third of the body part's current health.
                if( x_in_y( adjusted_damage * 3, bp_hp ) && one_in( 2 ) ) {
                    if( i.incapacitated_time == 0_turns ) {
                        add_msg_if_player( m_bad, _( "Your %s bionic shorts out!" ), info.name );
                    }
                    i.incapacitated_time += rng( min_disable_time, 10 * min_disable_time );
                }
            }
        }
    }
}

void Character::reset_bonuses()
{
    // Reset all bonuses to 0 and multipliers to 1.0
    str_bonus = 0;
    dex_bonus = 0;
    per_bonus = 0;
    int_bonus = 0;

    Creature::reset_bonuses();
}

int Character::get_max_healthy() const
{
    const float bmi = get_bmi();
    return clamp( static_cast<int>( std::round( -3 * ( bmi - character_weight_category::normal ) *
                                    ( bmi - character_weight_category::overweight ) + 200 ) ), -200, 200 );
}

void Character::regen( int rate_multiplier )
{
    int pain_ticks = rate_multiplier;
    while( get_pain() > 0 && pain_ticks-- > 0 ) {
        mod_pain( -roll_remainder( 0.2f + get_pain() / 50.0f ) );
    }

    float rest = rest_quality();
    float heal_rate = healing_rate( rest ) * to_turns<int>( 5_minutes );
    if( heal_rate > 0.0f ) {
        healall( roll_remainder( rate_multiplier * heal_rate ) );
    } else if( heal_rate < 0.0f ) {
        int rot_rate = roll_remainder( rate_multiplier * -heal_rate );
        // Has to be in loop because some effects depend on rounding
        while( rot_rate-- > 0 ) {
            hurtall( 1, nullptr, false );
        }
    }

    // include healing effects
    for( const bodypart_id &bp : get_all_body_parts( get_body_part_flags::only_main ) ) {
        float healing = healing_rate_medicine( rest, bp ) * to_turns<int>( 5_minutes );
        int healing_apply = roll_remainder( healing );
        mod_part_healed_total( bp, healing_apply );
        heal( bp, healing_apply );
        if( get_part_damage_bandaged( bp ) > 0 ) {
            mod_part_damage_bandaged( bp, -healing_apply );
            if( get_part_damage_bandaged( bp ) <= 0 ) {
                set_part_damage_bandaged( bp, 0 );
                remove_effect( effect_bandaged, bp );
                add_msg_if_player( _( "Bandaged wounds on your %s healed." ), body_part_name( bp ) );
            }
        }
        if( get_part_damage_disinfected( bp ) > 0 ) {
            mod_part_damage_disinfected( bp, -healing_apply );
            if( get_part_damage_disinfected( bp ) <= 0 ) {
                set_part_damage_disinfected( bp, 0 );
                remove_effect( effect_disinfected, bp );
                add_msg_if_player( _( "Disinfected wounds on your %s healed." ), body_part_name( bp ) );
            }
        }

        // remove effects if the limb was healed by other way
        if( has_effect( effect_bandaged, bp.id() ) && ( is_part_at_max_hp( bp ) ) ) {
            set_part_damage_bandaged( bp, 0 );
            remove_effect( effect_bandaged, bp );
            add_msg_if_player( _( "Bandaged wounds on your %s healed." ), body_part_name( bp ) );
        }
        if( has_effect( effect_disinfected, bp.id() ) && ( is_part_at_max_hp( bp ) ) ) {
            set_part_damage_disinfected( bp, 0 );
            remove_effect( effect_disinfected, bp );
            add_msg_if_player( _( "Disinfected wounds on your %s healed." ), body_part_name( bp ) );
        }
    }

    if( get_rad() > 0 ) {
        mod_rad( -roll_remainder( rate_multiplier / 50.0f ) );
    }
}

void Character::enforce_minimum_healing()
{
    for( const bodypart_id &bp : get_all_body_parts() ) {
        if( get_part_healed_total( bp ) <= 0 ) {
            heal( bp, 1 );
        }
        set_part_healed_total( bp, 0 );
    }
}

void Character::update_health( int external_modifiers )
{
    // Limit healthy_mod to [-200, 200].
    // This also sets approximate bounds for the character's health.
    if( get_healthy_mod() > get_max_healthy() ) {
        set_healthy_mod( get_max_healthy() );
    } else if( get_healthy_mod() < -200 ) {
        set_healthy_mod( -200 );
    }

    // Active leukocyte breeder will keep your health near 100
    int effective_healthy_mod = get_healthy_mod();
    if( has_active_bionic( bio_leukocyte ) ) {
        // Side effect: dependency
        mod_healthy_mod( -50, -200 );
        effective_healthy_mod = 100;
    }

    // Health tends toward healthy_mod.
    // For small differences, it changes 4 points per day
    // For large ones, up to ~40% of the difference per day
    int health_change = effective_healthy_mod - get_healthy() + external_modifiers;
    mod_healthy( sgn( health_change ) * std::max( 1, std::abs( health_change ) / 10 ) );

    // And healthy_mod decays over time.
    // Slowly near 0, but it's hard to overpower it near +/-100
    set_healthy_mod( std::round( get_healthy_mod() * 0.95f ) );

    add_msg_debug( debugmode::DF_CHAR_HEALTH, "Health: %d, Health mod: %d", get_healthy(),
                   get_healthy_mod() );
}

// Returns the number of multiples of tick_length we would "pass" on our way `from` to `to`
// For example, if `tick_length` is 1 hour, then going from 0:59 to 1:01 should return 1
static inline int ticks_between( const time_point &from, const time_point &to,
                                 const time_duration &tick_length )
{
    return ( to_turn<int>( to ) / to_turns<int>( tick_length ) ) - ( to_turn<int>
            ( from ) / to_turns<int>( tick_length ) );
}

void Character::update_body()
{
    update_body( calendar::turn - 1_turns, calendar::turn );
    last_updated = calendar::turn;
}

void Character::update_body( const time_point &from, const time_point &to )
{
    // Early return if we already did update previously on the same turn (e.g. when loading savegame).
    if( to <= last_updated ) {
        return;
    }
    if( !is_npc() ) {
        update_stamina( to_turns<int>( to - from ) );
    }
    update_stomach( from, to );
    recalculate_enchantment_cache();
    if( ticks_between( from, to, 3_minutes ) > 0 ) {
        magic->update_mana( *this->as_player(), to_turns<float>( 3_minutes ) );
    }
    const int five_mins = ticks_between( from, to, 5_minutes );
    if( five_mins > 0 ) {
        activity_history.try_reduce_weariness( base_bmr(), in_sleep_state() );
        check_needs_extremes();
        update_needs( five_mins );
        regen( five_mins );
        // Note: mend ticks once per 5 minutes, but wants rate in TURNS, not 5 minute intervals
        // TODO: change @ref med to take time_duration
        mend( five_mins * to_turns<int>( 5_minutes ) );
        activity_history.reset_activity_level();
    }

    activity_history.new_turn();
    if( ticks_between( from, to, 24_hours ) > 0 && !has_flag( json_flag_NO_MINIMAL_HEALING ) ) {
        enforce_minimum_healing();
    }

    const int thirty_mins = ticks_between( from, to, 30_minutes );
    if( thirty_mins > 0 ) {
        // Radiation kills health even at low doses
        update_health( has_trait( trait_RADIOGENIC ) ? 0 : -get_rad() );
        get_sick();
    }

    for( const auto &v : vitamin::all() ) {
        const time_duration rate = vitamin_rate( v.first );

        // No blood volume regeneration if body lacks fluids
        if( v.first == vitamin_blood && has_effect( effect_hypovolemia ) && get_thirst() > 240 ) {
            continue;
        }

        if( rate > 0_turns ) {
            int qty = ticks_between( from, to, rate );
            if( qty > 0 ) {
                vitamin_mod( v.first, 0 - qty );
            }

        } else if( rate < 0_turns ) {
            // mutations can result in vitamins being generated (but never accumulated)
            int qty = ticks_between( from, to, -rate );
            if( qty > 0 ) {
                vitamin_mod( v.first, qty );
            }
        }
    }

    if( is_avatar() && ticks_between( from, to, 24_hours ) > 0 ) {
        as_avatar()->advance_daily_calories();
    }

    do_skill_rust();
}

item *Character::best_quality_item( const quality_id &qual )
{
    std::vector<item *> qual_inv = items_with( [qual]( const item & itm ) {
        return itm.has_quality( qual );
    } );
    item *best_qual = random_entry( qual_inv );
    for( item *elem : qual_inv ) {
        if( elem->get_quality( qual ) > best_qual->get_quality( qual ) ) {
            best_qual = elem;
        }
    }
    return best_qual;
}

int Character::weariness() const
{
    return activity_history.weariness();
}

int Character::weary_threshold() const
{
    const int bmr = base_bmr();
    int threshold = bmr * get_option<float>( "WEARY_BMR_MULT" );
    // reduce by 1% per 14 points of fatigue after 150 points
    threshold *= 1.0f - ( ( std::max( fatigue, -20 ) - 150 ) / 1400.0f );
    // Each 2 points of morale increase or decrease by 1%
    threshold *= 1.0f + ( get_morale_level() / 200.0f );
    // TODO: Hunger effects this

    return std::max( threshold, bmr / 10 );
}


std::pair<int, int> Character::weariness_transition_progress() const
{
    // Mostly a duplicate of the below function. No real way to clean this up
    int amount = weariness();
    int threshold = weary_threshold();
    amount -= threshold * get_option<float>( "WEARY_INITIAL_STEP" );
    while( amount >= 0 ) {
        amount -= threshold;
        if( threshold > 20 ) {
            threshold *= get_option<float>( "WEARY_THRESH_SCALING" );
        }
    }

    // If we return the absolute value of the amount, it will work better
    // Because as it decreases, we will approach a transition
    return {std::abs( amount ), threshold};
}

int Character::weariness_level() const
{
    int amount = weariness();
    int threshold = weary_threshold();
    int level = 0;
    amount -= threshold * get_option<float>( "WEARY_INITIAL_STEP" );
    while( amount >= 0 ) {
        amount -= threshold;
        if( threshold > 20 ) {
            threshold *= get_option<float>( "WEARY_THRESH_SCALING" );
        }
        ++level;
    }

    return level;
}

float Character::maximum_exertion_level() const
{
    switch( weariness_level() ) {
        case 0:
            return EXTRA_EXERCISE;
        case 1:
            return ACTIVE_EXERCISE;
        case 2:
            return BRISK_EXERCISE;
        case 3:
            return MODERATE_EXERCISE;
        case 4:
            return LIGHT_EXERCISE;
        case 5:
        default:
            return NO_EXERCISE;
    }
}

float Character::exertion_adjusted_move_multiplier( float level ) const
{
    // The default value for level is -1.0
    // And any values we get that are negative or 0
    // will cause incorrect behavior
    if( level <= 0 ) {
        level = activity_history.activity();
    }
    const float max = maximum_exertion_level();
    if( level < max ) {
        return 1.0f;
    }
    return max / level;
}

float Character::instantaneous_activity_level() const
{
    return activity_history.instantaneous_activity_level();
}

float Character::activity_level() const
{
    float max = maximum_exertion_level();
    float attempted_level = activity_history.activity();
    return std::min( max, attempted_level );
}

void Character::update_stomach( const time_point &from, const time_point &to )
{
    const needs_rates rates = calc_needs_rates();
    // No food/thirst/fatigue clock at all
    const bool debug_ls = has_trait( trait_DEBUG_LS );
    // No food/thirst, capped fatigue clock (only up to tired)
    const bool npc_no_food = is_npc() && get_option<bool>( "NO_NPC_FOOD" );
    const bool foodless = debug_ls || npc_no_food;
    const bool no_thirst = has_flag( json_flag_NO_THIRST );
    const bool mycus = has_trait( trait_M_DEPENDENT );
    const float kcal_per_time = get_bmr() / ( 12.0f * 24.0f );
    const int five_mins = ticks_between( from, to, 5_minutes );
    const int half_hours = ticks_between( from, to, 30_minutes );
    const units::volume stomach_capacity = stomach.capacity( *this );

    if( five_mins > 0 ) {
        // Digest nutrients in stomach, they are destined for the guts (except water)
        food_summary digested_to_guts = stomach.digest( *this, rates, five_mins, half_hours );
        // Digest nutrients in guts, they will be distributed to needs levels
        food_summary digested_to_body = guts.digest( *this, rates, five_mins, half_hours );
        // Water from stomach skips guts and gets absorbed by body
        mod_thirst( -units::to_milliliter<int>( digested_to_guts.water ) / 5 );
        guts.ingest( digested_to_guts );

        mod_stored_kcal( digested_to_body.nutr.kcal() );
        vitamins_mod( digested_to_body.nutr.vitamins, false );
        log_activity_level( activity_history.average_activity() );

        if( !foodless && rates.hunger > 0.0f ) {
            mod_hunger( roll_remainder( rates.hunger * five_mins ) );
            // instead of hunger keeping track of how you're living, burn calories instead
            // Explicitly floor it here, the int cast will do so anyways
            mod_stored_calories( -std::floor( five_mins * kcal_per_time * 1000 ) );
        }
    }
    // if npc_no_food no need to calc hunger, and set hunger_effect
    if( npc_no_food ) {
        return;
    }
    if( stomach.time_since_ate() > 10_minutes ) {
        if( stomach.contains() >= stomach_capacity && get_hunger() > -61 ) {
            // you're engorged! your stomach is full to bursting!
            set_hunger( -61 );
        } else if( stomach.contains() >= stomach_capacity / 2 && get_hunger() > -21 ) {
            // full
            set_hunger( -21 );
        } else if( stomach.contains() >= stomach_capacity / 8 && get_hunger() > -1 ) {
            // that's really all the food you need to feel full
            set_hunger( -1 );
        } else if( stomach.contains() == 0_ml ) {
            if( guts.get_calories() == 0 && get_stored_kcal() < get_healthy_kcal() && get_hunger() < 300 ) {
                // there's no food except what you have stored in fat
                set_hunger( 300 );
            } else if( get_hunger() < 100 && ( ( guts.get_calories() == 0 &&
                                                 get_stored_kcal() >= get_healthy_kcal() ) || get_stored_kcal() < get_healthy_kcal() ) ) {
                set_hunger( 100 );
            } else if( get_hunger() < 0 ) {
                set_hunger( 0 );
            }
        }
    } else
        // you fill up when you eat fast, but less so than if you eat slow
        // if you just ate but your stomach is still empty it will still
        // delay your filling up (drugs?)
    {
        if( stomach.contains() >= stomach_capacity && get_hunger() > -61 ) {
            // you're engorged! your stomach is full to bursting!
            set_hunger( -61 );
        } else if( stomach.contains() >= stomach_capacity * 3 / 4 && get_hunger() > -21 ) {
            // full
            set_hunger( -21 );
        } else if( stomach.contains() >= stomach_capacity / 2 && get_hunger() > -1 ) {
            // that's really all the food you need to feel full
            set_hunger( -1 );
        } else if( stomach.contains() > 0_ml && get_kcal_percent() > 0.95 ) {
            // usually eating something cools your hunger
            set_hunger( 0 );
        }
    }

    if( !foodless && rates.thirst > 0.0f ) {
        mod_thirst( roll_remainder( rates.thirst * five_mins ) );
    }
    // Mycus and Metabolic Rehydration makes thirst unnecessary
    // since water is not limited by intake but by absorption, we can just set thirst to zero
    if( mycus || no_thirst ) {
        set_thirst( 0 );
    }

    const bool calorie_deficit = get_bmi() < character_weight_category::normal;
    const units::volume contains = stomach.contains();
    const units::volume cap = stomach.capacity( *this );

    efftype_id hunger_effect;
    // i ate just now!
    const bool just_ate = stomach.time_since_ate() < 15_minutes;
    // i ate a meal recently enough that i shouldn't need another meal
    const bool recently_ate = stomach.time_since_ate() < 3_hours;
    // Hunger effect should intensify whenever stomach contents decreases, last eaten time increases, or calorie deficit intensifies.
    if( calorie_deficit ) {
        //              just_ate    recently_ate
        //              <15 min     <3 hrs      >=3 hrs
        // >= cap       engorged    engorged    engorged
        // > 3/4 cap    full        full        full
        // > 1/2 cap    satisfied   v. hungry   famished/(near)starving
        // <= 1/2 cap   hungry      v. hungry   famished/(near)starving
        if( contains >= cap ) {
            hunger_effect = effect_hunger_engorged;
        } else if( contains > cap * 3 / 4 ) {
            hunger_effect = effect_hunger_full;
        } else if( just_ate && contains > cap / 2 ) {
            hunger_effect = effect_hunger_satisfied;
        } else if( just_ate ) {
            hunger_effect = effect_hunger_hungry;
        } else if( recently_ate ) {
            hunger_effect = effect_hunger_very_hungry;
        } else if( get_bmi() < character_weight_category::underweight ) {
            hunger_effect = effect_hunger_near_starving;
        } else if( get_bmi() < character_weight_category::emaciated ) {
            hunger_effect = effect_hunger_starving;
        } else {
            hunger_effect = effect_hunger_famished;
        }
    } else {
        //              just_ate    recently_ate
        //              <15 min     <3 hrs      >=3 hrs
        // >= 5/6 cap   engorged    engorged    engorged
        // > 11/20 cap  full        full        full
        // >= 3/8 cap   satisfied   satisfied   blank
        // > 0          blank       blank       blank
        // 0            blank       blank       (v.) hungry
        if( contains >= cap * 5 / 6 ) {
            hunger_effect = effect_hunger_engorged;
        } else if( contains > cap * 11 / 20 ) {
            hunger_effect = effect_hunger_full;
        } else if( recently_ate && contains >= cap * 3 / 8 ) {
            hunger_effect = effect_hunger_satisfied;
        } else if( recently_ate || contains > 0_ml ) {
            hunger_effect = effect_hunger_blank;
        } else if( get_bmi() > character_weight_category::overweight ) {
            hunger_effect = effect_hunger_hungry;
        } else {
            hunger_effect = effect_hunger_very_hungry;
        }
    }
    if( !has_effect( hunger_effect ) ) {
        remove_effect( effect_hunger_engorged );
        remove_effect( effect_hunger_full );
        remove_effect( effect_hunger_satisfied );
        remove_effect( effect_hunger_hungry );
        remove_effect( effect_hunger_very_hungry );
        remove_effect( effect_hunger_near_starving );
        remove_effect( effect_hunger_starving );
        remove_effect( effect_hunger_famished );
        remove_effect( effect_hunger_blank );
        add_effect( hunger_effect, 24_hours, true );
    }
}

void Character::update_needs( int rate_multiplier )
{
    const int current_stim = get_stim();
    // Hunger, thirst, & fatigue up every 5 minutes
    effect &sleep = get_effect( effect_sleep );
    // No food/thirst/fatigue clock at all
    const bool debug_ls = has_trait( trait_DEBUG_LS );
    // No food/thirst, capped fatigue clock (only up to tired)
    const bool npc_no_food = is_npc() && get_option<bool>( "NO_NPC_FOOD" );
    const bool asleep = !sleep.is_null();
    const bool lying = asleep || has_effect( effect_lying_down ) ||
                       activity.id() == ACT_TRY_SLEEP;

    needs_rates rates = calc_needs_rates();

    const bool wasnt_fatigued = get_fatigue() <= fatigue_levels::DEAD_TIRED;
    // Don't increase fatigue if sleeping or trying to sleep or if we're at the cap.
    if( get_fatigue() < 1050 && !asleep && !debug_ls ) {
        if( rates.fatigue > 0.0f ) {
            int fatigue_roll = roll_remainder( rates.fatigue * rate_multiplier );
            mod_fatigue( fatigue_roll );

            // Synaptic regen bionic stops SD while awake and boosts it while sleeping
            if( !has_flag( json_flag_STOP_SLEEP_DEPRIVATION ) ) {
                // fatigue_roll should be around 1 - so the counter increases by 1 every minute on average,
                // but characters who need less sleep will also get less sleep deprived, and vice-versa.

                // Note: Since needs are updated in 5-minute increments, we have to multiply the roll again by
                // 5. If rate_multiplier is > 1, fatigue_roll will be higher and this will work out.
                mod_sleep_deprivation( fatigue_roll * 5 );
            }

            if( npc_no_food && get_fatigue() > fatigue_levels::TIRED ) {
                set_fatigue( fatigue_levels::TIRED );
                set_sleep_deprivation( 0 );
            }
        }
    } else if( asleep ) {
        if( rates.recovery > 0.0f ) {
            int recovered = roll_remainder( rates.recovery * rate_multiplier );
            if( get_fatigue() - recovered < -20 ) {
                // Should be wake up, but that could prevent some retroactive regeneration
                sleep.set_duration( 1_turns );
                mod_fatigue( -25 );
            } else {
                if( has_effect( effect_disrupted_sleep ) || has_effect( effect_recently_coughed ) ) {
                    recovered *= .5;
                }
                mod_fatigue( -recovered );

                // Sleeping on the ground, no bionic = 1x rest_modifier
                // Sleeping on a bed, no bionic      = 2x rest_modifier
                // Sleeping on a comfy bed, no bionic= 3x rest_modifier

                // Sleeping on the ground, bionic    = 3x rest_modifier
                // Sleeping on a bed, bionic         = 6x rest_modifier
                // Sleeping on a comfy bed, bionic   = 9x rest_modifier
                float rest_modifier = ( has_flag( json_flag_STOP_SLEEP_DEPRIVATION ) ? 3 : 1 );
                // Melatonin supplements also add a flat bonus to recovery speed
                if( has_effect( effect_melatonin ) ) {
                    rest_modifier += 1;
                }

                const comfort_level comfort = base_comfort_value( pos() ).level;

                if( comfort >= comfort_level::very_comfortable ) {
                    rest_modifier *= 3;
                } else  if( comfort >= comfort_level::comfortable ) {
                    rest_modifier *= 2.5;
                } else if( comfort >= comfort_level::slightly_comfortable ) {
                    rest_modifier *= 2;
                }

                // If we're just tired, we'll get a decent boost to our sleep quality.
                // The opposite is true for very tired characters.
                if( get_fatigue() < fatigue_levels::DEAD_TIRED ) {
                    rest_modifier += 2;
                } else if( get_fatigue() >= fatigue_levels::EXHAUSTED ) {
                    rest_modifier = ( rest_modifier > 2 ) ? rest_modifier - 2 : 1;
                }

                // Recovered is multiplied by 2 as well, since we spend 1/3 of the day sleeping
                mod_sleep_deprivation( -rest_modifier * ( recovered * 2 ) );

            }
        }
    }
    if( is_player() && wasnt_fatigued && get_fatigue() > fatigue_levels::DEAD_TIRED && !lying ) {
        if( !activity ) {
            add_msg_if_player( m_warning, _( "You're feeling tired.  %s to lie down for sleep." ),
                               press_x( ACTION_SLEEP ) );
        } else {
            g->cancel_activity_query( _( "You're feeling tired." ) );
        }
    }

    if( current_stim < 0 ) {
        set_stim( std::min( current_stim + rate_multiplier, 0 ) );
    } else if( current_stim > 0 ) {
        set_stim( std::max( current_stim - rate_multiplier, 0 ) );
    }

    if( get_painkiller() > 0 ) {
        mod_painkiller( -std::min( get_painkiller(), rate_multiplier ) );
    }

    // Huge folks take penalties for cramming themselves in vehicles
    if( in_vehicle && get_size() == creature_size::huge &&
        !( has_trait( trait_NOPAIN ) || has_effect( effect_narcosis ) ) ) {
        vehicle *veh = veh_pointer_or_null( get_map().veh_at( pos() ) );
        // it's painful to work the controls, but passengers in open topped vehicles are fine
        if( veh && ( veh->enclosed_at( pos() ) || veh->player_in_control( *this->as_player() ) ) ) {
            add_msg_if_player( m_bad,
                               _( "You're cramping up from stuffing yourself in this vehicle." ) );
            if( is_npc() ) {
                npc &as_npc = dynamic_cast<npc &>( *this );
                as_npc.complain_about( "cramped_vehicle", 1_hours, "<cramped_vehicle>", false );
            }

            mod_pain( rng( 4, 6 ) );
            mod_focus( -1 );
        }
    }
}
needs_rates Character::calc_needs_rates() const
{
    const effect &sleep = get_effect( effect_sleep );
    const bool asleep = !sleep.is_null();

    needs_rates rates;
    rates.hunger = metabolic_rate();

    rates.kcal = get_bmr();

    add_msg_debug_if_player( debugmode::DF_CHAR_CALORIES, "Metabolic rate: %.2f", rates.hunger );

    static const std::string player_thirst_rate( "PLAYER_THIRST_RATE" );
    rates.thirst = get_option< float >( player_thirst_rate );
    static const std::string thirst_modifier( "thirst_modifier" );
    rates.thirst *= 1.0f + mutation_value( thirst_modifier );
    if( worn_with_flag( flag_SLOWS_THIRST ) ) {
        rates.thirst *= 0.7f;
    }

    static const std::string player_fatigue_rate( "PLAYER_FATIGUE_RATE" );
    rates.fatigue = get_option< float >( player_fatigue_rate );
    static const std::string fatigue_modifier( "fatigue_modifier" );
    rates.fatigue *= 1.0f + mutation_value( fatigue_modifier );

    if( asleep ) {
        static const std::string fatigue_regen_modifier( "fatigue_regen_modifier" );
        rates.recovery = 1.0f + mutation_value( fatigue_regen_modifier );
        if( !is_hibernating() ) {
            // Hunger and thirst advance more slowly while we sleep. This is the standard rate.
            rates.hunger *= 0.5f;
            rates.thirst *= 0.5f;
            const int intense = sleep.is_null() ? 0 : sleep.get_intensity();
            // Accelerated recovery capped to 2x over 2 hours
            // After 16 hours of activity, equal to 7.25 hours of rest
            const int accelerated_recovery_chance = 24 - intense + 1;
            const float accelerated_recovery_rate = 1.0f / accelerated_recovery_chance;
            rates.recovery += accelerated_recovery_rate;
        } else {
            // Hunger and thirst advance *much* more slowly whilst we hibernate.
            rates.hunger *= ( 2.0f / 7.0f );
            rates.thirst *= ( 2.0f / 7.0f );
        }
        rates.recovery -= static_cast<float>( get_perceived_pain() ) / 60;

    } else {
        rates.recovery = 0;
    }

    if( has_activity( ACT_TREE_COMMUNION ) ) {
        // Much of the body's needs are taken care of by the trees.
        // Hair Roots don't provide any bodily needs.
        if( has_trait( trait_ROOTS2 ) || has_trait( trait_ROOTS3 ) ) {
            rates.hunger *= 0.5f;
            rates.thirst *= 0.5f;
            rates.fatigue *= 0.5f;
        }
    }

    if( has_trait( trait_TRANSPIRATION ) ) {
        // Transpiration, the act of moving nutrients with evaporating water, can take a very heavy toll on your thirst when it's really hot.
        rates.thirst *= ( ( get_weather().get_temperature( pos() ) - 32.5f ) / 40.0f );
    }

    if( is_npc() ) {
        rates.hunger *= 0.25f;
        rates.thirst *= 0.25f;
    }

    rates.hunger = enchantment_cache->modify_value( enchant_vals::mod::HUNGER, rates.hunger );
    rates.fatigue = enchantment_cache->modify_value( enchant_vals::mod::FATIGUE, rates.fatigue );
    rates.thirst = enchantment_cache->modify_value( enchant_vals::mod::THIRST, rates.thirst );

    return rates;
}

item Character::reduce_charges( item *it, int quantity )
{
    if( !has_item( *it ) ) {
        debugmsg( "invalid item (name %s) for reduce_charges", it->tname() );
        return item();
    }
    if( it->charges <= quantity ) {
        return i_rem( it );
    }
    it->mod_charges( -quantity );
    item result( *it );
    result.charges = quantity;
    return result;
}

bool Character::can_interface_armor() const
{
    bool okay = std::any_of( my_bionics->begin(), my_bionics->end(),
    []( const bionic & b ) {
        return b.powered && b.info().has_flag( STATIC( json_character_flag( "BIONIC_ARMOR_INTERFACE" ) ) );
    } );
    return okay;
}

bool Character::has_mission_item( int mission_id ) const
{
    return mission_id != -1 && has_item_with( has_mission_item_filter{ mission_id } );
}

bool Character::has_gun_for_ammo( const ammotype &at ) const
{
    return has_item_with( [at]( const item & it ) {
        // item::ammo_type considers the active gunmod.
        return it.is_gun() && it.ammo_types().count( at );
    } );
}

bool Character::has_magazine_for_ammo( const ammotype &at ) const
{
    return has_item_with( [&at]( const item & it ) {
        return !it.has_flag( flag_NO_RELOAD ) &&
               ( ( it.is_magazine() && it.ammo_types().count( at ) ) ||
                 ( it.is_gun() && it.magazine_integral() && it.ammo_types().count( at ) ) ||
                 ( it.is_gun() && it.magazine_current() != nullptr &&
                   it.magazine_current()->ammo_types().count( at ) ) );
    } );
}

void Character::check_needs_extremes()
{
    // Check if we've overdosed... in any deadly way.
    if( get_stim() > 250 ) {
        add_msg_player_or_npc( m_bad,
                               _( "You have a sudden heart attack!" ),
                               _( "<npcname> has a sudden heart attack!" ) );
        get_event_bus().send<event_type::dies_from_drug_overdose>( getID(), efftype_id() );
        set_part_hp_cur( body_part_torso, 0 );
    } else if( get_stim() < -200 || get_painkiller() > 240 ) {
        add_msg_player_or_npc( m_bad,
                               _( "Your breathing stops completely." ),
                               _( "<npcname>'s breathing stops completely." ) );
        get_event_bus().send<event_type::dies_from_drug_overdose>( getID(), efftype_id() );
        set_part_hp_cur( body_part_torso, 0 );
    } else if( has_effect( effect_jetinjector ) && get_effect_dur( effect_jetinjector ) > 40_minutes ) {
        if( !( has_trait( trait_NOPAIN ) ) ) {
            add_msg_player_or_npc( m_bad,
                                   _( "Your heart spasms painfully and stops." ),
                                   _( "<npcname>'s heart spasms painfully and stops." ) );
        } else {
            add_msg_player_or_npc( _( "Your heart spasms and stops." ),
                                   _( "<npcname>'s heart spasms and stops." ) );
        }
        get_event_bus().send<event_type::dies_from_drug_overdose>( getID(), effect_jetinjector );
        set_part_hp_cur( body_part_torso, 0 );
    } else if( get_effect_dur( effect_adrenaline ) > 50_minutes ) {
        add_msg_player_or_npc( m_bad,
                               _( "Your heart spasms and stops." ),
                               _( "<npcname>'s heart spasms and stops." ) );
        get_event_bus().send<event_type::dies_from_drug_overdose>( getID(), effect_adrenaline );
        set_part_hp_cur( body_part_torso, 0 );
    } else if( get_effect_int( effect_drunk ) > 4 ) {
        add_msg_player_or_npc( m_bad,
                               _( "Your breathing slows down to a stop." ),
                               _( "<npcname>'s breathing slows down to a stop." ) );
        get_event_bus().send<event_type::dies_from_drug_overdose>( getID(), effect_drunk );
        set_part_hp_cur( body_part_torso, 0 );
    }

    // check if we've starved
    if( is_player() ) {
        if( get_stored_kcal() <= 0 ) {
            add_msg_if_player( m_bad, _( "You have starved to death." ) );
            get_event_bus().send<event_type::dies_of_starvation>( getID() );
            set_part_hp_cur( body_part_torso, 0 );
        } else {
            if( calendar::once_every( 12_hours ) ) {
                std::string category;
                if( stomach.contains() <= stomach.capacity( *this ) / 4 ) {
                    if( get_kcal_percent() < 0.1f ) {
                        category = "starving";
                    } else if( get_kcal_percent() < 0.25f ) {
                        category = "emaciated";
                    } else if( get_kcal_percent() < 0.5f ) {
                        category = "malnutrition";
                    } else if( get_kcal_percent() < 0.8f ) {
                        category = "low_cal";
                    }
                } else {
                    if( get_kcal_percent() < 0.1f ) {
                        category = "empty_starving";
                    } else if( get_kcal_percent() < 0.25f ) {
                        category = "empty_emaciated";
                    } else if( get_kcal_percent() < 0.5f ) {
                        category = "empty_malnutrition";
                    } else if( get_kcal_percent() < 0.8f ) {
                        category = "empty_low_cal";
                    }
                }
                if( !category.empty() ) {
                    const translation message = SNIPPET.random_from_category( category ).value_or( translation() );
                    add_msg_if_player( m_warning, message );
                }

            }
        }
    }

    // Check if we're dying of thirst
    if( is_player() && get_thirst() >= 600 && ( stomach.get_water() == 0_ml ||
            guts.get_water() == 0_ml ) ) {
        if( get_thirst() >= 1200 ) {
            add_msg_if_player( m_bad, _( "You have died of dehydration." ) );
            get_event_bus().send<event_type::dies_of_thirst>( getID() );
            set_part_hp_cur( body_part_torso, 0 );
        } else if( get_thirst() >= 1000 && calendar::once_every( 30_minutes ) ) {
            add_msg_if_player( m_warning, _( "Even your eyes feel dry…" ) );
        } else if( get_thirst() >= 800 && calendar::once_every( 30_minutes ) ) {
            add_msg_if_player( m_warning, _( "You are THIRSTY!" ) );
        } else if( calendar::once_every( 30_minutes ) ) {
            add_msg_if_player( m_warning, _( "Your mouth feels so dry…" ) );
        }
    }

    // Check if we're falling asleep, unless we're sleeping
    if( get_fatigue() >= fatigue_levels::EXHAUSTED + 25 && !in_sleep_state() ) {
        if( get_fatigue() >= fatigue_levels::MASSIVE_FATIGUE ) {
            add_msg_if_player( m_bad, _( "Survivor sleep now." ) );
            get_event_bus().send<event_type::falls_asleep_from_exhaustion>( getID() );
            mod_fatigue( -10 );
            fall_asleep();
        } else if( get_fatigue() >= 800 && calendar::once_every( 30_minutes ) ) {
            add_msg_if_player( m_warning, _( "Anywhere would be a good place to sleep…" ) );
        } else if( calendar::once_every( 30_minutes ) ) {
            add_msg_if_player( m_warning, _( "You feel like you haven't slept in days." ) );
        }
    }

    // Even if we're not Exhausted, we really should be feeling lack/sleep earlier
    // Penalties start at Dead Tired and go from there
    if( get_fatigue() >= fatigue_levels::DEAD_TIRED && !in_sleep_state() ) {
        if( get_fatigue() >= 700 ) {
            if( calendar::once_every( 30_minutes ) ) {
                add_msg_if_player( m_warning, _( "You're too physically tired to stop yawning." ) );
                add_effect( effect_lack_sleep, 30_minutes + 1_turns );
            }
            /** @EFFECT_INT slightly decreases occurrence of short naps when dead tired */
            if( one_in( 50 + int_cur ) ) {
                // Rivet's idea: look out for microsleeps!
                fall_asleep( 30_seconds );
            }
        } else if( get_fatigue() >= fatigue_levels::EXHAUSTED ) {
            if( calendar::once_every( 30_minutes ) ) {
                add_msg_if_player( m_warning, _( "How much longer until bedtime?" ) );
                add_effect( effect_lack_sleep, 30_minutes + 1_turns );
            }
            /** @EFFECT_INT slightly decreases occurrence of short naps when exhausted */
            if( one_in( 100 + int_cur ) ) {
                fall_asleep( 30_seconds );
            }
        } else if( get_fatigue() >= fatigue_levels::DEAD_TIRED && calendar::once_every( 30_minutes ) ) {
            add_msg_if_player( m_warning, _( "*yawn* You should really get some sleep." ) );
            add_effect( effect_lack_sleep, 30_minutes + 1_turns );
        }
    }

    // Sleep deprivation kicks in if lack of sleep is avoided with stimulants or otherwise for long periods of time
    int sleep_deprivation = get_sleep_deprivation();
    float sleep_deprivation_pct = sleep_deprivation / static_cast<float>( SLEEP_DEPRIVATION_MASSIVE );

    if( sleep_deprivation >= SLEEP_DEPRIVATION_HARMLESS && !in_sleep_state() ) {
        if( calendar::once_every( 60_minutes ) ) {
            if( sleep_deprivation < SLEEP_DEPRIVATION_MINOR ) {
                add_msg_if_player( m_warning,
                                   _( "Your mind feels tired.  It's been a while since you've slept well." ) );
                mod_fatigue( 1 );
            } else if( sleep_deprivation < SLEEP_DEPRIVATION_SERIOUS ) {
                add_msg_if_player( m_bad,
                                   _( "Your mind feels foggy from a lack of good sleep, and your eyes keep trying to close against your will." ) );
                mod_fatigue( 5 );

                if( one_in( 10 ) ) {
                    mod_healthy_mod( -1, 0 );
                }
            } else if( sleep_deprivation < SLEEP_DEPRIVATION_MAJOR ) {
                add_msg_if_player( m_bad,
                                   _( "Your mind feels weary, and you dread every wakeful minute that passes.  You crave sleep, and feel like you're about to collapse." ) );
                mod_fatigue( 10 );

                if( one_in( 5 ) ) {
                    mod_healthy_mod( -2, 0 );
                }
            } else if( sleep_deprivation < SLEEP_DEPRIVATION_MASSIVE ) {
                add_msg_if_player( m_bad,
                                   _( "You haven't slept decently for so long that your whole body is screaming for mercy.  It's a miracle that you're still awake, but it feels more like a curse now." ) );
                mod_fatigue( 40 );

                mod_healthy_mod( -5, 0 );
            }
            // else you pass out for 20 hours, guaranteed

            // Microsleeps are slightly worse if you're sleep deprived, but not by much. (chance: 1 in (75 + int_cur) at lethal sleep deprivation)
            // Note: these can coexist with fatigue-related microsleeps
            /** @EFFECT_INT slightly decreases occurrence of short naps when sleep deprived */
            if( one_in( static_cast<int>( sleep_deprivation_pct * 75 ) + int_cur ) ) {
                fall_asleep( 30_seconds );
            }

            // Stimulants can be used to stay awake a while longer, but after a while you'll just collapse.
            bool can_pass_out = ( get_stim() < 30 && sleep_deprivation >= SLEEP_DEPRIVATION_MINOR ) ||
                                sleep_deprivation >= SLEEP_DEPRIVATION_MAJOR;

            if( can_pass_out && calendar::once_every( 10_minutes ) ) {
                /** @EFFECT_PER slightly increases resilience against passing out from sleep deprivation */
                if( one_in( static_cast<int>( ( 1 - sleep_deprivation_pct ) * 100 ) + per_cur ) ||
                    sleep_deprivation >= SLEEP_DEPRIVATION_MASSIVE ) {
                    add_msg_player_or_npc( m_bad,
                                           _( "Your body collapses due to sleep deprivation, your neglected fatigue rushing back all at once, and you pass out on the spot." )
                                           , _( "<npcname> collapses to the ground from exhaustion." ) );
                    if( get_fatigue() < fatigue_levels::EXHAUSTED ) {
                        set_fatigue( fatigue_levels::EXHAUSTED );
                    }

                    if( sleep_deprivation >= SLEEP_DEPRIVATION_MAJOR ) {
                        fall_asleep( 20_hours );
                    } else if( sleep_deprivation >= SLEEP_DEPRIVATION_SERIOUS ) {
                        fall_asleep( 16_hours );
                    } else {
                        fall_asleep( 12_hours );
                    }
                }
            }

        }
    }
}

void Character::get_sick()
{
    // NPCs are too dumb to handle infections now
    if( is_npc() || has_flag( json_flag_NO_DISEASE ) ) {
        // In a shocking twist, disease immunity prevents diseases.
        return;
    }

    if( has_effect( effect_flu ) || has_effect( effect_common_cold ) ) {
        // While it's certainly possible to get sick when you already are,
        // it wouldn't be very fun.
        return;
    }

    // Normal people get sick about 2-4 times/year.
    int base_diseases_per_year = 3;
    if( has_trait( trait_DISRESISTANT ) ) {
        // Disease resistant people only get sick once a year.
        base_diseases_per_year = 1;
    }

    // This check runs once every 30 minutes, so double to get hours, *24 to get days.
    const int checks_per_year = 2 * 24 * 365;

    // Health is in the range [-200,200].
    // Diseases are half as common for every 50 health you gain.
    float health_factor = std::pow( 2.0f, get_healthy() / 50.0f );

    int disease_rarity = static_cast<int>( checks_per_year * health_factor / base_diseases_per_year );
    add_msg_debug( debugmode::DF_CHAR_HEALTH, "disease_rarity = %d", disease_rarity );
    if( one_in( disease_rarity ) ) {
        if( one_in( 6 ) ) {
            // The flu typically lasts 3-10 days.
            add_env_effect( effect_flu, body_part_mouth, 3, rng( 3_days, 10_days ) );
        } else {
            // A cold typically lasts 1-14 days.
            add_env_effect( effect_common_cold, body_part_mouth, 3, rng( 1_days, 14_days ) );
        }
    }
}

bool Character::is_hibernating() const
{
    // Hibernating only kicks in whilst Engorged; separate tracking for hunger/thirst here
    // as a safety catch.  One test subject managed to get two Colds during hibernation;
    // since those add fatigue and dry out the character, the subject went for the full 10 days plus
    // a little, and came out of it well into Parched.  Hibernating shouldn't endanger your
    // life like that--but since there's much less fluid reserve than food reserve,
    // simply using the same numbers won't work.
    return has_effect( effect_sleep ) && get_kcal_percent() > 0.8f &&
           get_thirst() <= 80 && has_active_mutation( trait_HIBERNATE );
}

/* Here lies the intended effects of body temperature

Assumption 1 : a naked person is comfortable at 19C/66.2F (31C/87.8F at rest).
Assumption 2 : a "lightly clothed" person is comfortable at 13C/55.4F (25C/77F at rest).
Assumption 3 : the player is always running, thus generating more heat.
Assumption 4 : frostbite cannot happen above 0C temperature.*
* In the current model, a naked person can get frostbite at 1C. This isn't true, but it's a compromise with using nice whole numbers.

Here is a list of warmth values and the corresponding temperatures in which the player is comfortable, and in which the player is very cold.

Warmth  Temperature (Comfortable)    Temperature (Very cold)    Notes
  0       19C /  66.2F               -11C /  12.2F               * Naked
 10       13C /  55.4F               -17C /   1.4F               * Lightly clothed
 20        7C /  44.6F               -23C /  -9.4F
 30        1C /  33.8F               -29C / -20.2F
 40       -5C /  23.0F               -35C / -31.0F
 50      -11C /  12.2F               -41C / -41.8F
 60      -17C /   1.4F               -47C / -52.6F
 70      -23C /  -9.4F               -53C / -63.4F
 80      -29C / -20.2F               -59C / -74.2F
 90      -35C / -31.0F               -65C / -85.0F
100      -41C / -41.8F               -71C / -95.8F

WIND POWER
Except for the last entry, pressures are sort of made up...

Breeze : 5mph (1015 hPa)
Strong Breeze : 20 mph (1000 hPa)
Moderate Gale : 30 mph (990 hPa)
Storm : 50 mph (970 hPa)
Hurricane : 100 mph (920 hPa)
HURRICANE : 185 mph (880 hPa) [Ref: Hurricane Wilma]
*/

void Character::update_bodytemp()
{
    if( has_trait( trait_DEBUG_NOTEMP ) ) {
        set_all_parts_temp_conv( BODYTEMP_NORM );
        set_all_parts_temp_cur( BODYTEMP_NORM );
        return;
    }
    /* Cache calls to g->get_temperature( player position ), used in several places in function */
    const int player_local_temp = g->weather.get_temperature( pos() );
    // NOTE : visit weather.h for some details on the numbers used
    // Converts temperature to Celsius/10
    int Ctemperature = static_cast<int>( 100 * temp_to_celsius( player_local_temp ) );
    const w_point weather = *g->weather.weather_precise;
    int vehwindspeed = 0;
    map &here = get_map();
    const optional_vpart_position vp = here.veh_at( pos() );
    if( vp ) {
        vehwindspeed = std::abs( vp->vehicle().velocity / 100 ); // vehicle velocity in mph
    }
    const oter_id &cur_om_ter = overmap_buffer.ter( global_omt_location() );
    bool sheltered = g->is_sheltered( pos() );
    double total_windpower = get_local_windpower( g->weather.windspeed + vehwindspeed, cur_om_ter,
                             pos(),
                             g->weather.winddirection, sheltered );
    // Let's cache this not to check it for every bodyparts
    const bool has_bark = has_trait( trait_BARK );
    const bool has_sleep = has_effect( effect_sleep );
    const bool has_sleep_state = has_sleep || in_sleep_state();
    const bool heat_immune = has_flag( json_flag_HEATPROOF );
    const bool has_heatsink = has_flag( json_flag_HEATSINK ) || is_wearing( itype_rm13_armor_on ) ||
                              heat_immune;
    const bool has_common_cold = has_effect( effect_common_cold );
    const bool has_climate_control = in_climate_control();
    const bool use_floor_warmth = can_use_floor_warmth();
    const furn_id furn_at_pos = here.furn( pos() );
    const cata::optional<vpart_reference> boardable = vp.part_with_feature( "BOARDABLE", true );
    // Temperature norms
    // Ambient normal temperature is lower while asleep
    const int ambient_norm = has_sleep ? 3100 : 1900;

    /**
     * Calculations that affect all body parts equally go here, not in the loop
     */
    // Hunger / Starvation
    // -1000 when about to starve to death
    // -1333 when starving with light eater
    // -2000 if you managed to get 0 metabolism rate somehow
    const float met_rate = metabolic_rate();
    const int hunger_warmth = static_cast<int>( 2000 * std::min( met_rate, 1.0f ) - 2000 );
    // Give SOME bonus to those living furnaces with extreme metabolism
    const int metabolism_warmth = static_cast<int>( std::max( 0.0f, met_rate - 1.0f ) * 1000 );
    // Fatigue
    // ~-900 when exhausted
    const int fatigue_warmth = has_sleep ? 0 : static_cast<int>( clamp( -1.5f * get_fatigue(), -1350.0f,
                               0.0f ) );

    // Sunlight
    const int sunlight_warmth = g->is_in_sunlight( pos() ) ?
                                ( get_weather().weather_id->sun_intensity ==
                                  sun_intensity_type::high ?
                                  1000 :
                                  500 ) : 0;
    const int best_fire = get_heat_radiation( pos(), true );

    const int lying_warmth = use_floor_warmth ? floor_warmth( pos() ) : 0;
    const int water_temperature =
        100 * temp_to_celsius( get_weather().get_cur_weather_gen().get_water_temperature() );

    // Correction of body temperature due to traits and mutations
    // Lower heat is applied always
    const int mutation_heat_low = bodytemp_modifier_traits( false );
    const int mutation_heat_high = bodytemp_modifier_traits( true );
    // Difference between high and low is the "safe" heat - one we only apply if it's beneficial
    const int mutation_heat_bonus = mutation_heat_high - mutation_heat_low;

    const int h_radiation = get_heat_radiation( pos(), false );
    // Current temperature and converging temperature calculations
    for( const bodypart_id &bp : get_all_body_parts() ) {

        if( bp->has_flag( "IGNORE_TEMP" ) ) {
            continue;
        }

        // This adjusts the temperature scale to match the bodytemp scale,
        // it needs to be reset every iteration
        int adjusted_temp = ( Ctemperature - ambient_norm );
        int bp_windpower = total_windpower;
        // Represents the fact that the body generates heat when it is cold.
        // TODO: : should this increase hunger?
        double scaled_temperature = logarithmic_range( BODYTEMP_VERY_COLD, BODYTEMP_VERY_HOT,
                                    get_part_temp_cur( bp ) );
        // Produces a smooth curve between 30.0 and 60.0.
        double homeostasis_adjustment = 30.0 * ( 1.0 + scaled_temperature );
        int clothing_warmth_adjustment = static_cast<int>( homeostasis_adjustment * warmth( bp ) );
        int clothing_warmth_adjusted_bonus = static_cast<int>( homeostasis_adjustment * bonus_item_warmth(
                bp ) );
        // WINDCHILL

        bp_windpower = static_cast<int>( static_cast<float>( bp_windpower ) * ( 1 - get_wind_resistance(
                                             bp ) / 100.0 ) );
        // Calculate windchill
        int windchill = get_local_windchill( player_local_temp,
                                             get_local_humidity( weather.humidity, get_weather().weather_id, sheltered ),
                                             bp_windpower );

        static const auto is_lower = []( const bodypart_id & bp ) {
            return bp == body_part_foot_l  ||
                   bp ==  body_part_foot_r  ||
                   bp ==  body_part_leg_l  ||
                   bp ==  body_part_leg_r ;
        };

        // If you're standing in water, air temperature is replaced by water temperature. No wind.
        // Convert to 0.01C
        if( here.has_flag_ter( TFLAG_DEEP_WATER, pos() ) ||
            ( here.has_flag_ter( TFLAG_SHALLOW_WATER, pos() ) && is_lower( bp ) ) ) {
            adjusted_temp += water_temperature - Ctemperature; // Swap out air temp for water temp.
            windchill = 0;
        }

        // Convergent temperature is affected by ambient temperature,
        // clothing warmth, and body wetness.
        set_part_temp_conv( bp, BODYTEMP_NORM + adjusted_temp + windchill * 100 +
                            clothing_warmth_adjustment );
        // HUNGER / STARVATION
        mod_part_temp_conv( bp, hunger_warmth );
        // FATIGUE
        mod_part_temp_conv( bp, fatigue_warmth );
        // Mutations
        mod_part_temp_conv( bp, mutation_heat_low );
        // DIRECT HEAT SOURCES (generates body heat, helps fight frostbite)
        // Bark : lowers blister count to -5; harder to get blisters
        int blister_count = ( has_bark ? -5 : 0 ); // If the counter is high, your skin starts to burn

        if( get_part_frostbite_timer( bp ) > 0 ) {
            mod_part_frostbite_timer( bp, -std::max( 5, h_radiation ) );
        }
        // 111F (44C) is a temperature in which proteins break down: https://en.wikipedia.org/wiki/Burn
        blister_count += h_radiation - 111 > 0 ?
                         std::max( static_cast<int>( std::sqrt( h_radiation - 111 ) ), 0 ) : 0;

        const bool pyromania = has_trait( trait_PYROMANIA );
        // BLISTERS : Skin gets blisters from intense heat exposure.
        // Fire protection protects from blisters.
        // Heatsinks give near-immunity.
        if( blister_count - get_armor_fire( bp ) - ( has_heatsink ? 20 : 0 ) > 0 ) {
            add_effect( effect_blisters, 1_turns, bp );
            if( pyromania ) {
                add_morale( MORALE_PYROMANIA_NEARFIRE, 10, 10, 1_hours,
                            30_minutes ); // Proximity that's close enough to harm us gives us a bit of a thrill
                rem_morale( MORALE_PYROMANIA_NOFIRE );
            }
        } else if( pyromania && best_fire >= 1 ) { // Only give us fire bonus if there's actually fire
            add_morale( MORALE_PYROMANIA_NEARFIRE, 5, 5, 30_minutes,
                        15_minutes ); // Gain a much smaller mood boost even if it doesn't hurt us
            rem_morale( MORALE_PYROMANIA_NOFIRE );
        }

        mod_part_temp_conv( bp, sunlight_warmth );
        // DISEASES
        if( bp == body_part_head && has_effect( effect_flu ) ) {
            mod_part_temp_conv( bp, 1500 );
        }
        if( has_common_cold ) {
            mod_part_temp_conv( bp, -750 );
        }
        // Loss of blood results in loss of body heat, 1% bodyheat lost per 2% hp lost
        mod_part_temp_conv( bp, - blood_loss( bp ) * get_part_temp_conv( bp ) / 200 );

        // EQUALIZATION
        static const std::pair<bodypart_str_id, bodypart_str_id> connections[] {
            {body_part_torso, body_part_arm_l },
            {body_part_torso, body_part_arm_r },
            {body_part_torso, body_part_leg_l },
            {body_part_torso, body_part_leg_r },
            {body_part_torso, body_part_head },
            {body_part_head, body_part_mouth },
            {body_part_arm_l, body_part_hand_l },
            {body_part_arm_r, body_part_hand_r },
            {body_part_leg_l, body_part_foot_l },
            {body_part_leg_r, body_part_foot_r }
        };

        bool equalized = false;
        for( const auto &conn : connections ) {
            if( bp == conn.first ) {
                temp_equalizer( bp, conn.second );
                equalized = true;
            }
            // connections are defined in one-direction only, but should work in both direction
            if( bp == conn.second ) {
                temp_equalizer( conn.second, bp );
                equalized = true;
            }
        }
        if( !equalized ) {
            debugmsg( "Wacky body part temperature equalization!  Body part is not handled: %s",
                      bp.id().str() );
        }

        // Climate Control eases the effects of high and low ambient temps
        if( has_climate_control ) {
            set_part_temp_conv( bp, temp_corrected_by_climate_control( get_part_temp_conv( bp ) ) );
        }

        // FINAL CALCULATION : Increments current body temperature towards convergent.
        int bonus_fire_warmth = 0;
        if( !has_sleep_state && best_fire > 0 ) {
            // Warming up over a fire
            if( bp == body_part_foot_l || bp == body_part_foot_r ) {
                if( furn_at_pos != f_null ) {
                    // Can sit on something to lift feet up to the fire
                    bonus_fire_warmth = best_fire * furn_at_pos.obj().bonus_fire_warmth_feet;
                } else if( boardable ) {
                    bonus_fire_warmth = best_fire * boardable->info().bonus_fire_warmth_feet;
                } else {
                    // Has to stand
                    bonus_fire_warmth = best_fire * bp->fire_warmth_bonus;
                }
            } else {
                bonus_fire_warmth = best_fire * bp->fire_warmth_bonus;
            }

        }

        const int comfortable_warmth = bonus_fire_warmth + lying_warmth;
        const int bonus_warmth = comfortable_warmth + metabolism_warmth + mutation_heat_bonus;
        if( bonus_warmth > 0 ) {
            // Approximate temp_conv needed to reach comfortable temperature in this very turn
            // Basically inverted formula for temp_cur below
            int desired = 501 * BODYTEMP_NORM - 499 * get_part_temp_conv( bp );
            if( std::abs( BODYTEMP_NORM - desired ) < 1000 ) {
                desired = BODYTEMP_NORM; // Ensure that it converges
            } else if( desired > BODYTEMP_HOT ) {
                desired = BODYTEMP_HOT; // Cap excess at sane temperature
            }

            if( desired < get_part_temp_conv( bp ) ) {
                // Too hot, can't help here
            } else if( desired < get_part_temp_conv( bp ) + bonus_warmth ) {
                // Use some heat, but not all of it
                set_part_temp_conv( bp, desired );
            } else {
                // Use all the heat
                mod_part_temp_conv( bp, bonus_warmth );
            }

            // Morale bonus for comfiness - only if actually comfy (not too warm/cold)
            // Spread the morale bonus in time.
            if( comfortable_warmth > 0 &&
                calendar::once_every( 1_minutes ) && get_effect_int( effect_cold ) == 0 &&
                get_effect_int( effect_hot ) == 0 &&
                get_part_temp_conv( bp ) > BODYTEMP_COLD && get_part_temp_conv( bp ) <= BODYTEMP_NORM ) {
                add_morale( MORALE_COMFY, 1, 10, 2_minutes, 1_minutes, true );
            }
        }

        const int temp_before = get_part_temp_cur( bp );
        const int cur_temp_conv = get_part_temp_conv( bp );
        int temp_difference = temp_before - cur_temp_conv; // Negative if the player is warming up.
        // exp(-0.001) : half life of 60 minutes, exp(-0.002) : half life of 30 minutes,
        // exp(-0.003) : half life of 20 minutes, exp(-0.004) : half life of 15 minutes
        int rounding_error = 0;
        // If temp_diff is small, the player cannot warm up due to rounding errors. This fixes that.
        if( temp_difference < 0 && temp_difference > -600 ) {
            rounding_error = 1;
        }
        if( temp_before != cur_temp_conv ) {
            set_part_temp_cur( bp, static_cast<int>( temp_difference * std::exp( -0.002 ) + cur_temp_conv +
                               rounding_error ) );
        }
        // This statement checks if we should be wearing our bonus warmth.
        // If, after all the warmth calculations, we should be, then we have to recalculate the temperature.
        if( clothing_warmth_adjusted_bonus != 0 &&
            ( ( cur_temp_conv + clothing_warmth_adjusted_bonus ) < BODYTEMP_HOT ||
              get_part_temp_cur( bp ) < BODYTEMP_COLD ) ) {
            mod_part_temp_conv( bp, clothing_warmth_adjusted_bonus );
            rounding_error = 0;
            if( temp_difference < 0 && temp_difference > -600 ) {
                rounding_error = 1;
            }
            const int new_temp_conv = get_part_temp_conv( bp );
            if( temp_before != new_temp_conv ) {
                temp_difference = get_part_temp_cur( bp ) - new_temp_conv;
                set_part_temp_cur( bp, static_cast<int>( temp_difference * std::exp( -0.002 ) + new_temp_conv +
                                   rounding_error ) );
            }
        }
        const int temp_after = get_part_temp_cur( bp );
        // PENALTIES
        if( temp_after < BODYTEMP_FREEZING ) {
            add_effect( effect_cold, 1_turns, bp, true, 3 );
        } else if( temp_after < BODYTEMP_VERY_COLD ) {
            add_effect( effect_cold, 1_turns, bp, true, 2 );
        } else if( temp_after < BODYTEMP_COLD ) {
            add_effect( effect_cold, 1_turns, bp, true, 1 );
        } else if( temp_after > BODYTEMP_SCORCHING && !heat_immune ) {
            add_effect( effect_hot, 1_turns, bp, true, 3 );
            if( bp->main_part == bp.id() ) {
                add_effect( effect_hot_speed, 1_turns, bp, true, 3 );
            }
        } else if( temp_after > BODYTEMP_VERY_HOT && !heat_immune ) {
            add_effect( effect_hot, 1_turns, bp, true, 2 );
            if( bp->main_part == bp.id() ) {
                add_effect( effect_hot_speed, 1_turns, bp, true, 2 );
            }
        } else if( temp_after > BODYTEMP_HOT && !heat_immune ) {
            add_effect( effect_hot, 1_turns, bp, true, 1 );
            if( bp->main_part == bp.id() ) {
                add_effect( effect_hot_speed, 1_turns, bp, true, 1 );
            }
        } else {
            remove_effect( effect_cold, bp );
            remove_effect( effect_hot, bp );
            remove_effect( effect_hot_speed, bp );
        }

        update_frostbite( bp, bp_windpower );

        // Warn the player if condition worsens
        if( temp_before > BODYTEMP_FREEZING && temp_after < BODYTEMP_FREEZING ) {
            //~ %s is bodypart
            add_msg( m_warning, _( "You feel your %s beginning to go numb from the cold!" ),
                     body_part_name( bp ) );
        } else if( temp_before > BODYTEMP_VERY_COLD && temp_after < BODYTEMP_VERY_COLD ) {
            //~ %s is bodypart
            add_msg( m_warning, _( "You feel your %s getting very cold." ),
                     body_part_name( bp ) );
        } else if( temp_before > BODYTEMP_COLD && temp_after < BODYTEMP_COLD ) {
            //~ %s is bodypart
            add_msg( m_warning, _( "You feel your %s getting chilly." ),
                     body_part_name( bp ) );
        } else if( temp_before < BODYTEMP_SCORCHING && temp_after > BODYTEMP_SCORCHING ) {
            //~ %s is bodypart
            add_msg( m_bad, _( "You feel your %s getting red hot from the heat!" ),
                     body_part_name( bp ) );
        } else if( temp_before < BODYTEMP_VERY_HOT && temp_after > BODYTEMP_VERY_HOT ) {
            //~ %s is bodypart
            add_msg( m_warning, _( "You feel your %s getting very hot." ),
                     body_part_name( bp ) );
        } else if( temp_before < BODYTEMP_HOT && temp_after > BODYTEMP_HOT ) {
            //~ %s is bodypart
            add_msg( m_warning, _( "You feel your %s getting warm." ),
                     body_part_name( bp ) );
        }

        // Note: Numbers are based off of BODYTEMP at the top of weather.h
        // If torso is BODYTEMP_COLD which is 34C, the early stages of hypothermia begin
        // constant shivering will prevent the player from falling asleep.
        // Otherwise, if any other body part is BODYTEMP_VERY_COLD, or 31C
        // AND you have frostbite, then that also prevents you from sleeping
        if( in_sleep_state() && !has_effect( effect_narcosis ) ) {
            if( bp == body_part_torso && temp_after <= BODYTEMP_COLD ) {
                add_msg( m_warning, _( "Your shivering prevents you from sleeping." ) );
                wake_up();
            } else if( bp != body_part_torso && temp_after <= BODYTEMP_VERY_COLD &&
                       has_effect( effect_frostbite ) ) {
                add_msg( m_warning, _( "You are too cold.  Your frostbite prevents you from sleeping." ) );
                wake_up();
            }
        }

        const int conv_temp = get_part_temp_conv( bp );
        // Warn the player that wind is going to be a problem.
        // But only if it can be a problem, no need to spam player with "wind chills your scorching body"
        if( conv_temp <= BODYTEMP_COLD && windchill < -10 && one_in( 200 ) ) {
            add_msg( m_bad, _( "The wind is making your %s feel quite cold." ),
                     body_part_name( bp ) );
        } else if( conv_temp <= BODYTEMP_COLD && windchill < -20 && one_in( 100 ) ) {
            add_msg( m_bad,
                     _( "The wind is very strong; you should find some more wind-resistant clothing for your %s." ),
                     body_part_name( bp ) );
        } else if( conv_temp <= BODYTEMP_COLD && windchill < -30 && one_in( 50 ) ) {
            add_msg( m_bad, _( "Your clothing is not providing enough protection from the wind for your %s!" ),
                     body_part_name( bp ) );
        }
    }
}

void Character::update_frostbite( const bodypart_id &bp, const int FBwindPower )
{
    // FROSTBITE - only occurs to hands, feet, face
    /**

    Source : http://www.atc.army.mil/weather/windchill.pdf

    Temperature and wind chill are main factors, mitigated by clothing warmth. Each 10 warmth protects against 2C of cold.

    1200 turns in low risk, + 3 tics
    450 turns in moderate risk, + 8 tics
    50 turns in high risk, +72 tics

    Let's say frostnip @ 1800 tics, frostbite @ 3600 tics

    >> Chunked into 8 parts (http://imgur.com/xlTPmJF)
    -- 2 hour risk --
    Between 30F and 10F
    Between 10F and -5F, less than 20mph, -4x + 3y - 20 > 0, x : F, y : mph
    -- 45 minute risk --
    Between 10F and -5F, less than 20mph, -4x + 3y - 20 < 0, x : F, y : mph
    Between 10F and -5F, greater than 20mph
    Less than -5F, less than 10 mph
    Less than -5F, more than 10 mph, -4x + 3y - 170 > 0, x : F, y : mph
    -- 5 minute risk --
    Less than -5F, more than 10 mph, -4x + 3y - 170 < 0, x : F, y : mph
    Less than -35F, more than 10 mp
    **/

    const int player_local_temp = g->weather.get_temperature( pos() );
    const int temp_after = get_part_temp_cur( bp );

    if( bp == body_part_mouth || bp == body_part_foot_r ||
        bp == body_part_foot_l || bp == body_part_hand_r || bp == body_part_hand_l ) {
        // Handle the frostbite timer
        // Need temps in F, windPower already in mph
        int wetness_percentage = 100 * get_part_wetness_percentage( bp ); // 0 - 100
        // Warmth gives a slight buff to temperature resistance
        // Wetness gives a heavy nerf to temperature resistance
        double adjusted_warmth = warmth( bp ) - wetness_percentage;
        int Ftemperature = static_cast<int>( player_local_temp + 0.2 * adjusted_warmth );

        int intense = get_effect_int( effect_frostbite, bp );

        // This has been broken down into 8 zones
        // Low risk zones (stops at frostnip)
        if( temp_after < BODYTEMP_COLD && ( ( Ftemperature < 30 && Ftemperature >= 10 ) ||
                                            ( Ftemperature < 10 && Ftemperature >= -5 && FBwindPower < 20 &&
                                              -4 * Ftemperature + 3 * FBwindPower - 20 >= 0 ) ) ) {
            if( get_part_frostbite_timer( bp ) < 2000 ) {
                mod_part_frostbite_timer( bp, 3 );
            }
            if( one_in( 100 ) && !has_effect( effect_frostbite, bp.id() ) ) {
                add_msg( m_warning, _( "Your %s will be frostnipped in the next few hours." ),
                         body_part_name( bp ) );
            }
            // Medium risk zones
        } else if( temp_after < BODYTEMP_COLD &&
                   ( ( Ftemperature < 10 && Ftemperature >= -5 && FBwindPower < 20 &&
                       -4 * Ftemperature + 3 * FBwindPower - 20 < 0 ) ||
                     ( Ftemperature < 10 && Ftemperature >= -5 && FBwindPower >= 20 ) ||
                     ( Ftemperature < -5 && FBwindPower < 10 ) ||
                     ( Ftemperature < -5 && FBwindPower >= 10 &&
                       -4 * Ftemperature + 3 * FBwindPower - 170 >= 0 ) ) ) {
            mod_part_frostbite_timer( bp, 8 );
            if( one_in( 100 ) && intense < 2 ) {
                add_msg( m_warning, _( "Your %s will be frostbitten within the hour!" ),
                         body_part_name( bp ) );
            }
            // High risk zones
        } else if( temp_after < BODYTEMP_COLD &&
                   ( ( Ftemperature < -5 && FBwindPower >= 10 &&
                       -4 * Ftemperature + 3 * FBwindPower - 170 < 0 ) ||
                     ( Ftemperature < -35 && FBwindPower >= 10 ) ) ) {
            mod_part_frostbite_timer( bp, 72 );
            if( one_in( 100 ) && intense < 2 ) {
                add_msg( m_warning, _( "Your %s will be frostbitten any minute now!" ),
                         body_part_name( bp ) );
            }
            // Risk free, so reduce frostbite timer
        } else {
            mod_part_frostbite_timer( bp, -3 );
        }

        int frostbite_timer = get_part_frostbite_timer( bp );
        // Handle the bestowing of frostbite
        if( frostbite_timer < 0 ) {
            set_part_frostbite_timer( bp, 0 );
        } else if( frostbite_timer > 4200 ) {
            // This ensures that the player will recover in at most 3 hours.
            set_part_frostbite_timer( bp, 4200 );
        }
        frostbite_timer = get_part_frostbite_timer( bp );
        // Frostbite, no recovery possible
        if( frostbite_timer >= 3600 ) {
            add_effect( effect_frostbite, 1_turns, bp, true, 2 );
            remove_effect( effect_frostbite_recovery, bp );
            // Else frostnip, add recovery if we were frostbitten
        } else if( frostbite_timer >= 1800 ) {
            if( intense == 2 ) {
                add_effect( effect_frostbite_recovery, 1_turns, bp, true );
            }
            add_effect( effect_frostbite, 1_turns, bp, true, 1 );
            // Else fully recovered
        } else if( frostbite_timer == 0 ) {
            remove_effect( effect_frostbite, bp );
            remove_effect( effect_frostbite_recovery, bp );
        }
    }
}

void Character::temp_equalizer( const bodypart_id &bp1, const bodypart_id &bp2 )
{
    // Body heat is moved around.
    // Shift in one direction only, will be shifted in the other direction separately.
    int diff = static_cast<int>( ( get_part_temp_cur( bp2 ) - get_part_temp_cur( bp1 ) ) *
                                 0.0001 ); // If bp1 is warmer, it will lose heat
    mod_part_temp_cur( bp1, diff );
}

Character::comfort_response_t Character::base_comfort_value( const tripoint &p ) const
{
    // Comfort of sleeping spots is "objective", while sleep_spot( p ) is "subjective"
    // As in the latter also checks for fatigue and other variables while this function
    // only looks at the base comfyness of something. It's still subjective, in a sense,
    // as arachnids who sleep in webs will find most places comfortable for instance.
    int comfort = 0;

    comfort_response_t comfort_response;

    bool plantsleep = has_trait( trait_CHLOROMORPH );
    bool fungaloid_cosplay = has_trait( trait_M_SKIN3 );
    bool websleep = has_trait( trait_WEB_WALKER );
    bool webforce = has_trait( trait_THRESH_SPIDER ) && ( has_trait( trait_WEB_SPINNER ) ||
                    ( has_trait( trait_WEB_WEAVER ) ) );
    bool in_shell = has_active_mutation( trait_SHELL2 );
    bool watersleep = has_trait( trait_WATERSLEEP );

    map &here = get_map();
    const optional_vpart_position vp = here.veh_at( p );
    const maptile tile = here.maptile_at( p );
    const trap &trap_at_pos = tile.get_trap_t();
    const ter_id ter_at_pos = tile.get_ter();
    const furn_id furn_at_pos = tile.get_furn();

    int web = here.get_field_intensity( p, fd_web );

    // Some mutants have different comfort needs
    if( !plantsleep && !webforce ) {
        if( in_shell ) {
            comfort += 1 + static_cast<int>( comfort_level::slightly_comfortable );
            // Note: shelled individuals can still use sleeping aids!
        } else if( vp ) {
            const cata::optional<vpart_reference> carg = vp.part_with_feature( "CARGO", false );
            const cata::optional<vpart_reference> board = vp.part_with_feature( "BOARDABLE", true );
            if( carg ) {
                const vehicle_stack items = vp->vehicle().get_items( carg->part_index() );
                for( const item &items_it : items ) {
                    if( items_it.has_flag( flag_SLEEP_AID ) ) {
                        // Note: BED + SLEEP_AID = 9 pts, or 1 pt below very_comfortable
                        comfort += 1 + static_cast<int>( comfort_level::slightly_comfortable );
                        comfort_response.aid = &items_it;
                        break; // prevents using more than 1 sleep aid
                    }
                    if( items_it.has_flag( flag_SLEEP_AID_CONTAINER ) ) {
                        bool found = false;
                        if( items_it.contents.num_item_stacks() > 1 ) {
                            // Only one item is allowed, so we don't fill our pillowcase with nails
                            continue;
                        }
                        for( const item *it : items_it.contents.all_items_top() ) {
                            if( it->has_flag( flag_SLEEP_AID ) ) {
                                // Note: BED + SLEEP_AID = 9 pts, or 1 pt below very_comfortable
                                comfort += 1 + static_cast<int>( comfort_level::slightly_comfortable );
                                comfort_response.aid = &items_it;
                                found = true;
                                break; // prevents using more than 1 sleep aid
                            }
                        }
                        // Only 1 sleep aid
                        if( found ) {
                            break;
                        }
                    }
                }
            }
            if( board ) {
                comfort += board->info().comfort;
            } else {
                comfort -= here.move_cost( p );
            }
        }
        // Not in a vehicle, start checking furniture/terrain/traps at this point in decreasing order
        else if( furn_at_pos != f_null ) {
            comfort += 0 + furn_at_pos.obj().comfort;
        }
        // Web sleepers can use their webs if better furniture isn't available
        else if( websleep && web >= 3 ) {
            comfort += 1 + static_cast<int>( comfort_level::slightly_comfortable );
        } else if( ter_at_pos == t_improvised_shelter ) {
            comfort += 0 + static_cast<int>( comfort_level::slightly_comfortable );
        } else if( ter_at_pos == t_floor || ter_at_pos == t_floor_waxed ||
                   ter_at_pos == t_carpet_red || ter_at_pos == t_carpet_yellow ||
                   ter_at_pos == t_carpet_green || ter_at_pos == t_carpet_purple ) {
            comfort += 1 + static_cast<int>( comfort_level::neutral );
        } else if( !trap_at_pos.is_null() ) {
            comfort += 0 + trap_at_pos.comfort;
        } else {
            // Not a comfortable sleeping spot
            comfort -= here.move_cost( p );
        }

        if( comfort_response.aid == nullptr ) {
            const map_stack items = here.i_at( p );
            for( const item &items_it : items ) {
                if( items_it.has_flag( flag_SLEEP_AID ) ) {
                    // Note: BED + SLEEP_AID = 9 pts, or 1 pt below very_comfortable
                    comfort += 1 + static_cast<int>( comfort_level::slightly_comfortable );
                    comfort_response.aid = &items_it;
                    break; // prevents using more than 1 sleep aid
                }
                if( items_it.has_flag( flag_SLEEP_AID_CONTAINER ) ) {
                    bool found = false;
                    if( items_it.contents.num_item_stacks() > 1 ) {
                        // Only one item is allowed, so we don't fill our pillowcase with nails
                        continue;
                    }
                    for( const item *it : items_it.contents.all_items_top() ) {
                        if( it->has_flag( flag_SLEEP_AID ) ) {
                            // Note: BED + SLEEP_AID = 9 pts, or 1 pt below very_comfortable
                            comfort += 1 + static_cast<int>( comfort_level::slightly_comfortable );
                            comfort_response.aid = &items_it;
                            found = true;
                            break; // prevents using more than 1 sleep aid
                        }
                    }
                    // Only 1 sleep aid
                    if( found ) {
                        break;
                    }
                }
            }
        }
        if( fungaloid_cosplay && here.has_flag_ter_or_furn( "FUNGUS", pos() ) ) {
            comfort += static_cast<int>( comfort_level::very_comfortable );
        } else if( watersleep && here.has_flag_ter( "SWIMMABLE", pos() ) ) {
            comfort += static_cast<int>( comfort_level::very_comfortable );
        }
    } else if( plantsleep ) {
        if( vp || furn_at_pos != f_null ) {
            // Sleep ain't happening in a vehicle or on furniture
            comfort = static_cast<int>( comfort_level::impossible );
        } else {
            // It's very easy for Chloromorphs to get to sleep on soil!
            if( ter_at_pos == t_dirt || ter_at_pos == t_pit || ter_at_pos == t_dirtmound ||
                ter_at_pos == t_pit_shallow ) {
                comfort += static_cast<int>( comfort_level::very_comfortable );
            }
            // Not as much if you have to dig through stuff first
            else if( ter_at_pos == t_grass ) {
                comfort += static_cast<int>( comfort_level::comfortable );
            }
            // Sleep ain't happening
            else {
                comfort = static_cast<int>( comfort_level::impossible );
            }
        }
        // Has webforce
    } else {
        if( web >= 3 ) {
            // Thick Web and you're good to go
            comfort += static_cast<int>( comfort_level::very_comfortable );
        } else {
            comfort = static_cast<int>( comfort_level::impossible );
        }
    }

    if( comfort > static_cast<int>( comfort_level::comfortable ) ) {
        comfort_response.level = comfort_level::very_comfortable;
    } else if( comfort > static_cast<int>( comfort_level::slightly_comfortable ) ) {
        comfort_response.level = comfort_level::comfortable;
    } else if( comfort > static_cast<int>( comfort_level::neutral ) ) {
        comfort_response.level = comfort_level::slightly_comfortable;
    } else if( comfort == static_cast<int>( comfort_level::neutral ) ) {
        comfort_response.level = comfort_level::neutral;
    } else {
        comfort_response.level = comfort_level::uncomfortable;
    }
    return comfort_response;
}

int Character::blood_loss( const bodypart_id &bp ) const
{
    int hp_cur_sum = get_part_hp_cur( bp );
    int hp_max_sum = get_part_hp_max( bp );

    if( bp == body_part_leg_l || bp == body_part_leg_r ) {
        hp_cur_sum = get_part_hp_cur( body_part_leg_l ) + get_part_hp_cur( body_part_leg_r );
        hp_max_sum = get_part_hp_max( body_part_leg_l ) + get_part_hp_max( body_part_leg_r );
    } else if( bp == body_part_arm_l || bp == body_part_arm_r ) {
        hp_cur_sum = get_part_hp_cur( body_part_arm_l ) + get_part_hp_cur( body_part_arm_r );
        hp_max_sum = get_part_hp_max( body_part_arm_l ) + get_part_hp_max( body_part_arm_r );
    }

    hp_cur_sum = std::min( hp_max_sum, std::max( 0, hp_cur_sum ) );
    hp_max_sum = std::max( hp_max_sum, 1 );
    return 100 - ( 100 * hp_cur_sum ) / hp_max_sum;
}

float Character::get_dodge_base() const
{
    /** @EFFECT_DEX increases dodge base */
    /** @EFFECT_DODGE increases dodge_base */
    return get_dex() / 2.0f + get_skill_level( skill_dodge );
}
float Character::get_hit_base() const
{
    /** @EFFECT_DEX increases hit base, slightly */
    return get_dex() / 4.0f;
}

bodypart_id Character::body_window( const std::string &menu_header,
                                    bool show_all, bool precise,
                                    int normal_bonus, int head_bonus, int torso_bonus,
                                    int bleed, float bite, float infect, float bandage_power, float disinfectant_power ) const
{
    /* This struct establishes some kind of connection between the hp_part (which can be healed and
     * have HP) and the body_part. Note that there are more body_parts than hp_parts. For example:
     * Damage to bp_head, bp_eyes and bp_mouth is all applied on the HP of hp_head. */
    struct healable_bp {
        mutable bool allowed;
        bodypart_id bp;
        std::string name; // Translated name as it appears in the menu.
        int bonus;
    };
    /* The array of the menu entries show to the player. The entries are displayed in this order,
     * it may be changed here. */
    std::array<healable_bp, 6> parts = { {
            { false, body_part_head,  _( "Head" ), head_bonus },
            { false, body_part_torso, _( "Torso" ), torso_bonus },
            { false, body_part_arm_l, _( "Left Arm" ), normal_bonus },
            { false, body_part_arm_r,  _( "Right Arm" ), normal_bonus },
            { false, body_part_leg_l,  _( "Left Leg" ), normal_bonus },
            { false, body_part_leg_r,  _( "Right Leg" ), normal_bonus },
        }
    };

    int max_bp_name_len = 0;
    for( const healable_bp &e : parts ) {
        max_bp_name_len = std::max( max_bp_name_len, utf8_width( e.name ) );
    }

    uilist bmenu;
    bmenu.desc_enabled = true;
    bmenu.text = menu_header;
    bmenu.textwidth = 60;

    bmenu.hilight_disabled = true;
    bool is_valid_choice = false;

    // If this is an NPC, the player is the one examining them and so the fact
    // that they can't self-diagnose effectively doesn't matter
    bool no_feeling = is_player() && has_trait( trait_NOPAIN );

    for( size_t i = 0; i < parts.size(); i++ ) {
        const healable_bp &e = parts[i];
        const bodypart_id &bp = e.bp;
        const int maximal_hp = get_part_hp_max( bp );
        const int current_hp = get_part_hp_cur( bp );
        // This will c_light_gray if the part does not have any effects cured by the item/effect
        // (e.g. it cures only bites, but the part does not have a bite effect)
        const nc_color state_col = limb_color( bp, bleed > 0, bite > 0.0f, infect > 0.0f );
        const bool has_curable_effect = state_col != c_light_gray;
        // The same as in the main UI sidebar. Independent of the capability of the healing item/effect!
        const nc_color all_state_col = limb_color( bp, true, true, true );
        // Broken means no HP can be restored, it requires surgical attention.
        const bool limb_is_broken = is_limb_broken( bp );
        const bool limb_is_mending = worn_with_flag( flag_SPLINT, bp );

        if( show_all ) {
            e.allowed = true;
        } else if( has_curable_effect ) {
            e.allowed = true;
        } else if( limb_is_broken ) {
            e.allowed = false;
        } else if( current_hp < maximal_hp && ( e.bonus != 0 || bandage_power > 0.0f  ||
                                                disinfectant_power > 0.0f ) ) {
            e.allowed = true;
        } else {
            e.allowed = false;
        }

        std::string msg;
        std::string desc;
        bool bleeding = has_effect( effect_bleed, bp.id() );
        bool bitten = has_effect( effect_bite, bp.id() );
        bool infected = has_effect( effect_infected, bp.id() );
        bool bandaged = has_effect( effect_bandaged, bp.id() );
        const int b_power = get_effect_int( effect_bandaged, bp );
        const int d_power = get_effect_int( effect_disinfected, bp );
        int new_b_power = static_cast<int>( std::floor( bandage_power ) );
        if( bandaged ) {
            const effect &eff = get_effect( effect_bandaged, bp );
            if( new_b_power > eff.get_max_intensity() ) {
                new_b_power = eff.get_max_intensity();
            }

        }
        int new_d_power = static_cast<int>( std::floor( disinfectant_power ) );

        const auto &aligned_name = std::string( max_bp_name_len - utf8_width( e.name ), ' ' ) + e.name;
        std::string hp_str;
        if( limb_is_mending ) {
            desc += colorize( _( "It is broken, but has been set, and just needs time to heal." ),
                              c_blue ) + "\n";
            if( no_feeling ) {
                hp_str = colorize( "==%==", c_blue );
            } else {
                const auto &eff = get_effect( effect_mending, bp );
                const int mend_perc = eff.is_null() ? 0.0 : 100 * eff.get_duration() / eff.get_max_duration();

                const int num = mend_perc / 20;
                hp_str = colorize( std::string( num, '#' ) + std::string( 5 - num, '=' ), c_blue );
                if( precise ) {
                    hp_str = string_format( "%s %3d%%", hp_str, mend_perc );
                }
            }
        } else if( limb_is_broken ) {
            desc += colorize( _( "It is broken.  It needs a splint or surgical attention." ), c_red ) + "\n";
            hp_str = "==%==";
        } else if( no_feeling ) {
            if( current_hp < maximal_hp * 0.25 ) {
                hp_str = colorize( _( "Very Bad" ), c_red );
            } else if( current_hp < maximal_hp * 0.5 ) {
                hp_str = colorize( _( "Bad" ), c_light_red );
            } else if( current_hp < maximal_hp * 0.75 ) {
                hp_str = colorize( _( "Okay" ), c_light_green );
            } else {
                hp_str = colorize( _( "Good" ), c_green );
            }
        } else {
            std::pair<std::string, nc_color> h_bar = get_hp_bar( current_hp, maximal_hp, false );
            hp_str = colorize( h_bar.first, h_bar.second ) +
                     colorize( std::string( 5 - utf8_width( h_bar.first ), '.' ), c_white );

            if( precise ) {
                hp_str = string_format( "%s %3d/%d", hp_str, current_hp, maximal_hp );
            }
        }
        msg += colorize( aligned_name, all_state_col ) + " " + hp_str;

        // BLEEDING block
        if( bleeding ) {
            desc += string_format( _( "Bleeding: %s" ),
                                   colorize( get_effect( effect_bleed, bp ).get_speed_name(),
                                             colorize_bleeding_intensity( get_effect_int( effect_bleed, bp ) ) ) );
            if( bleed > 0 ) {
                int percent = static_cast<int>( bleed * 100 / get_effect_int( effect_bleed, bp ) );
                percent = std::min( percent, 100 );
                desc += " -> " + colorize( string_format( _( "%d %% improvement" ), percent ), c_green );
            }
            desc += "\n";
        }

        // BANDAGE block
        if( e.allowed && ( new_b_power > 0 || b_power > 0 ) ) {
            desc += string_format( _( "Bandaged: %s" ), texitify_healing_power( b_power ) );
            if( new_b_power > 0 ) {
                desc += string_format( " -> %s", texitify_healing_power( new_b_power ) );
                if( new_b_power <= b_power ) {
                    desc += _( " (no improvement)" );
                }
            }
            desc += "\n";
        }

        // DISINFECTANT block
        if( e.allowed && ( d_power > 0 || new_d_power > 0 ) ) {
            desc += string_format( _( "Disinfected: %s" ), texitify_healing_power( d_power ) );
            if( new_d_power > 0 ) {
                desc += string_format( " -> %s",  texitify_healing_power( new_d_power ) );
                if( new_d_power <= d_power ) {
                    desc += _( " (no improvement)" );
                }
            }
            desc += "\n";
        }

        // BITTEN block
        if( bitten ) {
            desc += string_format( "%s: ", get_effect( effect_bite, bp ).get_speed_name() );
            if( bite > 0 ) {
                desc += colorize( string_format( _( "Chance to clean and disinfect: %d %%" ),
                                                 static_cast<int>( bite * 100 ) ), c_light_green );
            } else {
                desc += colorize( _( "It has a deep bite wound that needs cleaning." ), c_red );
            }
            desc += "\n";
        }

        // INFECTED block
        if( infected ) {
            desc += string_format( "%s: ", get_effect( effect_infected, bp ).get_speed_name() );
            if( infect > 0 ) {
                desc += colorize( string_format( _( "Chance to cure infection: %d %%" ),
                                                 static_cast<int>( infect * 100 ) ), c_light_green ) + "\n";
            } else {
                desc += colorize( _( "It has a deep wound that looks infected.  Antibiotics might be required." ),
                                  c_red );
            }
            desc += "\n";
        }
        // END of blocks

        if( ( !e.allowed && !limb_is_broken ) || ( show_all && current_hp == maximal_hp &&
                !limb_is_broken && !bitten && !infected && !bleeding ) ) {
            desc += colorize( _( "Healthy." ), c_green ) + "\n";
        }
        if( !e.allowed ) {
            desc += colorize( _( "You don't expect any effect from using this." ), c_yellow );
        } else {
            is_valid_choice = true;
        }
        bmenu.addentry_desc( i, e.allowed, MENU_AUTOASSIGN, msg, desc );
    }

    if( !is_valid_choice ) { // no body part can be chosen for this item/effect
        bmenu.init();
        bmenu.desc_enabled = false;
        bmenu.text = _( "No limb would benefit from it." );
        bmenu.addentry( parts.size(), true, 'q', "%s", _( "Cancel" ) );
    }

    bmenu.query();
    if( bmenu.ret >= 0 && static_cast<size_t>( bmenu.ret ) < parts.size() &&
        parts[bmenu.ret].allowed ) {
        return parts[bmenu.ret].bp;
    } else {
        return bodypart_str_id::NULL_ID();
    }
}

nc_color Character::limb_color( const bodypart_id &bp, bool bleed, bool bite, bool infect ) const
{
    if( bp == bodypart_str_id::NULL_ID() ) {
        return c_light_gray;
    }
    int color_bit = 0;
    nc_color i_color = c_light_gray;
    const int intense = get_effect_int( effect_bleed, bp );
    if( bleed && intense > 0 ) {
        color_bit += 1;
    }
    if( bite && has_effect( effect_bite, bp.id() ) ) {
        color_bit += 10;
    }
    if( infect && has_effect( effect_infected, bp.id() ) ) {
        color_bit += 100;
    }
    switch( color_bit ) {
        case 1:
            i_color = colorize_bleeding_intensity( intense );
            break;
        case 10:
            i_color = c_blue;
            break;
        case 100:
            i_color = c_green;
            break;
        case 11:
            if( intense < 21 ) {
                i_color = c_magenta;
            } else {
                i_color = c_magenta_red;
            }
            break;
        case 101:
            if( intense < 21 ) {
                i_color = c_yellow;
            } else {
                i_color = c_yellow_red;
            }
            break;
    }

    return i_color;
}

std::string Character::get_name() const
{
    return name;
}

std::vector<std::string> Character::get_grammatical_genders() const
{
    if( male ) {
        return { "m" };
    } else {
        return { "f" };
    }
}

nc_color Character::symbol_color() const
{
    nc_color basic = basic_symbol_color();

    if( has_effect( effect_downed ) ) {
        return hilite( basic );
    } else if( has_effect( effect_grabbed ) ) {
        return cyan_background( basic );
    }

    const auto &fields = get_map().field_at( pos() );

    // Priority: electricity, fire, acid, gases
    bool has_elec = false;
    bool has_fire = false;
    bool has_acid = false;
    bool has_fume = false;
    for( const auto &field : fields ) {
        has_elec = field.first.obj().has_elec;
        if( has_elec ) {
            return hilite( basic );
        }
        has_fire = field.first.obj().has_fire;
        has_acid = field.first.obj().has_acid;
        has_fume = field.first.obj().has_fume;
    }
    if( has_fire ) {
        return red_background( basic );
    }
    if( has_acid ) {
        return green_background( basic );
    }
    if( has_fume ) {
        return white_background( basic );
    }
    if( in_sleep_state() ) {
        return hilite( basic );
    }
    return basic;
}

bool Character::is_immune_field( const field_type_id &fid ) const
{
    // Obviously this makes us invincible
    if( has_trait( trait_DEBUG_NODMG ) || has_effect( effect_incorporeal ) ) {
        return true;
    }
    // Check to see if we are immune
    const field_type &ft = fid.obj();
    for( const trait_id &t : ft.immunity_data_traits ) {
        if( has_trait( t ) ) {
            return true;
        }
    }
    bool immune_by_body_part_resistance = !ft.immunity_data_body_part_env_resistance.empty();
    for( const std::pair<bodypart_str_id, int> &fide : ft.immunity_data_body_part_env_resistance ) {
        immune_by_body_part_resistance = immune_by_body_part_resistance &&
                                         get_env_resist( fide.first.id() ) >= fide.second;
    }
    if( immune_by_body_part_resistance ) {
        return true;
    }
    if( ft.has_elec ) {
        return is_elec_immune();
    }
    if( ft.has_fire ) {
        return has_flag( json_flag_HEATSINK ) || is_wearing( itype_rm13_armor_on );
    }
    if( ft.has_acid ) {
        return !is_on_ground() && get_env_resist( body_part_foot_l ) >= 15 &&
               get_env_resist( body_part_foot_r ) >= 15 &&
               get_env_resist( body_part_leg_l ) >= 15 &&
               get_env_resist( body_part_leg_r ) >= 15 &&
               get_armor_type( damage_type::ACID, body_part_foot_l ) >= 5 &&
               get_armor_type( damage_type::ACID, body_part_foot_r ) >= 5 &&
               get_armor_type( damage_type::ACID, body_part_leg_l ) >= 5 &&
               get_armor_type( damage_type::ACID, body_part_leg_r ) >= 5;
    }
    // If we haven't found immunity yet fall up to the next level
    return Creature::is_immune_field( fid );
}

bool Character::is_elec_immune() const
{
    return is_immune_damage( damage_type::ELECTRIC );
}

bool Character::is_immune_effect( const efftype_id &eff ) const
{
    if( eff == effect_downed ) {
        return is_throw_immune() || ( has_trait( trait_LEG_TENT_BRACE ) && footwear_factor() == 0 );
    } else if( eff == effect_onfire ) {
        return is_immune_damage( damage_type::HEAT );
    } else if( eff == effect_deaf ) {
        return worn_with_flag( flag_DEAF ) || has_flag( json_flag_DEAF ) ||
               worn_with_flag( flag_PARTIAL_DEAF ) ||
               has_flag( json_flag_IMMUNE_HEARING_DAMAGE ) ||
               is_wearing( itype_rm13_armor_on );
    } else if( eff == effect_mute ) {
        return has_bionic( bio_voice );
    } else if( eff == effect_corroding ) {
        return is_immune_damage( damage_type::ACID ) || has_trait( trait_SLIMY ) ||
               has_trait( trait_VISCOUS );
    } else if( eff == effect_nausea ) {
        return has_trait( trait_STRONGSTOMACH );
    }

    return false;
}

bool Character::is_immune_damage( const damage_type dt ) const
{
    switch( dt ) {
        case damage_type::NONE:
            return true;
        case damage_type::PURE:
            return false;
        case damage_type::BIOLOGICAL:
            return has_flag( json_flag_BIO_IMMUNE ) ||
                   worn_with_flag( flag_BIO_IMMUNE );
        case damage_type::BASH:
            return has_flag( json_flag_BASH_IMMUNE ) ||
                   worn_with_flag( flag_BASH_IMMUNE );
        case damage_type::CUT:
            return has_flag( json_flag_CUT_IMMUNE ) ||
                   worn_with_flag( flag_CUT_IMMUNE );
        case damage_type::ACID:
            return has_flag( json_flag_ACID_IMMUNE ) ||
                   worn_with_flag( flag_ACID_IMMUNE );
        case damage_type::STAB:
            return has_flag( json_flag_STAB_IMMUNE ) ||
                   worn_with_flag( flag_STAB_IMMUNE );
        case damage_type::BULLET:
            return has_flag( json_flag_BULLET_IMMUNE ) ||
                   worn_with_flag( flag_BULLET_IMMUNE );
        case damage_type::HEAT:
            return has_flag( json_flag_HEATPROOF ) ||
                   worn_with_flag( flag_HEAT_IMMUNE );
        case damage_type::COLD:
            return has_flag( json_flag_COLD_IMMUNE ) ||
                   worn_with_flag( flag_COLD_IMMUNE );
        case damage_type::ELECTRIC:
            return has_flag( json_flag_ELECTRIC_IMMUNE ) ||
                   worn_with_flag( flag_ELECTRIC_IMMUNE );
        default:
            return true;
    }
}

bool Character::is_rad_immune() const
{
    bool has_helmet = false;
    return ( is_wearing_power_armor( &has_helmet ) && has_helmet ) || worn_with_flag( flag_RAD_PROOF );
}

int Character::throw_range( const item &it ) const
{
    if( it.is_null() ) {
        return -1;
    }

    item tmp = it;

    if( tmp.count_by_charges() && tmp.charges > 1 ) {
        tmp.charges = 1;
    }

    /** @EFFECT_STR determines maximum weight that can be thrown */
    if( ( tmp.weight() / 113_gram ) > static_cast<int>( str_cur * 15 ) ) {
        return 0;
    }
    // Increases as weight decreases until 150 g, then decreases again
    /** @EFFECT_STR increases throwing range, vs item weight (high or low) */
    int str_override = str_cur;
    if( is_mounted() ) {
        auto *mons = mounted_creature.get();
        str_override = mons->mech_str_addition() != 0 ? mons->mech_str_addition() : str_cur;
    }
    int ret = ( str_override * 10 ) / ( tmp.weight() >= 150_gram ? tmp.weight() / 113_gram : 10 -
                                        static_cast<int>(
                                            tmp.weight() / 15_gram ) );
    ret -= tmp.volume() / 1_liter;
    static const std::set<material_id> affected_materials = { material_id( "iron" ), material_id( "steel" ) };
    if( has_active_bionic( bio_railgun ) && tmp.made_of_any( affected_materials ) ) {
        ret *= 2;
    }
    if( ret < 1 ) {
        return 1;
    }
    // Cap at double our strength + skill
    /** @EFFECT_STR caps throwing range */

    /** @EFFECT_THROW caps throwing range */
    if( ret > str_override * 3 + get_skill_level( skill_throw ) ) {
        return str_override * 3 + get_skill_level( skill_throw );
    }

    return ret;
}

const std::vector<material_id> Character::fleshy = { material_id( "flesh" ), material_id( "hflesh" ) };
bool Character::made_of( const material_id &m ) const
{
    // TODO: check for mutations that change this.
    return std::find( fleshy.begin(), fleshy.end(), m ) != fleshy.end();
}
bool Character::made_of_any( const std::set<material_id> &ms ) const
{
    // TODO: check for mutations that change this.
    return std::any_of( fleshy.begin(), fleshy.end(), [&ms]( const material_id & e ) {
        return ms.count( e );
    } );
}

tripoint Character::global_square_location() const
{
    return get_map().getabs( position );
}

tripoint Character::global_sm_location() const
{
    return ms_to_sm_copy( global_square_location() );
}

tripoint_abs_omt Character::global_omt_location() const
{
    // TODO: fix point types
    return tripoint_abs_omt( ms_to_omt_copy( global_square_location() ) );
}

bool Character::is_blind() const
{
    return ( worn_with_flag( flag_BLIND ) ||
             has_flag( json_flag_BLIND ) );
}

bool Character::is_invisible() const
{
    return (
               has_flag( json_flag_INVISIBLE ) ||
               is_wearing_active_optcloak() ||
               has_trait( trait_DEBUG_CLOAK )
           );
}

int Character::visibility( bool, int ) const
{
    // 0-100 %
    if( is_invisible() ) {
        return 0;
    }
    // TODO:
    // if ( dark_clothing() && light check ...
    int stealth_modifier = std::floor( mutation_value( "stealth_modifier" ) );
    return clamp( 100 - stealth_modifier, 40, 160 );
}

/*
 * Calculate player brightness based on the brightest active item, as
 * per itype tag LIGHT_* and optional CHARGEDIM ( fade starting at 20% charge )
 * item.light.* is -unimplemented- for the moment, as it is a custom override for
 * applying light sources/arcs with specific angle and direction.
 */
float Character::active_light() const
{
    float lumination = 0.0f;

    int maxlum = 0;
    has_item_with( [&maxlum]( const item & it ) {
        const int lumit = it.getlight_emit();
        if( maxlum < lumit ) {
            maxlum = lumit;
        }
        return false; // continue search, otherwise has_item_with would cancel the search
    } );

    lumination = static_cast<float>( maxlum );

    float mut_lum = 0.0f;
    for( const trait_id &mut : get_mutations() ) {
        float curr_lum = 0.0f;
        for( const std::pair<const bodypart_str_id, float> &elem : mut->lumination ) {
            int coverage = 0;
            for( const item &i : worn ) {
                if( i.covers( elem.first.id() ) && !i.has_flag( flag_ALLOWS_NATURAL_ATTACKS ) &&
                    !i.has_flag( flag_SEMITANGIBLE ) &&
                    !i.has_flag( flag_PERSONAL ) && !i.has_flag( flag_AURA ) ) {
                    coverage += i.get_coverage( elem.first.id() );
                }
            }
            curr_lum += elem.second * ( 1 - ( coverage / 100.0f ) );
        }
        mut_lum += curr_lum;
    }

    lumination = std::max( lumination, mut_lum );

    if( lumination < 60 && has_active_bionic( bio_flashlight ) ) {
        lumination = 60;
    } else if( lumination < 5 && ( has_effect( effect_glowing ) ||
                                   ( has_active_bionic( bio_tattoo_led ) ||
                                     has_effect( effect_glowy_led ) ) ) ) {
        lumination = 5;
    }
    return lumination;
}

bool Character::sees_with_specials( const Creature &critter ) const
{
    // electroreceptors grants vision of robots and electric monsters through walls
    if( has_trait( trait_ELECTRORECEPTORS ) &&
        ( critter.in_species( species_ROBOT ) || critter.has_flag( MF_ELECTRIC ) ) ) {
        return true;
    }

    if( critter.digging() && has_active_bionic( bio_ground_sonar ) ) {
        // Bypass the check below, the bionic sonar also bypasses the sees(point) check because
        // walls don't block sonar which is transmitted in the ground, not the air.
        // TODO: this might need checks whether the player is in the air, or otherwise not connected
        // to the ground. It also might need a range check.
        return true;
    }

    return false;
}

bool Character::pour_into( item &container, item &liquid )
{
    std::string err;
    const int amount = container.get_remaining_capacity_for_liquid( liquid, *this, &err );

    if( !err.empty() ) {
        if( !container.has_item_with( [&liquid]( const item & it ) {
        return it.typeId() == liquid.typeId();
        } ) ) {
            add_msg_if_player( m_bad, err );
        } else {
            //~ you filled <container> to the brim with <liquid>
            add_msg_if_player( _( "You filled %1$s to the brim with %2$s." ), container.tname(),
                               liquid.tname() );
        }
        return false;
    }

    add_msg_if_player( _( "You pour %1$s into the %2$s." ), liquid.tname(), container.tname() );

    liquid.charges -= container.fill_with( liquid, amount );
    inv->unsort();

    if( liquid.charges > 0 ) {
        add_msg_if_player( _( "There's some left over!" ) );
    }

    return true;
}

bool Character::pour_into( const vpart_reference &vp, item &liquid ) const
{
    if( !vp.part().fill_with( liquid ) ) {
        return false;
    }

    //~ $1 - vehicle name, $2 - part name, $3 - liquid type
    add_msg_if_player( _( "You refill the %1$s's %2$s with %3$s." ),
                       vp.vehicle().name, vp.part().name(), liquid.type_name() );

    if( liquid.charges > 0 ) {
        add_msg_if_player( _( "There's some left over!" ) );
    }
    return true;
}

resistances Character::mutation_armor( bodypart_id bp ) const
{
    resistances res;
    for( const trait_id &iter : get_mutations() ) {
        res += iter->damage_resistance( bp );
    }

    return res;
}

float Character::mutation_armor( bodypart_id bp, damage_type dt ) const
{
    return mutation_armor( bp ).type_resist( dt );
}

float Character::mutation_armor( bodypart_id bp, const damage_unit &du ) const
{
    return mutation_armor( bp ).get_effective_resist( du );
}

int Character::ammo_count_for( const item &gun )
{
    int ret = item::INFINITE_CHARGES;
    if( !gun.is_gun() ) {
        return ret;
    }

    int required = gun.ammo_required();

    if( required > 0 ) {
        int total_ammo = 0;
        total_ammo += gun.ammo_remaining();

        bool has_mag = gun.magazine_integral();

        const auto found_ammo = find_ammo( gun, true, -1 );
        int loose_ammo = 0;
        for( const auto &ammo : found_ammo ) {
            if( ammo->is_magazine() ) {
                has_mag = true;
                total_ammo += ammo->ammo_remaining();
            } else if( ammo->is_ammo() ) {
                loose_ammo += ammo->charges;
            }
        }

        if( has_mag ) {
            total_ammo += loose_ammo;
        }

        ret = std::min( ret, total_ammo / required );
    }

    int ups_drain = gun.get_gun_ups_drain();
    if( ups_drain > 0 ) {
        ret = std::min( ret, charges_of( itype_UPS ) / ups_drain );
    }

    return ret;
}

bool Character::can_reload( const item &it, const itype_id &ammo ) const
{
    if( !it.is_reloadable_with( ammo ) ) {
        return false;
    }

    if( it.is_ammo_belt() ) {
        const cata::optional<itype_id> &linkage = it.type->magazine->linkage;
        if( linkage && !has_charges( *linkage, 1 ) ) {
            return false;
        }
    }

    return true;
}

hint_rating Character::rate_action_reload( const item &it ) const
{
    hint_rating res = hint_rating::cant;

    // Guns may contain additional reloadable mods so check these first
    for( const item *mod : it.gunmods() ) {
        switch( rate_action_reload( *mod ) ) {
            case hint_rating::good:
                return hint_rating::good;

            case hint_rating::cant:
                continue;

            case hint_rating::iffy:
                res = hint_rating::iffy;
        }
    }

    if( !it.is_reloadable() ) {
        return res;
    }

    return can_reload( it ) ? hint_rating::good : hint_rating::iffy;
}

hint_rating Character::rate_action_unload( const item &it ) const
{
    if( it.is_container() && !it.contents.empty() &&
        it.can_unload_liquid() ) {
        return hint_rating::good;
    }

    if( it.has_flag( flag_NO_UNLOAD ) ) {
        return hint_rating::cant;
    }

    if( it.magazine_current() ) {
        return hint_rating::good;
    }

    for( const item *e : it.gunmods() ) {
        if( ( e->is_gun() && !e->has_flag( flag_NO_UNLOAD ) &&
              ( e->magazine_current() || e->ammo_remaining() > 0 || e->casings_count() > 0 ) ) ||
            ( e->has_flag( flag_BRASS_CATCHER ) && !e->is_container_empty() ) ) {
            return hint_rating::good;
        }
    }

    if( it.ammo_types().empty() ) {
        return hint_rating::cant;
    }

    if( it.ammo_remaining() > 0 || it.casings_count() > 0 ) {
        return hint_rating::good;
    }

    return hint_rating::iffy;
}

float Character::rest_quality() const
{
    // Just a placeholder for now.
    // TODO: Waiting/reading/being unconscious on bed/sofa/grass
    return has_effect( effect_sleep ) ? 1.0f : 0.0f;
}

std::string Character::extended_description() const
{
    std::string ss;
    if( is_player() ) {
        // <bad>This is me, <player_name>.</bad>
        ss += string_format( _( "This is you - %s." ), name );
    } else {
        ss += string_format( _( "This is %s." ), name );
    }

    ss += "\n--\n";

    const std::vector<bodypart_id> &bps = get_all_body_parts( get_body_part_flags::only_main );
    // Find length of bp names, to align
    // accumulate looks weird here, any better function?
    int longest = std::accumulate( bps.begin(), bps.end(), 0,
    []( int m, bodypart_id bp ) {
        return std::max( m, utf8_width( body_part_name_as_heading( bp, 1 ) ) );
    } );

    // This is a stripped-down version of the body_window function
    // This should be extracted into a separate function later on
    for( const bodypart_id &bp : bps ) {
        const std::string &bp_heading = body_part_name_as_heading( bp, 1 );

        const nc_color state_col = limb_color( bp, true, true, true );
        nc_color name_color = state_col;
        std::pair<std::string, nc_color> hp_bar = get_hp_bar( get_part_hp_cur( bp ), get_part_hp_max( bp ),
                false );

        ss += colorize( left_justify( bp_heading, longest ), name_color );
        ss += colorize( hp_bar.first, hp_bar.second );
        // Trailing bars. UGLY!
        // TODO: Integrate into get_hp_bar somehow
        ss += colorize( std::string( 5 - utf8_width( hp_bar.first ), '.' ), c_white );
        ss += "\n";
    }

    ss += "--\n";
    ss += _( "Wielding:" ) + std::string( " " );
    if( weapon.is_null() ) {
        ss += _( "Nothing" );
    } else {
        ss += weapon.tname();
    }

    ss += "\n";
    ss += _( "Wearing:" ) + std::string( " " );
    ss += enumerate_as_string( worn.begin(), worn.end(), []( const item & it ) {
        return it.tname();
    } );

    return replace_colors( ss );
}

social_modifiers Character::get_mutation_bionic_social_mods() const
{
    social_modifiers mods;
    for( const mutation_branch *mut : cached_mutations ) {
        mods += mut->social_mods;
    }
    for( const bionic &bio : *my_bionics ) {
        mods += bio.info().social_mods;
    }
    return mods;
}

template <cata::optional<float> mutation_branch::*member>
float calc_mutation_value( const std::vector<const mutation_branch *> &mutations )
{
    float lowest = 0.0f;
    float highest = 0.0f;
    for( const mutation_branch *mut : mutations ) {
        if( ( mut->*member ).has_value() ) {
            float val = ( mut->*member ).value();
            lowest = std::min( lowest, val );
            highest = std::max( highest, val );
        }
    }

    return std::min( 0.0f, lowest ) + std::max( 0.0f, highest );
}

template <cata::optional<float> mutation_branch::*member>
float calc_mutation_value_additive( const std::vector<const mutation_branch *> &mutations )
{
    float ret = 0.0f;
    for( const mutation_branch *mut : mutations ) {
        if( ( mut->*member ).has_value() ) {
            ret += ( mut->*member ).value();
        }
    }
    return ret;
}

template <cata::optional<float> mutation_branch::*member>
float calc_mutation_value_multiplicative( const std::vector<const mutation_branch *> &mutations )
{
    float ret = 1.0f;
    for( const mutation_branch *mut : mutations ) {
        if( ( mut->*member ).has_value() ) {
            ret *= ( mut->*member ).value();
        }
    }
    return ret;
}

static const std::map<std::string, std::function <float( std::vector<const mutation_branch *> )>>
mutation_value_map = {
    { "healing_awake", calc_mutation_value<&mutation_branch::healing_awake> },
    { "healing_resting", calc_mutation_value<&mutation_branch::healing_resting> },
    { "mending_modifier", calc_mutation_value_multiplicative<&mutation_branch::mending_modifier> },
    { "hp_modifier", calc_mutation_value<&mutation_branch::hp_modifier> },
    { "hp_modifier_secondary", calc_mutation_value<&mutation_branch::hp_modifier_secondary> },
    { "hp_adjustment", calc_mutation_value<&mutation_branch::hp_adjustment> },
    { "temperature_speed_modifier", calc_mutation_value<&mutation_branch::temperature_speed_modifier> },
    { "metabolism_modifier", calc_mutation_value<&mutation_branch::metabolism_modifier> },
    { "thirst_modifier", calc_mutation_value<&mutation_branch::thirst_modifier> },
    { "fatigue_regen_modifier", calc_mutation_value<&mutation_branch::fatigue_regen_modifier> },
    { "fatigue_modifier", calc_mutation_value<&mutation_branch::fatigue_modifier> },
    { "stamina_regen_modifier", calc_mutation_value<&mutation_branch::stamina_regen_modifier> },
    { "stealth_modifier", calc_mutation_value<&mutation_branch::stealth_modifier> },
    { "str_modifier", calc_mutation_value<&mutation_branch::str_modifier> },
    { "dodge_modifier", calc_mutation_value_additive<&mutation_branch::dodge_modifier> },
    { "mana_modifier", calc_mutation_value_additive<&mutation_branch::mana_modifier> },
    { "mana_multiplier", calc_mutation_value_multiplicative<&mutation_branch::mana_multiplier> },
    { "mana_regen_multiplier", calc_mutation_value_multiplicative<&mutation_branch::mana_regen_multiplier> },
    { "bionic_mana_penalty", calc_mutation_value_multiplicative<&mutation_branch::bionic_mana_penalty> },
    { "casting_time_multiplier", calc_mutation_value_multiplicative<&mutation_branch::casting_time_multiplier> },
    { "speed_modifier", calc_mutation_value_multiplicative<&mutation_branch::speed_modifier> },
    { "movecost_modifier", calc_mutation_value_multiplicative<&mutation_branch::movecost_modifier> },
    { "movecost_flatground_modifier", calc_mutation_value_multiplicative<&mutation_branch::movecost_flatground_modifier> },
    { "movecost_obstacle_modifier", calc_mutation_value_multiplicative<&mutation_branch::movecost_obstacle_modifier> },
    { "attackcost_modifier", calc_mutation_value_multiplicative<&mutation_branch::attackcost_modifier> },
    { "max_stamina_modifier", calc_mutation_value_multiplicative<&mutation_branch::max_stamina_modifier> },
    { "weight_capacity_modifier", calc_mutation_value_multiplicative<&mutation_branch::weight_capacity_modifier> },
    { "hearing_modifier", calc_mutation_value_multiplicative<&mutation_branch::hearing_modifier> },
    { "movecost_swim_modifier", calc_mutation_value_multiplicative<&mutation_branch::movecost_swim_modifier> },
    { "noise_modifier", calc_mutation_value_multiplicative<&mutation_branch::noise_modifier> },
    { "overmap_sight", calc_mutation_value_additive<&mutation_branch::overmap_sight> },
    { "overmap_multiplier", calc_mutation_value_multiplicative<&mutation_branch::overmap_multiplier> },
    { "map_memory_capacity_multiplier", calc_mutation_value_multiplicative<&mutation_branch::map_memory_capacity_multiplier> },
    { "reading_speed_multiplier", calc_mutation_value_multiplicative<&mutation_branch::reading_speed_multiplier> },
    { "skill_rust_multiplier", calc_mutation_value_multiplicative<&mutation_branch::skill_rust_multiplier> },
    { "crafting_speed_multiplier", calc_mutation_value_multiplicative<&mutation_branch::crafting_speed_multiplier> },
    { "obtain_cost_multiplier", calc_mutation_value_multiplicative<&mutation_branch::obtain_cost_multiplier> },
    { "stomach_size_multiplier", calc_mutation_value_multiplicative<&mutation_branch::stomach_size_multiplier> },
    { "vomit_multiplier", calc_mutation_value_multiplicative<&mutation_branch::vomit_multiplier> },
    { "consume_time_modifier", calc_mutation_value_multiplicative<&mutation_branch::consume_time_modifier> }
};

float Character::mutation_value( const std::string &val ) const
{
    // Syntax similar to tuple get<n>()
    const auto found = mutation_value_map.find( val );

    if( found == mutation_value_map.end() ) {
        debugmsg( "Invalid mutation value name %s", val );
        return 0.0f;
    } else {
        return found->second( cached_mutations );
    }
}

float Character::healing_rate( float at_rest_quality ) const
{
    // TODO: Cache
    float heal_rate;
    if( !is_npc() ) {
        heal_rate = get_option< float >( "PLAYER_HEALING_RATE" );
    } else {
        heal_rate = get_option< float >( "NPC_HEALING_RATE" );
    }
    float awake_rate = heal_rate * mutation_value( "healing_awake" );
    float final_rate = 0.0f;
    if( awake_rate > 0.0f ) {
        final_rate += awake_rate;
    } else if( at_rest_quality < 1.0f ) {
        // Resting protects from rot
        final_rate += ( 1.0f - at_rest_quality ) * awake_rate;
    }
    float asleep_rate = 0.0f;
    if( at_rest_quality > 0.0f ) {
        asleep_rate = at_rest_quality * heal_rate * ( 1.0f + mutation_value( "healing_resting" ) );
    }
    if( asleep_rate > 0.0f ) {
        final_rate += asleep_rate * ( 1.0f + get_healthy() / 200.0f );
    }

    // Most common case: awake player with no regenerative abilities
    // ~7e-5 is 1 hp per day, anything less than that is totally negligible
    static constexpr float eps = 0.000007f;
    add_msg_debug( debugmode::DF_CHAR_HEALTH, "%s healing: %.6f", name, final_rate );
    if( std::abs( final_rate ) < eps ) {
        return 0.0f;
    }

    float primary_hp_mod = mutation_value( "hp_modifier" );
    if( primary_hp_mod < 0.0f ) {
        // HP mod can't get below -1.0
        final_rate *= 1.0f + primary_hp_mod;
    }

    return enchantment_cache->modify_value( enchant_vals::mod::REGEN_HP, final_rate );
}

float Character::healing_rate_medicine( float at_rest_quality, const bodypart_id &bp ) const
{
    float rate_medicine = 0.0f;

    for( const auto &elem : *effects ) {
        for( const std::pair<const bodypart_id, effect> &i : elem.second ) {
            const effect &eff = i.second;
            float tmp_rate = static_cast<float>( eff.get_amount( "HEAL_RATE" ) ) / to_turns<int>
                             ( 24_hours );

            if( bp == body_part_head ) {
                tmp_rate *= eff.get_amount( "HEAL_HEAD" ) / 100.0f;
            }
            if( bp == body_part_torso ) {
                tmp_rate *= eff.get_amount( "HEAL_TORSO" ) / 100.0f;
            }
            rate_medicine += tmp_rate;
        }
    }

    rate_medicine *= 1.0f + mutation_value( "healing_resting" );
    rate_medicine *= 1.0f + at_rest_quality;

    // increase healing if character has both effects
    if( has_effect( effect_bandaged ) && has_effect( effect_disinfected ) ) {
        rate_medicine *= 1.25;
    }

    if( get_healthy() > 0.0f ) {
        rate_medicine *= 1.0f + get_healthy() / 200.0f;
    } else {
        rate_medicine *= 1.0f + get_healthy() / 400.0f;
    }
    float primary_hp_mod = mutation_value( "hp_modifier" );
    if( primary_hp_mod < 0.0f ) {
        // HP mod can't get below -1.0
        rate_medicine *= 1.0f + primary_hp_mod;
    }
    return rate_medicine;
}

float Character::get_bmi() const
{
    return 12 * get_kcal_percent() + 13;
}

std::string Character::get_weight_string() const
{
    std::pair<std::string, nc_color> weight_pair = get_weight_description();
    return colorize( weight_pair.first, weight_pair.second );
}

std::pair<std::string, nc_color> Character::get_weight_description() const
{
    const float bmi = get_bmi();
    std::string weight_string;
    nc_color weight_color = c_light_gray;
    if( get_option<bool>( "CRAZY" ) ) {
        if( bmi > character_weight_category::morbidly_obese + 10.0f ) {
            weight_string = translate_marker( "AW HELL NAH" );
            weight_color = c_red;
        } else if( bmi > character_weight_category::morbidly_obese + 5.0f ) {
            weight_string = translate_marker( "DAYUM" );
            weight_color = c_red;
        } else if( bmi > character_weight_category::morbidly_obese ) {
            weight_string = translate_marker( "Fluffy" );
            weight_color = c_red;
        } else if( bmi > character_weight_category::very_obese ) {
            weight_string = translate_marker( "Husky" );
            weight_color = c_red;
        } else if( bmi > character_weight_category::obese ) {
            weight_string = translate_marker( "Healthy" );
            weight_color = c_light_red;
        } else if( bmi > character_weight_category::overweight ) {
            weight_string = translate_marker( "Big" );
            weight_color = c_yellow;
        } else if( bmi > character_weight_category::normal ) {
            weight_string = translate_marker( "Normal" );
            weight_color = c_light_gray;
        } else if( bmi > character_weight_category::underweight ) {
            weight_string = translate_marker( "Bean Pole" );
            weight_color = c_yellow;
        } else if( bmi > character_weight_category::emaciated ) {
            weight_string = translate_marker( "Emaciated" );
            weight_color = c_light_red;
        } else {
            weight_string = translate_marker( "Spooky Scary Skeleton" );
            weight_color = c_red;
        }
    } else {
        if( bmi > character_weight_category::morbidly_obese ) {
            weight_string = translate_marker( "Morbidly Obese" );
            weight_color = c_red;
        } else if( bmi > character_weight_category::very_obese ) {
            weight_string = translate_marker( "Very Obese" );
            weight_color = c_red;
        } else if( bmi > character_weight_category::obese ) {
            weight_string = translate_marker( "Obese" );
            weight_color = c_light_red;
        } else if( bmi > character_weight_category::overweight ) {
            weight_string = translate_marker( "Overweight" );
            weight_color = c_yellow;
        } else if( bmi > character_weight_category::normal ) {
            weight_string = translate_marker( "Normal" );
            weight_color = c_light_gray;
        } else if( bmi > character_weight_category::underweight ) {
            weight_string = translate_marker( "Underweight" );
            weight_color = c_yellow;
        } else if( bmi > character_weight_category::emaciated ) {
            weight_string = translate_marker( "Emaciated" );
            weight_color = c_light_red;
        } else {
            weight_string = translate_marker( "Skeletal" );
            weight_color = c_red;
        }
    }
    return std::make_pair( _( weight_string ), weight_color );
}

std::string Character::get_weight_long_description() const
{
    const float bmi = get_bmi();
    if( bmi > character_weight_category::morbidly_obese ) {
        return _( "You have far more fat than is healthy or useful.  It is causing you major problems." );
    } else if( bmi > character_weight_category::very_obese ) {
        return _( "You have too much fat.  It impacts your day-to-day health and wellness." );
    } else if( bmi > character_weight_category::obese ) {
        return _( "You've definitely put on a lot of extra weight.  Although helpful in times of famine, this is too much and is impacting your health." );
    } else if( bmi > character_weight_category::overweight ) {
        return _( "You've put on some extra pounds.  Nothing too excessive, but it's starting to impact your health and waistline a bit." );
    } else if( bmi > character_weight_category::normal ) {
        return _( "You look to be a pretty healthy weight, with some fat to last you through the winter, but nothing excessive." );
    } else if( bmi > character_weight_category::underweight ) {
        return _( "You are thin, thinner than is healthy.  You are less resilient to going without food." );
    } else if( bmi > character_weight_category::emaciated ) {
        return _( "You are very unhealthily underweight, nearing starvation." );
    } else {
        return _( "You have very little meat left on your bones.  You appear to be starving." );
    }
}

units::mass Character::bodyweight() const
{
    return units::from_kilogram( get_bmi() * std::pow( height() / 100.0f, 2 ) );
}

units::mass Character::bionics_weight() const
{
    units::mass bio_weight = 0_gram;
    for( const bionic_id &bid : get_bionics() ) {
        if( !bid->included ) {
            bio_weight += item::find_type( bid->itype() )->weight;
        }
    }
    return bio_weight;
}

void Character::reset_chargen_attributes()
{
    init_age = 25;
    init_height = 175;
}

int Character::base_age() const
{
    return init_age;
}

void Character::set_base_age( int age )
{
    init_age = age;
}

void Character::mod_base_age( int mod )
{
    init_age += mod;
}

int Character::age() const
{
    int years_since_cataclysm = to_turns<int>( calendar::turn - calendar::turn_zero ) /
                                to_turns<int>( calendar::year_length() );
    return init_age + years_since_cataclysm;
}

std::string Character::age_string() const
{
    //~ how old the character is in years. try to limit number of characters to fit on the screen
    std::string unformatted = _( "%d years" );
    return string_format( unformatted, age() );
}

int Character::base_height() const
{
    return init_height;
}

void Character::set_base_height( int height )
{
    init_height = height;
}

void Character::mod_base_height( int mod )
{
    init_height += mod;
}

std::string Character::height_string() const
{
    const bool metric = get_option<std::string>( "DISTANCE_UNITS" ) == "metric";

    if( metric ) {
        std::string metric_string = _( "%d cm" );
        return string_format( metric_string, height() );
    }

    int total_inches = std::round( height() / 2.54 );
    int feet = std::floor( total_inches / 12 );
    int remainder_inches = total_inches % 12;
    return string_format( "%d\'%d\"", feet, remainder_inches );
}

int Character::height() const
{
    switch( get_size() ) {
        case creature_size::tiny:
            return init_height - 100;
        case creature_size::small:
            return init_height - 50;
        case creature_size::medium:
            return init_height;
        case creature_size::large:
            return init_height + 50;
        case creature_size::huge:
            return init_height + 100;
        case creature_size::num_sizes:
            debugmsg( "ERROR: Character has invalid size class." );
            return 0;
    }

    debugmsg( "Invalid size class" );
    abort();
}

int Character::base_bmr() const
{
    /**
    Values are for males, and average!
    */
    const int equation_constant = 5;
    const int weight_factor = units::to_gram<int>( bodyweight() / 100.0 );
    const int height_factor = 6.25 * height();
    const int age_factor = 5 * age();
    return metabolic_rate_base() * ( weight_factor + height_factor - age_factor + equation_constant );
}

int Character::get_bmr() const
{
    int base_bmr_calc = base_bmr();
    base_bmr_calc *= std::min( activity_history.average_activity(), maximum_exertion_level() );
    return std::ceil( enchantment_cache->modify_value( enchant_vals::mod::METABOLISM, base_bmr_calc ) );
}

void Character::set_activity_level( float new_level )
{
    activity_history.log_activity( new_level );
}

void Character::reset_activity_level()
{
    activity_history.reset_activity_level();
}

std::string Character::activity_level_str() const
{
    return activity_history.activity_level_str();
}

int Character::get_armor_bash( bodypart_id bp ) const
{
    return get_armor_bash_base( bp ) + armor_bash_bonus;
}

int Character::get_armor_cut( bodypart_id bp ) const
{
    return get_armor_cut_base( bp ) + armor_cut_bonus;
}

int Character::get_armor_bullet( bodypart_id bp ) const
{
    return get_armor_bullet_base( bp ) + armor_bullet_bonus;
}

int Character::get_armor_type( damage_type dt, bodypart_id bp ) const
{
    switch( dt ) {
        case damage_type::PURE:
        case damage_type::BIOLOGICAL:
            return 0;
        case damage_type::BASH:
            return get_armor_bash( bp );
        case damage_type::CUT:
            return get_armor_cut( bp );
        case damage_type::STAB:
            return get_armor_cut( bp ) * 0.8f;
        case damage_type::BULLET:
            return get_armor_bullet( bp );
        case damage_type::ACID:
        case damage_type::HEAT:
        case damage_type::COLD:
        case damage_type::ELECTRIC: {
            int ret = 0;
            for( const item &i : worn ) {
                if( i.covers( bp ) ) {
                    ret += i.damage_resist( dt );
                }
            }

            ret += mutation_armor( bp, dt );
            return ret;
        }
        case damage_type::NONE:
        case damage_type::NUM:
            // Let it error below
            break;
    }

    debugmsg( "Invalid damage type: %d", dt );
    return 0;
}

int Character::get_armor_bash_base( bodypart_id bp ) const
{
    float ret = 0;
    for( const item &i : worn ) {
        if( i.covers( bp ) ) {
            ret += i.bash_resist();
        }
    }
    for( const bionic_id &bid : get_bionics() ) {
        const auto bash_prot = bid->bash_protec.find( bp.id() );
        if( bash_prot != bid->bash_protec.end() ) {
            ret += bash_prot->second;
        }
    }

    ret += mutation_armor( bp, damage_type::BASH );
    return ret;
}

int Character::get_armor_cut_base( bodypart_id bp ) const
{
    float ret = 0;
    for( const item &i : worn ) {
        if( i.covers( bp ) ) {
            ret += i.cut_resist();
        }
    }
    for( const bionic_id &bid : get_bionics() ) {
        const auto cut_prot = bid->cut_protec.find( bp.id() );
        if( cut_prot != bid->cut_protec.end() ) {
            ret += cut_prot->second;
        }
    }

    ret += mutation_armor( bp, damage_type::CUT );
    return ret;
}

int Character::get_armor_bullet_base( bodypart_id bp ) const
{
    float ret = 0;
    for( const item &i : worn ) {
        if( i.covers( bp ) ) {
            ret += i.bullet_resist();
        }
    }

    for( const bionic_id &bid : get_bionics() ) {
        const auto bullet_prot = bid->bullet_protec.find( bp.id() );
        if( bullet_prot != bid->bullet_protec.end() ) {
            ret += bullet_prot->second;
        }
    }

    ret += mutation_armor( bp, damage_type::BULLET );
    return ret;
}

int Character::get_env_resist( bodypart_id bp ) const
{
    float ret = 0;
    for( const item &i : worn ) {
        // Head protection works on eyes too (e.g. baseball cap)
        if( i.covers( bp ) || ( bp == body_part_eyes && i.covers( body_part_head ) ) ) {
            ret += i.get_env_resist();
        }
    }

    for( const bionic_id &bid : get_bionics() ) {
        const auto EP = bid->env_protec.find( bp.id() );
        if( EP != bid->env_protec.end() ) {
            ret += EP->second;
        }
    }

    if( bp == body_part_eyes && has_trait( trait_SEESLEEP ) ) {
        ret += 8;
    }
    return ret;
}

int Character::get_armor_acid( bodypart_id bp ) const
{
    return get_armor_type( damage_type::ACID, bp );
}

int Character::get_stim() const
{
    return stim;
}

void Character::set_stim( int new_stim )
{
    stim = new_stim;
}

void Character::mod_stim( int mod )
{
    stim += mod;
}

int Character::get_rad() const
{
    return radiation;
}

void Character::set_rad( int new_rad )
{
    radiation = new_rad;
}

void Character::mod_rad( int mod )
{
    if( has_flag( json_flag_NO_RADIATION ) ) {
        return;
    }
    set_rad( std::max( 0, get_rad() + mod ) );
}

int Character::get_stamina() const
{
    return stamina;
}

int Character::get_stamina_max() const
{
    static const std::string player_max_stamina( "PLAYER_MAX_STAMINA" );
    static const std::string max_stamina_modifier( "max_stamina_modifier" );
    int maxStamina = get_option< int >( player_max_stamina );
    maxStamina *= Character::mutation_value( max_stamina_modifier );
    maxStamina = enchantment_cache->modify_value( enchant_vals::mod::MAX_STAMINA, maxStamina );
    return maxStamina;
}

void Character::set_stamina( int new_stamina )
{
    stamina = new_stamina;
}

void Character::mod_stamina( int mod )
{
    // TODO: Make NPCs smart enough to use stamina
    if( is_npc() ) {
        return;
    }
    stamina += mod;
    if( stamina < 0 ) {
        add_effect( effect_winded, 10_turns );
    }
    stamina = clamp( stamina, 0, get_stamina_max() );
}

void Character::burn_move_stamina( int moves )
{
    int overburden_percentage = 0;
    units::mass current_weight = weight_carried();
    // Make it at least 1 gram to avoid divide-by-zero warning
    units::mass max_weight = std::max( weight_capacity(), 1_gram );
    if( current_weight > max_weight ) {
        overburden_percentage = ( current_weight - max_weight ) * 100 / max_weight;
    }

    int burn_ratio = get_option<int>( "PLAYER_BASE_STAMINA_BURN_RATE" );
    for( const bionic_id &bid : get_bionic_fueled_with( item( "muscle" ) ) ) {
        if( has_active_bionic( bid ) ) {
            burn_ratio = burn_ratio * 2 - 3;
        }
    }
    burn_ratio += overburden_percentage;
    burn_ratio *= move_mode->stamina_mult();
    mod_stamina( -( ( moves * burn_ratio ) / 100.0 ) * stamina_move_cost_modifier() );
    add_msg_debug( debugmode::DF_CHARACTER, "Stamina burn: %d", -( ( moves * burn_ratio ) / 100 ) );
    // Chance to suffer pain if overburden and stamina runs out or has trait BADBACK
    // Starts at 1 in 25, goes down by 5 for every 50% more carried
    if( ( current_weight > max_weight ) && ( has_trait( trait_BADBACK ) || get_stamina() == 0 ) &&
        one_in( 35 - 5 * current_weight / ( max_weight / 2 ) ) ) {
        add_msg_if_player( m_bad, _( "Your body strains under the weight!" ) );
        // 1 more pain for every 800 grams more (5 per extra STR needed)
        if( ( ( current_weight - max_weight ) / 800_gram > get_pain() && get_pain() < 100 ) ) {
            mod_pain( 1 );
        }
    }
}

float Character::stamina_move_cost_modifier() const
{
    // Both walk and run speed drop to half their maximums as stamina approaches 0.
    // Convert stamina to a float first to allow for decimal place carrying
    float stamina_modifier = ( static_cast<float>( get_stamina() ) / get_stamina_max() + 1 ) / 2;
    return stamina_modifier * move_mode->move_speed_mult();
}

void Character::update_stamina( int turns )
{
    static const std::string player_base_stamina_regen_rate( "PLAYER_BASE_STAMINA_REGEN_RATE" );
    static const std::string stamina_regen_modifier( "stamina_regen_modifier" );
    const float base_regen_rate = get_option<float>( player_base_stamina_regen_rate );
    const int current_stim = get_stim();
    float stamina_recovery = 0.0f;
    // Recover some stamina every turn.
    // Mutated stamina works even when winded
    // max stamina modifers from mutation also affect stamina multi
    float stamina_multiplier = std::max<float>( 0.1f, ( !has_effect( effect_winded ) ? 1.0f : 0.1f ) +
                               mutation_value( stamina_regen_modifier ) + ( mutation_value( "max_stamina_modifier" ) - 1.0f ) );
    // But mouth encumbrance interferes, even with mutated stamina.
    stamina_recovery += stamina_multiplier * std::max( 1.0f,
                        base_regen_rate - ( encumb( body_part_mouth ) / 5.0f ) );
    stamina_recovery = enchantment_cache->modify_value( enchant_vals::mod::REGEN_STAMINA,
                       stamina_recovery );
    // TODO: recovering stamina causes hunger/thirst/fatigue.
    // TODO: Tiredness slowing recovery

    // stim recovers stamina (or impairs recovery)
    if( current_stim > 0 ) {
        // TODO: Make stamina recovery with stims cost health
        stamina_recovery += std::min( 5.0f, current_stim / 15.0f );
    } else if( current_stim < 0 ) {
        // Affect it less near 0 and more near full
        // Negative stim kill at -200
        // At -100 stim it inflicts -20 malus to regen at 100%  stamina,
        // effectivly countering stamina gain of default 20,
        // at 50% stamina its -10 (50%), cuts by 25% at 25% stamina
        stamina_recovery += current_stim / 5.0f * get_stamina() / get_stamina_max();
    }

    const int max_stam = get_stamina_max();
    if( get_power_level() >= 3_kJ && has_active_bionic( bio_gills ) ) {
        int bonus = std::min<int>( units::to_kilojoule( get_power_level() ) / 3,
                                   max_stam - get_stamina() - stamina_recovery * turns );
        // so the effective recovery is up to 5x default
        bonus = std::min( bonus, 4 * static_cast<int>( base_regen_rate ) );
        if( bonus > 0 ) {
            stamina_recovery += bonus;
            bonus /= 10;
            bonus = std::max( bonus, 1 );
            mod_power_level( units::from_kilojoule( -bonus ) );
        }
    }

    mod_stamina( roll_remainder( stamina_recovery * turns ) );
    add_msg_debug( debugmode::DF_CHARACTER, "Stamina recovery: %d",
                   roll_remainder( stamina_recovery * turns ) );
    // Cap at max
    set_stamina( std::min( std::max( get_stamina(), 0 ), max_stam ) );
}

bool Character::invoke_item( item *used )
{
    return invoke_item( used, pos() );
}

bool Character::invoke_item( item *, const tripoint &, int )
{
    return false;
}

bool Character::invoke_item( item *used, const std::string &method )
{
    return invoke_item( used, method, pos() );
}

bool Character::invoke_item( item *used, const std::string &method, const tripoint &pt,
                             int pre_obtain_moves )
{
    if( !has_enough_charges( *used, true ) ) {
        moves = pre_obtain_moves;
        return false;
    }

    item *actually_used = used->get_usable_item( method );
    if( actually_used == nullptr ) {
        debugmsg( "Tried to invoke a method %s on item %s, which doesn't have this method",
                  method.c_str(), used->tname() );
        moves = pre_obtain_moves;
        return false;
    }

    cata::optional<int> charges_used = actually_used->type->invoke( *this->as_player(), *actually_used,
                                       pt, method );
    if( !charges_used.has_value() ) {
        moves = pre_obtain_moves;
        return false;
    }
    if( charges_used.value() == 0 ) {
        return false;
    }
    // Prevent accessing the item as it may have been deleted by the invoked iuse function.
    if( used->is_tool() || actually_used->is_medication() ) {
        return consume_charges( *actually_used, charges_used.value() );
    } else if( used->is_bionic() || used->is_deployable() || method == "place_trap" ) {
        i_rem( used );
        return true;
    } else if( used->is_comestible() ) {
        const bool ret = consume_effects( *used );
        consume_charges( *used, charges_used.value() );
        return ret;
    }

    return false;
}

bool Character::dispose_item( item_location &&obj, const std::string &prompt )
{
    uilist menu;
    menu.text = prompt.empty() ? string_format( _( "Dispose of %s" ), obj->tname() ) : prompt;

    using dispose_option = struct {
        std::string prompt;
        bool enabled;
        char invlet;
        int moves;
        std::function<bool()> action;
    };

    std::vector<dispose_option> opts;

    const bool bucket = obj->will_spill() && !obj->is_container_empty();

    opts.emplace_back( dispose_option{
        bucket ? _( "Spill contents and store in inventory" ) : _( "Store in inventory" ),
        can_stash( *obj ), '1',
        item_handling_cost( *obj ),
        [this, bucket, &obj] {
            if( bucket && !obj->contents.spill_open_pockets( *this, obj.get_item() ) )
            {
                return false;
            }

            moves -= item_handling_cost( *obj );
            this->i_add( *obj, true, &*obj );
            obj.remove_item();
            return true;
        }
    } );

    opts.emplace_back( dispose_option{
        _( "Drop item" ), true, '2', 0, [this, &obj] {
            put_into_vehicle_or_drop( *this, item_drop_reason::deliberate, { *obj } );
            obj.remove_item();
            return true;
        }
    } );

    opts.emplace_back( dispose_option{
        bucket ? _( "Spill contents and wear item" ) : _( "Wear item" ),
        can_wear( *obj ).success(), '3', item_wear_cost( *obj ),
        [this, bucket, &obj] {
            if( bucket && !obj->spill_contents( *this ) )
            {
                return false;
            }

            item it = *obj;
            obj.remove_item();
            return !!wear_item( it );
        }
    } );

    for( auto &e : worn ) {
        if( e.can_holster( *obj ) ) {
            const holster_actor *ptr = dynamic_cast<const holster_actor *>
                                       ( e.type->get_use( "holster" )->get_actor_ptr() );
            opts.emplace_back( dispose_option{
                string_format( _( "Store in %s" ), e.tname() ), true, e.invlet,
                item_store_cost( *obj, e, false, e.contents.insert_cost( *obj ) ),
                [this, ptr, &e, &obj] {
                    return ptr->store( *this->as_player(), e, *obj );
                }
            } );
        }
    }

    int w = utf8_width( menu.text, true ) + 4;
    for( const auto &e : opts ) {
        w = std::max( w, utf8_width( e.prompt, true ) + 4 );
    }
    for( auto &e : opts ) {
        e.prompt += std::string( w - utf8_width( e.prompt, true ), ' ' );
    }

    menu.text.insert( 0, 2, ' ' ); // add space for UI hotkeys
    menu.text += std::string( w + 2 - utf8_width( menu.text, true ), ' ' );
    menu.text += _( " | Moves  " );

    for( const auto &e : opts ) {
        menu.addentry( -1, e.enabled, e.invlet, string_format( e.enabled ? "%s | %-7d" : "%s |",
                       e.prompt, e.moves ) );
    }

    menu.query();
    if( menu.ret >= 0 ) {
        return opts[menu.ret].action();
    }
    return false;
}

bool Character::has_enough_charges( const item &it, bool show_msg ) const
{
    if( !it.is_tool() || !it.ammo_required() ) {
        return true;
    }
    if( it.has_flag( flag_USE_UPS ) ) {
        if( has_charges( itype_UPS, it.ammo_required() ) || it.ammo_sufficient() ) {
            return true;
        }
        if( show_msg ) {
            add_msg_if_player( m_info,
                               ngettext( "Your %s needs %d charge from some UPS.",
                                         "Your %s needs %d charges from some UPS.",
                                         it.ammo_required() ),
                               it.tname(), it.ammo_required() );
        }
        return false;
    } else if( !it.ammo_sufficient() ) {
        if( show_msg ) {
            add_msg_if_player( m_info,
                               ngettext( "Your %s has %d charge, but needs %d.",
                                         "Your %s has %d charges, but needs %d.",
                                         it.ammo_remaining() ),
                               it.tname(), it.ammo_remaining(), it.ammo_required() );
        }
        return false;
    }
    return true;
}

bool Character::consume_charges( item &used, int qty )
{
    if( qty < 0 ) {
        debugmsg( "Tried to consume negative charges" );
        return false;
    }

    if( qty == 0 ) {
        return false;
    }

    if( !used.is_tool() && !used.is_food() && !used.is_medication() ) {
        debugmsg( "Tried to consume charges for non-tool, non-food, non-med item" );
        return false;
    }

    // Consume comestibles destroying them if no charges remain
    if( used.is_food() || used.is_medication() ) {
        used.charges -= qty;
        if( used.charges <= 0 ) {
            i_rem( &used );
            return true;
        }
        return false;
    }

    // Tools which don't require ammo are instead destroyed
    if( used.is_tool() && !used.ammo_required() ) {
        if( has_item( used ) ) {
            i_rem( &used );
        } else {
            map_stack items = get_map().i_at( pos() );
            for( item_stack::iterator iter = items.begin(); iter != items.end(); iter++ ) {
                if( &( *iter ) == &used ) {
                    iter = items.erase( iter );
                    break;
                }
            }
        }
        return true;
    }

    // USE_UPS never occurs on base items but is instead added by the UPS tool mod
    if( used.has_flag( flag_USE_UPS ) ) {
        // With the new UPS system, we'll want to use any charges built up in the tool before pulling from the UPS
        // The usage of the item was already approved, so drain item if possible, otherwise use UPS
        if( used.charges >= qty || ( used.magazine_integral() &&
                                     !used.has_flag( flag_id( "USES_BIONIC_POWER" ) ) && used.ammo_remaining() >= qty ) ) {
            used.ammo_consume( qty, pos() );
        } else {
            use_charges( itype_UPS, qty );
        }
    } else {
        used.ammo_consume( std::min( qty, used.ammo_remaining() ), pos() );
    }
    return false;
}

int Character::item_handling_cost( const item &it, bool penalties, int base_cost ) const
{
    int mv = base_cost;
    if( penalties ) {
        // 40 moves per liter, up to 200 at 5 liters
        mv += std::min( 200, it.volume() / 20_ml );
    }

    if( weapon.typeId() == itype_e_handcuffs ) {
        mv *= 4;
    } else if( penalties && has_effect( effect_grabbed ) ) {
        mv *= 2;
    }

    // For single handed items use the least encumbered hand
    if( it.is_two_handed( *this ) ) {
        mv += encumb( body_part_hand_l ) + encumb( body_part_hand_r );
    } else {
        mv += std::min( encumb( body_part_hand_l ), encumb( body_part_hand_r ) );
    }

    return std::max( mv, 0 );
}

int Character::item_store_cost( const item &it, const item & /* container */, bool penalties,
                                int base_cost ) const
{
    /** @EFFECT_PISTOL decreases time taken to store a pistol */
    /** @EFFECT_SMG decreases time taken to store an SMG */
    /** @EFFECT_RIFLE decreases time taken to store a rifle */
    /** @EFFECT_SHOTGUN decreases time taken to store a shotgun */
    /** @EFFECT_LAUNCHER decreases time taken to store a launcher */
    /** @EFFECT_STABBING decreases time taken to store a stabbing weapon */
    /** @EFFECT_CUTTING decreases time taken to store a cutting weapon */
    /** @EFFECT_BASHING decreases time taken to store a bashing weapon */
    int lvl = get_skill_level( it.is_gun() ? it.gun_skill() : it.melee_skill() );
    return item_handling_cost( it, penalties, base_cost ) / ( ( lvl + 10.0f ) / 10.0f );
}

int Character::item_retrieve_cost( const item &it, const item &container, bool penalties,
                                   int base_cost ) const
{
    // Drawing from an holster use the same formula as storing an item for now
    /**
         * @EFFECT_PISTOL decreases time taken to draw pistols from holsters
         * @EFFECT_SMG decreases time taken to draw smgs from holsters
         * @EFFECT_RIFLE decreases time taken to draw rifles from holsters
         * @EFFECT_SHOTGUN decreases time taken to draw shotguns from holsters
         * @EFFECT_LAUNCHER decreases time taken to draw launchers from holsters
         * @EFFECT_STABBING decreases time taken to draw stabbing weapons from sheathes
         * @EFFECT_CUTTING decreases time taken to draw cutting weapons from scabbards
         * @EFFECT_BASHING decreases time taken to draw bashing weapons from holsters
         */
    return item_store_cost( it, container, penalties, base_cost );
}

int Character::item_wear_cost( const item &it ) const
{
    double mv = item_handling_cost( it );

    switch( it.get_layer() ) {
        case layer_level::PERSONAL:
            break;

        case layer_level::UNDERWEAR:
            mv *= 1.5;
            break;

        case layer_level::REGULAR:
            break;

        case layer_level::WAIST:
        case layer_level::OUTER:
            mv /= 1.5;
            break;

        case layer_level::BELTED:
            mv /= 2.0;
            break;

        case layer_level::AURA:
            break;

        default:
            break;
    }

    mv *= std::max( it.get_avg_encumber( *this ) / 10.0, 1.0 );

    return mv;
}

void Character::cough( bool harmful, int loudness )
{
    if( has_effect( effect_cough_suppress ) ) {
        return;
    }

    if( harmful ) {
        const int stam = get_stamina();
        const int malus = get_stamina_max() * 0.05; // 5% max stamina
        mod_stamina( -malus );
        if( stam < malus && x_in_y( malus - stam, malus ) && one_in( 6 ) ) {
            apply_damage( nullptr, body_part_torso, 1 );
        }
    }

    if( !is_npc() ) {
        add_msg( m_bad, _( "You cough heavily." ) );
    }
    sounds::sound( pos(), loudness, sounds::sound_t::speech, _( "a hacking cough." ), false, "misc",
                   "cough" );

    moves -= 80;

    add_effect( effect_disrupted_sleep, 5_minutes );
}

void Character::wake_up()
{
    //Can't wake up if under anesthesia
    if( has_effect( effect_narcosis ) ) {
        return;
    }

    // Do not remove effect_sleep or effect_alarm_clock now otherwise it invalidates an effect
    // iterator in player::process_effects().
    // We just set it for later removal (also happening in player::process_effects(), so no side
    // effects) with a duration of 0 turns.

    if( has_effect( effect_sleep ) ) {
        get_event_bus().send<event_type::character_wakes_up>( getID() );
        get_effect( effect_sleep ).set_duration( 0_turns );
    }
    remove_effect( effect_slept_through_alarm );
    remove_effect( effect_lying_down );
    if( has_effect( effect_alarm_clock ) ) {
        get_effect( effect_alarm_clock ).set_duration( 0_turns );
    }
    recalc_sight_limits();

    if( has_effect( effect_nightmares ) ) {
        add_msg_if_player( m_bad, "%s",
                           SNIPPET.random_from_category( "nightmares" ).value_or( translation() ) );
        add_morale( morale_nightmare, -15, -30, 30_minutes );
    }
}

int Character::get_shout_volume() const
{
    int base = 10;
    int shout_multiplier = 2;

    // Mutations make shouting louder, they also define the default message
    if( has_trait( trait_SHOUT3 ) ) {
        shout_multiplier = 4;
        base = 20;
    } else if( has_trait( trait_SHOUT2 ) ) {
        base = 15;
        shout_multiplier = 3;
    }

    // You can't shout without your face
    if( has_trait( trait_PROF_FOODP ) && !( is_wearing( itype_id( "foodperson_mask" ) ) ||
                                            is_wearing( itype_id( "foodperson_mask_on" ) ) ) ) {
        base = 0;
        shout_multiplier = 0;
    }

    // Masks and such dampen the sound
    // Balanced around whisper for wearing bondage mask
    // and noise ~= 10 (door smashing) for wearing dust mask for character with strength = 8
    /** @EFFECT_STR increases shouting volume */
    const int penalty = encumb( body_part_mouth ) * 3 / 2;
    int noise = base + str_cur * shout_multiplier - penalty;

    // Minimum noise volume possible after all reductions.
    // Volume 1 can't be heard even by player
    constexpr int minimum_noise = 2;

    if( noise <= base ) {
        noise = std::max( minimum_noise, noise );
    }

    noise = enchantment_cache->modify_value( enchant_vals::mod::SHOUT_NOISE, noise );

    // Screaming underwater is not good for oxygen and harder to do overall
    if( underwater ) {
        noise = std::max( minimum_noise, noise / 2 );
    }
    return noise;
}

void Character::shout( std::string msg, bool order )
{
    int base = 10;
    std::string shout;

    // You can't shout without your face
    if( has_trait( trait_PROF_FOODP ) && !( is_wearing( itype_id( "foodperson_mask" ) ) ||
                                            is_wearing( itype_id( "foodperson_mask_on" ) ) ) ) {
        add_msg_if_player( m_warning, _( "You try to shout, but you have no face!" ) );
        return;
    }

    // Mutations make shouting louder, they also define the default message
    if( has_trait( trait_SHOUT3 ) ) {
        base = 20;
        if( msg.empty() ) {
            msg = is_player() ? _( "yourself let out a piercing howl!" ) : _( "a piercing howl!" );
            shout = "howl";
        }
    } else if( has_trait( trait_SHOUT2 ) ) {
        base = 15;
        if( msg.empty() ) {
            msg = is_player() ? _( "yourself scream loudly!" ) : _( "a loud scream!" );
            shout = "scream";
        }
    }

    if( msg.empty() ) {
        msg = is_player() ? _( "yourself shout loudly!" ) : _( "a loud shout!" );
        shout = "default";
    }
    int noise = get_shout_volume();

    // Minimum noise volume possible after all reductions.
    // Volume 1 can't be heard even by player
    constexpr int minimum_noise = 2;

    if( noise <= base ) {
        std::string dampened_shout;
        std::transform( msg.begin(), msg.end(), std::back_inserter( dampened_shout ), tolower );
        msg = std::move( dampened_shout );
    }

    // Screaming underwater is not good for oxygen and harder to do overall
    if( underwater ) {
        if( !has_trait( trait_GILLS ) && !has_trait( trait_GILLS_CEPH ) ) {
            mod_stat( "oxygen", -noise );
        }
    }

    const int penalty = encumb( body_part_mouth ) * 3 / 2;
    // TODO: indistinct noise descriptions should be handled in the sounds code
    if( noise <= minimum_noise ) {
        add_msg_if_player( m_warning,
                           _( "The sound of your voice is almost completely muffled!" ) );
        msg = is_player() ? _( "your muffled shout" ) : _( "an indistinct voice" );
    } else if( noise * 2 <= noise + penalty ) {
        // The shout's volume is 1/2 or lower of what it would be without the penalty
        add_msg_if_player( m_warning, _( "The sound of your voice is significantly muffled!" ) );
    }

    sounds::sound( pos(), noise, order ? sounds::sound_t::order : sounds::sound_t::alert, msg, false,
                   "shout", shout );
}

void Character::vomit()
{
    get_event_bus().send<event_type::throws_up>( getID() );

    if( stomach.contains() != 0_ml ) {
        stomach.empty();
        get_map().add_field( adjacent_tile(), fd_bile, 1 );
        add_msg_player_or_npc( m_bad, _( "You throw up heavily!" ), _( "<npcname> throws up heavily!" ) );
    }

    if( !has_effect( effect_nausea ) ) {  // Prevents never-ending nausea
        const effect dummy_nausea( effect_source( this ), &effect_nausea.obj(), 0_turns,
                                   bodypart_str_id::NULL_ID(), false, 1, calendar::turn );
        add_effect( effect_nausea, std::max( dummy_nausea.get_max_duration() * units::to_milliliter(
                stomach.contains() ) / 21, dummy_nausea.get_int_dur_factor() ) );
    }

    mod_moves( -100 );
    for( auto &elem : *effects ) {
        for( auto &_effect_it : elem.second ) {
            auto &it = _effect_it.second;
            if( it.get_id() == effect_foodpoison ) {
                it.mod_duration( -30_minutes );
            } else if( it.get_id() == effect_drunk ) {
                it.mod_duration( rng( -10_minutes, -50_minutes ) );
            }
        }
    }
    remove_effect( effect_pkill1 );
    remove_effect( effect_pkill2 );
    remove_effect( effect_pkill3 );
    // Don't wake up when just retching
    if( stomach.contains() > 0_ml ) {
        wake_up();
    }
}

// adjacent_tile() returns a safe, unoccupied adjacent tile. If there are no such tiles, returns player position instead.
tripoint Character::adjacent_tile() const
{
    std::vector<tripoint> ret;
    int dangerous_fields = 0;
    map &here = get_map();
    for( const tripoint &p : here.points_in_radius( pos(), 1 ) ) {
        if( p == pos() ) {
            // Don't consider player position
            continue;
        }
        if( g->critter_at( p ) != nullptr ) {
            continue;
        }
        if( here.impassable( p ) ) {
            continue;
        }
        const trap &curtrap = here.tr_at( p );
        // If we don't known a trap here, the spot "appears" to be good, so consider it.
        // Same if we know a benign trap (as it's not dangerous).
        if( curtrap.can_see( p, *this ) && !curtrap.is_benign() ) {
            continue;
        }
        // Only consider tile if unoccupied, passable and has no traps
        dangerous_fields = 0;
        auto &tmpfld = here.field_at( p );
        for( auto &fld : tmpfld ) {
            const field_entry &cur = fld.second;
            if( cur.is_dangerous() ) {
                dangerous_fields++;
            }
        }

        if( dangerous_fields == 0 ) {
            ret.push_back( p );
        }
    }

    return random_entry( ret, pos() ); // player position if no valid adjacent tiles
}

void Character::set_fac_id( const std::string &my_fac_id )
{
    fac_id = faction_id( my_fac_id );
}

std::string get_stat_name( character_stat Stat )
{
    switch( Stat ) {
        // *INDENT-OFF*
    case character_stat::STRENGTH:     return pgettext( "strength stat", "STR" );
    case character_stat::DEXTERITY:    return pgettext( "dexterity stat", "DEX" );
    case character_stat::INTELLIGENCE: return pgettext( "intelligence stat", "INT" );
    case character_stat::PERCEPTION:   return pgettext( "perception stat", "PER" );
        // *INDENT-ON*
        default:
            break;
    }
    return pgettext( "fake stat there's an error", "ERR" );
}

void Character::build_mut_dependency_map( const trait_id &mut,
        std::unordered_map<trait_id, int> &dependency_map, int distance )
{
    // Skip base traits and traits we've seen with a lower distance
    const auto lowest_distance = dependency_map.find( mut );
    if( !has_base_trait( mut ) && ( lowest_distance == dependency_map.end() ||
                                    distance < lowest_distance->second ) ) {
        dependency_map[mut] = distance;
        // Recurse over all prerequisite and replacement mutations
        const mutation_branch &mdata = mut.obj();
        for( const trait_id &i : mdata.prereqs ) {
            build_mut_dependency_map( i, dependency_map, distance + 1 );
        }
        for( const trait_id &i : mdata.prereqs2 ) {
            build_mut_dependency_map( i, dependency_map, distance + 1 );
        }
        for( const trait_id &i : mdata.replacements ) {
            build_mut_dependency_map( i, dependency_map, distance + 1 );
        }
    }
}

void Character::set_highest_cat_level()
{
    mutation_category_level.clear();

    // For each of our mutations...
    for( const trait_id &mut : get_mutations() ) {
        // ...build up a map of all prerequisite/replacement mutations along the tree, along with their distance from the current mutation
        std::unordered_map<trait_id, int> dependency_map;
        build_mut_dependency_map( mut, dependency_map, 0 );

        // Then use the map to set the category levels
        for( const std::pair<const trait_id, int> &i : dependency_map ) {
            const mutation_branch &mdata = i.first.obj();
            if( !mdata.flags.count( json_flag_NON_THRESH ) ) {
                for( const mutation_category_id &cat : mdata.category ) {
                    // Decay category strength based on how far it is from the current mutation
                    mutation_category_level[cat] += 8 / static_cast<int>( std::pow( 2, i.second ) );
                }
            }
        }
    }
}

void Character::drench_mut_calc()
{
    for( const bodypart_id &bp : get_all_body_parts() ) {
        int ignored = 0;
        int neutral = 0;
        int good = 0;

        for( const trait_id &iter : get_mutations() ) {
            const mutation_branch &mdata = iter.obj();
            const auto wp_iter = mdata.protection.find( bp.id() );
            if( wp_iter != mdata.protection.end() ) {
                ignored += wp_iter->second.x;
                neutral += wp_iter->second.y;
                good += wp_iter->second.z;
            }
        }
        set_part_mut_drench( bp, { WT_GOOD, good } );
        set_part_mut_drench( bp, { WT_NEUTRAL, neutral } );
        set_part_mut_drench( bp, { WT_IGNORED, ignored } );
    }
}

/// Returns the mutation category with the highest strength
mutation_category_id Character::get_highest_category() const
{
    int iLevel = 0;
    mutation_category_id sMaxCat;

    for( const std::pair<const mutation_category_id, int> &elem : mutation_category_level ) {
        if( elem.second > iLevel ) {
            sMaxCat = elem.first;
            iLevel = elem.second;
        } else if( elem.second == iLevel ) {
            sMaxCat = mutation_category_id();  // no category on ties
        }
    }
    return sMaxCat;
}

void Character::recalculate_enchantment_cache()
{
    // start by resetting the cache to all inventory items
    *enchantment_cache = inv->get_active_enchantment_cache( *this );

    visit_items( [&]( const item * it, item * ) {
        for( const enchantment &ench : it->get_enchantments() ) {
            if( ench.is_active( *this, *it ) ) {
                enchantment_cache->force_add( ench );
            }
        }
        return VisitResponse::NEXT;
    } );

    // get from traits/ mutations
    for( const std::pair<const trait_id, trait_data> &mut_map : my_mutations ) {
        const mutation_branch &mut = mut_map.first.obj();

        for( const enchantment_id &ench_id : mut.enchantments ) {
            const enchantment &ench = ench_id.obj();
            if( ench.is_active( *this, mut.activated && mut_map.second.powered ) ) {
                enchantment_cache->force_add( ench );
            }
        }
    }

    for( const bionic &bio : *my_bionics ) {
        const bionic_id &bid = bio.id;

        for( const enchantment_id &ench_id : bid->enchantments ) {
            const enchantment &ench = ench_id.obj();
            if( ench.is_active( *this, bio.powered &&
                                bid->has_flag( STATIC( json_character_flag( "BIONIC_TOGGLED" ) ) ) ) ) {
                enchantment_cache->force_add( ench );
            }
        }
    }
}

double Character::calculate_by_enchantment( double modify, enchant_vals::mod value,
        bool round_output ) const
{
    modify += enchantment_cache->get_value_add( value );
    modify *= 1.0 + enchantment_cache->get_value_multiply( value );
    if( round_output ) {
        modify = std::round( modify );
    }
    return modify;
}

void Character::passive_absorb_hit( const bodypart_id &bp, damage_unit &du ) const
{
    // >0 check because some mutations provide negative armor
    // Thin skin check goes before subdermal armor plates because SUBdermal
    if( du.amount > 0.0f ) {
        // HACK: Get rid of this as soon as CUT and STAB are split
        if( du.type == damage_type::STAB ) {
            damage_unit du_copy = du;
            du_copy.type = damage_type::CUT;
            du.amount -= mutation_armor( bp, du_copy );
        } else {
            du.amount -= mutation_armor( bp, du );
        }
    }
    du.amount -= bionic_armor_bonus( bp, du.type ); //Check for passive armor bionics
    du.amount -= mabuff_armor_bonus( du.type );
    du.amount = std::max( 0.0f, du.amount );
}

static void destroyed_armor_msg( Character &who, const std::string &pre_damage_name )
{
    if( who.is_avatar() ) {
        get_memorial().add(
            //~ %s is armor name
            pgettext( "memorial_male", "Worn %s was completely destroyed." ),
            pgettext( "memorial_female", "Worn %s was completely destroyed." ),
            pre_damage_name );
    }
    who.add_msg_player_or_npc( m_bad, _( "Your %s is completely destroyed!" ),
                               _( "<npcname>'s %s is completely destroyed!" ),
                               pre_damage_name );
}

static void item_armor_enchantment_adjust( Character &guy, damage_unit &du, item &armor )
{
    switch( du.type ) {
        case damage_type::ACID:
            du.amount = armor.calculate_by_enchantment( guy, du.amount, enchant_vals::mod::ITEM_ARMOR_ACID );
            break;
        case damage_type::BASH:
            du.amount = armor.calculate_by_enchantment( guy, du.amount, enchant_vals::mod::ITEM_ARMOR_BASH );
            break;
        case damage_type::BIOLOGICAL:
            du.amount = armor.calculate_by_enchantment( guy, du.amount, enchant_vals::mod::ITEM_ARMOR_BIO );
            break;
        case damage_type::COLD:
            du.amount = armor.calculate_by_enchantment( guy, du.amount, enchant_vals::mod::ITEM_ARMOR_COLD );
            break;
        case damage_type::CUT:
            du.amount = armor.calculate_by_enchantment( guy, du.amount, enchant_vals::mod::ITEM_ARMOR_CUT );
            break;
        case damage_type::ELECTRIC:
            du.amount = armor.calculate_by_enchantment( guy, du.amount, enchant_vals::mod::ITEM_ARMOR_ELEC );
            break;
        case damage_type::HEAT:
            du.amount = armor.calculate_by_enchantment( guy, du.amount, enchant_vals::mod::ITEM_ARMOR_HEAT );
            break;
        case damage_type::STAB:
            du.amount = armor.calculate_by_enchantment( guy, du.amount, enchant_vals::mod::ITEM_ARMOR_STAB );
            break;
        case damage_type::BULLET:
            du.amount = armor.calculate_by_enchantment( guy, du.amount, enchant_vals::mod::ITEM_ARMOR_BULLET );
            break;
        default:
            return;
    }
    du.amount = std::max( 0.0f, du.amount );
}

// adjusts damage unit depending on type by enchantments.
// the ITEM_ enchantments only affect the damage resistance for that one item, while the others affect all of them
static void armor_enchantment_adjust( Character &guy, damage_unit &du )
{
    switch( du.type ) {
        case damage_type::ACID:
            du.amount = guy.calculate_by_enchantment( du.amount, enchant_vals::mod::ARMOR_ACID );
            break;
        case damage_type::BASH:
            du.amount = guy.calculate_by_enchantment( du.amount, enchant_vals::mod::ARMOR_BASH );
            break;
        case damage_type::BIOLOGICAL:
            du.amount = guy.calculate_by_enchantment( du.amount, enchant_vals::mod::ARMOR_BIO );
            break;
        case damage_type::COLD:
            du.amount = guy.calculate_by_enchantment( du.amount, enchant_vals::mod::ARMOR_COLD );
            break;
        case damage_type::CUT:
            du.amount = guy.calculate_by_enchantment( du.amount, enchant_vals::mod::ARMOR_CUT );
            break;
        case damage_type::ELECTRIC:
            du.amount = guy.calculate_by_enchantment( du.amount, enchant_vals::mod::ARMOR_ELEC );
            break;
        case damage_type::HEAT:
            du.amount = guy.calculate_by_enchantment( du.amount, enchant_vals::mod::ARMOR_HEAT );
            break;
        case damage_type::STAB:
            du.amount = guy.calculate_by_enchantment( du.amount, enchant_vals::mod::ARMOR_STAB );
            break;
        case damage_type::BULLET:
            du.amount = guy.calculate_by_enchantment( du.amount, enchant_vals::mod::ARMOR_BULLET );
            break;
        default:
            return;
    }
    du.amount = std::max( 0.0f, du.amount );
}

void Character::absorb_hit( const bodypart_id &bp, damage_instance &dam )
{
    std::list<item> worn_remains;
    bool armor_destroyed = false;

    for( damage_unit &elem : dam.damage_units ) {
        if( elem.amount < 0 ) {
            // Prevents 0 damage hits (like from hallucinations) from ripping armor
            elem.amount = 0;
            continue;
        }

        // The bio_ads CBM absorbs damage before hitting armor
        if( has_active_bionic( bio_ads ) ) {
            if( elem.amount > 0 && get_power_level() > 24_kJ ) {
                if( elem.type == damage_type::BASH ) {
                    elem.amount -= rng( 1, 2 );
                } else if( elem.type == damage_type::CUT ) {
                    elem.amount -= rng( 1, 4 );
                } else if( elem.type == damage_type::STAB || elem.type == damage_type::BULLET ) {
                    elem.amount -= rng( 1, 8 );
                }
                mod_power_level( -25_kJ );
            }
            if( elem.amount < 0 ) {
                elem.amount = 0;
            }
        }

        armor_enchantment_adjust( *this, elem );

        // Only the outermost armor can be set on fire
        bool outermost = true;
        // The worn vector has the innermost item first, so
        // iterate reverse to damage the outermost (last in worn vector) first.
        for( auto iter = worn.rbegin(); iter != worn.rend(); ) {
            item &armor = *iter;

            if( !armor.covers( bp ) ) {
                ++iter;
                continue;
            }

            const std::string pre_damage_name = armor.tname();
            bool destroy = false;

            item_armor_enchantment_adjust( *this, elem, armor );
            // Heat damage can set armor on fire
            // Even though it doesn't cause direct physical damage to it
            if( outermost && elem.type == damage_type::HEAT && elem.amount >= 1.0f ) {
                // TODO: Different fire intensity values based on damage
                fire_data frd{ 2 };
                destroy = armor.burn( frd );
                int fuel = roll_remainder( frd.fuel_produced );
                if( fuel > 0 ) {
                    add_effect( effect_onfire, time_duration::from_turns( fuel + 1 ), bp, false, 0, false,
                                true );
                }
            }

            if( !destroy ) {
                destroy = armor_absorb( elem, armor, bp );
            }

            if( destroy ) {
                if( get_player_view().sees( *this ) ) {
                    SCT.add( point( posx(), posy() ), direction::NORTH, remove_color_tags( pre_damage_name ),
                             m_neutral, _( "destroyed" ), m_info );
                }
                destroyed_armor_msg( *this, pre_damage_name );
                armor_destroyed = true;
                armor.on_takeoff( *this );
                for( const item *it : armor.contents.all_items_top( item_pocket::pocket_type::CONTAINER ) ) {
                    worn_remains.push_back( *it );
                }
                // decltype is the type name of the iterator, note that reverse_iterator::base returns the
                // iterator to the next element, not the one the revers_iterator points to.
                // http://stackoverflow.com/questions/1830158/how-to-call-erase-with-a-reverse-iterator
                iter = decltype( iter )( worn.erase( --( iter.base() ) ) );
            } else {
                ++iter;
                outermost = false;
            }
        }

        passive_absorb_hit( bp, elem );

        if( elem.type == damage_type::BASH ) {
            if( has_trait( trait_LIGHT_BONES ) ) {
                elem.amount *= 1.4;
            }
            if( has_trait( trait_HOLLOW_BONES ) ) {
                elem.amount *= 1.8;
            }
        }

        elem.amount = std::max( elem.amount, 0.0f );
    }
    map &here = get_map();
    for( item &remain : worn_remains ) {
        here.add_item_or_charges( pos(), remain );
    }
    if( armor_destroyed ) {
        drop_invalid_inventory();
    }
}

bool Character::armor_absorb( damage_unit &du, item &armor, const bodypart_id &bp )
{
    if( rng( 1, 100 ) > armor.get_coverage( bp ) ) {
        return false;
    }

    // TODO: add some check for power armor
    armor.mitigate_damage( du );

    // We want armor's own resistance to this type, not the resistance it grants
    const float armors_own_resist = armor.damage_resist( du.type, true );
    if( armors_own_resist > 1000.0f ) {
        // This is some weird type that doesn't damage armors
        return false;
    }

    // Scale chance of article taking damage based on the number of parts it covers.
    // This represents large articles being able to take more punishment
    // before becoming ineffective or being destroyed.
    const int num_parts_covered = armor.get_covered_body_parts().count();
    if( !one_in( num_parts_covered ) ) {
        return false;
    }

    // Don't damage armor as much when bypassed by armor piercing
    // Most armor piercing damage comes from bypassing armor, not forcing through
    const float raw_dmg = du.amount;
    if( raw_dmg > armors_own_resist ) {
        // If damage is above armor value, the chance to avoid armor damage is
        // 50% + 50% * 1/dmg
        if( one_in( raw_dmg ) || one_in( 2 ) ) {
            return false;
        }
    } else {
        // Sturdy items and power armors never take chip damage.
        // Other armors have 0.5% of getting damaged from hits below their armor value.
        if( armor.has_flag( flag_STURDY ) || armor.is_power_armor() || !one_in( 200 ) ) {
            return false;
        }
    }

    const material_type &material = armor.get_random_material();
    std::string damage_verb = ( du.type == damage_type::BASH ) ? material.bash_dmg_verb() :
                              material.cut_dmg_verb();

    const std::string pre_damage_name = armor.tname();
    const std::string pre_damage_adj = armor.get_base_material().dmg_adj( armor.damage_level() );

    // add "further" if the damage adjective and verb are the same
    std::string format_string = ( pre_damage_adj == damage_verb ) ?
                                _( "Your %1$s is %2$s further!" ) : _( "Your %1$s is %2$s!" );
    add_msg_if_player( m_bad, format_string, pre_damage_name, damage_verb );
    //item is damaged
    if( is_player() ) {
        SCT.add( point( posx(), posy() ), direction::NORTH, remove_color_tags( pre_damage_name ), m_neutral,
                 damage_verb,
                 m_info );
    }

    return armor.mod_damage( armor.has_flag( flag_FRAGILE ) ?
                             rng( 2 * itype::damage_scale, 3 * itype::damage_scale ) : itype::damage_scale, du.type );
}

float Character::bionic_armor_bonus( const bodypart_id &bp, damage_type dt ) const
{
    float result = 0.0f;
    if( dt == damage_type::CUT || dt == damage_type::STAB ) {
        for( const bionic_id &bid : get_bionics() ) {
            const auto cut_prot = bid->cut_protec.find( bp.id() );
            if( cut_prot != bid->cut_protec.end() ) {
                result += cut_prot->second;
            }
        }
    } else if( dt == damage_type::BASH ) {
        for( const bionic_id &bid : get_bionics() ) {
            const auto bash_prot = bid->bash_protec.find( bp.id() );
            if( bash_prot != bid->bash_protec.end() ) {
                result += bash_prot->second;
            }
        }
    } else if( dt == damage_type::BULLET ) {
        for( const bionic_id &bid : get_bionics() ) {
            const auto bullet_prot = bid->bullet_protec.find( bp.id() );
            if( bullet_prot != bid->bullet_protec.end() ) {
                result += bullet_prot->second;
            }
        }
    }

    return result;
}

int Character::get_armor_fire( const bodypart_id &bp ) const
{
    return get_armor_type( damage_type::HEAT, bp );
}

void Character::did_hit( Creature &target )
{
    enchantment_cache->cast_hit_you( *this, target );
}

ret_val<bool> Character::can_wield( const item &it ) const
{
    if( has_effect( effect_incorporeal ) ) {
        return ret_val<bool>::make_failure( _( "You can't wield anything while incorporeal." ) );
    }
    if( get_working_arm_count() <= 0 ) {
        return ret_val<bool>::make_failure(
                   _( "You need at least one arm to even consider wielding something." ) );
    }
    if( it.made_of_from_type( phase_id::LIQUID ) ) {
        return ret_val<bool>::make_failure( _( "Can't wield spilt liquids." ) );
    }

    if( is_armed() && !can_unwield( weapon ).success() ) {
        return ret_val<bool>::make_failure( _( "The %s is preventing you from wielding the %s." ),
                                            weapname(), it.tname() );
    }
    monster *mount = mounted_creature.get();
    if( it.is_two_handed( *this ) && ( !has_two_arms() || worn_with_flag( flag_RESTRICT_HANDS ) ) &&
        !( is_mounted() && mount->has_flag( MF_RIDEABLE_MECH ) &&
           mount->type->mech_weapon && it.typeId() == mount->type->mech_weapon ) ) {
        if( worn_with_flag( flag_RESTRICT_HANDS ) ) {
            return ret_val<bool>::make_failure(
                       _( "Something you are wearing hinders the use of both hands." ) );
        } else if( it.has_flag( flag_ALWAYS_TWOHAND ) ) {
            return ret_val<bool>::make_failure( _( "The %s can't be wielded with only one arm." ),
                                                it.tname() );
        } else {
            return ret_val<bool>::make_failure( _( "You are too weak to wield %s with only one arm." ),
                                                it.tname() );
        }
    }
    if( is_mounted() && mount->has_flag( MF_RIDEABLE_MECH ) &&
        mount->type->mech_weapon && it.typeId() != mount->type->mech_weapon ) {
        return ret_val<bool>::make_failure( _( "You cannot wield anything while piloting a mech." ) );
    }

    return ret_val<bool>::make_success();
}

bool Character::has_wield_conflicts( const item &it ) const
{
    return is_wielding( it ) || ( is_armed() && !it.can_combine( weapon ) );
}

bool Character::unwield()
{
    if( weapon.is_null() ) {
        return true;
    }

    if( !can_unwield( weapon ).success() ) {
        return false;
    }

    // currently the only way to unwield NO_UNWIELD weapon is if it's a bionic that can be deactivated
    if( weapon.has_flag( flag_NO_UNWIELD ) ) {
        cata::optional<int> wi = active_bionic_weapon_index();
        return wi && deactivate_bionic( *wi );
    }

    const std::string query = string_format( _( "Stop wielding %s?" ), weapon.tname() );

    if( !dispose_item( item_location( *this, &weapon ), query ) ) {
        return false;
    }

    inv->unsort();

    return true;
}

std::string Character::weapname() const
{
    if( weapon.is_gun() ) {
        std::string gunmode;
        // only required for empty mags and empty guns
        std::string mag_ammo;
        if( weapon.gun_all_modes().size() > 1 ) {
            gunmode = weapon.gun_current_mode().tname();
        }

        if( weapon.ammo_remaining() == 0 ) {
            if( weapon.magazine_current() != nullptr ) {
                const item *mag = weapon.magazine_current();
                mag_ammo = string_format( " (0/%d)",
                                          mag->ammo_capacity( item( mag->ammo_default() ).ammo_type() ) );
            } else {
                mag_ammo = _( " (empty)" );
            }
        }

        return string_format( "%s%s%s", gunmode, weapon.display_name(), mag_ammo );

    } else if( !is_armed() ) {
        return _( "fists" );

    } else {
        return weapon.tname();
    }
}

void Character::on_hit( Creature *source, bodypart_id bp_hit,
                        float /*difficulty*/, dealt_projectile_attack const *const proj )
{
    check_dead_state();
    if( source == nullptr || proj != nullptr ) {
        return;
    }

    bool u_see = get_player_view().sees( *this );
    if( has_active_bionic( bionic_id( "bio_ods" ) ) && get_power_level() > 5_kJ ) {
        if( is_player() ) {
            add_msg( m_good, _( "Your offensive defense system shocks %s in mid-attack!" ),
                     source->disp_name() );
        } else if( u_see ) {
            add_msg( _( "%1$s's offensive defense system shocks %2$s in mid-attack!" ),
                     disp_name(),
                     source->disp_name() );
        }
        int shock = rng( 1, 4 );
        mod_power_level( units::from_kilojoule( -shock ) );
        damage_instance ods_shock_damage;
        ods_shock_damage.add_damage( damage_type::ELECTRIC, shock * 5 );
        // Should hit body part used for attack
        source->deal_damage( this, body_part_torso, ods_shock_damage );
    }
    if( !wearing_something_on( bp_hit ) &&
        ( has_trait( trait_SPINES ) || has_trait( trait_QUILLS ) ) ) {
        int spine = rng( 1, has_trait( trait_QUILLS ) ? 20 : 8 );
        if( !is_player() ) {
            if( u_see ) {
                add_msg( _( "%1$s's %2$s puncture %3$s in mid-attack!" ), name,
                         ( has_trait( trait_QUILLS ) ? _( "quills" ) : _( "spines" ) ),
                         source->disp_name() );
            }
        } else {
            add_msg( m_good, _( "Your %1$s puncture %2$s in mid-attack!" ),
                     ( has_trait( trait_QUILLS ) ? _( "quills" ) : _( "spines" ) ),
                     source->disp_name() );
        }
        damage_instance spine_damage;
        spine_damage.add_damage( damage_type::STAB, spine );
        source->deal_damage( this, body_part_torso, spine_damage );
    }
    if( ( !( wearing_something_on( bp_hit ) ) ) && ( has_trait( trait_THORNS ) ) &&
        ( !( source->has_weapon() ) ) ) {
        if( !is_player() ) {
            if( u_see ) {
                add_msg( _( "%1$s's %2$s scrape %3$s in mid-attack!" ), name,
                         _( "thorns" ), source->disp_name() );
            }
        } else {
            add_msg( m_good, _( "Your thorns scrape %s in mid-attack!" ), source->disp_name() );
        }
        int thorn = rng( 1, 4 );
        damage_instance thorn_damage;
        thorn_damage.add_damage( damage_type::CUT, thorn );
        // In general, critters don't have separate limbs
        // so safer to target the torso
        source->deal_damage( this, body_part_torso, thorn_damage );
    }
    if( ( !( wearing_something_on( bp_hit ) ) ) && ( has_trait( trait_CF_HAIR ) ) ) {
        if( !is_player() ) {
            if( u_see ) {
                add_msg( _( "%1$s gets a load of %2$s's %3$s stuck in!" ), source->disp_name(),
                         name, ( _( "hair" ) ) );
            }
        } else {
            add_msg( m_good, _( "Your hairs detach into %s!" ), source->disp_name() );
        }
        source->add_effect( effect_stunned, 2_turns );
        if( one_in( 3 ) ) { // In the eyes!
            source->add_effect( effect_blind, 2_turns );
        }
    }
    if( worn_with_flag( flag_REQUIRES_BALANCE ) && !has_effect( effect_downed ) ) {
        int rolls = 4;
        if( worn_with_flag( flag_ROLLER_ONE ) ) {
            rolls += 2;
        }
        if( has_trait( trait_PROF_SKATER ) ) {
            rolls--;
        }
        if( has_trait( trait_DEFT ) ) {
            rolls--;
        }
        if( has_trait( trait_CLUMSY ) ) {
            rolls++;
        }

        if( stability_roll() < dice( rolls, 10 ) ) {
            if( !is_player() ) {
                if( u_see ) {
                    add_msg( _( "%1$s loses their balance while being hit!" ), name );
                }
            } else {
                add_msg( m_bad, _( "You lose your balance while being hit!" ) );
            }
            // This kind of downing is not subject to immunity.
            add_effect( effect_downed, 2_turns, false, 0, true );
        }
    }

    enchantment_cache->cast_hit_me( *this, source );
}

/*
    Where damage to character is actually applied to hit body parts
    Might be where to put bleed stuff rather than in player::deal_damage()
 */
void Character::apply_damage( Creature *source, bodypart_id hurt, int dam, const bool bypass_med )
{
    if( is_dead_state() || has_trait( trait_DEBUG_NODMG ) || has_effect( effect_incorporeal ) ) {
        // don't do any more damage if we're already dead
        // Or if we're debugging and don't want to die
        // Or we are intangible
        return;
    }

    if( hurt == bodypart_str_id::NULL_ID() ) {
        debugmsg( "Wacky body part hurt!" );
        hurt = body_part_torso;
    }

    mod_pain( dam / 2 );

    const bodypart_id &part_to_damage = hurt->main_part;

    const int dam_to_bodypart = std::min( dam, get_part_hp_cur( part_to_damage ) );

    mod_part_hp_cur( part_to_damage, - dam_to_bodypart );
    get_event_bus().send<event_type::character_takes_damage>( getID(), dam_to_bodypart );

    if( !weapon.is_null() && !as_player()->can_wield( weapon ).success() &&
        can_drop( weapon ).success() ) {
        add_msg_if_player( _( "You are no longer able to wield your %s and drop it!" ),
                           weapon.display_name() );
        put_into_vehicle_or_drop( *this, item_drop_reason::tumbling, { weapon } );
        i_rem( &weapon );
    }
    if( has_effect( effect_mending, part_to_damage.id() ) && ( source == nullptr ||
            !source->is_hallucination() ) ) {
        effect &e = get_effect( effect_mending, part_to_damage );
        float remove_mend = dam / 20.0f;
        e.mod_duration( -e.get_max_duration() * remove_mend );
    }

    if( dam > get_painkiller() ) {
        on_hurt( source );
    }

    if( !bypass_med ) {
        // remove healing effects if damaged
        int remove_med = roll_remainder( dam / 5.0f );
        if( remove_med > 0 && has_effect( effect_bandaged, part_to_damage.id() ) ) {
            remove_med -= reduce_healing_effect( effect_bandaged, remove_med, part_to_damage );
        }
        if( remove_med > 0 && has_effect( effect_disinfected, part_to_damage.id() ) ) {
            reduce_healing_effect( effect_disinfected, remove_med, part_to_damage );
        }
    }
}

dealt_damage_instance Character::deal_damage( Creature *source, bodypart_id bp,
        const damage_instance &d )
{
    if( has_trait( trait_DEBUG_NODMG ) || has_effect( effect_incorporeal ) ) {
        return dealt_damage_instance();
    }

    //damage applied here
    dealt_damage_instance dealt_dams = Creature::deal_damage( source, bp, d );
    //block reduction should be by applied this point
    int dam = dealt_dams.total_damage();

    // TODO: Pre or post blit hit tile onto "this"'s location here
    if( dam > 0 && get_player_view().sees( pos() ) ) {
        g->draw_hit_player( *this, dam );

        if( is_player() && source ) {
            //monster hits player melee
            SCT.add( point( posx(), posy() ),
                     direction_from( point_zero, point( posx() - source->posx(), posy() - source->posy() ) ),
                     get_hp_bar( dam, get_hp_max( bp ) ).first, m_bad, body_part_name( bp ), m_neutral );
        }
    }

    // And slimespawners too
    if( ( has_trait( trait_SLIMESPAWNER ) ) && ( dam >= 10 ) && one_in( 20 - dam ) ) {
        if( monster *const slime = g->place_critter_around( mon_player_blob, pos(), 1 ) ) {
            slime->friendly = -1;
            add_msg_if_player( m_warning, _( "A mass of slime is torn from you, and moves on its own!" ) );
        }
    }

    Character &player_character = get_player_character();
    //Acid blood effects.
    bool u_see = player_character.sees( *this );
    int cut_dam = dealt_dams.type_damage( damage_type::CUT );
    if( source && has_trait( trait_ACIDBLOOD ) && !one_in( 3 ) &&
        ( dam >= 4 || cut_dam > 0 ) && ( rl_dist( player_character.pos(), source->pos() ) <= 1 ) ) {
        if( is_player() ) {
            add_msg( m_good, _( "Your acidic blood splashes %s in mid-attack!" ),
                     source->disp_name() );
        } else if( u_see ) {
            add_msg( _( "%1$s's acidic blood splashes on %2$s in mid-attack!" ),
                     disp_name(), source->disp_name() );
        }
        damage_instance acidblood_damage;
        acidblood_damage.add_damage( damage_type::ACID, rng( 4, 16 ) );
        if( !one_in( 4 ) ) {
            source->deal_damage( this, body_part_arm_l, acidblood_damage );
            source->deal_damage( this, body_part_arm_r, acidblood_damage );
        } else {
            source->deal_damage( this, body_part_torso, acidblood_damage );
            source->deal_damage( this, body_part_head, acidblood_damage );
        }
    }

    int recoil_mul = 100;

    if( bp == body_part_eyes ) {
        if( dam > 5 || cut_dam > 0 ) {
            const time_duration minblind = std::max( 1_turns, 1_turns * ( dam + cut_dam ) / 10 );
            const time_duration maxblind = std::min( 5_turns, 1_turns * ( dam + cut_dam ) / 4 );
            add_effect( effect_blind, rng( minblind, maxblind ) );
        }
    } else if( bp == body_part_hand_l || bp == body_part_arm_l ||
               bp == body_part_hand_r || bp == body_part_arm_r ) {
        recoil_mul = 200;
    } else if( bp == bodypart_str_id::NULL_ID() ) {
        debugmsg( "Wacky body part hit!" );
    }

    // TODO: Scale with damage in a way that makes sense for power armors, plate armor and naked skin.
    recoil += recoil_mul * weapon.volume() / 250_ml;
    recoil = std::min( MAX_RECOIL, recoil );
    //looks like this should be based off of dealt damages, not d as d has no damage reduction applied.
    // Skip all this if the damage isn't from a creature. e.g. an explosion.
    if( source != nullptr ) {
        if( source->has_flag( MF_GRABS ) && !source->is_hallucination() &&
            !source->has_effect( effect_grabbing ) ) {
            /** @EFFECT_DEX increases chance to avoid being grabbed */

            int reflex_mod = has_trait( trait_FAST_REFLEXES ) ? 2 : 1;
            const bool dodged_grab = rng( 0, reflex_mod * get_dex() ) > rng( 0, 10 );

            if( has_grab_break_tec() && dodged_grab ) {
                if( has_effect( effect_grabbed ) ) {
                    add_msg_if_player( m_warning, _( "The %s tries to grab you as well, but you bat it away!" ),
                                       source->disp_name() );
                } else {
                    add_msg_player_or_npc( m_info, _( "The %s tries to grab you, but you break its grab!" ),
                                           _( "The %s tries to grab <npcname>, but they break its grab!" ),
                                           source->disp_name() );
                }
            } else {
                int prev_effect = get_effect_int( effect_grabbed );
                add_effect( effect_grabbed, 2_turns,  body_part_torso, false, prev_effect + 2 );
                source->add_effect( effect_grabbing, 2_turns );
                add_msg_player_or_npc( m_bad, _( "You are grabbed by %s!" ), _( "<npcname> is grabbed by %s!" ),
                                       source->disp_name() );
            }
        }
    }

    int sum_cover = 0;
    for( const item &i : worn ) {
        if( i.covers( bp ) && i.is_filthy() ) {
            sum_cover += i.get_coverage( bp );
        }
    }

    // Chance of infection is damage (with cut and stab x4) * sum of coverage on affected body part, in percent.
    // i.e. if the body part has a sum of 100 coverage from filthy clothing,
    // each point of damage has a 1% change of causing infection.
    if( sum_cover > 0 ) {
        const int cut_type_dam = dealt_dams.type_damage( damage_type::CUT ) + dealt_dams.type_damage(
                                     damage_type::STAB );
        const int combined_dam = dealt_dams.type_damage( damage_type::BASH ) + ( cut_type_dam * 4 );
        const int infection_chance = ( combined_dam * sum_cover ) / 100;
        if( x_in_y( infection_chance, 100 ) ) {
            if( has_effect( effect_bite, bp.id() ) ) {
                add_effect( effect_bite, 40_minutes, bp, true );
            } else if( has_effect( effect_infected, bp.id() ) ) {
                add_effect( effect_infected, 25_minutes, bp, true );
            } else {
                add_effect( effect_bite, 1_turns, bp, true );
            }
            add_msg_if_player( _( "Filth from your clothing has been embedded deep in the wound." ) );
        }
    }

    on_hurt( source );
    return dealt_dams;
}

int Character::reduce_healing_effect( const efftype_id &eff_id, int remove_med,
                                      const bodypart_id &hurt )
{
    effect &e = get_effect( eff_id, hurt );
    int intensity = e.get_intensity();
    if( remove_med < intensity ) {
        if( eff_id == effect_bandaged ) {
            add_msg_if_player( m_bad, _( "Bandages on your %s were damaged!" ), body_part_name( hurt ) );
        } else  if( eff_id == effect_disinfected ) {
            add_msg_if_player( m_bad, _( "You got some filth on your disinfected %s!" ),
                               body_part_name( hurt ) );
        }
    } else {
        if( eff_id == effect_bandaged ) {
            add_msg_if_player( m_bad, _( "Bandages on your %s were destroyed!" ),
                               body_part_name( hurt ) );
        } else  if( eff_id == effect_disinfected ) {
            add_msg_if_player( m_bad, _( "Your %s is no longer disinfected!" ), body_part_name( hurt ) );
        }
    }
    e.mod_duration( -6_hours * remove_med );
    return intensity;
}

void Character::heal_bp( bodypart_id bp, int dam )
{
    heal( bp, dam );
}

void Character::heal( const bodypart_id &healed, int dam )
{
    if( !is_limb_broken( healed ) ) {
        int effective_heal = std::min( dam, get_part_hp_max( healed ) - get_part_hp_cur( healed ) );
        mod_part_hp_cur( healed, effective_heal );
        get_event_bus().send<event_type::character_heals_damage>( getID(), effective_heal );
    }
}

void Character::healall( int dam )
{
    for( const bodypart_id &bp : get_all_body_parts() ) {
        heal( bp, dam );
        mod_part_healed_total( bp, dam );
    }
}

void Character::hurtall( int dam, Creature *source, bool disturb /*= true*/ )
{
    if( is_dead_state() || has_trait( trait_DEBUG_NODMG ) || has_effect( effect_incorporeal ) ||
        dam <= 0 ) {
        return;
    }

    for( const bodypart_id &bp : get_all_body_parts( get_body_part_flags::only_main ) ) {
        // Don't use apply_damage here or it will annoy the player with 6 queries
        const int dam_to_bodypart = std::min( dam, get_part_hp_cur( bp ) );
        mod_part_hp_cur( bp, - dam_to_bodypart );
        get_event_bus().send<event_type::character_takes_damage>( getID(), dam_to_bodypart );
    }

    // Low pain: damage is spread all over the body, so not as painful as 6 hits in one part
    mod_pain( dam );
    on_hurt( source, disturb );
}

int Character::hitall( int dam, int vary, Creature *source )
{
    int damage_taken = 0;
    for( const bodypart_id &bp : get_all_body_parts( get_body_part_flags::only_main ) ) {
        int ddam = vary ? dam * rng( 100 - vary, 100 ) / 100 : dam;
        int cut = 0;
        damage_instance damage = damage_instance::physical( ddam, cut, 0 );
        damage_taken += deal_damage( source, bp, damage ).total_damage();
    }
    return damage_taken;
}

void Character::on_hurt( Creature *source, bool disturb /*= true*/ )
{
    if( has_trait( trait_ADRENALINE ) && !has_effect( effect_adrenaline ) &&
        ( get_part_hp_cur( body_part_head ) < 25 ||
          get_part_hp_cur( body_part_torso ) < 15 ) ) {
        add_effect( effect_adrenaline, 20_minutes );
    }

    if( disturb ) {
        if( has_effect( effect_sleep ) ) {
            wake_up();
        }
        if( !is_npc() && !has_effect( effect_narcosis ) ) {
            if( source != nullptr ) {
                if( sees( *source ) ) {
                    g->cancel_activity_or_ignore_query( distraction_type::attacked,
                                                        string_format( _( "You were attacked by %s!" ), source->disp_name() ) );
                } else {
                    g->cancel_activity_or_ignore_query( distraction_type::attacked,
                                                        _( "You were attacked by something you can't see!" ) );
                }
            } else {
                g->cancel_activity_or_ignore_query( distraction_type::attacked, _( "You were hurt!" ) );
            }
        }
    }

    if( is_dead_state() ) {
        set_killer( source );
    }
}

bool Character::crossed_threshold() const
{
    for( const trait_id &mut : get_mutations() ) {
        if( mut->threshold ) {
            return true;
        }
    }
    return false;
}

void Character::update_type_of_scent( bool init )
{
    scenttype_id new_scent = scenttype_id( "sc_human" );
    for( const trait_id &mut : get_mutations() ) {
        if( mut.obj().scent_typeid ) {
            new_scent = mut.obj().scent_typeid.value();
        }
    }

    if( !init && new_scent != get_type_of_scent() ) {
        get_scent().reset();
    }
    set_type_of_scent( new_scent );
}

void Character::update_type_of_scent( const trait_id &mut, bool gain )
{
    const cata::optional<scenttype_id> &mut_scent = mut->scent_typeid;
    if( mut_scent ) {
        if( gain && mut_scent.value() != get_type_of_scent() ) {
            set_type_of_scent( mut_scent.value() );
            get_scent().reset();
        } else {
            update_type_of_scent();
        }
    }
}

void Character::set_type_of_scent( const scenttype_id &id )
{
    type_of_scent = id;
}

scenttype_id Character::get_type_of_scent() const
{
    return type_of_scent;
}

void Character::restore_scent()
{
    const std::string prev_scent = get_value( "prev_scent" );
    if( !prev_scent.empty() ) {
        remove_effect( effect_masked_scent );
        set_type_of_scent( scenttype_id( prev_scent ) );
        remove_value( "prev_scent" );
        remove_value( "waterproof_scent" );
        add_msg_if_player( m_info, _( "You smell like yourself again." ) );
    }
}

void Character::spores()
{
    map &here = get_map();
    fungal_effects fe( *g, here );
    //~spore-release sound
    sounds::sound( pos(), 10, sounds::sound_t::combat, _( "Pouf!" ), false, "misc", "puff" );
    for( const tripoint &sporep : here.points_in_radius( pos(), 1 ) ) {
        if( sporep == pos() ) {
            continue;
        }
        fe.fungalize( sporep, this, 0.25 );
    }
}

void Character::blossoms()
{
    // Player blossoms are shorter-ranged, but you can fire much more frequently if you like.
    sounds::sound( pos(), 10, sounds::sound_t::combat, _( "Pouf!" ), false, "misc", "puff" );
    map &here = get_map();
    for( const tripoint &tmp : here.points_in_radius( pos(), 2 ) ) {
        here.add_field( tmp, fd_fungal_haze, rng( 1, 2 ) );
    }
}

void Character::update_vitamins( const vitamin_id &vit )
{
    if( is_npc() && vit->type() != vitamin_type::COUNTER ) {
        return; // NPCs cannot develop vitamin diseases, bypass for special
    }

    efftype_id def = vit.obj().deficiency();
    efftype_id exc = vit.obj().excess();

    int lvl = vit.obj().severity( vitamin_get( vit ) );
    if( lvl <= 0 ) {
        remove_effect( def );
    }
    if( lvl >= 0 ) {
        remove_effect( exc );
    }
    if( lvl > 0 ) {
        if( has_effect( def ) ) {
            get_effect( def ).set_intensity( lvl, true );
        } else {
            add_effect( def, 1_turns, true, lvl );
        }
    }
    if( lvl < 0 ) {
        if( has_effect( exc ) ) {
            get_effect( exc ).set_intensity( -lvl, true );
        } else {
            add_effect( exc, 1_turns, true, -lvl );
        }
    }
}

void Character::rooted_message() const
{
    bool wearing_shoes = footwear_factor() == 1.0;
    if( ( has_trait( trait_ROOTS2 ) || has_trait( trait_ROOTS3 ) ) &&
        get_map().has_flag( flag_PLOWABLE, pos() ) &&
        !wearing_shoes ) {
        add_msg( m_info, _( "You sink your roots into the soil." ) );
    }
}

void Character::rooted()
// This assumes that daily Iron, Calcium, and Thirst needs should be filled at the same rate.
// Baseline humans need 96 Iron and Calcium, and 288 Thirst per day.
// Thirst level -40 puts it right in the middle of the 'Hydrated' zone.
// TODO: The rates for iron, calcium, and thirst should probably be pulled from the nutritional data rather than being hardcoded here, so that future balance changes don't break this.
{
    double shoe_factor = footwear_factor();
    if( ( has_trait( trait_ROOTS2 ) || has_trait( trait_ROOTS3 ) ) &&
        get_map().has_flag( flag_PLOWABLE, pos() ) && shoe_factor != 1.0 ) {
        int time_to_full = 43200; // 12 hours
        if( has_trait( trait_ROOTS3 ) ) {
            time_to_full += -14400;    // -4 hours
        }
        if( x_in_y( 96, time_to_full ) ) {
            vitamin_mod( vitamin_id( "iron" ), 1, true );
            vitamin_mod( vitamin_id( "calcium" ), 1, true );
            mod_healthy_mod( 5, 50 );
        }
        if( get_thirst() > -40 && x_in_y( 288, time_to_full ) ) {
            mod_thirst( -1 );
        }
    }
}

bool Character::wearing_something_on( const bodypart_id &bp ) const
{
    for( const item &i : worn ) {
        if( i.covers( bp ) ) {
            return true;
        }
    }
    return false;
}

bool Character::is_wearing_shoes( const side &which_side ) const
{
    bool left = true;
    bool right = true;
    if( which_side == side::LEFT || which_side == side::BOTH ) {
        left = false;
        for( const item &worn_item : worn ) {
            if( worn_item.covers( body_part_foot_l ) && !worn_item.has_flag( flag_BELTED ) &&
                !worn_item.has_flag( flag_PERSONAL ) && !worn_item.has_flag( flag_AURA ) &&
                !worn_item.has_flag( flag_SEMITANGIBLE ) && !worn_item.has_flag( flag_SKINTIGHT ) ) {
                left = true;
                break;
            }
        }
    }
    if( which_side == side::RIGHT || which_side == side::BOTH ) {
        right = false;
        for( const item &worn_item : worn ) {
            if( worn_item.covers( body_part_foot_r ) && !worn_item.has_flag( flag_BELTED ) &&
                !worn_item.has_flag( flag_PERSONAL ) && !worn_item.has_flag( flag_AURA ) &&
                !worn_item.has_flag( flag_SEMITANGIBLE ) && !worn_item.has_flag( flag_SKINTIGHT ) ) {
                right = true;
                break;
            }
        }
    }
    return ( left && right );
}

bool Character::is_wearing_helmet() const
{
    for( const item &i : worn ) {
        if( i.covers( body_part_head ) && !i.has_flag( flag_HELMET_COMPAT ) &&
            !i.has_flag( flag_SKINTIGHT ) &&
            !i.has_flag( flag_PERSONAL ) && !i.has_flag( flag_AURA ) && !i.has_flag( flag_SEMITANGIBLE ) &&
            !i.has_flag( flag_OVERSIZE ) ) {
            return true;
        }
    }
    return false;
}

int Character::head_cloth_encumbrance() const
{
    int ret = 0;
    for( const item &i : worn ) {
        const item *worn_item = &i;
        if( i.covers( body_part_head ) && !i.has_flag( flag_SEMITANGIBLE ) &&
            ( worn_item->has_flag( flag_HELMET_COMPAT ) || worn_item->has_flag( flag_SKINTIGHT ) ) ) {
            ret += worn_item->get_encumber( *this, body_part_head );
        }
    }
    return ret;
}

double Character::armwear_factor() const
{
    double ret = 0;
    if( wearing_something_on( body_part_arm_l ) ) {
        ret += .5;
    }
    if( wearing_something_on( body_part_arm_r ) ) {
        ret += .5;
    }
    return ret;
}

double Character::footwear_factor() const
{
    double ret = 0;
    for( const item &i : worn ) {
        if( i.covers( body_part_foot_l ) && !i.has_flag( flag_NOT_FOOTWEAR ) ) {
            ret += 0.5f;
            break;
        }
    }
    for( const item &i : worn ) {
        if( i.covers( body_part_foot_r ) && !i.has_flag( flag_NOT_FOOTWEAR ) ) {
            ret += 0.5f;
            break;
        }
    }
    return ret;
}

int Character::shoe_type_count( const itype_id &it ) const
{
    int ret = 0;
    if( is_wearing_on_bp( it, body_part_foot_l ) ) {
        ret++;
    }
    if( is_wearing_on_bp( it, body_part_foot_r ) ) {
        ret++;
    }
    return ret;
}

std::vector<item *> Character::inv_dump()
{
    std::vector<item *> ret;
    if( is_armed() && can_drop( weapon ).success() ) {
        ret.push_back( &weapon );
    }
    for( item &i : worn ) {
        ret.push_back( &i );
    }
    inv->dump( ret );
    return ret;
}

bool Character::covered_with_flag( const flag_id &f, const body_part_set &parts ) const
{
    if( parts.none() ) {
        return true;
    }

    body_part_set to_cover( parts );

    for( const auto &elem : worn ) {
        if( !elem.has_flag( f ) ) {
            continue;
        }

        to_cover.substract_set( elem.get_covered_body_parts() );

        if( to_cover.none() ) {
            return true;    // Allows early exit.
        }
    }

    return to_cover.none();
}

bool Character::is_waterproof( const body_part_set &parts ) const
{
    return covered_with_flag( flag_WATERPROOF, parts );
}

void Character::update_morale()
{
    morale->decay( 1_minutes );
    apply_persistent_morale();
}

units::volume Character::free_space() const
{
    units::volume volume_capacity = 0_ml;
    volume_capacity += weapon.get_total_capacity();
    for( const item_pocket *pocket : weapon.contents.get_all_contained_pockets().value() ) {
        if( pocket->contains_phase( phase_id::SOLID ) ) {
            for( const item *it : pocket->all_items_top() ) {
                volume_capacity -= it->volume();
            }
        } else if( !pocket->empty() ) {
            volume_capacity -= pocket->volume_capacity();
        }
    }
    volume_capacity += weapon.check_for_free_space();
    for( const item &w : worn ) {
        volume_capacity += w.get_total_capacity();
        for( const item_pocket *pocket : w.contents.get_all_contained_pockets().value() ) {
            if( pocket->contains_phase( phase_id::SOLID ) ) {
                for( const item *it : pocket->all_items_top() ) {
                    volume_capacity -= it->volume();
                }
            } else if( !pocket->empty() ) {
                volume_capacity -= pocket->volume_capacity();
            }
        }
        volume_capacity += w.check_for_free_space();
    }
    return volume_capacity;
}

units::volume Character::volume_capacity() const
{
    units::volume volume_capacity = 0_ml;
    volume_capacity += weapon.contents.total_container_capacity();
    for( const item &w : worn ) {
        volume_capacity += w.contents.total_container_capacity();
    }
    return volume_capacity;
}

units::volume Character::volume_capacity_with_tweaks( const
        std::vector<std::pair<item_location, int>>
        &locations ) const
{
    std::map<const item *, int> dropping;
    for( const std::pair<item_location, int> &location_pair : locations ) {
        dropping.emplace( location_pair.first.get_item(), location_pair.second );
    }
    return volume_capacity_with_tweaks( item_tweaks( { dropping } ) );
}

units::volume Character::volume_capacity_with_tweaks( const item_tweaks &tweaks ) const
{
    const std::map<const item *, int> empty;
    const std::map<const item *, int> &without = tweaks.without_items ? tweaks.without_items->get() :
            empty;

    units::volume volume_capacity = 0_ml;

    if( !without.count( &weapon ) ) {
        volume_capacity += weapon.get_total_capacity();
    }

    for( const item &i : worn ) {
        if( !without.count( &i ) ) {
            volume_capacity += i.get_total_capacity();
        }
    }

    return volume_capacity;
}

units::volume Character::volume_carried() const
{
    return volume_capacity() - free_space();
}

void Character::hoarder_morale_penalty()
{
    int pen = free_space() / 125_ml;
    if( pen > 70 ) {
        pen = 70;
    }
    if( pen <= 0 ) {
        pen = 0;
    }
    if( has_effect( effect_took_xanax ) ) {
        pen = pen / 7;
    } else if( has_effect( effect_took_prozac ) ) {
        pen = pen / 2;
    }
    if( pen > 0 ) {
        add_morale( MORALE_PERM_HOARDER, -pen, -pen, 1_minutes, 1_minutes, true );
    }
}

void Character::apply_persistent_morale()
{
    // Hoarders get a morale penalty if they're not carrying a full inventory.
    if( has_trait( trait_HOARDER ) ) {
        hoarder_morale_penalty();
    }
    // Nomads get a morale penalty if they stay near the same overmap tiles too long.
    if( has_trait( trait_NOMAD ) || has_trait( trait_NOMAD2 ) || has_trait( trait_NOMAD3 ) ) {
        const tripoint_abs_omt ompos = global_omt_location();
        float total_time = 0.0f;
        // Check how long we've stayed in any overmap tile within 5 of us.
        const int max_dist = 5;
        for( const tripoint_abs_omt &pos : points_in_radius( ompos, max_dist ) ) {
            const float dist = rl_dist( ompos, pos );
            if( dist > max_dist ) {
                continue;
            }
            const auto iter = overmap_time.find( pos.xy() );
            if( iter == overmap_time.end() ) {
                continue;
            }
            // Count time in own tile fully, tiles one away as 4/5, tiles two away as 3/5, etc.
            total_time += to_moves<float>( iter->second ) * ( max_dist - dist ) / max_dist;
        }
        // Characters with higher tiers of Nomad suffer worse morale penalties, faster.
        int max_unhappiness;
        float min_time;
        float max_time;
        if( has_trait( trait_NOMAD ) ) {
            max_unhappiness = 20;
            min_time = to_moves<float>( 12_hours );
            max_time = to_moves<float>( 1_days );
        } else if( has_trait( trait_NOMAD2 ) ) {
            max_unhappiness = 40;
            min_time = to_moves<float>( 4_hours );
            max_time = to_moves<float>( 8_hours );
        } else { // traid_NOMAD3
            max_unhappiness = 60;
            min_time = to_moves<float>( 1_hours );
            max_time = to_moves<float>( 2_hours );
        }
        // The penalty starts at 1 at min_time and scales up to max_unhappiness at max_time.
        const float t = ( total_time - min_time ) / ( max_time - min_time );
        const int pen = std::ceil( lerp_clamped( 0, max_unhappiness, t ) );
        if( pen > 0 ) {
            add_morale( MORALE_PERM_NOMAD, -pen, -pen, 1_minutes, 1_minutes, true );
        }
    }

    if( has_trait( trait_PROF_FOODP ) ) {
        // Loosing your face is distressing
        if( !( is_wearing( itype_id( "foodperson_mask" ) ) ||
               is_wearing( itype_id( "foodperson_mask_on" ) ) ) ) {
            add_morale( MORALE_PERM_NOFACE, -20, -20, 1_minutes, 1_minutes, true );
        } else if( is_wearing( itype_id( "foodperson_mask" ) ) ||
                   is_wearing( itype_id( "foodperson_mask_on" ) ) ) {
            rem_morale( MORALE_PERM_NOFACE );
        }

        if( is_wearing( itype_id( "foodperson_mask_on" ) ) ) {
            add_morale( MORALE_PERM_FPMODE_ON, 10, 10, 1_minutes, 1_minutes, true );
        } else {
            rem_morale( MORALE_PERM_FPMODE_ON );
        }
    }
}

int Character::get_morale_level() const
{
    return morale->get_level();
}

void Character::add_morale( const morale_type &type, int bonus, int max_bonus,
                            const time_duration &duration, const time_duration &decay_start,
                            bool capped, const itype *item_type )
{
    morale->add( type, bonus, max_bonus, duration, decay_start, capped, item_type );
}

int Character::has_morale( const morale_type &type ) const
{
    return morale->has( type );
}

void Character::rem_morale( const morale_type &type, const itype *item_type )
{
    morale->remove( type, item_type );
}

void Character::clear_morale()
{
    morale->clear();
}

bool Character::has_morale_to_read() const
{
    return get_morale_level() >= -40;
}

void Character::check_and_recover_morale()
{
    player_morale test_morale;

    for( const item &wit : worn ) {
        test_morale.on_item_wear( wit );
    }

    for( const trait_id &mut : get_mutations() ) {
        test_morale.on_mutation_gain( mut );
    }

    for( auto &elem : *effects ) {
        for( std::pair<const bodypart_id, effect> &_effect_it : elem.second ) {
            const effect &e = _effect_it.second;
            test_morale.on_effect_int_change( e.get_id(), e.get_intensity(), e.get_bp() );
        }
    }

    test_morale.on_stat_change( "hunger", get_hunger() );
    test_morale.on_stat_change( "thirst", get_thirst() );
    test_morale.on_stat_change( "fatigue", get_fatigue() );
    test_morale.on_stat_change( "pain", get_pain() );
    test_morale.on_stat_change( "pkill", get_painkiller() );
    test_morale.on_stat_change( "perceived_pain", get_perceived_pain() );

    apply_persistent_morale();

    if( !morale->consistent_with( test_morale ) ) {
        *morale = player_morale( test_morale ); // Recover consistency
        add_msg_debug( debugmode::DF_CHARACTER, "%s morale was recovered.", disp_name( true ) );
    }
}

void Character::start_hauling()
{
    add_msg( _( "You start hauling items along the ground." ) );
    if( is_armed() ) {
        add_msg( m_warning, _( "Your hands are not free, which makes hauling slower." ) );
    }
    hauling = true;
}

void Character::stop_hauling()
{
    if( hauling ) {
        add_msg( _( "You stop hauling items." ) );
        hauling = false;
    }
    if( has_activity( ACT_MOVE_ITEMS ) ) {
        cancel_activity();
    }
}

bool Character::is_hauling() const
{
    return hauling;
}

void Character::assign_activity( const activity_id &type, int moves, int index, int pos,
                                 const std::string &name )
{
    assign_activity( player_activity( type, moves, index, pos, name ) );
}

void Character::assign_activity( const player_activity &act, bool allow_resume )
{
    bool resuming = false;
    if( allow_resume && !backlog.empty() && backlog.front().can_resume_with( act, *this ) ) {
        resuming = true;
        add_msg_if_player( _( "You resume your task." ) );
        activity = backlog.front();
        backlog.pop_front();
    } else {
        if( activity ) {
            backlog.push_front( activity );
        }

        activity = act;
    }

    activity.start_or_resume( *this, resuming );

    if( is_npc() ) {
        cancel_stashed_activity();
        npc *guy = dynamic_cast<npc *>( this );
        guy->set_attitude( NPCATT_ACTIVITY );
        guy->set_mission( NPC_MISSION_ACTIVITY );
        guy->current_activity_id = activity.id();
    }
}

bool Character::has_activity( const activity_id &type ) const
{
    return activity.id() == type;
}

bool Character::has_activity( const std::vector<activity_id> &types ) const
{
    return std::find( types.begin(), types.end(), activity.id() ) != types.end();
}

void Character::cancel_activity()
{
    activity.canceled( *this );
    if( has_activity( ACT_MOVE_ITEMS ) && is_hauling() ) {
        stop_hauling();
    }
    // Clear any backlog items that aren't auto-resume.
    for( auto backlog_item = backlog.begin(); backlog_item != backlog.end(); ) {
        if( backlog_item->auto_resume ) {
            backlog_item++;
        } else {
            backlog_item = backlog.erase( backlog_item );
        }
    }
    // act wait stamina interrupts an ongoing activity.
    // and automatically puts auto_resume = true on it
    // we don't want that to persist if there is another interruption.
    // and player moves elsewhere.
    if( has_activity( ACT_WAIT_STAMINA ) && !backlog.empty() &&
        backlog.front().auto_resume ) {
        backlog.front().auto_resume = false;
    }
    if( activity && activity.is_suspendable() ) {
        activity.allow_distractions();
        backlog.push_front( activity );
    }
    sfx::end_activity_sounds(); // kill activity sounds when canceled
    activity = player_activity();
}

void Character::resume_backlog_activity()
{
    if( !backlog.empty() && backlog.front().auto_resume ) {
        activity = backlog.front();
        activity.auto_resume = false;
        activity.allow_distractions();
        backlog.pop_front();
    }
}

void Character::fall_asleep()
{
    // Communicate to the player that he is using items on the floor
    std::string item_name = is_snuggling();
    if( item_name == "many" ) {
        if( one_in( 15 ) ) {
            add_msg_if_player( _( "You nestle into your pile of clothes for warmth." ) );
        } else {
            add_msg_if_player( _( "You use your pile of clothes for warmth." ) );
        }
    } else if( item_name != "nothing" ) {
        if( one_in( 15 ) ) {
            add_msg_if_player( _( "You snuggle your %s to keep warm." ), item_name );
        } else {
            add_msg_if_player( _( "You use your %s to keep warm." ), item_name );
        }
    }
    if( has_active_mutation( trait_HIBERNATE ) &&
        get_kcal_percent() > 0.8f ) {
        if( is_avatar() ) {
            get_memorial().add( pgettext( "memorial_male", "Entered hibernation." ),
                                pgettext( "memorial_female", "Entered hibernation." ) );
        }
        // some days worth of round-the-clock Snooze.  Cata seasons default to 91 days.
        fall_asleep( 10_days );
        // If you're not fatigued enough for 10 days, you won't sleep the whole thing.
        // In practice, the fatigue from filling the tank from (no msg) to Time For Bed
        // will last about 8 days.
    }

    fall_asleep( 10_hours ); // default max sleep time.
}

void Character::fall_asleep( const time_duration &duration )
{
    if( activity ) {
        if( activity.id() == ACT_TRY_SLEEP ) {
            activity.set_to_null();
        } else {
            cancel_activity();
        }
    }
    add_effect( effect_sleep, duration );
}

void Character::migrate_items_to_storage( bool disintegrate )
{
    inv->visit_items( [&]( const item * it, item * ) {
        if( disintegrate ) {
            if( try_add( *it ) == nullptr ) {
                std::string profession_id = "<none>";
                if( const player *me = as_player() ) {
                    profession_id = me->prof->ident().str();
                }
                debugmsg( "ERROR: Could not put %s (%s) into inventory.  Check if the "
                          "profession (%s) has enough space.",
                          it->tname(), it->typeId().str(), profession_id );
                return VisitResponse::ABORT;
            }
        } else {
            item &added = i_add( *it, true, /*avoid=*/nullptr,
                                 /*allow_drop=*/false, /*allow_wield=*/!has_wield_conflicts( *it ) );
            if( added.is_null() ) {
                put_into_vehicle_or_drop( *this, item_drop_reason::tumbling, { *it } );
            }
        }
        return VisitResponse::SKIP;
    } );
    inv->clear();
}

std::string Character::is_snuggling() const
{
    map &here = get_map();
    auto begin = here.i_at( pos() ).begin();
    auto end = here.i_at( pos() ).end();

    if( in_vehicle ) {
        if( const cata::optional<vpart_reference> vp = here.veh_at( pos() ).part_with_feature( VPFLAG_CARGO,
                false ) ) {
            vehicle *const veh = &vp->vehicle();
            const int cargo = vp->part_index();
            if( !veh->get_items( cargo ).empty() ) {
                begin = veh->get_items( cargo ).begin();
                end = veh->get_items( cargo ).end();
            }
        }
    }
    const item *floor_armor = nullptr;
    int ticker = 0;

    // If there are no items on the floor, return nothing
    if( begin == end ) {
        return "nothing";
    }

    for( auto candidate = begin; candidate != end; ++candidate ) {
        if( !candidate->is_armor() ) {
            continue;
        } else if( candidate->volume() > 250_ml && candidate->get_warmth() > 0 &&
                   ( candidate->covers( body_part_torso ) || candidate->covers( body_part_leg_l ) ||
                     candidate->covers( body_part_leg_r ) ) ) {
            floor_armor = &*candidate;
            ticker++;
        }
    }

    if( ticker == 0 ) {
        return "nothing";
    } else if( ticker == 1 ) {
        return floor_armor->type_name();
    } else if( ticker > 1 ) {
        return "many";
    }

    return "nothing";
}

int Character::warmth( const bodypart_id &bp ) const
{
    int ret = 0;
    double warmth = 0.0;

    for( const item &i : worn ) {
        if( i.covers( bp ) ) {
            warmth = i.get_warmth();
            // Wool items do not lose their warmth due to being wet.
            // Warmth is reduced by 0 - 66% based on wetness.
            if( !i.made_of( material_id( "wool" ) ) ) {
                warmth *= 1.0 - 0.66 * get_part_wetness_percentage( bp );
            }
            ret += std::round( warmth );
        }
    }
    ret += get_effect_int( effect_heating_bionic, bp );
    return ret;
}

static int bestwarmth( const std::list< item > &its, const flag_id &flag )
{
    int best = 0;
    for( const item &w : its ) {
        if( w.has_flag( flag ) && w.get_warmth() > best ) {
            best = w.get_warmth();
        }
    }
    return best;
}

int Character::bonus_item_warmth( const bodypart_id &bp ) const
{
    int ret = 0;

    // If the player is not wielding anything big, check if hands can be put in pockets
    if( ( bp == body_part_hand_l || bp == body_part_hand_r ) &&
        weapon.volume() < 500_ml ) {
        ret += bestwarmth( worn, flag_POCKETS );
    }

    // If the player's head is not encumbered, check if hood can be put up
    if( bp == body_part_head && encumb( body_part_head ) < 10 ) {
        ret += bestwarmth( worn, flag_HOOD );
    }

    // If the player's mouth is not encumbered, check if collar can be put up
    if( bp == body_part_mouth && encumb( body_part_mouth ) < 10 ) {
        ret += bestwarmth( worn, flag_COLLAR );
    }

    return ret;
}

bool Character::can_use_floor_warmth() const
{
    return in_sleep_state() ||
           has_activity( activity_id( "ACT_WAIT" ) ) ||
           has_activity( activity_id( "ACT_WAIT_NPC" ) ) ||
           has_activity( activity_id( "ACT_WAIT_STAMINA" ) ) ||
           has_activity( activity_id( "ACT_AUTODRIVE" ) ) ||
           has_activity( activity_id( "ACT_READ" ) ) ||
           has_activity( activity_id( "ACT_SOCIALIZE" ) ) ||
           has_activity( activity_id( "ACT_MEDITATE" ) ) ||
           has_activity( activity_id( "ACT_FISH" ) ) ||
           has_activity( activity_id( "ACT_GAME" ) ) ||
           has_activity( activity_id( "ACT_HAND_CRANK" ) ) ||
           has_activity( activity_id( "ACT_HEATING" ) ) ||
           has_activity( activity_id( "ACT_VIBE" ) ) ||
           has_activity( activity_id( "ACT_TRY_SLEEP" ) ) ||
           has_activity( activity_id( "ACT_OPERATION" ) ) ||
           has_activity( activity_id( "ACT_TREE_COMMUNION" ) ) ||
           has_activity( activity_id( "ACT_EAT_MENU" ) ) ||
           has_activity( activity_id( "ACT_CONSUME_FOOD_MENU" ) ) ||
           has_activity( activity_id( "ACT_CONSUME_DRINK_MENU" ) ) ||
           has_activity( activity_id( "ACT_CONSUME_MEDS_MENU" ) ) ||
           has_activity( activity_id( "ACT_STUDY_SPELL" ) );
}

int Character::floor_bedding_warmth( const tripoint &pos )
{
    map &here = get_map();
    const trap &trap_at_pos = here.tr_at( pos );
    const ter_id ter_at_pos = here.ter( pos );
    const furn_id furn_at_pos = here.furn( pos );
    int floor_bedding_warmth = 0;

    const optional_vpart_position vp = here.veh_at( pos );
    const cata::optional<vpart_reference> boardable = vp.part_with_feature( "BOARDABLE", true );
    // Search the floor for bedding
    if( furn_at_pos != f_null ) {
        floor_bedding_warmth += furn_at_pos.obj().floor_bedding_warmth;
    } else if( !trap_at_pos.is_null() ) {
        floor_bedding_warmth += trap_at_pos.floor_bedding_warmth;
    } else if( boardable ) {
        floor_bedding_warmth += boardable->info().floor_bedding_warmth;
    } else if( ter_at_pos == t_improvised_shelter ) {
        floor_bedding_warmth -= 500;
    } else {
        floor_bedding_warmth -= 2000;
    }

    return floor_bedding_warmth;
}

int Character::floor_item_warmth( const tripoint &pos )
{
    int item_warmth = 0;

    const auto warm = [&item_warmth]( const auto & stack ) {
        for( const item &elem : stack ) {
            if( !elem.is_armor() ) {
                continue;
            }
            // Items that are big enough and covers the torso are used to keep warm.
            // Smaller items don't do as good a job
            if( elem.volume() > 250_ml &&
                ( elem.covers( body_part_torso ) || elem.covers( body_part_leg_l ) ||
                  elem.covers( body_part_leg_r ) ) ) {
                item_warmth += 60 * elem.get_warmth() * elem.volume() / 2500_ml;
            }
        }
    };

    map &here = get_map();

    if( !!here.veh_at( pos ) ) {
        if( const cata::optional<vpart_reference> vp = here.veh_at( pos ).part_with_feature( VPFLAG_CARGO,
                false ) ) {
            vehicle *const veh = &vp->vehicle();
            const int cargo = vp->part_index();
            vehicle_stack vehicle_items = veh->get_items( cargo );
            warm( vehicle_items );
        }
        return item_warmth;
    }
    map_stack floor_items = here.i_at( pos );
    warm( floor_items );
    return item_warmth;
}

int Character::floor_warmth( const tripoint &pos ) const
{
    const int item_warmth = floor_item_warmth( pos );
    int bedding_warmth = floor_bedding_warmth( pos );

    // If the PC has fur, etc, that will apply too
    int floor_mut_warmth = bodytemp_modifier_traits_floor();
    // DOWN does not provide floor insulation, though.
    // Better-than-light fur or being in one's shell does.
    if( ( !( has_trait( trait_DOWN ) ) ) && ( floor_mut_warmth >= 200 ) ) {
        bedding_warmth = std::max( 0, bedding_warmth );
    }
    return ( item_warmth + bedding_warmth + floor_mut_warmth );
}

int Character::bodytemp_modifier_traits( bool overheated ) const
{
    int mod = 0;
    for( const trait_id &iter : get_mutations() ) {
        mod += overheated ? iter->bodytemp_min : iter->bodytemp_max;
    }
    return mod;
}

int Character::bodytemp_modifier_traits_floor() const
{
    int mod = 0;
    for( const trait_id &iter : get_mutations() ) {
        mod += iter->bodytemp_sleep;
    }
    return mod;
}

int Character::temp_corrected_by_climate_control( int temperature ) const
{
    const int variation = static_cast<int>( BODYTEMP_NORM * 0.5 );
    if( temperature < BODYTEMP_SCORCHING + variation &&
        temperature > BODYTEMP_FREEZING - variation ) {
        if( temperature > BODYTEMP_SCORCHING ) {
            temperature = BODYTEMP_VERY_HOT;
        } else if( temperature > BODYTEMP_VERY_HOT ) {
            temperature = BODYTEMP_HOT;
        } else if( temperature > BODYTEMP_HOT ) {
            temperature = BODYTEMP_NORM;
        } else if( temperature < BODYTEMP_FREEZING ) {
            temperature = BODYTEMP_VERY_COLD;
        } else if( temperature < BODYTEMP_VERY_COLD ) {
            temperature = BODYTEMP_COLD;
        } else if( temperature < BODYTEMP_COLD ) {
            temperature = BODYTEMP_NORM;
        }
    }
    return temperature;
}

bool Character::in_sleep_state() const
{
    return Creature::in_sleep_state() || activity.id() == ACT_TRY_SLEEP;
}

bool Character::has_item_with_flag( const flag_id &flag, bool need_charges ) const
{
    return has_item_with( [&flag, &need_charges, this]( const item & it ) {
        if( it.is_tool() && need_charges ) {
            return it.has_flag( flag ) && ( it.type->tool->max_charges == 0 ||
                                            it.units_remaining( *this ) > 0 );
        }
        return it.has_flag( flag );
    } );
}

std::vector<const item *> Character::all_items_with_flag( const flag_id &flag ) const
{
    return items_with( [&flag]( const item & it ) {
        return it.has_flag( flag );
    } );
}

bool Character::has_charges( const itype_id &it, int quantity,
                             const std::function<bool( const item & )> &filter ) const
{
    if( it == itype_fire || it == itype_apparatus ) {
        return has_fire( quantity );
    }
    if( it == itype_UPS && is_mounted() &&
        mounted_creature.get()->has_flag( MF_RIDEABLE_MECH ) ) {
        auto *mons = mounted_creature.get();
        return quantity <= mons->battery_item->ammo_remaining();
    }
    return charges_of( it, quantity, filter ) == quantity;
}

std::list<item> Character::use_amount( const itype_id &it, int quantity,
                                       const std::function<bool( const item & )> &filter )
{
    std::list<item> ret;
    if( weapon.use_amount( it, quantity, ret ) ) {
        remove_weapon();
    }
    for( auto a = worn.begin(); a != worn.end() && quantity > 0; ) {
        if( a->use_amount( it, quantity, ret, filter ) ) {
            a->on_takeoff( *this );
            a = worn.erase( a );
        } else {
            ++a;
        }
    }
    if( quantity <= 0 ) {
        return ret;
    }
    std::list<item> tmp = inv->use_amount( it, quantity, filter );
    ret.splice( ret.end(), tmp );
    return ret;
}

bool Character::use_charges_if_avail( const itype_id &it, int quantity )
{
    if( has_charges( it, quantity ) ) {
        use_charges( it, quantity );
        return true;
    }
    return false;
}

std::list<item> Character::use_charges( const itype_id &what, int qty, const int radius,
                                        const std::function<bool( const item & )> &filter )
{
    std::list<item> res;
    inventory inv = crafting_inventory( pos(), radius, true );

    if( qty <= 0 ) {
        return res;
    }
    for( const auto &bio : *this->my_bionics ) {
        const bionic_data &bid = bio.info();
        if( bid.fake_item == what && ( !bid.activated || bio.powered ) ) {
            mod_power_level( units::from_kilojoule( -qty ) );
            return res;
        }
    }

    if( what == itype_fire ) {
        use_fire( qty );
        return res;

    } else if( what == itype_UPS ) {
        if( is_mounted() && mounted_creature.get()->has_flag( MF_RIDEABLE_MECH ) &&
            mounted_creature.get()->battery_item ) {
            auto *mons = mounted_creature.get();
            int power_drain = std::min( mons->battery_item->ammo_remaining(), qty );
            mons->use_mech_power( -power_drain );
            qty -= std::min( qty, power_drain );
            return res;
        }
        if( has_power() && has_active_bionic( bio_ups ) ) {
            int bio = std::min( units::to_kilojoule( get_power_level() ), qty );
            mod_power_level( units::from_kilojoule( -bio ) );
            qty -= std::min( qty, bio );
        }

        int adv = inv.charges_of( itype_adv_UPS_off, static_cast<int>( std::ceil( qty * 0.6 ) ) );
        if( adv > 0 ) {
            std::list<item> found = use_charges( itype_adv_UPS_off, adv, radius );
            res.splice( res.end(), found );
            qty -= std::min( qty, static_cast<int>( adv / 0.6 ) );
        }

        int ups = inv.charges_of( itype_UPS_off, qty );
        if( ups > 0 ) {
            std::list<item> found = use_charges( itype_UPS_off, ups, radius );
            res.splice( res.end(), found );
            qty -= std::min( qty, ups );
        }
        return res;
    }

    std::vector<item *> del;

    bool has_tool_with_UPS = false;
    // Detection of UPS tool
    inv.visit_items( [ &what, &qty, &has_tool_with_UPS, &filter]( item * e, item * ) {
        if( filter( *e ) && e->typeId() == what && e->has_flag( flag_USE_UPS ) ) {
            has_tool_with_UPS = true;
            return VisitResponse::ABORT;
        }
        return qty > 0 ? VisitResponse::NEXT : VisitResponse::ABORT;
    } );

    if( radius >= 0 ) {
        get_map().use_charges( pos(), radius, what, qty, return_true<item> );
    }
    if( qty > 0 ) {
        visit_items( [this, &what, &qty, &res, &del, &filter]( item * e, item * ) {
            if( e->use_charges( what, qty, res, pos(), filter ) ) {
                del.push_back( e );
            }
            return qty > 0 ? VisitResponse::NEXT : VisitResponse::ABORT;
        } );
    }

    for( item *e : del ) {
        remove_item( *e );
    }

    if( has_tool_with_UPS ) {
        use_charges( itype_UPS, qty, radius );
    }

    return res;
}

std::list<item> Character::use_charges( const itype_id &what, int qty,
                                        const std::function<bool( const item & )> &filter )
{
    return use_charges( what, qty, -1, filter );
}

item Character::find_firestarter_with_charges( const int quantity ) const
{
    for( const item *i : all_items_with_flag( flag_FIRESTARTER ) ) {
        if( !i->typeId()->can_have_charges() ) {
            const use_function *usef = i->type->get_use( "firestarter" );
<<<<<<< HEAD
            const firestarter_actor *actor = dynamic_cast<const firestarter_actor *>( usef->get_actor_ptr() );
            if( actor->can_use( *this->as_character(), *i, false, tripoint_zero ).success() ) {
                return *i;
=======
            if( usef != nullptr && usef->get_actor_ptr() != nullptr ) {
                const firestarter_actor *actor = dynamic_cast<const firestarter_actor *>( usef->get_actor_ptr() );
                if( actor->can_use( *this->as_character(), *i, false, tripoint_zero ).success() ) {
                    return *i;
                }
>>>>>>> 2c5d8c37
            }
        } else if( has_charges( i->typeId(), quantity ) ) {
            return *i;
        }
    }
    for( const auto &bio : *this->my_bionics ) {
        const bionic_data &bid = bio.info();
        if( bid.fake_item.is_valid() && ( !bid.has_flag( json_flag_BIONIC_TOGGLED ) || ( !bid.activated ||
                                          bio.powered ) )  && get_power_level() > quantity * 5_kJ ) {
            item fake( bid.fake_item );
            if( !fake.is_null() && bid.fake_item->has_flag( flag_FIRESTARTER ) ) {
                return fake;
            }
        }
    }
    return item();
}

bool Character::has_fire( const int quantity ) const
{
    // TODO: Replace this with a "tool produces fire" flag.

    if( get_map().has_nearby_fire( pos() ) ) {
        return true;
    } else if( has_item_with_flag( flag_FIRE ) ) {
        return true;
    } else if( !find_firestarter_with_charges( quantity ).is_null() ) {
        return true;
    } else if( is_npc() ) {
        // HACK: A hack to make NPCs use their Molotovs
        return true;
    }

    return false;
}

void Character::mod_painkiller( int npkill )
{
    set_painkiller( pkill + npkill );
}

void Character::set_painkiller( int npkill )
{
    npkill = std::max( npkill, 0 );
    if( pkill != npkill ) {
        const int prev_pain = get_perceived_pain();
        pkill = npkill;
        on_stat_change( "pkill", pkill );
        const int cur_pain = get_perceived_pain();

        if( cur_pain != prev_pain ) {
            react_to_felt_pain( cur_pain - prev_pain );
            on_stat_change( "perceived_pain", cur_pain );
        }
    }
}

int Character::get_painkiller() const
{
    return pkill;
}

void Character::use_fire( const int quantity )
{
    //Okay, so checks for nearby fires first,
    //then held lit torch or candle, bionic tool/lighter/laser
    //tries to use 1 charge of lighters, matches, flame throwers
    //If there is enough power, will use power of one activation of the bio_lighter, bio_tools and bio_laser
    // (home made, military), hotplate, welder in that order.
    // bio_lighter, bio_laser, bio_tools, has_active_bionic("bio_tools"

    if( get_map().has_nearby_fire( pos() ) ) {
        return;
    } else if( has_item_with_flag( flag_FIRE ) ) {
        return;
    } else {
        const item firestarter = find_firestarter_with_charges( quantity );
        if( firestarter.is_null() ) {
            return;
        }
        if( firestarter.type->has_flag( flag_USES_BIONIC_POWER ) ) {
            mod_power_level( -quantity * 5_kJ );
            return;
        }
        if( firestarter.typeId()->can_have_charges() ) {
            use_charges( firestarter.typeId(), quantity );
            return;
        }
    }
}

int Character::heartrate_bpm() const
{
    //Dead have no heartbeat usually and no heartbeat in omnicell
    if( is_dead_state() || has_trait( trait_SLIMESPAWNER ) ) {
        return 0;
    }
    //This function returns heartrate in BPM basing of health, physical state, tiredness,
    //moral effects, stimulators and anything that should fit here.
    //Some values are picked to make sense from math point of view
    //and seem correct but effects may vary in real life.
    //This needs more attention from experienced contributors to work more smooth.
    //Average healthy bpm is 60-80. That's a simple imitation of normal distribution.
    //Must a better way to do that. Possibly this value should be generated with player creation.
    int average_heartbeat = 70 + rng( -5, 5 ) + rng( -5, 5 );
    //Chemical imbalance makes this less predictable. It's possible this range needs tweaking
    if( has_trait( trait_CHEMIMBALANCE ) ) {
        average_heartbeat += rng( -15, 15 );
    }
    //Quick also raises basic BPM
    if( has_trait( trait_QUICK ) ) {
        average_heartbeat *= 1.1;
    }
    //Badtemper makes your BPM raise from anger
    if( has_trait( trait_BADTEMPER ) ) {
        average_heartbeat *= 1.1;
    }
    //COLDBLOOD dependencies, works almost same way as temperature effect for speed.
    const int player_local_temp = get_weather().get_temperature( pos() );
    float temperature_modifier = 0.0f;
    if( has_trait( trait_COLDBLOOD ) ) {
        temperature_modifier = 0.002f;
    }
    if( has_trait( trait_COLDBLOOD2 ) ) {
        temperature_modifier = 0.00333f;
    }
    if( has_trait( trait_COLDBLOOD3 ) || has_trait( trait_COLDBLOOD4 ) ) {
        temperature_modifier = 0.005f;
    }
    average_heartbeat *= 1 + ( ( player_local_temp - 65 ) * temperature_modifier );
    //Limit avg from below with 20, arbitrary
    average_heartbeat = std::max( 20, average_heartbeat );
    const float stamina_level = static_cast<float>( get_stamina() ) / get_stamina_max();
    float stamina_effect = 0.0f;
    if( stamina_level >= 0.9f ) {
        stamina_effect = 0.0f;
    } else if( stamina_level >= 0.8f ) {
        stamina_effect = 0.2f;
    } else if( stamina_level >= 0.6f ) {
        stamina_effect = 0.5f;
    } else if( stamina_level >= 0.4f ) {
        stamina_effect = 1.0f;
    } else if( stamina_level >= 0.2f ) {
        stamina_effect = 1.5f;
    } else {
        stamina_effect = 2.0f;
    }
    //can triple heartrate
    int heartbeat = average_heartbeat * ( 1 + stamina_effect );
    const int stim_level = get_stim();
    int stim_modifer = 0;
    if( stim_level > 0 ) {
        //that's asymptotical function that is equal to 1 at around 30 stim level
        //and slows down all the time almost reaching 2.
        //Tweaking x*x multiplier will accordingly change effect accumulation
        stim_modifer = 2 - 2 / ( 1 + 0.001 * stim_level * stim_level );
    }
    heartbeat += average_heartbeat * stim_modifer;
    if( get_effect_dur( effect_cig ) > 0_turns ) {
        //Nicotine-induced tachycardia
        if( get_effect_dur( effect_cig ) > 10_minutes * ( addiction_level( add_type::CIG ) + 1 ) ) {
            heartbeat += average_heartbeat * 0.4;
        } else {
            heartbeat += average_heartbeat * 0.1;
        }
    }
    //health effect that can make things better or worse is applied in the end.
    //Based on get_max_healthy that already has bmi factored
    const int healthy = get_max_healthy();
    //a bit arbitrary formula that can use some love
    float healthy_modifier = -0.05f * std::round( healthy / 20.0f );
    heartbeat += average_heartbeat * healthy_modifier;
    //Pain simply adds 2% per point after it reaches 5 (that's arbitrary)
    const int cur_pain = get_perceived_pain();
    float pain_modifier = 0.0f;
    if( cur_pain > 5 ) {
        pain_modifier = 0.02 * ( cur_pain - 5 );
    }
    heartbeat += average_heartbeat * pain_modifier;
    //if BPM raised at least by 20% for a player with ADRENALINE, it adds 20% of avg to result
    if( has_trait( trait_ADRENALINE ) && heartbeat > average_heartbeat * 1.2 ) {
        heartbeat += average_heartbeat * 0.2;
    }
    //Happy get it bit faster and miserable some more.
    //Morale effects might need more consideration
    const int morale_level = get_morale_level();
    if( morale_level >= 20 ) {
        heartbeat += average_heartbeat * 0.1;
    }
    if( morale_level <= -20 ) {
        heartbeat += average_heartbeat * 0.2;
    }
    //add fear?
    //A single clamp in the end should be enough
    const int max_heartbeat = average_heartbeat * 3.5;
    heartbeat = clamp( heartbeat, average_heartbeat, max_heartbeat );
    return heartbeat;
}

void Character::on_worn_item_washed( const item &it )
{
    if( is_worn( it ) ) {
        morale->on_worn_item_washed( it );
    }
}

void Character::on_item_wear( const item &it )
{
    invalidate_inventory_validity_cache();
    for( const trait_id &mut : it.mutations_from_wearing( *this ) ) {
        mutation_effect( mut, true );
        recalc_sight_limits();
        calc_encumbrance();

        // If the stamina is higher than the max (Languorous), set it back to max
        if( get_stamina() > get_stamina_max() ) {
            set_stamina( get_stamina_max() );
        }
    }
    morale->on_item_wear( it );
}

void Character::on_item_takeoff( const item &it )
{
    invalidate_inventory_validity_cache();
    for( const trait_id &mut : it.mutations_from_wearing( *this ) ) {
        mutation_loss_effect( mut );
        recalc_sight_limits();
        calc_encumbrance();
        if( get_stamina() > get_stamina_max() ) {
            set_stamina( get_stamina_max() );
        }
    }
    morale->on_item_takeoff( it );
}

void Character::on_effect_int_change( const efftype_id &eid, int intensity, const bodypart_id &bp )
{
    // Adrenaline can reduce perceived pain (or increase it when you enter comedown).
    // See @ref get_perceived_pain()
    if( eid == effect_adrenaline ) {
        // Note that calling this does no harm if it wasn't changed.
        on_stat_change( "perceived_pain", get_perceived_pain() );
    }

    morale->on_effect_int_change( eid, intensity, bp );
}

void Character::on_mutation_gain( const trait_id &mid )
{
    morale->on_mutation_gain( mid );
    magic->on_mutation_gain( mid, *this );
    update_type_of_scent( mid );
    recalculate_enchantment_cache(); // mutations can have enchantments
    effect_on_conditions::process_reactivate();
}

void Character::on_mutation_loss( const trait_id &mid )
{
    morale->on_mutation_loss( mid );
    magic->on_mutation_loss( mid );
    update_type_of_scent( mid, false );
    recalculate_enchantment_cache(); // mutations can have enchantments
    effect_on_conditions::process_reactivate();
}

void Character::on_stat_change( const std::string &stat, int value )
{
    morale->on_stat_change( stat, value );
}

bool Character::has_opposite_trait( const trait_id &flag ) const
{
    for( const trait_id &i : flag->cancels ) {
        if( has_trait( i ) ) {
            return true;
        }
    }
    for( const std::pair<const trait_id, trait_data> &mut : my_mutations ) {
        for( const trait_id &canceled_trait : mut.first->cancels ) {
            if( canceled_trait == flag ) {
                return true;
            }
        }
    }
    return false;
}

int Character::adjust_for_focus( int amount ) const
{
    int effective_focus = get_focus();
    if( has_trait( trait_FASTLEARNER ) ) {
        effective_focus += 15;
    }
    if( has_active_bionic( bio_memory ) ) {
        effective_focus += 10;
    }
    if( has_trait( trait_SLOWLEARNER ) ) {
        effective_focus -= 15;
    }
    effective_focus += ( get_int() - get_option<int>( "INT_BASED_LEARNING_BASE_VALUE" ) ) *
                       get_option<int>( "INT_BASED_LEARNING_FOCUS_ADJUSTMENT" );
    effective_focus = std::max( effective_focus, 1 );
    return effective_focus * std::min( amount, 1000 );
}

std::set<tripoint> Character::get_path_avoid() const
{
    std::set<tripoint> ret;
    for( npc &guy : g->all_npcs() ) {
        if( sees( guy ) ) {
            ret.insert( guy.pos() );
        }
    }

    // TODO: Add known traps in a way that doesn't destroy performance

    return ret;
}

const pathfinding_settings &Character::get_pathfinding_settings() const
{
    return *path_settings;
}

bool Character::crush_frozen_liquid( item_location loc )
{
    if( has_quality( quality_id( "HAMMER" ) ) ) {
        item hammering_item = item_with_best_of_quality( quality_id( "HAMMER" ) );
        //~ %1$s: item to be crushed, %2$s: hammer name
        if( query_yn( _( "Do you want to crush up %1$s with your %2$s?\n"
                         "<color_red>Be wary of fragile items nearby!</color>" ),
                      loc.get_item()->display_name(), hammering_item.tname() ) ) {

            //Risk smashing tile with hammering tool, risk is lower with higher dex, damage lower with lower strength
            if( one_in( 1 + dex_cur / 4 ) ) {
                add_msg_if_player( colorize( _( "You swing your %s wildly!" ), c_red ),
                                   hammering_item.tname() );
                int smashskill = str_cur + hammering_item.damage_melee( damage_type::BASH );
                get_map().bash( loc.position(), smashskill );
            }
            add_msg_if_player( _( "You crush up and gather %s" ), loc.get_item()->display_name() );
            return true;
        }
    } else {
        popup( _( "You need a hammering tool to crush up frozen liquids!" ) );
    }
    return false;
}

float Character::power_rating() const
{
    int dmg = std::max( { weapon.damage_melee( damage_type::BASH ),
                          weapon.damage_melee( damage_type::CUT ),
                          weapon.damage_melee( damage_type::STAB )
                        } );

    int ret = 2;
    // Small guns can be easily hidden from view
    if( weapon.volume() <= 250_ml ) {
        ret = 2;
    } else if( weapon.is_gun() ) {
        ret = 4;
    } else if( dmg > 12 ) {
        ret = 3; // Melee weapon or weapon-y tool
    }
    if( get_size() == creature_size::huge ) {
        ret += 1;
    }
    if( is_wearing_power_armor( nullptr ) ) {
        ret = 5; // No mercy!
    }
    return ret;
}

float Character::speed_rating() const
{
    float ret = get_speed() / 100.0f;
    ret *= 100.0f / run_cost( 100, false );
    // Adjustment for player being able to run, but not doing so at the moment
    if( !is_running() ) {
        ret *= 1.0f + ( static_cast<float>( get_stamina() ) / static_cast<float>( get_stamina_max() ) );
    }
    return ret;
}

item &Character::item_with_best_of_quality( const quality_id &qid )
{
    int maxq = max_quality( qid );
    auto items_with_quality = items_with( [qid]( const item & it ) {
        return it.has_quality( qid );
    } );
    for( item *it : items_with_quality ) {
        if( it->get_quality( qid ) == maxq ) {
            return *it;
        }
    }
    return null_item_reference();
}

int Character::run_cost( int base_cost, bool diag ) const
{
    float movecost = static_cast<float>( base_cost );
    if( diag ) {
        movecost *= 0.7071f; // because everything here assumes 100 is base
    }
    const bool flatground = movecost < 105;
    map &here = get_map();
    // The "FLAT" tag includes soft surfaces, so not a good fit.
    const bool on_road = flatground && here.has_flag( STATIC( "ROAD" ), pos() );
    const bool on_fungus = here.has_flag_ter_or_furn( STATIC( "FUNGUS" ), pos() );

    if( !is_mounted() ) {
        if( movecost > 100 ) {
            movecost *= mutation_value( "movecost_obstacle_modifier" );
            if( movecost < 100 ) {
                movecost = 100;
            }
        }
        if( has_trait( trait_M_IMMUNE ) && on_fungus ) {
            if( movecost > 75 ) {
                // Mycal characters are faster on their home territory, even through things like shrubs
                movecost = 75;
            }
        }

        // Linearly increase move cost relative to individual leg hp.
        movecost += 50 * ( 1 - std::sqrt( static_cast<float>( get_part_hp_cur( body_part_leg_l ) ) /
                                          static_cast<float>( get_part_hp_max( body_part_leg_l ) ) ) );
        movecost += 50 * ( 1 - std::sqrt( static_cast<float>( get_part_hp_cur( body_part_leg_r ) ) /
                                          static_cast<float>( get_part_hp_max( body_part_leg_r ) ) ) );

        movecost *= mutation_value( "movecost_modifier" );
        if( flatground ) {
            movecost *= mutation_value( "movecost_flatground_modifier" );
        }
        if( has_trait( trait_PADDED_FEET ) && !footwear_factor() ) {
            movecost *= .9f;
        }
        if( has_active_bionic( bio_jointservo ) ) {
            if( is_running() ) {
                movecost *= 0.85f;
            } else {
                movecost *= 0.95f;
            }
        } else if( has_bionic( bio_jointservo ) ) {
            movecost *= 1.1f;
        }

        if( worn_with_flag( flag_SLOWS_MOVEMENT ) ) {
            movecost *= 1.1f;
        }
        if( worn_with_flag( flag_FIN ) ) {
            movecost *= 1.5f;
        }
        if( worn_with_flag( flag_ROLLER_INLINE ) ) {
            if( on_road ) {
                movecost *= 0.5f;
            } else {
                movecost *= 1.5f;
            }
        }
        // Quad skates might be more stable than inlines,
        // but that also translates into a slower speed when on good surfaces.
        if( worn_with_flag( flag_ROLLER_QUAD ) ) {
            if( on_road ) {
                movecost *= 0.7f;
            } else {
                movecost *= 1.3f;
            }
        }
        // Skates with only one wheel (roller shoes) are fairly less stable
        // and fairly slower as well
        if( worn_with_flag( flag_ROLLER_ONE ) ) {
            if( on_road ) {
                movecost *= 0.85f;
            } else {
                movecost *= 1.1f;
            }
        }

        movecost +=
            ( ( encumb( body_part_foot_l ) + encumb( body_part_foot_r ) ) * 2.5 +
              ( encumb( body_part_leg_l ) + encumb( body_part_leg_r ) ) * 1.5 ) / 10;

        // ROOTS3 does slow you down as your roots are probing around for nutrients,
        // whether you want them to or not.  ROOTS1 is just too squiggly without shoes
        // to give you some stability.  Plants are a bit of a slow-mover.  Deal.
        const bool mutfeet = has_trait( trait_LEG_TENTACLES ) || has_trait( trait_PADDED_FEET ) ||
                             has_trait( trait_HOOVES ) || has_trait( trait_TOUGH_FEET ) || has_trait( trait_ROOTS2 );
        if( !is_wearing_shoes( side::LEFT ) && !mutfeet ) {
            movecost += 8;
        }
        if( !is_wearing_shoes( side::RIGHT ) && !mutfeet ) {
            movecost += 8;
        }

        if( has_trait( trait_ROOTS3 ) && here.has_flag( STATIC( "DIGGABLE" ), pos() ) ) {
            movecost += 10 * footwear_factor();
        }

        movecost = calculate_by_enchantment( movecost, enchant_vals::mod::MOVE_COST );
        movecost /= stamina_move_cost_modifier();
    }

    if( diag ) {
        movecost *= M_SQRT2;
    }

    return static_cast<int>( movecost );
}

void Character::place_corpse()
{
    //If the character/NPC is on a distant mission, don't drop their their gear when they die since they still have a local pos
    if( !death_drops ) {
        return;
    }
    std::vector<item *> tmp = inv_dump();
    item body = item::make_corpse( mtype_id::NULL_ID(), calendar::turn, name );
    body.set_item_temperature( 310.15 );
    map &here = get_map();
    for( item *itm : tmp ) {
        here.add_item_or_charges( pos(), *itm );
    }
    for( const bionic &bio : *my_bionics ) {
        if( item::type_is_defined( bio.info().itype() ) ) {
            item cbm( bio.id.str(), calendar::turn );
            cbm.set_flag( flag_FILTHY );
            cbm.set_flag( flag_NO_STERILE );
            cbm.set_flag( flag_NO_PACKED );
            cbm.faults.emplace( fault_id( "fault_bionic_salvaged" ) );
            body.put_in( cbm, item_pocket::pocket_type::CORPSE );
        }
    }

    // Restore amount of installed pseudo-modules of Power Storage Units
    std::pair<int, int> storage_modules = amount_of_storage_bionics();
    for( int i = 0; i < storage_modules.first; ++i ) {
        body.put_in( item( "bio_power_storage" ), item_pocket::pocket_type::CORPSE );
    }
    for( int i = 0; i < storage_modules.second; ++i ) {
        body.put_in( item( "bio_power_storage_mkII" ), item_pocket::pocket_type::CORPSE );
    }
    here.add_item_or_charges( pos(), body );
}

void Character::place_corpse( const tripoint_abs_omt &om_target )
{
    tinymap bay;
    bay.load( project_to<coords::sm>( om_target ), false );
    point fin( rng( 1, SEEX * 2 - 2 ), rng( 1, SEEX * 2 - 2 ) );
    // This makes no sense at all. It may find a random tile without furniture, but
    // if the first try to find one fails, it will go through all tiles of the map
    // and essentially select the last one that has no furniture.
    // Q: Why check for furniture? (Check for passable or can-place-items seems more useful.)
    // Q: Why not grep a random point out of all the possible points (e.g. via random_entry)?
    // Q: Why use furn_str_id instead of f_null?
    // TODO: fix it, see above.
    if( bay.furn( fin ) != furn_str_id( "f_null" ) ) {
        for( const tripoint &p : bay.points_on_zlevel() ) {
            if( bay.furn( p ) == furn_str_id( "f_null" ) ) {
                fin.x = p.x;
                fin.y = p.y;
            }
        }
    }

    std::vector<item *> tmp = inv_dump();
    item body = item::make_corpse( mtype_id::NULL_ID(), calendar::turn, name );
    for( item *itm : tmp ) {
        bay.add_item_or_charges( fin, *itm );
    }
    for( const bionic &bio : *my_bionics ) {
        if( item::type_is_defined( bio.info().itype() ) ) {
            body.put_in( item( bio.id.str(), calendar::turn ), item_pocket::pocket_type::CORPSE );
        }
    }

    // Restore amount of installed pseudo-modules of Power Storage Units
    std::pair<int, int> storage_modules = amount_of_storage_bionics();
    for( int i = 0; i < storage_modules.first; ++i ) {
        body.put_in( item( "bio_power_storage" ), item_pocket::pocket_type::CORPSE );
    }
    for( int i = 0; i < storage_modules.second; ++i ) {
        body.put_in( item( "bio_power_storage_mkII" ), item_pocket::pocket_type::CORPSE );
    }
    bay.add_item_or_charges( fin, body );
}

bool Character::sees_with_infrared( const Creature &critter ) const
{
    if( !vision_mode_cache[IR_VISION] || !critter.is_warm() ) {
        return false;
    }

    map &here = get_map();
    if( is_player() || critter.is_player() ) {
        // Players should not use map::sees
        // Likewise, players should not be "looked at" with map::sees, not to break symmetry
        return here.pl_line_of_sight( critter.pos(),
                                      sight_range( current_daylight_level( calendar::turn ) ) );
    }

    return here.sees( pos(), critter.pos(), sight_range( current_daylight_level( calendar::turn ) ) );
}

bool Character::is_visible_in_range( const Creature &critter, const int range ) const
{
    return sees( critter ) && rl_dist( pos(), critter.pos() ) <= range;
}

std::vector<Creature *> Character::get_visible_creatures( const int range ) const
{
    return g->get_creatures_if( [this, range]( const Creature & critter ) -> bool {
        return this != &critter && pos() != critter.pos() && // TODO: get rid of fake npcs (pos() check)
        rl_dist( pos(), critter.pos() ) <= range && sees( critter );
    } );
}

std::vector<Creature *> Character::get_targetable_creatures( const int range, bool melee ) const
{
    map &here = get_map();
    return g->get_creatures_if( [this, range, melee, &here]( const Creature & critter ) -> bool {
        //the call to map.sees is to make sure that even if we can see it through walls
        //via a mutation or cbm we only attack targets with a line of sight
        bool can_see = ( ( sees( critter ) || sees_with_infrared( critter ) ) && here.sees( pos(), critter.pos(), 100 ) );
        if( can_see && melee )  //handles the case where we can see something with glass in the way for melee attacks
        {
            std::vector<tripoint> path = here.find_clear_path( pos(), critter.pos() );
            for( const tripoint &point : path ) {
                if( here.impassable( point ) &&
                    !( weapon.has_flag( flag_SPEAR ) && // Fences etc. Spears can stab through those
                       here.has_flag( STATIC( "THIN_OBSTACLE" ),
                                      point ) ) ) { //this mirrors melee.cpp function reach_attack
                    can_see = false;
                    break;
                }
            }
        }
        bool in_range = std::round( rl_dist_exact( pos(), critter.pos() ) ) <= range;
        // TODO: get rid of fake npcs (pos() check)
        bool valid_target = this != &critter && pos() != critter.pos() && attitude_to( critter ) != Creature::Attitude::FRIENDLY;
        return valid_target && in_range && can_see;
    } );
}

std::vector<Creature *> Character::get_hostile_creatures( int range ) const
{
    return g->get_creatures_if( [this, range]( const Creature & critter ) -> bool {
        // Fixes circular distance range for ranged attacks
        float dist_to_creature = std::round( rl_dist_exact( pos(), critter.pos() ) );
        return this != &critter && pos() != critter.pos() && // TODO: get rid of fake npcs (pos() check)
        dist_to_creature <= range && critter.attitude_to( *this ) == Creature::Attitude::HOSTILE
        && sees( critter );
    } );
}

bool Character::knows_trap( const tripoint &pos ) const
{
    const tripoint p = get_map().getabs( pos );
    return known_traps.count( p ) > 0;
}

void Character::add_known_trap( const tripoint &pos, const trap &t )
{
    const tripoint p = get_map().getabs( pos );
    if( t.is_null() ) {
        known_traps.erase( p );
    } else {
        // TODO: known_traps should map to a trap_str_id
        known_traps[p] = t.id.str();
    }
}

bool Character::can_hear( const tripoint &source, const int volume ) const
{
    if( is_deaf() ) {
        return false;
    }

    // source is in-ear and at our square, we can hear it
    if( source == pos() && volume == 0 ) {
        return true;
    }
    const int dist = rl_dist( source, pos() );
    const float volume_multiplier = hearing_ability();
    return ( volume - get_weather().weather_id->sound_attn ) * volume_multiplier >= dist;
}

float Character::hearing_ability() const
{
    float volume_multiplier = 1.0f;

    // Mutation/Bionic volume modifiers
    if( has_flag( json_flag_SUPER_HEARING ) ) {
        volume_multiplier *= 3.5f;
    }
    if( has_trait( trait_PER_SLIME ) ) {
        // Random hearing :-/
        // (when it's working at all, see player.cpp)
        // changed from 0.5 to fix Mac compiling error
        volume_multiplier *= ( rng( 1, 2 ) );
    }

    volume_multiplier *= Character::mutation_value( "hearing_modifier" );

    if( has_effect( effect_deaf ) ) {
        // Scale linearly up to 30 minutes
        volume_multiplier *= ( 30_minutes - get_effect_dur( effect_deaf ) ) / 30_minutes;
    }

    if( has_effect( effect_earphones ) ) {
        volume_multiplier *= 0.25f;
    }

    return volume_multiplier;
}

std::vector<std::string> Character::short_description_parts() const
{
    std::vector<std::string> result;

    if( is_armed() ) {
        result.push_back( _( "Wielding: " ) + weapon.tname() );
    }
    const std::string worn_str = enumerate_as_string( worn.begin(), worn.end(),
    []( const item & it ) {
        return it.tname();
    } );
    if( !worn_str.empty() ) {
        result.push_back( _( "Wearing: " ) + worn_str );
    }
    const int visibility_cap = 0; // no cap
    const auto trait_str = visible_mutations( visibility_cap );
    if( !trait_str.empty() ) {
        result.push_back( _( "Traits: " ) + trait_str );
    }
    return result;
}

std::string Character::short_description() const
{
    return join( short_description_parts(), ";   " );
}

void Character::process_one_effect( effect &it, bool is_new )
{
    bool reduced = resists_effect( it );
    double mod = 1;
    const bodypart_id &bp = it.get_bp();
    int val = 0;

    // Still hardcoded stuff, do this first since some modify their other traits
    hardcoded_effects( it );

    const auto get_effect = [&it, is_new]( const std::string & arg, bool reduced ) {
        if( is_new ) {
            return it.get_amount( arg, reduced );
        }
        return it.get_mod( arg, reduced );
    };

    // Handle miss messages
    const std::vector<std::pair<translation, int>> &msgs = it.get_miss_msgs();
    if( !msgs.empty() ) {
        for( const auto &i : msgs ) {
            add_miss_reason( i.first.translated(), static_cast<unsigned>( i.second ) );
        }
    }

    // Handle health mod
    val = get_effect( "H_MOD", reduced );
    if( val != 0 ) {
        mod = 1;
        if( is_new || it.activated( calendar::turn, "H_MOD", val, reduced, mod ) ) {
            int bounded = bound_mod_to_vals(
                              get_healthy_mod(), val, it.get_max_val( "H_MOD", reduced ),
                              it.get_min_val( "H_MOD", reduced ) );
            // This already applies bounds, so we pass them through.
            mod_healthy_mod( bounded, get_healthy_mod() + bounded );
        }
    }

    // Handle health
    val = get_effect( "HEALTH", reduced );
    if( val != 0 ) {
        mod = 1;
        if( is_new || it.activated( calendar::turn, "HEALTH", val, reduced, mod ) ) {
            mod_healthy( bound_mod_to_vals( get_healthy(), val,
                                            it.get_max_val( "HEALTH", reduced ), it.get_min_val( "HEALTH", reduced ) ) );
        }
    }

    // Handle stim
    val = get_effect( "STIM", reduced );
    if( val != 0 ) {
        mod = 1;
        if( is_new || it.activated( calendar::turn, "STIM", val, reduced, mod ) ) {
            mod_stim( bound_mod_to_vals( get_stim(), val, it.get_max_val( "STIM", reduced ),
                                         it.get_min_val( "STIM", reduced ) ) );
        }
    }

    // Handle hunger
    val = get_effect( "HUNGER", reduced );
    if( val != 0 ) {
        mod = 1;
        if( is_new || it.activated( calendar::turn, "HUNGER", val, reduced, mod ) ) {
            mod_hunger( bound_mod_to_vals( get_hunger(), val, it.get_max_val( "HUNGER", reduced ),
                                           it.get_min_val( "HUNGER", reduced ) ) );
        }
    }

    // Handle thirst
    val = get_effect( "THIRST", reduced );
    if( val != 0 ) {
        mod = 1;
        if( is_new || it.activated( calendar::turn, "THIRST", val, reduced, mod ) ) {
            mod_thirst( bound_mod_to_vals( get_thirst(), val, it.get_max_val( "THIRST", reduced ),
                                           it.get_min_val( "THIRST", reduced ) ) );
        }
    }

    // Handle fatigue
    val = get_effect( "FATIGUE", reduced );
    // Prevent ongoing fatigue effects while asleep.
    // These are meant to change how fast you get tired, not how long you sleep.
    if( val != 0 && !in_sleep_state() ) {
        mod = 1;
        if( is_new || it.activated( calendar::turn, "FATIGUE", val, reduced, mod ) ) {
            mod_fatigue( bound_mod_to_vals( get_fatigue(), val, it.get_max_val( "FATIGUE", reduced ),
                                            it.get_min_val( "FATIGUE", reduced ) ) );
        }
    }

    // Handle Radiation
    val = get_effect( "RAD", reduced );
    if( val != 0 ) {
        mod = 1;
        if( is_new || it.activated( calendar::turn, "RAD", val, reduced, mod ) ) {
            mod_rad( bound_mod_to_vals( get_rad(), val, it.get_max_val( "RAD", reduced ), 0 ) );
            // Radiation can't go negative
            if( get_rad() < 0 ) {
                set_rad( 0 );
            }
        }
    }

    // Handle Pain
    val = get_effect( "PAIN", reduced );
    if( val != 0 ) {
        mod = 1;
        if( it.get_sizing( "PAIN" ) ) {
            if( has_trait( trait_FAT ) ) {
                mod *= 1.5;
            }
            if( get_size() == creature_size::large ) {
                mod *= 2;
            }
            if( get_size() == creature_size::huge ) {
                mod *= 3;
            }
        }
        if( is_new || it.activated( calendar::turn, "PAIN", val, reduced, mod ) ) {
            int pain_inc = bound_mod_to_vals( get_pain(), val, it.get_max_val( "PAIN", reduced ), 0 );
            mod_pain( pain_inc );
            if( pain_inc > 0 ) {
                add_pain_msg( val, bp );
            }
        }
    }

    // Handle Damage
    val = get_effect( "HURT", reduced );
    if( val != 0 ) {
        mod = 1;
        if( it.get_sizing( "HURT" ) ) {
            if( has_trait( trait_FAT ) ) {
                mod *= 1.5;
            }
            if( get_size() == creature_size::large ) {
                mod *= 2;
            }
            if( get_size() == creature_size::huge ) {
                mod *= 3;
            }
        }
        if( is_new || it.activated( calendar::turn, "HURT", val, reduced, mod ) ) {
            if( bp == bodypart_str_id::NULL_ID() ) {
                if( val > 5 ) {
                    add_msg_if_player( _( "Your %s HURTS!" ), body_part_name_accusative( body_part_torso ) );
                } else {
                    add_msg_if_player( _( "Your %s hurts!" ), body_part_name_accusative( body_part_torso ) );
                }
                apply_damage( nullptr, body_part_torso, val, true );
            } else {
                if( val > 5 ) {
                    add_msg_if_player( _( "Your %s HURTS!" ), body_part_name_accusative( bp ) );
                } else {
                    add_msg_if_player( _( "Your %s hurts!" ), body_part_name_accusative( bp ) );
                }
                apply_damage( nullptr, bp, val, true );
            }
        }
    }

    // Handle Sleep
    val = get_effect( "SLEEP", reduced );
    if( val != 0 ) {
        mod = 1;
        if( ( is_new || it.activated( calendar::turn, "SLEEP", val, reduced, mod ) ) &&
            !has_effect( efftype_id( "sleep" ) ) ) {
            add_msg_if_player( _( "You pass out!" ) );
            fall_asleep( time_duration::from_turns( val ) );
        }
    }

    // Handle painkillers
    val = get_effect( "PKILL", reduced );
    if( val != 0 ) {
        mod = it.get_addict_mod( "PKILL", addiction_level( add_type::PKILLER ) );
        if( is_new || it.activated( calendar::turn, "PKILL", val, reduced, mod ) ) {
            mod_painkiller( bound_mod_to_vals( get_painkiller(), val, it.get_max_val( "PKILL", reduced ), 0 ) );
        }
    }

    // Handle coughing
    mod = 1;
    val = 0;
    if( it.activated( calendar::turn, "COUGH", val, reduced, mod ) ) {
        cough( it.get_harmful_cough() );
    }

    // Handle vomiting
    mod = vomit_mod();
    val = 0;
    if( it.activated( calendar::turn, "VOMIT", val, reduced, mod ) ) {
        vomit();
    }

    // Handle stamina
    val = get_effect( "STAMINA", reduced );
    if( val != 0 ) {
        mod = 1;
        if( is_new || it.activated( calendar::turn, "STAMINA", val, reduced, mod ) ) {
            mod_stamina( bound_mod_to_vals( get_stamina(), val,
                                            it.get_max_val( "STAMINA", reduced ),
                                            it.get_min_val( "STAMINA", reduced ) ) );
        }
    }

    // Speed and stats are handled in recalc_speed_bonus and reset_stats respectively
}

void Character::process_effects()
{
    //Special Removals
    if( has_effect( effect_darkness ) && g->is_in_sunlight( pos() ) ) {
        remove_effect( effect_darkness );
    }
    if( has_trait( trait_M_IMMUNE ) && has_effect( effect_fungus ) ) {
        vomit();
        remove_effect( effect_fungus );
        add_msg_if_player( m_bad, _( "We have mistakenly colonized a local guide!  Purging now." ) );
    }
    if( has_trait( trait_PARAIMMUNE ) && ( has_effect( effect_dermatik ) ||
                                           has_effect( effect_tapeworm ) ||
                                           has_effect( effect_bloodworms ) || has_effect( effect_brainworms ) ||
                                           has_effect( effect_paincysts ) ) ) {
        remove_effect( effect_dermatik );
        remove_effect( effect_tapeworm );
        remove_effect( effect_bloodworms );
        remove_effect( effect_brainworms );
        remove_effect( effect_paincysts );
        add_msg_if_player( m_good, _( "Something writhes inside of you as it dies." ) );
    }
    if( has_trait( trait_ACIDBLOOD ) && ( has_effect( effect_dermatik ) ||
                                          has_effect( effect_bloodworms ) ||
                                          has_effect( effect_brainworms ) ) ) {
        remove_effect( effect_dermatik );
        remove_effect( effect_bloodworms );
        remove_effect( effect_brainworms );
    }
    if( has_trait( trait_EATHEALTH ) && has_effect( effect_tapeworm ) ) {
        remove_effect( effect_tapeworm );
        add_msg_if_player( m_good, _( "Your bowels gurgle as something inside them dies." ) );
    }
    if( has_trait( trait_INFIMMUNE ) && ( has_effect( effect_bite ) || has_effect( effect_infected ) ||
                                          has_effect( effect_recover ) ) ) {
        remove_effect( effect_bite );
        remove_effect( effect_infected );
        remove_effect( effect_recover );
    }

    //Human only effects
    for( auto &elem : *effects ) {
        for( auto &_effect_it : elem.second ) {
            process_one_effect( _effect_it.second, false );
        }
    }

    Creature::process_effects();
}

double Character::vomit_mod()
{
    double mod = mutation_value( "vomit_multiplier" );
    if( has_effect( effect_weed_high ) ) {
        mod *= .1;
    }
    // If you're already nauseous, any food in your stomach greatly
    // increases chance of vomiting. Liquids don't provoke vomiting, though.
    if( stomach.contains() != 0_ml && has_effect( effect_nausea ) ) {
        mod *= 5 * get_effect_int( effect_nausea );
    }
    return mod;
}

int Character::sleep_spot( const tripoint &p ) const
{
    const int current_stim = get_stim();
    const comfort_response_t comfort_info = base_comfort_value( p );
    if( comfort_info.aid != nullptr ) {
        add_msg_if_player( m_info, _( "You use your %s for comfort." ), comfort_info.aid->tname() );
    }

    int sleepy = static_cast<int>( comfort_info.level );
    bool watersleep = has_trait( trait_WATERSLEEP );

    if( has_addiction( add_type::SLEEP ) ) {
        sleepy -= 4;
    }

    sleepy = enchantment_cache->modify_value( enchant_vals::mod::SLEEPY, sleepy );

    if( watersleep && get_map().has_flag_ter( "SWIMMABLE", pos() ) ) {
        sleepy += 10; //comfy water!
    }

    if( get_fatigue() < fatigue_levels::TIRED + 1 ) {
        sleepy -= static_cast<int>( ( fatigue_levels::TIRED + 1 - get_fatigue() ) / 4 );
    } else {
        sleepy += static_cast<int>( ( get_fatigue() - fatigue_levels::TIRED + 1 ) / 16 );
    }

    if( current_stim > 0 || !has_trait( trait_INSOMNIA ) ) {
        sleepy -= 2 * current_stim;
    } else {
        // Make it harder for insomniac to get around the trait
        sleepy -= current_stim;
    }

    return sleepy;
}

bool Character::can_sleep()
{
    if( has_effect( effect_meth ) ) {
        // Sleep ain't happening until that meth wears off completely.
        return false;
    }

    // Since there's a bit of randomness to falling asleep, we want to
    // prevent exploiting this if can_sleep() gets called over and over.
    // Only actually check if we can fall asleep no more frequently than
    // every 30 minutes.  We're assuming that if we return true, we'll
    // immediately be falling asleep after that.
    //
    // Also if player debug menu'd time backwards this breaks, just do the
    // check anyway, this will reset the timer if 'dur' is negative.
    const time_point now = calendar::turn;
    const time_duration dur = now - last_sleep_check;
    if( dur >= 0_turns && dur < 30_minutes ) {
        return false;
    }
    last_sleep_check = now;

    int sleepy = sleep_spot( pos() );
    sleepy += rng( -8, 8 );
    bool result = sleepy > 0;

    if( has_active_bionic( bio_soporific ) ) {
        if( bio_soporific_powered_at_last_sleep_check && !has_power() ) {
            add_msg_if_player( m_bad, _( "Your soporific inducer runs out of power!" ) );
        } else if( !bio_soporific_powered_at_last_sleep_check && has_power() ) {
            add_msg_if_player( m_good, _( "Your soporific inducer starts back up." ) );
        }
        bio_soporific_powered_at_last_sleep_check = has_power();
    }

    return result;
}

void Character::shift_destination( const point &shift )
{
    if( next_expected_position ) {
        *next_expected_position += shift;
    }

    for( auto &elem : auto_move_route ) {
        elem += shift;
    }
}

bool Character::has_weapon() const
{
    return !unarmed_attack();
}

int Character::get_lowest_hp() const
{
    // Set lowest_hp to an arbitrarily large number.
    int lowest_hp = 999;
    for( const std::pair<const bodypart_str_id, bodypart> &elem : get_body() ) {
        const int cur_hp = elem.second.get_hp_cur();
        if( cur_hp < lowest_hp ) {
            lowest_hp = cur_hp;
        }
    }
    return lowest_hp;
}

Creature::Attitude Character::attitude_to( const Creature &other ) const
{
    const monster *m = dynamic_cast<const monster *>( &other );
    if( m != nullptr ) {
        if( m->friendly != 0 ) {
            return Attitude::FRIENDLY;
        }
        switch( m->attitude( const_cast<Character *>( this ) ) ) {
            // player probably does not want to harm them, but doesn't care much at all.
            case MATT_FOLLOW:
            case MATT_FPASSIVE:
            case MATT_IGNORE:
            case MATT_FLEE:
                return Attitude::NEUTRAL;
            // player does not want to harm those.
            case MATT_FRIEND:
                return Attitude::FRIENDLY;
            case MATT_ATTACK:
                return Attitude::HOSTILE;
            case MATT_NULL:
            case NUM_MONSTER_ATTITUDES:
                break;
        }

        return Attitude::NEUTRAL;
    }

    const npc *p = dynamic_cast<const npc *>( &other );
    if( p != nullptr ) {
        if( p->is_enemy() ) {
            return Attitude::HOSTILE;
        } else if( p->is_player_ally() ) {
            return Attitude::FRIENDLY;
        } else {
            return Attitude::NEUTRAL;
        }
    } else if( &other == this ) {
        return Attitude::FRIENDLY;
    }

    return Attitude::NEUTRAL;
}

npc_attitude Character::get_attitude() const
{
    return NPCATT_NULL;
}

bool Character::sees( const tripoint &t, bool, int ) const
{
    const int wanted_range = rl_dist( pos(), t );
    bool can_see = is_player() ? get_map().pl_sees( t, wanted_range ) :
                   Creature::sees( t );
    // Clairvoyance is now pretty cheap, so we can check it early
    if( wanted_range < MAX_CLAIRVOYANCE && wanted_range < clairvoyance() ) {
        return true;
    }

    if( can_see && wanted_range > unimpaired_range() ) {
        can_see = false;
    }

    return can_see;
}

bool Character::sees( const Creature &critter ) const
{
    // This handles only the player/npc specific stuff (monsters don't have traits or bionics).
    const int dist = rl_dist( pos(), critter.pos() );
    if( dist <= 3 && has_active_mutation( trait_ANTENNAE ) ) {
        return true;
    }
    if( dist < MAX_CLAIRVOYANCE && dist < clairvoyance() ) {
        return true;
    }
    if( field_fd_clairvoyant.is_valid() &&
        get_map().get_field( critter.pos(), field_fd_clairvoyant ) ) {
        return true;
    }
    return Creature::sees( critter );
}

nc_color Character::bodytemp_color( const bodypart_id &bp ) const
{
    nc_color color = c_light_gray; // default
    const int temp_conv = get_part_temp_conv( bp );
    if( bp == body_part_eyes ) {
        color = c_light_gray;    // Eyes don't count towards warmth
    } else if( temp_conv  > BODYTEMP_SCORCHING ) {
        color = c_red;
    } else if( temp_conv  > BODYTEMP_VERY_HOT ) {
        color = c_light_red;
    } else if( temp_conv  > BODYTEMP_HOT ) {
        color = c_yellow;
    } else if( temp_conv  > BODYTEMP_COLD ) {
        color = c_green;
    } else if( temp_conv  > BODYTEMP_VERY_COLD ) {
        color = c_light_blue;
    } else if( temp_conv  > BODYTEMP_FREEZING ) {
        color = c_cyan;
    } else {
        color = c_blue;
    }
    return color;
}

void Character::set_destination( const std::vector<tripoint> &route,
                                 const player_activity &new_destination_activity )
{
    auto_move_route = route;
    set_destination_activity( new_destination_activity );
    destination_point.emplace( get_map().getabs( route.back() ) );
}

void Character::clear_destination()
{
    auto_move_route.clear();
    clear_destination_activity();
    destination_point = cata::nullopt;
    next_expected_position = cata::nullopt;
}

bool Character::has_distant_destination() const
{
    return has_destination() && !get_destination_activity().is_null() &&
           get_destination_activity().id() == ACT_TRAVELLING && !omt_path.empty();
}

bool Character::is_auto_moving() const
{
    return destination_point.has_value();
}

bool Character::has_destination() const
{
    return !auto_move_route.empty();
}

bool Character::has_destination_activity() const
{
    return !get_destination_activity().is_null() && destination_point &&
           position == get_map().getlocal( *destination_point );
}

void Character::start_destination_activity()
{
    if( !has_destination_activity() ) {
        debugmsg( "Tried to start invalid destination activity" );
        return;
    }

    assign_activity( get_destination_activity() );
    clear_destination();
}

std::vector<tripoint> &Character::get_auto_move_route()
{
    return auto_move_route;
}

action_id Character::get_next_auto_move_direction()
{
    if( !has_destination() ) {
        return ACTION_NULL;
    }

    if( next_expected_position ) {
        if( pos() != *next_expected_position ) {
            // We're off course, possibly stumbling or stuck, cancel auto move
            return ACTION_NULL;
        }
    }

    next_expected_position.emplace( auto_move_route.front() );
    auto_move_route.erase( auto_move_route.begin() );

    tripoint dp = *next_expected_position - pos();

    // Make sure the direction is just one step and that
    // all diagonal moves have 0 z component
    if( std::abs( dp.x ) > 1 || std::abs( dp.y ) > 1 || std::abs( dp.z ) > 1 ||
        ( std::abs( dp.z ) != 0 && ( std::abs( dp.x ) != 0 || std::abs( dp.y ) != 0 ) ) ) {
        // Should never happen, but check just in case
        return ACTION_NULL;
    }
    return get_movement_action_from_delta( dp, iso_rotate::yes );
}

int Character::talk_skill() const
{
    /** @EFFECT_INT slightly increases talking skill */

    /** @EFFECT_PER slightly increases talking skill */

    /** @EFFECT_SPEECH increases talking skill */
    int ret = get_int() + get_per() + get_skill_level( skill_id( "speech" ) ) * 3;
    return ret;
}

int Character::intimidation() const
{
    /** @EFFECT_STR increases intimidation factor */
    int ret = get_str() * 2;
    if( weapon.is_gun() ) {
        ret += 10;
    }
    if( weapon.damage_melee( damage_type::BASH ) >= 12 ||
        weapon.damage_melee( damage_type::CUT ) >= 12 ||
        weapon.damage_melee( damage_type::STAB ) >= 12 ) {
        ret += 5;
    }

    if( get_stim() > 20 ) {
        ret += 2;
    }
    if( has_effect( effect_drunk ) ) {
        ret -= 4;
    }
    ret = enchantment_cache->modify_value( enchant_vals::mod::SOCIAL_INTIMIDATE, ret );
    return ret;
}

bool Character::has_proficiency( const proficiency_id &prof ) const
{
    return _proficiencies->has_learned( prof );
}

bool Character::has_prof_prereqs( const proficiency_id &prof ) const
{
    return _proficiencies->has_prereqs( prof );
}

void Character::add_proficiency( const proficiency_id &prof, bool ignore_requirements )
{
    if( ignore_requirements ) {
        _proficiencies->direct_learn( prof );
        return;
    }
    _proficiencies->learn( prof );
}

void Character::lose_proficiency( const proficiency_id &prof, bool ignore_requirements )
{
    if( ignore_requirements ) {
        _proficiencies->direct_remove( prof );
        return;
    }
    _proficiencies->remove( prof );
}

std::vector<display_proficiency> Character::display_proficiencies() const
{
    return _proficiencies->display();
}

void Character::practice_proficiency( const proficiency_id &prof, const time_duration &amount,
                                      const cata::optional<time_duration> &max )
{
    int amt = to_seconds<int>( amount );
    const float pct_before = _proficiencies->pct_practiced( prof );
    time_duration focused_amount = time_duration::from_seconds( adjust_for_focus( amt ) / 100 );
    const bool learned = _proficiencies->practice( prof, focused_amount, max );
    const float pct_after = _proficiencies->pct_practiced( prof );

    if( pct_after > pct_before ) {
        focus_pool -= focus_pool / 100;
    }

    if( learned ) {
        add_msg_if_player( m_good, _( "You are now proficient in %s!" ), prof->name() );
    }
}

time_duration Character::proficiency_training_needed( const proficiency_id &prof ) const
{
    return _proficiencies->training_time_needed( prof );
}

std::vector<proficiency_id> Character::known_proficiencies() const
{
    return _proficiencies->known_profs();
}

std::vector<proficiency_id> Character::learning_proficiencies() const
{
    return _proficiencies->learning_profs();
}

bool Character::defer_move( const tripoint &next )
{
    // next must be adjacent to current pos
    if( square_dist( next, pos() ) != 1 ) {
        return false;
    }
    // next must be adjacent to subsequent move in any preexisting automove route
    if( has_destination() && square_dist( auto_move_route.front(), next ) != 1 ) {
        return false;
    }
    auto_move_route.insert( auto_move_route.begin(), next );
    next_expected_position = pos();
    return true;
}

bool Character::add_or_drop_with_msg( item &it, const bool /*unloading*/, const item *avoid )
{
    if( it.made_of( phase_id::LIQUID ) ) {
        liquid_handler::consume_liquid( it, 1, avoid );
        return it.charges <= 0;
    }
    if( !this->can_pickVolume( it, false, avoid ) ) {
        put_into_vehicle_or_drop( *this, item_drop_reason::too_large, { it } );
    } else if( !this->can_pickWeight( it, !get_option<bool>( "DANGEROUS_PICKUPS" ) ) ) {
        put_into_vehicle_or_drop( *this, item_drop_reason::too_heavy, { it } );
    } else {
        bool wielded_has_it = false;
        // Cannot use weapon.has_item(it) because it skips any pockets that
        // are not containers such as magazines and magazine wells.
        for( const item *scan_contents : weapon.contents.all_items_top() ) {
            if( scan_contents == &it ) {
                wielded_has_it = true;
                break;
            }
        }
        const bool allow_wield = !wielded_has_it && weapon.magazine_current() != &it;
        const int prev_charges = it.charges;
        auto &ni = this->i_add( it, true, avoid, /*allow_drop=*/false, /*allow_wield=*/allow_wield );
        if( ni.is_null() ) {
            // failed to add
            put_into_vehicle_or_drop( *this, item_drop_reason::tumbling, { it } );
        } else if( &ni == &it ) {
            // merged into the original stack, restore original charges
            it.charges = prev_charges;
            put_into_vehicle_or_drop( *this, item_drop_reason::tumbling, { it } );
        } else {
            // successfully added
            add_msg( _( "You put the %s in your inventory." ), ni.tname() );
            add_msg( m_info, "%c - %s", ni.invlet == 0 ? ' ' : ni.invlet, ni.tname() );
        }
    }
    return true;
}

bool Character::unload( item_location &loc, bool bypass_activity )
{
    item &it = *loc;
    // Unload a container consuming moves per item successfully removed
    if( it.is_container() ) {
        if( it.contents.empty() ) {
            add_msg( m_info, _( "The %s is already empty!" ), it.tname() );
            return false;
        }
        if( !it.can_unload_liquid() ) {
            add_msg( m_info, _( "The liquid can't be unloaded in its current state!" ) );
            return false;
        }

        int moves = 0;
        for( item *contained : it.contents.all_items_top() ) {
            moves += this->item_handling_cost( *contained );
        }
        assign_activity( player_activity( unload_activity_actor( moves, loc ) ) );

        return true;
    }

    // If item can be unloaded more than once (currently only guns) prompt user to choose
    std::vector<std::string> msgs( 1, it.tname() );
    std::vector<item *> opts( 1, &it );

    for( item *e : it.gunmods() ) {
        if( ( e->is_gun() && !e->has_flag( flag_NO_UNLOAD ) &&
              ( e->magazine_current() || e->ammo_remaining() > 0 || e->casings_count() > 0 ) ) ||
            ( e->has_flag( flag_BRASS_CATCHER ) && !e->is_container_empty() ) ) {
            msgs.emplace_back( e->tname() );
            opts.emplace_back( e );
        }
    }

    item *target = nullptr;
    item_location targloc;
    if( opts.size() > 1 ) {
        const int ret = uilist( _( "Unload what?" ), msgs );
        if( ret >= 0 ) {
            target = opts[ret];
            targloc = item_location( loc, opts[ret] );
        }
    } else {
        target = &it;
        targloc = loc;
    }

    if( target == nullptr ) {
        return false;
    }

    // Next check for any reasons why the item cannot be unloaded
    if( !target->has_flag( flag_BRASS_CATCHER ) ) {
        if( target->ammo_types().empty() && target->magazine_compatible().empty() ) {
            add_msg( m_info, _( "You can't unload a %s!" ), target->tname() );
            return false;
        }

        if( target->has_flag( flag_NO_UNLOAD ) ) {
            if( target->has_flag( flag_RECHARGE ) || target->has_flag( flag_USE_UPS ) ) {
                add_msg( m_info, _( "You can't unload a rechargeable %s!" ), target->tname() );
            } else {
                add_msg( m_info, _( "You can't unload a %s!" ), target->tname() );
            }
            return false;
        }

        if( !target->magazine_current() && target->ammo_remaining() <= 0 && target->casings_count() <= 0 ) {
            if( target->is_tool() ) {
                add_msg( m_info, _( "Your %s isn't charged." ), target->tname() );
            } else {
                add_msg( m_info, _( "Your %s isn't loaded." ), target->tname() );
            }
            return false;
        }
    }

    target->casings_handle( [&]( item & e ) {
        return this->i_add_or_drop( e );
    } );

    if( target->is_magazine() ) {
        if( bypass_activity ) {
            unload_activity_actor::unload( *this, targloc );
        } else {
            int mv = 0;
            for( const item *content : target->contents.all_items_top() ) {
                // We use the same cost for both reloading and unloading
                mv += this->item_reload_cost( it, *content, content->charges );
            }
            if( it.is_ammo_belt() ) {
                // Disassembling ammo belts is easier than assembling them
                mv /= 2;
            }
            assign_activity( player_activity( unload_activity_actor( mv, targloc ) ) );
        }
        return true;

    } else if( target->magazine_current() ) {
        if( !this->add_or_drop_with_msg( *target->magazine_current(), true ) ) {
            return false;
        }
        // Eject magazine consuming half as much time as required to insert it
        this->moves -= this->item_reload_cost( *target, *target->magazine_current(), -1 ) / 2;

        target->remove_items_with( [&target]( const item & e ) {
            return target->magazine_current() == &e;
        } );

    } else if( target->ammo_remaining() ) {
        int qty = target->ammo_remaining();

        // Construct a new ammo item and try to drop it
        item ammo( target->ammo_current(), calendar::turn, qty );
        if( target->is_filthy() ) {
            ammo.set_flag( flag_FILTHY );
        }

        if( ammo.made_of_from_type( phase_id::LIQUID ) ) {
            if( !this->add_or_drop_with_msg( ammo ) ) {
                qty -= ammo.charges; // only handled part (or none) of the liquid
            }
            if( qty <= 0 ) {
                return false; // no liquid was moved
            }

        } else if( !this->add_or_drop_with_msg( ammo, qty > 1 ) ) {
            return false;
        }

        // If successful remove appropriate qty of ammo consuming half as much time as required to load it
        this->moves -= this->item_reload_cost( *target, ammo, qty ) / 2;

        target->ammo_set( target->ammo_current(), target->ammo_remaining() - qty );
    } else if( target->has_flag( flag_BRASS_CATCHER ) ) {
        target->spill_contents( get_player_character() );
    }

    // Turn off any active tools
    if( target->is_tool() && target->active && target->ammo_remaining() == 0 ) {
        target->type->invoke( *this->as_player(), *target, this->pos() );
    }

    add_msg( _( "You unload your %s." ), target->tname() );

    if( it.has_flag( flag_MAG_DESTROY ) && it.ammo_remaining() == 0 ) {
        loc.remove_item();
    }

    return true;
}

int Character::item_reload_cost( const item &it, const item &ammo, int qty ) const
{
    if( ammo.is_ammo() || ammo.is_frozen_liquid() || ammo.made_of_from_type( phase_id::LIQUID ) ) {
        qty = std::max( std::min( ammo.charges, qty ), 1 );
    } else if( ammo.is_ammo_container() ) {
        int min_clamp = 0;
        // find the first ammo in the container to get its charges
        ammo.visit_items( [&min_clamp]( const item * it, item * ) {
            if( it->is_ammo() ) {
                min_clamp = it->charges;
                return VisitResponse::ABORT;
            }
            return VisitResponse::NEXT;
        } );

        qty = clamp( qty, min_clamp, 1 );
    } else if( ammo.is_magazine() ) {
        qty = 1;
    } else {
        debugmsg( "cannot determine reload cost as %s is neither ammo or magazine", ammo.tname() );
        return 0;
    }

    // If necessary create duplicate with appropriate number of charges
    item obj = ammo;
    obj = obj.split( qty );
    if( obj.is_null() ) {
        obj = ammo;
    }
    // No base cost for handling ammo - that's already included in obtain cost
    // We have the ammo in our hands right now
    int mv = item_handling_cost( obj, true, 0 );

    if( ammo.has_flag( flag_MAG_BULKY ) ) {
        mv *= 1.5; // bulky magazines take longer to insert
    }

    if( !it.is_gun() && !it.is_magazine() ) {
        return mv + 100; // reload a tool or sealable container
    }

    /** @EFFECT_GUN decreases the time taken to reload a magazine */
    /** @EFFECT_PISTOL decreases time taken to reload a pistol */
    /** @EFFECT_SMG decreases time taken to reload an SMG */
    /** @EFFECT_RIFLE decreases time taken to reload a rifle */
    /** @EFFECT_SHOTGUN decreases time taken to reload a shotgun */
    /** @EFFECT_LAUNCHER decreases time taken to reload a launcher */

    int cost = 0;
    if( it.is_gun() ) {
        cost = it.get_reload_time();
    } else if( it.type->magazine ) {
        cost = it.type->magazine->reload_time * qty;
    } else {
        cost = it.contents.obtain_cost( ammo );
    }

    skill_id sk = it.is_gun() ? it.type->gun->skill_used : skill_gun;
    mv += cost / ( 1.0f + std::min( get_skill_level( sk ) * 0.1f, 1.0f ) );

    if( it.has_flag( flag_STR_RELOAD ) ) {
        /** @EFFECT_STR reduces reload time of some weapons */
        mv -= get_str() * 20;
    }

    return std::max( mv, 25 );
}

book_mastery Character::get_book_mastery( const item &book ) const
{
    if( !book.is_book() || !has_identified( book.typeId() ) ) {
        return book_mastery::CANT_DETERMINE;
    }
    // TODO: add illiterate check?

    const cata::value_ptr<islot_book> &type = book.type->book;
    const skill_id &skill = type->skill;

    if( !skill ) {
        // book gives no skill
        return book_mastery::MASTERED;
    }

    const int skill_level = get_skill_level( skill );
    const int skill_requirement = type->req;
    const int max_skill_learnable = type->level;

    if( skill_requirement > skill_level ) {
        return book_mastery::CANT_UNDERSTAND;
    }
    if( skill_level >= max_skill_learnable ) {
        return book_mastery::MASTERED;
    }
    return book_mastery::LEARNING;
}

static const itype_id itype_cookbook_human( "cookbook_human" );
static const trait_id trait_HATES_BOOKS( "HATES_BOOKS" );
static const trait_id trait_LOVES_BOOKS( "LOVES_BOOKS" );
static const trait_id trait_CANNIBAL( "CANNIBAL" );
static const trait_id trait_PSYCHOPATH( "PSYCHOPATH" );
static const trait_id trait_SAPIOVORE( "SAPIOVORE" );
static const trait_id trait_SPIRITUAL( "SPIRITUAL" );

bool Character::fun_to_read( const item &book ) const
{
    return book_fun_for( book, *this ) > 0;
}

int Character::book_fun_for( const item &book, const Character &p ) const
{
    int fun_bonus = book.type->book->fun;
    if( !book.is_book() ) {
        debugmsg( "called avatar::book_fun_for with non-book" );
        return 0;
    }

    // If you don't have a problem with eating humans, To Serve Man becomes rewarding
    if( ( p.has_trait( trait_CANNIBAL ) || p.has_trait( trait_PSYCHOPATH ) ||
          p.has_trait( trait_SAPIOVORE ) ) &&
        book.typeId() == itype_cookbook_human ) {
        fun_bonus = std::abs( fun_bonus );
    } else if( p.has_trait( trait_SPIRITUAL ) && book.has_flag( flag_INSPIRATIONAL ) ) {
        fun_bonus = std::abs( fun_bonus * 3 );
    }

    if( has_trait( trait_LOVES_BOOKS ) ) {
        fun_bonus++;
    } else if( has_trait( trait_HATES_BOOKS ) ) {
        if( book.type->book->fun > 0 ) {
            fun_bonus = 0;
        } else {
            fun_bonus--;
        }
    }

    if( fun_bonus > 1 && book.get_chapters() > 0 && book.get_remaining_chapters( p ) == 0 ) {
        fun_bonus /= 2;
    }

    return fun_bonus;
}

bool Character::has_bionic_with_flag( const json_character_flag &flag ) const
{
    for( const bionic &bio : *my_bionics ) {
        if( bio.info().has_flag( flag ) ) {
            return true;
        }
        if( bio.info().activated ) {
            if( ( bio.info().has_active_flag( flag ) && has_active_bionic( bio.id ) ) ||
                ( bio.info().has_inactive_flag( flag ) && !has_active_bionic( bio.id ) ) ) {
                return true;
            }
        }
    }

    return false;
}

bool Character::has_flag( const json_character_flag &flag ) const
{
    // If this is a performance problem create a map of flags stored for a character and updated on trait, mutation, bionic add/remove, activate/deactivate, effect gain/loss
    return has_trait_flag( flag ) || has_bionic_with_flag( flag ) || has_effect_with_flag( flag );
}<|MERGE_RESOLUTION|>--- conflicted
+++ resolved
@@ -11385,17 +11385,11 @@
     for( const item *i : all_items_with_flag( flag_FIRESTARTER ) ) {
         if( !i->typeId()->can_have_charges() ) {
             const use_function *usef = i->type->get_use( "firestarter" );
-<<<<<<< HEAD
-            const firestarter_actor *actor = dynamic_cast<const firestarter_actor *>( usef->get_actor_ptr() );
-            if( actor->can_use( *this->as_character(), *i, false, tripoint_zero ).success() ) {
-                return *i;
-=======
             if( usef != nullptr && usef->get_actor_ptr() != nullptr ) {
                 const firestarter_actor *actor = dynamic_cast<const firestarter_actor *>( usef->get_actor_ptr() );
                 if( actor->can_use( *this->as_character(), *i, false, tripoint_zero ).success() ) {
                     return *i;
                 }
->>>>>>> 2c5d8c37
             }
         } else if( has_charges( i->typeId(), quantity ) ) {
             return *i;
