#include "character.h"

#include <ctype.h>
#include <climits>
#include <cstdlib>
#include <algorithm>
#include <numeric>
#include <sstream>
#include <cmath>
#include <iterator>
#include <memory>

#include "activity_handlers.h"
#include "avatar.h"
#include "bionics.h"
#include "cata_utility.h"
#include "construction.h"
#include "debug.h"
#include "effect.h"
#include "event_bus.h"
#include "field.h"
#include "fungal_effects.h"
#include "game.h"
#include "game_constants.h"
#include "itype.h"
#include "npc.h"
#include "material.h"
#include "map.h"
#include "map_iterator.h"
#include "map_selector.h"
#include "memorial_logger.h"
#include "messages.h"
#include "mission.h"
#include "monster.h"
#include "mtype.h"
#include "mutation.h"
#include "options.h"
#include "output.h"
#include "overlay_ordering.h"
#include "pathfinding.h"
#include "player.h"
#include "skill.h"
#include "skill_boost.h"
#include "sounds.h"
#include "string_formatter.h"
#include "translations.h"
#include "trap.h"
#include "veh_interact.h"
#include "vehicle.h"
#include "vehicle_selector.h"
#include "catacharset.h"
#include "game_constants.h"
#include "item_location.h"
#include "lightmap.h"
#include "rng.h"
#include "stomach.h"
#include "ui.h"
#include "veh_type.h"
#include "vehicle.h"
#include "vitamin.h"
#include "vpart_position.h"

static const bionic_id bio_ads( "bio_ads" );
static const bionic_id bio_armor_arms( "bio_armor_arms" );
static const bionic_id bio_armor_eyes( "bio_armor_eyes" );
static const bionic_id bio_armor_head( "bio_armor_head" );
static const bionic_id bio_armor_legs( "bio_armor_legs" );
static const bionic_id bio_armor_torso( "bio_armor_torso" );
static const bionic_id bio_carbon( "bio_carbon" );
static const bionic_id bio_laser( "bio_laser" );
static const bionic_id bio_lighter( "bio_lighter" );
static const bionic_id bio_tools( "bio_tools" );

const efftype_id effect_adrenaline( "adrenaline" );
const efftype_id effect_alarm_clock( "alarm_clock" );
const efftype_id effect_bandaged( "bandaged" );
const efftype_id effect_beartrap( "beartrap" );
const efftype_id effect_bite( "bite" );
const efftype_id effect_bleed( "bleed" );
const efftype_id effect_blind( "blind" );
const efftype_id effect_boomered( "boomered" );
const efftype_id effect_contacts( "contacts" );
const efftype_id effect_controlled( "controlled" );
const efftype_id effect_crushed( "crushed" );
const efftype_id effect_darkness( "darkness" );
const efftype_id effect_disinfected( "disinfected" );
const efftype_id effect_downed( "downed" );
const efftype_id effect_drunk( "drunk" );
const efftype_id effect_foodpoison( "foodpoison" );
const efftype_id effect_grabbed( "grabbed" );
const efftype_id effect_grabbing( "grabbing" );
const efftype_id effect_harnessed( "harnessed" );
const efftype_id effect_heavysnare( "heavysnare" );
const efftype_id effect_infected( "infected" );
const efftype_id effect_in_pit( "in_pit" );
const efftype_id effect_lightsnare( "lightsnare" );
const efftype_id effect_lying_down( "lying_down" );
const efftype_id effect_narcosis( "narcosis" );
const efftype_id effect_nausea( "nausea" );
const efftype_id effect_no_sight( "no_sight" );
const efftype_id effect_onfire( "onfire" );
const efftype_id effect_pkill1( "pkill1" );
const efftype_id effect_pkill2( "pkill2" );
const efftype_id effect_pkill3( "pkill3" );
const efftype_id effect_ridden( "ridden" );
const efftype_id effect_riding( "riding" );
const efftype_id effect_sleep( "sleep" );
const efftype_id effect_slept_through_alarm( "slept_through_alarm" );
const efftype_id effect_tied( "tied" );
const efftype_id effect_webbed( "webbed" );
const efftype_id effect_winded( "winded" );

const skill_id skill_dodge( "dodge" );
const skill_id skill_throw( "throw" );

static const trait_id trait_ACIDBLOOD( "ACIDBLOOD" );
static const trait_id trait_ADRENALINE( "ADRENALINE" );
static const trait_id trait_BIRD_EYE( "BIRD_EYE" );
static const trait_id trait_CEPH_EYES( "CEPH_EYES" );
static const trait_id trait_CEPH_VISION( "CEPH_VISION" );
static const trait_id trait_DEBUG_CLOAK( "DEBUG_CLOAK" );
static const trait_id trait_DEBUG_NIGHTVISION( "DEBUG_NIGHTVISION" );
static const trait_id trait_DEBUG_NODMG( "DEBUG_NODMG" );
static const trait_id trait_DISORGANIZED( "DISORGANIZED" );
static const trait_id trait_ELFA_FNV( "ELFA_FNV" );
static const trait_id trait_ELFA_NV( "ELFA_NV" );
static const trait_id trait_FEL_NV( "FEL_NV" );
static const trait_id trait_PROF_FOODP( "PROF_FOODP" );
static const trait_id trait_GILLS( "GILLS" );
static const trait_id trait_GILLS_CEPH( "GILLS_CEPH" );
static const trait_id trait_GLASSJAW( "GLASSJAW" );
static const trait_id trait_HOLLOW_BONES( "HOLLOW_BONES" );
static const trait_id trait_LIGHT_BONES( "LIGHT_BONES" );
static const trait_id trait_MEMBRANE( "MEMBRANE" );
static const trait_id trait_MYOPIC( "MYOPIC" );
static const trait_id trait_NIGHTVISION2( "NIGHTVISION2" );
static const trait_id trait_NIGHTVISION3( "NIGHTVISION3" );
static const trait_id trait_NIGHTVISION( "NIGHTVISION" );
static const trait_id trait_PACKMULE( "PACKMULE" );
static const trait_id trait_PER_SLIME_OK( "PER_SLIME_OK" );
static const trait_id trait_PER_SLIME( "PER_SLIME" );
static const trait_id trait_ROOTS2( "ROOTS2" );
static const trait_id trait_ROOTS3( "ROOTS3" );
static const trait_id trait_SEESLEEP( "SEESLEEP" );
static const trait_id trait_SHELL2( "SHELL2" );
static const trait_id trait_SHELL( "SHELL" );
static const trait_id trait_SHOUT2( "SHOUT2" );
static const trait_id trait_SHOUT3( "SHOUT3" );
static const trait_id trait_THRESH_CEPHALOPOD( "THRESH_CEPHALOPOD" );
static const trait_id trait_THRESH_INSECT( "THRESH_INSECT" );
static const trait_id trait_THRESH_PLANT( "THRESH_PLANT" );
static const trait_id trait_THRESH_SPIDER( "THRESH_SPIDER" );
static const trait_id trait_URSINE_EYE( "URSINE_EYE" );
static const trait_id debug_nodmg( "DEBUG_NODMG" );

const species_id HUMAN( "HUMAN" );

// *INDENT-OFF*
Character::Character() :

    visitable<Character>(),
    hp_cur( {{ 0 }} ),
    hp_max( {{ 0 }} ),
    damage_bandaged( {{ 0 }} ),
    damage_disinfected( {{ 0 }} ),
    id( -1 )
{
    str_max = 0;
    dex_max = 0;
    per_max = 0;
    int_max = 0;
    str_cur = 0;
    dex_cur = 0;
    per_cur = 0;
    int_cur = 0;
    str_bonus = 0;
    dex_bonus = 0;
    per_bonus = 0;
    int_bonus = 0;
    healthy = 0;
    healthy_mod = 0;
    hunger = 0;
    thirst = 0;
    fatigue = 0;
    sleep_deprivation = 0;
    set_stim( 0 );
    // 45 days to starve to death
    healthy_calories = 55000;
    stored_calories = healthy_calories;
    initialize_stomach_contents();
    healed_total = { { 0, 0, 0, 0, 0, 0 } };

    name.clear();

    *path_settings = pathfinding_settings{ 0, 1000, 1000, 0, true, false, true, false };

    move_mode = CMM_WALK;
}
// *INDENT-ON*

Character::~Character() = default;
Character::Character( Character && ) = default;
Character &Character::operator=( Character && ) = default;

void Character::setID( character_id i )
{
    if( id.is_valid() ) {
        debugmsg( "tried to set id of a npc/player, but has already a id: %d", id.get_value() );
    } else if( !i.is_valid() ) {
        debugmsg( "tried to set invalid id of a npc/player: %d", i.get_value() );
    } else {
        id = i;
    }
}

character_id Character::getID() const
{
    return this->id;
}

field_type_id Character::bloodType() const
{
    if( has_trait( trait_ACIDBLOOD ) ) {
        return fd_acid;
    }
    if( has_trait( trait_THRESH_PLANT ) ) {
        return fd_blood_veggy;
    }
    if( has_trait( trait_THRESH_INSECT ) || has_trait( trait_THRESH_SPIDER ) ) {
        return fd_blood_insect;
    }
    if( has_trait( trait_THRESH_CEPHALOPOD ) ) {
        return fd_blood_invertebrate;
    }
    return fd_blood;
}
field_type_id Character::gibType() const
{
    return fd_gibs_flesh;
}

bool Character::in_species( const species_id &spec ) const
{
    return spec == HUMAN;
}

bool Character::is_warm() const
{
    return true; // TODO: is there a mutation (plant?) that makes a npc not warm blooded?
}

const std::string &Character::symbol() const
{
    static const std::string character_symbol( "@" );
    return character_symbol;
}

void Character::mod_stat( const std::string &stat, float modifier )
{
    if( stat == "str" ) {
        mod_str_bonus( modifier );
    } else if( stat == "dex" ) {
        mod_dex_bonus( modifier );
    } else if( stat == "per" ) {
        mod_per_bonus( modifier );
    } else if( stat == "int" ) {
        mod_int_bonus( modifier );
    } else if( stat == "healthy" ) {
        mod_healthy( modifier );
    } else if( stat == "hunger" ) {
        mod_hunger( modifier );
    } else {
        Creature::mod_stat( stat, modifier );
    }
}

int Character::get_fat_to_hp() const
{
    float mut_fat_hp = 0;
    for( const trait_id &mut : get_mutations() ) {
        mut_fat_hp += mut.obj().fat_to_max_hp;
    }

    return mut_fat_hp * ( get_bmi() - character_weight_category::normal );
}

std::string Character::disp_name( bool possessive ) const
{
    if( !possessive ) {
        if( is_player() ) {
            return pgettext( "not possessive", "you" );
        }
        return name;
    } else {
        if( is_player() ) {
            return _( "your" );
        }
        return string_format( _( "%s's" ), name );
    }
}

std::string Character::skin_name() const
{
    // TODO: Return actual deflecting layer name
    return _( "armor" );
}

int Character::effective_dispersion( int dispersion ) const
{
    /** @EFFECT_PER penalizes sight dispersion when low. */
    dispersion += ranged_per_mod();

    dispersion += encumb( bp_eyes ) / 2;

    return std::max( dispersion, 0 );
}

std::pair<int, int> Character::get_fastest_sight( const item &gun, double recoil ) const
{
    // Get fastest sight that can be used to improve aim further below @ref recoil.
    int sight_speed_modifier = INT_MIN;
    int limit = 0;
    if( effective_dispersion( gun.type->gun->sight_dispersion ) < recoil ) {
        sight_speed_modifier = gun.has_flag( "DISABLE_SIGHTS" ) ? 0 : 6;
        limit = effective_dispersion( gun.type->gun->sight_dispersion );
    }

    for( const auto e : gun.gunmods() ) {
        const islot_gunmod &mod = *e->type->gunmod;
        if( mod.sight_dispersion < 0 || mod.aim_speed < 0 ) {
            continue; // skip gunmods which don't provide a sight
        }
        if( effective_dispersion( mod.sight_dispersion ) < recoil &&
            mod.aim_speed > sight_speed_modifier ) {
            sight_speed_modifier = mod.aim_speed;
            limit = effective_dispersion( mod.sight_dispersion );
        }
    }
    return std::make_pair( sight_speed_modifier, limit );
}

int Character::get_most_accurate_sight( const item &gun ) const
{
    if( !gun.is_gun() ) {
        return 0;
    }

    int limit = effective_dispersion( gun.type->gun->sight_dispersion );
    for( const auto e : gun.gunmods() ) {
        const islot_gunmod &mod = *e->type->gunmod;
        if( mod.aim_speed >= 0 ) {
            limit = std::min( limit, effective_dispersion( mod.sight_dispersion ) );
        }
    }

    return limit;
}

double Character::aim_speed_skill_modifier( const skill_id &gun_skill ) const
{
    double skill_mult = 1.0;
    if( gun_skill == "pistol" ) {
        skill_mult = 2.0;
    } else if( gun_skill == "rifle" ) {
        skill_mult = 0.9;
    }
    /** @EFFECT_PISTOL increases aiming speed for pistols */
    /** @EFFECT_SMG increases aiming speed for SMGs */
    /** @EFFECT_RIFLE increases aiming speed for rifles */
    /** @EFFECT_SHOTGUN increases aiming speed for shotguns */
    /** @EFFECT_LAUNCHER increases aiming speed for launchers */
    return skill_mult * std::min( MAX_SKILL, get_skill_level( gun_skill ) );
}

double Character::aim_speed_dex_modifier() const
{
    return get_dex() - 8;
}

double Character::aim_speed_encumbrance_modifier() const
{
    return ( encumb( bp_hand_l ) + encumb( bp_hand_r ) ) / 10.0;
}

double Character::aim_cap_from_volume( const item &gun ) const
{
    skill_id gun_skill = gun.gun_skill();
    double aim_cap = std::min( 49.0, 49.0 - static_cast<float>( gun.volume() / 75_ml ) );
    // TODO: also scale with skill level.
    if( gun_skill == "smg" ) {
        aim_cap = std::max( 12.0, aim_cap );
    } else if( gun_skill == "shotgun" ) {
        aim_cap = std::max( 12.0, aim_cap );
    } else if( gun_skill == "pistol" ) {
        aim_cap = std::max( 15.0, aim_cap * 1.25 );
    } else if( gun_skill == "rifle" ) {
        aim_cap = std::max( 7.0, aim_cap - 5.0 );
    } else { // Launchers, etc.
        aim_cap = std::max( 10.0, aim_cap );
    }
    return aim_cap;
}

double Character::aim_per_move( const item &gun, double recoil ) const
{
    if( !gun.is_gun() ) {
        return 0.0;
    }

    std::pair<int, int> best_sight = get_fastest_sight( gun, recoil );
    int sight_speed_modifier = best_sight.first;
    int limit = best_sight.second;
    if( sight_speed_modifier == INT_MIN ) {
        // No suitable sights (already at maximum aim).
        return 0;
    }

    // Overall strategy for determining aim speed is to sum the factors that contribute to it,
    // then scale that speed by current recoil level.
    // Player capabilities make aiming faster, and aim speed slows down as it approaches 0.
    // Base speed is non-zero to prevent extreme rate changes as aim speed approaches 0.
    double aim_speed = 10.0;

    skill_id gun_skill = gun.gun_skill();
    // Ranges [0 - 10]
    aim_speed += aim_speed_skill_modifier( gun_skill );

    // Range [0 - 12]
    /** @EFFECT_DEX increases aiming speed */
    aim_speed += aim_speed_dex_modifier();

    // Range [0 - 10]
    aim_speed += sight_speed_modifier;

    // Each 5 points (combined) of hand encumbrance decreases aim speed by one unit.
    aim_speed -= aim_speed_encumbrance_modifier();

    aim_speed = std::min( aim_speed, aim_cap_from_volume( gun ) );

    // Just a raw scaling factor.
    aim_speed *= 6.5;

    // Scale rate logistically as recoil goes from MAX_RECOIL to 0.
    aim_speed *= 1.0 - logarithmic_range( 0, MAX_RECOIL, recoil );

    // Minimum improvement is 5MoA.  This mostly puts a cap on how long aiming for sniping takes.
    aim_speed = std::max( aim_speed, 5.0 );

    // Never improve by more than the currently used sights permit.
    return std::min( aim_speed, recoil - limit );
}

void Character::mount_creature( monster &z )
{
    tripoint pnt = z.pos();
    std::shared_ptr<monster> mons = g->shared_from( z );
    if( mons == nullptr ) {
        add_msg( m_debug, "mount_creature(): monster not found in critter_tracker" );
        return;
    }
    add_effect( effect_riding, 1_turns, num_bp, true );
    z.add_effect( effect_ridden, 1_turns, num_bp, true );
    if( z.has_effect( effect_tied ) ) {
        z.remove_effect( effect_tied );
        if( z.tied_item ) {
            i_add( *z.tied_item );
            z.tied_item = cata::nullopt;
        }
    }
    z.mounted_player_id = getID();
    if( z.has_effect( effect_harnessed ) ) {
        z.remove_effect( effect_harnessed );
        add_msg_if_player( m_info, _( "You remove the %s's harness." ), z.get_name() );
    }
    mounted_creature = mons;
    mons->mounted_player = this;
    if( is_avatar() ) {
        if( g->u.is_hauling() ) {
            g->u.stop_hauling();
        }
        if( g->u.get_grab_type() != OBJECT_NONE ) {
            add_msg( m_warning, _( "You let go of the grabbed object." ) );
            g->u.grab( OBJECT_NONE );
        }
        g->place_player( pnt );
    } else {
        npc &guy = dynamic_cast<npc &>( *this );
        guy.setpos( pnt );
    }
    z.facing = facing;
    add_msg_if_player( m_good, _( "You climb on the %s." ), z.get_name() );
    if( z.has_flag( MF_RIDEABLE_MECH ) ) {
        if( !z.type->mech_weapon.empty() ) {
            item mechwep = item( z.type->mech_weapon );
            wield( mechwep );
        }
        add_msg_if_player( m_good, _( "You hear your %s whir to life." ), z.get_name() );
    }
    // some rideable mechs have night-vision
    recalc_sight_limits();
    mod_moves( -100 );
}

bool Character::is_mounted() const
{
    return has_effect( effect_riding ) && mounted_creature;
}

void Character::forced_dismount()
{
    remove_effect( effect_riding );
    bool mech = false;
    if( mounted_creature ) {
        auto mon = mounted_creature.get();
        if( mon->has_flag( MF_RIDEABLE_MECH ) && !mon->type->mech_weapon.empty() ) {
            mech = true;
            remove_item( weapon );
        }
        mon->mounted_player_id = character_id();
        mon->remove_effect( effect_ridden );
        mon->add_effect( effect_controlled, 5_turns );
        mounted_creature = nullptr;
        mon->mounted_player = nullptr;
    }
    std::vector<tripoint> valid;
    for( const tripoint &jk : g->m.points_in_radius( pos(), 1 ) ) {
        if( g->is_empty( jk ) ) {
            valid.push_back( jk );
        }
    }
    if( !valid.empty() ) {
        setpos( random_entry( valid ) );
        if( mech ) {
            add_msg_player_or_npc( m_bad, _( "You are ejected from your mech!" ),
                                   _( "<npcname> is ejected from their mech!" ) );
        } else {
            add_msg_player_or_npc( m_bad, _( "You fall off your mount!" ),
                                   _( "<npcname> falls off their mount!" ) );
        }
        const int dodge = get_dodge();
        const int damage = std::max( 0, rng( 1, 20 ) - rng( dodge, dodge * 2 ) );
        body_part hit = num_bp;
        switch( rng( 1, 10 ) ) {
            case  1:
                if( one_in( 2 ) ) {
                    hit = bp_foot_l;
                } else {
                    hit = bp_foot_r;
                }
                break;
            case  2:
            case  3:
            case  4:
                if( one_in( 2 ) ) {
                    hit = bp_leg_l;
                } else {
                    hit = bp_leg_r;
                }
                break;
            case  5:
            case  6:
            case  7:
                if( one_in( 2 ) ) {
                    hit = bp_arm_l;
                } else {
                    hit = bp_arm_r;
                }
                break;
            case  8:
            case  9:
                hit = bp_torso;
                break;
            case 10:
                hit = bp_head;
                break;
        }
        if( damage > 0 ) {
            add_msg_if_player( m_bad, _( "You hurt yourself!" ) );
            deal_damage( nullptr, hit, damage_instance( DT_BASH, damage ) );
            if( is_avatar() ) {
                g->memorial().add(
                    pgettext( "memorial_male", "Fell off a mount." ),
                    pgettext( "memorial_female", "Fell off a mount." ) );
            }
            check_dead_state();
        }
        add_effect( effect_downed, 5_turns, num_bp, true );
    } else {
        add_msg( m_debug, "Forced_dismount could not find a square to deposit player" );
    }
    if( is_avatar() ) {
        if( g->u.get_grab_type() != OBJECT_NONE ) {
            add_msg( m_warning, _( "You let go of the grabbed object." ) );
            g->u.grab( OBJECT_NONE );
        }
        set_movement_mode( CMM_WALK );
        g->update_map( g->u );
    }
    moves -= 150;
}

void Character::dismount()
{
    if( !is_mounted() ) {
        add_msg( m_debug, "dismount called when not riding" );
        return;
    }
    if( const cata::optional<tripoint> pnt = choose_adjacent( _( "Dismount where?" ) ) ) {
        if( !g->is_empty( *pnt ) ) {
            add_msg( m_warning, _( "You cannot dismount there!" ) );
            return;
        }
        remove_effect( effect_riding );
        monster *critter = mounted_creature.get();
        critter->mounted_player_id = character_id();
        if( critter->has_flag( MF_RIDEABLE_MECH ) && !critter->type->mech_weapon.empty() ) {
            remove_item( g->u.weapon );
        }
        if( is_avatar() && g->u.get_grab_type() != OBJECT_NONE ) {
            add_msg( m_warning, _( "You let go of the grabbed object." ) );
            g->u.grab( OBJECT_NONE );
        }
        critter->remove_effect( effect_ridden );
        critter->add_effect( effect_controlled, 5_turns );
        mounted_creature = nullptr;
        critter->mounted_player = nullptr;
        setpos( *pnt );
        g->refresh_all();
        mod_moves( -100 );
        set_movement_mode( CMM_WALK );
    }
}

/** Returns true if the character has two functioning arms */
bool Character::has_two_arms() const
{
    return get_working_arm_count() >= 2;
}

// working is defined here as not disabled which means arms can be not broken
// and still not count if they have low enough hitpoints
int Character::get_working_arm_count() const
{
    if( has_active_mutation( trait_id( "SHELL2" ) ) ) {
        return 0;
    }

    int limb_count = 0;
    if( !is_limb_disabled( hp_arm_l ) ) {
        limb_count++;
    }
    if( !is_limb_disabled( hp_arm_r ) ) {
        limb_count++;
    }
    if( has_bionic( bionic_id( "bio_blaster" ) ) && limb_count > 0 ) {
        limb_count--;
    }

    return limb_count;
}

// working is defined here as not broken
int Character::get_working_leg_count() const
{
    int limb_count = 0;
    if( !is_limb_broken( hp_leg_l ) ) {
        limb_count++;
    }
    if( !is_limb_broken( hp_leg_r ) ) {
        limb_count++;
    }
    return limb_count;
}

bool Character::is_limb_hindered( hp_part limb ) const
{
    return hp_cur[limb] < hp_max[limb] * .40;
}

bool Character::is_limb_disabled( hp_part limb ) const
{
    return hp_cur[limb] <= hp_max[limb] * .125;
}

// this is the source of truth on if a limb is broken so all code to determine
// if a limb is broken should point here to make any future changes to breaking easier
bool Character::is_limb_broken( hp_part limb ) const
{
    return hp_cur[limb] == 0;
}

bool Character::can_run()
{
    return stamina > 0 && !has_effect( effect_winded ) && get_working_leg_count() >= 2;
}

bool Character::move_effects( bool attacking )
{
    if( has_effect( effect_downed ) ) {
        /** @EFFECT_DEX increases chance to stand up when knocked down */

        /** @EFFECT_STR increases chance to stand up when knocked down, slightly */
        if( rng( 0, 40 ) > get_dex() + get_str() / 2 ) {
            add_msg_if_player( _( "You struggle to stand." ) );
        } else {
            add_msg_player_or_npc( m_good, _( "You stand up." ),
                                   _( "<npcname> stands up." ) );
            remove_effect( effect_downed );
        }
        return false;
    }
    if( has_effect( effect_webbed ) ) {
        if( is_mounted() ) {
            auto mon = mounted_creature.get();
            if( x_in_y( mon->type->melee_dice * mon->type->melee_sides,
                        6 * get_effect_int( effect_webbed ) ) ) {
                add_msg( _( "The %s breaks free of the webs!" ), mon->get_name() );
                mon->remove_effect( effect_webbed );
                remove_effect( effect_webbed );
            }
            /** @EFFECT_STR increases chance to escape webs */
        } else if( x_in_y( get_str(), 6 * get_effect_int( effect_webbed ) ) ) {
            add_msg_player_or_npc( m_good, _( "You free yourself from the webs!" ),
                                   _( "<npcname> frees themselves from the webs!" ) );
            remove_effect( effect_webbed );
        } else {
            add_msg_if_player( _( "You try to free yourself from the webs, but can't get loose!" ) );
        }
        return false;
    }
    if( has_effect( effect_lightsnare ) ) {
        if( is_mounted() ) {
            auto mon = mounted_creature.get();
            if( x_in_y( mon->type->melee_dice * mon->type->melee_sides, 12 ) ) {
                mon->remove_effect( effect_lightsnare );
                remove_effect( effect_lightsnare );
                g->m.spawn_item( pos(), "string_36" );
                g->m.spawn_item( pos(), "snare_trigger" );
                add_msg( _( "The %s escapes the light snare!" ), mon->get_name() );
            }
        } else {
            /** @EFFECT_STR increases chance to escape light snare */

            /** @EFFECT_DEX increases chance to escape light snare */
            if( x_in_y( get_str(), 12 ) || x_in_y( get_dex(), 8 ) ) {
                remove_effect( effect_lightsnare );
                add_msg_player_or_npc( m_good, _( "You free yourself from the light snare!" ),
                                       _( "<npcname> frees themselves from the light snare!" ) );
                item string( "string_36", calendar::turn );
                item snare( "snare_trigger", calendar::turn );
                g->m.add_item_or_charges( pos(), string );
                g->m.add_item_or_charges( pos(), snare );
            } else {
                add_msg_if_player( m_bad,
                                   _( "You try to free yourself from the light snare, but can't get loose!" ) );
            }
            return false;
        }
    }
    if( has_effect( effect_heavysnare ) ) {
        if( is_mounted() ) {
            auto mon = mounted_creature.get();
            if( mon->type->melee_dice * mon->type->melee_sides >= 7 ) {
                if( x_in_y( mon->type->melee_dice * mon->type->melee_sides, 32 ) ) {
                    mon->remove_effect( effect_heavysnare );
                    remove_effect( effect_heavysnare );
                    g->m.spawn_item( pos(), "rope_6" );
                    g->m.spawn_item( pos(), "snare_trigger" );
                    add_msg( _( "The %s escapes the heavy snare!" ), mon->get_name() );
                }
            }
        } else {
            /** @EFFECT_STR increases chance to escape heavy snare, slightly */

            /** @EFFECT_DEX increases chance to escape light snare */
            if( x_in_y( get_str(), 32 ) || x_in_y( get_dex(), 16 ) ) {
                remove_effect( effect_heavysnare );
                add_msg_player_or_npc( m_good, _( "You free yourself from the heavy snare!" ),
                                       _( "<npcname> frees themselves from the heavy snare!" ) );
                item rope( "rope_6", calendar::turn );
                item snare( "snare_trigger", calendar::turn );
                g->m.add_item_or_charges( pos(), rope );
                g->m.add_item_or_charges( pos(), snare );
            } else {
                add_msg_if_player( m_bad,
                                   _( "You try to free yourself from the heavy snare, but can't get loose!" ) );
            }
        }
        return false;
    }
    if( has_effect( effect_beartrap ) ) {
        /* Real bear traps can't be removed without the proper tools or immense strength; eventually this should
           allow normal players two options: removal of the limb or removal of the trap from the ground
           (at which point the player could later remove it from the leg with the right tools).
           As such we are currently making it a bit easier for players and NPC's to get out of bear traps.
        */
        /** @EFFECT_STR increases chance to escape bear trap */
        // If is riding, then despite the character having the effect, it is the mounted creature that escapes.
        if( is_player() && is_mounted() ) {
            auto mon = mounted_creature.get();
            if( mon->type->melee_dice * mon->type->melee_sides >= 18 ) {
                if( x_in_y( mon->type->melee_dice * mon->type->melee_sides, 200 ) ) {
                    mon->remove_effect( effect_beartrap );
                    remove_effect( effect_beartrap );
                    g->m.spawn_item( pos(), "beartrap" );
                    add_msg( _( "The %s escapes the bear trap!" ), mon->get_name() );
                } else {
                    add_msg_if_player( m_bad,
                                       _( "Your %s tries to free itself from the bear trap, but can't get loose!" ), mon->get_name() );
                }
            }
        } else {
            if( x_in_y( get_str(), 100 ) ) {
                remove_effect( effect_beartrap );
                add_msg_player_or_npc( m_good, _( "You free yourself from the bear trap!" ),
                                       _( "<npcname> frees themselves from the bear trap!" ) );
                item beartrap( "beartrap", calendar::turn );
                g->m.add_item_or_charges( pos(), beartrap );
            } else {
                add_msg_if_player( m_bad,
                                   _( "You try to free yourself from the bear trap, but can't get loose!" ) );
            }
        }
        return false;
    }
    if( has_effect( effect_crushed ) ) {
        /** @EFFECT_STR increases chance to escape crushing rubble */

        /** @EFFECT_DEX increases chance to escape crushing rubble, slightly */
        if( x_in_y( get_str() + get_dex() / 4.0, 100 ) ) {
            remove_effect( effect_crushed );
            add_msg_player_or_npc( m_good, _( "You free yourself from the rubble!" ),
                                   _( "<npcname> frees themselves from the rubble!" ) );
        } else {
            add_msg_if_player( m_bad, _( "You try to free yourself from the rubble, but can't get loose!" ) );
        }
        return false;
    }
    // Below this point are things that allow for movement if they succeed

    // Currently we only have one thing that forces movement if you succeed, should we get more
    // than this will need to be reworked to only have success effects if /all/ checks succeed
    if( has_effect( effect_in_pit ) ) {
        /** @EFFECT_STR increases chance to escape pit */

        /** @EFFECT_DEX increases chance to escape pit, slightly */
        if( rng( 0, 40 ) > get_str() + get_dex() / 2 ) {
            add_msg_if_player( m_bad, _( "You try to escape the pit, but slip back in." ) );
            return false;
        } else {
            add_msg_player_or_npc( m_good, _( "You escape the pit!" ),
                                   _( "<npcname> escapes the pit!" ) );
            remove_effect( effect_in_pit );
        }
    }
    if( has_effect( effect_grabbed ) && !attacking ) {
        int zed_number = 0;
        if( is_mounted() ) {
            auto mon = mounted_creature.get();
            if( mon->has_effect( effect_grabbed ) ) {
                if( ( dice( mon->type->melee_dice + mon->type->melee_sides,
                            3 ) < get_effect_int( effect_grabbed ) ) ||
                    !one_in( 4 ) ) {
                    add_msg( m_bad, _( "Your %s tries to break free, but fails!" ), mon->get_name() );
                    return false;
                } else {
                    add_msg( m_good, _( "Your %s breaks free from the grab!" ), mon->get_name() );
                    remove_effect( effect_grabbed );
                    mon->remove_effect( effect_grabbed );
                }
            } else {
                if( one_in( 4 ) ) {
                    add_msg( m_bad, _( "You are pulled from your %s!" ), mon->get_name() );
                    remove_effect( effect_grabbed );
                    dynamic_cast<player &>( *this ).forced_dismount();
                }
            }
        } else {
            for( auto &&dest : g->m.points_in_radius( pos(), 1, 0 ) ) { // *NOPAD*
                const monster *const mon = g->critter_at<monster>( dest );
                if( mon && mon->has_effect( effect_grabbing ) ) {
                    zed_number += mon->get_grab_strength();
                }
            }
            if( zed_number == 0 ) {
                add_msg_player_or_npc( m_good, _( "You find yourself no longer grabbed." ),
                                       _( "<npcname> finds themselves no longer grabbed." ) );
                remove_effect( effect_grabbed );
                /** @EFFECT_DEX increases chance to escape grab, if >STR */

                /** @EFFECT_STR increases chance to escape grab, if >DEX */
            } else if( rng( 0, std::max( get_dex(), get_str() ) ) <
                       rng( get_effect_int( effect_grabbed, bp_torso ), 8 ) ) {
                // Randomly compare higher of dex or str to grab intensity.
                add_msg_player_or_npc( m_bad, _( "You try break out of the grab, but fail!" ),
                                       _( "<npcname> tries to break out of the grab, but fails!" ) );
                return false;
            } else {
                add_msg_player_or_npc( m_good, _( "You break out of the grab!" ),
                                       _( "<npcname> breaks out of the grab!" ) );
                remove_effect( effect_grabbed );
                for( auto &&dest : g->m.points_in_radius( pos(), 1, 0 ) ) { // *NOPAD*
                    monster *mon = g->critter_at<monster>( dest );
                    if( mon && mon->has_effect( effect_grabbing ) ) {
                        mon->remove_effect( effect_grabbing );
                    }
                }
            }
        }
    }
    return true;
}

bool Character::movement_mode_is( const character_movemode mode ) const
{
    return move_mode == mode;
}

void Character::add_effect( const efftype_id &eff_id, const time_duration dur, body_part bp,
                            bool permanent, int intensity, bool force, bool deferred )
{
    Creature::add_effect( eff_id, dur, bp, permanent, intensity, force, deferred );
}

void Character::process_turn()
{
    for( auto &i : *my_bionics ) {
        if( i.incapacitated_time > 0_turns ) {
            i.incapacitated_time -= 1_turns;
            if( i.incapacitated_time == 0_turns ) {
                add_msg_if_player( m_bad, _( "Your %s bionic comes back online." ), i.info().name );
            }
        }
    }

    Creature::process_turn();

    check_item_encumbrance_flag();
}

void Character::recalc_hp()
{
    int new_max_hp[num_hp_parts];
    int str_boost_val = 0;
    cata::optional<skill_boost> str_boost = skill_boost::get( "str" );
    if( str_boost ) {
        int skill_total = 0;
        for( const std::string &skill_str : str_boost->skills() ) {
            skill_total += get_skill_level( skill_id( skill_str ) );
        }
        str_boost_val = str_boost->calc_bonus( skill_total );
    }
    // Mutated toughness stacks with starting, by design.
    float hp_mod = 1.0f + mutation_value( "hp_modifier" ) + mutation_value( "hp_modifier_secondary" );
    float hp_adjustment = mutation_value( "hp_adjustment" ) + ( str_boost_val * 3 );
    for( auto &elem : new_max_hp ) {
        /** @EFFECT_STR_MAX increases base hp */
        elem = 60 + str_max * 3 + hp_adjustment + get_fat_to_hp();
        elem *= hp_mod;
    }
    if( has_trait( trait_GLASSJAW ) ) {
        new_max_hp[hp_head] *= 0.8;
    }
    for( int i = 0; i < num_hp_parts; i++ ) {
        // Only recalculate when max changes,
        // otherwise we end up walking all over due to rounding errors.
        if( new_max_hp[i] == hp_max[i] ) {
            continue;
        }
        float max_hp_ratio = static_cast<float>( new_max_hp[i] ) /
                             static_cast<float>( hp_max[i] );
        hp_cur[i] = std::ceil( static_cast<float>( hp_cur[i] ) * max_hp_ratio );
        hp_cur[i] = std::max( std::min( hp_cur[i], new_max_hp[i] ), 1 );
        hp_max[i] = new_max_hp[i];
    }
}

// This must be called when any of the following change:
// - effects
// - bionics
// - traits
// - underwater
// - clothes
// With the exception of clothes, all changes to these character attributes must
// occur through a function in this class which calls this function. Clothes are
// typically added/removed with wear() and takeoff(), but direct access to the
// 'wears' vector is still allowed due to refactor exhaustion.
void Character::recalc_sight_limits()
{
    sight_max = 9999;
    vision_mode_cache.reset();

    // Set sight_max.
    if( is_blind() || ( in_sleep_state() && !has_trait( trait_SEESLEEP ) ) ||
        has_effect( effect_narcosis ) ) {
        sight_max = 0;
    } else if( has_effect( effect_boomered ) && ( !( has_trait( trait_PER_SLIME_OK ) ) ) ) {
        sight_max = 1;
        vision_mode_cache.set( BOOMERED );
    } else if( has_effect( effect_in_pit ) || has_effect( effect_no_sight ) ||
               ( underwater && !has_bionic( bionic_id( "bio_membrane" ) ) &&
                 !has_trait( trait_MEMBRANE ) && !worn_with_flag( "SWIM_GOGGLES" ) &&
                 !has_trait( trait_CEPH_EYES ) && !has_trait( trait_PER_SLIME_OK ) ) ) {
        sight_max = 1;
    } else if( has_active_mutation( trait_SHELL2 ) ) {
        // You can kinda see out a bit.
        sight_max = 2;
    } else if( ( has_trait( trait_MYOPIC ) || has_trait( trait_URSINE_EYE ) ) &&
               !worn_with_flag( "FIX_NEARSIGHT" ) && !has_effect( effect_contacts ) ) {
        sight_max = 4;
    } else if( has_trait( trait_PER_SLIME ) ) {
        sight_max = 6;
    } else if( has_effect( effect_darkness ) ) {
        vision_mode_cache.set( DARKNESS );
        sight_max = 10;
    }

    // Debug-only NV, by vache's request
    if( has_trait( trait_DEBUG_NIGHTVISION ) ) {
        vision_mode_cache.set( DEBUG_NIGHTVISION );
    }
    if( has_nv() ) {
        vision_mode_cache.set( NV_GOGGLES );
    }
    if( has_active_mutation( trait_NIGHTVISION3 ) || is_wearing( "rm13_armor_on" ) ||
        ( is_mounted() && mounted_creature->has_flag( MF_MECH_RECON_VISION ) ) ) {
        vision_mode_cache.set( NIGHTVISION_3 );
    }
    if( has_active_mutation( trait_ELFA_FNV ) ) {
        vision_mode_cache.set( FULL_ELFA_VISION );
    }
    if( has_active_mutation( trait_CEPH_VISION ) ) {
        vision_mode_cache.set( CEPH_VISION );
    }
    if( has_active_mutation( trait_ELFA_NV ) ) {
        vision_mode_cache.set( ELFA_VISION );
    }
    if( has_active_mutation( trait_NIGHTVISION2 ) ) {
        vision_mode_cache.set( NIGHTVISION_2 );
    }
    if( has_active_mutation( trait_FEL_NV ) ) {
        vision_mode_cache.set( FELINE_VISION );
    }
    if( has_active_mutation( trait_URSINE_EYE ) ) {
        vision_mode_cache.set( URSINE_VISION );
    }
    if( has_active_mutation( trait_NIGHTVISION ) ) {
        vision_mode_cache.set( NIGHTVISION_1 );
    }
    if( has_trait( trait_BIRD_EYE ) ) {
        vision_mode_cache.set( BIRD_EYE );
    }

    // Not exactly a sight limit thing, but related enough
    if( has_active_bionic( bionic_id( "bio_infrared" ) ) ||
        has_trait( trait_id( "INFRARED" ) ) ||
        has_trait( trait_id( "LIZ_IR" ) ) ||
        worn_with_flag( "IR_EFFECT" ) || ( is_mounted() &&
                                           mounted_creature->has_flag( MF_MECH_RECON_VISION ) ) ) {
        vision_mode_cache.set( IR_VISION );
    }

    if( has_artifact_with( AEP_SUPER_CLAIRVOYANCE ) ) {
        vision_mode_cache.set( VISION_CLAIRVOYANCE_SUPER );
    }

    if( has_artifact_with( AEP_CLAIRVOYANCE_PLUS ) ) {
        vision_mode_cache.set( VISION_CLAIRVOYANCE_PLUS );
    }

    if( has_artifact_with( AEP_CLAIRVOYANCE ) ) {
        vision_mode_cache.set( VISION_CLAIRVOYANCE );
    }
}

static float threshold_for_range( float range )
{
    constexpr float epsilon = 0.01f;
    return LIGHT_AMBIENT_MINIMAL / exp( range * LIGHT_TRANSPARENCY_OPEN_AIR ) - epsilon;
}

float Character::get_vision_threshold( float light_level ) const
{
    if( vision_mode_cache[DEBUG_NIGHTVISION] ) {
        // Debug vision always works with absurdly little light.
        return 0.01;
    }

    // As light_level goes from LIGHT_AMBIENT_MINIMAL to LIGHT_AMBIENT_LIT,
    // dimming goes from 1.0 to 2.0.
    const float dimming_from_light = 1.0 + ( ( static_cast<float>( light_level ) -
                                     LIGHT_AMBIENT_MINIMAL ) /
                                     ( LIGHT_AMBIENT_LIT - LIGHT_AMBIENT_MINIMAL ) );

    float range = get_per() / 3.0f - encumb( bp_eyes ) / 10.0f;
    if( vision_mode_cache[NV_GOGGLES] || vision_mode_cache[NIGHTVISION_3] ||
        vision_mode_cache[FULL_ELFA_VISION] || vision_mode_cache[CEPH_VISION] ) {
        range += 10;
    } else if( vision_mode_cache[NIGHTVISION_2] || vision_mode_cache[FELINE_VISION] ||
               vision_mode_cache[URSINE_VISION] || vision_mode_cache[ELFA_VISION] ) {
        range += 4.5;
    } else if( vision_mode_cache[NIGHTVISION_1] ) {
        range += 2;
    }

    if( vision_mode_cache[BIRD_EYE] ) {
        range++;
    }

    return std::min( static_cast<float>( LIGHT_AMBIENT_LOW ),
                     threshold_for_range( range ) * dimming_from_light );
}

void Character::flag_encumbrance()
{
    check_encumbrance = true;
}

void Character::check_item_encumbrance_flag()
{
    bool update_required = check_encumbrance;
    for( auto &i : worn ) {
        if( !update_required && i.has_flag( "ENCUMBRANCE_UPDATE" ) ) {
            update_required = true;
        }
        i.unset_flag( "ENCUMBRANCE_UPDATE" );
    }

    if( update_required ) {
        reset_encumbrance();
    }
}

std::vector<bionic_id> Character::get_bionics() const
{
    std::vector<bionic_id> result;
    for( const bionic &b : *my_bionics ) {
        result.push_back( b.id );
    }
    return result;
}

bool Character::has_bionic( const bionic_id &b ) const
{
    for( auto &i : *my_bionics ) {
        if( i.id == b ) {
            return true;
        }
    }
    return false;
}

bool Character::has_active_bionic( const bionic_id &b ) const
{
    for( auto &i : *my_bionics ) {
        if( i.id == b ) {
            return ( i.powered && i.incapacitated_time == 0_turns );
        }
    }
    return false;
}

bool Character::has_any_bionic() const
{
    return !my_bionics->empty();
}

bool Character::can_fuel_bionic_with( const item &it ) const
{
    if( !it.is_fuel() ) {
        return false;
    }

    for( const auto bio : *my_bionics ) {
        for( const itype_id fuel : bio.info().fuel_opts ) {
            if( fuel == it.typeId() ) {
                return true;
            }
        }
    }
    return false;
}

std::vector<bionic_id> Character::get_bionic_fueled_with( const item &it ) const
{
    std::vector<bionic_id> bionics;

    for( const bionic bio : *my_bionics ) {
        for( const itype_id fuel : bio.info().fuel_opts ) {
            if( fuel == it.typeId() ) {
                bionics.emplace_back( bio.id );
            }
        }
    }

    return bionics;
}

std::vector<bionic_id> Character::get_fueled_bionics() const
{
    std::vector<bionic_id> bionics;
    for( const bionic bio : *my_bionics ) {
        if( !bio.info().fuel_opts.empty() ) {
            bionics.emplace_back( bio.id );
        }
    }
    return bionics;
}

bionic_id Character::get_most_efficient_bionic( const std::vector<bionic_id> &bids ) const
{
    float temp_eff = 0;
    bionic_id bio( "null" );
    for( const bionic_id &bid : bids ) {
        if( bid->fuel_efficiency > temp_eff ) {
            temp_eff = bid->fuel_efficiency;
            bio = bid;
        }
    }
    return bio;
}

units::energy Character::get_power_level() const
{
    return power_level;
}

units::energy Character::get_max_power_level() const
{
    return max_power_level;
}

void Character::set_power_level( units::energy npower )
{
    power_level = std::min( npower, max_power_level );
}

void Character::set_max_power_level( units::energy npower_max )
{
    max_power_level = npower_max;
}

void Character::mod_power_level( units::energy npower )
{
    int new_power = units::to_millijoule( power_level ) + units::to_millijoule( npower );
    // An integer overflow has occurred - the sum of two positive things (power_level is always positive)
    // cannot be negative, so if it is, we know integer overflow has occured
    if( npower >= 0_mJ && new_power < 0 ) {
        new_power = units::to_millijoule( max_power_level );
    }
    power_level = clamp( units::from_millijoule( new_power ), 0_kJ, max_power_level );
}

void Character::mod_max_power_level( units::energy npower_max )
{
    max_power_level += npower_max;
}

bool Character::is_max_power() const
{
    return power_level >= max_power_level;
}

bool Character::has_power() const
{
    return power_level > 0_kJ;
}

bool Character::has_max_power() const
{
    return max_power_level > 0_kJ;
}

bool Character::enough_power_for( const bionic_id &bid ) const
{
    return power_level >= bid->power_activate;
}

std::vector<itype_id> Character::get_fuel_available( const bionic_id &bio ) const
{
    std::vector<itype_id> stored_fuels;
    for( const itype_id fuel : bio->fuel_opts ) {
        if( !get_value( fuel ).empty() || fuel == itype_id( "muscle" ) ) {
            stored_fuels.emplace_back( fuel );
        }
    }
    return stored_fuels;
}

int Character::get_fuel_capacity( const itype_id fuel ) const
{
    int amount_stored = 0;
    if( !get_value( fuel ).empty() ) {
        amount_stored = std::stoi( get_value( fuel ) );
    }
    int capacity = 0;
    for( const bionic &bio : *my_bionics ) {
        for( const itype_id &fl : bio.info().fuel_opts ) {
            if( get_value( bio.id.c_str() ).empty() || get_value( bio.id.c_str() ) == fl ) {
                if( fl == fuel ) {
                    capacity += bio.info().fuel_capacity;
                }
            }
        }
    }
    return capacity - amount_stored;
}

int Character::get_total_fuel_capacity( const itype_id fuel ) const
{
    int capacity = 0;
    for( const bionic &bio : *my_bionics ) {
        for( const itype_id &fl : bio.info().fuel_opts ) {
            if( get_value( bio.id.c_str() ).empty() || get_value( bio.id.c_str() ) == fl ) {
                if( fl == fuel ) {
                    capacity += bio.info().fuel_capacity;
                }
            }
        }
    }
    return capacity;
}

void Character::update_fuel_storage( const itype_id &fuel )
{
    const item it( fuel );
    if( get_value( fuel ).empty() ) {
        for( const bionic_id &bid : get_bionic_fueled_with( it ) ) {
            remove_value( bid.c_str() );
        }
        return;
    }

    std::vector<bionic_id> bids = get_bionic_fueled_with( it );
    int amount_fuel_loaded = std::stoi( get_value( fuel ) );
    std::vector<bionic_id> loaded_bio;

    // Sort bionic in order of decreasing capacity
    // To fill the bigger ones firts.
    bool swap = true;
    while( swap ) {
        swap = false;
        for( size_t i = 0; i < bids.size() - 1; i++ ) {
            if( bids[i + 1]->fuel_capacity > bids[i]->fuel_capacity ) {
                std::swap( bids[i + 1], bids[i] );
                swap = true;
            }
        }
    }

    for( const bionic_id &bid : bids ) {
        remove_value( bid.c_str() );
        if( bid->fuel_capacity <= amount_fuel_loaded ) {
            amount_fuel_loaded -= bid->fuel_capacity;
            loaded_bio.emplace_back( bid );
        } else if( amount_fuel_loaded != 0 ) {
            loaded_bio.emplace_back( bid );
            break;
        }
    }

    for( const bionic_id &bd : loaded_bio ) {
        set_value( bd.c_str(), fuel );
    }

}

int Character::get_mod_stat_from_bionic( const Character::stat &Stat ) const
{
    int ret = 0;
    for( const bionic &bio : *my_bionics ) {
        const auto St_bn = bio.info().stat_bonus.find( Stat );
        if( St_bn != bio.info().stat_bonus.end() ) {
            ret += St_bn->second;
        }
    }
    return ret;
}

std::vector<item_location> Character::nearby( const
        std::function<bool( const item *, const item * )> &func, int radius ) const
{
    std::vector<item_location> res;

    visit_items( [&]( const item * e, const item * parent ) {
        if( func( e, parent ) ) {
            res.emplace_back( const_cast<Character &>( *this ), const_cast<item *>( e ) );
        }
        return VisitResponse::NEXT;
    } );

    for( const auto &cur : map_selector( pos(), radius ) ) {
        cur.visit_items( [&]( const item * e, const item * parent ) {
            if( func( e, parent ) ) {
                res.emplace_back( cur, const_cast<item *>( e ) );
            }
            return VisitResponse::NEXT;
        } );
    }

    for( const auto &cur : vehicle_selector( pos(), radius ) ) {
        cur.visit_items( [&]( const item * e, const item * parent ) {
            if( func( e, parent ) ) {
                res.emplace_back( cur, const_cast<item *>( e ) );
            }
            return VisitResponse::NEXT;
        } );
    }

    return res;
}

int Character::i_add_to_container( const item &it, const bool unloading )
{
    int charges = it.charges;
    if( !it.is_ammo() || unloading ) {
        return charges;
    }

    const itype_id item_type = it.typeId();
    auto add_to_container = [&it, &charges]( item & container ) {
        auto &contained_ammo = container.contents.front();
        if( contained_ammo.charges < container.ammo_capacity() ) {
            const int diff = container.ammo_capacity() - contained_ammo.charges;
            //~ %1$s: item name, %2$s: container name
            add_msg( pgettext( "container", "You put the %1$s in your %2$s." ), it.tname(), container.tname() );
            if( diff > charges ) {
                contained_ammo.charges += charges;
                return 0;
            } else {
                contained_ammo.charges = container.ammo_capacity();
                return charges - diff;
            }
        }
        return charges;
    };

    visit_items( [ & ]( item * item ) {
        if( charges > 0 && item->is_ammo_container() && item_type == item->contents.front().typeId() ) {
            charges = add_to_container( *item );
            item->handle_pickup_ownership( *this );
        }
        return VisitResponse::NEXT;
    } );

    return charges;
}

item &Character::i_add( item it, bool should_stack )
{
    itype_id item_type_id = it.typeId();
    last_item = item_type_id;

    if( it.is_food() || it.is_ammo() || it.is_gun() || it.is_armor() ||
        it.is_book() || it.is_tool() || it.is_melee() || it.is_food_container() ) {
        inv.unsort();
    }

    // if there's a desired invlet for this item type, try to use it
    bool keep_invlet = false;
    const invlets_bitset cur_inv = allocated_invlets();
    for( auto iter : inv.assigned_invlet ) {
        if( iter.second == item_type_id && !cur_inv[iter.first] ) {
            it.invlet = iter.first;
            keep_invlet = true;
            break;
        }
    }
    auto &item_in_inv = inv.add_item( it, keep_invlet, true, should_stack );
    item_in_inv.on_pickup( *this );
    cached_info.erase( "reloadables" );
    return item_in_inv;
}

std::list<item> Character::remove_worn_items_with( std::function<bool( item & )> filter )
{
    std::list<item> result;
    for( auto iter = worn.begin(); iter != worn.end(); ) {
        if( filter( *iter ) ) {
            iter->on_takeoff( *this );
            result.splice( result.begin(), worn, iter++ );
        } else {
            ++iter;
        }
    }
    return result;
}

// Negative positions indicate weapon/clothing, 0 & positive indicate inventory
const item &Character::i_at( int position ) const
{
    if( position == -1 ) {
        return weapon;
    }
    if( position < -1 ) {
        int worn_index = worn_position_to_index( position );
        if( static_cast<size_t>( worn_index ) < worn.size() ) {
            auto iter = worn.begin();
            std::advance( iter, worn_index );
            return *iter;
        }
    }

    return inv.find_item( position );
}

item &Character::i_at( int position )
{
    return const_cast<item &>( const_cast<const Character *>( this )->i_at( position ) );
}

int Character::get_item_position( const item *it ) const
{
    if( weapon.has_item( *it ) ) {
        return -1;
    }

    int p = 0;
    for( const auto &e : worn ) {
        if( e.has_item( *it ) ) {
            return worn_position_to_index( p );
        }
        p++;
    }

    return inv.position_by_item( it );
}

item Character::i_rem( int pos )
{
    item tmp;
    if( pos == -1 ) {
        tmp = weapon;
        weapon = item();
        return tmp;
    } else if( pos < -1 && pos > worn_position_to_index( worn.size() ) ) {
        auto iter = worn.begin();
        std::advance( iter, worn_position_to_index( pos ) );
        tmp = *iter;
        tmp.on_takeoff( *this );
        worn.erase( iter );
        return tmp;
    }
    return inv.remove_item( pos );
}

item Character::i_rem( const item *it )
{
    auto tmp = remove_items_with( [&it]( const item & i ) {
        return &i == it;
    }, 1 );
    if( tmp.empty() ) {
        debugmsg( "did not found item %s to remove it!", it->tname() );
        return item();
    }
    return tmp.front();
}

void Character::i_rem_keep_contents( const int pos )
{
    for( auto &content : i_rem( pos ).contents ) {
        i_add_or_drop( content );
    }
}

bool Character::i_add_or_drop( item &it, int qty )
{
    bool retval = true;
    bool drop = it.made_of( LIQUID );
    bool add = it.is_gun() || !it.is_irremovable();
    inv.assign_empty_invlet( it, *this );
    for( int i = 0; i < qty; ++i ) {
        drop |= !can_pickWeight( it, !get_option<bool>( "DANGEROUS_PICKUPS" ) ) || !can_pickVolume( it );
        if( drop ) {
            retval &= !g->m.add_item_or_charges( pos(), it ).is_null();
        } else if( add ) {
            i_add( it );
        }
    }

    return retval;
}

invlets_bitset Character::allocated_invlets() const
{
    invlets_bitset invlets = inv.allocated_invlets();

    invlets.set( weapon.invlet );
    for( const auto &w : worn ) {
        invlets.set( w.invlet );
    }

    invlets[0] = false;

    return invlets;
}

bool Character::has_active_item( const itype_id &id ) const
{
    return has_item_with( [id]( const item & it ) {
        return it.active && it.typeId() == id;
    } );
}

item Character::remove_weapon()
{
    item tmp = weapon;
    weapon = item();
    cached_info.erase( "weapon_value" );
    return tmp;
}

void Character::remove_mission_items( int mission_id )
{
    if( mission_id == -1 ) {
        return;
    }
    remove_items_with( has_mission_item_filter { mission_id } );
}

std::vector<const item *> Character::get_ammo( const ammotype &at ) const
{
    return items_with( [at]( const item & it ) {
        return it.ammo_type() == at;
    } );
}

template <typename T, typename Output>
void find_ammo_helper( T &src, const item &obj, bool empty, Output out, bool nested )
{
    if( obj.is_watertight_container() ) {
        if( !obj.is_container_empty() ) {
            auto contents_id = obj.contents.front().typeId();

            // Look for containers with the same type of liquid as that already in our container
            src.visit_items( [&src, &nested, &out, &contents_id, &obj]( item * node ) {
                if( node == &obj || ( node->is_watertight_container() && node->contents_made_of( SOLID ) ) ) {
                    // This stops containers and magazines counting *themselves* as ammo sources and prevents reloading with items frozen in watertight containers.
                    return VisitResponse::SKIP;
                }

                if( node->is_watertight_container() && node->contents_made_of( SOLID ) ) {
                    return VisitResponse::SKIP;
                }

                if( node->is_container() && !node->is_container_empty() &&
                    node->contents.front().typeId() == contents_id ) {
                    out = item_location( src, node );
                }
                return nested ? VisitResponse::NEXT : VisitResponse::SKIP;
            } );
        } else {
            // Look for containers with any liquid and loose frozen liquids
            src.visit_items( [&src, &nested, &out]( item * node ) {
                if( node->is_watertight_container() && node->contents_made_of( SOLID ) ) {
                    return VisitResponse::SKIP;
                }

                if( ( node->is_container() && node->contents_made_of( LIQUID ) ) || node->is_frozen_liquid() ) {
                    out = item_location( src, node );
                }
                return nested ? VisitResponse::NEXT : VisitResponse::SKIP;
            } );
        }
    }
    if( obj.magazine_integral() ) {
        // find suitable ammo excluding that already loaded in magazines
        std::set<ammotype> ammo = obj.ammo_types();
        const auto mags = obj.magazine_compatible();

        src.visit_items( [&src, &nested, &out, &mags, ammo]( item * node ) {
            if( node->is_gun() || node->is_tool() ) {
                // guns/tools never contain usable ammo so most efficient to skip them now
                return VisitResponse::SKIP;
            }
            if( !node->made_of_from_type( SOLID ) ) {
                // some liquids are ammo but we can't reload with them unless within a container or frozen
                return VisitResponse::SKIP;
            }
            if( node->is_ammo_container() && !node->contents.empty() &&
                !node->contents_made_of( SOLID ) ) {
                for( const ammotype &at : ammo ) {
                    if( node->contents.front().ammo_type() == at ) {
                        out = item_location( src, node );
                    }
                }
                return VisitResponse::SKIP;
            }

            for( const ammotype &at : ammo ) {
                if( node->ammo_type() == at ) {
                    out = item_location( src, node );
                }
            }
            if( node->is_magazine() && node->has_flag( "SPEEDLOADER" ) ) {
                if( mags.count( node->typeId() ) && node->ammo_remaining() ) {
                    out = item_location( src, node );
                }
            }
            return nested ? VisitResponse::NEXT : VisitResponse::SKIP;
        } );
    } else {
        // find compatible magazines excluding those already loaded in tools/guns
        const auto mags = obj.magazine_compatible();

        src.visit_items( [&src, &nested, &out, mags, empty]( item * node ) {
            if( node->is_gun() || node->is_tool() ) {
                return VisitResponse::SKIP;
            }
            if( node->is_magazine() ) {
                if( mags.count( node->typeId() ) && ( node->ammo_remaining() || empty ) ) {
                    out = item_location( src, node );
                }
                return VisitResponse::SKIP;
            }
            return nested ? VisitResponse::NEXT : VisitResponse::SKIP;
        } );
    }
}

std::vector<item_location> Character::find_ammo( const item &obj, bool empty, int radius ) const
{
    std::vector<item_location> res;

    find_ammo_helper( const_cast<Character &>( *this ), obj, empty, std::back_inserter( res ), true );

    if( radius >= 0 ) {
        for( auto &cursor : map_selector( pos(), radius ) ) {
            find_ammo_helper( cursor, obj, empty, std::back_inserter( res ), false );
        }
        for( auto &cursor : vehicle_selector( pos(), radius ) ) {
            find_ammo_helper( cursor, obj, empty, std::back_inserter( res ), false );
        }
    }

    return res;
}

std::vector<item_location> Character::find_reloadables()
{
    std::vector<item_location> reloadables;

    visit_items( [this, &reloadables]( item * node ) {
        if( node->is_holster() ) {
            return VisitResponse::NEXT;
        }
        bool reloadable = false;
        if( node->is_gun() && !node->magazine_compatible().empty() ) {
            reloadable = node->magazine_current() == nullptr ||
                         node->ammo_remaining() < node->ammo_capacity();
        } else {
            reloadable = ( node->is_magazine() || node->is_bandolier() ||
                           ( node->is_gun() && node->magazine_integral() ) ) &&
                         node->ammo_remaining() < node->ammo_capacity();
        }
        if( reloadable ) {
            reloadables.push_back( item_location( *this, node ) );
        }
        return VisitResponse::SKIP;
    } );
    return reloadables;
}

units::mass Character::weight_carried() const
{
    return weight_carried_with_tweaks( {} );
}

units::volume Character::volume_carried() const
{
    return inv.volume();
}

int Character::best_nearby_lifting_assist() const
{
    return best_nearby_lifting_assist( this->pos() );
}

int Character::best_nearby_lifting_assist( const tripoint &world_pos ) const
{
    const quality_id LIFT( "LIFT" );
    int mech_lift = 0;
    if( is_mounted() ) {
        auto mons = mounted_creature.get();
        if( mons->has_flag( MF_RIDEABLE_MECH ) ) {
            mech_lift = mons->mech_str_addition() + 10;
        }
    }
    return std::max( { this->max_quality( LIFT ), mech_lift,
                       map_selector( this->pos(), PICKUP_RANGE ).max_quality( LIFT ),
                       vehicle_selector( world_pos, 4, true, true ).max_quality( LIFT )
                     } );
}

units::mass Character::weight_carried_with_tweaks( const item_tweaks &tweaks ) const
{
    const std::map<const item *, int> empty;
    const std::map<const item *, int> &without = tweaks.without_items ? tweaks.without_items->get() :
            empty;

    // Worn items
    units::mass ret = 0_gram;
    for( auto &i : worn ) {
        if( !without.count( &i ) ) {
            ret += i.weight();
        }
    }

    // Items in inventory
    const inventory &i = tweaks.replace_inv ? tweaks.replace_inv->get() : inv;
    ret += i.weight_without( without );

    // Wielded item
    units::mass weaponweight = 0_gram;
    auto weapon_it = without.find( &weapon );
    if( weapon_it == without.end() ) {
        weaponweight = weapon.weight();
    } else {
        int subtract_count = ( *weapon_it ).second;
        if( weapon.count_by_charges() ) {
            item copy = weapon;
            copy.charges -= subtract_count;
            if( copy.charges < 0 ) {
                debugmsg( "Trying to remove more charges than the wielded item has" );
                copy.charges = 0;
            }
            weaponweight = copy.weight();
        } else if( subtract_count > 1 ) {
            debugmsg( "Trying to remove more than one wielded item" );
        }
    }
    // Exclude wielded item if using lifting tool
    if( weaponweight + ret > weight_capacity() ) {
        const float liftrequirement = ceil( units::to_gram<float>( weaponweight ) / units::to_gram<float>
                                            ( TOOL_LIFT_FACTOR ) );
        if( g->new_game || best_nearby_lifting_assist() < liftrequirement ) {
            ret += weaponweight;
        }
    } else {
        ret += weaponweight;
    }

    return ret;
}

units::volume Character::volume_carried_with_tweaks( const item_tweaks &tweaks ) const
{
    const auto &i = tweaks.replace_inv ? tweaks.replace_inv->get() : inv;
    return tweaks.without_items ? i.volume_without( *tweaks.without_items ) : i.volume();
}

units::mass Character::weight_capacity() const
{
    if( has_trait( trait_id( "DEBUG_STORAGE" ) ) ) {
        // Infinite enough
        return units::mass_max;
    }
    // Get base capacity from creature,
    // then apply player-only mutation and trait effects.
    units::mass ret = Creature::weight_capacity();
    /** @EFFECT_STR increases carrying capacity */
    ret += get_str() * 4_kilogram;
    ret *= mutation_value( "weight_capacity_modifier" );

    units::mass worn_weight_bonus = 0_gram;
    for( const item &it : worn ) {
        ret *= it.get_weight_capacity_modifier();
        worn_weight_bonus += it.get_weight_capacity_bonus();
    }

    units::mass bio_weight_bonus = 0_gram;
    for( const bionic &bio : *my_bionics ) {
        ret *= bio.info().weight_capacity_modifier;
        bio_weight_bonus +=  bio.info().weight_capacity_bonus;
    }

    ret += bio_weight_bonus + worn_weight_bonus ;

    if( has_artifact_with( AEP_CARRY_MORE ) ) {
        ret += 22500_gram;
    }

    if( ret < 0_gram ) {
        ret = 0_gram;
    }
    if( is_mounted() ) {
        auto *mons = mounted_creature.get();
        // the mech has an effective strength for other purposes, like hitting.
        // but for lifting, its effective strength is even higher, due to its sturdy construction, leverage,
        // and being built entirely for that purpose with hydraulics etc.
        ret = mons->mech_str_addition() == 0 ? ret : ( mons->mech_str_addition() + 10 ) * 4_kilogram;
    }
    return ret;
}

units::volume Character::volume_capacity() const
{
    return volume_capacity_reduced_by( 0_ml );
}

units::volume Character::volume_capacity_reduced_by(
    const units::volume &mod, const std::map<const item *, int> &without_items ) const
{
    if( has_trait( trait_id( "DEBUG_STORAGE" ) ) ) {
        return units::volume_max;
    }

    units::volume ret = -mod;
    for( auto &i : worn ) {
        if( !without_items.count( &i ) ) {
            ret += i.get_storage();
        }
    }
    if( has_bionic( bionic_id( "bio_storage" ) ) ) {
        ret += 2000_ml;
    }
    if( has_trait( trait_SHELL ) ) {
        ret += 4000_ml;
    }
    if( has_trait( trait_SHELL2 ) && !has_active_mutation( trait_SHELL2 ) ) {
        ret += 6000_ml;
    }
    if( has_trait( trait_PACKMULE ) ) {
        ret = ret * 1.4;
    }
    if( has_trait( trait_DISORGANIZED ) ) {
        ret = ret * 0.6;
    }
    return std::max( ret, 0_ml );
}

bool Character::can_pickVolume( const item &it, bool ) const
{
    inventory projected = inv;
    projected.add_item( it, true );
    return projected.volume() <= volume_capacity();
}

bool Character::can_pickWeight( const item &it, bool safe ) const
{
    if( !safe ) {
        // Character can carry up to four times their maximum weight
        return ( weight_carried() + it.weight() <= ( has_trait( trait_id( "DEBUG_STORAGE" ) ) ?
                 units::mass_max : weight_capacity() * 4 ) );
    } else {
        return ( weight_carried() + it.weight() <= weight_capacity() );
    }
}

bool Character::can_use( const item &it, const item &context ) const
{
    const auto &ctx = !context.is_null() ? context : it;

    if( !meets_requirements( it, ctx ) ) {
        const std::string unmet( enumerate_unmet_requirements( it, ctx ) );

        if( &it == &ctx ) {
            //~ %1$s - list of unmet requirements, %2$s - item name.
            add_msg_player_or_npc( m_bad, _( "You need at least %1$s to use this %2$s." ),
                                   _( "<npcname> needs at least %1$s to use this %2$s." ),
                                   unmet, it.tname() );
        } else {
            //~ %1$s - list of unmet requirements, %2$s - item name, %3$s - indirect item name.
            add_msg_player_or_npc( m_bad, _( "You need at least %1$s to use this %2$s with your %3$s." ),
                                   _( "<npcname> needs at least %1$s to use this %2$s with their %3$s." ),
                                   unmet, it.tname(), ctx.tname() );
        }

        return false;
    }

    return true;
}

void Character::drop_invalid_inventory()
{
    bool dropped_liquid = false;
    for( const std::list<item> *stack : inv.const_slice() ) {
        const item &it = stack->front();
        if( it.made_of( LIQUID ) ) {
            dropped_liquid = true;
            g->m.add_item_or_charges( pos(), it );
            // must be last
            i_rem( &it );
        }
    }
    if( dropped_liquid ) {
        add_msg_if_player( m_bad, _( "Liquid from your inventory has leaked onto the ground." ) );
    }

    if( volume_carried() > volume_capacity() ) {
        auto items_to_drop = inv.remove_randomly_by_volume( volume_carried() - volume_capacity() );
        put_into_vehicle_or_drop( *this, item_drop_reason::tumbling, items_to_drop );
    }
}

bool Character::has_artifact_with( const art_effect_passive effect ) const
{
    if( weapon.has_effect_when_wielded( effect ) ) {
        return true;
    }
    for( auto &i : worn ) {
        if( i.has_effect_when_worn( effect ) ) {
            return true;
        }
    }
    return has_item_with( [effect]( const item & it ) {
        return it.has_effect_when_carried( effect );
    } );
}

bool Character::is_wearing( const itype_id &it ) const
{
    for( auto &i : worn ) {
        if( i.typeId() == it ) {
            return true;
        }
    }
    return false;
}

bool Character::is_wearing_on_bp( const itype_id &it, body_part bp ) const
{
    for( auto &i : worn ) {
        if( i.typeId() == it && i.covers( bp ) ) {
            return true;
        }
    }
    return false;
}

bool Character::worn_with_flag( const std::string &flag, body_part bp ) const
{
    return std::any_of( worn.begin(), worn.end(), [&flag, bp]( const item & it ) {
        return it.has_flag( flag ) && ( bp == num_bp || it.covers( bp ) );
    } );
}

std::vector<std::string> Character::get_overlay_ids() const
{
    std::vector<std::string> rval;
    std::multimap<int, std::string> mutation_sorting;
    int order;
    std::string overlay_id;

    // first get effects
    for( const auto &eff_pr : *effects ) {
        rval.push_back( "effect_" + eff_pr.first.str() );
    }

    // then get mutations
    for( const auto &mut : my_mutations ) {
        overlay_id = ( mut.second.powered ? "active_" : "" ) + mut.first.str();
        order = get_overlay_order_of_mutation( overlay_id );
        mutation_sorting.insert( std::pair<int, std::string>( order, overlay_id ) );
    }

    // then get bionics
    for( const bionic &bio : *my_bionics ) {
        overlay_id = ( bio.powered ? "active_" : "" ) + bio.id.str();
        order = get_overlay_order_of_mutation( overlay_id );
        mutation_sorting.insert( std::pair<int, std::string>( order, overlay_id ) );
    }

    for( auto &mutorder : mutation_sorting ) {
        rval.push_back( "mutation_" + mutorder.second );
    }

    // next clothing
    // TODO: worry about correct order of clothing overlays
    for( const item &worn_item : worn ) {
        rval.push_back( "worn_" + worn_item.typeId() );
    }

    // last weapon
    // TODO: might there be clothing that covers the weapon?
    if( is_armed() ) {
        rval.push_back( "wielded_" + weapon.typeId() );
    }

    if( move_mode != CMM_WALK ) {
        rval.push_back( character_movemode_str[ move_mode ] );
    }
    return rval;
}

const SkillLevelMap &Character::get_all_skills() const
{
    return *_skills;
}

const SkillLevel &Character::get_skill_level_object( const skill_id &ident ) const
{
    return _skills->get_skill_level_object( ident );
}

SkillLevel &Character::get_skill_level_object( const skill_id &ident )
{
    return _skills->get_skill_level_object( ident );
}

int Character::get_skill_level( const skill_id &ident ) const
{
    return _skills->get_skill_level( ident );
}

int Character::get_skill_level( const skill_id &ident, const item &context ) const
{
    return _skills->get_skill_level( ident, context );
}

void Character::set_skill_level( const skill_id &ident, const int level )
{
    get_skill_level_object( ident ).level( level );
}

void Character::mod_skill_level( const skill_id &ident, const int delta )
{
    _skills->mod_skill_level( ident, delta );
}

std::string Character::enumerate_unmet_requirements( const item &it, const item &context ) const
{
    std::vector<std::string> unmet_reqs;

    const auto check_req = [ &unmet_reqs ]( const std::string & name, int cur, int req ) {
        if( cur < req ) {
            unmet_reqs.push_back( string_format( "%s %d", name, req ) );
        }
    };

    check_req( _( "strength" ),     get_str(), it.get_min_str() );
    check_req( _( "dexterity" ),    get_dex(), it.type->min_dex );
    check_req( _( "intelligence" ), get_int(), it.type->min_int );
    check_req( _( "perception" ),   get_per(), it.type->min_per );

    for( const auto &elem : it.type->min_skills ) {
        check_req( context.contextualize_skill( elem.first )->name(),
                   get_skill_level( elem.first, context ),
                   elem.second );
    }

    return enumerate_as_string( unmet_reqs );
}

bool Character::meets_skill_requirements( const std::map<skill_id, int> &req,
        const item &context ) const
{
    return _skills->meets_skill_requirements( req, context );
}

bool Character::meets_skill_requirements( const construction &con ) const
{
    return std::all_of( con.required_skills.begin(), con.required_skills.end(),
    [&]( const std::pair<skill_id, int> &pr ) {
        return get_skill_level( pr.first ) >= pr.second;
    } );
}

bool Character::meets_stat_requirements( const item &it ) const
{
    return get_str() >= it.get_min_str() &&
           get_dex() >= it.type->min_dex &&
           get_int() >= it.type->min_int &&
           get_per() >= it.type->min_per;
}

bool Character::meets_requirements( const item &it, const item &context ) const
{
    const auto &ctx = !context.is_null() ? context : it;
    return meets_stat_requirements( it ) && meets_skill_requirements( it.type->min_skills, ctx );
}

void Character::make_bleed( body_part bp, time_duration duration, int intensity,
                            bool permanent, bool force, bool defferred )
{
    int b_resist = 0;
    for( const trait_id &mut : get_mutations() ) {
        b_resist += mut.obj().bleed_resist;
    }

    if( b_resist > intensity ) {
        return;
    }

    add_effect( effect_bleed, duration, bp, permanent, intensity, force, defferred );
}

void Character::normalize()
{
    Creature::normalize();

    weapon   = item( "null", 0 );

    recalc_hp();
}

// Actual player death is mostly handled in game::is_game_over
void Character::die( Creature *nkiller )
{
    g->set_critter_died();
    set_killer( nkiller );
    set_time_died( calendar::turn );
    if( has_effect( effect_lightsnare ) ) {
        inv.add_item( item( "string_36", 0 ) );
        inv.add_item( item( "snare_trigger", 0 ) );
    }
    if( has_effect( effect_heavysnare ) ) {
        inv.add_item( item( "rope_6", 0 ) );
        inv.add_item( item( "snare_trigger", 0 ) );
    }
    if( has_effect( effect_beartrap ) ) {
        inv.add_item( item( "beartrap", 0 ) );
    }
    mission::on_creature_death( *this );
}

void Character::apply_skill_boost()
{
    for( const skill_boost &boost : skill_boost::get_all() ) {
        // For migration, reset previously applied bonus.
        // Remove after 0.E or so.
        const std::string bonus_name = boost.stat() + std::string( "_bonus" );
        std::string previous_bonus = get_value( bonus_name );
        if( !previous_bonus.empty() ) {
            if( boost.stat() == "str" ) {
                str_max -= atoi( previous_bonus.c_str() );
            } else if( boost.stat() == "dex" ) {
                dex_max -= atoi( previous_bonus.c_str() );
            } else if( boost.stat() == "int" ) {
                int_max -= atoi( previous_bonus.c_str() );
            } else if( boost.stat() == "per" ) {
                per_max -= atoi( previous_bonus.c_str() );
            }
            remove_value( bonus_name );
        }
        // End migration code
        int skill_total = 0;
        for( const std::string &skill_str : boost.skills() ) {
            skill_total += get_skill_level( skill_id( skill_str ) );
        }
        mod_stat( boost.stat(), boost.calc_bonus( skill_total ) );
        if( boost.stat() == "str" ) {
            recalc_hp();
        }
    }
}

void Character::reset_stats()
{
    // Bionic buffs
    if( has_active_bionic( bionic_id( "bio_hydraulics" ) ) ) {
        mod_str_bonus( 20 );
    }

    mod_str_bonus( get_mod_stat_from_bionic( STRENGTH ) );
    mod_dex_bonus( get_mod_stat_from_bionic( DEXTERITY ) );
    mod_per_bonus( get_mod_stat_from_bionic( PERCEPTION ) );
    mod_int_bonus( get_mod_stat_from_bionic( INTELLIGENCE ) );

    // Trait / mutation buffs
    mod_str_bonus( std::floor( mutation_value( "str_modifier" ) ) );
    mod_dodge_bonus( std::floor( mutation_value( "dodge_modifier" ) ) );

    /** @EFFECT_STR_MAX above 15 decreases Dodge bonus by 1 (NEGATIVE) */
    if( str_max >= 16 ) {
        mod_dodge_bonus( -1 );   // Penalty if we're huge
    }
    /** @EFFECT_STR_MAX below 6 increases Dodge bonus by 1 */
    else if( str_max <= 5 ) {
        mod_dodge_bonus( 1 );   // Bonus if we're small
    }

    apply_skill_boost();

    nv_cached = false;

    // Reset our stats to normal levels
    // Any persistent buffs/debuffs will take place in effects,
    // player::suffer(), etc.

    // repopulate the stat fields
    str_cur = str_max + get_str_bonus();
    dex_cur = dex_max + get_dex_bonus();
    per_cur = per_max + get_per_bonus();
    int_cur = int_max + get_int_bonus();

    // Floor for our stats.  No stat changes should occur after this!
    if( dex_cur < 0 ) {
        dex_cur = 0;
    }
    if( str_cur < 0 ) {
        str_cur = 0;
    }
    if( per_cur < 0 ) {
        per_cur = 0;
    }
    if( int_cur < 0 ) {
        int_cur = 0;
    }
}

void Character::reset()
{
    // TODO: Move reset_stats here, remove it from Creature
    Creature::reset();
}

bool Character::has_nv()
{
    static bool nv = false;

    if( !nv_cached ) {
        nv_cached = true;
        nv = ( worn_with_flag( "GNV_EFFECT" ) ||
               has_active_bionic( bionic_id( "bio_night_vision" ) ) ||
               has_effect_with_flag( "EFFECT_NIGHT_VISION" ) );
    }

    return nv;
}

void Character::reset_encumbrance()
{
    encumbrance_cache = calc_encumbrance();
}

std::array<encumbrance_data, num_bp> Character::calc_encumbrance() const
{
    return calc_encumbrance( item() );
}

std::array<encumbrance_data, num_bp> Character::calc_encumbrance( const item &new_item ) const
{

    std::array<encumbrance_data, num_bp> enc;

    item_encumb( enc, new_item );
    mut_cbm_encumb( enc );

    return enc;
}

units::mass Character::get_weight() const
{
    units::mass ret = 0_gram;
    units::mass wornWeight = std::accumulate( worn.begin(), worn.end(), 0_gram,
    []( units::mass sum, const item & itm ) {
        return sum + itm.weight();
    } );

    ret += bodyweight();       // The base weight of the player's body
    ret += inv.weight();           // Weight of the stored inventory
    ret += wornWeight;             // Weight of worn items
    ret += weapon.weight();        // Weight of wielded item
    ret += bionics_weight();       // Weight of installed bionics
    return ret;
}

std::array<encumbrance_data, num_bp> Character::get_encumbrance() const
{
    return encumbrance_cache;
}

std::array<encumbrance_data, num_bp> Character::get_encumbrance( const item &new_item ) const
{
    return calc_encumbrance( new_item );
}

int Character::extraEncumbrance( const layer_level level, const int bp ) const
{
    return encumbrance_cache[bp].layer_penalty_details[static_cast<int>( level )].total;
}

static void layer_item( std::array<encumbrance_data, num_bp> &vals,
                        const item &it,
                        std::array<layer_level, num_bp> &highest_layer_so_far,
                        bool power_armor, const Character &c )
{
    const auto item_layer = it.get_layer();
    int encumber_val = it.get_encumber( c );
    // For the purposes of layering penalty, set a min of 2 and a max of 10 per item.
    int layering_encumbrance = std::min( 10, std::max( 2, encumber_val ) );

    /*
     * Setting layering_encumbrance to 0 at this point makes the item cease to exist
     * for the purposes of the layer penalty system. (normally an item has a minimum
     * layering_encumbrance of 2 )
     */
    if( it.has_flag( "SEMITANGIBLE" ) ) {
        encumber_val = 0;
        layering_encumbrance = 0;
    }

    const int armorenc = !power_armor || !it.is_power_armor() ?
                         encumber_val : std::max( 0, encumber_val - 40 );

    body_part_set covered_parts = it.get_covered_body_parts();
    for( const body_part bp : all_body_parts ) {
        if( !covered_parts.test( bp ) ) {
            continue;
        }
        highest_layer_so_far[bp] =
            std::max( highest_layer_so_far[bp], item_layer );

        // Apply layering penalty to this layer, as well as any layer worn
        // within it that would normally be worn outside of it.
        for( layer_level penalty_layer = item_layer;
             penalty_layer <= highest_layer_so_far[bp]; ++penalty_layer ) {
            vals[bp].layer( penalty_layer, layering_encumbrance );
        }

        vals[bp].armor_encumbrance += armorenc;
    }
}

bool Character::is_wearing_power_armor( bool *hasHelmet ) const
{
    bool result = false;
    for( auto &elem : worn ) {
        if( !elem.is_power_armor() ) {
            continue;
        }
        if( hasHelmet == nullptr ) {
            // found power armor, helmet not requested, cancel loop
            return true;
        }
        // found power armor, continue search for helmet
        result = true;
        if( elem.covers( bp_head ) ) {
            *hasHelmet = true;
            return true;
        }
    }
    return result;
}

bool Character::is_wearing_active_power_armor() const
{
    for( const auto &w : worn ) {
        if( w.is_power_armor() && w.active ) {
            return true;
        }
    }
    return false;
}

bool Character::is_wearing_active_optcloak() const
{
    for( auto &w : worn ) {
        if( w.active && w.has_flag( "ACTIVE_CLOAKING" ) ) {
            return true;
        }
    }
    return false;
}

void layer_details::reset()
{
    *this = layer_details();
}

// The stacking penalty applies by doubling the encumbrance of
// each item except the highest encumbrance one.
// So we add them together and then subtract out the highest.
int layer_details::layer( const int encumbrance )
{
    /*
     * We should only get to this point with an encumbrance value of 0
     * if the item is 'semitangible'. A normal item has a minimum of
     * 2 encumbrance for layer penalty purposes.
     * ( even if normally its encumbrance is 0 )
     */
    if( encumbrance == 0 ) {
        return total; // skip over the other logic because this item doesn't count
    }

    pieces.push_back( encumbrance );

    int current = total;
    if( encumbrance > max ) {
        total += max;   // *now* the old max is counted, just ignore the new max
        max = encumbrance;
    } else {
        total += encumbrance;
    }
    return total - current;
}

std::list<item>::iterator Character::position_to_wear_new_item( const item &new_item )
{
    // By default we put this item on after the last item on the same or any
    // lower layer.
    return std::find_if(
               worn.rbegin(), worn.rend(),
    [&]( const item & w ) {
        return w.get_layer() <= new_item.get_layer();
    }
           ).base();
}

/*
 * Encumbrance logic:
 * Some clothing is intrinsically encumbering, such as heavy jackets, backpacks, body armor, etc.
 * These simply add their encumbrance value to each body part they cover.
 * In addition, each article of clothing after the first in a layer imposes an additional penalty.
 * e.g. one shirt will not encumber you, but two is tight and starts to restrict movement.
 * Clothes on separate layers don't interact, so if you wear e.g. a light jacket over a shirt,
 * they're intended to be worn that way, and don't impose a penalty.
 * The default is to assume that clothes do not fit, clothes that are "fitted" either
 * reduce the encumbrance penalty by ten, or if that is already 0, they reduce the layering effect.
 *
 * Use cases:
 * What would typically be considered normal "street clothes" should not be considered encumbering.
 * T-shirt, shirt, jacket on torso/arms, underwear and pants on legs, socks and shoes on feet.
 * This is currently handled by each of these articles of clothing
 * being on a different layer and/or body part, therefore accumulating no encumbrance.
 */
void Character::item_encumb( std::array<encumbrance_data, num_bp> &vals,
                             const item &new_item ) const
{

    // reset all layer data
    vals = std::array<encumbrance_data, num_bp>();

    // Figure out where new_item would be worn
    std::list<item>::const_iterator new_item_position = worn.end();
    if( !new_item.is_null() ) {
        // const_cast required to work around g++-4.8 library bug
        // see the commit that added this comment to understand why
        new_item_position =
            const_cast<Character *>( this )->position_to_wear_new_item( new_item );
    }

    // Track highest layer observed so far so we can penalise out-of-order
    // items
    std::array<layer_level, num_bp> highest_layer_so_far;
    std::fill( highest_layer_so_far.begin(), highest_layer_so_far.end(),
               PERSONAL_LAYER );

    const bool power_armored = is_wearing_active_power_armor();
    for( auto w_it = worn.begin(); w_it != worn.end(); ++w_it ) {
        if( w_it == new_item_position ) {
            layer_item( vals, new_item, highest_layer_so_far, power_armored, *this );
        }
        layer_item( vals, *w_it, highest_layer_so_far, power_armored, *this );
    }

    if( worn.end() == new_item_position && !new_item.is_null() ) {
        layer_item( vals, new_item, highest_layer_so_far, power_armored, *this );
    }

    // make sure values are sane
    for( const body_part bp : all_body_parts ) {
        encumbrance_data &elem = vals[bp];

        elem.armor_encumbrance = std::max( 0, elem.armor_encumbrance );

        // Add armor and layering penalties for the final values
        elem.encumbrance += elem.armor_encumbrance + elem.layer_penalty;
    }
}

int Character::encumb( body_part bp ) const
{
    return encumbrance_cache[bp].encumbrance;
}

static void apply_mut_encumbrance( std::array<encumbrance_data, num_bp> &vals,
                                   const mutation_branch &mut,
                                   const body_part_set &oversize )
{
    for( const auto &enc : mut.encumbrance_always ) {
        vals[enc.first].encumbrance += enc.second;
    }

    for( const auto &enc : mut.encumbrance_covered ) {
        if( !oversize.test( enc.first ) ) {
            vals[enc.first].encumbrance += enc.second;
        }
    }
}

void Character::mut_cbm_encumb( std::array<encumbrance_data, num_bp> &vals ) const
{

    for( const bionic &bio : *my_bionics ) {
        for( const auto &element : bio.info().encumbrance ) {
            vals[element.first].encumbrance += element.second;
        }
    }

    if( has_active_bionic( bionic_id( "bio_shock_absorber" ) ) ) {
        for( auto &val : vals ) {
            val.encumbrance += 3; // Slight encumbrance to all parts except eyes
        }
        vals[bp_eyes].encumbrance -= 3;
    }

    // Lower penalty for bps covered only by XL armor
    const auto oversize = exclusive_flag_coverage( "OVERSIZE" );
    for( const auto &mut_pair : my_mutations ) {
        apply_mut_encumbrance( vals, *mut_pair.first, oversize );
    }
}

body_part_set Character::exclusive_flag_coverage( const std::string &flag ) const
{
    body_part_set ret = body_part_set::all();

    for( const auto &elem : worn ) {
        if( !elem.has_flag( flag ) ) {
            // Unset the parts covered by this item
            ret &= ~elem.get_covered_body_parts();
        }
    }

    return ret;
}

/*
 * Innate stats getters
 */

// get_stat() always gets total (current) value, NEVER just the base
// get_stat_bonus() is always just the bonus amount
int Character::get_str() const
{
    return std::max( 0, get_str_base() + str_bonus );
}
int Character::get_dex() const
{
    return std::max( 0, get_dex_base() + dex_bonus );
}
int Character::get_per() const
{
    return std::max( 0, get_per_base() + per_bonus );
}
int Character::get_int() const
{
    return std::max( 0, get_int_base() + int_bonus );
}

int Character::get_str_base() const
{
    return str_max;
}
int Character::get_dex_base() const
{
    return dex_max;
}
int Character::get_per_base() const
{
    return per_max;
}
int Character::get_int_base() const
{
    return int_max;
}

int Character::get_str_bonus() const
{
    return str_bonus;
}
int Character::get_dex_bonus() const
{
    return dex_bonus;
}
int Character::get_per_bonus() const
{
    return per_bonus;
}
int Character::get_int_bonus() const
{
    return int_bonus;
}

static int get_speedydex_bonus( const int dex )
{
    // this is the number to be multiplied by the increment
    const int modified_dex = std::max( dex - get_option<int>( "SPEEDYDEX_MIN_DEX" ), 0 );
    return modified_dex * get_option<int>( "SPEEDYDEX_DEX_SPEED" );
}

int Character::get_speed() const
{
    return Creature::get_speed() + get_speedydex_bonus( get_dex() );
}

int Character::ranged_dex_mod() const
{
    ///\EFFECT_DEX <20 increases ranged penalty
    return std::max( ( 20.0 - get_dex() ) * 0.5, 0.0 );
}

int Character::ranged_per_mod() const
{
    ///\EFFECT_PER <20 increases ranged aiming penalty.
    return std::max( ( 20.0 - get_per() ) * 1.2, 0.0 );
}

int Character::get_healthy() const
{
    return healthy;
}
int Character::get_healthy_mod() const
{
    return healthy_mod;
}

/*
 * Innate stats setters
 */

void Character::set_str_bonus( int nstr )
{
    str_bonus = nstr;
    str_cur = std::max( 0, str_max + str_bonus );
}
void Character::set_dex_bonus( int ndex )
{
    dex_bonus = ndex;
    dex_cur = std::max( 0, dex_max + dex_bonus );
}
void Character::set_per_bonus( int nper )
{
    per_bonus = nper;
    per_cur = std::max( 0, per_max + per_bonus );
}
void Character::set_int_bonus( int nint )
{
    int_bonus = nint;
    int_cur = std::max( 0, int_max + int_bonus );
}
void Character::mod_str_bonus( int nstr )
{
    str_bonus += nstr;
    str_cur = std::max( 0, str_max + str_bonus );
}
void Character::mod_dex_bonus( int ndex )
{
    dex_bonus += ndex;
    dex_cur = std::max( 0, dex_max + dex_bonus );
}
void Character::mod_per_bonus( int nper )
{
    per_bonus += nper;
    per_cur = std::max( 0, per_max + per_bonus );
}
void Character::mod_int_bonus( int nint )
{
    int_bonus += nint;
    int_cur = std::max( 0, int_max + int_bonus );
}

namespace io
{
template<>
std::string enum_to_string<Character::stat>( Character::stat data )
{
    switch( data ) {
        // *INDENT-OFF*
    case Character::stat::STRENGTH:     return "STR";
    case Character::stat::DEXTERITY:    return "DEX";
    case Character::stat::INTELLIGENCE: return "INT";
    case Character::stat::PERCEPTION:   return "PER";

        // *INDENT-ON*
        case Character::stat::DUMMY_STAT:
            break;
    }
    abort();
}
} // namespace io

void Character::set_healthy( int nhealthy )
{
    healthy = nhealthy;
}
void Character::mod_healthy( int nhealthy )
{
    float mut_rate = 1.0f;
    for( const trait_id &mut : get_mutations() ) {
        mut_rate *= mut.obj().healthy_rate;
    }
    healthy += nhealthy * mut_rate;
}
void Character::set_healthy_mod( int nhealthy_mod )
{
    healthy_mod = nhealthy_mod;
}
void Character::mod_healthy_mod( int nhealthy_mod, int cap )
{
    // TODO: This really should be a full morale-like system, with per-effect caps
    //       and durations.  This version prevents any single effect from exceeding its
    //       intended ceiling, but multiple effects will overlap instead of adding.

    // Cap indicates how far the mod is allowed to shift in this direction.
    // It can have a different sign to the mod, e.g. for items that treat
    // extremely low health, but can't make you healthy.
    if( nhealthy_mod == 0 || cap == 0 ) {
        return;
    }
    int low_cap;
    int high_cap;
    if( nhealthy_mod < 0 ) {
        low_cap = cap;
        high_cap = 200;
    } else {
        low_cap = -200;
        high_cap = cap;
    }

    // If we're already out-of-bounds, we don't need to do anything.
    if( ( healthy_mod <= low_cap && nhealthy_mod < 0 ) ||
        ( healthy_mod >= high_cap && nhealthy_mod > 0 ) ) {
        return;
    }

    healthy_mod += nhealthy_mod;

    // Since we already bailed out if we were out-of-bounds, we can
    // just clamp to the boundaries here.
    healthy_mod = std::min( healthy_mod, high_cap );
    healthy_mod = std::max( healthy_mod, low_cap );
}

int Character::get_stored_kcal() const
{
    return stored_calories;
}

void Character::mod_stored_kcal( int nkcal )
{
    set_stored_kcal( stored_calories + nkcal );
}

void Character::mod_stored_nutr( int nnutr )
{
    // nutr is legacy type code, this function simply converts old nutrition to new kcal
    mod_stored_kcal( -1 * round( nnutr * 2500.0f / ( 12 * 24 ) ) );
}

void Character::set_stored_kcal( int kcal )
{
    if( stored_calories != kcal ) {
        stored_calories = kcal;

        //some mutant change their max_hp according to their bmi
        recalc_hp();
    }
}

int Character::get_healthy_kcal() const
{
    return healthy_calories;
}

float Character::get_kcal_percent() const
{
    return static_cast<float>( get_stored_kcal() ) / static_cast<float>( get_healthy_kcal() );
}

int Character::get_hunger() const
{
    return hunger;
}

void Character::mod_hunger( int nhunger )
{
    set_hunger( hunger + nhunger );
}

void Character::set_hunger( int nhunger )
{
    if( hunger != nhunger ) {
        // cap hunger at 300, just below famished
        hunger = std::min( 300, nhunger );
        on_stat_change( "hunger", hunger );
    }
}

// this is a translation from a legacy value
int Character::get_starvation() const
{
    static const std::vector<std::pair<float, float>> starv_thresholds = { {
            std::make_pair( 0.0f, 6000.0f ),
            std::make_pair( 0.8f, 300.0f ),
            std::make_pair( 0.95f, 100.0f )
        }
    };
    if( get_kcal_percent() < 0.95f ) {
        return round( multi_lerp( starv_thresholds, get_kcal_percent() ) );
    }
    return 0;
}

int Character::get_thirst() const
{
    return thirst;
}

std::pair<std::string, nc_color> Character::get_thirst_description() const
{
    // some delay from water in stomach is desired, but there needs to be some visceral response
    int thirst = get_thirst() - ( std::max( units::to_milliliter<int>( g->u.stomach.get_water() ) / 10,
                                            0 ) );
    std::string hydration_string;
    nc_color hydration_color = c_white;
    if( thirst > 520 ) {
        hydration_color = c_light_red;
        hydration_string = _( "Parched" );
    } else if( thirst > 240 ) {
        hydration_color = c_light_red;
        hydration_string = _( "Dehydrated" );
    } else if( thirst > 80 ) {
        hydration_color = c_yellow;
        hydration_string = _( "Very thirsty" );
    } else if( thirst > 40 ) {
        hydration_color = c_yellow;
        hydration_string = _( "Thirsty" );
    } else if( thirst < -60 ) {
        hydration_color = c_green;
        hydration_string = _( "Turgid" );
    } else if( thirst < -20 ) {
        hydration_color = c_green;
        hydration_string = _( "Hydrated" );
    } else if( thirst < 0 ) {
        hydration_color = c_green;
        hydration_string = _( "Slaked" );
    }
    return std::make_pair( hydration_string, hydration_color );
}

std::pair<std::string, nc_color> Character::get_hunger_description() const
{
    int hunger = get_hunger();
    std::string hunger_string;
    nc_color hunger_color = c_white;
    if( hunger >= 300 && get_starvation() > 2500 ) {
        hunger_color = c_red;
        hunger_string = _( "Starving!" );
    } else if( hunger >= 300 && get_starvation() > 1100 ) {
        hunger_color = c_light_red;
        hunger_string = _( "Near starving" );
    } else if( hunger > 250 ) {
        hunger_color = c_light_red;
        hunger_string = _( "Famished" );
    } else if( hunger > 100 ) {
        hunger_color = c_yellow;
        hunger_string = _( "Very hungry" );
    } else if( hunger > 40 ) {
        hunger_color = c_yellow;
        hunger_string = _( "Hungry" );
    } else if( hunger < -60 ) {
        hunger_color = c_yellow;
        hunger_string = _( "Engorged" );
    } else if( hunger < -20 ) {
        hunger_color = c_green;
        hunger_string = _( "Sated" );
    } else if( hunger < 0 ) {
        hunger_color = c_green;
        hunger_string = _( "Full" );
    }
    return std::make_pair( hunger_string, hunger_color );
}

std::pair<std::string, nc_color> Character::get_fatigue_description() const
{
    int fatigue = get_fatigue();
    std::string fatigue_string;
    nc_color fatigue_color = c_white;
    if( fatigue > EXHAUSTED ) {
        fatigue_color = c_red;
        fatigue_string = _( "Exhausted" );
    } else if( fatigue > DEAD_TIRED ) {
        fatigue_color = c_light_red;
        fatigue_string = _( "Dead Tired" );
    } else if( fatigue > TIRED ) {
        fatigue_color = c_yellow;
        fatigue_string = _( "Tired" );
    }
    return std::make_pair( fatigue_string, fatigue_color );
}

void Character::mod_thirst( int nthirst )
{
    set_thirst( thirst + nthirst );
}

void Character::set_thirst( int nthirst )
{
    if( thirst != nthirst ) {
        thirst = nthirst;
        on_stat_change( "thirst", thirst );
    }
}

void Character::mod_fatigue( int nfatigue )
{
    set_fatigue( fatigue + nfatigue );
}

void Character::mod_sleep_deprivation( int nsleep_deprivation )
{
    set_sleep_deprivation( sleep_deprivation + nsleep_deprivation );
}

void Character::set_fatigue( int nfatigue )
{
    nfatigue = std::max( nfatigue, -1000 );
    if( fatigue != nfatigue ) {
        fatigue = nfatigue;
        on_stat_change( "fatigue", fatigue );
    }
}

void Character::set_sleep_deprivation( int nsleep_deprivation )
{
    sleep_deprivation = std::min( static_cast< int >( SLEEP_DEPRIVATION_MASSIVE ), std::max( 0,
                                  nsleep_deprivation ) );
}

int Character::get_fatigue() const
{
    return fatigue;
}

int Character::get_sleep_deprivation() const
{
    if( !get_option< bool >( "SLEEP_DEPRIVATION" ) ) {
        return 0;
    }

    return sleep_deprivation;
}

void Character::on_damage_of_type( int adjusted_damage, damage_type type, body_part bp )
{
    // Electrical damage has a chance to temporarily incapacitate bionics in the damaged body_part.
    if( type == DT_ELECTRIC ) {
        const time_duration min_disable_time = 10_turns * adjusted_damage;
        for( auto &i : *my_bionics ) {
            if( !i.powered ) {
                // Unpowered bionics are protected from power surges.
                continue;
            }
            const auto &info = i.info();
            if( info.shockproof || info.faulty ) {
                continue;
            }
            const auto &bodyparts = info.occupied_bodyparts;
            if( bodyparts.find( bp ) != bodyparts.end() ) {
                const int bp_hp = hp_cur[bp_to_hp( bp )];
                // The chance to incapacitate is as high as 50% if the attack deals damage equal to one third of the body part's current health.
                if( x_in_y( adjusted_damage * 3, bp_hp ) && one_in( 2 ) ) {
                    if( i.incapacitated_time == 0_turns ) {
                        add_msg_if_player( m_bad, _( "Your %s bionic shorts out!" ), info.name );
                    }
                    i.incapacitated_time += rng( min_disable_time, 10 * min_disable_time );
                }
            }
        }
    }
}

void Character::reset_bonuses()
{
    // Reset all bonuses to 0 and multipliers to 1.0
    str_bonus = 0;
    dex_bonus = 0;
    per_bonus = 0;
    int_bonus = 0;

    Creature::reset_bonuses();
}

int Character::get_max_healthy() const
{
    const float bmi = get_bmi();
    return clamp( static_cast<int>( round( -3 * ( bmi - character_weight_category::normal ) *
                                           ( bmi - character_weight_category::overweight ) + 200 ) ), -200, 200 );
}

void Character::update_health( int external_modifiers )
{
    if( has_artifact_with( AEP_SICK ) ) {
        // Carrying a sickness artifact makes your health 50 points worse on average
        external_modifiers -= 50;
    }
    // Limit healthy_mod to [-200, 200].
    // This also sets approximate bounds for the character's health.
    if( get_healthy_mod() > get_max_healthy() ) {
        set_healthy_mod( get_max_healthy() );
    } else if( get_healthy_mod() < -200 ) {
        set_healthy_mod( -200 );
    }

    // Active leukocyte breeder will keep your health near 100
    int effective_healthy_mod = get_healthy_mod();
    if( has_active_bionic( bionic_id( "bio_leukocyte" ) ) ) {
        // Side effect: dependency
        mod_healthy_mod( -50, -200 );
        effective_healthy_mod = 100;
    }

    // Health tends toward healthy_mod.
    // For small differences, it changes 4 points per day
    // For large ones, up to ~40% of the difference per day
    int health_change = effective_healthy_mod - get_healthy() + external_modifiers;
    mod_healthy( sgn( health_change ) * std::max( 1, abs( health_change ) / 10 ) );

    // And healthy_mod decays over time.
    // Slowly near 0, but it's hard to overpower it near +/-100
    set_healthy_mod( round( get_healthy_mod() * 0.95f ) );

    add_msg( m_debug, "Health: %d, Health mod: %d", get_healthy(), get_healthy_mod() );
}

float Character::get_dodge_base() const
{
    /** @EFFECT_DEX increases dodge base */
    /** @EFFECT_DODGE increases dodge_base */
    return get_dex() / 2.0f + get_skill_level( skill_dodge );
}
float Character::get_hit_base() const
{
    /** @EFFECT_DEX increases hit base, slightly */
    return get_dex() / 4.0f;
}

hp_part Character::body_window( const std::string &menu_header,
                                bool show_all, bool precise,
                                int normal_bonus, int head_bonus, int torso_bonus,
                                float bleed, float bite, float infect, float bandage_power, float disinfectant_power ) const
{
    /* This struct establishes some kind of connection between the hp_part (which can be healed and
     * have HP) and the body_part. Note that there are more body_parts than hp_parts. For example:
     * Damage to bp_head, bp_eyes and bp_mouth is all applied on the HP of hp_head. */
    struct healable_bp {
        mutable bool allowed;
        body_part bp;
        hp_part hp;
        std::string name; // Translated name as it appears in the menu.
        int bonus;
    };
    /* The array of the menu entries show to the player. The entries are displayed in this order,
     * it may be changed here. */
    std::array<healable_bp, num_hp_parts> parts = { {
            { false, bp_head, hp_head, _( "Head" ), head_bonus },
            { false, bp_torso, hp_torso, _( "Torso" ), torso_bonus },
            { false, bp_arm_l, hp_arm_l, _( "Left Arm" ), normal_bonus },
            { false, bp_arm_r, hp_arm_r, _( "Right Arm" ), normal_bonus },
            { false, bp_leg_l, hp_leg_l, _( "Left Leg" ), normal_bonus },
            { false, bp_leg_r, hp_leg_r, _( "Right Leg" ), normal_bonus },
        }
    };

    int max_bp_name_len = 0;
    for( const auto &e : parts ) {
        max_bp_name_len = std::max( max_bp_name_len, utf8_width( e.name ) );
    }

    const auto hp_str = [precise]( const int hp, const int maximal_hp ) -> std::string {
        if( hp <= 0 )
        {
            return "==%==";
        } else if( precise )
        {
            return string_format( "%d", hp );
        } else
        {
            std::string h_bar = get_hp_bar( hp, maximal_hp, false ).first;
            nc_color h_bar_col = get_hp_bar( hp, maximal_hp, false ).second;

            return colorize( h_bar, h_bar_col ) + colorize( std::string( 5 - utf8_width( h_bar ),
                    '.' ), c_white );
        }
    };

    uilist bmenu;
    bmenu.desc_enabled = true;
    bmenu.text = menu_header;

    bmenu.hilight_disabled = true;
    bool is_valid_choice = false;

    for( size_t i = 0; i < parts.size(); i++ ) {
        const auto &e = parts[i];
        const body_part bp = e.bp;
        const hp_part hp = e.hp;
        const int maximal_hp = hp_max[hp];
        const int current_hp = hp_cur[hp];
        // This will c_light_gray if the part does not have any effects cured by the item/effect
        // (e.g. it cures only bites, but the part does not have a bite effect)
        const nc_color state_col = limb_color( bp, bleed > 0.0f, bite > 0.0f, infect > 0.0f );
        const bool has_curable_effect = state_col != c_light_gray;
        // The same as in the main UI sidebar. Independent of the capability of the healing item/effect!
        const nc_color all_state_col = limb_color( bp, true, true, true );
        // Broken means no HP can be restored, it requires surgical attention.
        const bool limb_is_broken = current_hp == 0;

        if( show_all ) {
            e.allowed = true;
        } else if( has_curable_effect ) {
            e.allowed = true;
        } else if( limb_is_broken ) {
            e.allowed = false;
        } else if( current_hp < maximal_hp && ( e.bonus != 0 || bandage_power > 0.0f  ||
                                                disinfectant_power > 0.0f ) ) {
            e.allowed = true;
        } else {
            e.allowed = false;
        }

        std::stringstream msg;
        std::stringstream desc;
        bool bleeding = has_effect( effect_bleed, e.bp );
        bool bitten = has_effect( effect_bite, e.bp );
        bool infected = has_effect( effect_infected, e.bp );
        bool bandaged = has_effect( effect_bandaged, e.bp );
        bool disinfected = has_effect( effect_disinfected, e.bp );
        const int b_power = get_effect_int( effect_bandaged, e.bp );
        const int d_power = get_effect_int( effect_disinfected, e.bp );
        int new_b_power = static_cast<int>( std::floor( bandage_power ) );
        if( bandaged ) {
            const effect &eff = get_effect( effect_bandaged, e.bp );
            if( new_b_power > eff.get_max_intensity() ) {
                new_b_power = eff.get_max_intensity();
            }

        }
        int new_d_power = static_cast<int>( std::floor( disinfectant_power ) );

        const auto &aligned_name = std::string( max_bp_name_len - utf8_width( e.name ), ' ' ) + e.name;
        msg << colorize( aligned_name, all_state_col ) << " " << hp_str( current_hp, maximal_hp );

        if( limb_is_broken ) {
            desc << colorize( _( "It is broken.  It needs a splint or surgical attention." ), c_red ) << "\n";
        }

        // BLEEDING block
        if( bleeding ) {
            desc << colorize( string_format( "%s: %s", get_effect( effect_bleed, e.bp ).get_speed_name(),
                                             get_effect( effect_bleed, e.bp ).disp_short_desc() ), c_red ) << "\n";
            if( bleed > 0.0f ) {
                desc << colorize( string_format( _( "Chance to stop: %d %%" ),
                                                 static_cast<int>( bleed * 100 ) ), c_light_green ) << "\n";
            } else {
                desc << colorize( _( "This will not stop the bleeding." ),
                                  c_yellow ) << "\n";
            }
        }
        // BANDAGE block
        if( bandaged ) {
            desc << string_format( _( "Bandaged [%s]" ), texitify_healing_power( b_power ) ) << "\n";
            if( new_b_power > b_power ) {
                desc << colorize( string_format( _( "Expected quality improvement: %s" ),
                                                 texitify_healing_power( new_b_power ) ), c_light_green ) << "\n";
            } else if( new_b_power > 0 ) {
                desc << colorize( _( "You don't expect any improvement from using this." ), c_yellow ) << "\n";
            }
        } else if( new_b_power > 0 && e.allowed ) {
            desc << colorize( string_format( _( "Expected bandage quality: %s" ),
                                             texitify_healing_power( new_b_power ) ), c_light_green ) << "\n";
        }
        // BITTEN block
        if( bitten ) {
            desc << colorize( string_format( "%s: ", get_effect( effect_bite,
                                             e.bp ).get_speed_name() ), c_red );
            desc << colorize( _( "It has a deep bite wound that needs cleaning." ), c_red ) << "\n";
            if( bite > 0 ) {
                desc << colorize( string_format( _( "Chance to clean and disinfect: %d %%" ),
                                                 static_cast<int>( bite * 100 ) ), c_light_green ) << "\n";
            } else {
                desc << colorize( _( "This will not help in cleaning this wound." ), c_yellow ) << "\n";
            }
        }
        // INFECTED block
        if( infected ) {
            desc << colorize( string_format( "%s: ", get_effect( effect_infected,
                                             e.bp ).get_speed_name() ), c_red );
            desc << colorize( _( "It has a deep wound that looks infected.  Antibiotics might be required." ),
                              c_red ) << "\n";
            if( infect > 0 ) {
                desc << colorize( string_format( _( "Chance to heal infection: %d %%" ),
                                                 static_cast<int>( infect * 100 ) ), c_light_green ) << "\n";
            } else {
                desc << colorize( _( "This will not help in healing infection." ), c_yellow ) << "\n";
            }
        }
        // DISINFECTANT (general) block
        if( disinfected ) {
            desc << string_format( _( "Disinfected [%s]" ),
                                   texitify_healing_power( d_power ) ) << "\n";
            if( new_d_power > d_power ) {
                desc << colorize( string_format( _( "Expected quality improvement: %s" ),
                                                 texitify_healing_power( new_d_power ) ), c_light_green ) << "\n";
            } else if( new_d_power > 0 ) {
                desc << colorize( _( "You don't expect any improvement from using this." ),
                                  c_yellow ) << "\n";
            }
        } else if( new_d_power > 0 && e.allowed ) {
            desc << colorize( string_format(
                                  _( "Expected disinfection quality: %s" ),
                                  texitify_healing_power( new_d_power ) ), c_light_green ) << "\n";
        }
        // END of blocks

        if( ( !e.allowed && !limb_is_broken ) || ( show_all && current_hp == maximal_hp &&
                !limb_is_broken && !bitten && !infected && !bleeding ) ) {
            desc << colorize( _( "Healthy." ), c_green ) << "\n";
        }
        if( !e.allowed ) {
            desc << colorize( _( "You don't expect any effect from using this." ), c_yellow );
        } else {
            is_valid_choice = true;
        }
        bmenu.addentry_desc( i, e.allowed, MENU_AUTOASSIGN, msg.str(), desc.str() );
    }

    if( !is_valid_choice ) { // no body part can be chosen for this item/effect
        bmenu.init();
        bmenu.desc_enabled = false;
        bmenu.text = _( "No limb would benefit from it." );
        bmenu.addentry( parts.size(), true, 'q', "%s", _( "Cancel" ) );
    }

    bmenu.query();
    if( bmenu.ret >= 0 && static_cast<size_t>( bmenu.ret ) < parts.size() &&
        parts[bmenu.ret].allowed ) {
        return parts[bmenu.ret].hp;
    } else {
        return num_hp_parts;
    }
}

nc_color Character::limb_color( body_part bp, bool bleed, bool bite, bool infect ) const
{
    if( bp == num_bp ) {
        return c_light_gray;
    }

    int color_bit = 0;
    nc_color i_color = c_light_gray;
    if( bleed && has_effect( effect_bleed, bp ) ) {
        color_bit += 1;
    }
    if( bite && has_effect( effect_bite, bp ) ) {
        color_bit += 10;
    }
    if( infect && has_effect( effect_infected, bp ) ) {
        color_bit += 100;
    }
    switch( color_bit ) {
        case 1:
            i_color = c_red;
            break;
        case 10:
            i_color = c_blue;
            break;
        case 100:
            i_color = c_green;
            break;
        case 11:
            i_color = c_magenta;
            break;
        case 101:
            i_color = c_yellow;
            break;
    }

    return i_color;
}

std::string Character::get_name() const
{
    return name;
}

std::vector<std::string> Character::get_grammatical_genders() const
{
    if( male ) {
        return { "m" };
    } else {
        return { "f" };
    }
}

nc_color Character::symbol_color() const
{
    nc_color basic = basic_symbol_color();

    if( has_effect( effect_downed ) ) {
        return hilite( basic );
    } else if( has_effect( effect_grabbed ) ) {
        return cyan_background( basic );
    }

    const auto &fields = g->m.field_at( pos() );

    // Priority: electricity, fire, acid, gases
    bool has_elec = false;
    bool has_fire = false;
    bool has_acid = false;
    bool has_fume = false;
    for( const auto &field : fields ) {
        has_elec = field.first.obj().has_elec;
        if( has_elec ) {
            return hilite( basic );
        }
        has_fire = field.first.obj().has_fire;
        has_acid = field.first.obj().has_acid;
        has_fume = field.first.obj().has_fume;
    }
    if( has_fire ) {
        return red_background( basic );
    }
    if( has_acid ) {
        return green_background( basic );
    }
    if( has_fume ) {
        return white_background( basic );
    }
    if( in_sleep_state() ) {
        return hilite( basic );
    }
    return basic;
}

bool Character::is_immune_field( const field_type_id fid ) const
{
    // Obviously this makes us invincible
    if( has_trait( debug_nodmg ) ) {
        return true;
    }
    // Check to see if we are immune
    const field_type &ft = fid.obj();
    for( const trait_id &t : ft.immunity_data_traits ) {
        if( has_trait( t ) ) {
            return true;
        }
    }
    bool immune_by_body_part_resistance = !ft.immunity_data_body_part_env_resistance.empty();
    for( const std::pair<body_part, int> &fide : ft.immunity_data_body_part_env_resistance ) {
        immune_by_body_part_resistance = immune_by_body_part_resistance &&
                                         get_env_resist( fide.first ) >= fide.second;
    }
    if( immune_by_body_part_resistance ) {
        return true;
    }
    if( ft.has_elec ) {
        return is_elec_immune();
    }
    if( ft.has_fire ) {
        return has_active_bionic( bionic_id( "bio_heatsink" ) ) || is_wearing( "rm13_armor_on" );
    }
    if( ft.has_acid ) {
        return !is_on_ground() && get_env_resist( bp_foot_l ) >= 15 &&
               get_env_resist( bp_foot_r ) >= 15 &&
               get_env_resist( bp_leg_l ) >= 15 &&
               get_env_resist( bp_leg_r ) >= 15 &&
               get_armor_type( DT_ACID, bp_foot_l ) >= 5 &&
               get_armor_type( DT_ACID, bp_foot_r ) >= 5 &&
               get_armor_type( DT_ACID, bp_leg_l ) >= 5 &&
               get_armor_type( DT_ACID, bp_leg_r ) >= 5;
    }
    // If we haven't found immunity yet fall up to the next level
    return Creature::is_immune_field( fid );
}

int Character::throw_range( const item &it ) const
{
    if( it.is_null() ) {
        return -1;
    }

    item tmp = it;

    if( tmp.count_by_charges() && tmp.charges > 1 ) {
        tmp.charges = 1;
    }

    /** @EFFECT_STR determines maximum weight that can be thrown */
    if( ( tmp.weight() / 113_gram ) > static_cast<int>( str_cur * 15 ) ) {
        return 0;
    }
    // Increases as weight decreases until 150 g, then decreases again
    /** @EFFECT_STR increases throwing range, vs item weight (high or low) */
    int str_override = str_cur;
    if( is_mounted() ) {
        auto mons = mounted_creature.get();
        str_override = mons->mech_str_addition() != 0 ? mons->mech_str_addition() : str_cur;
    }
    int ret = ( str_override * 10 ) / ( tmp.weight() >= 150_gram ? tmp.weight() / 113_gram : 10 -
                                        static_cast<int>(
                                            tmp.weight() / 15_gram ) );
    ret -= tmp.volume() / 1000_ml;
    static const std::set<material_id> affected_materials = { material_id( "iron" ), material_id( "steel" ) };
    if( has_active_bionic( bionic_id( "bio_railgun" ) ) && tmp.made_of_any( affected_materials ) ) {
        ret *= 2;
    }
    if( ret < 1 ) {
        return 1;
    }
    // Cap at double our strength + skill
    /** @EFFECT_STR caps throwing range */

    /** @EFFECT_THROW caps throwing range */
    if( ret > str_override * 3 + get_skill_level( skill_throw ) ) {
        return str_override * 3 + get_skill_level( skill_throw );
    }

    return ret;
}

const std::vector<material_id> Character::fleshy = { material_id( "flesh" ), material_id( "hflesh" ) };
bool Character::made_of( const material_id &m ) const
{
    // TODO: check for mutations that change this.
    return std::find( fleshy.begin(), fleshy.end(), m ) != fleshy.end();
}
bool Character::made_of_any( const std::set<material_id> &ms ) const
{
    // TODO: check for mutations that change this.
    return std::any_of( fleshy.begin(), fleshy.end(), [&ms]( const material_id & e ) {
        return ms.count( e );
    } );
}

bool Character::is_blind() const
{
    return ( worn_with_flag( "BLIND" ) ||
             has_effect( effect_blind ) ||
             has_active_bionic( bionic_id( "bio_blindfold" ) ) );
}

bool Character::is_invisible() const
{
    static const bionic_id str_bio_cloak( "bio_cloak" ); // This function used in monster::plan_moves
    static const bionic_id str_bio_night( "bio_night" );
    return (
               has_effect_with_flag( "EFFECT_INVISIBLE" ) ||
               has_active_bionic( str_bio_cloak ) ||
               has_active_bionic( str_bio_night ) ||
               is_wearing_active_optcloak() ||
               has_trait( trait_DEBUG_CLOAK ) ||
               has_artifact_with( AEP_INVISIBLE )
           );
}

int Character::visibility( bool, int ) const
{
    // 0-100 %
    if( is_invisible() ) {
        return 0;
    }
    // TODO:
    // if ( dark_clothing() && light check ...
    int stealth_modifier = std::floor( mutation_value( "stealth_modifier" ) );
    return clamp( 100 - stealth_modifier, 40, 160 );
}

bool Character::pour_into( item &container, item &liquid )
{
    std::string err;
    const int amount = container.get_remaining_capacity_for_liquid( liquid, *this, &err );

    if( !err.empty() ) {
        add_msg_if_player( m_bad, err );
        return false;
    }

    add_msg_if_player( _( "You pour %1$s into the %2$s." ), liquid.tname(), container.tname() );

    container.fill_with( liquid, amount );
    inv.unsort();

    if( liquid.charges > 0 ) {
        add_msg_if_player( _( "There's some left over!" ) );
    }

    return true;
}

bool Character::pour_into( vehicle &veh, item &liquid )
{
    auto sel = [&]( const vehicle_part & pt ) {
        return pt.is_tank() && pt.can_reload( liquid );
    };

    auto stack = units::legacy_volume_factor / liquid.type->stack_size;
    auto title = string_format( _( "Select target tank for <color_%s>%.1fL %s</color>" ),
                                get_all_colors().get_name( liquid.color() ),
                                round_up( to_liter( liquid.charges * stack ), 1 ),
                                liquid.tname() );

    auto &tank = veh_interact::select_part( veh, sel, title );
    if( !tank ) {
        return false;
    }

    tank.fill_with( liquid );

    //~ $1 - vehicle name, $2 - part name, $3 - liquid type
    add_msg_if_player( _( "You refill the %1$s's %2$s with %3$s." ),
                       veh.name, tank.name(), liquid.type_name() );

    if( liquid.charges > 0 ) {
        add_msg_if_player( _( "There's some left over!" ) );
    }
    return true;
}

resistances Character::mutation_armor( body_part bp ) const
{
    resistances res;
    for( auto &iter : my_mutations ) {
        res += iter.first->damage_resistance( bp );
    }

    return res;
}

float Character::mutation_armor( body_part bp, damage_type dt ) const
{
    return mutation_armor( bp ).type_resist( dt );
}

float Character::mutation_armor( body_part bp, const damage_unit &du ) const
{
    return mutation_armor( bp ).get_effective_resist( du );
}

int Character::ammo_count_for( const item &gun )
{
    int ret = item::INFINITE_CHARGES;
    if( !gun.is_gun() ) {
        return ret;
    }

    int required = gun.ammo_required();

    if( required > 0 ) {
        int total_ammo = 0;
        total_ammo += gun.ammo_remaining();

        bool has_mag = gun.magazine_integral();

        const auto found_ammo = find_ammo( gun, true, -1 );
        int loose_ammo = 0;
        for( const auto &ammo : found_ammo ) {
            if( ammo->is_magazine() ) {
                has_mag = true;
                total_ammo += ammo->ammo_remaining();
            } else if( ammo->is_ammo() ) {
                loose_ammo += ammo->charges;
            }
        }

        if( has_mag ) {
            total_ammo += loose_ammo;
        }

        ret = std::min( ret, total_ammo / required );
    }

    int ups_drain = gun.get_gun_ups_drain();
    if( ups_drain > 0 ) {
        ret = std::min( ret, charges_of( "UPS" ) / ups_drain );
    }

    return ret;
}

float Character::rest_quality() const
{
    // Just a placeholder for now.
    // TODO: Waiting/reading/being unconscious on bed/sofa/grass
    return has_effect( effect_sleep ) ? 1.0f : 0.0f;
}

hp_part Character::bp_to_hp( const body_part bp )
{
    switch( bp ) {
        case bp_head:
        case bp_eyes:
        case bp_mouth:
            return hp_head;
        case bp_torso:
            return hp_torso;
        case bp_arm_l:
        case bp_hand_l:
            return hp_arm_l;
        case bp_arm_r:
        case bp_hand_r:
            return hp_arm_r;
        case bp_leg_l:
        case bp_foot_l:
            return hp_leg_l;
        case bp_leg_r:
        case bp_foot_r:
            return hp_leg_r;
        default:
            return num_hp_parts;
    }
}

body_part Character::hp_to_bp( const hp_part hpart )
{
    switch( hpart ) {
        case hp_head:
            return bp_head;
        case hp_torso:
            return bp_torso;
        case hp_arm_l:
            return bp_arm_l;
        case hp_arm_r:
            return bp_arm_r;
        case hp_leg_l:
            return bp_leg_l;
        case hp_leg_r:
            return bp_leg_r;
        default:
            return num_bp;
    }
}

body_part Character::get_random_body_part( bool main ) const
{
    // TODO: Refuse broken limbs, adjust for mutations
    return random_body_part( main );
}

std::vector<body_part> Character::get_all_body_parts( bool only_main ) const
{
    // TODO: Remove broken parts, parts removed by mutations etc.
    static const std::vector<body_part> all_bps = {{
            bp_head,
            bp_eyes,
            bp_mouth,
            bp_torso,
            bp_arm_l,
            bp_arm_r,
            bp_hand_l,
            bp_hand_r,
            bp_leg_l,
            bp_leg_r,
            bp_foot_l,
            bp_foot_r,
        }
    };

    static const std::vector<body_part> main_bps = {{
            bp_head,
            bp_torso,
            bp_arm_l,
            bp_arm_r,
            bp_leg_l,
            bp_leg_r,
        }
    };

    return only_main ? main_bps : all_bps;
}

std::string Character::extended_description() const
{
    std::ostringstream ss;
    if( is_player() ) {
        // <bad>This is me, <player_name>.</bad>
        ss << string_format( _( "This is you - %s." ), name );
    } else {
        ss << string_format( _( "This is %s." ), name );
    }

    ss << std::endl << "--" << std::endl;

    const auto &bps = get_all_body_parts( true );
    // Find length of bp names, to align
    // accumulate looks weird here, any better function?
    int longest = std::accumulate( bps.begin(), bps.end(), 0,
    []( int m, body_part bp ) {
        return std::max( m, utf8_width( body_part_name_as_heading( bp, 1 ) ) );
    } );

    // This is a stripped-down version of the body_window function
    // This should be extracted into a separate function later on
    for( body_part bp : bps ) {
        const std::string &bp_heading = body_part_name_as_heading( bp, 1 );
        hp_part hp = bp_to_hp( bp );

        const int maximal_hp = hp_max[hp];
        const int current_hp = hp_cur[hp];
        const nc_color state_col = limb_color( bp, true, true, true );
        nc_color name_color = state_col;
        auto hp_bar = get_hp_bar( current_hp, maximal_hp, false );

        ss << colorize( left_justify( bp_heading, longest ), name_color );
        ss << colorize( hp_bar.first, hp_bar.second );
        // Trailing bars. UGLY!
        // TODO: Integrate into get_hp_bar somehow
        ss << colorize( std::string( 5 - utf8_width( hp_bar.first ), '.' ), c_white );
        ss << std::endl;
    }

    ss << "--" << std::endl;
    ss << _( "Wielding:" ) << " ";
    if( weapon.is_null() ) {
        ss << _( "Nothing" );
    } else {
        ss << weapon.tname();
    }

    ss << std::endl;
    ss << _( "Wearing:" ) << " ";
    ss << enumerate_as_string( worn.begin(), worn.end(), []( const item & it ) {
        return it.tname();
    } );

    return replace_colors( ss.str() );
}

social_modifiers Character::get_mutation_social_mods() const
{
    social_modifiers mods;
    for( const mutation_branch *mut : cached_mutations ) {
        mods += mut->social_mods;
    }

    return mods;
}

template <float mutation_branch::*member>
float calc_mutation_value( const std::vector<const mutation_branch *> &mutations )
{
    float lowest = 0.0f;
    float highest = 0.0f;
    for( const mutation_branch *mut : mutations ) {
        float val = mut->*member;
        lowest = std::min( lowest, val );
        highest = std::max( highest, val );
    }

    return std::min( 0.0f, lowest ) + std::max( 0.0f, highest );
}

template <float mutation_branch::*member>
float calc_mutation_value_additive( const std::vector<const mutation_branch *> &mutations )
{
    float ret = 0.0f;
    for( const mutation_branch *mut : mutations ) {
        ret += mut->*member;
    }
    return ret;
}

template <float mutation_branch::*member>
float calc_mutation_value_multiplicative( const std::vector<const mutation_branch *> &mutations )
{
    float ret = 1.0f;
    for( const mutation_branch *mut : mutations ) {
        ret *= mut->*member;
    }
    return ret;
}

static const std::map<std::string, std::function <float( std::vector<const mutation_branch *> )>>
mutation_value_map = {
    { "healing_awake", calc_mutation_value<&mutation_branch::healing_awake> },
    { "healing_resting", calc_mutation_value<&mutation_branch::healing_resting> },
    { "hp_modifier", calc_mutation_value<&mutation_branch::hp_modifier> },
    { "hp_modifier_secondary", calc_mutation_value<&mutation_branch::hp_modifier_secondary> },
    { "hp_adjustment", calc_mutation_value<&mutation_branch::hp_adjustment> },
    { "temperature_speed_modifier", calc_mutation_value<&mutation_branch::temperature_speed_modifier> },
    { "metabolism_modifier", calc_mutation_value<&mutation_branch::metabolism_modifier> },
    { "thirst_modifier", calc_mutation_value<&mutation_branch::thirst_modifier> },
    { "fatigue_regen_modifier", calc_mutation_value<&mutation_branch::fatigue_regen_modifier> },
    { "fatigue_modifier", calc_mutation_value<&mutation_branch::fatigue_modifier> },
    { "stamina_regen_modifier", calc_mutation_value<&mutation_branch::stamina_regen_modifier> },
    { "stealth_modifier", calc_mutation_value<&mutation_branch::stealth_modifier> },
    { "str_modifier", calc_mutation_value<&mutation_branch::str_modifier> },
    { "dodge_modifier", calc_mutation_value_additive<&mutation_branch::dodge_modifier> },
    { "mana_modifier", calc_mutation_value_additive<&mutation_branch::mana_modifier> },
    { "mana_multiplier", calc_mutation_value_multiplicative<&mutation_branch::mana_multiplier> },
    { "mana_regen_multiplier", calc_mutation_value_multiplicative<&mutation_branch::mana_regen_multiplier> },
    { "speed_modifier", calc_mutation_value_multiplicative<&mutation_branch::speed_modifier> },
    { "movecost_modifier", calc_mutation_value_multiplicative<&mutation_branch::movecost_modifier> },
    { "movecost_flatground_modifier", calc_mutation_value_multiplicative<&mutation_branch::movecost_flatground_modifier> },
    { "movecost_obstacle_modifier", calc_mutation_value_multiplicative<&mutation_branch::movecost_obstacle_modifier> },
    { "attackcost_modifier", calc_mutation_value_multiplicative<&mutation_branch::attackcost_modifier> },
    { "max_stamina_modifier", calc_mutation_value_multiplicative<&mutation_branch::max_stamina_modifier> },
    { "weight_capacity_modifier", calc_mutation_value_multiplicative<&mutation_branch::weight_capacity_modifier> },
    { "hearing_modifier", calc_mutation_value_multiplicative<&mutation_branch::hearing_modifier> },
    { "noise_modifier", calc_mutation_value_multiplicative<&mutation_branch::noise_modifier> },
    { "overmap_sight", calc_mutation_value_multiplicative<&mutation_branch::overmap_sight> },
    { "overmap_multiplier", calc_mutation_value_multiplicative<&mutation_branch::overmap_multiplier> },
    { "map_memory_capacity_multiplier", calc_mutation_value_multiplicative<&mutation_branch::map_memory_capacity_multiplier> },
    { "skill_rust_multiplier", calc_mutation_value_multiplicative<&mutation_branch::skill_rust_multiplier> }
};

float Character::mutation_value( const std::string &val ) const
{
    // Syntax similar to tuple get<n>()
    const auto found = mutation_value_map.find( val );

    if( found == mutation_value_map.end() ) {
        debugmsg( "Invalid mutation value name %s", val );
        return 0.0f;
    } else {
        return found->second( cached_mutations );
    }
}

float Character::healing_rate( float at_rest_quality ) const
{
    // TODO: Cache
    float heal_rate;
    if( !is_npc() ) {
        heal_rate = get_option< float >( "PLAYER_HEALING_RATE" );
    } else {
        heal_rate = get_option< float >( "NPC_HEALING_RATE" );
    }
    float awake_rate = heal_rate * mutation_value( "healing_awake" );
    float final_rate = 0.0f;
    if( awake_rate > 0.0f ) {
        final_rate += awake_rate;
    } else if( at_rest_quality < 1.0f ) {
        // Resting protects from rot
        final_rate += ( 1.0f - at_rest_quality ) * awake_rate;
    }
    float asleep_rate = 0.0f;
    if( at_rest_quality > 0.0f ) {
        asleep_rate = at_rest_quality * heal_rate * ( 1.0f + mutation_value( "healing_resting" ) );
    }
    if( asleep_rate > 0.0f ) {
        final_rate += asleep_rate * ( 1.0f + get_healthy() / 200.0f );
    }

    // Most common case: awake player with no regenerative abilities
    // ~7e-5 is 1 hp per day, anything less than that is totally negligible
    static constexpr float eps = 0.000007f;
    add_msg( m_debug, "%s healing: %.6f", name, final_rate );
    if( std::abs( final_rate ) < eps ) {
        return 0.0f;
    }

    float primary_hp_mod = mutation_value( "hp_modifier" );
    if( primary_hp_mod < 0.0f ) {
        // HP mod can't get below -1.0
        final_rate *= 1.0f + primary_hp_mod;
    }

    return final_rate;
}

float Character::healing_rate_medicine( float at_rest_quality, const body_part bp ) const
{
    float rate_medicine = 0.0f;
    float bandaged_rate = 0.0f;
    float disinfected_rate = 0.0f;

    const effect &e_bandaged = get_effect( effect_bandaged, bp );
    const effect &e_disinfected = get_effect( effect_disinfected, bp );

    if( !e_bandaged.is_null() ) {
        bandaged_rate += static_cast<float>( e_bandaged.get_amount( "HEAL_RATE" ) ) / to_turns<int>
                         ( 24_hours );
        if( bp == bp_head ) {
            bandaged_rate *= e_bandaged.get_amount( "HEAL_HEAD" ) / 100.0f;
        }
        if( bp == bp_torso ) {
            bandaged_rate *= e_bandaged.get_amount( "HEAL_TORSO" ) / 100.0f;
        }
    }

    if( !e_disinfected.is_null() ) {
        disinfected_rate += static_cast<float>( e_disinfected.get_amount( "HEAL_RATE" ) ) / to_turns<int>
                            ( 24_hours );
        if( bp == bp_head ) {
            disinfected_rate *= e_disinfected.get_amount( "HEAL_HEAD" ) / 100.0f;
        }
        if( bp == bp_torso ) {
            disinfected_rate *= e_disinfected.get_amount( "HEAL_TORSO" ) / 100.0f;
        }
    }

    rate_medicine += bandaged_rate + disinfected_rate;
    rate_medicine *= 1.0f + mutation_value( "healing_resting" );
    rate_medicine *= 1.0f + at_rest_quality;

    // increase healing if character has both effects
    if( !e_bandaged.is_null() && !e_disinfected.is_null() ) {
        rate_medicine *= 2;
    }

    if( get_healthy() > 0.0f ) {
        rate_medicine *= 1.0f + get_healthy() / 200.0f;
    } else {
        rate_medicine *= 1.0f + get_healthy() / 400.0f;
    }
    float primary_hp_mod = mutation_value( "hp_modifier" );
    if( primary_hp_mod < 0.0f ) {
        // HP mod can't get below -1.0
        rate_medicine *= 1.0f + primary_hp_mod;
    }
    return rate_medicine;
}

float Character::get_bmi() const
{
    return 12 * get_kcal_percent() + 13;
}

std::string Character::get_weight_string() const
{
    const float bmi = get_bmi();
    if( get_option<bool>( "CRAZY" ) ) {
        if( bmi > character_weight_category::morbidly_obese + 10.0f ) {
            return _( "AW HELL NAH" );
        } else if( bmi > character_weight_category::morbidly_obese + 5.0f ) {
            return _( "DAYUM" );
        } else if( bmi > character_weight_category::morbidly_obese ) {
            return _( "Fluffy" );
        } else if( bmi > character_weight_category::very_obese ) {
            return _( "Husky" );
        } else if( bmi > character_weight_category::obese ) {
            return _( "Healthy" );
        } else if( bmi > character_weight_category::overweight ) {
            return _( "Big" );
        } else if( bmi > character_weight_category::normal ) {
            return _( "Normal" );
        } else if( bmi > character_weight_category::underweight ) {
            return _( "Bean Pole" );
        } else if( bmi > character_weight_category::emaciated ) {
            return _( "Emaciated" );
        } else {
            return _( "Spooky Scary Skeleton" );
        }
    } else {
        if( bmi > character_weight_category::morbidly_obese ) {
            return _( "Morbidly Obese" );
        } else if( bmi > character_weight_category::very_obese ) {
            return _( "Very Obese" );
        } else if( bmi > character_weight_category::obese ) {
            return _( "Obese" );
        } else if( bmi > character_weight_category::overweight ) {
            return _( "Overweight" );
        } else if( bmi > character_weight_category::normal ) {
            return _( "Normal" );
        } else if( bmi > character_weight_category::underweight ) {
            return _( "Underweight" );
        } else if( bmi > character_weight_category::emaciated ) {
            return _( "Emaciated" );
        } else {
            return _( "Skeletal" );
        }
    }
}

std::string Character::get_weight_description() const
{
    const float bmi = get_bmi();
    if( bmi > character_weight_category::morbidly_obese ) {
        return _( "You have far more fat than is healthy or useful.  It is causing you major problems." );
    } else if( bmi > character_weight_category::very_obese ) {
        return _( "You have too much fat.  It impacts your day to day health and wellness." );
    } else if( bmi > character_weight_category::obese ) {
        return _( "You've definitely put on a lot of extra weight.  Although it's helpful in times of famine, this is too much and is impacting your health." );
    } else if( bmi > character_weight_category::overweight ) {
        return _( "You've put on some extra pounds.  Nothing too excessive but it's starting to impact your health and waistline a bit." );
    } else if( bmi > character_weight_category::normal ) {
        return _( "You look to be a pretty healthy weight, with some fat to last you through the winter but nothing excessive." );
    } else if( bmi > character_weight_category::underweight ) {
        return _( "You are thin, thinner than is healthy.  You are less resilient to going without food." );
    } else if( bmi > character_weight_category::emaciated ) {
        return _( "You are very unhealthily underweight, nearing starvation." );
    } else {
        return _( "You have very little meat left on your bones.  You appear to be starving." );
    }
}

units::mass Character::bodyweight() const
{
    return units::from_kilogram( get_bmi() * pow( height() / 100.0f, 2 ) );
}

units::mass Character::bionics_weight() const
{
    units::mass bio_weight = 0_gram;
    for( const auto bio : *my_bionics ) {
        if( !bio.info().included ) {
            bio_weight += item::find_type( bio.id.c_str() )->weight;
        }
    }
    return bio_weight;
}

int Character::height() const
{
    int height = init_height;
    int height_pos = 15;

    const static std::array<int, 5> v = {{ 290, 240, 190, 140, 90 }};
    for( const int up_bound : v ) {
        if( up_bound >= init_height && up_bound - init_height < 40 ) {
            height_pos = up_bound - init_height;
        }
    }

    if( get_size() == MS_TINY ) {
        height = 90 - height_pos;
    } else if( get_size() == MS_SMALL ) {
        height = 140 - height_pos;
    } else if( get_size() == MS_LARGE ) {
        height = 240 - height_pos;
    } else if( get_size() == MS_HUGE ) {
        height = 290 - height_pos;
    }

    // TODO: Make this a player creation option
    return height;
}

int Character::get_bmr() const
{
    /**
    Values are for males, and average!
    */
    const int age = 25;
    const int equation_constant = 5;
    return ceil( metabolic_rate_base() * activity_level * ( units::to_gram<int>
                 ( bodyweight() / 100.0 ) +
                 ( 6.25 * height() ) - ( 5 * age ) + equation_constant ) );
}

void Character::increase_activity_level( float new_level )
{
    if( activity_level < new_level ) {
        activity_level = new_level;
    }
}

void Character::decrease_activity_level( float new_level )
{
    if( activity_level > new_level ) {
        activity_level = new_level;
    }
}
void Character::reset_activity_level()
{
    activity_level = NO_EXERCISE;
}

std::string Character::activity_level_str() const
{
    if( activity_level <= NO_EXERCISE ) {
        return _( "NO_EXERCISE" );
    } else if( activity_level <= LIGHT_EXERCISE ) {
        return _( "LIGHT_EXERCISE" );
    } else if( activity_level <= MODERATE_EXERCISE ) {
        return _( "MODERATE_EXERCISE" );
    } else if( activity_level <= ACTIVE_EXERCISE ) {
        return _( "ACTIVE_EXERCISE" );
    } else {
        return _( "EXTRA_EXERCISE" );
    }
}

int Character::get_stim() const
{
    return stim;
}

void Character::set_stim( int new_stim )
{
    stim = new_stim;
}

void Character::mod_stim( int mod )
{
    stim += mod;
}

int Character::item_handling_cost( const item &it, bool penalties, int base_cost ) const
{
    int mv = base_cost;
    if( penalties ) {
        // 40 moves per liter, up to 200 at 5 liters
        mv += std::min( 200, it.volume() / 20_ml );
    }

    if( weapon.typeId() == "e_handcuffs" ) {
        mv *= 4;
    } else if( penalties && has_effect( effect_grabbed ) ) {
        mv *= 2;
    }

    // For single handed items use the least encumbered hand
    if( it.is_two_handed( *this ) ) {
        mv += encumb( bp_hand_l ) + encumb( bp_hand_r );
    } else {
        mv += std::min( encumb( bp_hand_l ), encumb( bp_hand_r ) );
    }

    return std::min( std::max( mv, 0 ), MAX_HANDLING_COST );
}

int Character::item_store_cost( const item &it, const item & /* container */, bool penalties,
                                int base_cost ) const
{
    /** @EFFECT_PISTOL decreases time taken to store a pistol */
    /** @EFFECT_SMG decreases time taken to store an SMG */
    /** @EFFECT_RIFLE decreases time taken to store a rifle */
    /** @EFFECT_SHOTGUN decreases time taken to store a shotgun */
    /** @EFFECT_LAUNCHER decreases time taken to store a launcher */
    /** @EFFECT_STABBING decreases time taken to store a stabbing weapon */
    /** @EFFECT_CUTTING decreases time taken to store a cutting weapon */
    /** @EFFECT_BASHING decreases time taken to store a bashing weapon */
    int lvl = get_skill_level( it.is_gun() ? it.gun_skill() : it.melee_skill() );
    return item_handling_cost( it, penalties, base_cost ) / ( ( lvl + 10.0f ) / 10.0f );
}

void Character::wake_up()
{
    remove_effect( effect_sleep );
    remove_effect( effect_slept_through_alarm );
    remove_effect( effect_lying_down );
    // Do not remove effect_alarm_clock now otherwise it invalidates an effect iterator in player::process_effects().
    // We just set it for later removal (also happening in player::process_effects(), so no side effects) with a duration of 0 turns.
    if( has_effect( effect_alarm_clock ) ) {
        get_effect( effect_alarm_clock ).set_duration( 0_turns );
    }
    recalc_sight_limits();
}

int Character::get_shout_volume() const
{
    int base = 10;
    int shout_multiplier = 2;

    // Mutations make shouting louder, they also define the default message
    if( has_trait( trait_SHOUT3 ) ) {
        shout_multiplier = 4;
        base = 20;
    } else if( has_trait( trait_SHOUT2 ) ) {
        base = 15;
        shout_multiplier = 3;
    }

    // You can't shout without your face
    if( has_trait( trait_PROF_FOODP ) && !( is_wearing( itype_id( "foodperson_mask" ) ) ||
                                            is_wearing( itype_id( "foodperson_mask_on" ) ) ) ) {
        base = 0;
        shout_multiplier = 0;
    }

    // Masks and such dampen the sound
    // Balanced around whisper for wearing bondage mask
    // and noise ~= 10 (door smashing) for wearing dust mask for character with strength = 8
    /** @EFFECT_STR increases shouting volume */
    const int penalty = encumb( bp_mouth ) * 3 / 2;
    int noise = base + str_cur * shout_multiplier - penalty;

    // Minimum noise volume possible after all reductions.
    // Volume 1 can't be heard even by player
    constexpr int minimum_noise = 2;

    if( noise <= base ) {
        noise = std::max( minimum_noise, noise );
    }

    // Screaming underwater is not good for oxygen and harder to do overall
    if( underwater ) {
        noise = std::max( minimum_noise, noise / 2 );
    }
    return noise;
}

void Character::shout( std::string msg, bool order )
{
    int base = 10;
    std::string shout;

    // You can't shout without your face
    if( has_trait( trait_PROF_FOODP ) && !( is_wearing( itype_id( "foodperson_mask" ) ) ||
                                            is_wearing( itype_id( "foodperson_mask_on" ) ) ) ) {
        add_msg_if_player( m_warning, _( "You try to shout but you have no face!" ) );
        return;
    }

    // Mutations make shouting louder, they also define the default message
    if( has_trait( trait_SHOUT3 ) ) {
        base = 20;
        if( msg.empty() ) {
            msg = is_player() ? _( "yourself let out a piercing howl!" ) : _( "a piercing howl!" );
            shout = "howl";
        }
    } else if( has_trait( trait_SHOUT2 ) ) {
        base = 15;
        if( msg.empty() ) {
            msg = is_player() ? _( "yourself scream loudly!" ) : _( "a loud scream!" );
            shout = "scream";
        }
    }

    if( msg.empty() ) {
        msg = is_player() ? _( "yourself shout loudly!" ) : _( "a loud shout!" );
        shout = "default";
    }
    int noise = get_shout_volume();

    // Minimum noise volume possible after all reductions.
    // Volume 1 can't be heard even by player
    constexpr int minimum_noise = 2;

    if( noise <= base ) {
        std::string dampened_shout;
        std::transform( msg.begin(), msg.end(), std::back_inserter( dampened_shout ), tolower );
        msg = std::move( dampened_shout );
    }

    // Screaming underwater is not good for oxygen and harder to do overall
    if( underwater ) {
        if( !has_trait( trait_GILLS ) && !has_trait( trait_GILLS_CEPH ) ) {
            mod_stat( "oxygen", -noise );
        }
    }

    const int penalty = encumb( bp_mouth ) * 3 / 2;
    // TODO: indistinct noise descriptions should be handled in the sounds code
    if( noise <= minimum_noise ) {
        add_msg_if_player( m_warning,
                           _( "The sound of your voice is almost completely muffled!" ) );
        msg = is_player() ? _( "your muffled shout" ) : _( "an indistinct voice" );
    } else if( noise * 2 <= noise + penalty ) {
        // The shout's volume is 1/2 or lower of what it would be without the penalty
        add_msg_if_player( m_warning, _( "The sound of your voice is significantly muffled!" ) );
    }

    sounds::sound( pos(), noise, order ? sounds::sound_t::order : sounds::sound_t::alert, msg, false,
                   "shout", shout );
}

void Character::vomit()
{
    g->events().send<event_type::throws_up>( getID() );

    if( stomach.contains() != 0_ml ) {
        // empty stomach contents
        stomach.bowel_movement();
        g->m.add_field( adjacent_tile(), fd_bile, 1 );
        add_msg_player_or_npc( m_bad, _( "You throw up heavily!" ), _( "<npcname> throws up heavily!" ) );
    }

    if( !has_effect( effect_nausea ) ) {  // Prevents never-ending nausea
        const effect dummy_nausea( &effect_nausea.obj(), 0_turns, num_bp, false, 1, calendar::turn );
        add_effect( effect_nausea, std::max( dummy_nausea.get_max_duration() * units::to_milliliter(
                stomach.contains() ) / 21, dummy_nausea.get_int_dur_factor() ) );
    }

    moves -= 100;
    for( auto &elem : *effects ) {
        for( auto &_effect_it : elem.second ) {
            auto &it = _effect_it.second;
            if( it.get_id() == effect_foodpoison ) {
                it.mod_duration( -30_minutes );
            } else if( it.get_id() == effect_drunk ) {
                it.mod_duration( rng( -10_minutes, -50_minutes ) );
            }
        }
    }
    remove_effect( effect_pkill1 );
    remove_effect( effect_pkill2 );
    remove_effect( effect_pkill3 );
    // Don't wake up when just retching
    if( stomach.contains() > 0_ml ) {
        wake_up();
    }
}

// adjacent_tile() returns a safe, unoccupied adjacent tile. If there are no such tiles, returns player position instead.
tripoint Character::adjacent_tile() const
{
    std::vector<tripoint> ret;
    int dangerous_fields = 0;
    for( const tripoint &p : g->m.points_in_radius( pos(), 1 ) ) {
        if( p == pos() ) {
            // Don't consider player position
            continue;
        }
        const trap &curtrap = g->m.tr_at( p );
        if( g->critter_at( p ) == nullptr && g->m.passable( p ) &&
            ( curtrap.is_null() || curtrap.is_benign() ) ) {
            // Only consider tile if unoccupied, passable and has no traps
            dangerous_fields = 0;
            auto &tmpfld = g->m.field_at( p );
            for( auto &fld : tmpfld ) {
                const field_entry &cur = fld.second;
                if( cur.is_dangerous() ) {
                    dangerous_fields++;
                }
            }

            if( dangerous_fields == 0 ) {
                ret.push_back( p );
            }
        }
    }

    return random_entry( ret, pos() ); // player position if no valid adjacent tiles
}

void Character::healed_bp( int bp, int amount )
{
    healed_total[bp] += amount;
}

void Character::set_fac_id( const std::string &my_fac_id )
{
    fac_id = faction_id( my_fac_id );
}

std::string get_stat_name( Character::stat Stat )
{
    switch( Stat ) {
        // *INDENT-OFF*
    case Character::stat::STRENGTH:     return pgettext( "strength stat", "STR" );
    case Character::stat::DEXTERITY:    return pgettext( "dexterity stat", "DEX" );
    case Character::stat::INTELLIGENCE: return pgettext( "intelligence stat", "INT" );
    case Character::stat::PERCEPTION:   return pgettext( "perception stat", "PER" );
        // *INDENT-ON*
        default:
            return pgettext( "fake stat there's an error", "ERR" );
            break;

    }
    return pgettext( "fake stat there's an error", "ERR" );
}

void Character::build_mut_dependency_map( const trait_id &mut,
        std::unordered_map<trait_id, int> &dependency_map, int distance )
{
    // Skip base traits and traits we've seen with a lower distance
    const auto lowest_distance = dependency_map.find( mut );
    if( !has_base_trait( mut ) && ( lowest_distance == dependency_map.end() ||
                                    distance < lowest_distance->second ) ) {
        dependency_map[mut] = distance;
        // Recurse over all prerequisite and replacement mutations
        const mutation_branch &mdata = mut.obj();
        for( const trait_id &i : mdata.prereqs ) {
            build_mut_dependency_map( i, dependency_map, distance + 1 );
        }
        for( const trait_id &i : mdata.prereqs2 ) {
            build_mut_dependency_map( i, dependency_map, distance + 1 );
        }
        for( const trait_id &i : mdata.replacements ) {
            build_mut_dependency_map( i, dependency_map, distance + 1 );
        }
    }
}

void Character::set_highest_cat_level()
{
    mutation_category_level.clear();

    // For each of our mutations...
    for( const std::pair<trait_id, Character::trait_data> &mut : my_mutations ) {
        // ...build up a map of all prerequisite/replacement mutations along the tree, along with their distance from the current mutation
        std::unordered_map<trait_id, int> dependency_map;
        build_mut_dependency_map( mut.first, dependency_map, 0 );

        // Then use the map to set the category levels
        for( const std::pair<trait_id, int> &i : dependency_map ) {
            const mutation_branch &mdata = i.first.obj();
            if( !mdata.flags.count( "NON_THRESH" ) ) {
                for( const std::string &cat : mdata.category ) {
                    // Decay category strength based on how far it is from the current mutation
                    mutation_category_level[cat] += 8 / static_cast<int>( std::pow( 2, i.second ) );
                }
            }
        }
    }
}

void Character::drench_mut_calc()
{
    for( const body_part bp : all_body_parts ) {
        int ignored = 0;
        int neutral = 0;
        int good = 0;

        for( const auto &iter : my_mutations ) {
            const mutation_branch &mdata = iter.first.obj();
            const auto wp_iter = mdata.protection.find( bp );
            if( wp_iter != mdata.protection.end() ) {
                ignored += wp_iter->second.x;
                neutral += wp_iter->second.y;
                good += wp_iter->second.z;
            }
        }

        mut_drench[bp][WT_GOOD] = good;
        mut_drench[bp][WT_NEUTRAL] = neutral;
        mut_drench[bp][WT_IGNORED] = ignored;
    }
}

/// Returns the mutation category with the highest strength
std::string Character::get_highest_category() const
{
    int iLevel = 0;
    std::string sMaxCat;

    for( const std::pair<std::string, int> &elem : mutation_category_level ) {
        if( elem.second > iLevel ) {
            sMaxCat = elem.first;
            iLevel = elem.second;
        } else if( elem.second == iLevel ) {
            sMaxCat.clear();  // no category on ties
        }
    }
    return sMaxCat;
}

void Character::recalculate_enchantment_cache()
{
    // start by resetting the cache to all inventory items
    enchantment_cache = inv.get_active_enchantment_cache( *this );

    for( const enchantment &ench : weapon.get_enchantments() ) {
        if( ench.is_active( *this, weapon ) ) {
            enchantment_cache.force_add( ench );
        }
    }

    for( const item &worn_it : worn ) {
        for( const enchantment &ench : worn_it.get_enchantments() ) {
            if( ench.is_active( *this, worn_it ) ) {
                enchantment_cache.force_add( ench );
            }
        }
    }
}

double Character::calculate_by_enchantment( double modify, enchantment::mod value,
        bool round_output ) const
{
    modify += enchantment_cache.get_value_add( value );
    modify *= 1.0 + enchantment_cache.get_value_multiply( value );
    if( round_output ) {
        modify = round( modify );
    }
    return modify;
}

void Character::passive_absorb_hit( body_part bp, damage_unit &du ) const
{
    // >0 check because some mutations provide negative armor
    // Thin skin check goes before subdermal armor plates because SUBdermal
    if( du.amount > 0.0f ) {
        // Horrible hack warning!
        // Get rid of this as soon as CUT and STAB are split
        if( du.type == DT_STAB ) {
            damage_unit du_copy = du;
            du_copy.type = DT_CUT;
            du.amount -= mutation_armor( bp, du_copy );
        } else {
            du.amount -= mutation_armor( bp, du );
        }
    }
    du.amount -= bionic_armor_bonus( bp, du.type ); //Check for passive armor bionics
    du.amount -= mabuff_armor_bonus( du.type );
    du.amount = std::max( 0.0f, du.amount );
}

static void destroyed_armor_msg( Character &who, const std::string &pre_damage_name )
{
    if( who.is_avatar() ) {
        g->memorial().add(
            //~ %s is armor name
            pgettext( "memorial_male", "Worn %s was completely destroyed." ),
            pgettext( "memorial_female", "Worn %s was completely destroyed." ),
            pre_damage_name );
    }
    who.add_msg_player_or_npc( m_bad, _( "Your %s is completely destroyed!" ),
                               _( "<npcname>'s %s is completely destroyed!" ),
                               pre_damage_name );
}

static void item_armor_enchantment_adjust( Character &guy, damage_unit &du, item &armor )
{
    switch( du.type ) {
        case DT_ACID:
            du.amount = armor.calculate_by_enchantment( guy, du.amount, enchantment::mod::ITEM_ARMOR_ACID );
            break;
        case DT_BASH:
            du.amount = armor.calculate_by_enchantment( guy, du.amount, enchantment::mod::ITEM_ARMOR_BASH );
            break;
        case DT_BIOLOGICAL:
            du.amount = armor.calculate_by_enchantment( guy, du.amount, enchantment::mod::ITEM_ARMOR_BIO );
            break;
        case DT_COLD:
            du.amount = armor.calculate_by_enchantment( guy, du.amount, enchantment::mod::ITEM_ARMOR_COLD );
            break;
        case DT_CUT:
            du.amount = armor.calculate_by_enchantment( guy, du.amount, enchantment::mod::ITEM_ARMOR_CUT );
            break;
        case DT_ELECTRIC:
            du.amount = armor.calculate_by_enchantment( guy, du.amount, enchantment::mod::ITEM_ARMOR_ELEC );
            break;
        case DT_HEAT:
            du.amount = armor.calculate_by_enchantment( guy, du.amount, enchantment::mod::ITEM_ARMOR_HEAT );
            break;
        case DT_STAB:
            du.amount = armor.calculate_by_enchantment( guy, du.amount, enchantment::mod::ITEM_ARMOR_STAB );
            break;
        default:
            return;
    }
    du.amount = std::max( 0.0f, du.amount );
}

// adjusts damage unit depending on type by enchantments.
// the ITEM_ enchantments only affect the damage resistance for that one item, while the others affect all of them
static void armor_enchantment_adjust( Character &guy, damage_unit &du )
{
    switch( du.type ) {
        case DT_ACID:
            du.amount = guy.calculate_by_enchantment( du.amount, enchantment::mod::ARMOR_ACID );
            break;
        case DT_BASH:
            du.amount = guy.calculate_by_enchantment( du.amount, enchantment::mod::ARMOR_BASH );
            break;
        case DT_BIOLOGICAL:
            du.amount = guy.calculate_by_enchantment( du.amount, enchantment::mod::ARMOR_BIO );
            break;
        case DT_COLD:
            du.amount = guy.calculate_by_enchantment( du.amount, enchantment::mod::ARMOR_COLD );
            break;
        case DT_CUT:
            du.amount = guy.calculate_by_enchantment( du.amount, enchantment::mod::ARMOR_CUT );
            break;
        case DT_ELECTRIC:
            du.amount = guy.calculate_by_enchantment( du.amount, enchantment::mod::ARMOR_ELEC );
            break;
        case DT_HEAT:
            du.amount = guy.calculate_by_enchantment( du.amount, enchantment::mod::ARMOR_HEAT );
            break;
        case DT_STAB:
            du.amount = guy.calculate_by_enchantment( du.amount, enchantment::mod::ARMOR_STAB );
            break;
        default:
            return;
    }
    du.amount = std::max( 0.0f, du.amount );
}

void Character::absorb_hit( body_part bp, damage_instance &dam )
{
    std::list<item> worn_remains;
    bool armor_destroyed = false;

    for( damage_unit &elem : dam.damage_units ) {
        if( elem.amount < 0 ) {
            // Prevents 0 damage hits (like from hallucinations) from ripping armor
            elem.amount = 0;
            continue;
        }

        // The bio_ads CBM absorbs damage before hitting armor
        if( has_active_bionic( bio_ads ) ) {
            if( elem.amount > 0 && get_power_level() > 24_kJ ) {
                if( elem.type == DT_BASH ) {
                    elem.amount -= rng( 1, 8 );
                } else if( elem.type == DT_CUT ) {
                    elem.amount -= rng( 1, 4 );
                } else if( elem.type == DT_STAB ) {
                    elem.amount -= rng( 1, 2 );
                }
                mod_power_level( -25_kJ );
            }
            if( elem.amount < 0 ) {
                elem.amount = 0;
            }
        }

        armor_enchantment_adjust( *this, elem );

        // Only the outermost armor can be set on fire
        bool outermost = true;
        // The worn vector has the innermost item first, so
        // iterate reverse to damage the outermost (last in worn vector) first.
        for( auto iter = worn.rbegin(); iter != worn.rend(); ) {
            item &armor = *iter;

            if( !armor.covers( bp ) ) {
                ++iter;
                continue;
            }

            const std::string pre_damage_name = armor.tname();
            bool destroy = false;

            item_armor_enchantment_adjust( *this, elem, armor );
            // Heat damage can set armor on fire
            // Even though it doesn't cause direct physical damage to it
            if( outermost && elem.type == DT_HEAT && elem.amount >= 1.0f ) {
                // TODO: Different fire intensity values based on damage
                fire_data frd{ 2 };
                destroy = armor.burn( frd );
                int fuel = roll_remainder( frd.fuel_produced );
                if( fuel > 0 ) {
                    add_effect( effect_onfire, time_duration::from_turns( fuel + 1 ), bp, false, 0, false, true );
                }
            }

            if( !destroy ) {
                destroy = armor_absorb( elem, armor );
            }

            if( destroy ) {
                if( g->u.sees( *this ) ) {
                    SCT.add( point( posx(), posy() ), NORTH, remove_color_tags( pre_damage_name ),
                             m_neutral, _( "destroyed" ), m_info );
                }
                destroyed_armor_msg( *this, pre_damage_name );
                armor_destroyed = true;
                armor.on_takeoff( *this );
                worn_remains.insert( worn_remains.end(), armor.contents.begin(), armor.contents.end() );
                // decltype is the type name of the iterator, note that reverse_iterator::base returns the
                // iterator to the next element, not the one the revers_iterator points to.
                // http://stackoverflow.com/questions/1830158/how-to-call-erase-with-a-reverse-iterator
                iter = decltype( iter )( worn.erase( --( iter.base() ) ) );
            } else {
                ++iter;
                outermost = false;
            }
        }

        passive_absorb_hit( bp, elem );

        if( elem.type == DT_BASH ) {
            if( has_trait( trait_LIGHT_BONES ) ) {
                elem.amount *= 1.4;
            }
            if( has_trait( trait_HOLLOW_BONES ) ) {
                elem.amount *= 1.8;
            }
        }

        elem.amount = std::max( elem.amount, 0.0f );
    }
    for( item &remain : worn_remains ) {
        g->m.add_item_or_charges( pos(), remain );
    }
    if( armor_destroyed ) {
        drop_invalid_inventory();
    }
}

bool Character::armor_absorb( damage_unit &du, item &armor )
{
    if( rng( 1, 100 ) > armor.get_coverage() ) {
        return false;
    }

    // TODO: add some check for power armor
    armor.mitigate_damage( du );

    // We want armor's own resistance to this type, not the resistance it grants
    const int armors_own_resist = armor.damage_resist( du.type, true );
    if( armors_own_resist > 1000 ) {
        // This is some weird type that doesn't damage armors
        return false;
    }

    // Scale chance of article taking damage based on the number of parts it covers.
    // This represents large articles being able to take more punishment
    // before becoming ineffective or being destroyed.
    const int num_parts_covered = armor.get_covered_body_parts().count();
    if( !one_in( num_parts_covered ) ) {
        return false;
    }

    // Don't damage armor as much when bypassed by armor piercing
    // Most armor piercing damage comes from bypassing armor, not forcing through
    const int raw_dmg = du.amount;
    if( raw_dmg > armors_own_resist ) {
        // If damage is above armor value, the chance to avoid armor damage is
        // 50% + 50% * 1/dmg
        if( one_in( raw_dmg ) || one_in( 2 ) ) {
            return false;
        }
    } else {
        // Sturdy items and power armors never take chip damage.
        // Other armors have 0.5% of getting damaged from hits below their armor value.
        if( armor.has_flag( "STURDY" ) || armor.is_power_armor() || !one_in( 200 ) ) {
            return false;
        }
    }

    const material_type &material = armor.get_random_material();
    std::string damage_verb = ( du.type == DT_BASH ) ? material.bash_dmg_verb() :
                              material.cut_dmg_verb();

    const std::string pre_damage_name = armor.tname();
    const std::string pre_damage_adj = armor.get_base_material().dmg_adj( armor.damage_level( 4 ) );

    // add "further" if the damage adjective and verb are the same
    std::string format_string = ( pre_damage_adj == damage_verb ) ?
                                _( "Your %1$s is %2$s further!" ) : _( "Your %1$s is %2$s!" );
    add_msg_if_player( m_bad, format_string, pre_damage_name, damage_verb );
    //item is damaged
    if( is_player() ) {
        SCT.add( point( posx(), posy() ), NORTH, remove_color_tags( pre_damage_name ), m_neutral,
                 damage_verb,
                 m_info );
    }

    return armor.mod_damage( armor.has_flag( "FRAGILE" ) ?
                             rng( 2 * itype::damage_scale, 3 * itype::damage_scale ) : itype::damage_scale, du.type );
}

float Character::bionic_armor_bonus( body_part bp, damage_type dt ) const
{
    float result = 0.0f;
    // We only check the passive bionics
    if( has_bionic( bio_carbon ) ) {
        if( dt == DT_BASH ) {
            result += 2;
        } else if( dt == DT_CUT || dt == DT_STAB ) {
            result += 4;
        }
    }
    // All the other bionic armors reduce bash/cut/stab by 3
    // Map body parts to a set of bionics that protect it
    // TODO: JSONize passive bionic armor instead of hardcoding it
    static const std::map< body_part, bionic_id > armor_bionics = {
        { bp_head, { bio_armor_head } },
        { bp_arm_l, { bio_armor_arms } },
        { bp_arm_r, { bio_armor_arms } },
        { bp_torso, { bio_armor_torso } },
        { bp_leg_l, { bio_armor_legs } },
        { bp_leg_r, { bio_armor_legs } },
        { bp_eyes, { bio_armor_eyes } }
    };
    auto iter = armor_bionics.find( bp );
    if( iter != armor_bionics.end() && has_bionic( iter->second ) &&
        ( dt == DT_BASH || dt == DT_CUT || dt == DT_STAB ) ) {
        result += 3;
    }
    return result;
}

void Character::did_hit( Creature &target )
{
    enchantment_cache.cast_hit_you( *this, target.pos() );
}

void Character::on_hit( Creature * /*source*/, body_part /*bp_hit*/,
                        float /*difficulty*/, dealt_projectile_attack const *const /*proj*/ )
{
    enchantment_cache.cast_hit_me( *this );
}

void Character::heal( body_part healed, int dam )
{
    hp_part healpart;
    switch( healed ) {
        case bp_eyes: // Fall through to head damage
        case bp_mouth: // Fall through to head damage
        case bp_head:
            healpart = hp_head;
            break;
        case bp_torso:
            healpart = hp_torso;
            break;
        case bp_hand_l:
            // Shouldn't happen, but fall through to arms
            debugmsg( "Heal against hands!" );
        /* fallthrough */
        case bp_arm_l:
            healpart = hp_arm_l;
            break;
        case bp_hand_r:
            // Shouldn't happen, but fall through to arms
            debugmsg( "Heal against hands!" );
        /* fallthrough */
        case bp_arm_r:
            healpart = hp_arm_r;
            break;
        case bp_foot_l:
            // Shouldn't happen, but fall through to legs
            debugmsg( "Heal against feet!" );
        /* fallthrough */
        case bp_leg_l:
            healpart = hp_leg_l;
            break;
        case bp_foot_r:
            // Shouldn't happen, but fall through to legs
            debugmsg( "Heal against feet!" );
        /* fallthrough */
        case bp_leg_r:
            healpart = hp_leg_r;
            break;
        default:
            debugmsg( "Wacky body part healed!" );
            healpart = hp_torso;
    }
    heal( healpart, dam );
}

void Character::heal( hp_part healed, int dam )
{
    if( hp_cur[healed] > 0 ) {
        int effective_heal = std::min( dam, hp_max[healed] - hp_cur[healed] );
        hp_cur[healed] += effective_heal;
        g->events().send<event_type::character_heals_damage>( getID(), effective_heal );
    }
}

void Character::healall( int dam )
{
    for( int healed_part = 0; healed_part < num_hp_parts; healed_part++ ) {
        heal( static_cast<hp_part>( healed_part ), dam );
        healed_bp( healed_part, dam );
    }
}

void Character::hurtall( int dam, Creature *source, bool disturb /*= true*/ )
{
    if( is_dead_state() || has_trait( trait_DEBUG_NODMG ) || dam <= 0 ) {
        return;
    }

    for( int i = 0; i < num_hp_parts; i++ ) {
        const hp_part bp = static_cast<hp_part>( i );
        // Don't use apply_damage here or it will annoy the player with 6 queries
        const int dam_to_bodypart = std::min( dam, hp_cur[bp] );
        hp_cur[bp] -= dam_to_bodypart;
        g->events().send<event_type::character_takes_damage>( getID(), dam_to_bodypart );
    }

    // Low pain: damage is spread all over the body, so not as painful as 6 hits in one part
    mod_pain( dam );
    on_hurt( source, disturb );
}

int Character::hitall( int dam, int vary, Creature *source )
{
    int damage_taken = 0;
    for( int i = 0; i < num_hp_parts; i++ ) {
        const body_part bp = hp_to_bp( static_cast<hp_part>( i ) );
        int ddam = vary ? dam * rng( 100 - vary, 100 ) / 100 : dam;
        int cut = 0;
        auto damage = damage_instance::physical( ddam, cut, 0 );
        damage_taken += deal_damage( source, bp, damage ).total_damage();
    }
    return damage_taken;
}

void Character::on_hurt( Creature *source, bool disturb /*= true*/ )
{
    if( has_trait( trait_ADRENALINE ) && !has_effect( effect_adrenaline ) &&
        ( hp_cur[hp_head] < 25 || hp_cur[hp_torso] < 15 ) ) {
        add_effect( effect_adrenaline, 20_minutes );
    }

    if( disturb ) {
        if( has_effect( effect_sleep ) && !has_effect( effect_narcosis ) ) {
            wake_up();
        }
        if( !is_npc() && !has_effect( effect_narcosis ) ) {
            if( source != nullptr ) {
                g->cancel_activity_or_ignore_query( distraction_type::attacked,
                                                    string_format( _( "You were attacked by %s!" ),
                                                            source->disp_name() ) );
            } else {
                g->cancel_activity_or_ignore_query( distraction_type::attacked, _( "You were hurt!" ) );
            }
        }
    }

    if( is_dead_state() ) {
        set_killer( source );
    }
}

bool Character::crossed_threshold() const
{
    for( const std::pair<trait_id, Character::trait_data> &mut : my_mutations ) {
        if( mut.first->threshold ) {
            return true;
        }
    }
    return false;
}

void Character::spores()
{
    fungal_effects fe( *g, g->m );
    //~spore-release sound
    sounds::sound( pos(), 10, sounds::sound_t::combat, _( "Pouf!" ), false, "misc", "puff" );
    for( const tripoint &sporep : g->m.points_in_radius( pos(), 1 ) ) {
        if( sporep == pos() ) {
            continue;
        }
        fe.fungalize( sporep, this, 0.25 );
    }
}

void Character::blossoms()
{
    // Player blossoms are shorter-ranged, but you can fire much more frequently if you like.
    sounds::sound( pos(), 10, sounds::sound_t::combat, _( "Pouf!" ), false, "misc", "puff" );
    for( const tripoint &tmp : g->m.points_in_radius( pos(), 2 ) ) {
        g->m.add_field( tmp, fd_fungal_haze, rng( 1, 2 ) );
    }
<<<<<<< HEAD
=======
}

void Character::update_vitamins( const vitamin_id &vit )
{
    if( is_npc() ) {
        return; // NPCs cannot develop vitamin diseases
    }

    efftype_id def = vit.obj().deficiency();
    efftype_id exc = vit.obj().excess();

    int lvl = vit.obj().severity( vitamin_get( vit ) );
    if( lvl <= 0 ) {
        remove_effect( def );
    }
    if( lvl >= 0 ) {
        remove_effect( exc );
    }
    if( lvl > 0 ) {
        if( has_effect( def, num_bp ) ) {
            get_effect( def, num_bp ).set_intensity( lvl, true );
        } else {
            add_effect( def, 1_turns, num_bp, true, lvl );
        }
    }
    if( lvl < 0 ) {
        if( has_effect( exc, num_bp ) ) {
            get_effect( exc, num_bp ).set_intensity( lvl, true );
        } else {
            add_effect( exc, 1_turns, num_bp, true, lvl );
        }
    }
}

void Character::rooted_message() const
{
    bool wearing_shoes = is_wearing_shoes( side::LEFT ) || is_wearing_shoes( side::RIGHT );
    if( ( has_trait( trait_ROOTS2 ) || has_trait( trait_ROOTS3 ) ) &&
        g->m.has_flag( "PLOWABLE", pos() ) &&
        !wearing_shoes ) {
        add_msg( m_info, _( "You sink your roots into the soil." ) );
    }
}

void Character::rooted()
// Should average a point every two minutes or so; ground isn't uniformly fertile
{
    double shoe_factor = footwear_factor();
    if( ( has_trait( trait_ROOTS2 ) || has_trait( trait_ROOTS3 ) ) &&
        g->m.has_flag( "PLOWABLE", pos() ) && shoe_factor != 1.0 ) {
        if( one_in( 96 ) ) {
            vitamin_mod( vitamin_id( "iron" ), 1, true );
            vitamin_mod( vitamin_id( "calcium" ), 1, true );
        }
        if( get_thirst() <= -2000 && x_in_y( 75, 425 ) ) {
            mod_thirst( -1 );
        }
        mod_healthy_mod( 5, 50 );
    }
}

bool Character::wearing_something_on( body_part bp ) const
{
    for( auto &i : worn ) {
        if( i.covers( bp ) ) {
            return true;
        }
    }
    return false;
}

bool Character::is_wearing_shoes( const side &which_side ) const
{
    bool left = true;
    bool right = true;
    if( which_side == side::LEFT || which_side == side::BOTH ) {
        left = false;
        for( const item &worn_item : worn ) {
            if( worn_item.covers( bp_foot_l ) && !worn_item.has_flag( "BELTED" ) &&
                !worn_item.has_flag( "PERSONAL" ) && !worn_item.has_flag( "AURA" ) &&
                !worn_item.has_flag( "SEMITANGIBLE" ) && !worn_item.has_flag( "SKINTIGHT" ) ) {
                left = true;
                break;
            }
        }
    }
    if( which_side == side::RIGHT || which_side == side::BOTH ) {
        right = false;
        for( const item &worn_item : worn ) {
            if( worn_item.covers( bp_foot_r ) && !worn_item.has_flag( "BELTED" ) &&
                !worn_item.has_flag( "PERSONAL" ) && !worn_item.has_flag( "AURA" ) &&
                !worn_item.has_flag( "SEMITANGIBLE" ) && !worn_item.has_flag( "SKINTIGHT" ) ) {
                right = true;
                break;
            }
        }
    }
    return ( left && right );
}

double Character::footwear_factor() const
{
    double ret = 0;
    if( wearing_something_on( bp_foot_l ) ) {
        ret += .5;
    }
    if( wearing_something_on( bp_foot_r ) ) {
        ret += .5;
    }
    return ret;
}

void Character::start_hauling()
{
    add_msg( _( "You start hauling items along the ground." ) );
    if( is_armed() ) {
        add_msg( m_warning, _( "Your hands are not free, which makes hauling slower." ) );
    }
    hauling = true;
}

void Character::stop_hauling()
{
    add_msg( _( "You stop hauling items." ) );
    hauling = false;
    if( has_activity( activity_id( "ACT_MOVE_ITEMS" ) ) ) {
        cancel_activity();
    }
}

bool Character::is_hauling() const
{
    return hauling;
}

void Character::assign_activity( const activity_id &type, int moves, int index, int pos,
                                 const std::string &name )
{
    assign_activity( player_activity( type, moves, index, pos, name ) );
}

void Character::assign_activity( const player_activity &act, bool allow_resume )
{
    if( allow_resume && !backlog.empty() && backlog.front().can_resume_with( act, *this ) ) {
        add_msg_if_player( _( "You resume your task." ) );
        activity = backlog.front();
        backlog.pop_front();
    } else {
        if( activity ) {
            backlog.push_front( activity );
        }

        activity = act;
    }

    if( activity.rooted() ) {
        rooted_message();
    }
    if( is_npc() ) {
        npc *guy = dynamic_cast<npc *>( this );
        guy->set_attitude( NPCATT_ACTIVITY );
        guy->set_mission( NPC_MISSION_ACTIVITY );
        guy->current_activity_id = activity.id();
    }
}

bool Character::has_activity( const activity_id &type ) const
{
    return activity.id() == type;
}

bool Character::has_activity( const std::vector<activity_id> &types ) const
{
    return std::find( types.begin(), types.end(), activity.id() ) != types.end();
}

void Character::cancel_activity()
{
    if( has_activity( activity_id( "ACT_MOVE_ITEMS" ) ) && is_hauling() ) {
        stop_hauling();
    }
    if( has_activity( activity_id( "ACT_TRY_SLEEP" ) ) ) {
        remove_value( "sleep_query" );
    }
    // Clear any backlog items that aren't auto-resume.
    for( auto backlog_item = backlog.begin(); backlog_item != backlog.end(); ) {
        if( backlog_item->auto_resume ) {
            backlog_item++;
        } else {
            backlog_item = backlog.erase( backlog_item );
        }
    }
    if( activity && activity.is_suspendable() ) {
        backlog.push_front( activity );
    }
    sfx::end_activity_sounds(); // kill activity sounds when canceled
    activity = player_activity();
}

void Character::resume_backlog_activity()
{
    if( !backlog.empty() && backlog.front().auto_resume ) {
        activity = backlog.front();
        backlog.pop_front();
    }
}

void Character::fall_asleep()
{
    // Communicate to the player that he is using items on the floor
    std::string item_name = is_snuggling();
    if( item_name == "many" ) {
        if( one_in( 15 ) ) {
            add_msg_if_player( _( "You nestle your pile of clothes for warmth." ) );
        } else {
            add_msg_if_player( _( "You use your pile of clothes for warmth." ) );
        }
    } else if( item_name != "nothing" ) {
        if( one_in( 15 ) ) {
            add_msg_if_player( _( "You snuggle your %s to keep warm." ), item_name );
        } else {
            add_msg_if_player( _( "You use your %s to keep warm." ), item_name );
        }
    }
    if( has_active_mutation( trait_id( "HIBERNATE" ) ) &&
        get_kcal_percent() > 0.8f ) {
        if( is_avatar() ) {
            g->memorial().add( pgettext( "memorial_male", "Entered hibernation." ),
                               pgettext( "memorial_female", "Entered hibernation." ) );
        }
        // some days worth of round-the-clock Snooze.  Cata seasons default to 91 days.
        fall_asleep( 10_days );
        // If you're not fatigued enough for 10 days, you won't sleep the whole thing.
        // In practice, the fatigue from filling the tank from (no msg) to Time For Bed
        // will last about 8 days.
    }

    fall_asleep( 10_hours ); // default max sleep time.
}

void Character::fall_asleep( const time_duration &duration )
{
    if( activity ) {
        if( activity.id() == "ACT_TRY_SLEEP" ) {
            activity.set_to_null();
        } else {
            cancel_activity();
        }
    }
    add_effect( effect_sleep, duration );
}

std::string Character::is_snuggling() const
{
    auto begin = g->m.i_at( pos() ).begin();
    auto end = g->m.i_at( pos() ).end();

    if( in_vehicle ) {
        if( const cata::optional<vpart_reference> vp = g->m.veh_at( pos() ).part_with_feature( VPFLAG_CARGO,
                false ) ) {
            vehicle *const veh = &vp->vehicle();
            const int cargo = vp->part_index();
            if( !veh->get_items( cargo ).empty() ) {
                begin = veh->get_items( cargo ).begin();
                end = veh->get_items( cargo ).end();
            }
        }
    }
    const item *floor_armor = nullptr;
    int ticker = 0;

    // If there are no items on the floor, return nothing
    if( begin == end ) {
        return "nothing";
    }

    for( auto candidate = begin; candidate != end; ++candidate ) {
        if( !candidate->is_armor() ) {
            continue;
        } else if( candidate->volume() > 250_ml && candidate->get_warmth() > 0 &&
                   ( candidate->covers( bp_torso ) || candidate->covers( bp_leg_l ) ||
                     candidate->covers( bp_leg_r ) ) ) {
            floor_armor = &*candidate;
            ticker++;
        }
    }

    if( ticker == 0 ) {
        return "nothing";
    } else if( ticker == 1 ) {
        return floor_armor->type_name();
    } else if( ticker > 1 ) {
        return "many";
    }

    return "nothing";
}

bool Character::has_item_with_flag( const std::string &flag, bool need_charges ) const
{
    return has_item_with( [&flag, &need_charges]( const item & it ) {
        if( it.is_tool() && need_charges ) {
            return it.has_flag( flag ) && it.type->tool->max_charges ? it.charges > 0 : it.has_flag( flag );
        }
        return it.has_flag( flag );
    } );
}

std::vector<const item *> Character::all_items_with_flag( const std::string &flag ) const
{
    return items_with( [&flag]( const item & it ) {
        return it.has_flag( flag );
    } );
}

bool Character::has_charges( const itype_id &it, int quantity,
                             const std::function<bool( const item & )> &filter ) const
{
    if( it == "fire" || it == "apparatus" ) {
        return has_fire( quantity );
    }
    if( it == "UPS" && is_mounted() &&
        mounted_creature.get()->has_flag( MF_RIDEABLE_MECH ) ) {
        auto mons = mounted_creature.get();
        return quantity <= mons->battery_item->ammo_remaining();
    }
    return charges_of( it, quantity, filter ) == quantity;
}

bool Character::has_fire( const int quantity ) const
{
    // TODO: Replace this with a "tool produces fire" flag.

    if( g->m.has_nearby_fire( pos() ) ) {
        return true;
    } else if( has_item_with_flag( "FIRE" ) ) {
        return true;
    } else if( has_item_with_flag( "FIRESTARTER" ) ) {
        auto firestarters = all_items_with_flag( "FIRESTARTER" );
        for( auto &i : firestarters ) {
            if( has_charges( i->typeId(), quantity ) ) {
                return true;
            }
        }
    } else if( has_active_bionic( bio_tools ) && get_power_level() > quantity * 5_kJ ) {
        return true;
    } else if( has_bionic( bio_lighter ) && get_power_level() > quantity * 5_kJ ) {
        return true;
    } else if( has_bionic( bio_laser ) && get_power_level() > quantity * 5_kJ ) {
        return true;
    } else if( is_npc() ) {
        // A hack to make NPCs use their Molotovs
        return true;
    }
    return false;
>>>>>>> a096b1ea
}<|MERGE_RESOLUTION|>--- conflicted
+++ resolved
@@ -5017,8 +5017,6 @@
     for( const tripoint &tmp : g->m.points_in_radius( pos(), 2 ) ) {
         g->m.add_field( tmp, fd_fungal_haze, rng( 1, 2 ) );
     }
-<<<<<<< HEAD
-=======
 }
 
 void Character::update_vitamins( const vitamin_id &vit )
@@ -5374,5 +5372,4 @@
         return true;
     }
     return false;
->>>>>>> a096b1ea
 }