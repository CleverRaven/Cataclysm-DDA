#include "character.h"

#include <algorithm>
#include <array>
#include <climits>
#include <cmath>
#include <cstddef>
#include <cstdlib>
#include <cwctype>
#include <functional>
#include <initializer_list>
#include <memory>
#include <numeric>
#include <tuple>
#include <type_traits>
#include <utility>
#include <vector>

#include "action.h"
#include "activity_actor_definitions.h"
#include "activity_handlers.h"
#include "anatomy.h"
#include "avatar.h"
#include "avatar_action.h"
#include "bionics.h"
#include "cached_options.h"
#include "cata_assert.h"
#include "cata_utility.h"
#include "catacharset.h"
#include "character_attire.h"
#include "character_martial_arts.h"
#include "city.h"
#include "colony.h"
#include "color.h"
#include "construction.h"
#include "coordinates.h"
#include "creature_tracker.h"
#include "cursesdef.h"
#include "debug.h"
#include "disease.h"
#include "display.h"
#include "effect.h"
#include "effect_on_condition.h"
#include "effect_source.h"
#include "enum_traits.h"
#include "enums.h"
#include "event.h"
#include "event_bus.h"
#include "faction.h"
#include "fault.h"
#include "field.h"
#include "field_type.h"
#include "flag.h"
#include "fungal_effects.h"
#include "game.h"
#include "game_constants.h"
#include "gun_mode.h"
#include "handle_liquid.h"
#include "input_context.h"
#include "input_enums.h"
#include "inventory.h"
#include "item_location.h"
#include "item_pocket.h"
#include "item_stack.h"
#include "item_tname.h"
#include "itype.h"
#include "iuse.h"
#include "iuse_actor.h"
#include "lightmap.h"
#include "line.h"
#include "localized_comparator.h"
#include "magic.h"
#include "magic_enchantment.h"
#include "make_static.h"
#include "map.h"
#include "map_iterator.h"
#include "map_selector.h"
#include "mapdata.h"
#include "maptile_fwd.h"
#include "martialarts.h"
#include "math_defines.h"
#include "memorial_logger.h"
#include "messages.h"
#include "mission.h"
#include "monster.h"
#include "morale.h"
#include "move_mode.h"
#include "mtype.h"
#include "mutation.h"
#include "npc.h"
#include "omdata.h"
#include "options.h"
#include "output.h"
#include "overlay_ordering.h"
#include "overmap_types.h"
#include "overmapbuffer.h"
#include "pathfinding.h"
#include "profession.h"
#include "proficiency.h"
#include "recipe_dictionary.h"
#include "requirements.h"
#include "ret_val.h"
#include "rng.h"
#include "scent_map.h"
#include "skill.h"
#include "skill_boost.h"
#include "sounds.h"
#include "stomach.h"
#include "string_formatter.h"
#include "submap.h"  // IWYU pragma: keep
#include "text_snippets.h"
#include "translation.h"
#include "translations.h"
#include "trap.h"
#include "ui.h"
#include "ui_manager.h"
#include "uistate.h"
#include "units.h"
#include "value_ptr.h"
#include "veh_type.h"
#include "vehicle.h"
#include "vehicle_selector.h"
#include "viewer.h"
#include "vitamin.h"
#include "vpart_position.h"
#include "vpart_range.h"
#include "weather.h"
#include "weather_type.h"

class activity_actor;
struct dealt_projectile_attack;

static const activity_id ACT_AUTODRIVE( "ACT_AUTODRIVE" );
static const activity_id ACT_CONSUME_DRINK_MENU( "ACT_CONSUME_DRINK_MENU" );
static const activity_id ACT_CONSUME_FOOD_MENU( "ACT_CONSUME_FOOD_MENU" );
static const activity_id ACT_CONSUME_MEDS_MENU( "ACT_CONSUME_MEDS_MENU" );
static const activity_id ACT_EAT_MENU( "ACT_EAT_MENU" );
static const activity_id ACT_FISH( "ACT_FISH" );
static const activity_id ACT_GAME( "ACT_GAME" );
static const activity_id ACT_HAND_CRANK( "ACT_HAND_CRANK" );
static const activity_id ACT_HEATING( "ACT_HEATING" );
static const activity_id ACT_MEDITATE( "ACT_MEDITATE" );
static const activity_id ACT_MEND_ITEM( "ACT_MEND_ITEM" );
static const activity_id ACT_MOVE_ITEMS( "ACT_MOVE_ITEMS" );
static const activity_id ACT_OPERATION( "ACT_OPERATION" );
static const activity_id ACT_READ( "ACT_READ" );
static const activity_id ACT_SOCIALIZE( "ACT_SOCIALIZE" );
static const activity_id ACT_STUDY_SPELL( "ACT_STUDY_SPELL" );
static const activity_id ACT_TOOLMOD_ADD( "ACT_TOOLMOD_ADD" );
static const activity_id ACT_TRAVELLING( "ACT_TRAVELLING" );
static const activity_id ACT_TREE_COMMUNION( "ACT_TREE_COMMUNION" );
static const activity_id ACT_TRY_SLEEP( "ACT_TRY_SLEEP" );
static const activity_id ACT_VIBE( "ACT_VIBE" );
static const activity_id ACT_WAIT( "ACT_WAIT" );
static const activity_id ACT_WAIT_NPC( "ACT_WAIT_NPC" );
static const activity_id ACT_WAIT_STAMINA( "ACT_WAIT_STAMINA" );

static const addiction_id addiction_opiate( "opiate" );
static const addiction_id addiction_sleeping_pill( "sleeping pill" );

static const ammotype ammo_battery( "battery" );

static const anatomy_id anatomy_human_anatomy( "human_anatomy" );

static const bionic_id bio_gills( "bio_gills" );
static const bionic_id bio_ground_sonar( "bio_ground_sonar" );
static const bionic_id bio_memory( "bio_memory" );
static const bionic_id bio_ods( "bio_ods" );
static const bionic_id bio_railgun( "bio_railgun" );
static const bionic_id bio_shock_absorber( "bio_shock_absorber" );
static const bionic_id bio_sleep_shutdown( "bio_sleep_shutdown" );
static const bionic_id bio_soporific( "bio_soporific" );
static const bionic_id bio_synlungs( "bio_synlungs" );
static const bionic_id bio_targeting( "bio_targeting" );
static const bionic_id bio_uncanny_dodge( "bio_uncanny_dodge" );
static const bionic_id bio_ups( "bio_ups" );
static const bionic_id bio_voice( "bio_voice" );

static const character_modifier_id character_modifier_aim_speed_dex_mod( "aim_speed_dex_mod" );
static const character_modifier_id character_modifier_aim_speed_mod( "aim_speed_mod" );
static const character_modifier_id character_modifier_aim_speed_skill_mod( "aim_speed_skill_mod" );
static const character_modifier_id character_modifier_bleed_staunch_mod( "bleed_staunch_mod" );
static const character_modifier_id
character_modifier_crawl_speed_movecost_mod( "crawl_speed_movecost_mod" );
static const character_modifier_id character_modifier_limb_fall_mod( "limb_fall_mod" );
static const character_modifier_id character_modifier_limb_run_cost_mod( "limb_run_cost_mod" );
static const character_modifier_id character_modifier_limb_str_mod( "limb_str_mod" );
static const character_modifier_id
character_modifier_melee_stamina_cost_mod( "melee_stamina_cost_mod" );
static const character_modifier_id
character_modifier_move_mode_move_cost_mod( "move_mode_move_cost_mod" );
static const character_modifier_id
character_modifier_ranged_dispersion_vision_mod( "ranged_dispersion_vision_mod" );
static const character_modifier_id
character_modifier_stamina_move_cost_mod( "stamina_move_cost_mod" );
static const character_modifier_id
character_modifier_stamina_recovery_breathing_mod( "stamina_recovery_breathing_mod" );
static const character_modifier_id character_modifier_swim_mod( "swim_mod" );

static const damage_type_id damage_acid( "acid" );
static const damage_type_id damage_bash( "bash" );
static const damage_type_id damage_cut( "cut" );
static const damage_type_id damage_electric( "electric" );
static const damage_type_id damage_heat( "heat" );
static const damage_type_id damage_stab( "stab" );

static const effect_on_condition_id effect_on_condition_add_effect( "add_effect" );

static const efftype_id effect_adrenaline( "adrenaline" );
static const efftype_id effect_alarm_clock( "alarm_clock" );
static const efftype_id effect_bandaged( "bandaged" );
static const efftype_id effect_beartrap( "beartrap" );
static const efftype_id effect_bite( "bite" );
static const efftype_id effect_bleed( "bleed" );
static const efftype_id effect_blind( "blind" );
static const efftype_id effect_blood_spiders( "blood_spiders" );
static const efftype_id effect_bloodworms( "bloodworms" );
static const efftype_id effect_boomered( "boomered" );
static const efftype_id effect_brainworms( "brainworms" );
static const efftype_id effect_chafing( "chafing" );
static const efftype_id effect_common_cold( "common_cold" );
static const efftype_id effect_contacts( "contacts" );
static const efftype_id effect_controlled( "controlled" );
static const efftype_id effect_corroding( "corroding" );
static const efftype_id effect_cough_suppress( "cough_suppress" );
static const efftype_id effect_cramped_space( "cramped_space" );
static const efftype_id effect_darkness( "darkness" );
static const efftype_id effect_deaf( "deaf" );
static const efftype_id effect_dermatik( "dermatik" );
static const efftype_id effect_disinfected( "disinfected" );
static const efftype_id effect_disrupted_sleep( "disrupted_sleep" );
static const efftype_id effect_downed( "downed" );
static const efftype_id effect_drunk( "drunk" );
static const efftype_id effect_fearparalyze( "fearparalyze" );
static const efftype_id effect_flu( "flu" );
static const efftype_id effect_foodpoison( "foodpoison" );
static const efftype_id effect_fungus( "fungus" );
static const efftype_id effect_glowing( "glowing" );
static const efftype_id effect_glowy_led( "glowy_led" );
static const efftype_id effect_harnessed( "harnessed" );
static const efftype_id effect_heavysnare( "heavysnare" );
static const efftype_id effect_in_pit( "in_pit" );
static const efftype_id effect_incorporeal( "incorporeal" );
static const efftype_id effect_infected( "infected" );
static const efftype_id effect_jetinjector( "jetinjector" );
static const efftype_id effect_lack_sleep( "lack_sleep" );
static const efftype_id effect_lying_down( "lying_down" );
static const efftype_id effect_masked_scent( "masked_scent" );
static const efftype_id effect_melatonin( "melatonin" );
static const efftype_id effect_mending( "mending" );
static const efftype_id effect_meth( "meth" );
static const efftype_id effect_monster_saddled( "monster_saddled" );
static const efftype_id effect_narcosis( "narcosis" );
static const efftype_id effect_nausea( "nausea" );
static const efftype_id effect_no_sight( "no_sight" );
static const efftype_id effect_onfire( "onfire" );
static const efftype_id effect_paincysts( "paincysts" );
static const efftype_id effect_pkill1_acetaminophen( "pkill1_acetaminophen" );
static const efftype_id effect_pkill1_generic( "pkill1_generic" );
static const efftype_id effect_pkill1_nsaid( "pkill1_nsaid" );
static const efftype_id effect_pkill2( "pkill2" );
static const efftype_id effect_pkill3( "pkill3" );
static const efftype_id effect_recently_coughed( "recently_coughed" );
static const efftype_id effect_recover( "recover" );
static const efftype_id effect_ridden( "ridden" );
static const efftype_id effect_riding( "riding" );
static const efftype_id effect_sleep( "sleep" );
static const efftype_id effect_slept_through_alarm( "slept_through_alarm" );
static const efftype_id effect_stumbled_into_invisible( "stumbled_into_invisible" );
static const efftype_id effect_stunned( "stunned" );
static const efftype_id effect_subaquatic_sonar( "subaquatic_sonar" );
static const efftype_id effect_tapeworm( "tapeworm" );
static const efftype_id effect_tied( "tied" );
static const efftype_id effect_transition_contacts( "transition_contacts" );
static const efftype_id effect_winded( "winded" );

static const fault_id fault_bionic_salvaged( "fault_bionic_salvaged" );

static const field_type_str_id field_fd_clairvoyant( "fd_clairvoyant" );

static const furn_str_id furn_f_bed( "f_bed" );
static const furn_str_id furn_f_bed_down( "f_bed_down" );
static const furn_str_id furn_f_down_mattress( "f_down_mattress" );
static const furn_str_id furn_f_floor_mattress( "f_floor_mattress" );

static const itype_id fuel_type_animal( "animal" );
static const itype_id fuel_type_muscle( "muscle" );
static const itype_id itype_UPS( "UPS" );
static const itype_id itype_apparatus( "apparatus" );
static const itype_id itype_battery( "battery" );
static const itype_id itype_cookbook_human( "cookbook_human" );
static const itype_id itype_down_mattress( "down_mattress" );
static const itype_id itype_e_handcuffs( "e_handcuffs" );
static const itype_id itype_fire( "fire" );
static const itype_id itype_foodperson_mask( "foodperson_mask" );
static const itype_id itype_foodperson_mask_on( "foodperson_mask_on" );
static const itype_id itype_mattress( "mattress" );
static const itype_id itype_null( "null" );
static const itype_id itype_rm13_armor_on( "rm13_armor_on" );

static const json_character_flag json_flag_ACIDBLOOD( "ACIDBLOOD" );
static const json_character_flag json_flag_ALARMCLOCK( "ALARMCLOCK" );
static const json_character_flag json_flag_ALWAYS_HEAL( "ALWAYS_HEAL" );
static const json_character_flag json_flag_BIONIC_LIMB( "BIONIC_LIMB" );
static const json_character_flag json_flag_BLIND( "BLIND" );
static const json_character_flag json_flag_CLAIRVOYANCE( "CLAIRVOYANCE" );
static const json_character_flag json_flag_CLAIRVOYANCE_PLUS( "CLAIRVOYANCE_PLUS" );
static const json_character_flag json_flag_DEAF( "DEAF" );
static const json_character_flag json_flag_ENHANCED_VISION( "ENHANCED_VISION" );
static const json_character_flag json_flag_EYE_MEMBRANE( "EYE_MEMBRANE" );
static const json_character_flag json_flag_FEATHER_FALL( "FEATHER_FALL" );
static const json_character_flag json_flag_GLIDE( "GLIDE" );
static const json_character_flag json_flag_GLIDING( "GLIDING" );
static const json_character_flag json_flag_GRAB( "GRAB" );
static const json_character_flag json_flag_HEAL_OVERRIDE( "HEAL_OVERRIDE" );
static const json_character_flag json_flag_HEATSINK( "HEATSINK" );
static const json_character_flag json_flag_HYPEROPIC( "HYPEROPIC" );
static const json_character_flag json_flag_IMMUNE_HEARING_DAMAGE( "IMMUNE_HEARING_DAMAGE" );
static const json_character_flag json_flag_INFECTION_IMMUNE( "INFECTION_IMMUNE" );
static const json_character_flag json_flag_INFRARED( "INFRARED" );
static const json_character_flag json_flag_INSECTBLOOD( "INSECTBLOOD" );
static const json_character_flag json_flag_INVERTEBRATEBLOOD( "INVERTEBRATEBLOOD" );
static const json_character_flag json_flag_INVISIBLE( "INVISIBLE" );
static const json_character_flag json_flag_MYOPIC( "MYOPIC" );
static const json_character_flag json_flag_MYOPIC_IN_LIGHT( "MYOPIC_IN_LIGHT" );
static const json_character_flag json_flag_NIGHT_VISION( "NIGHT_VISION" );
static const json_character_flag json_flag_NON_THRESH( "NON_THRESH" );
static const json_character_flag json_flag_NO_RADIATION( "NO_RADIATION" );
static const json_character_flag json_flag_NO_THIRST( "NO_THIRST" );
static const json_character_flag json_flag_NVG_GREEN( "NVG_GREEN" );
static const json_character_flag json_flag_PAIN_IMMUNE( "PAIN_IMMUNE" );
static const json_character_flag json_flag_PLANTBLOOD( "PLANTBLOOD" );
static const json_character_flag json_flag_PRED2( "PRED2" );
static const json_character_flag json_flag_PRED3( "PRED3" );
static const json_character_flag json_flag_PRED4( "PRED4" );
static const json_character_flag json_flag_READ_IN_DARKNESS( "READ_IN_DARKNESS" );
static const json_character_flag json_flag_SEESLEEP( "SEESLEEP" );
static const json_character_flag json_flag_STEADY( "STEADY" );
static const json_character_flag json_flag_STOP_SLEEP_DEPRIVATION( "STOP_SLEEP_DEPRIVATION" );
static const json_character_flag json_flag_SUPER_CLAIRVOYANCE( "SUPER_CLAIRVOYANCE" );
static const json_character_flag json_flag_TOUGH_FEET( "TOUGH_FEET" );
static const json_character_flag json_flag_UNCANNY_DODGE( "UNCANNY_DODGE" );
static const json_character_flag json_flag_WALK_UNDERWATER( "WALK_UNDERWATER" );
static const json_character_flag json_flag_WATCH( "WATCH" );
static const json_character_flag json_flag_WATERWALKING( "WATERWALKING" );
static const json_character_flag json_flag_WEBBED_FEET( "WEBBED_FEET" );
static const json_character_flag json_flag_WEBBED_HANDS( "WEBBED_HANDS" );
static const json_character_flag json_flag_WINGS_2( "WINGS_2" );
static const json_character_flag json_flag_WING_ARMS( "WING_ARMS" );
static const json_character_flag json_flag_WING_GLIDE( "WING_GLIDE" );

static const limb_score_id limb_score_balance( "balance" );
static const limb_score_id limb_score_breathing( "breathing" );
static const limb_score_id limb_score_grip( "grip" );
static const limb_score_id limb_score_lift( "lift" );
static const limb_score_id limb_score_manip( "manip" );
static const limb_score_id limb_score_night_vis( "night_vis" );
static const limb_score_id limb_score_reaction( "reaction" );
static const limb_score_id limb_score_vision( "vision" );

static const material_id material_budget_steel( "budget_steel" );
static const material_id material_ch_steel( "ch_steel" );
static const material_id material_flesh( "flesh" );
static const material_id material_hc_steel( "hc_steel" );
static const material_id material_hflesh( "hflesh" );
static const material_id material_iron( "iron" );
static const material_id material_lc_steel( "lc_steel" );
static const material_id material_mc_steel( "mc_steel" );
static const material_id material_qt_steel( "qt_steel" );
static const material_id material_steel( "steel" );

static const morale_type morale_cold( "morale_cold" );
static const morale_type morale_hot( "morale_hot" );

static const move_mode_id move_mode_prone( "prone" );
static const move_mode_id move_mode_walk( "walk" );

static const mtype_id mon_player_blob( "mon_player_blob" );

static const proficiency_id proficiency_prof_parkour( "prof_parkour" );
static const proficiency_id proficiency_prof_spotting( "prof_spotting" );
static const proficiency_id proficiency_prof_traps( "prof_traps" );
static const proficiency_id proficiency_prof_trapsetting( "prof_trapsetting" );
static const proficiency_id proficiency_prof_wound_care( "prof_wound_care" );
static const proficiency_id proficiency_prof_wound_care_expert( "prof_wound_care_expert" );

static const quality_id qual_DRILL( "DRILL" );
static const quality_id qual_HAMMER( "HAMMER" );
static const quality_id qual_LIFT( "LIFT" );
static const quality_id qual_SCREW( "SCREW" );

static const scenttype_id scent_sc_human( "sc_human" );

static const skill_id skill_archery( "archery" );
static const skill_id skill_dodge( "dodge" );
static const skill_id skill_driving( "driving" );
static const skill_id skill_melee( "melee" );
static const skill_id skill_pistol( "pistol" );
static const skill_id skill_speech( "speech" );
static const skill_id skill_swimming( "swimming" );
static const skill_id skill_throw( "throw" );

static const species_id species_HUMAN( "HUMAN" );

static const start_location_id start_location_sloc_shelter_a( "sloc_shelter_a" );

static const trait_id trait_ADRENALINE( "ADRENALINE" );
static const trait_id trait_ANTENNAE( "ANTENNAE" );
static const trait_id trait_BADBACK( "BADBACK" );
static const trait_id trait_BIRD_EYE( "BIRD_EYE" );
static const trait_id trait_CANNIBAL( "CANNIBAL" );
static const trait_id trait_CENOBITE( "CENOBITE" );
static const trait_id trait_CEPH_VISION( "CEPH_VISION" );
static const trait_id trait_CF_HAIR( "CF_HAIR" );
static const trait_id trait_CHEMIMBALANCE( "CHEMIMBALANCE" );
static const trait_id trait_CHLOROMORPH( "CHLOROMORPH" );
static const trait_id trait_CLUMSY( "CLUMSY" );
static const trait_id trait_DEBUG_CLOAK( "DEBUG_CLOAK" );
static const trait_id trait_DEBUG_HS( "DEBUG_HS" );
static const trait_id trait_DEBUG_LS( "DEBUG_LS" );
static const trait_id trait_DEBUG_NIGHTVISION( "DEBUG_NIGHTVISION" );
static const trait_id trait_DEBUG_NODMG( "DEBUG_NODMG" );
static const trait_id trait_DEBUG_SILENT( "DEBUG_SILENT" );
static const trait_id trait_DEBUG_STAMINA( "DEBUG_STAMINA" );
static const trait_id trait_DEFT( "DEFT" );
static const trait_id trait_DISRESISTANT( "DISRESISTANT" );
static const trait_id trait_DOWN( "DOWN" );
static const trait_id trait_EATHEALTH( "EATHEALTH" );
static const trait_id trait_ELFA_FNV( "ELFA_FNV" );
static const trait_id trait_ELFA_NV( "ELFA_NV" );
static const trait_id trait_FAERIECREATURE( "FAERIECREATURE" );
static const trait_id trait_FAT( "FAT" );
static const trait_id trait_FEL_NV( "FEL_NV" );
static const trait_id trait_GILLS( "GILLS" );
static const trait_id trait_GILLS_CEPH( "GILLS_CEPH" );
static const trait_id trait_GLASSJAW( "GLASSJAW" );
static const trait_id trait_HATES_BOOKS( "HATES_BOOKS" );
static const trait_id trait_HEAVYSLEEPER( "HEAVYSLEEPER" );
static const trait_id trait_HEAVYSLEEPER2( "HEAVYSLEEPER2" );
static const trait_id trait_HIBERNATE( "HIBERNATE" );
static const trait_id trait_ILLITERATE( "ILLITERATE" );
static const trait_id trait_INSOMNIA( "INSOMNIA" );
static const trait_id trait_LEG_TENT_BRACE( "LEG_TENT_BRACE" );
static const trait_id trait_LIGHTSTEP( "LIGHTSTEP" );
static const trait_id trait_LOVES_BOOKS( "LOVES_BOOKS" );
static const trait_id trait_MASOCHIST( "MASOCHIST" );
static const trait_id trait_M_IMMUNE( "M_IMMUNE" );
static const trait_id trait_M_SKIN3( "M_SKIN3" );
static const trait_id trait_NIGHTVISION( "NIGHTVISION" );
static const trait_id trait_NIGHTVISION2( "NIGHTVISION2" );
static const trait_id trait_NIGHTVISION3( "NIGHTVISION3" );
static const trait_id trait_NOMAD( "NOMAD" );
static const trait_id trait_NOMAD2( "NOMAD2" );
static const trait_id trait_NOMAD3( "NOMAD3" );
static const trait_id trait_PACIFIST( "PACIFIST" );
static const trait_id trait_PARAIMMUNE( "PARAIMMUNE" );
static const trait_id trait_PAWS( "PAWS" );
static const trait_id trait_PAWS_LARGE( "PAWS_LARGE" );
static const trait_id trait_PER_SLIME( "PER_SLIME" );
static const trait_id trait_PER_SLIME_OK( "PER_SLIME_OK" );
static const trait_id trait_PROF_DICEMASTER( "PROF_DICEMASTER" );
static const trait_id trait_PROF_FOODP( "PROF_FOODP" );
static const trait_id trait_PROF_SKATER( "PROF_SKATER" );
static const trait_id trait_PSYCHOPATH( "PSYCHOPATH" );
static const trait_id trait_QUILLS( "QUILLS" );
static const trait_id trait_ROOTS2( "ROOTS2" );
static const trait_id trait_ROOTS3( "ROOTS3" );
static const trait_id trait_SAPIOVORE( "SAPIOVORE" );
static const trait_id trait_SAVANT( "SAVANT" );
static const trait_id trait_SHELL2( "SHELL2" );
static const trait_id trait_SHELL3( "SHELL3" );
static const trait_id trait_SHOUT2( "SHOUT2" );
static const trait_id trait_SHOUT3( "SHOUT3" );
static const trait_id trait_SLIMESPAWNER( "SLIMESPAWNER" );
static const trait_id trait_SLIMY( "SLIMY" );
static const trait_id trait_SPINES( "SPINES" );
static const trait_id trait_SPIRITUAL( "SPIRITUAL" );
static const trait_id trait_STRONGBACK( "STRONGBACK" );
static const trait_id trait_SUNLIGHT_DEPENDENT( "SUNLIGHT_DEPENDENT" );
static const trait_id trait_THORNS( "THORNS" );
static const trait_id trait_TRANSPIRATION( "TRANSPIRATION" );
static const trait_id trait_UNDINE_SLEEP_WATER( "UNDINE_SLEEP_WATER" );
static const trait_id trait_URSINE_EYE( "URSINE_EYE" );
static const trait_id trait_VISCOUS( "VISCOUS" );
static const trait_id trait_WATERSLEEP( "WATERSLEEP" );

<<<<<<< HEAD
static const trap_str_id tr_down_mattress("tr_down_mattress");
static const trap_str_id tr_ledge( "tr_ledge" );
=======
static const trap_str_id tr_ledge( "tr_ledge" );
static const trap_str_id tr_down_mattress( "tr_down_mattress" );
>>>>>>> 83c24b7d
static const trap_str_id tr_mattress( "tr_mattress" );

static const vitamin_id vitamin_calcium( "calcium" );
static const vitamin_id vitamin_iron( "iron" );

static const std::set<material_id> ferric = { material_iron, material_steel, material_budget_steel, material_ch_steel, material_hc_steel, material_lc_steel, material_mc_steel, material_qt_steel };

namespace io
{

template<>
std::string enum_to_string<blood_type>( blood_type data )
{
    switch( data ) {
            // *INDENT-OFF*
        case blood_type::blood_O: return "O";
        case blood_type::blood_A: return "A";
        case blood_type::blood_B: return "B";
        case blood_type::blood_AB: return "AB";
            // *INDENT-ON*
        case blood_type::num_bt:
            break;
    }
    cata_fatal( "Invalid blood_type" );
}

} // namespace io

void Character::queue_effect( const std::string &name, const time_duration &delay,
                              const time_duration &effect_duration )
{
    std::unordered_map<std::string, std::string> ctx = {
        { "npctalk_var_effect", name },
        { "npctalk_var_duration", std::to_string( to_turns<int>( effect_duration ) ) }
    };

    effect_on_conditions::queue_effect_on_condition( delay, effect_on_condition_add_effect, *this,
            ctx );
}

int Character::count_queued_effects( const std::string &effect ) const
{
    return std::count_if( queued_effect_on_conditions.list.begin(),
    queued_effect_on_conditions.list.end(), [&effect]( const queued_eoc & eoc ) {
        return eoc.eoc == effect_on_condition_add_effect &&
               eoc.context.at( "npctalk_var_effect" ) == effect;
    } );
}

// *INDENT-OFF*
Character::Character() :
    id( -1 ),
    next_climate_control_check( calendar::before_time_starts ),
    last_climate_control_ret( false )
{
    randomize_blood();
    cached_organic_size = 1.0f;
    str_cur = 8;
    str_max = 8;
    dex_cur = 8;
    dex_max = 8;
    int_cur = 8;
    int_max = 8;
    per_cur = 8;
    per_max = 8;
    set_dodges_left(1);
    blocks_left = 1;
    str_bonus = 0;
    dex_bonus = 0;
    per_bonus = 0;
    int_bonus = 0;
    ppen_str = 0;
    ppen_dex = 0;
    ppen_int = 0;
    ppen_per = 0;
    ppen_spd = 0;
    lifestyle = 0;
    daily_health = 0;
    health_tally = 0;
    hunger = 0;
    thirst = 0;
    sleepiness = 0;
    sleep_deprivation = 0;
    daily_sleep = 0_turns;
    continuous_sleep = 0_turns;
    radiation = 0;
    slow_rad = 0;
    set_stim( 0 );
    arms_power_use = 0;
    legs_power_use = 0;
    arms_stam_mult = 1.0f;
    legs_stam_mult = 1.0f;
    set_stamina( 10000 ); //Temporary value for stamina. It will be reset later from external json option.
    cardio_acc = 1000; // Temporary cardio accumulator. It will be updated when reset_cardio_acc is called.
    set_anatomy( anatomy_human_anatomy );
    update_type_of_scent( true );
    pkill = 0;
    // 55 Mcal or 55k kcal
    healthy_calories = 55'000'000;
    base_cardio_acc = 1000;
    // this makes sure characters start with normal bmi
    stored_calories = healthy_calories - 1'000'000;
    initialize_stomach_contents();

    name.clear();
    custom_profession.clear();

    *path_settings = pathfinding_settings{ 0, 1000, 1000, 0, true, true, true, true, false, true };

    move_mode = move_mode_walk;
    next_expected_position = std::nullopt;
    invalidate_crafting_inventory();

    set_power_level( 0_kJ );
    cash = 0;
    scent = 500;
    male = true;
    prof = profession::has_initialized() ? profession::generic() :
           nullptr; //workaround for a potential structural limitation, see player::create
    start_location = start_location_sloc_shelter_a;
    moves = 100;
    oxygen = 0;
    in_vehicle = false;
    controlling_vehicle = false;
    grab_point = tripoint_rel_ms_zero;
    hauling = false;
    set_focus( 100 );
    last_item = itype_null;
    sight_max = 9999;
    last_batch = 0;
    death_drops = true;
    nv_cached = false;
    leak_level = 0.0f;
    leak_level_dirty = true;
    volume = 0;
    set_value( "THIEF_MODE", "THIEF_ASK" );
    for( const auto &v : vitamin::all() ) {
        vitamin_levels[ v.first ] = 0;
        daily_vitamins[v.first] = { 0,0 };
    }
    // Only call these if game is initialized
    if( !!g && json_flag::is_ready() ) {
        recalc_sight_limits();
        calc_encumbrance();
        worn.recalc_ablative_blocking(this);
    }
}
// *INDENT-ON*

Character::~Character() = default;
Character::Character( Character && ) noexcept( map_is_noexcept ) = default;
Character &Character::operator=( Character && ) noexcept( list_is_noexcept ) = default;

void Character::setID( character_id i, bool force )
{
    if( id.is_valid() && !force ) {
        debugmsg( "tried to set id of a npc/player, but has already a id: %d", id.get_value() );
    } else if( !i.is_valid() && !force ) {
        debugmsg( "tried to set invalid id of a npc/player: %d", i.get_value() );
    } else {
        id = i;
    }
}

character_id Character::getID() const
{
    return this->id;
}

void Character::swap_character( Character &other )
{
    npc tmp_npc;
    Character &tmp = tmp_npc;
    tmp = std::move( other );
    other = std::move( *this );
    *this = std::move( tmp );
}

void Character::randomize_height()
{
    // Height distribution data is taken from CDC distributes statistics for the US population
    // https://github.com/CleverRaven/Cataclysm-DDA/pull/49270#issuecomment-861339732
    const int x = std::round( normal_roll( 168.35, 15.50 ) );
    init_height = clamp( x, Character::min_height(), Character::max_height() );
}

item_location Character::get_wielded_item() const
{
    return const_cast<Character *>( this )->get_wielded_item();
}

item_location Character::get_wielded_item()
{
    if( weapon.is_null() ) {
        return item_location();
    }
    return item_location( *this, &weapon );
}

void Character::set_wielded_item( const item &to_wield )
{
    weapon = to_wield;
}

std::vector<matype_id> Character::known_styles( bool teachable_only ) const
{
    return martial_arts_data->get_known_styles( teachable_only );
}

bool Character::has_martialart( const matype_id &m ) const
{
    return martial_arts_data->has_martialart( m );
}

int Character::get_oxygen_max() const
{
    return 30 + ( has_bionic( bio_synlungs ) ? 30 : 2 * str_cur );
}

bool Character::can_recover_oxygen() const
{
    return get_limb_score( limb_score_breathing ) > 0.5f && !is_underwater() &&
           !has_effect_with_flag( json_flag_GRAB ) && !( has_bionic( bio_synlungs ) &&
                   !has_active_bionic( bio_synlungs ) );
}

void Character::randomize_heartrate()
{
    // assume starting character is sedentary so we have some room to go down for cardio hr lowering
    avg_nat_bpm = rng_normal( 70, 90 );
}

void Character::randomize_blood()
{
    // Blood type distribution data is taken from this study on blood types of
    // COVID-19 patients presented to five major hospitals in Massachusetts:
    // https://www.ncbi.nlm.nih.gov/pmc/articles/PMC7354354/
    // and is adjusted for racial/ethnic distribution in game, which is defined in
    // data/json/npcs/appearance_trait_groups.json
    static const std::array<std::tuple<double, blood_type, bool>, 8> blood_type_distribution = {{
            std::make_tuple( 0.3821, blood_type::blood_O, true ),
            std::make_tuple( 0.0387, blood_type::blood_O, false ),
            std::make_tuple( 0.3380, blood_type::blood_A, true ),
            std::make_tuple( 0.0414, blood_type::blood_A, false ),
            std::make_tuple( 0.1361, blood_type::blood_B, true ),
            std::make_tuple( 0.0134, blood_type::blood_B, false ),
            std::make_tuple( 0.0437, blood_type::blood_AB, true ),
            std::make_tuple( 0.0066, blood_type::blood_AB, false )
        }
    };
    const double x = rng_float( 0.0, 1.0 );
    double cumulative_prob = 0.0;
    for( const std::tuple<double, blood_type, bool> &type : blood_type_distribution ) {
        cumulative_prob += std::get<0>( type );
        if( x <= cumulative_prob ) {
            my_blood_type = std::get<1>( type );
            blood_rh_factor = std::get<2>( type );
            return;
        }
    }
    my_blood_type = blood_type::blood_AB;
    blood_rh_factor = false;
}

field_type_id Character::bloodType() const
{
    if( has_flag( json_flag_ACIDBLOOD ) ) {
        return fd_acid;
    }
    if( has_flag( json_flag_PLANTBLOOD ) ) {
        return fd_blood_veggy;
    }
    if( has_flag( json_flag_INSECTBLOOD ) ) {
        return fd_blood_insect;
    }
    if( has_flag( json_flag_INVERTEBRATEBLOOD ) ) {
        return fd_blood_invertebrate;
    }
    return fd_blood;
}
field_type_id Character::gibType() const
{
    return fd_gibs_flesh;
}

bool Character::in_species( const species_id &spec ) const
{
    return spec == species_HUMAN;
}

bool Character::is_warm() const
{
    // TODO: is there a mutation (plant?) that makes a npc not warm blooded?
    return true;
}

const std::string &Character::symbol() const
{
    static const std::string character_symbol( "@" );
    return character_symbol;
}

void Character::mod_stat( const std::string &stat, float modifier )
{
    if( stat == "thirst" ) {
        mod_thirst( modifier );
    } else if( stat == "sleepiness" ) {
        mod_sleepiness( modifier );
    } else if( stat == "oxygen" ) {
        oxygen += modifier;
    } else if( stat == "stamina" ) {
        mod_stamina( modifier );
    } else if( stat == "str" ) {
        mod_str_bonus( modifier );
    } else if( stat == "dex" ) {
        mod_dex_bonus( modifier );
    } else if( stat == "per" ) {
        mod_per_bonus( modifier );
    } else if( stat == "int" ) {
        mod_int_bonus( modifier );
    } else if( stat == "healthy" ) {
        mod_livestyle( modifier );
    } else if( stat == "hunger" ) {
        mod_hunger( modifier );
    } else {
        Creature::mod_stat( stat, modifier );
    }
}

int Character::get_fat_to_hp() const
{
    int fat_to_hp = ( get_bmi_fat() - character_weight_category::normal );
    fat_to_hp = enchantment_cache->modify_value( enchant_vals::mod::FAT_TO_MAX_HP, fat_to_hp );
    return fat_to_hp;
}

creature_size Character::get_size() const
{
    return size_class;
}

std::string Character::disp_name( bool possessive, bool capitalize_first ) const
{
    if( !possessive ) {
        if( is_avatar() ) {
            return capitalize_first ? _( "You" ) : _( "you" );
        }
        return get_name();
    } else {
        if( is_avatar() ) {
            return capitalize_first ? _( "Your" ) : _( "your" );
        }
        return string_format( _( "%s's" ), get_name() );
    }
}

std::string Character::name_and_maybe_activity() const
{
    return disp_name( false, true );
}

std::string Character::skin_name() const
{
    // TODO: Return actual deflecting layer name
    return _( "armor" );
}

//message related stuff
void Character::add_msg_if_player( const std::string &msg ) const
{
    Messages::add_msg( msg );
}

void Character::add_msg_player_or_npc( const std::string &player_msg,
                                       const std::string &/*npc_msg*/ ) const
{
    Messages::add_msg( player_msg );
}

void Character::add_msg_if_player( const game_message_params &params, const std::string &msg ) const
{
    Messages::add_msg( params, msg );
}

void Character::add_msg_player_or_npc( const game_message_params &params,
                                       const std::string &player_msg,
                                       const std::string &/*npc_msg*/ ) const
{
    Messages::add_msg( params, player_msg );
}

void Character::add_msg_player_or_say( const std::string &player_msg,
                                       const std::string &/*npc_speech*/ ) const
{
    Messages::add_msg( player_msg );
}

void Character::add_msg_player_or_say( const game_message_params &params,
                                       const std::string &player_msg,
                                       const std::string &/*npc_speech*/ ) const
{
    Messages::add_msg( params, player_msg );
}

int Character::effective_dispersion( int dispersion, bool zoom ) const
{
    return get_character_parallax( zoom ) + dispersion;
}

int Character::get_character_parallax( bool zoom ) const
{
    /** @EFFECT_PER penalizes sight dispersion when low. */
    int character_parallax = zoom ? static_cast<int>( ranged_per_mod() * 0.25 ) : ranged_per_mod();
    character_parallax += get_modifier( character_modifier_ranged_dispersion_vision_mod );

    return std::max( static_cast<int>( std::round( character_parallax ) ), 0 );
}

static double modified_sight_speed( double aim_speed_modifier, double effective_sight_dispersion,
                                    double recoil )
{
    if( recoil <= effective_sight_dispersion ) {
        return 0;
    }
    // When recoil tends to effective_sight_dispersion, the aiming speed bonus will tend to 0
    // When recoil > 3 * effective_sight_dispersion + 1, attenuation_factor = 1
    // use 3 * effective_sight_dispersion + 1 instead of 3 * effective_sight_dispersion to avoid min=max
    if( effective_sight_dispersion < 0 ) {
        return 0;
    }
    double attenuation_factor = 1 - logarithmic_range( effective_sight_dispersion,
                                3 * effective_sight_dispersion + 1, recoil );

    return ( 10.0 + aim_speed_modifier ) * attenuation_factor;
}

int Character::point_shooting_limit( const item &gun )const
{
    // This value is not affected by PER, because the accuracy of aim shooting depends more on muscle memory and skill
    skill_id gun_skill = gun.gun_skill();
    if( gun_skill == skill_archery ) {
        return 30 + 220 / ( 1 + std::min( get_skill_level( gun_skill ), static_cast<float>( MAX_SKILL ) ) );
    } else {
        return 200 - 10 * std::min( get_skill_level( gun_skill ), static_cast<float>( MAX_SKILL ) );
    }
}

aim_mods_cache Character::gen_aim_mods_cache( const item &gun )const
{
    parallax_cache parallaxes{ get_character_parallax( true ), get_character_parallax( false ) };
    return { get_modifier( character_modifier_aim_speed_skill_mod, gun.gun_skill() ), get_modifier( character_modifier_aim_speed_dex_mod ), get_modifier( character_modifier_aim_speed_mod ), most_accurate_aiming_method_limit( gun ), aim_factor_from_volume( gun ), aim_factor_from_length( gun ), parallaxes };
}

double Character::fastest_aiming_method_speed( const item &gun, double recoil,
        const Target_attributes &target_attributes,
        const std::optional<std::reference_wrapper<const parallax_cache>> parallax_cache ) const
{
    // Get fastest aiming method that can be used to improve aim further below @ref recoil.

    skill_id gun_skill = gun.gun_skill();
    // aim with instinct (point shooting)

    // When it is a negative number, the effect of reducing the aiming speed is very significant.
    // When it is a positive number, a large value is needed to significantly increase the aiming speed
    double point_shooting_speed_modifier = 0;
    if( gun_skill == skill_pistol ) {
        point_shooting_speed_modifier = 10 + 4 * get_skill_level( gun_skill );
    } else {
        point_shooting_speed_modifier = get_skill_level( gun_skill );
    }

    double aim_speed_modifier = modified_sight_speed( point_shooting_speed_modifier,
                                point_shooting_limit( gun ), recoil );
    // aim with iron sight
    if( !gun.has_flag( flag_DISABLE_SIGHTS ) ) {
        const int iron_sight_FOV = 480;
        int effective_iron_sight_dispersion = effective_dispersion( gun.type->gun->sight_dispersion );
        double iron_sight_speed = modified_sight_speed( 0, effective_iron_sight_dispersion, recoil );
        if( effective_iron_sight_dispersion < recoil && iron_sight_speed > aim_speed_modifier &&
            recoil <= iron_sight_FOV ) {
            aim_speed_modifier = iron_sight_speed;
        }
    }

    // aim with other sights

    // to check whether laser sights are available
    const int base_distance = 10;
    const float light_limit = 120.0f;
    bool laser_light_available = target_attributes.range <= ( base_distance + per_cur ) * std::max(
                                     1.0f - target_attributes.light / light_limit, 0.0f ) && target_attributes.visible;
    // There are only two kinds of parallaxes, one with zoom and one without. So cache them.
    std::vector<std::optional<int>> parallaxes;
    parallaxes.resize( 2 );
    if( parallax_cache.has_value() ) {
        parallaxes[0].emplace( parallax_cache.value().get().parallax_without_zoom );
        parallaxes[1].emplace( parallax_cache.value().get().parallax_with_zoom );
    }
    for( const item *e : gun.gunmods() ) {
        const islot_gunmod &mod = *e->type->gunmod;
        if( mod.sight_dispersion < 0 || mod.field_of_view <= 0 ) {
            continue; // skip gunmods which don't provide a sight
        }
        if( e->has_flag( flag_LASER_SIGHT ) && !laser_light_available ) {
            continue;
        }
        bool zoom = e->has_flag( flag_ZOOM );
        // zoom==true will access parallaxes[1], zoom==false will access parallaxes[0].
        int parallax = parallaxes[static_cast<int>( zoom )].has_value() ? parallaxes[static_cast<int>
                       ( zoom )].value() : get_character_parallax( zoom );
        parallaxes[static_cast<int>( zoom )].emplace( parallax );
        // Maunal expansion of effective_dispersion() for performance.
        double e_effective_dispersion = parallax + mod.sight_dispersion;

        // The character can hardly get the aiming speed bonus from a non-magnifier sight when aiming at a target that is too far or too small
        double effective_aim_speed_modifier = 4 * parallax >
                                              target_attributes.size_in_moa ? std::min( 0.0, mod.aim_speed_modifier ) : mod.aim_speed_modifier;
        if( e_effective_dispersion < recoil && recoil <= mod.field_of_view ) {
            double e_speed = recoil < mod.field_of_view ? modified_sight_speed( effective_aim_speed_modifier,
                             e_effective_dispersion, recoil ) : 0;
            if( e_speed > aim_speed_modifier ) {
                aim_speed_modifier = e_speed;
            }
        }

    }
    return aim_speed_modifier;
}

int Character::most_accurate_aiming_method_limit( const item &gun ) const
{
    if( !gun.is_gun() ) {
        return 0;
    }

    int limit = point_shooting_limit( gun );

    if( !gun.has_flag( flag_DISABLE_SIGHTS ) ) {
        int iron_sight_limit = effective_dispersion( gun.type->gun->sight_dispersion );
        if( limit > iron_sight_limit ) {
            limit = iron_sight_limit;
        }
    }

    for( const item *e : gun.gunmods() ) {
        const islot_gunmod &mod = *e->type->gunmod;
        if( mod.field_of_view > 0 && mod.sight_dispersion >= 0 ) {
            limit = std::min( limit, effective_dispersion( mod.sight_dispersion, e->has_flag( flag_ZOOM ) ) );
        }
    }

    return limit;
}

double Character::aim_factor_from_volume( const item &gun ) const
{
    skill_id gun_skill = gun.gun_skill();
    double wielded_volume = gun.volume() / 1_ml;
    // this is only here for mod support
    if( gun.has_flag( flag_COLLAPSIBLE_STOCK ) ) {
        // use the unfolded volume
        wielded_volume += gun.collapsed_volume_delta() / 1_ml;
    }

    double factor = gun_skill == skill_pistol ? 4 : 1;
    double min_volume_without_debuff =  800;
    if( wielded_volume > min_volume_without_debuff ) {
        factor *= std::pow( min_volume_without_debuff / wielded_volume, 0.333333 );
    }

    return std::max( factor, 0.2 ) ;
}

static bool is_obstacle( tripoint pos )
{
    return get_map().coverage( pos ) >= 50;
}

double Character::aim_factor_from_length( const item &gun ) const
{
    tripoint cur_pos = pos();
    bool nw_to_se = is_obstacle( cur_pos + tripoint_south_east ) &&
                    is_obstacle( cur_pos + tripoint_north_west );
    bool w_to_e = is_obstacle( cur_pos + tripoint_west ) &&
                  is_obstacle( cur_pos + tripoint_east );
    bool sw_to_ne = is_obstacle( cur_pos + tripoint_south_west ) &&
                    is_obstacle( cur_pos + tripoint_north_east );
    bool n_to_s = is_obstacle( cur_pos + tripoint_north ) &&
                  is_obstacle( cur_pos + tripoint_south );
    double wielded_length = gun.length() / 1_mm;
    double factor = 1.0;

    if( nw_to_se || w_to_e || sw_to_ne || n_to_s ) {
        factor = 1.0 - static_cast<float>( ( wielded_length - 300 ) / 1000 );
        factor =  std::min( factor, 1.0 );
    }
    return std::max( factor, 0.2 ) ;
}

double Character::aim_per_move( const item &gun, double recoil,
                                const Target_attributes &target_attributes,
                                std::optional<std::reference_wrapper<const aim_mods_cache>> aim_cache ) const
{
    if( !gun.is_gun() ) {
        return 0.0;
    }
    bool use_cache = aim_cache.has_value();
    double sight_speed_modifier = fastest_aiming_method_speed( gun, recoil, target_attributes,
                                  use_cache ? std::make_optional( std::ref( aim_cache.value().get().parallaxes ) ) : std::nullopt );
    int limit = use_cache ? aim_cache.value().get().limit :
                most_accurate_aiming_method_limit( gun );
    if( sight_speed_modifier == INT_MIN ) {
        // No suitable sights (already at maximum aim).
        return 0;
    }

    // Overall strategy for determining aim speed is to sum the factors that contribute to it,
    // then scale that speed by current recoil level.
    // Player capabilities make aiming faster, and aim speed slows down as it approaches 0.
    // Base speed is non-zero to prevent extreme rate changes as aim speed approaches 0.
    double aim_speed = 10.0;

    skill_id gun_skill = gun.gun_skill();

    aim_speed += sight_speed_modifier;

    if( !use_cache ) {
        // Ranges [-1.5 - 3.5] for archery Ranges [0 - 2.5] for others
        aim_speed += get_modifier( character_modifier_aim_speed_skill_mod, gun_skill );

        /** @EFFECT_DEX increases aiming speed */
        // every DEX increases 0.5 aim_speed
        aim_speed += get_modifier( character_modifier_aim_speed_dex_mod );

        aim_speed *= get_modifier( character_modifier_aim_speed_mod );
    } else {
        aim_speed += aim_cache.value().get().aim_speed_skill_mod;

        aim_speed += aim_cache.value().get().aim_speed_dex_mod;

        aim_speed *= aim_cache.value().get().aim_speed_mod;
    }

    // finally multiply everything by a harsh function that is eliminated by 7.5 gunskill
    aim_speed /= std::max( 1.0, 2.5 - 0.2 * get_skill_level( gun_skill ) );
    // Use a milder attenuation function to replace the previous logarithmic attenuation function when recoil is closed to 0.
    aim_speed *= std::max( recoil / MAX_RECOIL, 1 - logarithmic_range( 0, MAX_RECOIL, recoil ) );

    // add 4 max aim speed per skill up to 5 skill, then 1 per skill for skill 5-10
    double base_aim_speed_cap = 5.0 +  1.0 * get_skill_level( gun_skill ) + std::max( 10.0,
                                3.0 * get_skill_level( gun_skill ) );
    if( !use_cache ) {
        // This upper limit usually only affects the first half of the aiming process
        // Pistols have a much higher aiming speed limit
        aim_speed = std::min( aim_speed, base_aim_speed_cap * aim_factor_from_volume( gun ) );

        // When the character is in an open area, it will not be affected by the length of the weapon.
        // This upper limit usually only affects the first half of the aiming process
        // Weapons shorter than carbine are usually not affected by it
        aim_speed = std::min( aim_speed, base_aim_speed_cap * aim_factor_from_length( gun ) );
    } else {
        aim_speed = std::min( aim_speed,
                              base_aim_speed_cap * aim_cache.value().get().aim_factor_from_volume );

        aim_speed = std::min( aim_speed,
                              base_aim_speed_cap * aim_cache.value().get().aim_factor_from_length );
    }
    // Just a raw scaling factor.
    aim_speed *= 2.4;

    // Minimum improvement is 0.01MoA.  This is just to prevent data anomalies
    aim_speed = std::max( aim_speed, MIN_RECOIL_IMPROVEMENT );

    // Never improve by more than the currently used sights permit.
    return std::min( aim_speed, recoil - limit );
}

int Character::get_dodges_left() const
{
    return dodges_left;
}

void Character::set_dodges_left( int dodges )
{
    dodges_left = dodges;
}

void Character::mod_dodges_left( int mod )
{
    dodges_left += mod;
}

void Character::consume_dodge_attempts()
{
    if( get_dodges_left() > 0 ) {
        mod_dodges_left( -1 );
    }
}

ret_val<void> Character::can_try_dodge( bool ignore_dodges_left ) const
{
    //If we're asleep or busy we can't dodge
    if( in_sleep_state() || has_effect( effect_narcosis ) ||
        has_effect( effect_winded ) || has_effect( effect_fearparalyze ) || is_driving() ) {
        add_msg_debug( debugmode::DF_MELEE, "Unable to dodge (sleeping, winded, or driving)" );
        return ret_val<void>::make_failure();
    }
    //If stamina is too low we can't dodge
    if( get_stamina_dodge_modifier() <= 0.11 ) {
        add_msg_debug( debugmode::DF_MELEE, "Stamina too low to dodge.  Stamina: %d", get_stamina() );
        add_msg_debug( debugmode::DF_MELEE, "Stamina dodge modifier: %f", get_stamina_dodge_modifier() );
        return ret_val<void>::make_failure( !is_npc() ? _( "Your stamina is too low to attempt to dodge." )
                                            :
                                            _( "<npcname>'s stamina is too low to attempt to dodge." ) );;
    }
    // Ensure no attempt to dodge without sources of extra dodges, eg martial arts
    if( get_dodges_left() <= 0 && !ignore_dodges_left ) {
        add_msg_debug( debugmode::DF_MELEE, "No remaining dodge attempts" );
        return ret_val<void>::make_failure();
    }
    return ret_val<void>::make_success();
}

float Character::get_stamina_dodge_modifier() const
{
    const double stamina = get_stamina();
    const double stamina_min = get_stamina_max() * 0.1;
    const double stamina_max = get_stamina_max() * 0.9;
    const double stamina_logistic = 1.0 - logarithmic_range( stamina_min, stamina_max, stamina );
    return stamina_logistic;
}

void Character::tally_organic_size()
{
    float ret = 0.0;
    for( const bodypart_id &part : get_all_body_parts() ) {
        if( !part->has_flag( json_flag_BIONIC_LIMB ) ) {
            ret += part->hit_size;
        }
    }
    cached_organic_size = ret / 100.0f;
    //return creature_anatomy->get_organic_size_sum() / 100.0f;
}

float Character::get_cached_organic_size() const
{
    return cached_organic_size;
}

int Character::sight_range( float light_level ) const
{
    if( light_level == 0 ) {
        return 1;
    }
    /* Via Beer-Lambert we have:
     * light_level * (1 / exp( LIGHT_TRANSPARENCY_OPEN_AIR * distance) ) <= LIGHT_AMBIENT_LOW
     * Solving for distance:
     * 1 / exp( LIGHT_TRANSPARENCY_OPEN_AIR * distance ) <= LIGHT_AMBIENT_LOW / light_level
     * 1 <= exp( LIGHT_TRANSPARENCY_OPEN_AIR * distance ) * LIGHT_AMBIENT_LOW / light_level
     * light_level <= exp( LIGHT_TRANSPARENCY_OPEN_AIR * distance ) * LIGHT_AMBIENT_LOW
     * log(light_level) <= LIGHT_TRANSPARENCY_OPEN_AIR * distance + log(LIGHT_AMBIENT_LOW)
     * log(light_level) - log(LIGHT_AMBIENT_LOW) <= LIGHT_TRANSPARENCY_OPEN_AIR * distance
     * log(LIGHT_AMBIENT_LOW / light_level) <= LIGHT_TRANSPARENCY_OPEN_AIR * distance
     * log(LIGHT_AMBIENT_LOW / light_level) * (1 / LIGHT_TRANSPARENCY_OPEN_AIR) <= distance
     */

    int range = static_cast<int>( -std::log( get_vision_threshold( get_map().ambient_light_at(
                                      pos_bub() ) ) / light_level ) / LIGHT_TRANSPARENCY_OPEN_AIR );

    // Clamp to [1, sight_max].
    return clamp( range, 1, sight_max );
}

int Character::unimpaired_range() const
{
    return std::min( sight_max, 60 );
}

bool Character::overmap_los( const tripoint_abs_omt &omt, int sight_points ) const
{
    const tripoint_abs_omt ompos = global_omt_location();
    const point_rel_omt offset = omt.xy() - ompos.xy();
    if( offset.x() < -sight_points || offset.x() > sight_points ||
        offset.y() < -sight_points || offset.y() > sight_points ) {
        // Outside maximum sight range
        return false;
    }

    const std::vector<tripoint_abs_omt> line = line_to( ompos, omt );
    for( size_t i = 0; i < line.size() && sight_points >= 0; i++ ) {
        const tripoint_abs_omt &pt = line[i];
        const oter_id &ter = overmap_buffer.ter( pt );
        sight_points -= static_cast<int>( ter->get_see_cost() );
        if( sight_points < 0 ) {
            return false;
        }
    }
    return true;
}

int Character::overmap_sight_range( float light_level ) const
{
    // How many map tiles I can given the light??
    int sight = sight_range( light_level );
    // What are these doing???
    if( sight < SEEX ) {
        sight = 0;
    }
    if( sight <= SEEX * 4 ) {
        sight /= ( SEEX / 2 );
    }

    // Clamp it for some reason?
    if( sight > 0 ) {
        sight = 6;
    }

    // enchantment modifiers
    sight += enchantment_cache->get_value_add( enchant_vals::mod::OVERMAP_SIGHT );
    float multiplier = 1 + enchantment_cache->get_value_multiply( enchant_vals::mod::OVERMAP_SIGHT );

    // If sight got changed due OVERMAP_SIGHT, process the rest of the modifiers, otherwise skip them
    if( sight > 0 ) {
        // The higher your perception, the farther you can see.
        sight += static_cast<int>( get_per() / 2 );
    }

    if( sight == 0 ) {
        return 0;
    }

    return std::max<int>( std::round( sight * multiplier ), 3 );
}

int Character::overmap_modified_sight_range( float light_level ) const
{
    int sight = overmap_sight_range( light_level );

    // The higher up you are, the farther you can see.
    sight += std::max( 0, posz() ) * 2;

    // Binoculars double your sight range.
    // When adding checks here, also call game::update_overmap_seen at the place they first become true
    const bool has_optic = cache_has_item_with( flag_ZOOM ) ||
                           has_flag( json_flag_ENHANCED_VISION ) ||
                           ( is_mounted() && mounted_creature->has_flag( mon_flag_MECH_RECON_VISION ) ) ||
                           get_map().veh_at( pos_bub() ).avail_part_with_feature( "ENHANCED_VISION" ).has_value();

    if( has_optic ) {
        sight *= 2;
    }

    if( sight == 0 ) {
        return 0;
    }

    return std::max( sight, 3 );
}

int Character::clairvoyance() const
{
    if( vision_mode_cache[VISION_CLAIRVOYANCE_SUPER] ) {
        return MAX_CLAIRVOYANCE;
    }

    if( vision_mode_cache[VISION_CLAIRVOYANCE_PLUS] ) {
        return 8;
    }

    if( vision_mode_cache[VISION_CLAIRVOYANCE] ) {
        return 3;
    }

    return 0;
}

bool Character::sight_impaired() const
{
    const bool in_light = get_map().ambient_light_at( pos_bub() ) > LIGHT_AMBIENT_LIT;
    return ( ( has_effect( effect_boomered ) || has_effect( effect_no_sight ) ||
               has_effect( effect_darkness ) ) &&
             ( !has_trait( trait_PER_SLIME_OK ) ) ) ||
           ( underwater && !has_flag( json_flag_EYE_MEMBRANE ) &&
             !worn_with_flag( flag_SWIM_GOGGLES ) ) ||
           ( ( has_flag( json_flag_MYOPIC ) || ( in_light && has_flag( json_flag_MYOPIC_IN_LIGHT ) ) ) &&
             !worn_with_flag( flag_FIX_NEARSIGHT ) &&
             !has_effect( effect_contacts ) &&
             !has_effect( effect_transition_contacts ) &&
             !has_flag( json_flag_ENHANCED_VISION ) ) ||
           has_trait( trait_PER_SLIME ) || is_blind();
}

bool Character::has_alarm_clock() const
{
    map &here = get_map();
    return cache_has_item_with_flag( flag_ALARMCLOCK, true ) ||
           ( here.veh_at( pos_bub() ) &&
             !empty( here.veh_at( pos_bub() )->vehicle().get_avail_parts( "ALARMCLOCK" ) ) ) ||
           has_flag( json_flag_ALARMCLOCK );
}

bool Character::has_watch() const
{
    map &here = get_map();
    return cache_has_item_with_flag( flag_WATCH, true ) ||
           ( here.veh_at( pos_bub() ) &&
             !empty( here.veh_at( pos_bub() )->vehicle().get_avail_parts( "WATCH" ) ) ) ||
           has_flag( json_flag_WATCH );
}

void Character::react_to_felt_pain( int intensity )
{
    if( intensity <= 0 ) {
        return;
    }
    if( uistate.distraction_pain && is_avatar() && intensity >= 2 ) {
        g->cancel_activity_or_ignore_query( distraction_type::pain, _( "Ouch, something hurts!" ) );
    }
    // Only a large pain burst will actually wake people while sleeping.
    if( has_effect( effect_sleep ) && get_effect( effect_sleep ).get_duration() > 0_turns &&
        !has_effect( effect_narcosis ) ) {
        int pain_thresh = rng( 3, 5 );

        if( has_bionic( bio_sleep_shutdown ) ) {
            pain_thresh += 999;
        } else if( has_trait( trait_HEAVYSLEEPER ) ) {
            pain_thresh += 2;
        } else if( has_trait( trait_HEAVYSLEEPER2 ) ) {
            pain_thresh += 5;
        }

        if( intensity >= pain_thresh ) {
            wake_up();
        }
    }
}

void Character::action_taken()
{
    nv_cached = false;
}

int Character::swim_speed() const
{
    int ret;
    if( is_mounted() ) {
        monster *mon = mounted_creature.get();
        // no difference in swim speed by monster type yet.
        // TODO: difference in swim speed by monster type.
        // No monsters are currently mountable and can swim, though mods may allow this.
        if( mon->swims() ) {
            ret = 25;
            ret += get_weight() / 120_gram - 50 * ( mon->get_size() - 1 );
            return ret;
        }
    }
    const body_part_set usable = exclusive_flag_coverage( flag_ALLOWS_NATURAL_ATTACKS );
    float hand_bonus_mult = ( usable.test( body_part_hand_l ) ? 0.5f : 0.0f ) +
                            ( usable.test( body_part_hand_r ) ? 0.5f : 0.0f );

    // base swim speed.
    float swim_speed_mult = enchantment_cache->modify_value( enchant_vals::mod::MOVECOST_SWIM_MOD, 1 );
    ret = ( 440 * swim_speed_mult ) + weight_carried() /
          ( 60_gram / swim_speed_mult ) - 50 * get_skill_level( skill_swimming );
    /** @EFFECT_STR increases swim speed bonus from PAWS */
    if( has_trait( trait_PAWS ) ) {
        ret -= hand_bonus_mult * ( 20 + str_cur * 3 );
    }
    /** @EFFECT_STR increases swim speed bonus from PAWS_LARGE */
    if( has_trait( trait_PAWS_LARGE ) ) {
        ret -= hand_bonus_mult * ( 20 + str_cur * 4 );
    }
    /** @EFFECT_STR increases swim speed bonus from swim_fins */
    if( worn_with_flag( flag_FIN, body_part_foot_l ) ||
        worn_with_flag( flag_FIN, body_part_foot_r ) ) {
        if( worn_with_flag( flag_FIN, body_part_foot_l ) &&
            worn_with_flag( flag_FIN, body_part_foot_r ) ) {
            ret -= ( 15 * str_cur );
        } else {
            ret -= ( 15 * str_cur ) / 2;
        }
    }
    /** @EFFECT_STR increases swim speed bonus from WEBBED and WEBBED_FEET */
    float webbing_factor = 60 + str_cur * 5;
    if( has_flag( json_flag_WEBBED_HANDS ) ) {
        ret -= hand_bonus_mult * webbing_factor * 0.5f;
    }
    if( has_flag( json_flag_WEBBED_FEET ) && is_barefoot() ) {
        ret -= webbing_factor * 0.5f;
    }
    /** @EFFECT_SWIMMING increases swim speed */
    ret *= get_modifier( character_modifier_swim_mod );
    ret += worn.swim_modifier( round( get_skill_level( skill_swimming ) ) );
    /** @EFFECT_STR increases swim speed */

    /** @EFFECT_DEX increases swim speed */
    ret -= str_cur * 6 + dex_cur * 4;
    if( worn_with_flag( flag_FLOTATION ) ) {
        ret = std::min( ret, 400 );
        ret = std::max( ret, 200 );
    }
    // If (ret > 500), we can not swim; so do not apply the underwater bonus.
    if( underwater && ret < 500 ) {
        ret -= 50;
    }

    ret += move_mode->swim_speed_mod();

    if( ret < 30 ) {
        ret = 30;
    }
    return ret;
}

bool Character::is_on_ground() const
{
    return ( !enough_working_legs() && !weapon.has_flag( flag_CRUTCHES ) ) ||
           has_effect( effect_downed ) || is_prone();
}

bool Character::can_stash( const item &it, bool ignore_pkt_settings )
{
    return best_pocket( it, nullptr, ignore_pkt_settings ).second != nullptr;
}

bool Character::can_stash( const item &it, int &copies_remaining, bool ignore_pkt_settings )
{
    bool stashed_any = false;

    for( item_location loc : top_items_loc() ) {
        if( loc->can_contain( it, copies_remaining, false, false, ignore_pkt_settings ).success() ) {
            stashed_any = true;
        }
        if( copies_remaining <= 0 ) {
            return stashed_any;
        }
    }
    return stashed_any;
}

bool Character::can_stash_partial( const item &it, bool ignore_pkt_settings )
{
    item copy = it;
    if( it.count_by_charges() ) {
        copy.charges = 1;
    }

    return can_stash( copy, ignore_pkt_settings );
}

void Character::cancel_stashed_activity()
{
    stashed_outbounds_activity = player_activity();
    stashed_outbounds_backlog = player_activity();
}

player_activity Character::get_stashed_activity() const
{
    return stashed_outbounds_activity;
}

void Character::set_stashed_activity( const player_activity &act, const player_activity &act_back )
{
    stashed_outbounds_activity = act;
    stashed_outbounds_backlog = act_back;
}

bool Character::has_stashed_activity() const
{
    return static_cast<bool>( stashed_outbounds_activity );
}

void Character::assign_stashed_activity()
{
    activity = stashed_outbounds_activity;
    backlog.push_front( stashed_outbounds_backlog );
    cancel_stashed_activity();
}

bool Character::check_outbounds_activity( const player_activity &act, bool check_only )
{
    map &here = get_map();
    if( ( act.placement != tripoint_abs_ms() && act.placement != player_activity::invalid_place &&
          !here.inbounds( here.bub_from_abs( act.placement ) ) ) || ( !act.coords.empty() &&
                  !here.inbounds( here.bub_from_abs( tripoint_abs_ms( act.coords.back() ) ) ) ) ) {
        if( is_npc() && !check_only ) {
            // stash activity for when reloaded.
            stashed_outbounds_activity = act;
            if( !backlog.empty() ) {
                stashed_outbounds_backlog = backlog.front();
            }
            activity = player_activity();
        }
        add_msg_debug( debugmode::DF_CHARACTER,
                       "npc %s at pos %s, activity target is not inbounds at %s therefore "
                       "activity was stashed",
                       disp_name(), pos().to_string_writable(),
                       act.placement.to_string_writable() );
        return true;
    }
    return false;
}

void Character::set_destination_activity( const player_activity &new_destination_activity )
{
    destination_activity = new_destination_activity;
}

void Character::clear_destination_activity()
{
    destination_activity = player_activity();
}

player_activity Character::get_destination_activity() const
{
    return destination_activity;
}

void Character::mount_creature( monster &z )
{
    tripoint pnt = z.pos();
    shared_ptr_fast<monster> mons = g->shared_from( z );
    if( mons == nullptr ) {
        add_msg_debug( debugmode::DF_CHARACTER, "mount_creature(): monster not found in critter_tracker" );
        return;
    }

    add_effect( effect_riding, 1_turns, true );
    z.add_effect( effect_ridden, 1_turns, true );
    if( z.has_effect( effect_tied ) ) {
        z.remove_effect( effect_tied );
        if( z.tied_item ) {
            i_add( *z.tied_item );
            z.tied_item.reset();
        }
    }
    z.mounted_player_id = getID();
    if( z.has_effect( effect_harnessed ) ) {
        z.remove_effect( effect_harnessed );
        add_msg_if_player( m_info, _( "You remove the %s's harness." ), z.get_name() );
    }
    mounted_creature = mons;
    mons->mounted_player = this;
    avatar &player_avatar = get_avatar();
    if( is_avatar() && player_avatar.get_grab_type() != object_type::NONE ) {
        add_msg( m_warning, _( "You let go of the grabbed object." ) );
        player_avatar.grab( object_type::NONE );
    }
    add_msg_if_player( m_good, _( "You climb on the %s." ), z.get_name() );
    if( z.has_flag( mon_flag_RIDEABLE_MECH ) ) {
        if( !z.type->mech_weapon.is_empty() ) {
            item mechwep = item( z.type->mech_weapon );
            set_wielded_item( mechwep );
        }
        add_msg_if_player( m_good, _( "You hear your %s whir to life." ), z.get_name() );
    }
    if( is_avatar() ) {
        if( player_avatar.is_hauling() ) {
            player_avatar.stop_hauling();
        }
        g->place_player( pnt );
    } else {
        npc &guy = dynamic_cast<npc &>( *this );
        guy.setpos( pnt );
    }
    z.facing = facing;
    // some rideable mechs have night-vision
    recalc_sight_limits();
    if( is_avatar() && z.has_flag( mon_flag_MECH_RECON_VISION ) ) {
        // mech night-vision counts as optics for overmap sight range.
        g->update_overmap_seen();
    }
    mod_moves( -100 );
}

bool Character::check_mount_will_move( const tripoint &dest_loc )
{
    if( !is_mounted() || mounted_creature->has_flag( mon_flag_COMBAT_MOUNT ) ) {
        return true;
    }
    if( mounted_creature && mounted_creature->type->has_fear_trigger( mon_trigger::HOSTILE_CLOSE ) ) {
        for( const monster &critter : g->all_monsters() ) {
            if( critter.is_hallucination() ) {
                continue;
            }
            Attitude att = critter.attitude_to( *this );
            if( att == Attitude::HOSTILE && sees( critter ) && rl_dist( pos(), critter.pos() ) <= 15 &&
                rl_dist( dest_loc, critter.pos() ) < rl_dist( pos(), critter.pos() ) ) {
                add_msg_if_player( _( "You fail to budge your %s!" ), mounted_creature->get_name() );
                return false;
            }
        }
    }
    return true;
}

bool Character::check_mount_is_spooked()
{
    if( !is_mounted() ) {
        return false;
    }
    // chance to spook per monster nearby:
    // base 1% per turn.
    // + 1% per square closer than 15 distance. (1% - 15%)
    // * 2 if hostile monster is bigger than or same size as mounted creature.
    // -0.25% per point of dexterity (low -1%, average -2%, high -3%, extreme -3.5%)
    // -0.1% per point of strength ( low -0.4%, average -0.8%, high -1.2%, extreme -1.4% )
    // / 2 if horse has full tack and saddle.
    // / 2 if mount has the monster flag COMBAT_MOUNT
    // Monster in spear reach monster and average stat (8) player on saddled horse, 14% -2% -0.8% / 2 = ~5%
    if( mounted_creature && mounted_creature->type->has_fear_trigger( mon_trigger::HOSTILE_CLOSE ) ) {
        const creature_size mount_size = mounted_creature->get_size();
        const bool saddled = mounted_creature->has_effect( effect_monster_saddled );
        const bool combat_mount = mounted_creature->has_flag( mon_flag_COMBAT_MOUNT );
        for( const monster &critter : g->all_monsters() ) {
            if( critter.is_hallucination() ) {
                continue;
            }
            double chance = 1.0;
            Attitude att = critter.attitude_to( *this );
            // actually too close now - horse might spook.
            if( att == Attitude::HOSTILE && sees( critter ) && rl_dist( pos(), critter.pos() ) <= 10 ) {
                chance += 10 - rl_dist( pos(), critter.pos() );
                if( critter.get_size() >= mount_size ) {
                    chance *= 2;
                }
                chance -= 0.25 * get_dex();
                chance -= 0.1 * get_str();
                chance *= get_limb_score( limb_score_grip );
                if( saddled ) {
                    chance /= 2;
                }
                if( combat_mount ) {
                    chance /= 2;
                }
                chance = std::max( 1.0, chance );
                if( x_in_y( chance, 100.0 ) ) {
                    forced_dismount();
                    return true;
                }
            }
        }
    }
    return false;
}

bool Character::cant_do_mounted( bool msg ) const
{
    if( is_mounted() ) {
        if( msg ) {
            add_msg_player_or_npc( m_info, _( "You can't do that while mounted." ),
                                   _( "<npcname> can't do that while mounted." ) );
        }
        return true;
    }
    return false;
}

bool Character::is_mounted() const
{
    return has_effect( effect_riding ) && mounted_creature;
}

void Character::forced_dismount()
{
    remove_effect( effect_riding );
    bool mech = false;
    if( mounted_creature ) {
        auto *mon = mounted_creature.get();
        if( mon->has_flag( mon_flag_RIDEABLE_MECH ) && !mon->type->mech_weapon.is_empty() ) {
            mech = true;
            remove_item( weapon );
        }
        mon->mounted_player_id = character_id();
        mon->remove_effect( effect_ridden );
        mon->add_effect( effect_controlled, 5_turns );
        mounted_creature = nullptr;
        mon->mounted_player = nullptr;
    }
    std::vector<tripoint_bub_ms> valid;
    for( const tripoint_bub_ms &jk : get_map().points_in_radius( pos_bub(), 1 ) ) {
        if( g->is_empty( jk ) ) {
            valid.push_back( jk );
        }
    }
    if( !valid.empty() ) {
        setpos( random_entry( valid ) );
        if( mech ) {
            add_msg_player_or_npc( m_bad, _( "You are ejected from your mech!" ),
                                   _( "<npcname> is ejected from their mech!" ) );
        } else {
            add_msg_player_or_npc( m_bad, _( "You fall off your mount!" ),
                                   _( "<npcname> falls off their mount!" ) );
        }
        const int dodge = get_dodge();
        const int damage = std::max( 0, rng( 1, 20 ) - rng( dodge, dodge * 2 ) );
        bodypart_id hit( "bp_null" );
        switch( rng( 1, 10 ) ) {
            case  1:
                if( one_in( 2 ) ) {
                    hit = body_part_foot_l;
                } else {
                    hit = body_part_foot_r;
                }
                break;
            case  2:
            case  3:
            case  4:
                if( one_in( 2 ) ) {
                    hit = body_part_leg_l;
                } else {
                    hit = body_part_leg_r;
                }
                break;
            case  5:
            case  6:
            case  7:
                if( one_in( 2 ) ) {
                    hit = body_part_arm_l;
                } else {
                    hit = body_part_arm_r;
                }
                break;
            case  8:
            case  9:
                hit = body_part_torso;
                break;
            case 10:
                hit = body_part_head;
                break;
        }
        if( damage > 0 ) {
            add_msg_if_player( m_bad, _( "You hurt yourself!" ) );
            // FIXME: Hardcoded damage type
            deal_damage( nullptr, hit, damage_instance( damage_bash, damage ) );
            if( is_avatar() ) {
                get_memorial().add(
                    pgettext( "memorial_male", "Fell off a mount." ),
                    pgettext( "memorial_female", "Fell off a mount." ) );
            }
            check_dead_state();
        }
        add_effect( effect_downed, 5_turns, true );
    } else {
        add_msg_debug( debugmode::DF_CHARACTER,
                       "Forced_dismount could not find a square to deposit player" );
    }
    if( is_avatar() ) {
        avatar &player_character = get_avatar();
        if( player_character.get_grab_type() != object_type::NONE ) {
            add_msg( m_warning, _( "You let go of the grabbed object." ) );
            player_character.grab( object_type::NONE );
        }
        set_movement_mode( move_mode_walk );
        if( player_character.is_auto_moving() || player_character.has_destination() ||
            player_character.has_destination_activity() ) {
            player_character.abort_automove();
        }
        g->update_map( player_character );
    }
    if( activity ) {
        cancel_activity();
    }
    mod_moves( -get_speed() * 1.5 );
}

void Character::dismount()
{
    if( !is_mounted() ) {
        add_msg_debug( debugmode::DF_CHARACTER, "dismount called when not riding" );
        return;
    }
    if( const std::optional<tripoint> pnt = choose_adjacent( _( "Dismount where?" ) ) ) {
        if( !g->is_empty( *pnt ) ) {
            add_msg( m_warning, _( "You cannot dismount there!" ) );
            return;
        }

        remove_effect( effect_riding );
        monster *critter = mounted_creature.get();
        critter->mounted_player_id = character_id();
        if( critter->has_flag( mon_flag_RIDEABLE_MECH ) && !critter->type->mech_weapon.is_empty() &&
            weapon.typeId() == critter->type->mech_weapon ) {
            remove_item( weapon );
        }
        avatar &player_character = get_avatar();
        if( is_avatar() && player_character.get_grab_type() != object_type::NONE ) {
            add_msg( m_warning, _( "You let go of the grabbed object." ) );
            player_character.grab( object_type::NONE );
        }
        critter->remove_effect( effect_ridden );
        critter->add_effect( effect_controlled, 5_turns );
        mounted_creature = nullptr;
        critter->mounted_player = nullptr;
        setpos( *pnt );
        mod_moves( -100 );
        set_movement_mode( move_mode_walk );
    }
}

float Character::stability_roll() const
{
    /** @EFFECT_STR improves player stability roll */

    /** Balance and reaction scores influence stability rolls */

    /** @EFFECT_MELEE improves player stability roll */
    return ( get_melee() + get_str() ) * ( ( get_limb_score( limb_score_balance ) * 3 + get_limb_score(
            limb_score_reaction ) ) / 4.0f );
}

bool Character::is_dead_state() const
{
    if( cached_dead_state.has_value() ) {
        return cached_dead_state.value();
    }

    cached_dead_state = false;
    // we want to warn the player with a debug message if they are invincible. this should be unimportant once wounds exist and bleeding is how you die.
    bool has_vitals = false;
    for( const bodypart_id &bp : get_all_body_parts( get_body_part_flags::only_main ) ) {
        if( bp->is_vital ) {
            has_vitals = true;
            if( get_part_hp_cur( bp ) <= 0 ) {
                cached_dead_state = true;
                return cached_dead_state.value();
            }
        }
    }
    if( !has_vitals ) {
        debugmsg( _( "WARNING!  Player has no vital part and is invincible." ) );
    }
    return false;
}

void Character::set_part_hp_cur( const bodypart_id &id, int set )
{
    bool is_broken_before = get_part_hp_cur( id ) <= 0;
    Creature::set_part_hp_cur( id, set );
    bool is_broken_after = get_part_hp_cur( id ) <= 0;
    // detect unbroken->broken (possible death) as well as broken->unbroken (possible revival)
    if( is_broken_before != is_broken_after ) {
        cached_dead_state.reset();
    }
}

void Character::mod_part_hp_cur( const bodypart_id &id, int set )
{
    bool is_broken_before = get_part_hp_cur( id ) <= 0;
    Creature::mod_part_hp_cur( id, set );
    bool is_broken_after = get_part_hp_cur( id ) <= 0;
    // detect unbroken->broken (possible death) as well as broken->unbroken (possible revival)
    if( is_broken_before != is_broken_after ) {
        cached_dead_state.reset();
    }
}

void Character::on_try_dodge()
{
    ret_val<void> can_dodge = can_try_dodge();
    if( !can_dodge.success() ) {
        add_msg( m_bad, can_dodge.c_str() );
        return;
    }

    // Each attempt consumes an available dodge
    consume_dodge_attempts();

    const int base_burn_rate = get_option<int>( STATIC( "PLAYER_BASE_STAMINA_BURN_RATE" ) );
    const float dodge_skill_modifier = ( 20.0f - get_skill_level( skill_dodge ) ) / 20.0f;
    burn_energy_legs( - std::floor( static_cast<float>( base_burn_rate ) * 6.0f *
                                    dodge_skill_modifier ) );
    set_activity_level( EXTRA_EXERCISE );
}

void Character::on_dodge( Creature *source, float difficulty, float training_level )
{
    // Make sure we're not practicing dodge in situation where we can't dodge
    // We can ignore dodges_left because it was already checked in get_dodge()
    if( !can_try_dodge( true ).success() ) {
        return;
    }

    // dodging throws of our aim unless we are either skilled at dodging or using a small weapon
    if( is_armed() && weapon.is_gun() ) {
        recoil += std::max( weapon.volume() / 250_ml - get_skill_level( skill_dodge ), 0.0f ) * rng( 0,
                  100 );
        recoil = std::min( MAX_RECOIL, recoil );
    }

    // Even if we are not to train still call practice to prevent skill rust
    difficulty = std::max( difficulty, 0.0f );

    // If training_level is set, treat that as the difficulty instead
    if( training_level != 0.0f ) {
        difficulty = training_level;
    }

    practice( skill_dodge, difficulty * 2, difficulty );
    martial_arts_data->ma_ondodge_effects( *this );

    // For adjacent attackers check for techniques usable upon successful dodge
    if( source && square_dist( pos(), source->pos() ) == 1 ) {
        matec_id tec = std::get<0>( pick_technique( *source, used_weapon(), false, true, false ) );

        if( tec != tec_none && !is_dead_state() ) {
            if( get_stamina() < get_stamina_max() / 3 ) {
                add_msg( m_bad, _( "You try to counterattack, but you are too exhausted!" ) );
            } else {
                melee_attack( *source, false, tec );
            }
        }
    }
}

float Character::get_melee() const
{
    return get_skill_level( skill_melee );
}

bool Character::uncanny_dodge()
{
    bool is_u = is_avatar();
    bool seen = get_player_view().sees( *this );

    const units::energy trigger_cost = bio_uncanny_dodge->power_trigger;

    const bool can_dodge_bio = get_power_level() >= trigger_cost &&
                               has_active_bionic( bio_uncanny_dodge );
    const bool can_dodge_mut = get_stamina() >= 300 && has_trait_flag( json_flag_UNCANNY_DODGE );
    const bool can_dodge_both = get_power_level() >= ( trigger_cost / 2 ) &&
                                has_active_bionic( bio_uncanny_dodge ) &&
                                get_stamina() >= 150 && has_trait_flag( json_flag_UNCANNY_DODGE );

    if( !( can_dodge_bio || can_dodge_mut || can_dodge_both ) ) {
        return false;
    }
    tripoint adjacent = adjacent_tile();

    if( can_dodge_both ) {
        mod_power_level( -trigger_cost / 2 );
        burn_energy_legs( -150 );
    } else if( can_dodge_bio ) {
        mod_power_level( -trigger_cost );
    } else if( can_dodge_mut ) {
        burn_energy_legs( -300 );
    }

    map &here = get_map();
    const optional_vpart_position veh_part = here.veh_at( pos_bub() );
    if( in_vehicle && veh_part && veh_part.avail_part_with_feature( "SEATBELT" ) ) {
        return false;
    }

    //uncanny dodge triggered in car and wasn't secured by seatbelt
    if( in_vehicle && veh_part ) {
        here.unboard_vehicle( pos_bub() );
    }
    if( adjacent.x != posx() || adjacent.y != posy() ) {
        set_pos_only( adjacent );

        //landed in a vehicle tile
        if( here.veh_at( pos_bub() ) ) {
            here.board_vehicle( pos_bub(), this );
        }

        if( is_u ) {
            add_msg( _( "Time seems to slow down, and you instinctively dodge!" ) );
        } else if( seen ) {
            add_msg( _( "%s dodges… so fast!" ), this->disp_name() );

        }
        return true;
    }
    if( is_u ) {
        add_msg( _( "You try to dodge, but there's no room!" ) );
    } else if( seen ) {
        add_msg( _( "%s tries to dodge, but there's no room!" ), this->disp_name() );
    }
    return false;
}

bool Character::check_avoid_friendly_fire() const
{
    double chance = enchantment_cache->modify_value( enchant_vals::mod::AVOID_FRIENDRY_FIRE, 0.0 );
    return rng( 0, 99 ) < chance * 100.0;
}

void Character::handle_skill_warning( const skill_id &id, bool force_warning )
{
    //remind the player intermittently that no skill gain takes place
    if( is_avatar() && ( force_warning || one_in( 5 ) ) ) {
        SkillLevel &level = get_skill_level_object( id );

        const Skill &skill = id.obj();
        std::string skill_name = skill.name();
        int curLevel = level.level();

        add_msg( m_info, _( "This task is too simple to train your %s beyond %d." ),
                 skill_name, curLevel );
    }
}

bool Character::has_min_manipulators() const
{
    return get_limb_score( limb_score_manip ) > MIN_MANIPULATOR_SCORE;
}

/** Returns true if the character has two functioning arms */
bool Character::has_two_arms_lifting() const
{
    // 0.5f is one "standard" arm, so if you have more than that you barely qualify.
    return get_limb_score( limb_score_lift, body_part_type::type::arm ) > 0.5f;
}

std::set<matec_id> Character::get_limb_techs() const
{
    std::set<matec_id> result;
    for( const bodypart_id &part : get_all_body_parts() ) {
        const bodypart *bp = get_part( part );
        if( !bp->is_limb_overencumbered() && bp->get_hp_cur() > part->health_limit ) {
            std::set<matec_id> part_tech = get_part( part )->get_limb_techs();
            result.insert( part_tech.begin(), part_tech.end() );
        }
    }
    return result;
}

int Character::get_working_arm_count() const
{
    int limb_count = 0;
    body_part_type::type arm_type = body_part_type::type::arm;
    for( const bodypart_id &part : get_all_body_parts_of_type( arm_type ) ) {
        // Almost broken or overencumbered arms don't count
        if( get_part( part )->get_limb_score( limb_score_lift ) * part->limbtypes.at( arm_type ) >= 0.1 &&
            !get_part( part )->is_limb_overencumbered() ) {
            limb_count++;
        }
    }
    return limb_count;
}

// working is defined here as not broken
bool Character::enough_working_legs() const
{
    int limb_count = 0;
    int working_limb_count = 0;
    for( const bodypart_id &part : get_all_body_parts() ) {
        if( part->primary_limb_type() == body_part_type::type::leg ) {
            limb_count++;
            if( !is_limb_broken( part ) ) {
                working_limb_count++;
            }
        }
    }

    return working_limb_count == limb_count;
}

// working is defined here as not broken
int Character::get_working_leg_count() const
{
    int working_limb_count = 0;
    for( const bodypart_id &part : get_all_body_parts() ) {
        if( part->primary_limb_type() == body_part_type::type::leg ) {
            if( !is_limb_broken( part ) ) {
                working_limb_count++;
            }
        }
    }

    return working_limb_count;
}

// this is the source of truth on if a limb is broken so all code to determine
// if a limb is broken should point here to make any future changes to breaking easier
bool Character::is_limb_broken( const bodypart_id &limb ) const
{
    return get_part_hp_cur( limb ) == 0;
}

bool Character::can_run() const
{
    return get_stamina() > 0 && !has_effect( effect_winded ) && enough_working_legs();
}

move_mode_id Character::current_movement_mode() const
{
    return move_mode;
}

bool Character::movement_mode_is( const move_mode_id &mode ) const
{
    return move_mode == mode;
}

bool Character::is_running() const
{
    return move_mode->type() == move_mode_type::RUNNING;
}

bool Character::is_walking() const
{
    return move_mode->type() == move_mode_type::WALKING;
}

bool Character::is_crouching() const
{
    return move_mode->type() == move_mode_type::CROUCHING;
}

bool Character::is_prone() const
{
    return move_mode->type() == move_mode_type::PRONE;
}

int Character::footstep_sound() const
{
    if( has_trait( trait_DEBUG_SILENT ) ) {
        return 0;
    }

    double volume = is_stealthy() ? 3 : 6;
    if( volume > 0 ) {
        volume *= current_movement_mode()->sound_mult();
        if( is_mounted() ) {
            monster *mons = mounted_creature.get();
            switch( mons->get_size() ) {
                case creature_size::tiny:
                    volume = 0; // No sound for the tinies
                    break;
                case creature_size::small:
                    volume /= 3;
                    break;
                case creature_size::medium:
                    break;
                case creature_size::large:
                    volume *= 1.5;
                    break;
                case creature_size::huge:
                    volume *= 2;
                    break;
                default:
                    break;
            }
            if( mons->has_flag( mon_flag_LOUDMOVES ) ) {
                volume += 6;
            } else if( mons->has_flag( mon_flag_QUIETMOVES ) ) {
                volume /= 2;
            }
        } else {
            volume = calculate_by_enchantment( volume, enchant_vals::mod::FOOTSTEP_NOISE );
        }
    }
    return std::round( volume );
}

int Character::clatter_sound() const
{
    return worn.clatter_sound();
}

void Character::make_footstep_noise() const
{
    if( is_hallucination() ) {
        return;
    }

    const int volume = footstep_sound();
    if( volume <= 0 ) {
        return;
    }
    if( is_mounted() ) {
        sounds::sound( pos(), volume, sounds::sound_t::movement,
                       mounted_creature.get()->type->get_footsteps(),
                       false, "none", "none" );
    } else {
        sounds::sound( pos(), volume, sounds::sound_t::movement, _( "footsteps" ), true,
                       "none", "none" );    // Sound of footsteps may awaken nearby monsters
    }
    sfx::do_footstep();
}

void Character::make_clatter_sound() const
{

    const int volume = clatter_sound();
    if( volume <= 0 ) {
        return;
    }
    sounds::sound( pos(), volume, sounds::sound_t::movement, _( "clattering equipment" ), true,
                   "none", "none" );   // Sound of footsteps may awaken nearby monsters
}

steed_type Character::get_steed_type() const
{
    steed_type steed;
    if( is_mounted() ) {
        if( mounted_creature->has_flag( mon_flag_RIDEABLE_MECH ) ) {
            steed = steed_type::MECH;
        } else {
            steed = steed_type::ANIMAL;
        }
    } else {
        steed = steed_type::NONE;
    }
    return steed;
}

bool Character::can_switch_to( const move_mode_id &mode ) const
{
    // Only running modes are restricted at the moment and only when its your legs doing the running
    return get_steed_type() != steed_type::NONE || mode->type() != move_mode_type::RUNNING || can_run();
}

void Character::expose_to_disease( const diseasetype_id &dis_type )
{
    const std::optional<int> &healt_thresh = dis_type->health_threshold;
    if( healt_thresh && healt_thresh.value() < get_lifestyle() ) {
        return;
    }
    const std::set<bodypart_str_id> &bps = dis_type->affected_bodyparts;
    if( !bps.empty() ) {
        for( const bodypart_str_id &bp : bps ) {
            add_effect( dis_type->symptoms, rng( dis_type->min_duration, dis_type->max_duration ), bp.id(),
                        false,
                        rng( dis_type->min_intensity, dis_type->max_intensity ) );
        }
    } else {
        add_effect( dis_type->symptoms, rng( dis_type->min_duration, dis_type->max_duration ),
                    bodypart_str_id::NULL_ID(),
                    false,
                    rng( dis_type->min_intensity, dis_type->max_intensity ) );
    }
}

void Character::process_turn()
{
    // Has to happen before reset_stats
    clear_miss_reasons();
    migrate_items_to_storage( false );

    for( bionic &i : *my_bionics ) {
        if( i.incapacitated_time > 0_turns ) {
            i.incapacitated_time -= 1_turns;
            if( i.incapacitated_time == 0_turns ) {
                add_msg_if_player( m_bad, _( "Your %s bionic comes back online." ), i.info().name );
            }
        }
    }

    for( const trait_id &mut : get_mutations() ) {
        mutation_reflex_trigger( mut );
    }

    Creature::process_turn();

    // If we're actively handling something we can't just drop it on the ground
    // in the middle of handling it
    if( activity.targets.empty() && activity.do_drop_invalid_inventory() ) {
        drop_invalid_inventory();
    }
    if( leak_level_dirty ) {
        calculate_leak_level();
    }
    process_items();
    leak_items();
    // Didn't just pick something up
    last_item = itype_null;

    cache_visit_items_with( "is_relic", &item::is_relic, [this]( item & it ) {
        it.process_relic( this, pos() );
    } );

    suffer();
    // NPCs currently don't make any use of their scent, pointless to calculate it
    // TODO: make use of NPC scent.
    if( !is_npc() ) {
        if( !has_effect( effect_masked_scent ) ) {
            restore_scent();
        }
        const int mask_intensity = get_effect_int( effect_masked_scent );

        // Set our scent towards the norm
        int norm_scent = 500;
        int temp_norm_scent = INT_MIN;
        bool found_intensity = false;
        for( const trait_id &mut : get_mutations() ) {
            const std::optional<int> &scent_intensity = mut->scent_intensity;
            if( scent_intensity ) {
                found_intensity = true;
                temp_norm_scent = std::max( temp_norm_scent, *scent_intensity );
            }
        }
        if( found_intensity ) {
            norm_scent = temp_norm_scent;
        }

        norm_scent = enchantment_cache->modify_value( enchant_vals::mod::SCENT_MASK, norm_scent );
        //mask from scent altering items;
        norm_scent += mask_intensity;

        // Scent increases fast at first, and slows down as it approaches normal levels.
        // Estimate it will take about norm_scent * 2 turns to go from 0 - norm_scent / 2
        // Without smelly trait this is about 1.5 hrs. Slows down significantly after that.
        if( scent < rng( 0, norm_scent ) ) {
            scent++;
        }

        // Unusually high scent decreases steadily until it reaches normal levels.
        if( scent > norm_scent ) {
            scent--;
        }
    }

    // We can dodge again! Assuming we can actually move...
    if( in_sleep_state() ) {
        blocks_left = 0;
        set_dodges_left( 0 );
    } else if( moves > 0 ) {
        blocks_left = get_num_blocks();
        set_dodges_left( get_num_dodges() );
    }

    // auto-learning. This is here because skill-increases happens all over the place:
    // SkillLevel::readBook (has no connection to the skill or the player),
    // player::read, player::practice, ...
    // Check for spontaneous discovery of martial art styles
    for( auto &style : autolearn_martialart_types() ) {
        const matype_id &ma( style );

        if( !martial_arts_data->has_martialart( ma ) && can_autolearn( ma ) ) {
            martial_arts_data->add_martialart( ma );
            add_msg_if_player( m_info, _( "You have learned a new style: %s!" ), ma.obj().name );
        }
    }

    // Update time spent conscious in this overmap tile for the Nomad traits.
    if( !is_npc() && ( has_trait( trait_NOMAD ) || has_trait( trait_NOMAD2 ) ||
                       has_trait( trait_NOMAD3 ) ) &&
        !has_effect( effect_sleep ) && !has_effect( effect_narcosis ) ) {
        const tripoint_abs_omt ompos = global_omt_location();
        const point_abs_omt pos = ompos.xy();
        if( overmap_time.find( pos ) == overmap_time.end() ) {
            overmap_time[pos] = 1_turns;
        } else {
            overmap_time[pos] += 1_turns;
        }
    }
    // Decay time spent in other overmap tiles.
    if( !is_npc() && calendar::once_every( 1_hours ) ) {
        const tripoint_abs_omt ompos = global_omt_location();
        const time_point now = calendar::turn;
        time_duration decay_time = 0_days;
        if( has_trait( trait_NOMAD ) ) {
            decay_time = 7_days;
        } else if( has_trait( trait_NOMAD2 ) ) {
            decay_time = 14_days;
        } else if( has_trait( trait_NOMAD3 ) ) {
            decay_time = 28_days;
        }
        auto it = overmap_time.begin();
        while( it != overmap_time.end() ) {
            if( it->first == ompos.xy() ) {
                it++;
                continue;
            }
            // Find the amount of time passed since the player touched any of the overmap tile's submaps.
            const tripoint_abs_omt tpt( it->first, 0 );
            const time_point last_touched = overmap_buffer.scent_at( tpt ).creation_time;
            const time_duration since_visit = now - last_touched;
            // If the player has spent little time in this overmap tile, let it decay after just an hour instead of the usual extended decay time.
            const time_duration modified_decay_time = it->second > 5_minutes ? decay_time : 1_hours;
            if( since_visit > modified_decay_time ) {
                // Reduce the tracked time spent in this overmap tile.
                const time_duration decay_amount = std::min( since_visit - modified_decay_time, 1_hours );
                const time_duration updated_value = it->second - decay_amount;
                if( updated_value <= 0_turns ) {
                    // We can stop tracking this tile if there's no longer any time recorded there.
                    it = overmap_time.erase( it );
                    continue;
                } else {
                    it->second = updated_value;
                }
            }
            it++;
        }
    }
    effect_on_conditions::process_effect_on_conditions( *this );
}

void Character::recalc_hp()
{
    int str_boost_val = 0;
    std::optional<skill_boost> str_boost = skill_boost::get( "str" );
    if( str_boost ) {
        float skill_total = 0;
        for( const std::string &skill_str : str_boost->skills() ) {
            skill_total += get_skill_level( skill_id( skill_str ) );
        }
        str_boost_val = str_boost->calc_bonus( skill_total );
    }
    // Mutated toughness stacks with starting, by design.
    float hp_mod = 1.0f + enchantment_cache->get_value_multiply( enchant_vals::mod::MAX_HP );
    float hp_adjustment = ( str_boost_val * 3 ) +
                          enchantment_cache->get_value_add( enchant_vals::mod::MAX_HP );
    calc_all_parts_hp( hp_mod, hp_adjustment, get_str_base(), get_dex_base(), get_per_base(),
                       get_int_base(), get_lifestyle(), get_fat_to_hp() );
    cached_dead_state.reset();
}

void Character::calc_all_parts_hp( float hp_mod, float hp_adjustment, int str_max, int dex_max,
                                   int per_max, int int_max, int healthy_mod, int fat_to_max_hp )
{
    for( std::pair<const bodypart_str_id, bodypart> &part : body ) {
        int new_max = ( part.first->base_hp + str_max * part.first->hp_mods.str_mod + dex_max *
                        part.first->hp_mods.dex_mod + int_max * part.first->hp_mods.int_mod + per_max *
                        part.first->hp_mods.per_mod + part.first->hp_mods.health_mod * healthy_mod + fat_to_max_hp +
                        hp_adjustment ) * hp_mod;

        if( has_trait( trait_GLASSJAW ) && part.first == body_part_head ) {
            new_max *= 0.8;
        }

        new_max = std::max( 1, new_max );

        float max_hp_ratio = static_cast<float>( new_max ) /
                             static_cast<float>( part.second.get_hp_max() );

        int new_cur = std::ceil( static_cast<float>( part.second.get_hp_cur() ) * max_hp_ratio );

        part.second.set_hp_max( std::max( new_max, 1 ) );
        part.second.set_hp_cur( std::max( std::min( new_cur, new_max ), 0 ) );
    }
}

// This must be called when any of the following change:
// - effects
// - bionics
// - traits
// - underwater
// - clothes
// With the exception of clothes, all changes to these character attributes must
// occur through a function in this class which calls this function. Clothes are
// typically added/removed with wear() and takeoff(), but direct access to the
// 'wears' vector is still allowed due to refactor exhaustion.
void Character::recalc_sight_limits()
{
    sight_max = 9999;
    vision_mode_cache.reset();
    const bool in_light = get_map().ambient_light_at( pos_bub() ) > LIGHT_AMBIENT_LIT;
    bool in_shell = has_active_mutation( trait_SHELL2 ) ||
                    has_active_mutation( trait_SHELL3 );

    // Set sight_max.
    if( is_blind() || ( in_sleep_state() && !has_flag( json_flag_SEESLEEP ) && is_avatar() ) ||
        has_effect( effect_narcosis ) ) {
        sight_max = 0;
    } else if( has_effect( effect_boomered ) && ( !has_trait( trait_PER_SLIME_OK ) ) ) {
        sight_max = 1;
        vision_mode_cache.set( BOOMERED );
    } else if( has_effect( effect_in_pit ) || has_effect( effect_no_sight ) ||
               ( underwater && !has_flag( json_flag_EYE_MEMBRANE ) && !worn_with_flag( flag_SWIM_GOGGLES ) ) ) {
        sight_max = 1;
    } else if( in_shell ) { // NOLINT(bugprone-branch-clone)
        // You can kinda see out a bit.
        sight_max = 2;
    } else if( has_trait( trait_PER_SLIME ) ) {
        sight_max = 8;
    } else if( ( has_flag( json_flag_MYOPIC ) || ( in_light &&
                 has_flag( json_flag_MYOPIC_IN_LIGHT ) ) ) &&
               !worn_with_flag( flag_FIX_NEARSIGHT ) && !has_effect( effect_contacts ) &&
               !has_effect( effect_transition_contacts ) ) {
        sight_max = 12;
    } else if( has_effect( effect_darkness ) ) {
        vision_mode_cache.set( DARKNESS );
        sight_max = 10;
    }

    // Debug-only NV, by vache's request
    if( has_trait( trait_DEBUG_NIGHTVISION ) ) {
        vision_mode_cache.set( DEBUG_NIGHTVISION );
    }
    if( has_nv_goggles() ) {
        vision_mode_cache.set( NV_GOGGLES );
    }
    if( has_active_mutation( trait_NIGHTVISION3 ) || is_wearing( itype_rm13_armor_on ) ||
        ( is_mounted() && mounted_creature->has_flag( mon_flag_MECH_RECON_VISION ) ) ) {
        vision_mode_cache.set( NIGHTVISION_3 );
    }
    if( has_active_mutation( trait_ELFA_FNV ) ) {
        vision_mode_cache.set( FULL_ELFA_VISION );
    }
    if( has_active_mutation( trait_CEPH_VISION ) ) {
        vision_mode_cache.set( CEPH_VISION );
    }
    if( has_active_mutation( trait_ELFA_NV ) ) {
        vision_mode_cache.set( ELFA_VISION );
    }
    if( has_active_mutation( trait_NIGHTVISION2 ) ) {
        vision_mode_cache.set( NIGHTVISION_2 );
    }
    if( has_active_mutation( trait_FEL_NV ) ) {
        vision_mode_cache.set( FELINE_VISION );
    }
    if( has_active_mutation( trait_URSINE_EYE ) ) {
        vision_mode_cache.set( URSINE_VISION );
    }
    if( has_active_mutation( trait_NIGHTVISION ) ) {
        vision_mode_cache.set( NIGHTVISION_1 );
    }
    if( has_trait( trait_BIRD_EYE ) ) {
        vision_mode_cache.set( BIRD_EYE );
    }

    // Not exactly a sight limit thing, but related enough
    if( has_flag( json_flag_INFRARED ) || has_worn_module_with_flag( flag_IR_EFFECT ) ||
        worn_with_flag( flag_IR_EFFECT ) || ( is_mounted() &&
                mounted_creature->has_flag( mon_flag_MECH_RECON_VISION ) ) ) {
        vision_mode_cache.set( IR_VISION );
    }

    if( has_flag( json_flag_SUPER_CLAIRVOYANCE ) ) {
        vision_mode_cache.set( VISION_CLAIRVOYANCE_SUPER );
    } else if( has_flag( json_flag_CLAIRVOYANCE_PLUS ) ) {
        vision_mode_cache.set( VISION_CLAIRVOYANCE_PLUS );
    } else if( has_flag( json_flag_CLAIRVOYANCE ) ) {
        vision_mode_cache.set( VISION_CLAIRVOYANCE );
    }
}

static float threshold_for_range( float range )
{
    constexpr float epsilon = 0.01f;
    return LIGHT_AMBIENT_MINIMAL / std::exp( range * LIGHT_TRANSPARENCY_OPEN_AIR ) - epsilon;
}

float Character::get_vision_threshold( float light_level ) const
{
    if( vision_mode_cache[DEBUG_NIGHTVISION] ) {
        // Debug vision always works with absurdly little light.
        return 0.01;
    }

    // As light_level goes from LIGHT_AMBIENT_MINIMAL to LIGHT_AMBIENT_LIT,
    // dimming goes from 1.0 to 2.0.
    const float dimming_from_light = 1.0f + ( ( light_level - LIGHT_AMBIENT_MINIMAL ) /
                                     ( LIGHT_AMBIENT_LIT - LIGHT_AMBIENT_MINIMAL ) );

    float range = get_per() / 3.0f;
    if( vision_mode_cache[NIGHTVISION_3] || vision_mode_cache[FULL_ELFA_VISION] ||
        vision_mode_cache[CEPH_VISION] ) {
        range += 10;
    } else if( vision_mode_cache[NIGHTVISION_2] || vision_mode_cache[FELINE_VISION] ||
               vision_mode_cache[URSINE_VISION] || vision_mode_cache[ELFA_VISION] ) {
        range += 4.5;
    } else if( vision_mode_cache[NIGHTVISION_1] ) {
        range += 2;
    }

    if( vision_mode_cache[BIRD_EYE] ) {
        range++;
    }

    // bionic night vision and other old night vision flagged items
    if( worn_with_flag( flag_GNV_EFFECT ) || has_flag( json_flag_NIGHT_VISION ) ) {
        range += 10;
    } else {
        range = enchantment_cache->modify_value( enchant_vals::mod::NIGHT_VIS, range );
    }

    // Clamp range to 1+, so that we can always see where we are
    range = std::max( 1.0f, range * get_limb_score( limb_score_night_vis ) );

    return std::min( LIGHT_AMBIENT_LOW,
                     threshold_for_range( range ) * dimming_from_light );
}

void Character::flag_encumbrance()
{
    check_encumbrance = true;
}

void Character::check_item_encumbrance_flag()
{
    if( worn.check_item_encumbrance_flag( check_encumbrance ) ) {
        calc_encumbrance();
    }
}

bool Character::natural_attack_restricted_on( const bodypart_id &bp ) const
{
    return worn.natural_attack_restricted_on( bp );
}

bool Character::natural_attack_restricted_on( const sub_bodypart_id &bp ) const
{
    return worn.natural_attack_restricted_on( bp );
}

std::vector<const item *> Character::get_pseudo_items() const
{
    if( !pseudo_items_valid ) {
        pseudo_items.clear();

        for( const bionic &bio : *my_bionics ) {
            std::vector<const item *> pseudos = bio.get_available_pseudo_items();
            for( const item *pseudo : pseudos ) {
                pseudo_items.push_back( pseudo );
            }
        }

        pseudo_items_valid = true;
    }
    return pseudo_items;
}

bool Character::practice( const skill_id &id, int amount, int cap, bool suppress_warning,
                          bool allow_multilevel )
{
    SkillLevel &level = get_skill_level_object( id );
    const Skill &skill = id.obj();
    if( !level.can_train() || in_sleep_state() ||
        ( static_cast<int>( get_skill_level( id ) ) >= MAX_SKILL ) ) {
        // Do not practice if: cannot train, asleep, or at effective skill cap
        // Leaving as a skill method rather than global for possible future skill cap setting
        return false;
    }

    // Your ability to "catch up" skill experience to knowledge is mostly a function of intelligence,
    // but perception also plays a role, representing both memory/attentiveness and catching on to how
    // the two apply to each other.
    float catchup_modifier = 1.0f + ( 2.0f * get_int() + get_per() ) / 24.0f; // 2 for an average person
    float knowledge_modifier = 1.0f + get_int() /
                               40.0f; // 1.2 for an average person, always a bit higher than base amount

    const auto highest_skill = [&]() {
        std::pair<skill_id, int> result( skill_id::NULL_ID(), -1 );
        for( const auto &pair : *_skills ) {
            const SkillLevel &lobj = pair.second;
            if( lobj.level() > result.second ) {
                result = std::make_pair( pair.first, lobj.level() );
            }
        }
        return result.first;
    };

    const bool isSavant = has_trait( trait_SAVANT );
    const skill_id savantSkill = isSavant ? highest_skill() : skill_id::NULL_ID();

    amount = adjust_for_focus( std::min( 1000, amount ) ) * 100.0f;

    if( has_trait( trait_PACIFIST ) && skill.is_combat_skill() ) {
        amount /= 3.0f;
    }

    catchup_modifier = enchantment_cache->modify_value( enchant_vals::mod::COMBAT_CATCHUP,
                       catchup_modifier );

    if( isSavant && id != savantSkill ) {
        amount *= 0.5f;
    }

    if( amount > 0 &&
        static_cast<int>( get_skill_level( id ) ) > cap ) { //blunt grinding cap implementation for crafting
        amount = 0;
        if( !suppress_warning ) {
            handle_skill_warning( id, false );
        }
    }
    bool level_up = false;
    if( amount > 0 && level.isTraining() ) {
        int old_practical_level = static_cast<int>( get_skill_level( id ) );
        int old_theoretical_level = get_knowledge_level( id );
        get_skill_level_object( id ).train( amount, catchup_modifier, knowledge_modifier,
                                            allow_multilevel );
        int new_practical_level = static_cast<int>( get_skill_level( id ) );
        int new_theoretical_level = get_knowledge_level( id );
        std::string skill_name = skill.name();
        if( new_practical_level > old_practical_level ) {
            get_event_bus().send<event_type::gains_skill_level>( getID(), id, new_practical_level );
        }
        if( is_avatar() && new_practical_level > old_practical_level ) {
            add_msg( m_good, _( "Your practical skill in %s has increased to %d!" ), skill_name,
                     new_practical_level );
            level_up = true;
        }
        if( is_avatar() && new_theoretical_level > old_theoretical_level ) {
            add_msg( m_good, _( "Your theoretical understanding of %s has increased to %d!" ), skill_name,
                     new_theoretical_level );
        }
        if( is_avatar() && new_practical_level > cap ) {
            //inform player immediately that the current recipe can't be used to train further
            add_msg( m_info, _( "You feel that %s tasks of this level are becoming trivial." ),
                     skill_name );
        }

        // Apex Predators don't think about much other than killing.
        // They don't lose Focus when practicing combat skills.
        if( !( has_flag( json_flag_PRED4 ) && skill.is_combat_skill() ) ) {
            // Base reduction on the larger of 1% of total, or practice amount.
            // The latter kicks in when long actions like crafting
            // apply many turns of gains at once.
            int focus_drain = std::max( focus_pool / 100, amount );

            // The purpose of having this squared is that it makes focus drain dramatically slower
            // as it approaches zero. As such, the square function would not be used if the drain is
            // larger or equal to 1000 to avoid the runaway, and the original drain gets applied instead.
            if( focus_drain >= 1000 ) {
                focus_pool -= focus_drain;
            } else {
                focus_pool -= ( focus_drain * focus_drain ) / 1000;
            }
        }
        focus_pool = std::max( focus_pool, 0 );
    }

    get_skill_level_object( id ).practice();
    return level_up;
}

// Returned values range from 1.0 (unimpeded vision) to 11.0 (totally blind).
//  1.0 is LIGHT_AMBIENT_LIT or brighter
//  4.0 is a dark clear night, barely bright enough for reading and crafting
//  6.0 is LIGHT_AMBIENT_DIM
//  7.3 is LIGHT_AMBIENT_MINIMAL, a dark cloudy night, unlit indoors
// 11.0 is zero light or blindness
float Character::fine_detail_vision_mod( const tripoint &p ) const
{
    // PER_SLIME_OK implies you can get enough eyes around the bile
    // that you can generally see.  There still will be the haze, but
    // it's annoying rather than limiting.
    if( is_blind() ||
        ( ( has_effect( effect_boomered ) || has_effect( effect_darkness ) ) &&
          !has_trait( trait_PER_SLIME_OK ) ) ) {
        return 11.0;
    }
    // Scale linearly as light level approaches LIGHT_AMBIENT_LIT.
    // If we're actually a source of light, assume we can direct it where we need it.
    // Therefore give a hefty bonus relative to ambient light.
    float own_light = std::max( 1.0f, LIGHT_AMBIENT_LIT - active_light() - 2.0f );

    // Same calculation as above, but with a result 3 lower.
    float ambient_light{};
    tripoint_bub_ms const check_p = tripoint_bub_ms( p ) == tripoint_bub_ms(
                                        tripoint_min ) ? pos_bub() : tripoint_bub_ms( p );
    tripoint const avatar_p = get_avatar().pos();
    if( is_avatar() || check_p.z() == avatar_p.z ) {
        ambient_light = std::max( 1.0f,
                                  LIGHT_AMBIENT_LIT - get_map().ambient_light_at( check_p ) + 1.0f );
    } else {
        // light map is not calculated outside the player character's z-level
        // even if fov_3d_z_range > 0, and building light map on multiple levels
        // could be expensive, so make NPCs able to see things in this case to
        // not interfere with NPC activity.
        ambient_light = 1.0f;
    }

    return std::min( own_light, ambient_light );
}

units::energy Character::get_power_level() const
{
    return power_level;
}

units::energy Character::get_max_power_level() const
{
    units::energy val = enchantment_cache->modify_value( enchant_vals::mod::BIONIC_POWER,
                        max_power_level_cached + max_power_level_modifier );
    return clamp( val, 0_kJ, units::energy_max );
}

void Character::set_power_level( const units::energy &npower )
{
    power_level = clamp( npower, 0_kJ, get_max_power_level() );
}

void Character::set_max_power_level_modifier( const units::energy &capacity )
{
    max_power_level_modifier = clamp( capacity, units::energy_min, units::energy_max );
}

void Character::set_max_power_level( const units::energy &capacity )
{
    max_power_level_modifier = clamp( capacity - max_power_level_cached, units::energy_min,
                                      units::energy_max );
}

void Character::mod_power_level( const units::energy &npower )
{
    set_power_level( power_level + npower );
    if( npower < 0_kJ && !has_power() ) {
        for( const bodypart_id &bp : get_all_body_parts() ) {
            if( !bp->no_power_effect.is_null() ) {
                add_effect( bp->no_power_effect, 5_turns );
            }
        }
    }
}

void Character::mod_max_power_level_modifier( const units::energy &npower )
{
    max_power_level_modifier = clamp( max_power_level_modifier + npower, units::energy_min,
                                      units::energy_max );
}

bool Character::is_max_power() const
{
    return get_power_level() >= get_max_power_level();
}

bool Character::has_power() const
{
    return get_power_level() > 0_kJ;
}

bool Character::has_max_power() const
{
    return get_max_power_level() > 0_kJ;
}

bool Character::enough_power_for( const bionic_id &bid ) const
{
    return get_power_level() >= bid->power_activate;
}

std::vector<skill_id> Character::skills_offered_to( const Character *you ) const
{
    std::vector<skill_id> ret;
    for( const auto &pair : *_skills ) {
        const skill_id &id = pair.first;
        if( id->is_teachable() && pair.second.level() > 0 &&
            ( !you || you->get_knowledge_level( id ) < pair.second.level() ) ) {
            ret.push_back( id );
        }
    }
    return ret;
}

std::vector<matype_id> Character::styles_offered_to( const Character *you ) const
{
    if( you ) {
        return you->martial_arts_data->get_unknown_styles( *martial_arts_data, true );
    }
    return martial_arts_data->get_known_styles( true );
}

std::vector<spell_id> Character::spells_offered_to( const Character *you ) const
{
    std::vector<spell_id> teachable;
    for( const spell_id &sp : magic->spells() ) {
        const spell &teacher_spell = magic->get_spell( sp );
        if( sp->teachable && ( !you || you->magic->can_learn_spell( *you, sp ) ) ) {
            if( you && you->magic->knows_spell( sp ) ) {
                const spell &student_spell = you->magic->get_spell( sp );
                if( student_spell.is_max_level( *you ) ||
                    student_spell.get_level() >= teacher_spell.get_level() ) {
                    continue;
                }
            }
            teachable.emplace_back( sp );
        }
    }
    return teachable;
}

void Character::conduct_blood_analysis()
{
    std::vector<std::string> effect_descriptions;
    std::vector<nc_color> colors;

    for( auto &elem : *effects ) {
        if( elem.first->get_blood_analysis_description().empty() ) {
            continue;
        }
        effect_descriptions.emplace_back( elem.first->get_blood_analysis_description() );
        colors.emplace_back( elem.first->get_rating() == m_good ? c_green : c_red );
    }

    const int win_w = 46;
    size_t win_h = 0;
    catacurses::window w;
    ui_adaptor ui;
    ui.on_screen_resize( [&]( ui_adaptor & ui ) {
        win_h = std::min( static_cast<size_t>( TERMY ),
                          std::max<size_t>( 1, effect_descriptions.size() ) + 2 );
        w = catacurses::newwin( win_h, win_w,
                                point( ( TERMX - win_w ) / 2, ( TERMY - win_h ) / 2 ) );
        ui.position_from_window( w );
    } );
    ui.mark_resize();
    ui.on_redraw( [&]( const ui_adaptor & ) {
        draw_border( w, c_red, string_format( " %s ", _( "Blood Test Results" ) ) );
        if( effect_descriptions.empty() ) {
            trim_and_print( w, point( 2, 1 ), win_w - 3, c_white, _( "No effects." ) );
        } else {
            for( size_t line = 1; line < ( win_h - 1 ) && line <= effect_descriptions.size(); ++line ) {
                trim_and_print( w, point( 2, line ), win_w - 3, colors[line - 1], effect_descriptions[line - 1] );
            }
        }
        wnoutrefresh( w );
    } );
    input_context ctxt( "BLOOD_TEST_RESULTS" );
    ctxt.register_action( "CONFIRM" );
    ctxt.register_action( "QUIT" );
    ctxt.register_action( "HELP_KEYBINDINGS" );
    bool stop = false;
    // Display new messages
    g->invalidate_main_ui_adaptor();
    while( !stop ) {
        ui_manager::redraw();
        const std::string action = ctxt.handle_input();
        if( action == "CONFIRM" || action == "QUIT" ) {
            stop = true;
        }
    }
}

int Character::get_standard_stamina_cost( const item *thrown_item ) const
{
    // Previously calculated as 2_gram * std::max( 1, str_cur )
    // using 16_gram normalizes it to 8 str. Same effort expenditure
    // for each strike, regardless of weight. This is compensated
    // for by the additional move cost as weapon weight increases
    //If the item is thrown, override with the thrown item instead.

    item current_weapon = used_weapon() ? *used_weapon() : null_item_reference();

    const int weight_cost = ( thrown_item == nullptr ) ? current_weapon.weight() /
                            16_gram : thrown_item->weight() / 16_gram;
    return ( weight_cost + 50 ) * -1 * get_modifier( character_modifier_melee_stamina_cost_mod );
}

std::vector<item_location> Character::nearby( const
        std::function<bool( const item *, const item * )> &func, int radius ) const
{
    std::vector<item_location> res;

    visit_items( [&]( const item * e, const item * parent ) {
        if( func( e, parent ) ) {
            res.emplace_back( const_cast<Character &>( *this ), const_cast<item *>( e ) );
        }
        return VisitResponse::NEXT;
    } );

    for( const map_cursor &cur : map_selector( pos_bub(), radius ) ) {
        cur.visit_items( [&]( const item * e, const item * parent ) {
            if( func( e, parent ) ) {
                res.emplace_back( cur, const_cast<item *>( e ) );
            }
            return VisitResponse::NEXT;
        } );
    }

    for( const vehicle_cursor &cur : vehicle_selector( pos(), radius ) ) {
        cur.visit_items( [&]( const item * e, const item * parent ) {
            if( func( e, parent ) ) {
                res.emplace_back( cur, const_cast<item *>( e ) );
            }
            return VisitResponse::NEXT;
        } );
    }

    return res;
}

std::list<item> Character::remove_worn_items_with( const std::function<bool( item & )> &filter )
{
    invalidate_inventory_validity_cache();
    invalidate_leak_level_cache();
    return worn.remove_worn_items_with( filter, *this );
}

void Character::clear_worn()
{
    worn.worn.clear();
    inv_search_caches.clear();
}

std::list<item *> Character::get_dependent_worn_items( const item &it )
{
    std::list<item *> dependent;

    if( is_worn( it ) ) {
        worn.add_dependent_item( dependent, it );
    }

    return dependent;
}

item Character::remove_weapon()
{
    item tmp = weapon;
    weapon = item();
    get_event_bus().send<event_type::character_wields_item>( getID(), weapon.typeId() );
    cached_info.erase( "weapon_value" );
    invalidate_weight_carried_cache();
    return tmp;
}

void Character::remove_mission_items( int mission_id )
{
    if( mission_id == -1 ) {
        return;
    }
    remove_items_with( has_mission_item_filter { mission_id } );
}

void Character::on_move( const tripoint_abs_ms &old_pos )
{
    Creature::on_move( old_pos );
    // Ugly to compare a tripoint_bub_ms with a tripoint_abs_ms, but the 'z' component
    // is the same regardless of the x/y reference point.
    if( this->pos_bub().z() != old_pos.z() ) {
        // Make sure caches are rebuilt in a timely manner to ensure companions aren't
        // caught in the "dark" because the caches aren't updated on their next move.
        get_map().build_map_cache( this->pos_bub().z() );
    }
    // In case we've moved out of range of lifting assist.
    if( using_lifting_assist ) {
        invalidate_weight_carried_cache();
    }
}

units::volume Character::get_total_volume() const
{
    item_location wep = get_wielded_item();
    units::volume wep_volume = wep ? wep->volume() : 0_ml;
    // Note: Does not measure volume of worn items that do not themselves contain anything
    return get_base_volume() + volume_carried() + wep_volume;
}

units::volume Character::get_base_volume() const
{
    // The formula used here to calculate base volume for a human body is
    //     BV = W / BD
    // Where:
    // * BV is the body volume in liters
    // * W  is the weight in kilograms
    // * BD is the body density (kg/L), estimated using the Brozek formula:
    //     BD = 1.097 – 0.00046971 * W + 0.00000056 * W^2 – 0.00012828 * H
    // See
    //   https://en.wikipedia.org/wiki/Body_fat_percentage
    //   https://calculator.academy/body-volume-calculator/
    const int your_height = height();
    const double your_weight = units::to_kilogram( bodyweight() );
    const double your_density = 1.097 - 0.00046971 * your_weight
                                + 0.00000056 * std::pow( your_weight, 2 )
                                - 0.00012828 * your_height;
    units::volume your_base_volume = units::from_liter( your_weight / your_density );
    return your_base_volume;
}

units::mass Character::weight_carried() const
{
    if( cached_weight_carried ) {
        return *cached_weight_carried;
    }
    cached_weight_carried = weight_carried_with_tweaks( item_tweaks() );
    return *cached_weight_carried;
}

void Character::invalidate_weight_carried_cache()
{
    cached_weight_carried = std::nullopt;
}

units::mass Character::best_nearby_lifting_assist() const
{
    return best_nearby_lifting_assist( this->pos() );
}

units::mass Character::best_nearby_lifting_assist( const tripoint &world_pos ) const
{
    int mech_lift = 0;
    if( is_mounted() ) {
        auto *mons = mounted_creature.get();
        if( mons->has_flag( mon_flag_RIDEABLE_MECH ) ) {
            mech_lift = mons->mech_str_addition() + 10;
        }
    }
    int lift_quality = std::max( { this->max_quality( qual_LIFT ), mech_lift,
                                   map_selector( this->pos_bub(), PICKUP_RANGE ).max_quality( qual_LIFT ),
                                   vehicle_selector( world_pos, 4, true, true ).max_quality( qual_LIFT )
                                 } );
    return lifting_quality_to_mass( lift_quality );
}

units::mass Character::weight_carried_with_tweaks( const std::vector<std::pair<item_location, int>>
        &locations ) const
{
    std::map<const item *, int> dropping;
    for( const std::pair<item_location, int> &location_pair : locations ) {
        dropping.emplace( location_pair.first.get_item(), location_pair.second );
    }
    return weight_carried_with_tweaks( item_tweaks( { dropping } ) );
}

units::mass Character::weight_carried_with_tweaks( const item_tweaks &tweaks ) const
{
    const std::map<const item *, int> empty;
    const std::map<const item *, int> &without = tweaks.without_items ? tweaks.without_items->get() :
            empty;

    // Worn items
    units::mass ret = worn.weight_carried_with_tweaks( without );

    // Wielded item
    units::mass weaponweight = 0_gram;
    if( !without.count( &weapon ) ) {
        weaponweight += weapon.weight();
        for( const item *i : weapon.all_items_ptr( pocket_type::CONTAINER ) ) {
            if( i->count_by_charges() ) {
                weaponweight -= get_selected_stack_weight( i, without );
            } else if( without.count( i ) ) {
                weaponweight -= i->weight();
            }
        }
    } else if( weapon.count_by_charges() ) {
        weaponweight += weapon.weight() - get_selected_stack_weight( &weapon, without );
    }

    // Exclude wielded item if using lifting tool
    if( ( weaponweight + ret <= weight_capacity() ) || ( g->new_game ||
            best_nearby_lifting_assist() < weaponweight ) ) {
        ret += weaponweight;
        using_lifting_assist = false;
    } else {
        using_lifting_assist = true;
    }

    return ret;
}

units::volume Character::volume_carried_with_tweaks( const
        std::vector<std::pair<item_location, int>>
        &locations ) const
{
    std::map<const item *, int> dropping;
    for( const std::pair<item_location, int> &location_pair : locations ) {
        dropping.emplace( location_pair.first.get_item(), location_pair.second );
    }
    return volume_carried_with_tweaks( item_tweaks( { dropping } ) );
}

units::volume Character::volume_carried_with_tweaks( const item_tweaks &tweaks ) const
{
    const std::map<const item *, int> empty;
    const std::map<const item *, int> &without = tweaks.without_items ? tweaks.without_items->get() :
            empty;

    // Worn items
    units::volume ret = worn.contents_volume_with_tweaks( without );

    // Wielded item
    if( !without.count( &weapon ) ) {
        ret += weapon.get_contents_volume_with_tweaks( without );
    }

    return ret;
}

units::mass Character::weight_capacity() const
{
    // Get base capacity from creature,
    // then apply enchantment.
    units::mass ret = Creature::weight_capacity();
    // Not using get_str() so pain and other temporary effects won't decrease carrying capacity;
    // transiently reducing carry weight is unlikely to have any play impact besides being very annoying.
    /** @EFFECT_STR increases carrying capacity */
    ret += ( get_str_base() + get_str_bonus() ) * 4_kilogram;

    ret = enchantment_cache->modify_value( enchant_vals::mod::CARRY_WEIGHT, ret );

    if( ret < 0_gram ) {
        ret = 0_gram;
    }
    if( is_mounted() ) {
        auto *mons = mounted_creature.get();
        // the mech has an effective strength for other purposes, like hitting.
        // but for lifting, its effective strength is even higher, due to its sturdy construction, leverage,
        // and being built entirely for that purpose with hydraulics etc.
        ret = mons->mech_str_addition() == 0 ? ret : ( mons->mech_str_addition() + 10 ) * 4_kilogram;
    }
    return ret;
}

bool Character::can_pickVolume( const item &it, bool, const item *avoid,
                                const bool ignore_pkt_settings ) const
{
    if( ( avoid == nullptr || &weapon != avoid ) &&
        weapon.can_contain( it, false, false, ignore_pkt_settings ).success() ) {
        return true;
    }
    if( worn.can_pickVolume( it, ignore_pkt_settings ) ) {
        return true;
    }
    return false;
}

bool Character::can_pickVolume_partial( const item &it, bool, const item *avoid,
                                        const bool ignore_pkt_settings, const bool is_pick_up_inv ) const
{
    item copy = it;
    if( it.count_by_charges() ) {
        copy.charges = 1;
    }

    if( ( avoid == nullptr || &weapon != avoid ) &&
        weapon.can_contain( copy, false, false, ignore_pkt_settings, is_pick_up_inv ).success() ) {
        return true;
    }

    return worn.can_pickVolume( copy, ignore_pkt_settings, is_pick_up_inv );
}

bool Character::can_pickWeight( const item &it, bool safe ) const
{
    if( !safe ) {
        // Character can carry up to four times their maximum weight
        return ( weight_carried() + it.weight() <= weight_capacity() * 4 );
    } else {
        return ( weight_carried() + it.weight() <= weight_capacity() );
    }
}

bool Character::can_pickWeight_partial( const item &it, bool safe ) const
{
    item copy = it;
    if( it.count_by_charges() ) {
        copy.charges = 1;
    }

    return can_pickWeight( copy, safe );
}

bool Character::can_use( const item &it, const item &context ) const
{
    if( has_effect( effect_incorporeal ) ) {
        add_msg_player_or_npc( m_bad, _( "You can't use anything while incorporeal." ),
                               _( "<npcname> can't use anything while incorporeal." ) );
        return false;
    }
    const item &ctx = !context.is_null() ? context : it;

    if( !meets_requirements( it, ctx ) ) {
        const std::string unmet( enumerate_unmet_requirements( it, ctx ) );

        if( &it == &ctx ) {
            //~ %1$s - list of unmet requirements, %2$s - item name.
            add_msg_player_or_npc( m_bad, _( "You need at least %1$s to use this %2$s." ),
                                   _( "<npcname> needs at least %1$s to use this %2$s." ),
                                   unmet, it.tname() );
        } else {
            //~ %1$s - list of unmet requirements, %2$s - item name, %3$s - indirect item name.
            add_msg_player_or_npc( m_bad, _( "You need at least %1$s to use this %2$s with your %3$s." ),
                                   _( "<npcname> needs at least %1$s to use this %2$s with their %3$s." ),
                                   unmet, it.tname(), ctx.tname() );
        }

        return false;
    }

    return true;
}

ret_val<void> Character::can_unwield( const item &it ) const
{
    if( it.has_flag( flag_NO_UNWIELD ) ) {
        // check if "it" is currently wielded fake bionic weapon that can be deactivated
        std::optional<bionic *> bio_opt = find_bionic_by_uid( get_weapon_bionic_uid() );
        if( !is_wielding( it ) || it.ethereal || !bio_opt ||
            !can_deactivate_bionic( **bio_opt ).success() ) {
            return ret_val<void>::make_failure( _( "You cannot unwield your %s." ), it.tname() );
        }
    }

    return ret_val<void>::make_success();
}

void Character::invalidate_inventory_validity_cache()
{
    cache_inventory_is_valid = false;
}
bool Character::is_wielding( const item &target ) const
{
    return &weapon == &target;
}

std::vector<std::pair<std::string, std::string>> Character::get_overlay_ids() const
{
    std::vector<std::pair<std::string, std::string>> rval;
    std::multimap<int, std::pair<std::string, std::string>> mutation_sorting;
    int order;
    std::string overlay_id;
    std::string variant;

    // first get effects
    for( const auto &eff_pr : *effects ) {
        rval.emplace_back( "effect_" + eff_pr.first.str(), "" );
    }

    // then get mutations
    const std::vector<trait_id> &all_mutations = get_mutations();
    for( const trait_id &mut : all_mutations ) {
        // get the data if it exists
        const auto mut_data = my_mutations.find( mut );
        if( mut_data == my_mutations.end() ) {
            // this entry is from an enchantment and doesn't have any character dependent info
            overlay_id = mut.str();

        } else {
            if( !mut_data->second.show_sprite ) {
                continue;
            }
            overlay_id = ( mut_data->second.powered ? "active_" : "" ) + mut.str();
            if( mut_data->second.variant != nullptr ) {
                variant = mut_data->second.variant->id;
            }
        }
        order = get_overlay_order_of_mutation( overlay_id );
        mutation_sorting.emplace( order, std::pair<std::string, std::string> { overlay_id, variant } );
    }

    // then get bionics
    for( const bionic &bio : *my_bionics ) {
        if( !bio.show_sprite ) {
            continue;
        }
        overlay_id = ( bio.powered ? "active_" : "" ) + bio.id.str();
        order = get_overlay_order_of_mutation( overlay_id );
        mutation_sorting.emplace( order, std::pair<std::string, std::string> { overlay_id, "" } );
    }

    for( auto &mutorder : mutation_sorting ) {
        rval.emplace_back( "mutation_" + mutorder.second.first, mutorder.second.second );
    }

    // next clothing
    worn.get_overlay_ids( rval );

    // last weapon
    // TODO: might there be clothing that covers the weapon?
    if( is_armed() ) {
        const std::string variant = weapon.has_itype_variant() ? weapon.itype_variant().id : "";
        rval.emplace_back( "wielded_" + weapon.typeId().str(), variant );
    }

    if( !is_walking() ) {
        rval.emplace_back( move_mode.str(), "" );
    }

    return rval;
}

std::vector<std::pair<std::string, std::string>> Character::get_overlay_ids_when_override_look()
        const
{
    std::vector<std::pair<std::string, std::string>> rval;
    std::multimap<int, std::pair<std::string, std::string>> mutation_sorting;
    std::string overlay_id;
    std::string variant;

    // first get effects
    for( const auto &eff_pr : *effects ) {
        rval.emplace_back( "effect_" + eff_pr.first.str(), "" );
    }
    // then move_move sign
    if( !is_walking() ) {
        rval.emplace_back( move_mode.str(), "" );
    }
    return rval;
}

SkillLevelMap Character::get_all_skills() const
{
    SkillLevelMap skills = *_skills;
    for( std::pair<const skill_id, SkillLevel> &sk : skills ) {
        sk.second.level( std::round( enchantment_cache->modify_value( sk.first, sk.second.level() ) ) );
    }
    return skills;
}

const SkillLevel &Character::get_skill_level_object( const skill_id &ident ) const
{
    return _skills->get_skill_level_object( ident );
}

SkillLevel &Character::get_skill_level_object( const skill_id &ident )
{
    return _skills->get_skill_level_object( ident );
}

float Character::get_skill_level( const skill_id &ident ) const
{
    return enchantment_cache->modify_value( ident,
                                            _skills->get_skill_level( ident ) + _skills->get_progress_level( ident ) );
}

float Character::get_skill_level( const skill_id &ident, const item &context ) const
{
    return enchantment_cache->modify_value( ident, _skills->get_skill_level( ident,
                                            context ) + _skills->get_progress_level( ident,
                                                    context ) );
}

int Character::get_knowledge_level( const skill_id &ident ) const
{
    return _skills->get_knowledge_level( ident );
}

float Character::get_knowledge_plus_progress( const skill_id &ident ) const
{
    return _skills->get_knowledge_level( ident ) + _skills->get_knowledge_progress_level( ident );
}

int Character::get_knowledge_level( const skill_id &ident, const item &context ) const
{
    return _skills->get_knowledge_level( ident, context );
}

float Character::get_average_skill_level( const skill_id &ident ) const
{
    return ( get_skill_level( ident ) + get_knowledge_plus_progress( ident ) ) / 2;
}

float Character::get_greater_skill_or_knowledge_level( const skill_id &ident ) const
{
    return get_skill_level( ident ) > get_knowledge_plus_progress( ident ) ? get_skill_level(
               ident ) : get_knowledge_plus_progress( ident );
}

void Character::set_skill_level( const skill_id &ident, const int level )
{
    get_skill_level_object( ident ).level( level );
}

void Character::mod_skill_level( const skill_id &ident, const int delta )
{
    _skills->mod_skill_level( ident, delta );
}
void Character::set_knowledge_level( const skill_id &ident, const int level )
{
    get_skill_level_object( ident ).knowledgeLevel( level );
}

void Character::mod_knowledge_level( const skill_id &ident, const int delta )
{
    _skills->mod_knowledge_level( ident, delta );
}

std::string Character::enumerate_unmet_requirements( const item &it, const item &context ) const
{
    std::vector<std::string> unmet_reqs;

    const auto check_req = [ &unmet_reqs ]( const std::string & name, int cur, int req ) {
        if( cur < req ) {
            unmet_reqs.push_back( string_format( "%s %d", name, req ) );
        }
    };

    check_req( _( "strength" ),     get_str(), it.get_min_str() );
    check_req( _( "dexterity" ),    get_dex(), it.type->min_dex );
    check_req( _( "intelligence" ), get_int(), it.type->min_int );
    check_req( _( "perception" ),   get_per(), it.type->min_per );

    for( const auto &elem : it.type->min_skills ) {
        check_req( context.contextualize_skill( elem.first )->name(),
                   static_cast<int>( get_skill_level( elem.first, context ) ),
                   elem.second );
    }

    return enumerate_as_string( unmet_reqs );
}

int Character::read_speed() const
{
    // Stat window shows stat effects on based on current stat
    const float intel = 2.0f + get_int() / 8.0f;
    // 4 int = 72 seconds, 8 int = 60 seconds, 12 int = 51 seconds, 16 int = 45 seconds, 20 int = 40 seconds
    /** @EFFECT_INT affects reading speed by an decreasing amount the higher intelligence goes, intially about 9% per point at 4 int to lower than 4% at 20+ int */
    time_duration ret = 180_seconds / intel;

    ret = enchantment_cache->modify_value( enchant_vals::mod::READING_SPEED_MULTIPLIER, ret );
    if( ret < 1_seconds ) {
        ret = 1_seconds;
    }
    return ret * 100 / 1_minutes;
}

bool Character::meets_skill_requirements( const std::map<skill_id, int> &req,
        const item &context ) const
{
    return _skills->meets_skill_requirements( req, context );
}

bool Character::meets_skill_requirements( const construction &con ) const
{
    return std::all_of( con.required_skills.begin(), con.required_skills.end(),
    [&]( const std::pair<skill_id, int> &pr ) {
        return get_knowledge_level( pr.first ) >= pr.second;
    } );
}

bool Character::meets_stat_requirements( const item &it ) const
{
    return get_str() >= it.get_min_str() &&
           get_dex() >= it.type->min_dex &&
           get_int() >= it.type->min_int &&
           get_per() >= it.type->min_per;
}

bool Character::meets_requirements( const item &it, const item &context ) const
{
    const item &ctx = !context.is_null() ? context : it;
    return meets_stat_requirements( it ) && meets_skill_requirements( it.type->min_skills, ctx );
}

void Character::normalize()
{
    Creature::normalize();

    activity_history.weary_clear();
    martial_arts_data->reset_style();
    weapon = item( "null", calendar::turn_zero );

    set_body();
    recalc_hp();
    set_all_parts_temp_conv( BODYTEMP_NORM );
    set_stamina( get_stamina_max() );
    oxygen = get_oxygen_max();
}

// Actual player death is mostly handled in game::is_game_over
void Character::die( Creature *nkiller )
{
    g->set_critter_died();
    set_all_parts_hp_cur( 0 );
    set_killer( nkiller );
    set_time_died( calendar::turn );

    if( has_effect( effect_heavysnare ) ) {
        inv->add_item( item( "rope_6", calendar::turn_zero ) );
        inv->add_item( item( "snare_trigger", calendar::turn_zero ) );
    }
    if( has_effect( effect_beartrap ) ) {
        inv->add_item( item( "beartrap", calendar::turn_zero ) );
    }
    mission::on_creature_death( *this );
}

void Character::prevent_death()
{
    for( const bodypart_id &bp : get_all_body_parts( get_body_part_flags::only_main ) ) {
        if( bp->is_vital ) {
            if( get_part_hp_cur( bp ) <= 0 ) {
                set_part_hp_cur( bp, 1 );
            }
        }
    }
    cached_dead_state.reset();
}

void Character::apply_skill_boost()
{
    for( const skill_boost &boost : skill_boost::get_all() ) {
        float skill_total = 0;
        for( const std::string &skill_str : boost.skills() ) {
            skill_total += get_skill_level( skill_id( skill_str ) );
        }
        mod_stat( boost.stat(), boost.calc_bonus( skill_total ) );
        if( boost.stat() == "str" ) {
            recalc_hp();
        }
    }
}

std::pair<bodypart_id, int> Character::best_part_to_smash() const
{
    const bodypart_id bp_null( "bp_null" );
    std::pair<bodypart_id, int> best_part_to_smash = {bp_null, 0};
    int tmp_bash_armor = 0;
    for( const bodypart_id &bp : get_all_body_parts() ) {
        tmp_bash_armor += worn.damage_resist( damage_bash, bp );
        for( const trait_id &mut : get_mutations() ) {
            const resistances &res = mut->damage_resistance( bp );
            tmp_bash_armor += std::floor( res.type_resist( damage_bash ) );
        }
        if( tmp_bash_armor > best_part_to_smash.second ) {
            best_part_to_smash = {bp, tmp_bash_armor};
        }
    }

    return best_part_to_smash;
}

int Character::smash_ability() const
{
    int ret = get_arm_str();
    ///\EFFECT_STR increases smashing capability
    if( is_mounted() ) {
        auto *mon = mounted_creature.get();
        ret += mon->mech_str_addition() + mon->type->melee_dice * mon->type->melee_sides;
    } else if( get_wielded_item() ) {
        ret += get_wielded_item()->damage_melee( damage_bash );
        ret = calculate_by_enchantment( ret, enchant_vals::mod::ITEM_DAMAGE_BASH, true );
    }

    if( !has_weapon() ) {
        std::pair<bodypart_id, int> best_part = best_part_to_smash();
        const int min_ret = ret * best_part.first->smash_efficiency;
        const int max_ret = ret * ( 1.0f + best_part.first->smash_efficiency );
        ret = std::min( best_part.second + min_ret, max_ret );
    }
    ret = calculate_by_enchantment( ret, enchant_vals::mod::MELEE_DAMAGE, true );

    return ret;
}

void Character::do_skill_rust()
{
    for( std::pair<const skill_id, SkillLevel> &pair : *_skills ) {
        const Skill &aSkill = *pair.first;
        SkillLevel &skill_level_obj = pair.second;

        if( aSkill.is_combat_skill() &&
            ( ( has_flag( json_flag_PRED2 ) && calendar::once_every( 8_hours ) ) ||
              ( has_flag( json_flag_PRED3 ) && calendar::once_every( 4_hours ) ) ||
              ( has_flag( json_flag_PRED4 ) && calendar::once_every( 3_hours ) ) ) ) {
            // Their brain is optimized to remember this
            if( one_in( 13 ) ) {
                // They've already passed the roll to avoid rust at
                // this point, but print a message about it now and
                // then.
                //
                // 13 combat skills.
                // This means PRED2/PRED3/PRED4 think of hunting on
                // average every 8/4/3 hours, enough for immersion
                // without becoming an annoyance.
                //
                add_msg_if_player( _( "Your heart races as you recall your most recent hunt." ) );
                mod_stim( 1 );
            }
            continue;
        }

        const int rust_resist = enchantment_cache->get_value_add( enchant_vals::mod::SKILL_RUST_RESIST );
        const float rust_resist_mult = 1.0f + enchantment_cache->get_value_multiply(
                                           enchant_vals::mod::SKILL_RUST_RESIST );
        if( skill_level_obj.rust( rust_resist, rust_resist_mult ) ) {
            mod_power_level( -bio_memory->power_trigger );
        }
    }
}

int Character::focus_equilibrium_sleepiness_cap( int equilibrium ) const
{
    if( get_sleepiness() >= sleepiness_levels::MASSIVE_SLEEPINESS && equilibrium > 20 ) {
        return 20;
    } else if( get_sleepiness() >= sleepiness_levels::EXHAUSTED && equilibrium > 40 ) {
        return 40;
    } else if( get_sleepiness() >= sleepiness_levels::DEAD_TIRED && equilibrium > 60 ) {
        return 60;
    } else if( get_sleepiness() >= sleepiness_levels::TIRED && equilibrium > 80 ) {
        return 80;
    }
    return equilibrium;
}

int Character::calc_focus_equilibrium( bool ignore_pain ) const
{
    int focus_equilibrium = 100;

    if( activity.id() == ACT_READ ) {
        const item_location book = activity.targets[0];
        if( book && book->is_book() ) {
            const cata::value_ptr<islot_book> &bt = book->type->book;
            // apply a penalty when we're actually learning something
            const SkillLevel &skill_level = get_skill_level_object( bt->skill );
            if( skill_level.can_train() && skill_level < bt->level ) {
                focus_equilibrium -= 50;
            }
        }
    }

    int eff_morale = get_morale_level();
    // Factor in perceived pain, since it's harder to rest your mind while your body hurts.
    // Cenobites don't mind, though
    if( !ignore_pain && !has_trait( trait_CENOBITE ) ) {
        int perceived_pain = get_perceived_pain();
        if( has_trait( trait_MASOCHIST ) ) {
            if( perceived_pain > 20 ) {
                eff_morale = eff_morale - ( perceived_pain - 20 );
            }
        } else {
            eff_morale = eff_morale - perceived_pain;
        }
    }

    if( eff_morale < -99 ) {
        // At very low morale, focus is at it's minimum
        focus_equilibrium = 1;
    } else if( eff_morale <= 50 ) {
        // At -99 to +50 morale, each point of morale gives or takes 1 point of focus
        focus_equilibrium += eff_morale;
    } else {
        /* Above 50 morale, we apply strong diminishing returns.
        * Each block of 50 takes twice as many morale points as the previous one:
        * 150 focus at 50 morale (as before)
        * 200 focus at 150 morale (100 more morale)
        * 250 focus at 350 morale (200 more morale)
        * ...
        * Cap out at 400% focus gain with 3,150+ morale, mostly as a sanity check.
        */

        int block_multiplier = 1;
        int morale_left = eff_morale;
        while( focus_equilibrium < 400 ) {
            if( morale_left > 50 * block_multiplier ) {
                // We can afford the entire block.  Get it and continue.
                morale_left -= 50 * block_multiplier;
                focus_equilibrium += 50;
                block_multiplier *= 2;
            } else {
                // We can't afford the entire block.  Each block_multiplier morale
                // points give 1 focus, and then we're done.
                focus_equilibrium += morale_left / block_multiplier;
                break;
            }
        }
    }

    // This should be redundant, but just in case...
    if( focus_equilibrium < 1 ) {
        focus_equilibrium = 1;
    } else if( focus_equilibrium > 400 ) {
        focus_equilibrium = 400;
    }
    return focus_equilibrium;
}

int Character::calc_focus_change() const
{
    return focus_equilibrium_sleepiness_cap( calc_focus_equilibrium() ) - get_focus();
}

void Character::update_mental_focus()
{
    // calc_focus_change() returns percentile focus, applying it directly
    // to focus pool is an implicit / 100.
    focus_pool += 10 * calc_focus_change();
}

void Character::reset_stats()
{
    if( calendar::once_every( 1_minutes ) ) {
        update_mental_focus();
    }

    mod_dodge_bonus( enchantment_cache->modify_value( enchant_vals::mod::DODGE_CHANCE, 0 ) );

    /** @EFFECT_STR_MAX above 15 decreases Dodge bonus by 1 (NEGATIVE) */
    if( str_max >= 16 ) {
        mod_dodge_bonus( -1 );   // Penalty if we're huge
    }
    /** @EFFECT_STR_MAX below 6 increases Dodge bonus by 1 */
    else if( str_max <= 5 ) {
        mod_dodge_bonus( 1 );   // Bonus if we're small
    }

    apply_skill_boost();

    nv_cached = false;

    // Reset our stats to normal levels
    // Any persistent buffs/debuffs will take place in effects,
    // player::suffer(), etc.

    // repopulate the stat fields
    str_cur = str_max + get_str_bonus();
    dex_cur = dex_max + get_dex_bonus();
    per_cur = per_max + get_per_bonus();
    int_cur = int_max + get_int_bonus();

    // Floor for our stats.  No stat changes should occur after this!
    if( dex_cur < 0 ) {
        dex_cur = 0;
    }
    if( str_cur < 0 ) {
        str_cur = 0;
    }
    if( per_cur < 0 ) {
        per_cur = 0;
    }
    if( int_cur < 0 ) {
        int_cur = 0;
    }
}

void Character::reset()
{
    // TODO: Move reset_stats here, remove it from Creature
    reset_bonuses();
    // Apply bonuses from hardcoded effects
    mod_str_bonus( str_bonus_hardcoded );
    mod_dex_bonus( dex_bonus_hardcoded );
    mod_int_bonus( int_bonus_hardcoded );
    mod_per_bonus( per_bonus_hardcoded );
    reset_stats();
}

bool Character::has_nv_goggles()
{
    static bool nv = false;

    if( !nv_cached ) {
        nv_cached = true;
        nv = worn_with_flag( flag_GNV_EFFECT ) || has_flag( json_flag_NIGHT_VISION ) ||
             worn_with_flag( json_flag_NVG_GREEN ) || has_worn_module_with_flag( json_flag_NVG_GREEN );
    }
    return nv;
}

bool Character::has_worn_module_with_flag( const flag_id &f )
{
    std::vector<item *> flag_items = cache_get_items_with( f );
    bool has_flag = std::any_of( flag_items.begin(), flag_items.end(),
    [this]( item * i ) {
        return is_worn_module( *i );
    } );
    return has_flag;
}

void Character::calc_discomfort()
{
    // clear all instances of discomfort
    remove_effect( effect_chafing );
    for( const bodypart_id &bp : worn.where_discomfort( *this ) ) {
        if( bp->feels_discomfort ) {
            add_effect( effect_chafing, 1_turns, bp, true, 1 );
        }
    }
}

void Character::calc_encumbrance()
{
    calc_encumbrance( item() );
}

void Character::calc_encumbrance( const item &new_item )
{

    std::map<bodypart_id, encumbrance_data> enc;
    worn.item_encumb( enc, new_item, *this );
    mut_cbm_encumb( enc );
    calc_bmi_encumb( enc );

    for( const std::pair<const bodypart_id, encumbrance_data> &elem : enc ) {
        set_part_encumbrance_data( elem.first, elem.second );
    }

}

units::mass Character::get_weight() const
{
    units::mass ret = 0_gram;
    units::mass wornWeight = worn.weight();

    ret += bodyweight();       // The base weight of the player's body
    ret += inv->weight();           // Weight of the stored inventory
    ret += wornWeight;             // Weight of worn items
    ret += weapon.weight();        // Weight of wielded item
    ret += bionics_weight();       // Weight of installed bionics
    return ret;
}

std::pair<int, int> Character::climate_control_strength() const
{
    // In warmth points
    const int DEFAULT_STRENGTH = 50;

    int power_heat = enchantment_cache->get_value_add( enchant_vals::mod::CLIMATE_CONTROL_HEAT );
    int power_chill = enchantment_cache->get_value_add( enchant_vals::mod::CLIMATE_CONTROL_CHILL );

    map &here = get_map();
    if( has_trait( trait_M_SKIN3 ) &&
        here.has_flag_ter_or_furn( ter_furn_flag::TFLAG_FUNGUS, pos_bub() ) &&
        in_sleep_state() ) {
        power_heat += DEFAULT_STRENGTH;
        power_chill += DEFAULT_STRENGTH;
    }

    bool regulated_area = false;
    if( calendar::turn >= next_climate_control_check ) {
        // save CPU and simulate acclimation.
        next_climate_control_check = calendar::turn + 20_turns;
        if( const optional_vpart_position vp = here.veh_at( pos_bub() ) ) {
            // TODO: (?) Force player to scrounge together an AC unit
            regulated_area = (
                                 (
                                     vp->is_inside() && // Already checks for opened doors
                                     vp->vehicle().engine_on &&
                                     vp->vehicle().has_engine_type_not( fuel_type_muscle, true ) &&
                                     vp->vehicle().has_engine_type_not( fuel_type_animal, true )
                                 ) ||
                                 // Also check for a working alternator. Muscle or animal could be powering it.
                                 (
                                     vp->is_inside() &&
                                     vp->vehicle().total_alternator_epower() > 0_W
                                 )
                             );
        }
        // TODO: AC check for when building power is implemented
        last_climate_control_ret = regulated_area;
        if( !regulated_area ) {
            // Takes longer to cool down / warm up with AC, than it does to step outside and feel cruddy.
            next_climate_control_check += 40_turns;
        }
    } else {
        regulated_area = last_climate_control_ret;
    }

    if( regulated_area ) {
        power_heat += DEFAULT_STRENGTH;
        power_chill += DEFAULT_STRENGTH;
    }

    return { power_heat, power_chill };
}

std::map<bodypart_id, int> Character::get_wind_resistance( const std::map <bodypart_id,
        std::vector<const item *>> &clothing_map ) const
{

    std::map<bodypart_id, int> ret;
    for( const bodypart_id &bp : get_all_body_parts() ) {
        ret.emplace( bp, 0 );
    }
    bool in_shell = has_active_mutation( trait_SHELL2 ) ||
                    has_active_mutation( trait_SHELL3 );
    // Your shell provides complete wind protection if you're inside it
    if( in_shell ) { // NOLINT(bugprone-branch-clone)
        for( std::pair<const bodypart_id, int> &this_bp : ret ) {
            this_bp.second = 100;
        }
        return ret;
    }

    for( const std::pair<const bodypart_id, std::vector<const item *>> &on_bp : clothing_map ) {
        const bodypart_id &bp = on_bp.first;

        int coverage = 0;
        float totalExposed = 1.0f;
        int penalty = 100;

        for( const item *it : on_bp.second ) {
            const item &i = *it;
            penalty = 100 - i.wind_resist();
            coverage = std::max( 0, i.get_coverage( bp ) - penalty );
            totalExposed *= ( 1.0 - coverage / 100.0 ); // Coverage is between 0 and 1?
        }

        ret[bp] = 100 - totalExposed * 100;
    }

    return ret;
}

void layer_details::reset()
{
    *this = layer_details();
}

// The stacking penalty applies by doubling the encumbrance of
// each item except the highest encumbrance one.
// So we add them together and then subtract out the highest.
int layer_details::layer( const int encumbrance, bool conflicts )
{
    /*
     * We should only get to this point with an encumbrance value of 0
     * if the item is 'semitangible'. A normal item has a minimum of
     * 2 encumbrance for layer penalty purposes.
     * ( even if normally its encumbrance is 0 )
     */
    if( encumbrance == 0 ) {
        return total; // skip over the other logic because this item doesn't count
    }

    // if this layer has conflicting pieces then add that information
    if( conflicts ) {
        is_conflicting = true;
    }

    pieces.push_back( encumbrance );

    int current = total;
    if( encumbrance > max ) {
        total += max;   // *now* the old max is counted, just ignore the new max
        max = encumbrance;
    } else {
        total += encumbrance;
    }
    return total - current;
}

int Character::avg_encumb_of_limb_type( body_part_type::type part_type ) const
{
    float limb_encumb = 0.0f;
    int num_limbs = 0;
    for( const bodypart_id &part : get_all_body_parts_of_type( part_type,
            get_body_part_flags::primary_type ) ) {
        limb_encumb += encumb( part );
        num_limbs++;
    }
    if( num_limbs == 0 ) {
        return 0;
    }
    limb_encumb /= num_limbs;
    return std::round( limb_encumb );
}

int Character::encumb( const bodypart_id &bp ) const
{
    if( !has_part( bp, body_part_filter::equivalent ) ) {
        debugmsg( "INFO: Tried to check encumbrance of a bodypart that does not exist." );
        return 0;
    }
    return get_part_encumbrance_data( bp ).encumbrance;
}

void Character::apply_mut_encumbrance( std::map<bodypart_id, encumbrance_data> &vals ) const
{
    const std::vector<trait_id> all_muts = get_mutations();
    std::map<bodypart_str_id, float> total_enc;

    // Lower penalty for bps covered only by XL or unrestricted armor
    // Initialized on demand for performance reasons:
    // (calculation is costly, most of players and npcs are don't have encumbering mutations)

    for( const trait_id &mut : all_muts ) {
        for( const std::pair<const bodypart_str_id, int> &enc : mut->encumbrance_always ) {
            total_enc[enc.first] += enc.second;
        }
        for( const std::pair<const bodypart_str_id, int> &enc : mut->encumbrance_covered ) {
            if( wearing_fitting_on( enc.first ) ) {
                total_enc[enc.first] += enc.second;
            }
        }
    }

    for( const trait_id &mut : all_muts ) {
        for( const std::pair<const bodypart_str_id, float> &enc : mut->encumbrance_multiplier_always ) {
            total_enc[enc.first] *= enc.second;
        }
    }

    for( const std::pair<const bodypart_str_id, float> &enc : total_enc ) {
        vals[enc.first.id()].encumbrance += enc.second;
    }
}

void Character::mut_cbm_encumb( std::map<bodypart_id, encumbrance_data> &vals ) const
{

    for( const bionic_id &bid : get_bionics() ) {
        for( const std::pair<const bodypart_str_id, int> &element : bid->encumbrance ) {
            vals[element.first.id()].encumbrance += element.second;
        }
    }

    if( has_active_bionic( bio_shock_absorber ) ) {
        for( std::pair<const bodypart_id, encumbrance_data> &val : vals ) {
            val.second.encumbrance += 3; // Slight encumbrance to all parts except eyes
        }
        vals[body_part_eyes].encumbrance -= 3;
    }

    apply_mut_encumbrance( vals );
}

void Character::calc_bmi_encumb( std::map<bodypart_id, encumbrance_data> &vals ) const
{
    for( const std::pair<const bodypart_str_id, bodypart> &elem : get_body() ) {
        int penalty = std::floor( elem.second.get_bmi_encumbrance_scalar() * std::max( 0.0f,
                                  get_bmi_fat() - static_cast<float>( elem.second.get_bmi_encumbrance_threshold() ) ) );
        vals[elem.first.id()].encumbrance += penalty;
    }
}

body_part_set Character::exclusive_flag_coverage( const flag_id &flag ) const
{
    body_part_set ret;
    ret.fill( get_all_body_parts() );
    return worn.exclusive_flag_coverage( ret, flag );
}

/*
 * Innate stats getters
 */

// get_stat() always gets total (current) value, NEVER just the base
// get_stat_bonus() is always just the bonus amount
int Character::get_str() const
{
    return std::max( 0, get_str_base() + str_bonus );
}
int Character::get_dex() const
{
    return std::max( 0, get_dex_base() + dex_bonus );
}
int Character::get_per() const
{
    return std::max( 0, get_per_base() + per_bonus );
}
int Character::get_int() const
{
    return std::max( 0, get_int_base() + int_bonus );
}

int Character::get_str_base() const
{
    return str_max;
}
int Character::get_dex_base() const
{
    return dex_max;
}
int Character::get_per_base() const
{
    return per_max;
}
int Character::get_int_base() const
{
    return int_max;
}

int Character::get_str_bonus() const
{
    return str_bonus;
}
int Character::get_dex_bonus() const
{
    return dex_bonus;
}
int Character::get_per_bonus() const
{
    return per_bonus;
}
int Character::get_int_bonus() const
{
    return int_bonus;
}

static int get_speedydex_bonus( const int dex )
{
    static const std::string speedydex_min_dex( "SPEEDYDEX_MIN_DEX" );
    static const std::string speedydex_dex_speed( "SPEEDYDEX_DEX_SPEED" );
    // this is the number to be multiplied by the increment
    const int modified_dex = std::max( dex - get_option<int>( speedydex_min_dex ), 0 );
    return modified_dex * get_option<int>( speedydex_dex_speed );
}

int Character::get_enchantment_speed_bonus() const
{
    return enchantment_speed_bonus;
}

int Character::get_speed() const
{
    if( has_flag( json_flag_STEADY ) ) {
        return get_speed_base() + std::max( 0, get_speed_bonus() );
    }
    return Creature::get_speed();
}

int Character::get_arm_str() const
{
    return str_cur * get_modifier( character_modifier_limb_str_mod );
}

int Character::get_eff_per() const
{
    return ( Character::get_per() + int( Character::has_proficiency(
            proficiency_prof_spotting ) ) *
             Character::get_per_base() ) * get_limb_score( limb_score_vision ) ;
}

int Character::ranged_dex_mod() const
{
    ///\EFFECT_DEX <20 increases ranged penalty
    return std::max( ( 20.0 - get_dex() ) * 0.5, 0.0 );
}

int Character::ranged_per_mod() const
{
    ///\EFFECT_PER <20 increases ranged aiming penalty.
    return std::max( ( 20.0 - get_per() ) * 1.2, 0.0 );
}

int Character::get_lifestyle() const
{
    // gets your health_tally variable + the factor of your bmi on your healthiness.

    // being over or underweight makes your "effective healthiness" lower.
    // for example, you have a lifestyle of 0 and a bmi_fat of 15 (border between obese and very obese)
    // 0 - 25 - 0 = -25. So your "effective lifestyle" is -25 (feel a little cruddy)
    // ex2 you have a lifestyle of 50 and a bmi_fat of 15 because you get exercise and eat well
    // 50 - 25 - 0 = 25. So your "effective lifestyle" is 25 (feel decent despite being obese)
    // ex3 you have a lifestyle of -50 and a bmi_fat of 15 because you eat candy and don't exercise
    // -50 - 25 - 0 = -75. So your "effective lifestyle" is -75 (you'd feel crappy normally but because of your weight you feel worse)

    const float bmi = get_bmi_fat();
    int over_factor = std::round( std::max( 0.0f,
                                            5 * ( bmi - character_weight_category::obese ) ) );
    int under_factor = std::round( std::max( 0.0f,
                                   50 * ( character_weight_category::normal - bmi ) ) );
    return std::max( lifestyle - ( over_factor + under_factor ), -200 );
}

int Character::get_daily_health() const
{
    return daily_health;
}

int Character::get_health_tally() const
{
    return health_tally;
}

/*
 * Innate stats setters
 */

void Character::set_str_bonus( int nstr )
{
    str_bonus = nstr;
    str_cur = std::max( 0, str_max + str_bonus );
}
void Character::set_dex_bonus( int ndex )
{
    dex_bonus = ndex;
    dex_cur = std::max( 0, dex_max + dex_bonus );
}
void Character::set_per_bonus( int nper )
{
    per_bonus = nper;
    per_cur = std::max( 0, per_max + per_bonus );
}
void Character::set_int_bonus( int nint )
{
    int_bonus = nint;
    int_cur = std::max( 0, int_max + int_bonus );
}
void Character::mod_str_bonus( int nstr )
{
    str_bonus += nstr;
    str_cur = std::max( 0, str_max + str_bonus );
}
void Character::mod_dex_bonus( int ndex )
{
    dex_bonus += ndex;
    dex_cur = std::max( 0, dex_max + dex_bonus );
}
void Character::mod_per_bonus( int nper )
{
    per_bonus += nper;
    per_cur = std::max( 0, per_max + per_bonus );
}
void Character::mod_int_bonus( int nint )
{
    int_bonus += nint;
    int_cur = std::max( 0, int_max + int_bonus );
}

namespace io
{
template<>
std::string enum_to_string<character_stat>( character_stat data )
{
    switch( data ) {
        // *INDENT-OFF*
    case character_stat::STRENGTH:     return "STR";
    case character_stat::DEXTERITY:    return "DEX";
    case character_stat::INTELLIGENCE: return "INT";
    case character_stat::PERCEPTION:   return "PER";

        // *INDENT-ON*
        case character_stat::DUMMY_STAT:
            break;
    }
    cata_fatal( "Invalid character_stat" );
}
} // namespace io

void Character::set_lifestyle( int nhealthy )
{
    lifestyle = nhealthy;
}
void Character::mod_livestyle( int nhealthy )
{
    lifestyle += enchantment_cache->modify_value( enchant_vals::mod::HEALTHY_RATE, nhealthy );
    // Clamp lifestyle between [-200, 200]
    lifestyle = std::max( lifestyle, -200 );
    lifestyle = std::min( lifestyle, 200 );
}
void Character::set_daily_health( int nhealthy_mod )
{
    daily_health = nhealthy_mod;
}
void Character::mod_daily_health( int nhealthy_mod, int cap )
{
    // TODO: This really should be a full morale-like system, with per-effect caps
    //       and durations.  This version prevents any single effect from exceeding its
    //       intended ceiling, but multiple effects will overlap instead of adding.

    // Cap indicates how far the mod is allowed to shift in this direction.
    // It can have a different sign to the mod, e.g. for items that treat
    // extremely low health, but can't make you healthy.
    if( nhealthy_mod == 0 || cap == 0 ) {
        return;
    }
    int low_cap;
    int high_cap;
    if( nhealthy_mod < 0 ) {
        low_cap = cap;
        high_cap = 200;
    } else {
        low_cap = -200;
        high_cap = cap;
    }

    // If we're already out-of-bounds, we don't need to do anything.
    if( ( daily_health <= low_cap && nhealthy_mod < 0 ) ||
        ( daily_health >= high_cap && nhealthy_mod > 0 ) ) {
        return;
    }

    daily_health += nhealthy_mod;

    // Since we already bailed out if we were out-of-bounds, we can
    // just clamp to the boundaries here.
    daily_health = std::min( daily_health, high_cap );
    daily_health = std::max( daily_health, low_cap );
}

void Character::mod_health_tally( int mod )
{
    health_tally += mod;
}

int Character::get_stored_kcal() const
{
    return stored_calories / 1000;
}

int Character::kcal_speed_penalty() const
{
    static const std::vector<std::pair<float, float>> starv_thresholds = { {
            std::make_pair( 0.0f, -90.0f ),
            std::make_pair( character_weight_category::emaciated, -50.f ),
            std::make_pair( character_weight_category::underweight, -25.0f ),
            std::make_pair( character_weight_category::normal, 0.0f )
        }
    };
    if( get_kcal_percent() > 0.95f ) {
        return 0;
    } else {
        return std::round( multi_lerp( starv_thresholds, get_bmi_fat() ) );
    }
}

std::string Character::activity_level_str( float level ) const
{
    for( const std::pair<const float, std::string> &member : activity_levels_str_map ) {
        if( level <= member.first ) {
            return member.second;
        }
    }
    return ( --activity_levels_str_map.end() )->second;
}

std::string Character::debug_weary_info() const
{
    int amt = activity_history.weariness();
    std::string max_act = activity_level_str( maximum_exertion_level() );
    float move_mult = exertion_adjusted_move_multiplier( EXTRA_EXERCISE );

    int bmr = base_bmr();
    std::string weary_internals = activity_history.debug_weary_info();
    int cardio_mult = get_cardiofit();
    int thresh = weary_threshold();
    int current = weariness_level();
    int morale = get_morale_level();
    int weight = units::to_gram<int>( bodyweight() );
    float bmi = get_bmi();

    return string_format( "Weariness: %s Max Full Exert: %s Mult: %g\n BMR: %d CARDIO FITNESS: %d\n %s Thresh: %d At: %d\n Kcal: %d/%d Sleepiness: %d Morale: %d Wgt: %d (BMI %.1f)",
                          amt, max_act, move_mult, bmr, cardio_mult, weary_internals, thresh, current,
                          get_stored_kcal(), get_healthy_kcal(), sleepiness, morale, weight, bmi );
}

void Character::mod_stored_kcal( int nkcal, const bool ignore_weariness )
{
    if( needs_food() ) {
        mod_stored_calories( nkcal * 1000, ignore_weariness );
    }
}

void Character::mod_stored_calories( int ncal, const bool ignore_weariness )
{
    int nkcal = ncal / 1000;
    if( nkcal > 0 ) {
        add_gained_calories( nkcal );
    } else {
        add_spent_calories( -nkcal );
    }

    if( !ignore_weariness ) {
        activity_history.calorie_adjust( ncal );
    }
    if( ncal < 0 || std::numeric_limits<int>::max() - ncal > stored_calories ) {
        set_stored_calories( stored_calories + ncal );
    }
}

void Character::set_stored_kcal( int kcal )
{
    set_stored_calories( kcal * 1000 );
}

void Character::set_stored_calories( int cal )
{
    if( stored_calories != cal ) {
        int cached_bmi = std::floor( get_bmi_fat() );
        stored_calories = cal;

        //some mutant change their max_hp according to their bmi
        recalc_hp();
        //need to check obesity penalties when this happens if BMI changed
        if( std::floor( get_bmi_fat() ) != cached_bmi ) {
            calc_encumbrance();
        }
    }
}

int Character::get_healthy_kcal() const
{
    float healthy_weight = get_cached_organic_size() * 5.0f * std::pow( height() / 100.0f, 2 );
    return std::floor( KCAL_PER_KG * healthy_weight );
}

float Character::get_kcal_percent() const
{
    return static_cast<float>( get_stored_kcal() ) / static_cast<float>( get_healthy_kcal() );
}

int Character::get_hunger() const
{
    return hunger;
}

void Character::mod_hunger( int nhunger )
{
    if( needs_food() ) {
        set_hunger( hunger + nhunger );
    }
}

void Character::set_hunger( int nhunger )
{
    if( hunger != nhunger ) {
        // cap hunger at 300, just below famished
        hunger = std::min( 300, nhunger );
        on_stat_change( "hunger", hunger );
    }
}

// this is a translation from a legacy value
int Character::get_starvation() const
{
    static const std::vector<std::pair<float, float>> starv_thresholds = { {
            std::make_pair( 0.0f, 6000.0f ),
            std::make_pair( 0.8f, 300.0f ),
            std::make_pair( 0.95f, 100.0f )
        }
    };
    if( get_kcal_percent() < 0.95f ) {
        return std::round( multi_lerp( starv_thresholds, get_kcal_percent() ) );
    }
    return 0;
}

int Character::get_thirst() const
{
    return thirst;
}

int Character::get_instant_thirst() const
{
    return thirst - std::max( units::to_milliliter<int>
                              ( stomach.get_water() / 10 ), 0 );
}

void Character::mod_thirst( int nthirst )
{
    if( has_flag( json_flag_NO_THIRST ) || !needs_food() ) {
        return;
    }
    set_thirst( std::max( -100, thirst + nthirst ) );
}

void Character::set_thirst( int nthirst )
{
    if( thirst != nthirst ) {
        thirst = nthirst;
        on_stat_change( "thirst", thirst );
    }
}

void Character::mod_sleepiness( int nsleepiness )
{
    set_sleepiness( sleepiness + nsleepiness );
}

void Character::mod_sleep_deprivation( int nsleep_deprivation )
{
    set_sleep_deprivation( sleep_deprivation + nsleep_deprivation );
}

void Character::set_sleepiness( int nsleepiness )
{
    nsleepiness = std::max( nsleepiness, -1000 );
    if( sleepiness != nsleepiness ) {
        sleepiness = nsleepiness;
        on_stat_change( "sleepiness", sleepiness );
    }
}

void Character::set_sleepiness( sleepiness_levels nsleepiness )
{
    set_sleepiness( static_cast<int>( nsleepiness ) );
}

void Character::set_sleep_deprivation( int nsleep_deprivation )
{
    sleep_deprivation = std::min( static_cast< int >( SLEEP_DEPRIVATION_MASSIVE ), std::max( 0,
                                  nsleep_deprivation ) );
}

time_duration Character::get_daily_sleep() const
{
    return daily_sleep;
}

void Character::mod_daily_sleep( time_duration mod )
{
    daily_sleep += mod;
}

void Character::reset_daily_sleep()
{
    daily_sleep = 0_turns;
}

time_duration Character::get_continuous_sleep() const
{
    return continuous_sleep;
}

void Character::mod_continuous_sleep( time_duration mod )
{
    continuous_sleep += mod;
}

void Character::reset_continuous_sleep()
{
    continuous_sleep = 0_turns;
}

int Character::get_sleepiness() const
{
    return sleepiness;
}

int Character::get_sleep_deprivation() const
{
    return sleep_deprivation;
}

bool Character::is_deaf() const
{
    return get_effect_int( effect_deaf ) > 2 || worn_with_flag( flag_DEAF ) ||
           has_flag( json_flag_DEAF ) || has_effect( effect_narcosis ) ||
           ( has_trait( trait_M_SKIN3 ) &&
             get_map().has_flag_ter_or_furn( ter_furn_flag::TFLAG_FUNGUS, pos_bub() )
             && in_sleep_state() );
}

bool Character::is_mute() const
{
    return has_flag( flag_MUTE ) || worn_with_flag( flag_MUTE ) ||
           ( has_trait( trait_PROF_FOODP ) && !( is_wearing( itype_foodperson_mask ) ||
                   is_wearing( itype_foodperson_mask_on ) ) );
}

void Character::on_damage_of_type( const effect_source &source, int adjusted_damage,
                                   const damage_type_id &dt, const bodypart_id &bp )
{
    // Handle bp onhit effects
    bodypart *body_part = get_part( bp );
    const bool is_minor = bp->main_part != bp->id;
    add_msg_debug( debugmode::DF_CHARACTER, "Targeting limb %s with %d %s type damage", bp->name,
                   adjusted_damage, dt->name.translated() );
    // Damage as a percent of the limb's max hp or raw dmg for minor parts
    float dmg_ratio = is_minor ? adjusted_damage : 100 * adjusted_damage / body_part->get_hp_max();
    add_msg_debug( debugmode::DF_CHARACTER, "Main BP max hp %d, damage ratio %.1f",
                   body_part->get_hp_max(), dmg_ratio );
    for( const bp_onhit_effect &eff : body_part->get_onhit_effects( dt ) ) {
        if( dmg_ratio >= eff.dmg_threshold ) {
            float scaling = ( dmg_ratio - eff.dmg_threshold ) / eff.scale_increment;
            int scaled_chance = roll_remainder( std::max( static_cast<float>( eff.chance ),
                                                eff.chance + eff.chance_dmg_scaling * scaling ) );
            add_msg_debug( debugmode::DF_CHARACTER, "Scaling factor %.1f, base chance %d%%, scaled chance %d%%",
                           scaling, eff.chance, scaled_chance );
            if( x_in_y( scaled_chance, 100 ) ) {

                // Scale based on damage done
                int scaled_dur = roll_remainder( std::max( static_cast<float>( eff.duration ),
                                                 eff.duration + eff.duration_dmg_scaling * scaling ) );
                int scaled_int = roll_remainder( std::max( static_cast<float>( eff.intensity ),
                                                 eff.intensity + eff.intensity_dmg_scaling * scaling ) );

                // go through all effects. if they modify effect duration, scale dur accordingly.
                // obviously inefficient, but probably fast enough since this only is calculated once per attack.
                float eff_scale = 1.0f;
                for( const effect &e : get_effects() ) {
                    for( const effect_dur_mod &eff_dur_mod : e.get_effect_dur_scaling() ) {
                        // debugmsg( "Checking effect %s, with same_bp, modifier %f", eff.id.c_str(), eff_dur_mod.modifier);
                        if( eff_dur_mod.effect_id == eff.id ) {
                            if( eff_dur_mod.same_bp ) {
                                if( e.get_bp() != body_part->get_id() ) {
                                    continue;
                                }
                            }
                            eff_scale *= eff_dur_mod.modifier;
                        }
                    }
                }

                scaled_dur = static_cast<int>( scaled_dur * eff_scale );

                add_msg_debug( debugmode::DF_CHARACTER,
                               "Atempting to add effect %s, scaled duration %d turns, scaled intensity %d, effect scaling %f",
                               eff.id.c_str(),
                               scaled_dur,
                               scaled_int,
                               eff_scale );

                // Handle intensity/duration clamping
                if( eff.max_intensity != INT_MAX ) {
                    int prev_int = get_effect( eff.id, bp ).get_intensity();
                    add_msg_debug( debugmode::DF_CHARACTER,
                                   "Max intensity %d, current intensity %d", eff.max_intensity, prev_int );
                    if( ( prev_int + scaled_int ) > eff.max_intensity ) {
                        scaled_int = eff.max_intensity - prev_int;
                        add_msg_debug( debugmode::DF_CHARACTER,
                                       "Limiting added intensity to %d", scaled_int );
                    }
                }
                if( eff.max_duration != INT_MAX ) {
                    int prev_dur = to_turns<int>( get_effect( eff.id, bp ).get_duration() );
                    add_msg_debug( debugmode::DF_CHARACTER,
                                   "Max duration %d, current duration %d", eff.max_duration, prev_dur );
                    if( ( prev_dur + scaled_dur ) > eff.max_duration ) {
                        scaled_dur = eff.max_duration - prev_dur;
                        add_msg_debug( debugmode::DF_CHARACTER,
                                       "Limiting added duration to %d seconds", scaled_dur );
                    }
                }
                // Add the effect globally if defined
                add_effect( source, eff.id, 1_turns * scaled_dur, eff.global ? bodypart_str_id::NULL_ID() : bp,
                            false, scaled_int );
            }
        }
    }
    // Electrical damage has a chance to temporarily incapacitate bionics in the damaged body_part.
    if( dt == damage_electric ) {
        const time_duration min_disable_time = 10_turns * adjusted_damage;
        for( bionic &i : *my_bionics ) {
            if( !i.powered ) {
                // Unpowered bionics are protected from power surges.
                continue;
            }
            const bionic_data &info = i.info();
            if( info.has_flag( STATIC( json_character_flag( "BIONIC_SHOCKPROOF" ) ) ) ||
                info.has_flag( STATIC( json_character_flag( "BIONIC_FAULTY" ) ) ) ) {
                continue;
            }
            const std::map<bodypart_str_id, size_t> &bodyparts = info.occupied_bodyparts;
            if( bodyparts.find( bp.id() ) != bodyparts.end() ) {
                const int bp_hp = get_part_hp_cur( bp );
                // The chance to incapacitate is as high as 50% if the attack deals damage equal to one third of the body part's current health.
                if( x_in_y( adjusted_damage * 3, bp_hp ) && one_in( 2 ) ) {
                    if( i.incapacitated_time == 0_turns ) {
                        add_msg_if_player( m_bad, _( "Your %s bionic shorts out!" ), info.name );
                    }
                    i.incapacitated_time += rng( min_disable_time, 10 * min_disable_time );
                }
            }
        }
    }
}

void Character::reset_bonuses()
{
    // Reset all bonuses to 0 and multipliers to 1.0
    str_bonus = 0;
    dex_bonus = 0;
    per_bonus = 0;
    int_bonus = 0;

    Creature::reset_bonuses();
}

int Character::get_max_healthy() const
{
    const float bmi = get_bmi_fat();
    int over_factor = std::round( std::max( 0.0f,
                                            25 * ( bmi - character_weight_category::overweight ) ) );
    int under_factor = std::round( std::max( 0.0f,
                                   200 * ( character_weight_category::normal - bmi ) ) );
    return std::max( 200 - over_factor - under_factor, -200 );
}

void Character::regen( int rate_multiplier )
{
    int pain_ticks = std::max( 1, roll_remainder( enchantment_cache->modify_value(
                                   enchant_vals::mod::PAIN_REMOVE, rate_multiplier ) ) );
    while( get_pain() > 0 && pain_ticks-- > 0 ) {
        mod_pain( -roll_remainder( 0.2f + get_pain() / 50.0f ) );
    }

    float rest = rest_quality();
    float heal_rate = healing_rate( rest ) * to_turns<int>( 5_minutes );
    if( heal_rate > 0.0f ) {
        healall( roll_remainder( rate_multiplier * heal_rate ) );
    } else if( heal_rate < 0.0f ) {
        int rot_rate = roll_remainder( rate_multiplier * -heal_rate );
        // Has to be in loop because some effects depend on rounding
        while( rot_rate-- > 0 ) {
            hurtall( 1, nullptr, false );
        }
    }

    // include healing effects
    for( const bodypart_id &bp : get_all_body_parts( get_body_part_flags::only_main ) ) {
        float healing = healing_rate_medicine( rest, bp ) * to_turns<int>( 5_minutes );
        int healing_apply = roll_remainder( healing );
        mod_part_healed_total( bp, healing_apply );
        heal( bp, healing_apply );
        if( get_part_damage_bandaged( bp ) > 0 ) {
            mod_part_damage_bandaged( bp, -healing_apply );
            if( get_part_damage_bandaged( bp ) <= 0 ) {
                set_part_damage_bandaged( bp, 0 );
                remove_effect( effect_bandaged, bp );
                add_msg_if_player( _( "Bandaged wounds on your %s healed." ), body_part_name( bp ) );
            }
        }
        if( get_part_damage_disinfected( bp ) > 0 ) {
            mod_part_damage_disinfected( bp, -healing_apply );
            if( get_part_damage_disinfected( bp ) <= 0 ) {
                set_part_damage_disinfected( bp, 0 );
                remove_effect( effect_disinfected, bp );
                add_msg_if_player( _( "Disinfected wounds on your %s healed." ), body_part_name( bp ) );
            }
        }

        // remove effects if the limb was healed by other way
        if( has_effect( effect_bandaged, bp.id() ) && is_part_at_max_hp( bp ) ) {
            set_part_damage_bandaged( bp, 0 );
            remove_effect( effect_bandaged, bp );
            add_msg_if_player( _( "Bandaged wounds on your %s healed." ), body_part_name( bp ) );
        }
        if( has_effect( effect_disinfected, bp.id() ) && is_part_at_max_hp( bp ) ) {
            set_part_damage_disinfected( bp, 0 );
            remove_effect( effect_disinfected, bp );
            add_msg_if_player( _( "Disinfected wounds on your %s healed." ), body_part_name( bp ) );
        }
    }

    if( get_rad() > 0 ) {
        mod_rad( -roll_remainder( rate_multiplier / 50.0f ) );
    }
}

void Character::update_health()
{
    // Limit daily_health to [-200, 200].
    // This also sets approximate bounds for the character's health.
    if( get_daily_health() > 200 ) {
        set_daily_health( 200 );
    } else if( get_daily_health() < -200 ) {
        set_daily_health( -200 );
    }

    // Active leukocyte breeder will keep your mean health_tally near 100
    int effective_daily_health = enchantment_cache->modify_value(
                                     enchant_vals::mod::EFFECTIVE_HEALTH_MOD, 0 );
    if( effective_daily_health == 0 ) {
        effective_daily_health = get_daily_health();
    }

    if( calendar::once_every( 1_days ) ) {
        mod_health_tally( effective_daily_health );
        int mean_daily_health = get_health_tally() / 7;
        mod_livestyle( mean_daily_health );
        mod_health_tally( -mean_daily_health );
        set_daily_health( 0 );
    }
    add_msg_debug( debugmode::DF_CHAR_HEALTH, "Lifestyle: %d, Daily health: %d", get_lifestyle(),
                   get_daily_health() );
}

int Character::weariness() const
{
    return activity_history.weariness();
}

int Character::weary_threshold() const
{
    const int bmr = base_bmr();
    int threshold = bmr * get_option<float>( "WEARY_BMR_MULT" );
    // reduce by 1% per 14 points of sleepiness after 150 points
    threshold *= 1.0f - ( ( std::max( sleepiness, -20 ) - 150 ) / 1400.0f );
    // Each 2 points of morale increase or decrease by 1%
    threshold *= 1.0f + ( get_morale_level() / 200.0f );
    // TODO: Hunger effects this

    return std::max( threshold, bmr / 10 );
}

std::pair<int, int> Character::weariness_transition_progress() const
{
    // Mostly a duplicate of the below function. No real way to clean this up
    int amount = weariness();
    int threshold = weary_threshold();
    amount -= threshold * get_option<float>( "WEARY_INITIAL_STEP" );
    // failsafe if threshold is zero; see #72242
    if( threshold == 0 ) {
        return { std::abs( amount ), threshold };
    } else {
        while( amount >= 0 ) {
            amount -= threshold;
            if( threshold > 20 ) {
                threshold *= get_option<float>( "WEARY_THRESH_SCALING" );
            }
        }
    }

    // If we return the absolute value of the amount, it will work better
    // Because as it decreases, we will approach a transition
    return {std::abs( amount ), threshold};
}

int Character::weariness_level() const
{
    int amount = weariness();
    int threshold = weary_threshold();
    int level = 0;
    amount -= threshold * get_option<float>( "WEARY_INITIAL_STEP" );
    // failsafe if threshold is zero; see #72242
    if( threshold == 0 ) {
        return level;
    } else {
        while( amount >= 0 ) {
            amount -= threshold;
            if( threshold > 20 ) {
                threshold *= get_option<float>( "WEARY_THRESH_SCALING" );
            }
            ++level;
        }
    }

    return level;
}


int Character::weariness_transition_level() const
{
    int amount = weariness();
    int threshold = weary_threshold();
    amount -= threshold * get_option<float>( "WEARY_INITIAL_STEP" );
    // failsafe if threshold is zero; see #72242
    if( threshold == 0 ) {
        return std::abs( amount );
    } else {
        while( amount >= 0 ) {
            amount -= threshold;
            if( threshold > 20 ) {
                threshold *= get_option<float>( "WEARY_THRESH_SCALING" );
            }
        }
    }

    return std::abs( amount );
}

float Character::maximum_exertion_level() const
{
    switch( weariness_level() ) {
        case 0:
            return EXTRA_EXERCISE;
        case 1:
            return ACTIVE_EXERCISE;
        case 2:
            return BRISK_EXERCISE;
        case 3:
            return MODERATE_EXERCISE;
        case 4:
            return LIGHT_EXERCISE;
        case 5:
        default:
            return NO_EXERCISE;
    }
}

float Character::exertion_adjusted_move_multiplier( float level ) const
{
    // The default value for level is -1.0
    // And any values we get that are negative or 0
    // will cause incorrect behavior
    if( level <= 0 ) {
        level = activity_history.activity( in_sleep_state() );
    }
    const float max = maximum_exertion_level();
    if( level < max ) {
        return 1.0f;
    }
    return max / level;
}

float Character::instantaneous_activity_level() const
{
    return activity_history.instantaneous_activity_level();
}

int Character::activity_level_index() const
{
    // Activity levels are 1, 2, 4, 6, 8, 10
    // So we can easily cut them in half and round down for an index
    return std::floor( instantaneous_activity_level() / 2 );
}

float Character::activity_level() const
{
    float max = maximum_exertion_level();
    float attempted_level = activity_history.activity( in_sleep_state() );
    return std::min( max, attempted_level );
}

bool Character::needs_food() const
{
    return !( is_npc() && get_option<bool>( "NO_NPC_FOOD" ) );
}

void Character::update_needs( int rate_multiplier )
{
    const int current_stim = get_stim();
    // Hunger, thirst, & sleepiness up every 5 minutes
    effect &sleep = get_effect( effect_sleep );
    // No food/thirst/sleepiness clock at all
    const bool debug_ls = has_trait( trait_DEBUG_LS );
    // No food/thirst, capped sleepiness clock (only up to tired)
    const bool asleep = !sleep.is_null();
    const bool lying = asleep || has_effect( effect_lying_down ) ||
                       activity.id() == ACT_TRY_SLEEP;

    needs_rates rates = calc_needs_rates();

    const bool wasnt_sleepinessd = get_sleepiness() <= sleepiness_levels::DEAD_TIRED;
    // Don't increase sleepiness if sleeping or trying to sleep or if we're at the cap.
    if( get_sleepiness() < 1050 && !asleep && !debug_ls ) {
        if( rates.sleepiness > 0.0f ) {
            int sleepiness_roll = roll_remainder( rates.sleepiness * rate_multiplier );
            mod_sleepiness( sleepiness_roll );

            // Synaptic regen bionic stops SD while awake and boosts it while sleeping
            if( !has_flag( json_flag_STOP_SLEEP_DEPRIVATION ) ) {
                // sleepiness_roll should be around 1 - so the counter increases by 1 every minute on average,
                // but characters who need less sleep will also get less sleep deprived, and vice-versa.

                // Note: Since needs are updated in 5-minute increments, we have to multiply the roll again by
                // 5. If rate_multiplier is > 1, sleepiness_roll will be higher and this will work out.
                mod_sleep_deprivation( sleepiness_roll * 5 );
            }

            if( !needs_food() && get_sleepiness() > sleepiness_levels::TIRED ) {
                set_sleepiness( sleepiness_levels::TIRED );
                set_sleep_deprivation( 0 );
            }
        }
    } else if( asleep ) {
        if( rates.recovery > 0.0f ) {
            int recovered = roll_remainder( rates.recovery * rate_multiplier );
            if( get_sleepiness() - recovered < -20 ) {
                // Should be wake up, but that could prevent some retroactive regeneration
                sleep.set_duration( 1_turns );
                mod_sleepiness( -25 );
            } else {
                if( has_effect( effect_disrupted_sleep ) || has_effect( effect_recently_coughed ) ) {
                    recovered *= .5;
                }
                mod_sleepiness( -recovered );

                // Sleeping on the ground, no bionic = 1x rest_modifier
                // Sleeping on a bed, no bionic      = 2x rest_modifier
                // Sleeping on a comfy bed, no bionic= 3x rest_modifier

                // Sleeping on the ground, bionic    = 3x rest_modifier
                // Sleeping on a bed, bionic         = 6x rest_modifier
                // Sleeping on a comfy bed, bionic   = 9x rest_modifier
                float rest_modifier = ( has_flag( json_flag_STOP_SLEEP_DEPRIVATION ) ? 3 : 1 );
                // Melatonin supplements also add a flat bonus to recovery speed
                if( has_effect( effect_melatonin ) ) {
                    rest_modifier += 1;
                }

                const int comfort = get_comfort_at( pos_bub() ).comfort;
                if( comfort >= comfort_data::COMFORT_VERY_COMFORTABLE ) {
                    rest_modifier *= 3;
                } else if( comfort >= comfort_data::COMFORT_COMFORTABLE ) {
                    rest_modifier *= 2.5;
                } else if( comfort >= comfort_data::COMFORT_SLIGHTLY_COMFORTABLE ) {
                    rest_modifier *= 2;
                }

                // If we're just tired, we'll get a decent boost to our sleep quality.
                // The opposite is true for very tired characters.
                if( get_sleepiness() < sleepiness_levels::DEAD_TIRED ) {
                    rest_modifier += 2;
                } else if( get_sleepiness() >= sleepiness_levels::EXHAUSTED ) {
                    rest_modifier = ( rest_modifier > 2 ) ? rest_modifier - 2 : 1;
                }

                // Recovered is multiplied by 2 as well, since we spend 1/3 of the day sleeping
                mod_sleep_deprivation( -rest_modifier * ( recovered * 2 ) );

            }
        }
        if( calendar::once_every( 10_minutes ) &&
            ( has_trait( trait_WATERSLEEP ) || has_trait( trait_UNDINE_SLEEP_WATER ) ) ) {
            mod_sleepiness( -3 ); // Fish sleep less in water
        }
    }
    if( is_avatar() && wasnt_sleepinessd && get_sleepiness() > sleepiness_levels::DEAD_TIRED &&
        !lying ) {
        if( !activity ) {
            add_msg_if_player( m_warning, _( "You're feeling tired.  %s to lie down for sleep." ),
                               press_x( ACTION_SLEEP ) );
        } else {
            g->cancel_activity_query( _( "You're feeling tired." ) );
        }
    }

    if( current_stim < 0 ) {
        set_stim( std::min( current_stim + rate_multiplier, 0 ) );
    } else if( current_stim > 0 ) {
        set_stim( std::max( current_stim - rate_multiplier, 0 ) );
    }

    if( get_painkiller() > 0 ) {
        mod_painkiller( -std::min( get_painkiller(), rate_multiplier ) );
    }

    if( get_bp_effect_mod() > 0 ) {
        modify_bp_effect_mod( -std::min( get_bp_effect_mod(), rate_multiplier ) );
    } else if( get_bp_effect_mod() < 0 ) {
        modify_bp_effect_mod( std::min( -get_bp_effect_mod(), rate_multiplier ) );
    }

    if( get_heartrate_effect_mod() > 0 ) {
        modify_heartrate_effect_mod( -std::min( get_heartrate_effect_mod(), rate_multiplier ) );
    } else if( get_heartrate_effect_mod() < 0 ) {
        modify_heartrate_effect_mod( std::min( -get_heartrate_effect_mod(), rate_multiplier ) );
    }

    if( get_respiration_effect_mod() > 0 ) {
        modify_respiration_effect_mod( -std::min( get_respiration_effect_mod(), rate_multiplier ) );
    } else if( get_respiration_effect_mod() < 0 ) {
        modify_respiration_effect_mod( std::min( -get_respiration_effect_mod(), rate_multiplier ) );
    }

}

needs_rates Character::calc_needs_rates() const
{
    const effect &sleep = get_effect( effect_sleep );
    const bool asleep = !sleep.is_null();

    needs_rates rates;
    rates.hunger = metabolic_rate();

    rates.kcal = get_bmr();

    add_msg_debug_if( is_avatar(), debugmode::DF_CHAR_CALORIES, "Metabolic rate: %.2f", rates.hunger );

    static const std::string player_thirst_rate( "PLAYER_THIRST_RATE" );
    rates.thirst = get_option< float >( player_thirst_rate );

    static const std::string player_sleepiness_rate( "PLAYER_SLEEPINESS_RATE" );
    rates.sleepiness = get_option< float >( player_sleepiness_rate );

    if( asleep ) {
        calc_sleep_recovery_rate( rates );
    } else {
        rates.recovery = 0;
    }

    if( has_activity( ACT_TREE_COMMUNION ) ) {
        // Much of the body's needs are taken care of by the trees.
        // Hair Roots don't provide any bodily needs.
        if( has_trait( trait_ROOTS2 ) || has_trait( trait_ROOTS3 ) || has_trait( trait_CHLOROMORPH ) ) {
            rates.hunger *= 0.5f;
            rates.thirst *= 0.5f;
            rates.sleepiness *= 0.5f;
        }
    }

    if( has_trait( trait_TRANSPIRATION ) ) {
        // Transpiration, the act of moving nutrients with evaporating water, can take a very heavy toll on your thirst when it's really hot.
        rates.thirst *= ( ( units::to_fahrenheit( get_weather().get_temperature(
                                pos() ) ) - 32.5f ) / 40.0f );
    }

    rates.hunger = enchantment_cache->modify_value( enchant_vals::mod::HUNGER, rates.hunger );
    rates.sleepiness = enchantment_cache->modify_value( enchant_vals::mod::SLEEPINESS,
                       rates.sleepiness );
    rates.thirst = enchantment_cache->modify_value( enchant_vals::mod::THIRST, rates.thirst );

    return rates;
}

void Character::calc_sleep_recovery_rate( needs_rates &rates ) const
{
    const effect &sleep = get_effect( effect_sleep );
    rates.recovery = enchantment_cache->modify_value( enchant_vals::mod::SLEEPINESS_REGEN, 1 );

    // -5% sleep recovery rate for every main part below cold
    float temp_mod = 0.0f;
    for( const bodypart_id &bp : get_all_body_parts( get_body_part_flags::only_main ) ) {
        if( get_part_temp_cur( bp ) <= BODYTEMP_COLD ) {
            temp_mod -= 0.05f;
        }
    }
    rates.recovery += temp_mod;

    if( !is_hibernating() ) {
        // Hunger and thirst advance more slowly while we sleep. This is the standard rate.
        rates.hunger *= 0.5f;
        rates.thirst *= 0.5f;
        const int intense = sleep.is_null() ? 0 : sleep.get_intensity();
        // Accelerated recovery capped to 2x over 2 hours
        // After 16 hours of activity, equal to 7.25 hours of rest
        const int accelerated_recovery_chance = 24 - intense + 1;
        const float accelerated_recovery_rate = 1.0f / accelerated_recovery_chance;
        rates.recovery += accelerated_recovery_rate;
    } else {
        // Hunger and thirst advance *much* more slowly whilst we hibernate.
        rates.hunger *= ( 2.0f / 7.0f );
        rates.thirst *= ( 2.0f / 7.0f );
    }
    rates.recovery -= static_cast<float>( get_perceived_pain() ) / 60;
}

item Character::reduce_charges( item *it, int quantity )
{
    if( !has_item( *it ) ) {
        debugmsg( "invalid item (name %s) for reduce_charges", it->tname() );
        return item();
    }
    if( it->charges <= quantity ) {
        return i_rem( it );
    }
    it->mod_charges( -quantity );
    item result( *it );
    result.charges = quantity;
    return result;
}

const profession *Character::get_profession() const
{
    return prof;
}

std::set<const profession *> Character::get_hobbies() const
{
    return hobbies;
}

bool Character::has_mission_item( int mission_id ) const
{
    return mission_id != -1 && has_item_with( has_mission_item_filter{ mission_id } );
}

void Character::check_needs_extremes()
{
    // Check if we've overdosed... in any deadly way.
    if( get_stim() > 250 ) {
        add_msg_player_or_npc( m_bad,
                               _( "You have a sudden heart attack!" ),
                               _( "<npcname> has a sudden heart attack!" ) );
        get_event_bus().send<event_type::dies_from_drug_overdose>( getID(), efftype_id() );
        set_part_hp_cur( body_part_torso, 0 );
    } else if( get_stim() < -200 || get_painkiller() > 240 ) {
        add_msg_player_or_npc( m_bad,
                               _( "Your breathing stops completely." ),
                               _( "<npcname>'s breathing stops completely." ) );
        get_event_bus().send<event_type::dies_from_drug_overdose>( getID(), efftype_id() );
        set_part_hp_cur( body_part_torso, 0 );
    } else if( has_effect( effect_jetinjector ) && get_effect_dur( effect_jetinjector ) > 40_minutes ) {
        if( !has_flag( json_flag_PAIN_IMMUNE ) ) {
            add_msg_player_or_npc( m_bad,
                                   _( "Your heart spasms painfully and stops." ),
                                   _( "<npcname>'s heart spasms painfully and stops." ) );
        } else {
            add_msg_player_or_npc( _( "Your heart spasms and stops." ),
                                   _( "<npcname>'s heart spasms and stops." ) );
        }
        get_event_bus().send<event_type::dies_from_drug_overdose>( getID(), effect_jetinjector );
        set_part_hp_cur( body_part_torso, 0 );
    } else if( get_effect_dur( effect_adrenaline ) > 50_minutes ) {
        add_msg_player_or_npc( m_bad,
                               _( "Your heart spasms and stops." ),
                               _( "<npcname>'s heart spasms and stops." ) );
        get_event_bus().send<event_type::dies_from_drug_overdose>( getID(), effect_adrenaline );
        set_part_hp_cur( body_part_torso, 0 );
    } else if( get_effect_int( effect_drunk ) > 4 ) {
        add_msg_player_or_npc( m_bad,
                               _( "Your breathing slows down to a stop." ),
                               _( "<npcname>'s breathing slows down to a stop." ) );
        get_event_bus().send<event_type::dies_from_drug_overdose>( getID(), effect_drunk );
        set_part_hp_cur( body_part_torso, 0 );
    }

    // check if we've starved
    if( needs_food() ) {
        if( get_stored_kcal() <= 0 ) {
            add_msg_if_player( m_bad, _( "You have starved to death." ) );
            get_event_bus().send<event_type::dies_of_starvation>( getID() );
            set_part_hp_cur( body_part_torso, 0 );
        } else {
            if( calendar::once_every( 12_hours ) ) {
                std::string category;
                if( stomach.contains() <= stomach.capacity( *this ) / 4 ) {
                    if( get_kcal_percent() < 0.1f ) {
                        category = "starving";
                    } else if( get_kcal_percent() < 0.25f ) {
                        category = "emaciated";
                    } else if( get_kcal_percent() < 0.5f ) {
                        category = "malnutrition";
                    } else if( get_kcal_percent() < 0.8f ) {
                        category = "low_cal";
                    }
                } else {
                    if( get_kcal_percent() < 0.1f ) {
                        category = "empty_starving";
                    } else if( get_kcal_percent() < 0.25f ) {
                        category = "empty_emaciated";
                    } else if( get_kcal_percent() < 0.5f ) {
                        category = "empty_malnutrition";
                    } else if( get_kcal_percent() < 0.8f ) {
                        category = "empty_low_cal";
                    }
                }
                if( !category.empty() ) {
                    const translation message = SNIPPET.random_from_category( category ).value_or( translation() );
                    add_msg_if_player( m_warning, message );
                }

            }
        }
    }

    // Check if we're dying of thirst
    if( needs_food() && get_thirst() >= 600 && ( stomach.get_water() == 0_ml ||
            guts.get_water() == 0_ml ) ) {
        if( get_thirst() >= 1200 ) {
            add_msg_if_player( m_bad, _( "You have died of dehydration." ) );
            get_event_bus().send<event_type::dies_of_thirst>( getID() );
            set_part_hp_cur( body_part_torso, 0 );
        } else if( get_thirst() >= 1000 && calendar::once_every( 30_minutes ) ) {
            add_msg_if_player( m_warning, _( "Even your eyes feel dry…" ) );
        } else if( get_thirst() >= 800 && calendar::once_every( 30_minutes ) ) {
            add_msg_if_player( m_warning, _( "You are THIRSTY!" ) );
        } else if( calendar::once_every( 30_minutes ) ) {
            add_msg_if_player( m_warning, _( "Your mouth feels so dry…" ) );
        }
    }

    // Check if we're falling asleep, unless we're sleeping
    if( get_sleepiness() >= sleepiness_levels::EXHAUSTED + 25 && !in_sleep_state() ) {
        if( get_sleepiness() >= sleepiness_levels::MASSIVE_SLEEPINESS ) {
            add_msg_if_player( m_bad, _( "Survivor sleep now." ) );
            get_event_bus().send<event_type::falls_asleep_from_exhaustion>( getID() );
            mod_sleepiness( -10 );
            fall_asleep();
        } else if( get_sleepiness() >= 800 && calendar::once_every( 30_minutes ) ) {
            add_msg_if_player( m_warning, _( "Anywhere would be a good place to sleep…" ) );
        } else if( calendar::once_every( 30_minutes ) ) {
            add_msg_if_player( m_warning, _( "You feel like you haven't slept in days." ) );
        }
    }

    // Even if we're not Exhausted, we really should be feeling lack/sleep earlier
    // Penalties start at Dead Tired and go from there
    if( get_sleepiness() >= sleepiness_levels::DEAD_TIRED && !in_sleep_state() ) {
        if( get_sleepiness() >= 700 ) {
            if( calendar::once_every( 30_minutes ) ) {
                add_msg_if_player( m_warning, _( "You're too physically tired to stop yawning." ) );
                add_effect( effect_lack_sleep, 30_minutes + 1_turns );
            }
            /** @EFFECT_INT slightly decreases occurrence of short naps when dead tired */
            if( one_in( 50 + int_cur ) ) {
                // Rivet's idea: look out for microsleeps!
                fall_asleep( 30_seconds );
            }
        } else if( get_sleepiness() >= sleepiness_levels::EXHAUSTED ) {
            if( calendar::once_every( 30_minutes ) ) {
                add_msg_if_player( m_warning, _( "How much longer until bedtime?" ) );
                add_effect( effect_lack_sleep, 30_minutes + 1_turns );
            }
            /** @EFFECT_INT slightly decreases occurrence of short naps when exhausted */
            if( one_in( 100 + int_cur ) ) {
                fall_asleep( 30_seconds );
            }
        } else if( get_sleepiness() >= sleepiness_levels::DEAD_TIRED &&
                   calendar::once_every( 30_minutes ) ) {
            add_msg_if_player( m_warning, _( "*yawn* You should really get some sleep." ) );
            add_effect( effect_lack_sleep, 30_minutes + 1_turns );
        }
    }

    // Sleep deprivation kicks in if lack of sleep is avoided with stimulants or otherwise for long periods of time
    int sleep_deprivation = get_sleep_deprivation();
    float sleep_deprivation_pct = sleep_deprivation / static_cast<float>( SLEEP_DEPRIVATION_MASSIVE );

    if( sleep_deprivation >= SLEEP_DEPRIVATION_HARMLESS && !in_sleep_state() ) {
        if( calendar::once_every( 60_minutes ) ) {
            if( sleep_deprivation < SLEEP_DEPRIVATION_MINOR ) {
                add_msg_if_player( m_warning,
                                   _( "Your mind feels tired.  It's been a while since you've slept well." ) );
                mod_sleepiness( 1 );
            } else if( sleep_deprivation < SLEEP_DEPRIVATION_SERIOUS ) {
                add_msg_if_player( m_bad,
                                   _( "Your mind feels foggy from a lack of good sleep, and your eyes keep trying to close against your will." ) );
                mod_sleepiness( 5 );

                if( one_in( 10 ) ) {
                    mod_daily_health( -1, -10 );
                }
            } else if( sleep_deprivation < SLEEP_DEPRIVATION_MAJOR ) {
                add_msg_if_player( m_bad,
                                   _( "Your mind feels weary, and you dread every wakeful minute that passes.  You crave sleep, and feel like you're about to collapse." ) );
                mod_sleepiness( 10 );

                if( one_in( 5 ) ) {
                    mod_daily_health( -2, -10 );
                }
            } else if( sleep_deprivation < SLEEP_DEPRIVATION_MASSIVE ) {
                add_msg_if_player( m_bad,
                                   _( "You haven't slept decently for so long that your whole body is screaming for mercy.  It's a miracle that you're still awake, but it feels more like a curse now." ) );
                mod_sleepiness( 40 );

                mod_daily_health( -5, -10 );
            }
            // else you pass out for 20 hours, guaranteed

            // Microsleeps are slightly worse if you're sleep deprived, but not by much. (chance: 1 in (75 + int_cur) at lethal sleep deprivation)
            // Note: these can coexist with sleepiness-related microsleeps
            /** @EFFECT_INT slightly decreases occurrence of short naps when sleep deprived */
            if( one_in( static_cast<int>( sleep_deprivation_pct * 75 ) + int_cur ) ) {
                fall_asleep( 30_seconds );
            }

            // Stimulants can be used to stay awake a while longer, but after a while you'll just collapse.
            bool can_pass_out = ( get_stim() < 30 && sleep_deprivation >= SLEEP_DEPRIVATION_MINOR ) ||
                                sleep_deprivation >= SLEEP_DEPRIVATION_MAJOR;

            if( can_pass_out && calendar::once_every( 10_minutes ) ) {
                /** @EFFECT_PER slightly increases resilience against passing out from sleep deprivation */
                if( one_in( static_cast<int>( ( 1 - sleep_deprivation_pct ) * 100 ) + per_cur ) ||
                    sleep_deprivation >= SLEEP_DEPRIVATION_MASSIVE ) {
                    add_msg_player_or_npc( m_bad,
                                           _( "Your body collapses due to sleep deprivation, your neglected fatigue rushing back all at once, and you pass out on the spot." )
                                           , _( "<npcname> collapses to the ground from exhaustion." ) );
                    if( get_sleepiness() < sleepiness_levels::EXHAUSTED ) {
                        set_sleepiness( sleepiness_levels::EXHAUSTED );
                    }

                    if( sleep_deprivation >= SLEEP_DEPRIVATION_MAJOR ) {
                        fall_asleep( 20_hours );
                    } else if( sleep_deprivation >= SLEEP_DEPRIVATION_SERIOUS ) {
                        fall_asleep( 16_hours );
                    } else {
                        fall_asleep( 12_hours );
                    }
                }
            }

        }
    }
}

void Character::get_sick( bool is_flu )
{
    // Health is in the range [-200,200].
    // Diseases are half as common for every 50 health you gain.
    const float health_factor = std::pow( 2.0f, get_lifestyle() / 50.0f );
    const float env_factor = 2.0f + std::pow( get_env_resist( body_part_mouth ), 0.3f );
    const int disease_rarity = static_cast<int>( health_factor + env_factor );
    add_msg_debug( debugmode::DF_CHAR_HEALTH, "disease_rarity = %d", disease_rarity );

    if( one_in( disease_rarity ) ) {
        // Normal people get sick about 2-4 times/year. If they are disease resistant, it's 1 time per year.
        const int base_diseases_per_year = has_trait( trait_DISRESISTANT ) ? 1 : 3;
        const time_duration immunity_duration = calendar::season_length() * 4 / base_diseases_per_year;

        bool already_has_flu = has_effect( effect_flu ) ||
                               count_queued_effects( "pre_flu" ) ||
                               count_queued_effects( "flu" );
        bool already_has_cold = has_effect( effect_common_cold ) ||
                                count_queued_effects( "pre_common_cold" ) ||
                                count_queued_effects( "common_cold" );

        if( is_flu && !already_has_flu ) {
            // Total duration of symptoms
            time_duration total_duration = rng( 3_days, 10_days );
            // Time before first symptoms
            time_duration incubation_period = rng( 18_hours, 36_hours );
            // Time from first symptoms to full blown disease
            time_duration warning_period = std::min( rng( 18_hours, 36_hours ), total_duration );

            add_msg_debug( debugmode::DF_CHAR_HEALTH, "Queuing flu: incubation %d h, warning %d h, total %d h",
                           to_hours<int>( incubation_period ),
                           to_hours<int>( warning_period ),
                           to_hours<int>( total_duration ) );

            queue_effect( "pre_flu", incubation_period, warning_period );
            queue_effect( "flu", incubation_period + warning_period, total_duration - warning_period );
            queue_effect( "flushot", incubation_period + total_duration, immunity_duration );

        } else if( !already_has_cold ) {
            // Total duration of symptoms
            time_duration total_duration = rng( 1_days, 14_days );
            // Time before first symptoms
            time_duration incubation_period = rng( 18_hours, 36_hours );
            // Time from first symptoms to full blown disease
            time_duration warning_period = std::min( rng( 18_hours, 36_hours ), total_duration );

            add_msg_debug( debugmode::DF_CHAR_HEALTH, "Queuing cold: incubation %d h, warning %d h, total %d h",
                           to_hours<int>( incubation_period ),
                           to_hours<int>( warning_period ),
                           to_hours<int>( total_duration ) );

            queue_effect( "pre_common_cold", incubation_period, warning_period );
            queue_effect( "common_cold", incubation_period + warning_period, total_duration - warning_period );
            queue_effect( "common_cold_immunity", incubation_period + total_duration, immunity_duration );
        }
    }
}

bool Character::is_hibernating() const
{
    // Hibernating only kicks in whilst Engorged; separate tracking for hunger/thirst here
    // as a safety catch.  One test subject managed to get two Colds during hibernation;
    // since those add sleepiness and dry out the character, the subject went for the full 10 days plus
    // a little, and came out of it well into Parched.  Hibernating shouldn't endanger your
    // life like that--but since there's much less fluid reserve than food reserve,
    // simply using the same numbers won't work.
    return has_effect( effect_sleep ) && get_kcal_percent() > 0.8f &&
           get_thirst() <= 80 && has_active_mutation( trait_HIBERNATE );
}

void Character::toolmod_add( item_location tool, item_location mod )
{
    if( !tool && !mod ) {
        debugmsg( "Tried toolmod installation but mod/tool not available" );
        return;
    }
    // first check at least the minimum requirements are met
    if( !has_trait( trait_DEBUG_HS ) && !can_use( *mod, *tool ) ) {
        return;
    }

    if( !query_yn( _( "Permanently install your %1$s in your %2$s?" ),
                   colorize( mod->tname(), mod->color_in_inventory() ),
                   colorize( tool->tname(), tool->color_in_inventory() ) ) ) {
        add_msg_if_player( _( "Never mind." ) );
        return; // player canceled installation
    }

    assign_activity( ACT_TOOLMOD_ADD, 1, -1 );
    activity.targets.emplace_back( std::move( tool ) );
    activity.targets.emplace_back( std::move( mod ) );
}

void Character::temp_equalizer( const bodypart_id &bp1, const bodypart_id &bp2 )
{
    // Body heat is moved around.
    // Shift in one direction only, will be shifted in the other direction separately.
    const units::temperature_delta diff = ( get_part_temp_cur( bp2 ) - get_part_temp_cur( bp1 ) ) *
                                          0.0001; // If bp1 is warmer, it will lose heat
    mod_part_temp_cur( bp1, diff );
}

float Character::get_dodge_base() const
{
    /** @EFFECT_DEX increases dodge base */
    /** @EFFECT_DODGE increases dodge_base */
    return get_dex() / 2.0f + get_skill_level( skill_dodge );
}
float Character::get_hit_base() const
{
    /** @EFFECT_DEX increases hit base, slightly */
    return get_dex() / 4.0f;
}

std::string Character::get_name() const
{
    return play_name.value_or( name );
}

std::vector<std::string> Character::get_grammatical_genders() const
{
    if( male ) {
        return { "m" };
    } else {
        return { "f" };
    }
}

nc_color Character::symbol_color() const
{
    nc_color basic = basic_symbol_color();

    if( has_effect( effect_downed ) ) {
        return hilite( basic );
    } else if( has_flag( json_flag_GRAB ) ) {
        return cyan_background( basic );
    }

    const field &fields = get_map().field_at( pos() );

    // Priority: electricity, fire, acid, gases
    bool has_elec = false;
    bool has_fire = false;
    bool has_acid = false;
    bool has_fume = false;
    for( const auto &field : fields ) {
        has_elec = field.first.obj().has_elec;
        if( has_elec ) {
            return hilite( basic );
        }
        has_fire = field.first.obj().has_fire;
        has_acid = field.first.obj().has_acid;
        has_fume = field.first.obj().has_fume;
    }
    if( has_fire ) {
        return red_background( basic );
    }
    if( has_acid ) {
        return green_background( basic );
    }
    if( has_fume ) {
        return white_background( basic );
    }
    if( in_sleep_state() ) {
        return hilite( basic );
    }
    return basic;
}

bool Character::check_immunity_data( const field_immunity_data &ft ) const
{
    for( const json_character_flag &flag : ft.immunity_data_flags ) {
        if( has_flag( flag ) ) {
            return true;
        }
    }
    bool immune_by_body_part_resistance = !ft.immunity_data_body_part_env_resistance.empty();
    for( const std::pair<body_part_type::type, int> &fide :
         ft.immunity_data_body_part_env_resistance ) {
        for( const bodypart_id &bp : get_all_body_parts_of_type( fide.first ) ) {
            if( get_env_resist( bp ) < fide.second ) {
                // If any one of a bodypart type is unprotected disregard this immunity type
                // TODO: mitigate effect strength based on protected:unprotected ratio?
                immune_by_body_part_resistance = false;
                break;
            }
        }
    }
    if( immune_by_body_part_resistance ) {
        return true;
    }

    bool immune_by_worn_flags = !ft.immunity_data_part_item_flags.empty();
    // Check if all worn flags are fulfilled
    for( const std::pair<body_part_type::type, flag_id> &fide :
         ft.immunity_data_part_item_flags ) {
        for( const bodypart_id &bp : get_all_body_parts_of_type( fide.first ) ) {
            if( !worn_with_flag( fide.second, bp ) ) {
                // If any one of a bodypart type is unprotected disregard this immunity type
                // TODO: mitigate effect strength based on protected:unprotected ratio?
                immune_by_worn_flags = false;
                break;
            }
        }
    }

    if( immune_by_worn_flags ) {
        return true;
    }

    // Check if the optional worn flags are fulfilled
    for( const std::pair<body_part_type::type, flag_id> &fide :
         ft.immunity_data_part_item_flags_any ) {
        for( const bodypart_id &bp : get_all_body_parts_of_type( fide.first ) ) {
            if( worn_with_flag( fide.second, bp ) ) {
                // For now a single flag will protect all limbs, TODO: handle optional flags for multiples of the same limb type
                return true;
            }
        }
    }

    return false;
}

bool Character::is_immune_field( const field_type_id &fid ) const
{
    // Obviously this makes us invincible
    if( has_trait( trait_DEBUG_NODMG ) || has_effect( effect_incorporeal ) ) {
        return true;
    }

    // Check to see if we are immune
    const field_type &ft = fid.obj();

    if( check_immunity_data( ft.immunity_data ) ) {
        return true;
    }

    if( ft.has_elec ) {
        return is_elec_immune();
    }
    if( ft.has_fire ) {
        return has_flag( json_flag_HEATSINK ) || is_wearing( itype_rm13_armor_on );
    }
    if( ft.has_acid ) {
        return !is_on_ground() && get_env_resist( body_part_foot_l ) >= 15 &&
               get_env_resist( body_part_foot_r ) >= 15 &&
               get_env_resist( body_part_leg_l ) >= 15 &&
               get_env_resist( body_part_leg_r ) >= 15 &&
               // FIXME: Hardcoded damage type
               get_armor_type( damage_acid, body_part_foot_l ) >= 5 &&
               get_armor_type( damage_acid, body_part_foot_r ) >= 5 &&
               get_armor_type( damage_acid, body_part_leg_l ) >= 5 &&
               get_armor_type( damage_acid, body_part_leg_r ) >= 5;
    }
    // If we haven't found immunity yet fall up to the next level
    return Creature::is_immune_field( fid );
}

// FIXME: Relies on hardcoded damage type
bool Character::is_elec_immune() const
{
    return is_immune_damage( damage_electric );
}

bool Character::is_immune_effect( const efftype_id &eff ) const
{
    // FIXME: Hardcoded damage types
    if( eff == effect_downed ) {
        return is_knockdown_immune();
    } else if( eff == effect_onfire ) {
        return is_immune_damage( damage_heat );
    } else if( eff == effect_deaf ) {
        return worn_with_flag( flag_DEAF ) || has_flag( json_flag_DEAF ) ||
               worn_with_flag( flag_PARTIAL_DEAF ) ||
               has_flag( json_flag_IMMUNE_HEARING_DAMAGE ) ||
               is_wearing( itype_rm13_armor_on ) || is_deaf();
    } else if( eff->has_flag( flag_MUTE ) ) {
        return has_bionic( bio_voice );
    } else if( eff == effect_corroding ) {
        return is_immune_damage( damage_acid ) || has_trait( trait_SLIMY ) ||
               has_trait( trait_VISCOUS );
    }
    for( const json_character_flag &flag : eff->immune_flags ) {
        if( has_flag( flag ) ) {
            return true;
        }
    }
    return false;
}

bool Character::is_immune_damage( const damage_type_id &dt ) const
{
    if( dt.is_null() ) {
        return true;
    }
    for( const std::string &fl : dt->immune_flags ) {
        if( has_flag( json_character_flag( fl ) ) || worn_with_flag( flag_id( fl ) ) ) {
            return true;
        }
    }
    return false;
}

bool Character::is_rad_immune() const
{
    bool has_helmet = false;
    return ( is_wearing_power_armor( &has_helmet ) && has_helmet ) || worn_with_flag( flag_RAD_PROOF );
}

bool Character::is_knockdown_immune() const
{
    // hard code for old tentacle mutation
    bool knockdown_immune = has_trait( trait_LEG_TENT_BRACE ) && is_barefoot();

    // if we have 1.0 or greater knockdown resist
    knockdown_immune |= calculate_by_enchantment( 0.0, enchant_vals::mod::KNOCKDOWN_RESIST ) >= 1;
    return knockdown_immune;
}

int Character::throw_range( const item &it ) const
{
    if( it.is_null() ) {
        return -1;
    }

    item tmp = it;

    if( tmp.count_by_charges() && tmp.charges > 1 ) {
        tmp.charges = 1;
    }

    int ench_bonus = enchantment_cache->get_value_add( enchant_vals::mod::THROW_STR );
    int str = get_arm_str() + ench_bonus;

    /** @ARM_STR determines maximum weight that can be thrown */
    if( ( tmp.weight() / 113_gram ) > str * 15 )  {
        return 0;
    }
    // Increases as weight decreases until 150 g, then decreases again
    /** @ARM_STR increases throwing range, vs item weight (high or low) */
    if( is_mounted() ) {
        auto *mons = mounted_creature.get();
        str = mons->mech_str_addition() != 0 ? mons->mech_str_addition() : str;
    }
    int ret = ( str * 10 ) / ( tmp.weight() >= 150_gram ? tmp.weight() / 113_gram : 10 -
                               static_cast<int>(
                                   tmp.weight() / 15_gram ) );
    ret -= tmp.volume() / 1_liter;
    if( has_active_bionic( bio_railgun ) && tmp.made_of_any( ferric ) ) {
        ret *= 2;
    }
    if( ret < 1 ) {
        return 1;
    }

    // Cap at triple of our strength + skill
    if( ret > round( str * 3 + get_skill_level( skill_throw ) + ench_bonus ) ) {
        return round( str * 3 + get_skill_level( skill_throw ) + ench_bonus );
    }

    return ret;
}

const std::vector<material_id> Character::fleshy = { material_flesh, material_hflesh };
bool Character::made_of( const material_id &m ) const
{
    // TODO: check for mutations that change this.
    return std::find( fleshy.begin(), fleshy.end(), m ) != fleshy.end();
}
bool Character::made_of_any( const std::set<material_id> &ms ) const
{
    // TODO: check for mutations that change this.
    return std::any_of( fleshy.begin(), fleshy.end(), [&ms]( const material_id & e ) {
        return ms.count( e );
    } );
}

bool Character::is_blind() const
{
    return worn_with_flag( flag_BLIND ) ||
           has_flag( json_flag_BLIND ) || get_limb_score( limb_score_vision ) <= 0;
}

bool Character::is_invisible() const
{
    return has_flag( json_flag_INVISIBLE ) ||
           is_wearing_active_optcloak() ||
           has_trait( trait_DEBUG_CLOAK );
}

int Character::visibility( bool, int ) const
{
    // 0-100 %
    if( is_invisible() ) {
        return 0;
    }
    // TODO:
    // if ( dark_clothing() && light check ...
    // or add STEALTH_MODIFIER enchantment to dark clothes
    int stealth_modifier = enchantment_cache->modify_value( enchant_vals::mod::STEALTH_MODIFIER, 1 );
    return clamp( 100 - stealth_modifier, 40, 160 );
}

/*
 * Calculate player brightness based on the brightest active item, as
 * per itype tag LIGHT_* and optional CHARGEDIM ( fade starting at 20% charge )
 * item.light.* is -unimplemented- for the moment, as it is a custom override for
 * applying light sources/arcs with specific angle and direction.
 */
float Character::active_light() const
{
    float lumination = 0.0f;

    int maxlum = 0;
    cache_visit_items_with( "is_emissive", &item::is_emissive, [&maxlum]( const item & it ) {
        const int lumit = it.getlight_emit();
        if( maxlum < lumit ) {
            maxlum = lumit;
        }
    } );

    lumination = static_cast<float>( maxlum );

    float mut_lum = 0.0f;
    for( const trait_id &mut : get_mutations() ) {
        float curr_lum = 0.0f;
        for( const std::pair<const bodypart_str_id, float> &elem : mut->lumination ) {
            const float lum_coverage = worn.coverage_with_flags_exclude( elem.first.id(),
            { flag_ALLOWS_NATURAL_ATTACKS, flag_SEMITANGIBLE, flag_PERSONAL } ) / 100.0f;
            curr_lum += elem.second * ( 1 - lum_coverage );
        }
        mut_lum += curr_lum;
    }

    lumination = std::max( lumination, mut_lum );

    lumination = std::max( lumination,
                           static_cast<float>( enchantment_cache->modify_value( enchant_vals::mod::LUMINATION, 0 ) ) );

    if( lumination < 5 && ( has_effect( effect_glowing ) || has_effect( effect_glowy_led ) ) ) {
        lumination = 5;
    }
    return lumination;
}

bool Character::sees_with_specials( const Creature &critter ) const
{
    const double sight_range_electric = calculate_by_enchantment( 0.0,
                                        enchant_vals::mod::SIGHT_RANGE_ELECTRIC );
    const double motion_vision_range = calculate_by_enchantment( 0.0,
                                       enchant_vals::mod::MOTION_VISION_RANGE );
    const double sight_range_fae = calculate_by_enchantment( 0.0,
                                   enchant_vals::mod::SIGHT_RANGE_FAE );
    const double sight_range_nether = calculate_by_enchantment( 0.0,
                                      enchant_vals::mod::SIGHT_RANGE_NETHER );
    const double sight_range_minds = calculate_by_enchantment( 0.0,
                                     enchant_vals::mod::SIGHT_RANGE_MINDS );
    if( critter.is_electrical() && rl_dist_exact( pos(), critter.pos() ) <= sight_range_electric ) {
        return true;
    }
    if( critter.is_fae() && rl_dist_exact( pos(), critter.pos() ) <= sight_range_fae ) {
        return true;
    }
    if( critter.is_nether() && rl_dist_exact( pos(), critter.pos() ) <= sight_range_nether ) {
        return true;
    }
    if( critter.has_mind() && rl_dist_exact( pos(), critter.pos() ) <= sight_range_minds ) {
        return true;
    }
    if( rl_dist_exact( pos(), critter.pos() ) <= motion_vision_range ) {
        return true;
    }

    if( critter.digging() && has_active_bionic( bio_ground_sonar ) ) {
        // Bypass the check below, the bionic sonar also bypasses the sees(point) check because
        // walls don't block sonar which is transmitted in the ground, not the air.
        // TODO: this might need checks whether the player is in the air, or otherwise not connected
        // to the ground. It also might need a range check.
        return true;
    }

    return false;
}

bool Character::pour_into( item_location &container, item &liquid, bool ignore_settings )
{
    std::string err;
    int max_remaining_capacity = container->get_remaining_capacity_for_liquid( liquid, *this, &err );
    int amount = container->all_pockets_rigid() ? max_remaining_capacity :
                 std::min( max_remaining_capacity, container.max_charges_by_parent_recursive( liquid ).value() );

    if( !err.empty() ) {
        if( !container->has_item_with( [&liquid]( const item & it ) {
        return it.typeId() == liquid.typeId();
        } ) ) {
            add_msg_if_player( m_bad, err );
        } else {
            //~ you filled <container> to the brim with <liquid>
            add_msg_if_player( _( "You filled %1$s to the brim with %2$s." ), container->tname(),
                               liquid.tname() );
        }
        return false;
    }

    if( amount == 0 ) {
        add_msg_if_player( _( "%1$s can't to expand to add any more %2$s." ), container->tname(),
                           liquid.tname() );
        return false;
    }

    // get_remaining_capacity_for_liquid doesn't consider the current amount of liquid
    if( liquid.count_by_charges() ) {
        amount = std::min( amount, liquid.charges );
    }

    add_msg_if_player( _( "You pour %1$s into the %2$s." ), liquid.tname(), container->tname() );

    liquid.charges -= container->fill_with( liquid, amount, false, false, ignore_settings );
    inv->unsort();

    if( liquid.charges > 0 ) {
        add_msg_if_player( _( "There's some left over!" ) );
    }

    get_avatar().invalidate_weight_carried_cache();

    return true;
}

bool Character::pour_into( const vpart_reference &vp, item &liquid ) const
{
    if( !vp.part().fill_with( liquid ) ) {
        return false;
    }

    //~ $1 - vehicle name, $2 - part name, $3 - liquid type
    add_msg_if_player( _( "You refill the %1$s's %2$s with %3$s." ),
                       vp.vehicle().name, vp.part().name(), liquid.type_name() );

    if( liquid.charges > 0 ) {
        add_msg_if_player( _( "There's some left over!" ) );
    }
    return true;
}

float Character::rest_quality() const
{
    map &here = get_map();
    const tripoint_bub_ms your_pos = pos_bub();
    float rest = 0.0f;
    const float ur_act_level = instantaneous_activity_level();
    // Negative morales are penalties
    int cold_penalty = -has_morale( morale_cold );
    int heat_penalty = -has_morale( morale_hot );
    if( cold_penalty > 0 || heat_penalty > 0 ) {
        // Extreme temperatures have the body working harder to fight them, with less energy dedicated to healing, even just laying around will have you shivering or sweating.
        rest -= cold_penalty / 10.0f;
        rest -= heat_penalty / 10.0f;
    }

    if( has_effect( effect_sleep ) ) {
        // Beds should normally have a maximum of 2C warmth, rest == 1.0 on a pristine bed. Less comfortable beds provide less rest quality.
        // Cannot be lower than 0, even though some beds(like *the bare ground*) have negative floor_bedding_warmth. Maybe this should change?
        rest += ( std::max( units::to_kelvin_delta( floor_bedding_warmth( your_pos.raw() ) ),
                            0.f ) / 2.0f ) ;
        return std::max( rest, 0.0f );
    }
    const optional_vpart_position veh_part = here.veh_at( your_pos );
    bool has_vehicle_seat = !!veh_part.part_with_feature( "SEAT", true );
    if( ur_act_level <= LIGHT_EXERCISE ) {
        rest += 0.1f;
        if( here.has_flag_ter_or_furn( "CAN_SIT", your_pos.xy() ) || has_vehicle_seat ) {
            // If not performing any real exercise (not even moving around), chairs allow you to rest a little bit.
            rest += 0.2f;
        } else if( floor_bedding_warmth( your_pos.raw() ) > 0_C_delta ) {
            // Any comfortable bed can substitute for a chair, but only if you don't have one.
            rest += 0.2f * ( units::to_celsius_delta( floor_bedding_warmth( your_pos.raw() ) ) / 2.0f );
        }
        if( ur_act_level <= NO_EXERCISE ) {
            rest += 0.2f;
        }
    }
    // These stack!
    if( ur_act_level >= BRISK_EXERCISE ) {
        rest -= 0.1f;
    }
    if( ur_act_level >= ACTIVE_EXERCISE ) {
        rest -= 0.2f;
    }
    if( ur_act_level >= EXTRA_EXERCISE ) {
        rest -= 0.3f;
    }
    add_msg_debug( debugmode::DF_CHAR_HEALTH, "%s resting quality: %.6f", get_name(), rest );
    return rest;
}

std::vector<std::string> Character::extended_description() const
{
    std::vector<std::string> tmp;
    std::string name_str = colorize( get_name(), basic_symbol_color() );
    if( is_avatar() ) {
        // <bad>This is me, <player_name>.</bad>
        tmp.emplace_back( string_format( _( "This is you - %s." ), name_str ) );
    } else {
        tmp.emplace_back( string_format( _( "This is %s." ), name_str ) );
    }

    tmp.emplace_back( "--" );

    const std::vector<bodypart_id> &bps = get_all_body_parts( get_body_part_flags::only_main );
    // Find length of bp names, to align
    // accumulate looks weird here, any better function?
    int longest = std::accumulate( bps.begin(), bps.end(), 0,
    []( int m, bodypart_id bp ) {
        return std::max( m, utf8_width( body_part_name_as_heading( bp, 1 ) ) );
    } );

    // This is a stripped-down version of the body_window function
    // This should be extracted into a separate function later on
    for( const bodypart_id &bp : bps ) {
        const std::string &bp_heading = body_part_name_as_heading( bp, 1 );

        const nc_color state_col = display::limb_color( *this, bp, true, true, true );
        nc_color name_color = state_col;
        std::pair<std::string, nc_color> hp_bar = get_hp_bar( get_part_hp_cur( bp ), get_part_hp_max( bp ),
                false );
        std::pair<std::string, nc_color> hp_numbers =
        { " " + std::to_string( get_part_hp_cur( bp ) ) + "/" + std::to_string( get_part_hp_max( bp ) ), c_white };

        std::string bp_stat = colorize( left_justify( bp_heading, longest ), name_color );
        if( debug_mode ) {
            bp_stat += colorize( hp_numbers.first, hp_numbers.second );
        } else {
            // Trailing bars. UGLY!
            // TODO: Integrate into get_hp_bar somehow
            bp_stat += colorize( hp_bar.first, hp_bar.second );
            bp_stat += colorize( std::string( 5 - utf8_width( hp_bar.first ), '.' ), c_white );
        }
        tmp.emplace_back( bp_stat );
    }

    tmp.emplace_back( "--" );
    std::string wielding;
    if( weapon.is_null() ) {
        wielding = _( "Nothing" );
    } else {
        wielding = weapon.tname();
    }

    tmp.emplace_back( string_format( _( "Wielding: %s" ), colorize( wielding, c_red ) ) );
    std::string wearing = _( "Wearing:" ) + std::string( " " );

    const std::list<item_location> visible_worn_items = get_visible_worn_items();
    std::string worn_string = enumerate_as_string( visible_worn_items.begin(), visible_worn_items.end(),
    []( const item_location & it ) {
        return it.get_item()->tname();
    } );
    wearing += !worn_string.empty() ? worn_string : _( "Nothing" );
    tmp.emplace_back( wearing );

    int visibility_cap = get_player_character().get_mutation_visibility_cap( this );
    const std::string trait_str = visible_mutations( visibility_cap );
    if( !trait_str.empty() ) {
        tmp.emplace_back( string_format( _( "Traits: %s" ), trait_str ) );
    }

    std::vector<std::string> ret;
    ret.reserve( tmp.size() );
    for( const std::string &s : tmp ) {
        ret.emplace_back( replace_colors( s ) );
    }

    return ret;
}

social_modifiers Character::get_mutation_bionic_social_mods() const
{
    social_modifiers mods;
    for( const mutation_branch *mut : cached_mutations ) {
        mods += mut->social_mods;
    }
    for( const bionic &bio : *my_bionics ) {
        mods += bio.info().social_mods;
    }
    return mods;
}


namespace
{
float _hp_modified_rate( Character const &who, float rate )
{
    float const primary_hp_mod = who.enchantment_cache->get_value_multiply( enchant_vals::mod::MAX_HP );
    if( primary_hp_mod < 0.0f ) {
        cata_assert( primary_hp_mod >= -1.0f );
        return rate * ( 1.0f + primary_hp_mod );
    }

    return rate;
}
} // namespace

float Character::healing_rate( float at_rest_quality ) const
{
    float const rest = clamp( at_rest_quality, 0.0f, 1.0f );
    // TODO: Cache
    float const base_heal_rate = is_avatar() ? get_option<float>( "PLAYER_HEALING_RATE" )
                                 : get_option<float>( "NPC_HEALING_RATE" );
    float const heal_rate = enchantment_cache->modify_value( enchant_vals::mod::REGEN_HP,
                            base_heal_rate );
    float awake_rate = ( 1.0f - rest ) * heal_rate;
    awake_rate *= enchantment_cache->modify_value( enchant_vals::mod::REGEN_HP_AWAKE,
                  1 ) - 1;
    float const asleep_rate = rest * heal_rate * ( 1.0f + get_lifestyle() / 200.0f );
    float final_rate = awake_rate + asleep_rate;
    // Most common case: awake player with no regenerative abilities
    // ~7e-5 is 1 hp per day, anything less than that is totally negligible
    static constexpr float eps = 0.000007f;
    add_msg_debug( debugmode::DF_CHAR_HEALTH, "%s healing: %.6f", get_name(), final_rate );
    if( std::abs( final_rate ) < eps ) {
        return 0.0f;
    }

    return final_rate;
}

float Character::healing_rate_medicine( float at_rest_quality, const bodypart_id &bp ) const
{
    float rate_medicine = 0.0f;

    for( const auto &elem : *effects ) {
        for( const std::pair<const bodypart_id, effect> &i : elem.second ) {
            if( i.first != bp ) {
                continue;
            }
            const effect &eff = i.second;
            float tmp_rate = static_cast<float>( eff.get_amount( "HEAL_RATE" ) ) / to_turns<int>
                             ( 24_hours );

            if( bp == body_part_head ) {
                tmp_rate *= eff.get_amount( "HEAL_HEAD" ) / 100.0f;
            }
            if( bp == body_part_torso ) {
                tmp_rate *= eff.get_amount( "HEAL_TORSO" ) / 100.0f;
            }
            rate_medicine += tmp_rate;
        }
    }

    rate_medicine = enchantment_cache->modify_value( enchant_vals::mod::REGEN_HP,
                    rate_medicine );
    // Sufficiently negative rest quality can completely eliminate your healing, but never turn it negative.
    rate_medicine *= 1.0f + std::max( at_rest_quality, -1.0f );

    // increase healing if character has both effects
    if( has_effect( effect_bandaged ) && has_effect( effect_disinfected ) ) {
        rate_medicine *= 1.25;
    }

    if( get_lifestyle() > 0.0f ) {
        rate_medicine *= 1.0f + get_lifestyle() / 200.0f;
    } else {
        rate_medicine *= 1.0f + get_lifestyle() / 400.0f;
    }
    return _hp_modified_rate( *this, rate_medicine );
}

float Character::get_bmi() const
{
    return get_bmi_lean() + get_bmi_fat();
}

float Character::get_bmi_lean() const
{
    //strength BMIs decrease to zero as you starve (muscle atrophy)
    if( get_bmi_fat() < character_weight_category::normal ) {
        const int str_penalty = std::floor( ( 1.0f - ( get_bmi_fat() /
                                              character_weight_category::normal ) ) * str_max );
        return 12.0f + get_str_base() - str_penalty;
    }
    return 12.0f + get_str_base();
}

float Character::get_bmi_fat() const
{
    return ( get_stored_kcal() / KCAL_PER_KG ) / ( std::pow( height() / 100.0f,
            2 ) * get_cached_organic_size() );
}

bool Character::has_calorie_deficit() const
{
    return get_bmi_fat() < character_weight_category::normal;
}

units::mass Character::bodyweight() const
{
    return bodyweight_fat() + bodyweight_lean();
}

units::mass Character::bodyweight_fat() const
{
    return units::from_kilogram( get_stored_kcal() / KCAL_PER_KG );
}

units::mass Character::bodyweight_lean() const
{
    //12 plus base strength gives non fat bmi, adjusted by starvation in get_bmi_lean()
    //this is multiplied by our total hit size from mutated body parts (or lack of parts thereof)
    //for example a tail with a hit size of 10 means our lean mass is 10% greater
    //or if we chop off our arms and legs to get bionic replacements, we're down to about 42% of our original lean mass
    return get_cached_organic_size() * units::from_kilogram( get_bmi_lean() * std::pow(
                height() / 100.0f,
                2 ) );
}

float Character::fat_ratio() const
{
    return bodyweight_fat() / bodyweight();
}

units::mass Character::bionics_weight() const
{
    units::mass bio_weight = 0_gram;
    for( const bionic_id &bid : get_bionics() ) {
        if( !bid->included ) {
            bio_weight += item::find_type( bid->itype() )->weight;
        }
    }
    return bio_weight;
}

void Character::reset_chargen_attributes()
{
    init_age = 25;
    init_height = 175;
}

int Character::base_age() const
{
    return init_age;
}

void Character::set_base_age( int age )
{
    init_age = age;
}

void Character::mod_base_age( int mod )
{
    init_age += mod;
}

int Character::age( time_point when ) const
{
    int years_since_cataclysm = to_turns<int>( when - calendar::turn_zero ) /
                                to_turns<int>( calendar::year_length() );
    return init_age + years_since_cataclysm;
}

std::string Character::age_string( time_point when ) const
{
    //~ how old the character is in years. try to limit number of characters to fit on the screen
    std::string unformatted = _( "%d years" );
    return string_format( unformatted, age( when ) );
}

struct HeightLimits {
    int min_height = 0;
    int base_height = 0;
    int max_height = 0;
};

/** Min and max heights in cm for each size category */
static const std::map<creature_size, HeightLimits> size_category_height_limits {
    { creature_size::tiny, { 58, 70, 87 } },
    { creature_size::small, { 88, 122, 144 } },
    { creature_size::medium, { 145, 175, 200 } }, // minimum is 2 std. deviations below average female height
    { creature_size::large, { 201, 227, 250 } },
    { creature_size::huge, { 251, 280, 320 } },
};

int Character::min_height( creature_size size_category )
{
    return size_category_height_limits.at( size_category ).min_height;
}

int Character::default_height( creature_size size_category )
{
    return size_category_height_limits.at( size_category ).base_height;
}

int Character::max_height( creature_size size_category )
{
    return size_category_height_limits.at( size_category ).max_height;
}

int Character::base_height() const
{
    return init_height;
}

void Character::set_base_height( int height )
{
    init_height = height;
}

void Character::mod_base_height( int mod )
{
    init_height += mod;
}

std::string Character::height_string() const
{
    const bool metric = get_option<std::string>( "DISTANCE_UNITS" ) == "metric";

    if( metric ) {
        std::string metric_string = _( "%d cm" );
        return string_format( metric_string, height() );
    }

    int total_inches = std::round( height() / 2.54 );
    int feet = std::floor( total_inches / 12 );
    int remainder_inches = total_inches % 12;
    return string_format( "%d\'%d\"", feet, remainder_inches );
}

int Character::height() const
{
    const double base_height_deviation = base_height() / static_cast< double >
                                         ( Character::default_height() );
    const HeightLimits &limits = size_category_height_limits.at( get_size() );
    return clamp<int>( std::round( base_height_deviation * limits.base_height ),
                       limits.min_height, limits.max_height );
}

int Character::base_bmr() const
{
    /**
    Values are for males, and average!
    */
    const int equation_constant = 5;
    const int weight_factor = units::to_gram<int>( bodyweight() / 100.0 );
    const int height_factor = 6.25 * height();
    const int age_factor = 5 * age();
    return metabolic_rate_base() * ( weight_factor + height_factor - age_factor + equation_constant );
}

int Character::get_bmr() const
{
    return base_bmr() * std::ceil( clamp( activity_history.average_activity(), NO_EXERCISE,
                                          maximum_exertion_level() ) );
}


void Character::set_activity_level( float new_level )
{
    if( new_level <= NO_EXERCISE && in_sleep_state() ) {
        new_level = std::min( new_level, SLEEP_EXERCISE );
    }

    activity_history.log_activity( new_level );
}

void Character::reset_activity_level()
{
    activity_history.reset_activity_level();
}

std::string Character::activity_level_str() const
{
    return activity_history.activity_level_str();
}

void Character::mend_item( item_location &&obj, bool interactive )
{
    if( has_trait( trait_DEBUG_HS ) ) {
        uilist menu;
        menu.text = _( "Toggle which fault?" );
        std::vector<std::pair<fault_id, bool>> opts;
        for( const auto &f : obj->faults_potential() ) {
            opts.emplace_back( f, !!obj->faults.count( f ) );
            menu.addentry( -1, true, -1, string_format(
                               opts.back().second ? pgettext( "fault", "Mend: %s" ) : pgettext( "fault", "Set: %s" ),
                               f.obj().name() ) );
        }
        if( opts.empty() ) {
            add_msg( m_info, _( "The %s doesn't have any faults to toggle." ), obj->tname() );
            return;
        }
        menu.query();
        if( menu.ret >= 0 ) {
            if( opts[menu.ret].second ) {
                obj->faults.erase( opts[menu.ret].first );
            } else {
                obj->faults.insert( opts[menu.ret].first );
            }
        }
        return;
    }

    const inventory &inv = crafting_inventory();

    struct mending_option {
        fault_id fault;
        std::reference_wrapper<const fault_fix> fix;
        bool doable;
        time_duration time_to_fix = 1_hours;
    };

    std::vector<mending_option> mending_options;
    for( const fault_id &f : obj->faults ) {
        for( const fault_fix_id &fix_id : f->get_fixes() ) {
            const fault_fix &fix = *fix_id;
            mending_option opt{ f, fix, true };
            for( const auto &[skill_id, level] : fix.skills ) {
                if( get_greater_skill_or_knowledge_level( skill_id ) < level ) {
                    opt.doable = false;
                    break;
                }
            }
            opt.doable &= fix.get_requirements().can_make_with_inventory( inv, is_crafting_component );
            mending_options.emplace_back( opt );
        }
    }

    if( mending_options.empty() ) {
        if( interactive ) {
            add_msg( m_info, _( "The %s doesn't have any faults to mend." ), obj->tname() );
            if( obj->damage() > obj->degradation() ) {
                const std::set<itype_id> &rep = obj->repaired_with();
                if( rep.empty() ) {
                    add_msg( m_info, _( "It is damaged, but cannot be repaired." ) );
                } else {
                    const std::string repair_options =
                    enumerate_as_string( rep.begin(), rep.end(), []( const itype_id & e ) {
                        return item::nname( e );
                    }, enumeration_conjunction::or_ );

                    add_msg( m_info, _( "It is damaged, and could be repaired with %s.  "
                                        "%s to use one of those items." ),
                             repair_options, press_x( ACTION_USE ) );
                }
            }
        }
        return;
    }

    int sel = 0;
    if( interactive ) {
        uilist menu;
        menu.title = _( "Mend which fault?" );
        menu.desc_enabled = true;

        constexpr int fold_width = 80;

        for( mending_option &opt : mending_options ) {
            const fault_fix &fix = opt.fix;
            const nc_color col = opt.doable ? c_white : c_light_gray;

            const requirement_data &reqs = fix.get_requirements();
            auto tools = reqs.get_folded_tools_list( fold_width, col, inv );
            auto comps = reqs.get_folded_components_list( fold_width, col, inv, is_crafting_component );

            std::string descr = word_rewrap( opt.fault->description(), 80 ) + "\n\n";
            for( const fault_id &fid : fix.faults_removed ) {
                if( obj->has_fault( fid ) ) {
                    descr += string_format( _( "Removes fault: <color_green>%s</color>\n" ), fid->name() );
                } else {
                    descr += string_format( _( "Removes fault: <color_light_gray>%s</color>\n" ), fid->name() );
                }
            }
            for( const fault_id &fid : fix.faults_added ) {
                descr += string_format( _( "Adds fault: <color_yellow>%s</color>\n" ), fid->name() );
            }
            if( fix.mod_damage > 0 ) {
                descr += string_format( _( "<color_green>Repairs</color> %d damage.\n" ), fix.mod_damage );
            } else if( fix.mod_damage < 0 ) {
                descr += string_format( _( "<color_red>Applies</color> %d damage.\n" ), -fix.mod_damage );
            }

            opt.time_to_fix = fix.time;
            // if an item has a time saver flag multiply total time by that flag's time factor
            for( const auto &[flag_id, mult] : fix.time_save_flags ) {
                if( obj->has_flag( flag_id ) ) {
                    opt.time_to_fix *= mult;
                }
            }
            // if you have a time saver prof multiply total time by that prof's time factor
            for( const auto &[proficiency_id, mult] : fix.time_save_profs ) {
                if( has_proficiency( proficiency_id ) ) {
                    opt.time_to_fix *= mult;
                }
            }
            descr += string_format( _( "Time required: <color_cyan>%s</color>\n" ),
                                    to_string_approx( opt.time_to_fix ) );
            if( fix.skills.empty() ) {
                descr += string_format( _( "Skills: <color_cyan>none</color>\n" ) );
            } else {
                descr += string_format( _( "Skills: %s\n" ), enumerate_as_string(
                fix.skills.begin(), fix.skills.end(), [this]( const std::pair<skill_id, int> &sk ) {
                    if( get_greater_skill_or_knowledge_level( sk.first ) >= sk.second ) {
                        return string_format( pgettext( "skill requirement",
                                                        //~ %1$s: skill name, %2$s: current skill level, %3$s: required skill level
                                                        "<color_cyan>%1$s</color> <color_green>(%2$d/%3$d)</color>" ),
                                              sk.first->name(), static_cast<int>( get_greater_skill_or_knowledge_level( sk.first ) ), sk.second );
                    } else {
                        return string_format( pgettext( "skill requirement",
                                                        //~ %1$s: skill name, %2$s: current skill level, %3$s: required skill level
                                                        "<color_cyan>%1$s</color> <color_red>(%2$d/%3$d)</color>" ),
                                              sk.first->name(), static_cast<int>( get_greater_skill_or_knowledge_level( sk.first ) ), sk.second );
                    }
                } ) );
            }

            for( const std::string &line : tools ) {
                descr += line + "\n";
            }
            for( const std::string &line : comps ) {
                descr += line + "\n";
            }

            menu.addentry_desc( -1, true, -1, fix.name.translated(), colorize( descr, col ) );
        }
        menu.query();
        if( menu.ret < 0 ) {
            add_msg( _( "Never mind." ) );
            return;
        }
        sel = menu.ret;
    }

    if( sel >= 0 ) {
        const mending_option &opt = mending_options[sel];
        if( !opt.doable ) {
            if( interactive ) {
                add_msg( m_info, _( "You are currently unable to mend the %s this way." ), obj->tname() );
            }
            return;
        }

        const fault_fix &fix = opt.fix;
        assign_activity( ACT_MEND_ITEM, to_moves<int>( opt.time_to_fix ) );
        activity.name = opt.fault.str();
        activity.str_values.emplace_back( fix.id.str() );
        activity.targets.push_back( std::move( obj ) );
    }
}

int Character::get_stim() const
{
    return stim;
}

void Character::set_stim( int new_stim )
{
    stim = new_stim;
}

void Character::mod_stim( int mod )
{
    stim += mod;
}

int Character::get_rad() const
{
    return radiation;
}

void Character::set_rad( int new_rad )
{
    if( radiation != new_rad ) {
        radiation = new_rad;
        on_stat_change( "radiation", radiation );
    }
}

void Character::mod_rad( int mod )
{
    if( has_flag( json_flag_NO_RADIATION ) ) {
        return;
    }
    set_rad( std::max( 0, get_rad() + mod ) );
}

void Character::calculate_leak_level()
{
    float ret = 0.0f;
    // This is bad way to calculate radiation and should be rewritten some day.
    for( const item_location &item_loc : const_cast<Character *>( this )->all_items_loc() ) {
        const item *it = item_loc.get_item();
        if( it->has_flag( flag_RADIOACTIVE ) ) {
            if( it->has_flag( flag_LEAK_ALWAYS ) ) {
                ret += to_gram( it->weight() ) / 250.f;
            } else if( it->has_flag( flag_LEAK_DAM ) ) {
                ret += it->damage_level();
            }
        }
    }
    leak_level_dirty = false;
    leak_level = ret;
}

float Character::get_leak_level() const
{
    return leak_level;
}

void Character::invalidate_leak_level_cache()
{
    leak_level_dirty = true;
}

int Character::get_stamina() const
{
    if( is_npc() ) {
        // No point in doing a bunch of checks on NPCs for now since they can't use stamina.
        return get_stamina_max();
    }
    return stamina;
}

int Character::get_stamina_max() const
{
    if( is_npc() ) {
        // No point in doing a bunch of checks on NPCs for now since they can't use stamina.
        return 10000;
    }
    // Since adding cardio, 'player_max_stamina' is really 'base max stamina' and gets further modified
    // by your CV fitness.  Name has been kept this way to avoid needing to change the code.
    // Default base maximum stamina and cardio scaling are defined in data/core/game_balance.json
    static const std::string player_max_stamina( "PLAYER_MAX_STAMINA_BASE" );
    static const std::string player_cardiofit_stamina_scale( "PLAYER_CARDIOFIT_STAMINA_SCALING" );

    // Cardiofit stamina mod defaults to 5, and get_cardiofit() should return a value in the vicinity
    // of 1000-3000, so this should add somewhere between 3000 to 15000 stamina.
    int max_stamina = get_option<int>( player_max_stamina ) +
                      get_option<int>( player_cardiofit_stamina_scale ) * get_cardiofit();
    max_stamina = enchantment_cache->modify_value( enchant_vals::mod::MAX_STAMINA, max_stamina );

    return max_stamina;
}

void Character::set_stamina( int new_stamina )
{
    stamina = new_stamina;
}

int Character::get_arms_power_use() const
{
    // millijoules
    return arms_power_use;
}

int Character::get_legs_power_use() const
{
    // millijoules
    return legs_power_use;
}

float Character::get_arms_stam_mult() const
{
    return arms_stam_mult;
}

float Character::get_legs_stam_mult() const
{
    return legs_stam_mult;
}

void Character::recalc_limb_energy_usage()
{
    // calculate energy usage of arms
    float total_limb_count = 0.0f;
    float bionic_limb_count = 0.0f;
    float bionic_powercost = 0;
    body_part_type::type arm_type = body_part_type::type::arm;
    for( const bodypart_id &bp : get_all_body_parts_of_type( arm_type ) ) {
        total_limb_count++;
        if( bp->has_flag( json_flag_BIONIC_LIMB ) ) {
            bionic_powercost += bp->power_efficiency;
            bionic_limb_count++;
        }
    }
    arms_power_use = bionic_powercost;
    if( bionic_limb_count > 0 ) {
        arms_stam_mult = 1 - ( bionic_limb_count / total_limb_count );
    } else {
        arms_stam_mult = 1.0f;
    }
    //sanity check ourselves in debug
    add_msg_debug( debugmode::DF_CHAR_HEALTH, "Total arms in use: %.1f, Bionic arms: %.1f",
                   total_limb_count,
                   bionic_limb_count );
    add_msg_debug( debugmode::DF_CHAR_HEALTH, "bionic power per arms stamina: %d", arms_power_use );
    add_msg_debug( debugmode::DF_CHAR_HEALTH, "arms stam usage mult by %.1f", arms_stam_mult );

    // calculate energy usage of legs
    total_limb_count = 0.0f;
    bionic_limb_count = 0.0f;
    bionic_powercost = 0;
    body_part_type::type leg_type = body_part_type::type::leg;
    for( const bodypart_id &bp : get_all_body_parts_of_type( leg_type ) ) {
        total_limb_count++;
        if( bp->has_flag( json_flag_BIONIC_LIMB ) ) {
            bionic_powercost += bp->power_efficiency;
            bionic_limb_count++;
        }
    }
    legs_power_use = bionic_powercost;
    if( bionic_limb_count > 0 ) {
        legs_stam_mult = 1 - ( bionic_limb_count / total_limb_count );
    } else {
        legs_stam_mult = 1.0f;
    }
    //sanity check ourselves in debug
    add_msg_debug( debugmode::DF_CHAR_HEALTH, "Total legs in use: %.1f, Bionic legs: %.1f",
                   total_limb_count,
                   bionic_limb_count );
    add_msg_debug( debugmode::DF_CHAR_HEALTH, "bionic power per legs stamina: %d", legs_power_use );
    add_msg_debug( debugmode::DF_CHAR_HEALTH, "legs stam usage mult by %.1f", legs_stam_mult );
}

void Character::burn_energy_arms( int mod )
{
    mod_stamina( mod * get_arms_stam_mult() );
    if( get_arms_power_use() > 0 ) {
        mod_power_level( units::from_millijoule( mod * get_arms_power_use() ) );
    }
}

void Character::burn_energy_legs( int mod )
{
    mod_stamina( mod * get_legs_stam_mult() );
    if( get_legs_power_use() > 0 ) {
        mod_power_level( units::from_millijoule( mod * get_legs_power_use() ) );
    }
}

void Character::burn_energy_all( int mod )
{
    mod_stamina( mod * ( get_arms_stam_mult() + get_legs_stam_mult() ) * 0.5f );
    if( ( get_arms_power_use() + get_legs_power_use() ) > 0 ) {
        mod_power_level( units::from_millijoule( mod * ( get_arms_power_use() + get_legs_power_use() ) ) );
    }
}

void Character::mod_stamina( int mod )
{
    // TODO: Make NPCs smart enough to use stamina
    if( is_npc() || has_trait( trait_DEBUG_STAMINA ) ) {
        return;
    }

    float quarter_thresh = 0.25 * get_stamina_max();
    float half_thresh = 0.5 * get_stamina_max();

    std::string quarter_stam_counter_str = get_value( "quarter_stam_counter" );
    int quarter_stam_counter = quarter_stam_counter_str.empty() ? 0 : std::stoi(
                                   quarter_stam_counter_str );

    if( stamina > half_thresh && stamina + mod < half_thresh ) {
        set_value( "got_to_half_stam", "true" );
    }

    if( stamina > quarter_thresh && stamina + mod < quarter_thresh && quarter_stam_counter < 5 ) {
        quarter_stam_counter++;
        set_value( "quarter_stam_counter", std::to_string( quarter_stam_counter ) );
        mod_daily_health( 1, 5 );
    }

    stamina += mod;
    if( stamina < 0 ) {
        for( const bodypart_id &bp : get_all_body_parts() ) {
            if( !bp->windage_effect.is_null() ) {
                add_effect( bp->windage_effect, 10_turns );
            }
        }
    }
    stamina = clamp( stamina, 0, get_stamina_max() );
}

void Character::burn_move_stamina( int moves )
{
    int overburden_percentage = 0;
    //add half the difference between current stored kcal weight and healthy stored kcal weight to weight of carried gear
    units::mass fat_penalty = units::from_kilogram( 0.5f * std::max( 0.0f,
                              ( get_healthy_kcal() - get_stored_kcal() ) / KCAL_PER_KG ) );
    units::mass current_weight = weight_carried() + fat_penalty;
    // Make it at least 1 gram to avoid divide-by-zero warning
    units::mass max_weight = std::max( weight_capacity(), 1_gram );
    if( current_weight > max_weight ) {
        overburden_percentage = ( current_weight - max_weight ) * 100 / max_weight;
    }

    int burn_ratio = get_option<int>( "PLAYER_BASE_STAMINA_BURN_RATE" );
    for( const bionic_id &bid : get_bionic_fueled_with_muscle() ) {
        if( has_active_bionic( bid ) ) {
            burn_ratio = burn_ratio * 2 - 3;
        }
    }
    burn_ratio += overburden_percentage;

    ///\EFFECT_SWIMMING decreases stamina burn when swimming
    //Appropriate traits let you walk along the bottom without getting as tired
    if( get_map().has_flag( ter_furn_flag::TFLAG_DEEP_WATER, pos_bub() ) &&
        !has_flag( json_flag_WATERWALKING ) &&
        ( !has_flag( json_flag_WALK_UNDERWATER ) ||
          get_map().has_flag( ter_furn_flag::TFLAG_GOES_DOWN, pos_bub() ) ) &&
        !get_map().has_flag_furn( "BRIDGE", pos_bub() ) &&
        !( in_vehicle && get_map().veh_at( pos_bub() )->vehicle().can_float() ) ) {
        burn_ratio += 100 / std::pow( 1.1, get_skill_level( skill_swimming ) );
    }

    burn_ratio *= move_mode->stamina_mult();
    burn_energy_legs( -( ( moves * burn_ratio ) / 100.0 ) * get_modifier(
                          character_modifier_stamina_move_cost_mod ) * get_modifier(
                          character_modifier_move_mode_move_cost_mod ) );
    add_msg_debug( debugmode::DF_CHARACTER, "Stamina burn: %d", -( ( moves * burn_ratio ) / 100 ) );
    // Chance to suffer pain if overburden and stamina runs out or has trait BADBACK
    // Starts at 1 in 25, goes down by 5 for every 50% more carried
    if( ( current_weight > max_weight ) && ( has_trait( trait_BADBACK ) || get_stamina() == 0 ) &&
        one_in( 35 - 5 * current_weight / ( max_weight / 2 ) ) ) {
        add_msg_if_player( m_bad, _( "Your body strains under the weight!" ) );
        // 1 more pain for every 800 grams more (5 per extra STR needed)
        if( ( ( current_weight - max_weight ) / 800_gram > get_pain() && get_pain() < 100 ) ) {
            mod_pain( 1 );
        }
    }
}

void Character::update_stamina( int turns )
{
    static const std::string player_base_stamina_regen_rate( "PLAYER_BASE_STAMINA_REGEN_RATE" );
    const float base_regen_rate = get_option<float>( player_base_stamina_regen_rate );
    // Your stamina regen rate works as a function of how fit you are compared to your body size.
    // This allows it to scale more quickly than your stamina, so that at higher fitness levels you
    // recover stamina faster.
    const float effective_regen_rate = base_regen_rate * get_cardiofit() / get_cardio_acc_base();
    const int current_stim = get_stim();
    // Values above or below normal will increase or decrease stamina regen
    const float mod_regen = enchantment_cache->modify_value( enchant_vals::mod::STAMINA_REGEN_MOD, 0 );
    // Mutated stamina works even when winded
    const float base_multiplier = mod_regen + ( has_effect( effect_winded ) ? 0.1f : 1.0f );
    // Ensure multiplier is at least 0.1
    const float stamina_multiplier = std::max<float>( 0.1f, base_multiplier );

    // Recover some stamina every turn. Start with zero, then increase recovery factor based on
    // mutations, stimulants, and bionics before rolling random recovery based on this factor.
    float stamina_recovery = 0.0f;
    // But mouth encumbrance interferes, even with mutated stamina.
    stamina_recovery += stamina_multiplier * std::max( 1.0f,
                        effective_regen_rate * get_modifier( character_modifier_stamina_recovery_breathing_mod ) );
    // only apply stim-related and mutant stamina boosts if you don't have bionic lungs
    if( !has_bionic( bio_synlungs ) ) {
        stamina_recovery = enchantment_cache->modify_value( enchant_vals::mod::REGEN_STAMINA,
                           stamina_recovery );
        // TODO: recovering stamina causes hunger/thirst/sleepiness.
        // TODO: Tiredness slowing recovery

        // stim recovers stamina (or impairs recovery)
        if( current_stim > 0 ) {
            // TODO: Make stamina recovery with stims cost health
            stamina_recovery += std::min( 5.0f, current_stim / 15.0f );
        } else if( current_stim < 0 ) {
            // Affect it less near 0 and more near full
            // Negative stim kill at -200
            // At -100 stim it inflicts -20 malus to regen at 100%  stamina,
            // effectivly countering stamina gain of default 20,
            // at 50% stamina its -10 (50%), cuts by 25% at 25% stamina
            stamina_recovery += current_stim / 5.0f * get_stamina() / get_stamina_max();
        }
    }
    const int max_stam = get_stamina_max();
    if( get_power_level() >= 3_kJ && has_active_bionic( bio_gills ) ) {
        int bonus = std::min<int>( units::to_kilojoule( get_power_level() ) / 3,
                                   max_stam - get_stamina() - stamina_recovery * turns );
        // so the effective recovery is up to 5x default
        bonus = std::min( bonus, 4 * static_cast<int>( effective_regen_rate ) );
        if( bonus > 0 ) {
            stamina_recovery += bonus;
            bonus /= 10;
            bonus = std::max( bonus, 1 );
            mod_power_level( units::from_kilojoule( static_cast<std::int64_t>( -bonus ) ) );
        }
    }

    // Roll to determine actual stamina recovery over this period
    int recover_amount = std::ceil( stamina_recovery * turns );
    mod_stamina( recover_amount );
    add_msg_debug( debugmode::DF_CHARACTER, "Stamina recovery: %d", recover_amount );

    // Cap at max
    set_stamina( std::min( std::max( get_stamina(), 0 ), max_stam ) );
}

int Character::get_cardiofit() const
{
    if( is_npc() ) {
        // No point in doing a bunch of checks on NPCs for now since they can't use cardio.
        return 2 * get_cardio_acc_base();
    }

    if( has_bionic( bio_synlungs ) ) {
        // If you have the synthetic lungs bionic your cardioacc is forced to a specific value
        return 3 * get_cardio_acc_base();
    }

    const int cardio_base = get_cardio_acc();

    // Mut mod contains the base 1.0f for all modifiers
    const float mut_mod = enchantment_cache->modify_value( enchant_vals::mod::CARDIO_MULTIPLIER, 1 );
    // 1 point of athletics skill = 1% more cardio, up to 10% cardio
    const float athletics_mod = get_skill_level( skill_swimming ) / 100.0f;
    // At some point we might have proficiencies that affect this.
    const float prof_mod = 0.0f;
    // 10 points of health = 1% cardio, up to 20% cardio
    float health_mod = get_lifestyle() / 1000.0f;

    // Negative effects of health are doubled, up to 40% cardio
    if( health_mod < 0.0f ) {
        health_mod *= 2.0f;
    }

    // Add up all of our cardio mods.
    float cardio_modifier = mut_mod + athletics_mod + prof_mod + health_mod;
    // Modify cardio accumulator by our cardio mods.
    const int cardio_fitness = static_cast<int>( cardio_base * cardio_modifier );

    return cardio_fitness;
}

int Character::get_cardio_acc() const
{
    return cardio_acc;
}

void Character::set_cardio_acc( int ncardio_acc )
{
    cardio_acc = ncardio_acc;
}

void Character::reset_cardio_acc()
{
    set_cardio_acc( get_cardio_acc_base() );
}

int Character::get_cardio_acc_base() const
{
    return base_cardio_acc;
}

bool Character::invoke_item( item *used )
{
    return invoke_item( used, pos() );
}

bool Character::invoke_item( item *, const tripoint &, int )
{
    return false;
}

bool Character::invoke_item( item *, const tripoint_bub_ms &, int )
{
    return false;
}

bool Character::invoke_item( item *used, const std::string &method )
{
    return invoke_item( used, method, pos() );
}

bool Character::invoke_item( item *used, const std::string &method, const tripoint &pt,
                             int pre_obtain_moves )
{
    if( method.empty() ) {
        return invoke_item( used, pt, pre_obtain_moves );
    }

    if( used->is_broken() ) {
        add_msg_if_player( m_bad, _( "Your %s was broken and won't turn on." ), used->tname() );
        return false;
    }
    if( !used->ammo_sufficient( this, method ) ) {
        int ammo_req = used->ammo_required();
        std::string it_name = used->tname();
        if( used->has_flag( flag_USE_UPS ) ) {
            add_msg_if_player( m_info,
                               n_gettext( "Your %s needs %d charge from some UPS.",
                                          "Your %s needs %d charges from some UPS.",
                                          ammo_req ),
                               it_name, ammo_req );
        } else if( used->has_flag( flag_USES_BIONIC_POWER ) ) {
            add_msg_if_player( m_info,
                               n_gettext( "Your %s needs %d kJ of bionic power.",
                                          "Your %s needs %d kJ of bionic power.",
                                          ammo_req ),
                               it_name, ammo_req );
        } else {
            int ammo_rem = used->ammo_remaining();
            add_msg_if_player( m_info,
                               n_gettext( "Your %s has %d charge, but needs %d.",
                                          "Your %s has %d charges, but needs %d.",
                                          ammo_rem ),
                               it_name, ammo_rem, ammo_req );
        }
        set_moves( pre_obtain_moves );
        return false;
    }

    item *actually_used = used->get_usable_item( method );
    if( actually_used == nullptr ) {
        debugmsg( "Tried to invoke a method %s on item %s, which doesn't have this method",
                  method.c_str(), used->tname() );
        set_moves( pre_obtain_moves );
        return false;
    }

    std::optional<int> charges_used = actually_used->type->invoke( this, *actually_used,
                                      pt, method );
    if( !charges_used.has_value() ) {
        set_moves( pre_obtain_moves );
        return false;
    }

    if( charges_used.value() == 0 ) {
        // Not really used.
        // The item may also have been deleted
        return false;
    }

    if( actually_used->is_comestible() ) {
        const bool ret = consume_effects( *used );
        const int consumed = used->activation_consume( charges_used.value(), pt, this );
        if( consumed == 0 ) {
            // Nothing was consumed from within the item. "Eat" the item itself away.
            i_rem( actually_used );
        }
        return ret;
    }

    actually_used->activation_consume( charges_used.value(), pt, this );

    if( actually_used->has_flag( flag_SINGLE_USE ) || actually_used->is_bionic() ||
        actually_used->is_deployable() ) {
        i_rem( actually_used );
        return true;
    }

    return false;
}

bool Character::consume_charges( item &used, int qty )
{
    if( qty < 0 ) {
        debugmsg( "Tried to consume negative charges" );
        return false;
    }

    if( qty == 0 ) {
        return false;
    }

    if( !used.is_tool() && !used.is_food() && !used.is_medication() ) {
        debugmsg( "Tried to consume charges for non-tool, non-food, non-med item" );
        return false;
    }

    // Consume comestibles destroying them if no charges remain
    if( used.is_food() || used.is_medication() ) {
        used.charges -= qty;
        if( used.charges <= 0 ) {
            i_rem( &used );
            return true;
        }
        return false;
    }

    // Tools which don't require ammo are instead destroyed
    if( used.is_tool() && !used.ammo_required() ) {
        if( has_item( used ) ) {
            i_rem( &used );
        } else {
            map_stack items = get_map().i_at( pos_bub() );
            for( item_stack::iterator iter = items.begin(); iter != items.end(); iter++ ) {
                if( &( *iter ) == &used ) {
                    iter = items.erase( iter );
                    break;
                }
            }
        }
        return true;
    }

    used.ammo_consume( qty, pos_bub(), this );
    return false;
}

int Character::item_handling_cost( const item &it, bool penalties, int base_cost,
                                   int charges_in_it, bool bulk_cost ) const
{
    int mv = base_cost;
    if( penalties ) {
        // 50 moves per liter, up to 200 at 4 liters
        mv += std::min( 200, it.volume( false, false, charges_in_it ) / 20_ml );
    }

    if( weapon.typeId() == itype_e_handcuffs ) {
        mv *= 4;
    } else if( penalties && has_flag( json_flag_GRAB ) ) {
        // Grabbed penalty scales for grabbed arms/hands
        int pen = 2;
        for( const effect &eff : get_effects_with_flag( json_flag_GRAB ) ) {
            if( eff.get_bp()->primary_limb_type() == body_part_type::type::arm ||
                eff.get_bp()->primary_limb_type() == body_part_type::type::hand ) {
                pen++;
            }
        }
        mv *= pen;
    }

    // The following is considered as overhead and is not included in the cost when handling multiple items at once.
    if( !bulk_cost ) {
        // For single handed items use the least encumbered hand
        if( it.is_two_handed( *this ) ) {
            for( const bodypart_id &part : get_all_body_parts_of_type( body_part_type::type::hand ) ) {
                mv += encumb( part );
            }
        } else {
            int min_encumb = INT_MAX;
            for( const bodypart_id &part : get_all_body_parts_of_type( body_part_type::type::hand ) ) {
                min_encumb = std::min( min_encumb, encumb( part ) );
            }
            mv += min_encumb;
        }
    }

    return std::max( mv, 0 );
}

int Character::item_store_cost( const item &it, const item & /* container */, bool penalties,
                                int base_cost ) const
{
    /** @EFFECT_PISTOL decreases time taken to store a pistol */
    /** @EFFECT_SMG decreases time taken to store an SMG */
    /** @EFFECT_RIFLE decreases time taken to store a rifle */
    /** @EFFECT_SHOTGUN decreases time taken to store a shotgun */
    /** @EFFECT_LAUNCHER decreases time taken to store a launcher */
    /** @EFFECT_STABBING decreases time taken to store a stabbing weapon */
    /** @EFFECT_CUTTING decreases time taken to store a cutting weapon */
    /** @EFFECT_BASHING decreases time taken to store a bashing weapon */
    float lvl = get_skill_level( it.is_gun() ? it.gun_skill() : it.melee_skill() );
    return item_handling_cost( it, penalties, base_cost ) / ( ( lvl + 10.0f ) / 10.0f );
}

int Character::item_retrieve_cost( const item &it, const item &container, bool penalties,
                                   int base_cost ) const
{
    // Drawing from an holster use the same formula as storing an item for now
    /**
         * @EFFECT_PISTOL decreases time taken to draw pistols from holsters
         * @EFFECT_SMG decreases time taken to draw smgs from holsters
         * @EFFECT_RIFLE decreases time taken to draw rifles from holsters
         * @EFFECT_SHOTGUN decreases time taken to draw shotguns from holsters
         * @EFFECT_LAUNCHER decreases time taken to draw launchers from holsters
         * @EFFECT_STABBING decreases time taken to draw stabbing weapons from sheathes
         * @EFFECT_CUTTING decreases time taken to draw cutting weapons from scabbards
         * @EFFECT_BASHING decreases time taken to draw bashing weapons from holsters
         */
    return item_store_cost( it, container, penalties, base_cost );
}

void Character::cough( bool harmful, int loudness )
{
    if( has_effect( effect_cough_suppress ) ) {
        return;
    }

    if( harmful ) {
        const int stam = get_stamina();
        const int malus = get_stamina_max() * 0.05; // 5% max stamina
        mod_stamina( -malus );
        if( stam < malus && x_in_y( malus - stam, malus ) && one_in( 6 ) ) {
            apply_damage( nullptr, body_part_torso, 1 );
        }
    }

    if( !is_npc() ) {
        add_msg( m_bad, _( "You cough heavily." ) );
    }
    sounds::sound( pos(), loudness, sounds::sound_t::speech, _( "a hacking cough." ), false, "misc",
                   "cough" );

    mod_moves( -get_speed() * 0.8 );

    add_effect( effect_disrupted_sleep, 5_minutes );
}

void Character::wake_up()
{
    //Can't wake up if under anesthesia
    if( has_effect( effect_narcosis ) ) {
        return;
    }

    // Do not remove effect_sleep or effect_alarm_clock now otherwise it invalidates an effect
    // iterator in player::process_effects().
    // We just set it for later removal (also happening in player::process_effects(), so no side
    // effects) with a duration of 0 turns.

    if( has_effect( effect_sleep ) ) {
        get_effect( effect_sleep ).set_duration( 0_turns );
        get_event_bus().send<event_type::character_wakes_up>( getID() );
    }
    remove_effect( effect_slept_through_alarm );
    remove_effect( effect_lying_down );
    if( has_effect( effect_alarm_clock ) ) {
        get_effect( effect_alarm_clock ).set_duration( 0_turns );
    }
    recalc_sight_limits();

    if( movement_mode_is( move_mode_prone ) ) {
        set_movement_mode( move_mode_walk );
    }
}

int Character::get_shout_volume() const
{
    int base = 10;
    int shout_multiplier = 2;

    base = enchantment_cache->modify_value( enchant_vals::mod::SHOUT_NOISE, base );
    shout_multiplier = enchantment_cache->modify_value( enchant_vals::mod::SHOUT_NOISE_STR_MULT,
                       shout_multiplier );

    // You can't shout without your face
    if( has_trait( trait_PROF_FOODP ) && !( is_wearing( itype_foodperson_mask ) ||
                                            is_wearing( itype_foodperson_mask_on ) ) ) {
        base = 0;
        shout_multiplier = 0;
    }

    // Masks and such dampen the sound
    // Balanced around whisper for wearing bondage mask
    // and noise ~= 10 (door smashing) for wearing dust mask for character with strength = 8
    /** @EFFECT_STR increases shouting volume */
    int noise = ( base + str_cur * shout_multiplier ) * get_limb_score( limb_score_breathing );

    // Minimum noise volume possible after all reductions.
    // Volume 1 can't be heard even by player
    constexpr int minimum_noise = 2;

    if( noise <= base ) {
        noise = std::max( minimum_noise, noise );
    }

    // Screaming underwater is not good for oxygen and harder to do overall
    if( underwater ) {
        noise = std::max( minimum_noise, noise / 2 );
    }
    return noise;
}

void Character::shout( std::string msg, bool order )
{
    int base = 10;
    std::string shout;

    // You can't shout without your face
    if( has_trait( trait_PROF_FOODP ) && !( is_wearing( itype_foodperson_mask ) ||
                                            is_wearing( itype_foodperson_mask_on ) ) ) {
        add_msg_if_player( m_warning, _( "You try to shout, but you have no face!" ) );
        return;
    }

    // Mutations make shouting louder, they also define the default message
    if( has_trait( trait_SHOUT3 ) ) {
        base = 20;
        if( msg.empty() ) {
            msg = is_avatar() ? _( "yourself let out a piercing howl!" ) : _( "a piercing howl!" );
            shout = "howl";
        }
    } else if( has_trait( trait_SHOUT2 ) ) {
        base = 15;
        if( msg.empty() ) {
            msg = is_avatar() ? _( "yourself scream loudly!" ) : _( "a loud scream!" );
            shout = "scream";
        }
    }

    if( msg.empty() ) {
        msg = is_avatar() ? _( "yourself shout loudly!" ) : _( "a loud shout!" );
        shout = "default";
    }
    int noise = get_shout_volume();

    // Minimum noise volume possible after all reductions.
    // Volume 1 can't be heard even by player
    constexpr int minimum_noise = 2;

    if( noise <= base ) {
        std::wstring wstr( utf8_to_wstr( msg ) );
        std::transform( wstr.begin(), wstr.end(), wstr.begin(), towlower );
        msg = wstr_to_utf8( wstr );
    }

    // Screaming underwater is not good for oxygen and harder to do overall
    if( underwater ) {
        if( !has_trait( trait_GILLS ) && !has_trait( trait_GILLS_CEPH ) ) {
            mod_stat( "oxygen", -noise );
        }
    }

    // TODO: indistinct noise descriptions should be handled in the sounds code
    if( noise <= minimum_noise ) {
        add_msg_if_player( m_warning,
                           _( "The sound of your voice is almost completely muffled!" ) );
        msg = is_avatar() ? _( "your muffled shout" ) : _( "an indistinct voice" );
    } else if( get_limb_score( limb_score_breathing ) < 0.5f ) {
        // The shout's volume is 1/2 or lower of what it would be without the penalty
        add_msg_if_player( m_warning, _( "The sound of your voice is significantly muffled!" ) );
    }

    sounds::sound( pos(), noise, order ? sounds::sound_t::order : sounds::sound_t::alert, msg, false,
                   "shout", shout );
}

void Character::signal_nemesis()
{
    const tripoint_abs_omt ompos = global_omt_location();
    const tripoint_abs_sm smpos = project_to<coords::sm>( ompos );
    overmap_buffer.signal_nemesis( smpos );
}

void Character::vomit()
{
    get_event_bus().send<event_type::throws_up>( getID() );

    if( stomach.contains() != 0_ml ) {
        get_map().add_field( adjacent_tile(), fd_bile, 1 );
        add_msg_player_or_npc( m_bad, _( "You throw up heavily!" ), _( "<npcname> throws up heavily!" ) );
    }
    // needed to ensure digesting vitamin_type::DRUGs are also emptied, even on an empty stomach.
    stomach.empty();


    if( !has_effect( effect_nausea ) ) {  // Prevents never-ending nausea
        const effect dummy_nausea( effect_source( this ), &effect_nausea.obj(), 0_turns,
                                   bodypart_str_id::NULL_ID(), false, 1, calendar::turn );
        add_effect( effect_nausea, std::max( dummy_nausea.get_max_duration() * units::to_milliliter(
                stomach.contains() ) / 21, dummy_nausea.get_int_dur_factor() ) );
    }

    mod_moves( -100 );
    for( auto &elem : *effects ) {
        for( auto &_effect_it : elem.second ) {
            effect &it = _effect_it.second;
            if( it.get_id() == effect_foodpoison ) {
                it.mod_duration( -30_minutes );
            } else if( it.get_id() == effect_drunk ) {
                it.mod_duration( rng( -10_minutes, -50_minutes ) );
            }
        }
    }
    remove_effect( effect_pkill1_generic );
    remove_effect( effect_pkill1_acetaminophen );
    remove_effect( effect_pkill1_nsaid );
    remove_effect( effect_pkill2 );
    remove_effect( effect_pkill3 );
    // Don't wake up when just retching
    if( stomach.contains() > 0_ml ) {
        wake_up();
    }
}

// adjacent_tile() returns a safe, unoccupied adjacent tile. If there are no such tiles, returns player position instead.
tripoint Character::adjacent_tile() const
{
    std::vector<tripoint> ret;
    int dangerous_fields = 0;
    map &here = get_map();
    creature_tracker &creatures = get_creature_tracker();
    for( const tripoint_bub_ms &p : here.points_in_radius( pos_bub(), 1 ) ) {
        if( p == pos_bub() ) {
            // Don't consider player position
            continue;
        }
        if( creatures.creature_at( p ) != nullptr ) {
            continue;
        }
        if( here.impassable( p ) ) {
            continue;
        }
        const trap &curtrap = here.tr_at( p );
        // If we don't known a trap here, the spot "appears" to be good, so consider it.
        // Same if we know a benign trap (as it's not dangerous).
        if( curtrap.can_see( p, *this ) && !curtrap.is_benign() ) {
            continue;
        }
        // Only consider tile if unoccupied, passable and has no traps
        dangerous_fields = 0;
        field &tmpfld = here.field_at( p );
        for( auto &fld : tmpfld ) {
            const field_entry &cur = fld.second;
            if( cur.is_dangerous() ) {
                dangerous_fields++;
            }
        }

        if( dangerous_fields == 0 ) {
            ret.push_back( p.raw() );
        }
    }

    return random_entry( ret, pos() ); // player position if no valid adjacent tiles
}

void Character::set_fac_id( const std::string &my_fac_id )
{
    fac_id = faction_id( my_fac_id );
}

std::string get_stat_name( character_stat Stat )
{
    switch( Stat ) {
        // *INDENT-OFF*
    case character_stat::STRENGTH:     return pgettext( "strength stat", "STR" );
    case character_stat::DEXTERITY:    return pgettext( "dexterity stat", "DEX" );
    case character_stat::INTELLIGENCE: return pgettext( "intelligence stat", "INT" );
    case character_stat::PERCEPTION:   return pgettext( "perception stat", "PER" );
        // *INDENT-ON*
        default:
            break;
    }
    return pgettext( "fake stat there's an error", "ERR" );
}

int Character::mutation_height( const trait_id &mut ) const
{
    const mutation_branch &mdata = mut.obj();
    int height_prereqs = 0;
    int height_prereqs2 = 0;
    for( const trait_id &prereq : mdata.prereqs ) {
        height_prereqs = std::max( mutation_height( prereq ), height_prereqs );
    }
    for( const trait_id &prereq : mdata.prereqs2 ) {
        height_prereqs2 = std::max( mutation_height( prereq ), height_prereqs2 );
    }
    return std::max( height_prereqs, height_prereqs2 ) + 1;
}

void Character::calc_mutation_levels()
{
    mutation_category_level.clear();
    // This intentionally counts multiple leads_to mutations
    // from the same root mutation as having full height

    // For each of our mutations...
    for( const trait_id &mut : get_mutations() ) {
        const mutation_branch &mdata = mut.obj();
        if( mdata.threshold ) {
            // Thresholds are worth 10, and technically support multiple categories
            for( const mutation_category_id &cat : mdata.category ) {
                mutation_category_level[cat] += 10;
            }
            continue;
        }
        // ... if we don't have a valid addititive version...
        bool have_upgrade = false;
        for( const trait_id &upgrade : mdata.additions ) {
            const mutation_branch &upgradedata = upgrade.obj();
            if( has_trait( upgrade ) && !upgradedata.flags.count( json_flag_NON_THRESH ) ) {
                have_upgrade = true;
                break;
            }
        }
        if( !have_upgrade && !mdata.flags.count( json_flag_NON_THRESH ) ) {
            // ... find the mutations distance from normalcy...
            int mut_height = mutation_height( mut );
            // ... and for each category it falls in...
            for( const mutation_category_id &cat : mdata.category ) {
                // ... add the height and a constant value
                mutation_category_level[cat] += mut_height + 2;
            }
        }
    }
}

void Character::drench_mut_calc()
{
    for( const bodypart_id &bp : get_all_body_parts() ) {
        int ignored = 0;
        int neutral = 0;
        int good = 0;

        for( const trait_id &iter : get_mutations() ) {
            const mutation_branch &mdata = iter.obj();
            const auto wp_iter = mdata.protection.find( bp.id() );
            if( wp_iter != mdata.protection.end() ) {
                ignored += wp_iter->second.x;
                neutral += wp_iter->second.y;
                good += wp_iter->second.z;
            }
        }
        set_part_mut_drench( bp, { WT_GOOD, good } );
        set_part_mut_drench( bp, { WT_NEUTRAL, neutral } );
        set_part_mut_drench( bp, { WT_IGNORED, ignored } );
    }
}

/// Returns a weighted list of all mutation categories with current blood vitamin levels
weighted_int_list<mutation_category_id> Character::get_vitamin_weighted_categories() const
{
    weighted_int_list<mutation_category_id> weighted_output;
    const std::map<mutation_category_id, mutation_category_trait> &mutation_categories =
        mutation_category_trait::get_all();
    for( const auto &elem : mutation_categories ) {
        add_msg_debug( debugmode::DF_MUTATION, "get_vitamin_weighted_categories: category %s weight %d",
                       elem.second.id.c_str(), vitamin_get( elem.second.vitamin ) );
        weighted_output.add( elem.first, vitamin_get( elem.second.vitamin ) );
    }
    return weighted_output;
}

int Character::vitamin_RDA( const vitamin_id &vitamin, int ammount ) const
{
    const double multiplier = vitamin_rate( vitamin ) / 1_days * 100;
    return std::lround( ammount * multiplier );
}

void Character::recalculate_bodyparts()
{
    body_part_set body_set;
    for( const bodypart_id &bp : creature_anatomy->get_bodyparts() ) {
        body_set.set( bp.id() );
    }
    body_set = enchantment_cache->modify_bodyparts( body_set );
    // first come up with the bodyparts that need to be removed from body
    for( auto bp_iter = body.begin(); bp_iter != body.end(); ) {
        if( !body_set.test( bp_iter->first ) ) {
            bp_iter = body.erase( bp_iter );
        } else {
            ++bp_iter;
        }
    }
    // then add the parts in bodyset that are missing from body
    for( const bodypart_str_id &bp : body_set ) {
        if( body.find( bp ) == body.end() ) {
            body[bp] = bodypart( bp );
        }
    }
    tally_organic_size();
    recalc_limb_energy_usage();

    add_msg_debug( debugmode::DF_ANATOMY_BP, "New healthy kcal %d",
                   get_healthy_kcal() );
    calc_encumbrance();
    add_msg_debug( debugmode::DF_ANATOMY_BP, "New stored kcal %d",
                   get_stored_kcal() );
    add_msg_debug( debugmode::DF_ANATOMY_BP, "New organic size %.1f",
                   get_cached_organic_size() );
}

void Character::recalculate_enchantment_cache()
{
    // start by resetting the cache to all inventory items
    *enchantment_cache = inv->get_active_enchantment_cache( *this );

    cache_visit_items_with( "is_relic", &item::is_relic, [this]( const item & it ) {
        for( const enchant_cache &ench : it.get_proc_enchantments() ) {
            if( ench.is_active( *this, it ) ) {
                enchantment_cache->force_add( ench );
            }
        }
        for( const enchantment &ench : it.get_defined_enchantments() ) {
            if( ench.is_active( *this, it ) ) {
                enchantment_cache->force_add( ench, *this );
            }
        }
    } );

    // get from traits/ mutations
    for( const std::pair<const trait_id, trait_data> &mut_map : my_mutations ) {
        const mutation_branch &mut = mut_map.first.obj();

        for( const enchantment_id &ench_id : mut.enchantments ) {
            const enchantment &ench = ench_id.obj();
            if( ench.is_active( *this, mut.activated && mut_map.second.powered ) ) {
                enchantment_cache->force_add( ench, *this );
            }
        }
    }

    for( const bionic &bio : *my_bionics ) {
        const bionic_id &bid = bio.id;

        for( const enchantment_id &ench_id : bid->enchantments ) {
            const enchantment &ench = ench_id.obj();
            if( ench.is_active( *this, bio.powered &&
                                bid->has_flag( STATIC( json_character_flag( "BIONIC_TOGGLED" ) ) ) ) ) {
                enchantment_cache->force_add( ench, *this );
            }
        }
    }

    for( const auto &elem : *effects ) {
        for( const enchantment_id &ench_id : elem.first->enchantments ) {
            const enchantment &ench = ench_id.obj();
            if( ench.is_active( *this, true ) ) {
                enchantment_cache->force_add( ench, *this );
            }
        }
    }

    if( enchantment_cache->modifies_bodyparts() ) {
        recalculate_bodyparts();
    }
    recalc_hp();
}

double Character::calculate_by_enchantment( double modify, enchant_vals::mod value,
        bool round_output ) const
{
    modify += enchantment_cache->get_value_add( value );
    modify *= 1.0 + enchantment_cache->get_value_multiply( value );
    if( round_output ) {
        modify = std::round( modify );
    }
    return modify;
}

void Character::passive_absorb_hit( const bodypart_id &bp, damage_unit &du ) const
{
    // >0 check because some mutations provide negative armor
    // Thin skin check goes before subdermal armor plates because SUBdermal
    if( du.amount > 0.0f ) {
        du.amount -= mutation_armor( bp, du );
        du.amount -= bp->damage_resistance( du );
    }
    du.amount -= bionic_armor_bonus( bp, du.type ); //Check for passive armor bionics
    du.amount -= mabuff_armor_bonus( du.type );
    du.amount = std::max( 0.0f, du.amount );
}

void Character::did_hit( Creature &target )
{
    enchantment_cache->cast_hit_you( *this, target );
}

ret_val<void> Character::can_wield( const item &it ) const
{
    if( has_effect( effect_incorporeal ) ) {
        return ret_val<void>::make_failure( _( "You can't wield anything while incorporeal." ) );
    }
    if( !has_min_manipulators() ) {
        return ret_val<void>::make_failure(
                   _( "You need at least one arm available to even consider wielding something." ) );
    }
    if( it.made_of( phase_id::LIQUID ) ) {
        return ret_val<void>::make_failure( _( "You can't wield spilt liquids." ) );
    }
    if( it.made_of( phase_id::GAS ) ) {
        return ret_val<void>::make_failure( _( "You can't wield loose gases." ) );
    }
    if( it.is_frozen_liquid() && !it.has_flag( flag_SHREDDED ) ) {
        return ret_val<void>::make_failure( _( "You can't wield unbroken frozen liquids." ) );
    }
    if( it.has_flag( flag_NO_UNWIELD ) ) {
        if( get_wielded_item() && get_wielded_item().get_item() == &it ) {
            return ret_val<void>::make_failure( _( "You can't unwield this." ) );
        }
        return ret_val<void>::make_failure(
                   _( "You can't wield this.  Wielding it would make it impossible to unwield it." ) );
    }
    if( it.has_flag( flag_BIONIC_WEAPON ) ) {
        return ret_val<void>::make_failure(
                   _( "You can't wield this.  It looks like it has to be attached to a bionic." ) );
    }

    if( is_armed() && !can_unwield( weapon ).success() ) {
        return ret_val<void>::make_failure( _( "The %s prevents you from wielding the %s." ),
                                            weapname(), it.tname() );
    }
    monster *mount = mounted_creature.get();
    if( it.is_two_handed( *this ) && ( !has_two_arms_lifting() ||
                                       worn_with_flag( flag_RESTRICT_HANDS ) ) &&
        !( is_mounted() && mount->has_flag( mon_flag_RIDEABLE_MECH ) &&
           mount->type->mech_weapon && it.typeId() == mount->type->mech_weapon ) ) {
        if( worn_with_flag( flag_RESTRICT_HANDS ) ) {
            return ret_val<void>::make_failure(
                       _( "Something you are wearing hinders the use of both hands." ) );
        } else if( it.has_flag( flag_ALWAYS_TWOHAND ) ) {
            return ret_val<void>::make_failure( _( "You can't wield the %s with only one arm." ),
                                                it.tname() );
        } else {
            return ret_val<void>::make_failure( _( "You are too weak to wield the %s with only one arm." ),
                                                it.tname() );
        }
    }
    if( is_mounted() && mount->has_flag( mon_flag_RIDEABLE_MECH ) &&
        mount->type->mech_weapon && it.typeId() != mount->type->mech_weapon ) {
        return ret_val<void>::make_failure( _( "You cannot wield anything while piloting a mech." ) );
    }
    if( controlling_vehicle ) {
        if( worn_with_flag( flag_RESTRICT_HANDS ) ) {
            return ret_val<void>::make_failure(
                       _( "Something you are wearing hinders the use of both hands." ) );
        }
        if( !has_two_arms_lifting() || it.has_flag( flag_ALWAYS_TWOHAND ) ) {
            return ret_val<void>::make_failure( _( "You can't wield your %s while driving." ),
                                                it.tname() );
        }
    }

    return ret_val<void>::make_success();
}

bool Character::has_wield_conflicts( const item &it ) const
{
    return is_wielding( it ) || ( is_armed() && !it.can_combine( weapon ) );
}

bool Character::unwield()
{
    if( weapon.is_null() ) {
        return true;
    }

    if( !can_unwield( weapon ).success() ) {
        return false;
    }

    // currently the only way to unwield NO_UNWIELD weapon is if it's a bionic that can be deactivated
    if( weapon.has_flag( flag_NO_UNWIELD ) ) {
        std::optional<bionic *> bio_opt = find_bionic_by_uid( get_weapon_bionic_uid() );
        return bio_opt ? deactivate_bionic( **bio_opt ) : false;
    }

    const std::string query = string_format( _( "Stop wielding %s?" ), weapon.tname() );

    if( !dispose_item( item_location( *this, &weapon ), query ) ) {
        return false;
    }

    inv->unsort();

    return true;
}

std::string Character::weapname() const
{
    std::string name = weapname_simple();
    const std::string mode = weapname_mode();
    const std::string ammo = weapname_ammo();

    if( !mode.empty() ) {
        name = string_format( "%s %s", mode, name );
    }
    if( !ammo.empty() ) {
        name = string_format( "%s %s", name, ammo );
    }

    return name;
}

std::string Character::weapname_simple() const
{
    //To make wield state consistent, gun_nam; when calling tname, is disabling 'with_collapsed' flag
    if( weapon.is_gun() ) {
        gun_mode current_mode = weapon.gun_current_mode();
        const bool no_mode = !current_mode.target;
        tname::segment_bitset segs( tname::default_tname );
        segs.set( tname::segments::TAGS, false );
        std::string gun_name = no_mode ? weapon.display_name() : current_mode->tname( 1, segs );
        return gun_name;

    } else if( !is_armed() ) {
        return _( "fists" );
    } else {
        return weapon.tname();
    }
}

std::string Character::weapname_mode() const
{
    if( weapon.is_gun() ) {
        gun_mode current_mode = weapon.gun_current_mode();
        const bool no_mode = !current_mode.target;
        std::string gunmode;
        if( !no_mode && current_mode->gun_all_modes().size() > 1 ) {
            gunmode = current_mode.tname();
        }
        return gunmode;
    } else {
        return "";
    }
}

std::string Character::weapname_ammo() const
{
    if( weapon.is_gun() ) {
        gun_mode current_mode = weapon.gun_current_mode();
        const bool no_mode = !current_mode.target;
        // only required for empty mags and empty guns
        std::string mag_ammo;

        if( !no_mode && ( current_mode->uses_magazine() || current_mode->magazine_integral() ) ) {
            if( current_mode->uses_magazine() && !current_mode->magazine_current() ) {
                mag_ammo = _( "(empty)" );
            } else {
                int cur_ammo = current_mode->ammo_remaining();
                int max_ammo;
                if( cur_ammo == 0 ) {
                    max_ammo = current_mode->ammo_capacity( item( current_mode->ammo_default() ).ammo_type() );
                } else {
                    max_ammo = current_mode->ammo_capacity( current_mode->loaded_ammo().ammo_type() );
                }

                const double ratio = static_cast<double>( cur_ammo ) / static_cast<double>( max_ammo );
                nc_color charges_color;
                if( cur_ammo == 0 ) {
                    charges_color = c_light_red;
                } else if( cur_ammo == max_ammo ) {
                    charges_color = c_white;
                } else if( ratio < 1.0 / 3.0 ) {
                    charges_color = c_red;
                } else if( ratio < 2.0 / 3.0 ) {
                    charges_color = c_yellow;
                } else {
                    charges_color = c_light_green;
                }
                mag_ammo = string_format( "(%s)", colorize( string_format( "%i/%i", cur_ammo, max_ammo ),
                                          charges_color ) );
            }
        }

        return mag_ammo;

    } else {
        return "";
    }
}

void Character::on_hit( Creature *source, bodypart_id bp_hit,
                        float /*difficulty*/, dealt_projectile_attack const *const proj )
{
    check_dead_state();
    if( source == nullptr || proj != nullptr ) {
        return;
    }

    // Creature attacking an invisible player will remain aware of their location as long as they keep hitting something
    if( is_avatar() && source->is_monster() && source->has_effect( effect_stumbled_into_invisible ) ) {
        source->as_monster()->stumble_invis( *this, false );
    }

    if( is_npc() ) {
        as_npc()->on_attacked( *source );
    }

    bool u_see = get_player_view().sees( *this );
    const units::energy trigger_cost_base = bio_ods->power_trigger;
    if( has_active_bionic( bio_ods ) && get_power_level() > ( 5 * trigger_cost_base ) ) {
        if( is_avatar() ) {
            add_msg( m_good, _( "Your offensive defense system shocks %s in mid-attack!" ),
                     source->disp_name() );
        } else if( u_see ) {
            add_msg( _( "%1$s's offensive defense system shocks %2$s in mid-attack!" ),
                     disp_name(),
                     source->disp_name() );
        }
        int shock = rng( 1, 4 );
        mod_power_level( -shock * trigger_cost_base );
        damage_instance ods_shock_damage;
        // FIXME: Hardcoded damage type
        ods_shock_damage.add_damage( damage_electric, shock * 5 );
        // Should hit body part used for attack
        source->deal_damage( this, body_part_torso, ods_shock_damage );
    }
    if( !wearing_something_on( bp_hit ) &&
        ( has_trait( trait_SPINES ) || has_trait( trait_QUILLS ) ) ) {
        int spine = rng( 1, has_trait( trait_QUILLS ) ? 20 : 8 );
        if( !is_avatar() ) {
            if( u_see ) {
                add_msg( _( "%1$s's %2$s puncture %3$s in mid-attack!" ), get_name(),
                         ( has_trait( trait_QUILLS ) ? _( "quills" ) : _( "spines" ) ),
                         source->disp_name() );
            }
        } else {
            add_msg( m_good, _( "Your %1$s puncture %2$s in mid-attack!" ),
                     ( has_trait( trait_QUILLS ) ? _( "quills" ) : _( "spines" ) ),
                     source->disp_name() );
        }
        damage_instance spine_damage;
        // FIXME: Hardcoded damage type
        spine_damage.add_damage( damage_stab, spine );
        source->deal_damage( this, body_part_torso, spine_damage );
    }
    if( ( !wearing_something_on( bp_hit ) ) && has_trait( trait_THORNS ) &&
        ( !source->has_weapon() ) ) {
        if( !is_avatar() ) {
            if( u_see ) {
                add_msg( _( "%1$s's %2$s scrape %3$s in mid-attack!" ), get_name(),
                         _( "thorns" ), source->disp_name() );
            }
        } else {
            add_msg( m_good, _( "Your thorns scrape %s in mid-attack!" ), source->disp_name() );
        }
        int thorn = rng( 1, 4 );
        damage_instance thorn_damage;
        // FIXME: Hardcoded damage type
        thorn_damage.add_damage( damage_cut, thorn );
        // In general, critters don't have separate limbs
        // so safer to target the torso
        source->deal_damage( this, body_part_torso, thorn_damage );
    }
    if( ( !wearing_something_on( bp_hit ) ) && has_trait( trait_CF_HAIR ) ) {
        if( !is_avatar() ) {
            if( u_see ) {
                add_msg( _( "%1$s gets a load of %2$s's %3$s stuck in!" ), source->disp_name(),
                         get_name(), _( "hair" ) );
            }
        } else {
            add_msg( m_good, _( "Your hairs detach into %s!" ), source->disp_name() );
        }
        source->add_effect( effect_stunned, 2_turns );
        if( one_in( 3 ) ) { // In the eyes!
            source->add_effect( effect_blind, 2_turns );
        }
    }

    map &here = get_map();
    const optional_vpart_position veh_part = here.veh_at( pos_bub() );
    bool in_skater_vehicle = in_vehicle && veh_part.part_with_feature( "SEAT_REQUIRES_BALANCE", false );

    if( ( worn_with_flag( flag_REQUIRES_BALANCE ) || in_skater_vehicle ) && !is_on_ground() )  {
        int rolls = 4;
        if( worn_with_flag( flag_ROLLER_ONE ) && !in_skater_vehicle ) {
            rolls += 2;
        }
        if( has_trait( trait_PROF_SKATER ) ) {
            rolls--;
        }
        if( has_trait( trait_DEFT ) ) {
            rolls--;
        }
        if( has_trait( trait_CLUMSY ) ) {
            rolls++;
        }

        if( stability_roll() < dice( rolls, 10 ) ) {
            if( !is_avatar() ) {
                if( u_see ) {
                    add_msg( _( "%1$s loses their balance while being hit!" ), get_name() );
                }
            } else {
                add_msg( m_bad, _( "You lose your balance while being hit!" ) );
            }
            if( in_skater_vehicle ) {
                g->fling_creature( this, rng_float( 0_degrees, 360_degrees ), 10 );
            }
            // This kind of downing is not subject to immunity.
            add_effect( effect_downed, 2_turns, false, 0, true );
        }
    }

    enchantment_cache->cast_hit_me( *this, source );
}

/*
    Where damage to character is actually applied to hit body parts
    Might be where to put bleed stuff rather than in player::deal_damage()
 */
void Character::apply_damage( Creature *source, bodypart_id hurt, int dam,
                              const bool bypass_med )
{
    if( is_dead_state() || has_trait( trait_DEBUG_NODMG ) || has_effect( effect_incorporeal ) ) {
        // don't do any more damage if we're already dead
        // Or if we're debugging and don't want to die
        // Or we are intangible
        return;
    }

    if( hurt == bodypart_str_id::NULL_ID() ) {
        debugmsg( "Wacky body part hurt!" );
        hurt = body_part_torso;
    }

    if( !hurt->has_flag( json_flag_BIONIC_LIMB ) ) {
        mod_pain( dam / 2 );
    }

    const bodypart_id &part_to_damage = hurt->main_part;

    const int dam_to_bodypart = std::min( dam, get_part_hp_cur( part_to_damage ) );

    mod_part_hp_cur( part_to_damage, - dam_to_bodypart );
    if( source ) {
        cata::event e = cata::event::make<event_type::character_takes_damage>( getID(), dam_to_bodypart );
        get_event_bus().send_with_talker( this, source, e );
    } else {
        get_event_bus().send<event_type::character_takes_damage>( getID(), dam_to_bodypart );
    }

    if( !weapon.is_null() && !can_wield( weapon ).success() &&
        can_drop( weapon ).success() ) {
        add_msg_if_player( _( "You are no longer able to wield your %s and drop it!" ),
                           weapon.display_name() );
        put_into_vehicle_or_drop( *this, item_drop_reason::tumbling, { weapon } );
        i_rem( &weapon );
    }
    if( has_effect( effect_mending, part_to_damage.id() ) && ( source == nullptr ||
            !source->is_hallucination() ) ) {
        effect &e = get_effect( effect_mending, part_to_damage );
        float remove_mend = dam / 20.0f;
        e.mod_duration( -e.get_max_duration() * remove_mend );
    }

    if( dam > get_painkiller() ) {
        on_hurt( source );
    }

    if( !bypass_med ) {
        // remove healing effects if damaged
        int remove_med = roll_remainder( dam / 5.0f );
        if( remove_med > 0 && has_effect( effect_bandaged, part_to_damage.id() ) ) {
            remove_med -= reduce_healing_effect( effect_bandaged, remove_med, part_to_damage );
        }
        if( remove_med > 0 && has_effect( effect_disinfected, part_to_damage.id() ) ) {
            reduce_healing_effect( effect_disinfected, remove_med, part_to_damage );
        }
    }
}

dealt_damage_instance Character::deal_damage( Creature *source, bodypart_id bp,
        const damage_instance &d, const weakpoint_attack &attack )
{
    if( has_trait( trait_DEBUG_NODMG ) || has_effect( effect_incorporeal ) ) {
        return dealt_damage_instance();
    }

    //damage applied here
    dealt_damage_instance dealt_dams = Creature::deal_damage( source, bp, d, attack );
    //block reduction should be by applied this point
    int dam = dealt_dams.total_damage();

    // TODO: Pre or post blit hit tile onto "this"'s location here
    if( dam > 0 && get_player_view().sees( pos_bub() ) ) {
        g->draw_hit_player( *this, dam );

        if( is_avatar() && source ) {
            //monster hits player melee
            SCT.add( point( posx(), posy() ),
                     direction_from( point_zero, point( posx() - source->posx(), posy() - source->posy() ) ),
                     get_hp_bar( dam, get_hp_max( bp ) ).first, m_bad, body_part_name( bp ), m_neutral );
        }
    }

    // And slimespawners too
    if( has_trait( trait_SLIMESPAWNER ) && ( dam >= 10 ) && one_in( 20 - dam ) ) {
        if( monster *const slime = g->place_critter_around( mon_player_blob, pos(), 1 ) ) {
            slime->friendly = -1;
            add_msg_if_player( m_warning, _( "A mass of slime is torn from you, and moves on its own!" ) );
        }
    }

    Character &player_character = get_player_character();
    //Acid blood effects.
    bool u_see = player_character.sees( *this );
    // FIXME: Hardcoded damage type
    int cut_dam = dealt_dams.type_damage( damage_cut );
    if( source && has_flag( json_flag_ACIDBLOOD ) && !bp->has_flag( json_flag_BIONIC_LIMB ) &&
        !one_in( 3 ) &&
        ( dam >= 4 || cut_dam > 0 ) && ( rl_dist( player_character.pos(), source->pos() ) <= 1 ) ) {
        if( is_avatar() ) {
            add_msg( m_good, _( "Your acidic blood splashes %s in mid-attack!" ),
                     source->disp_name() );
        } else if( u_see ) {
            add_msg( _( "%1$s's acidic blood splashes on %2$s in mid-attack!" ),
                     disp_name(), source->disp_name() );
        }
        damage_instance acidblood_damage;
        // FIXME: Hardcoded damage type
        acidblood_damage.add_damage( damage_acid, rng( 4, 16 ) );
        if( !one_in( 4 ) ) {
            source->deal_damage( this, body_part_arm_l, acidblood_damage );
            source->deal_damage( this, body_part_arm_r, acidblood_damage );
        } else {
            source->deal_damage( this, body_part_torso, acidblood_damage );
            source->deal_damage( this, body_part_head, acidblood_damage );
        }
    }

    int recoil_mul = 100;

    if( bp == body_part_hand_l || bp == body_part_arm_l ||
        bp == body_part_hand_r || bp == body_part_arm_r ) {
        recoil_mul = 200;
    } else if( bp == bodypart_str_id::NULL_ID() ) {
        debugmsg( "Wacky body part hit!" );
    }

    // TODO: Scale with damage in a way that makes sense for power armors, plate armor and naked skin.
    recoil += recoil_mul * weapon.volume() / 250_ml;
    recoil = std::min( MAX_RECOIL, recoil );

    int sum_cover = 0;
    bool dealt_melee = false;
    bool dealt_ranged = false;
    for( const damage_unit &du : d ) {
        if( !du.type->physical ) {
            continue;
        }
        // Assume that ranged == getting shot
        if( !du.type->melee_only ) {
            dealt_ranged = true;
        } else {
            dealt_melee = true;
        }
    }
    sum_cover += worn.sum_filthy_cover( dealt_ranged, dealt_melee, bp );

    // Chance of infection is damage (with cut and stab x4) * sum of coverage on affected body part, in percent.
    // i.e. if the body part has a sum of 100 coverage from filthy clothing,
    // each point of damage has a 1% change of causing infection.
    // if the bodypart doesn't bleed, it doesn't have blood, and cannot get infected
    if( sum_cover > 0 && !bp->has_flag( json_flag_BIONIC_LIMB ) ) {
        // FIXME: Hardcoded damage types
        const int cut_type_dam = dealt_dams.type_damage( damage_cut ) +
                                 dealt_dams.type_damage( damage_stab );
        const int combined_dam = dealt_dams.type_damage( damage_bash ) + ( cut_type_dam * 4 );
        const int infection_chance = ( combined_dam * sum_cover ) / 100;
        if( x_in_y( infection_chance, 100 ) ) {
            if( has_effect( effect_bite, bp.id() ) ) {
                add_effect( effect_bite, 40_minutes, bp, true );
            } else if( has_effect( effect_infected, bp.id() ) ) {
                add_effect( effect_infected, 25_minutes, bp, true );
            } else {
                add_effect( effect_bite, 1_turns, bp, true );
            }
            add_msg_if_player( _( "Filth from your clothing has been embedded deep in the wound." ) );
        }
    }

    on_hurt( source );
    return dealt_dams;
}

int Character::reduce_healing_effect( const efftype_id &eff_id, int remove_med,
                                      const bodypart_id &hurt )
{
    effect &e = get_effect( eff_id, hurt );
    int intensity = e.get_intensity();
    if( remove_med < intensity ) {
        if( eff_id == effect_bandaged ) {
            add_msg_if_player( m_bad, _( "Bandages on your %s were damaged!" ), body_part_name( hurt ) );
        } else  if( eff_id == effect_disinfected ) {
            add_msg_if_player( m_bad, _( "You got some filth on your disinfected %s!" ),
                               body_part_name( hurt ) );
        }
    } else {
        if( eff_id == effect_bandaged ) {
            add_msg_if_player( m_bad, _( "Bandages on your %s were destroyed!" ),
                               body_part_name( hurt ) );
        } else  if( eff_id == effect_disinfected ) {
            add_msg_if_player( m_bad, _( "Your %s is no longer disinfected!" ), body_part_name( hurt ) );
        }
    }
    e.mod_duration( -6_hours * remove_med );
    return intensity;
}

void Character::heal_bp( bodypart_id bp, int dam )
{
    heal( bp, dam );
}

void Character::heal( const bodypart_id &healed, int dam )
{
    if( !is_limb_broken( healed ) && ( dam != 0 || healed->has_flag( json_flag_ALWAYS_HEAL ) ) ) {
        add_msg_debug( debugmode::DF_CHAR_HEALTH, "Base healing of %s = %d", body_part_name( healed ),
                       dam );
        if( healed->has_flag( json_flag_HEAL_OVERRIDE ) ) {
            dam = healed->heal_bonus;
            add_msg_debug( debugmode::DF_CHAR_HEALTH, "Heal override, new healing %d", dam );
        } else {
            dam += healed->heal_bonus;
            add_msg_debug( debugmode::DF_CHAR_HEALTH, "Healing after bodypart heal bonus %d", dam );
        }
        int effective_heal = std::min( dam,
                                       get_part_hp_max( healed ) - get_part_hp_cur( healed ) ) ;
        mod_part_hp_cur( healed, effective_heal );
        add_msg_debug( debugmode::DF_CHAR_HEALTH, "Final healing of %s = %d", body_part_name( healed ),
                       dam );
        get_event_bus().send<event_type::character_heals_damage>( getID(), effective_heal );
    }
}

void Character::healall( int dam )
{
    for( const bodypart_id &bp : get_all_body_parts() ) {
        heal( bp, dam );
        mod_part_healed_total( bp, dam );
    }
}

void Character::hurtall( int dam, Creature *source, bool disturb /*= true*/ )
{
    if( is_dead_state() || has_trait( trait_DEBUG_NODMG ) || has_effect( effect_incorporeal ) ||
        dam <= 0 ) {
        return;
    }

    for( const bodypart_id &bp : get_all_body_parts( get_body_part_flags::only_main ) ) {
        // Don't use apply_damage here or it will annoy the player with 6 queries
        const int dam_to_bodypart = std::min( dam, get_part_hp_cur( bp ) );
        mod_part_hp_cur( bp, - dam_to_bodypart );

        if( source ) {
            cata::event e = cata::event::make<event_type::character_takes_damage>( getID(), dam_to_bodypart );
            get_event_bus().send_with_talker( this, source == nullptr ? nullptr : source, e );
        } else {
            get_event_bus().send<event_type::character_takes_damage>( getID(), dam_to_bodypart );
        }

    }

    // Low pain: damage is spread all over the body, so not as painful as 6 hits in one part
    mod_pain( dam );
    on_hurt( source, disturb );
}

int Character::hitall( int dam, int vary, Creature *source )
{
    int damage_taken = 0;
    for( const bodypart_id &bp : get_all_body_parts( get_body_part_flags::only_main ) ) {
        int ddam = vary ? dam * rng( 100 - vary, 100 ) / 100 : dam;
        // FIXME: Hardcoded damage type
        damage_instance damage( damage_bash, ddam );
        damage_taken += deal_damage( source, bp, damage ).total_damage();
    }
    return damage_taken;
}

void Character::on_hurt( Creature *source, bool disturb /*= true*/ )
{
    if( has_trait( trait_ADRENALINE ) && !has_effect( effect_adrenaline ) &&
        ( get_part_hp_cur( body_part_head ) < 25 ||
          get_part_hp_cur( body_part_torso ) < 15 ) ) {
        add_effect( effect_adrenaline, 20_minutes );
    }

    if( disturb ) {
        if( has_effect( effect_sleep ) && !has_bionic( bio_sleep_shutdown ) ) {
            wake_up();
        }
        if( uistate.distraction_attack && !is_npc() && !has_effect( effect_narcosis ) ) {
            if( source != nullptr ) {
                if( sees( *source ) ) {
                    g->cancel_activity_or_ignore_query( distraction_type::attacked,
                                                        string_format( _( "You were attacked by %s!" ), source->disp_name() ) );
                } else {
                    g->cancel_activity_or_ignore_query( distraction_type::attacked,
                                                        _( "You were attacked by something you can't see!" ) );
                }
            } else {
                g->cancel_activity_or_ignore_query( distraction_type::attacked, _( "You were hurt!" ) );
            }
        }
    }

    if( is_dead_state() ) {
        set_killer( source );
    }
}

bool Character::crossed_threshold() const
{
    for( const trait_id &mut : get_mutations() ) {
        if( mut->threshold ) {
            return true;
        }
    }
    return false;
}

mutation_category_id Character::get_threshold_category() const
{
    for( const trait_id &mut : get_mutations() ) {
        if( mut->threshold && !mut->category.empty() ) {
            return mut->category[0];
        }
    }
    return mutation_category_id::NULL_ID();
}

void Character::update_type_of_scent( bool init )
{
    scenttype_id new_scent = scent_sc_human;
    for( const trait_id &mut : get_mutations() ) {
        if( mut.obj().scent_typeid ) {
            new_scent = mut.obj().scent_typeid.value();
        }
    }

    if( !init && new_scent != get_type_of_scent() ) {
        get_scent().reset();
    }
    set_type_of_scent( new_scent );
}

void Character::update_type_of_scent( const trait_id &mut, bool gain )
{
    const std::optional<scenttype_id> &mut_scent = mut->scent_typeid;
    if( mut_scent ) {
        if( gain && mut_scent.value() != get_type_of_scent() ) {
            set_type_of_scent( mut_scent.value() );
            get_scent().reset();
        } else {
            update_type_of_scent();
        }
    }
}

void Character::set_type_of_scent( const scenttype_id &id )
{
    type_of_scent = id;
}

scenttype_id Character::get_type_of_scent() const
{
    return type_of_scent;
}

void Character::restore_scent()
{
    const std::string prev_scent = get_value( "prev_scent" );
    if( !prev_scent.empty() ) {
        remove_effect( effect_masked_scent );
        set_type_of_scent( scenttype_id( prev_scent ) );
        remove_value( "prev_scent" );
        remove_value( "waterproof_scent" );
        add_msg_if_player( m_info, _( "You smell like yourself again." ) );
    }
}

void Character::spores()
{
    map &here = get_map();
    fungal_effects fe;
    //~spore-release sound
    sounds::sound( pos(), 10, sounds::sound_t::combat, _( "Pouf!" ), false, "misc", "puff" );
    for( const tripoint_bub_ms &sporep : here.points_in_radius( pos_bub(), 1 ) ) {
        if( sporep == pos_bub() ) {
            continue;
        }
        fe.fungalize( sporep, this, 0.25 );
    }
}

void Character::blossoms()
{
    // Player blossoms are shorter-ranged, but you can fire much more frequently if you like.
    sounds::sound( pos(), 10, sounds::sound_t::combat, _( "Pouf!" ), false, "misc", "puff" );
    map &here = get_map();
    for( const tripoint_bub_ms &tmp : here.points_in_radius( pos_bub(), 2 ) ) {
        here.add_field( tmp, fd_fungal_haze, rng( 1, 2 ) );
    }
}

void Character::update_vitamins( const vitamin_id &vit )
{
    if( !needs_food() ) {
        return; // NPCs can only develop vitamin diseases if their needs are enabled
    }

    efftype_id def = vit.obj().deficiency();
    efftype_id exc = vit.obj().excess();

    int lvl = vit.obj().severity( vitamin_get( vit ) );
    if( lvl <= 0 ) {
        remove_effect( def );
    }
    if( lvl >= 0 ) {
        remove_effect( exc );
    }
    if( lvl > 0 ) {
        if( has_effect( def ) ) {
            get_effect( def ).set_intensity( lvl, is_avatar() );
        } else {
            add_effect( def, 1_turns, true, lvl );
        }
    }
    if( lvl < 0 ) {
        if( has_effect( exc ) ) {
            get_effect( exc ).set_intensity( -lvl, is_avatar() );
        } else {
            add_effect( exc, 1_turns, true, -lvl );
        }
    }
}

void Character::rooted_message() const
{
    if( ( has_trait( trait_ROOTS2 ) || has_trait( trait_ROOTS3 ) || has_trait( trait_CHLOROMORPH ) ) &&
        get_map().has_flag( ter_furn_flag::TFLAG_PLOWABLE, pos_bub() ) &&
        is_barefoot() ) {
        add_msg( m_info, _( "You sink your roots into the soil." ) );
    }
}

void Character::rooted()
// This assumes that daily Iron, Calcium, and Thirst needs should be filled at the same rate.
// Baseline humans need 96 Iron and Calcium, and 288 Thirst per day.
// Thirst level -40 puts it right in the middle of the 'Hydrated' zone.
// TODO: The rates for iron, calcium, and thirst should probably be pulled from the nutritional data rather than being hardcoded here, so that future balance changes don't break this.
{
    if( ( has_trait( trait_ROOTS2 ) || has_trait( trait_ROOTS3 ) || has_trait( trait_CHLOROMORPH ) ) &&
        get_map().has_flag( ter_furn_flag::TFLAG_PLOWABLE, pos() ) && is_barefoot() ) {
        int time_to_full = 43200; // 12 hours
        if( has_trait( trait_ROOTS3 ) || has_trait( trait_CHLOROMORPH ) ) {
            time_to_full += -14400;    // -4 hours
        }
        if( x_in_y( 96, time_to_full ) ) {
            vitamin_mod( vitamin_iron, 1 );
            vitamin_mod( vitamin_calcium, 1 );
            mod_daily_health( 5, 50 );
        }
        if( get_thirst() > -40 && x_in_y( 288, time_to_full ) ) {
            mod_thirst( -1 );
        }
    }
}

std::vector<item *> Character::inv_dump()
{
    std::vector<item *> ret;
    if( is_armed() && can_drop( weapon ).success() ) {
        ret.push_back( &weapon );
    }
    worn.inv_dump( ret );
    inv->dump( ret );
    return ret;
}

std::vector<const item *> Character::inv_dump() const
{
    std::vector<const item *> ret;
    if( is_armed() && can_drop( weapon ).success() ) {
        ret.push_back( &weapon );
    }
    worn.inv_dump( ret );
    inv->dump( ret );
    return ret;
}

bool Character::covered_with_flag( const flag_id &f, const body_part_set &parts ) const
{
    if( parts.none() ) {
        return true;
    }

    return worn.covered_with_flag( f, parts );
}

bool Character::is_waterproof( const body_part_set &parts ) const
{
    return covered_with_flag( flag_WATERPROOF, parts );
}

units::volume Character::free_space() const
{
    units::volume volume_capacity = 0_ml;
    volume_capacity += weapon.get_total_capacity();
    for( const item_pocket *pocket : weapon.get_all_contained_pockets() ) {
        if( pocket->contains_phase( phase_id::SOLID ) ) {
            for( const item *it : pocket->all_items_top() ) {
                volume_capacity -= it->volume();
            }
        } else if( !pocket->empty() ) {
            volume_capacity -= pocket->volume_capacity();
        }
    }
    volume_capacity += weapon.check_for_free_space();
    volume_capacity += worn.free_space();
    return volume_capacity;
}

units::mass Character::free_weight_capacity() const
{
    units::mass weight_capacity = 0_gram;
    weight_capacity += weapon.get_remaining_weight_capacity();
    weight_capacity += worn.free_weight_capacity();
    return weight_capacity;
}

units::volume Character::holster_volume() const
{
    units::volume holster_volume = 0_ml;
    if( weapon.is_holster() ) {
        holster_volume += weapon.get_total_capacity();
    }
    holster_volume += worn.holster_volume();
    return holster_volume;
}

int Character::empty_holsters() const
{
    int e_holsters = 0;
    if( weapon.is_holster() ) {
        e_holsters += 1;
    }
    e_holsters += worn.empty_holsters();
    return e_holsters;
}

int Character::used_holsters() const
{
    int e_holsters = 0;
    if( weapon.is_holster() ) {
        e_holsters += weapon.get_used_holsters();
    }
    e_holsters += worn.used_holsters();
    return e_holsters;
}

int Character::total_holsters() const
{
    int e_holsters = 0;
    if( weapon.is_holster() ) {
        e_holsters += weapon.get_total_holsters();
    }
    e_holsters += worn.total_holsters();
    return e_holsters;
}

units::volume Character::free_holster_volume() const
{
    units::volume holster_volume = 0_ml;
    if( weapon.is_holster() ) {
        holster_volume += weapon.get_total_holster_volume() - weapon.get_used_holster_volume();
    }
    holster_volume += worn.free_holster_volume();
    return holster_volume;
}

units::volume Character::small_pocket_volume( const units::volume &threshold ) const
{
    units::volume small_spaces = 0_ml;
    if( weapon.get_total_capacity() <= threshold ) {
        small_spaces += weapon.get_total_capacity();
    }
    small_spaces += worn.small_pocket_volume( threshold );
    return small_spaces;
}

units::volume Character::volume_capacity() const
{
    units::volume volume_capacity = 0_ml;
    volume_capacity += weapon.get_total_capacity();
    volume_capacity += worn.volume_capacity();
    return volume_capacity;
}

units::volume Character::volume_capacity_with_tweaks( const
        std::vector<std::pair<item_location, int>>
        &locations ) const
{
    std::map<const item *, int> dropping;
    for( const std::pair<item_location, int> &location_pair : locations ) {
        dropping.emplace( location_pair.first.get_item(), location_pair.second );
    }
    return volume_capacity_with_tweaks( item_tweaks( { dropping } ) );
}

units::volume Character::volume_capacity_with_tweaks( const item_tweaks &tweaks ) const
{
    const std::map<const item *, int> empty;
    const std::map<const item *, int> &without = tweaks.without_items ? tweaks.without_items->get() :
            empty;

    units::volume volume_capacity = 0_ml;

    if( !without.count( &weapon ) ) {
        volume_capacity += weapon.get_total_capacity();
    }

    volume_capacity += worn.volume_capacity_with_tweaks( without );

    return volume_capacity;
}

units::volume Character::volume_carried() const
{
    return volume_capacity() - free_space();
}

void Character::toggle_hauling()
{
    map &here = get_map();

    if( hauling ) {
        stop_hauling();
    } else {
        std::vector<item_location> items = here.get_haulable_items( pos_bub() );
        if( items.empty() ) {
            add_msg( m_info, _( "There are no items to haul here." ) );
            return;
        }
        start_hauling( items );
        start_autohaul();
    }
}

void Character::start_hauling( const std::vector<item_location> &items_to_haul = {} )
{
    map &here = get_map();

    if( here.veh_at( pos_bub() ) ) {
        add_msg( m_info, _( "You cannot haul inside vehicles." ) );
        return;
    } else if( here.has_flag( ter_furn_flag::TFLAG_DEEP_WATER, pos_bub() ) ) {
        add_msg( m_info, _( "You cannot haul while in deep water." ) );
        return;
    } else if( !here.can_put_items( pos_bub() ) ) {
        add_msg( m_info, _( "You cannot haul items here." ) );
        return;
    }

    add_msg( _( "You start hauling items along the ground." ) );
    if( is_armed() ) {
        add_msg( m_warning, _( "Your hands are not free, which makes hauling slower." ) );
    }

    hauling = true;
    haul_list = items_to_haul;
}

void Character::stop_hauling()
{
    if( hauling ) {
        add_msg( _( "You stop hauling items." ) );
        hauling = false;
        autohaul = false;
        haul_list.clear();
    }
    if( has_activity( ACT_MOVE_ITEMS ) ) {
        cancel_activity();
    }
}

bool Character::is_hauling() const
{
    return hauling;
}

void Character::start_autohaul()
{
    autohaul = true;
    if( !is_hauling() ) {
        start_hauling();
    }
}

void Character::stop_autohaul()
{
    autohaul = false;
    if( haul_list.empty() ) {
        stop_hauling();
    }
}

bool Character::is_autohauling() const
{
    return autohaul;
}

bool Character::trim_haul_list( const std::vector<item_location> &valid_items )
{
    size_t qty_before = haul_list.size();
    haul_list.erase( std::remove_if( haul_list.begin(),
    haul_list.end(), [&valid_items]( const item_location & it ) {
        return std::count( valid_items.begin(), valid_items.end(), it ) == 0;
    } ), haul_list.end() );

    return qty_before != haul_list.size();
}

bool Character::knows_creature_type( const Creature *c ) const
{
    if( const monster *mon = dynamic_cast<const monster *>( c ) ) {
        return knows_creature_type( mon->type->id );
    }
    return false;
}

bool Character::knows_creature_type( const mtype_id &c ) const
{
    return known_monsters.count( c ) > 0;
}

void Character::set_knows_creature_type( const Creature *c )
{
    if( const monster *mon = dynamic_cast<const monster *>( c ) ) {
        set_knows_creature_type( mon->type->id );
    }
}

void Character::set_knows_creature_type( const mtype_id &c )
{
    known_monsters.emplace( c );
}

void Character::assign_activity( const activity_id &type, int moves, int index, int pos,
                                 const std::string &name )
{
    assign_activity( player_activity( type, moves, index, pos, name ) );
}

void Character::assign_activity( const activity_actor &actor )
{
    assign_activity( player_activity( actor ) );
}

void Character::assign_activity( const player_activity &act )
{
    bool resuming = false;
    if( !backlog.empty() && backlog.front().can_resume_with( act, *this ) ) {
        resuming = true;
        add_msg_if_player( _( "You resume your task." ) );
        activity = backlog.front();
        backlog.pop_front();
    } else {
        if( activity ) {
            backlog.push_front( activity );
        }

        activity = act;
    }

    activity.start_or_resume( *this, resuming );

    if( is_npc() ) {
        cancel_stashed_activity();
        npc *guy = dynamic_cast<npc *>( this );
        guy->set_attitude( NPCATT_ACTIVITY );
        guy->set_mission( NPC_MISSION_ACTIVITY );
        guy->current_activity_id = activity.id();
    }
}

bool Character::has_activity( const activity_id &type ) const
{
    return activity.id() == type;
}

bool Character::has_activity( const std::vector<activity_id> &types ) const
{
    return std::find( types.begin(), types.end(), activity.id() ) != types.end();
}

void Character::cancel_activity()
{
    activity.canceled( *this );
    if( has_activity( ACT_MOVE_ITEMS ) && is_hauling() ) {
        stop_hauling();
    }
    // Clear any backlog items that aren't auto-resume.
    for( auto backlog_item = backlog.begin(); backlog_item != backlog.end(); ) {
        if( backlog_item->auto_resume ) {
            backlog_item++;
        } else {
            backlog_item = backlog.erase( backlog_item );
        }
    }

    // act wait stamina interrupts an ongoing activity.
    // and automatically puts auto_resume = true on it
    // we don't want that to persist if there is another interruption.
    // and player moves elsewhere.
    if( has_activity( ACT_WAIT_STAMINA ) && !backlog.empty() &&
        backlog.front().auto_resume ) {
        backlog.front().auto_resume = false;
    }
    if( activity && activity.can_resume() ) {
        activity.allow_distractions();
        backlog.push_front( activity );
    }
    sfx::end_activity_sounds(); // kill activity sounds when canceled
    activity = player_activity();
}

void Character::resume_backlog_activity()
{
    if( !backlog.empty() && backlog.front().auto_resume ) {
        activity = backlog.front();
        activity.auto_resume = false;
        activity.allow_distractions();
        backlog.pop_front();
    }
}

void Character::fall_asleep()
{
    // Communicate to the player that he is using items on the floor
    std::string item_name = is_snuggling();
    if( item_name == "many" ) {
        if( one_in( 15 ) ) {
            add_msg_if_player( _( "You nestle into your pile of clothes for warmth." ) );
        } else {
            add_msg_if_player( _( "You use your pile of clothes for warmth." ) );
        }
    } else if( item_name != "nothing" ) {
        if( one_in( 15 ) ) {
            add_msg_if_player( _( "You snuggle your %s to keep warm." ), item_name );
        } else {
            add_msg_if_player( _( "You use your %s to keep warm." ), item_name );
        }
    }

    get_comfort_at( pos_bub() ).add_sleep_msgs( *this );

    if( has_bionic( bio_sleep_shutdown ) ) {
        add_msg_if_player( _( "Sleep Mode activated.  Disabling sensory response." ) );
    }
    if( has_active_mutation( trait_HIBERNATE ) &&
        get_kcal_percent() > 0.8f ) {
        if( is_avatar() ) {
            get_memorial().add( pgettext( "memorial_male", "Entered hibernation." ),
                                pgettext( "memorial_female", "Entered hibernation." ) );
        }
        // some days worth of round-the-clock Snooze.  Cata seasons default to 91 days.
        fall_asleep( 10_days );
        // If you're not sleepinessd enough for 10 days, you won't sleep the whole thing.
        // In practice, the sleepiness from filling the tank from (no msg) to Time For Bed
        // will last about 8 days.
    } else {
        fall_asleep( 10_hours );    // default max sleep time.
    }
}

void Character::fall_asleep( const time_duration &duration )
{
    if( activity ) {
        if( activity.id() == ACT_TRY_SLEEP ) {
            activity.set_to_null();
        } else {
            cancel_activity();
        }
    }
    add_effect( effect_sleep, duration );
    get_event_bus().send<event_type::character_falls_asleep>( getID(), to_seconds<int>( duration ) );
}

void Character::migrate_items_to_storage( bool disintegrate )
{
    inv->visit_items( [&]( const item * it, item * ) {
        if( disintegrate ) {
            if( try_add( *it, /*avoid=*/nullptr, it ) == item_location::nowhere ) {
                std::string profession_id = prof->ident().str();
                debugmsg( "ERROR: Could not put %s (%s) into inventory.  Check if the "
                          "profession (%s) has enough space.",
                          it->tname(), it->typeId().str(), profession_id );
                return VisitResponse::ABORT;
            }
        } else {
            item_location added = i_add( *it, true, /*avoid=*/nullptr,
                                         it, /*allow_drop=*/false, /*allow_wield=*/!has_wield_conflicts( *it ) );
            if( added == item_location::nowhere ) {
                put_into_vehicle_or_drop( *this, item_drop_reason::tumbling, { *it } );
            }
        }
        return VisitResponse::SKIP;
    } );
    inv->clear();
}

std::string Character::is_snuggling() const
{
    map &here = get_map();
    map_stack items_here = here.i_at( pos_bub() );
    item_stack::const_iterator begin = items_here.begin();
    item_stack::const_iterator end = items_here.end();

    if( in_vehicle ) {
        if( const std::optional<vpart_reference> ovp = here.veh_at( pos_bub() ).cargo() ) {
            const vehicle_stack vs = ovp->items();
            begin = vs.begin();
            end = vs.end();
        }
    }
    const item *floor_armor = nullptr;
    int ticker = 0;

    // If there are no items on the floor, return nothing
    if( begin == end ) {
        return "nothing";
    }

    for( auto candidate = begin; candidate != end; ++candidate ) {
        if( !candidate->is_armor() ) {
            continue;
        } else if( candidate->volume() > 250_ml && candidate->get_warmth() > 0 &&
                   ( candidate->covers( body_part_torso ) || candidate->covers( body_part_leg_l ) ||
                     candidate->covers( body_part_leg_r ) ) ) {
            floor_armor = &*candidate;
            ticker++;
        }
    }

    if( ticker == 0 ) {
        return "nothing";
    } else if( ticker == 1 ) {
        return floor_armor->type_name();
    } else if( ticker > 1 ) {
        return "many";
    }

    return "nothing";
}

// If the player is not wielding anything big, check if hands can be put in pockets
bool Character::can_use_pockets() const
{
    // TODO Check that the pocket actually has enough space for the wielded item?
    return weapon.volume() < 500_ml;
}

// If the player's head is not encumbered, check if hood can be put up
bool Character::can_use_hood() const
{
    return encumb( body_part_head ) < 10;
}

// If the player's mouth is not encumbered, check if collar can be put up
bool Character::can_use_collar() const
{
    return encumb( body_part_mouth ) < 10;
}

std::map<bodypart_id, int> Character::bonus_item_warmth() const
{
    const int pocket_warmth = worn.pocket_warmth();
    const int hood_warmth = worn.hood_warmth();
    const int collar_warmth = worn.collar_warmth();

    std::map<bodypart_id, int> ret;
    for( const bodypart_id &bp : get_all_body_parts() ) {
        ret.emplace( bp, 0 );

        if( ( bp == body_part_hand_l || bp == body_part_hand_r ) && can_use_pockets() ) {
            ret[bp] += pocket_warmth;
        }

        if( bp == body_part_head && can_use_hood() ) {
            ret[bp] += hood_warmth;
        }

        if( bp == body_part_mouth && can_use_collar() ) {
            ret[bp] += collar_warmth;
        }
    }

    return ret;
}

bool Character::can_use_floor_warmth() const
{
    return in_sleep_state() ||
           has_activity( ACT_WAIT ) ||
           has_activity( ACT_WAIT_NPC ) ||
           has_activity( ACT_WAIT_STAMINA ) ||
           has_activity( ACT_AUTODRIVE ) ||
           has_activity( ACT_READ ) ||
           has_activity( ACT_SOCIALIZE ) ||
           has_activity( ACT_MEDITATE ) ||
           has_activity( ACT_FISH ) ||
           has_activity( ACT_GAME ) ||
           has_activity( ACT_HAND_CRANK ) ||
           has_activity( ACT_HEATING ) ||
           has_activity( ACT_VIBE ) ||
           has_activity( ACT_TRY_SLEEP ) ||
           has_activity( ACT_OPERATION ) ||
           has_activity( ACT_TREE_COMMUNION ) ||
           has_activity( ACT_EAT_MENU ) ||
           has_activity( ACT_CONSUME_FOOD_MENU ) ||
           has_activity( ACT_CONSUME_DRINK_MENU ) ||
           has_activity( ACT_CONSUME_MEDS_MENU ) ||
           has_activity( ACT_STUDY_SPELL );
}

units::temperature_delta Character::floor_bedding_warmth( const tripoint &pos )
{
    map &here = get_map();
    const trap &trap_at_pos = here.tr_at( pos );
    const ter_id ter_at_pos = here.ter( pos );
    const furn_id furn_at_pos = here.furn( pos );

    const optional_vpart_position vp = here.veh_at( pos );
    const std::optional<vpart_reference> boardable = vp.part_with_feature( "BOARDABLE", true );
    // Search the floor for bedding
    if( furn_at_pos != furn_str_id::NULL_ID() ) {
        return furn_at_pos.obj().floor_bedding_warmth;
    } else if( !trap_at_pos.is_null() ) {
        return trap_at_pos.floor_bedding_warmth;
    } else if( boardable ) {
        return boardable->info().floor_bedding_warmth;
    } else {
        return ter_at_pos.obj().floor_bedding_warmth - 4_C_delta;
    }
}

units::temperature_delta Character::floor_item_warmth( const tripoint &pos )
{
    units::temperature_delta item_warmth = 0_C_delta;

    const auto warm = [&item_warmth]( const auto & stack ) {
        for( const item &elem : stack ) {
            if( !elem.is_armor() ) {
                continue;
            }
            // Items that are big enough and covers the torso are used to keep warm.
            // Smaller items don't do as good a job
            if( elem.volume() > 250_ml &&
                ( elem.covers( body_part_torso ) || elem.covers( body_part_leg_l ) ||
                  elem.covers( body_part_leg_r ) ) ) {
                item_warmth += 0.12_C_delta * elem.get_warmth() * ( elem.volume() / 2500_ml );
            }
        }
    };

    map &here = get_map();

    if( const optional_vpart_position veh_here = here.veh_at( pos ) ) {
        if( const std::optional<vpart_reference> ovp = veh_here.cargo() ) {
            warm( ovp->items() );
        }
    } else {
        warm( here.i_at( pos ) );
    }
    return item_warmth;
}

units::temperature_delta Character::floor_warmth( const tripoint &pos ) const
{
    const units::temperature_delta item_warmth = floor_item_warmth( pos );
    units::temperature_delta bedding_warmth = floor_bedding_warmth( pos );

    // If the PC has fur, etc, that will apply too
    const units::temperature_delta floor_mut_warmth = enchantment_cache->modify_value(
                enchant_vals::mod::BODYTEMP_SLEEP, units::from_kelvin_delta( 0.0f ) );
    // DOWN does not provide floor insulation, though.
    // Better-than-light fur or being in one's shell does.
    if( ( !has_trait( trait_DOWN ) ) && ( floor_mut_warmth >= 2_C_delta ) ) {
        bedding_warmth = std::max( 0_C_delta, bedding_warmth );
    }
    return item_warmth + bedding_warmth + floor_mut_warmth;
}

units::temperature_delta Character::bodytemp_modifier_traits( bool overheated ) const
{
    units::temperature_delta mod = 0_C_delta;
    for( const trait_id &iter : get_mutations() ) {
        mod += overheated ? iter->bodytemp_min : iter->bodytemp_max;
    }
    return mod;
}

units::temperature Character::temp_corrected_by_climate_control( units::temperature temperature,
        int heat_strength, int chill_strength ) const
{
    const units::temperature_delta base_variation = BODYTEMP_NORM - 27_C;
    const units::temperature_delta variation_heat = base_variation * ( heat_strength / 100.0f );
    const units::temperature_delta variation_chill = -base_variation * ( chill_strength / 100.0f );

    if( temperature > BODYTEMP_NORM ) {
        return std::max( BODYTEMP_NORM, temperature + variation_chill );
    } else {
        return std::min( BODYTEMP_NORM, temperature + variation_heat );
    }
}

bool Character::in_sleep_state() const
{
    return Creature::in_sleep_state() || activity.id() == ACT_TRY_SLEEP;
}

void Character::cache_visit_items_with( const itype_id &type,
                                        const std::function<void( item & )> &do_func )
{
    cache_visit_items_with( "HAS TYPE " + type.str(), type, {}, nullptr, do_func );
}

void Character::cache_visit_items_with( const flag_id &type_flag,
                                        const std::function<void( item & )> &do_func )
{
    cache_visit_items_with( "HAS FLAG " + type_flag.str(), {}, type_flag, nullptr, do_func );
}

void Character::cache_visit_items_with( const std::string &key, bool( item::*filter_func )() const,
                                        const std::function<void( item & )> &do_func )
{
    cache_visit_items_with( key, {}, {}, filter_func, do_func );
}

void Character::cache_visit_items_with( const std::string &key, const itype_id &type,
                                        const flag_id &type_flag, bool( item::*filter_func )() const,
                                        const std::function<void( item & )> &do_func )
{
    // If the cache already exists, use it. Remove all invalid item references.
    auto found_cache = inv_search_caches.find( key );
    if( found_cache != inv_search_caches.end() ) {
        inv_search_caches[key].items.erase( std::remove_if( inv_search_caches[key].items.begin(),
        inv_search_caches[key].items.end(), [&do_func]( const safe_reference<item> &it ) {
            if( it ) {
                do_func( *it );
                return false;
            }
            return true;
        } ), inv_search_caches[key].items.end() );
        return;
    } else {
        // Otherwise, add a new cache and populate with all appropriate items in the inventory. Empty lists are still created.
        inv_search_caches[key].type = type;
        inv_search_caches[key].type_flag = type_flag;
        inv_search_caches[key].filter_func = filter_func;
        visit_items( [&]( item * it, item * ) {
            if( ( !type.is_valid() || it->typeId() == type ) &&
                ( !type_flag.is_valid() || it->type->has_flag( type_flag ) ) &&
                ( filter_func == nullptr || ( it->*filter_func )() ) ) {

                inv_search_caches[key].items.push_back( it->get_safe_reference() );
                do_func( *it );
            }
            return VisitResponse::NEXT;
        } );
    }
}

void Character::cache_visit_items_with( const itype_id &type,
                                        const std::function<void( const item & )> &do_func ) const
{
    cache_visit_items_with( "HAS TYPE " + type.str(), type, {}, nullptr, do_func );
}

void Character::cache_visit_items_with( const flag_id &type_flag,
                                        const std::function<void( const item & )> &do_func ) const
{
    cache_visit_items_with( "HAS FLAG " + type_flag.str(), {}, type_flag, nullptr, do_func );
}

void Character::cache_visit_items_with( const std::string &key, bool( item::*filter_func )() const,
                                        const std::function<void( const item & )> &do_func ) const
{
    cache_visit_items_with( key, {}, {}, filter_func, do_func );
}

void Character::cache_visit_items_with( const std::string &key, const itype_id &type,
                                        const flag_id &type_flag, bool( item::*filter_func )() const,
                                        const std::function<void( const item & )> &do_func ) const
{
    // If the cache already exists, use it. Remove all invalid item references.
    auto found_cache = inv_search_caches.find( key );
    if( found_cache != inv_search_caches.end() ) {
        inv_search_caches[key].items.erase( std::remove_if( inv_search_caches[key].items.begin(),
        inv_search_caches[key].items.end(), [&do_func]( const safe_reference<item> &it ) {
            if( it ) {
                do_func( *it );
                return false;
            }
            return true;
        } ), inv_search_caches[key].items.end() );
        return;
    } else {
        // Otherwise, add a new cache and populate with all appropriate items in the inventory. Empty lists are still created.
        inv_search_caches[key].type = type;
        inv_search_caches[key].type_flag = type_flag;
        inv_search_caches[key].filter_func = filter_func;
        visit_items( [&]( item * it, item * ) {
            if( ( !type.is_valid() || it->typeId() == type ) &&
                ( !type_flag.is_valid() || it->type->has_flag( type_flag ) ) &&
                ( filter_func == nullptr || ( it->*filter_func )() ) ) {

                inv_search_caches[key].items.push_back( it->get_safe_reference() );
                do_func( *it );
            }
            return VisitResponse::NEXT;
        } );
    }
}

bool Character::cache_has_item_with( const itype_id &type,
                                     const std::function<bool( const item & )> &check_func ) const
{
    return cache_has_item_with( "HAS TYPE " + type.str(), type, {}, nullptr, check_func );
}

bool Character::cache_has_item_with( const flag_id &type_flag,
                                     const std::function<bool( const item & )> &check_func ) const
{
    return cache_has_item_with( "HAS FLAG " + type_flag.str(), {}, type_flag, nullptr, check_func );
}

bool Character::cache_has_item_with( const std::string &key, bool( item::*filter_func )() const,
                                     const std::function<bool( const item & )> &check_func ) const
{
    return cache_has_item_with( key, {}, {}, filter_func, check_func );
}

bool Character::cache_has_item_with( const std::string &key, const itype_id &type,
                                     const flag_id &type_flag, bool( item::*filter_func )() const,
                                     const std::function<bool( const item & )> &check_func ) const
{
    bool aborted = false;

    // If the cache already exists, use it. Stop iterating if the check_func ever returns true. Remove any invalid item references encountered.
    auto found_cache = inv_search_caches.find( key );
    if( found_cache != inv_search_caches.end() ) {
        for( auto iter = found_cache->second.items.begin();
             iter != found_cache->second.items.end(); ) {
            if( *iter ) {
                if( check_func( **iter ) ) {
                    aborted = true;
                    break;
                }
                ++iter;
            } else {
                iter = inv_search_caches[found_cache->first].items.erase( iter );
            }
        }
    } else {
        // Otherwise, add a new cache and populate with all appropriate items in the inventory. Empty lists are still created.
        inv_search_caches[key].type = type;
        inv_search_caches[key].type_flag = type_flag;
        inv_search_caches[key].filter_func = filter_func;
        visit_items( [&]( item * it, item * ) {
            if( ( !type.is_valid() || it->typeId() == type ) &&
                ( !type_flag.is_valid() || it->type->has_flag( type_flag ) ) &&
                ( filter_func == nullptr || ( it->*filter_func )() ) ) {

                inv_search_caches[key].items.push_back( it->get_safe_reference() );
                // If check_func returns true, stop running it but keep populating the cache.
                if( !aborted && check_func( *it ) ) {
                    aborted = true;
                }
            }
            return VisitResponse::NEXT;
        } );
    }
    return aborted;
}

bool Character::has_item_with_flag( const flag_id &flag, bool need_charges ) const
{
    return has_item_with( [&flag, &need_charges, this]( const item & it ) {
        return it.has_flag( flag ) && ( !need_charges || !it.is_tool() ||
                                        it.type->tool->max_charges == 0 || it.ammo_remaining( this ) > 0 );
    } );
}

bool Character::cache_has_item_with_flag( const flag_id &type_flag, bool need_charges ) const
{
    return cache_has_item_with( "HAS FLAG " + type_flag.str(), {}, type_flag, nullptr,
    [this, &need_charges]( const item & it ) {
        return !need_charges || !it.is_tool() || it.type->tool->max_charges == 0 ||
               it.ammo_remaining( this ) > 0;
    } );
}

std::vector<item *> Character::cache_get_items_with( const itype_id &type,
        const std::function<bool( item & )> &do_and_check_func )
{
    return cache_get_items_with( "HAS TYPE " + type.str(), type, {}, nullptr, do_and_check_func );
}

std::vector<item *> Character::cache_get_items_with( const flag_id &type_flag,
        const std::function<bool( item & )> &do_and_check_func )
{
    return cache_get_items_with( "HAS FLAG " + type_flag.str(), {}, type_flag, nullptr,
                                 do_and_check_func );
}

std::vector<item *> Character::cache_get_items_with( const std::string &key,
        bool( item::*filter_func )() const,
        const std::function<bool( item & )> &do_and_check_func )
{
    return cache_get_items_with( key, {}, {}, filter_func, do_and_check_func );
}

std::vector<item *> Character::cache_get_items_with( const std::string &key, const itype_id &type,
        const flag_id &type_flag, bool( item::*filter_func )() const,
        const std::function<bool( item & )> &do_and_check_func )
{
    std::vector<item *> ret;
    cache_visit_items_with( key, type, type_flag, filter_func, [&ret, &do_and_check_func]( item & it ) {
        if( do_and_check_func( it ) ) {
            ret.push_back( &it );
        }
    } );
    return ret;
}

std::vector<const item *> Character::cache_get_items_with( const itype_id &type,
        const std::function<bool( const item & )> &check_func ) const
{
    return cache_get_items_with( "HAS TYPE " + type.str(), type, {}, nullptr, check_func );
}

std::vector<const item *> Character::cache_get_items_with( const flag_id &type_flag,
        const std::function<bool( const item & )> &check_func ) const
{
    return cache_get_items_with( "HAS FLAG " + type_flag.str(), {}, type_flag, nullptr, check_func );
}

std::vector<const item *> Character::cache_get_items_with( const std::string &key,
        bool( item::*filter_func )() const,
        const std::function<bool( const item & )> &check_func ) const
{
    return cache_get_items_with( key, {}, {}, filter_func, check_func );
}

std::vector<const item *> Character::cache_get_items_with( const std::string &key,
        const itype_id &type, const flag_id &type_flag, bool( item::*filter_func )() const,
        const std::function<bool( const item & )> &check_func ) const
{
    std::vector<const item *> ret;
    cache_visit_items_with( key, type, type_flag, filter_func, [&ret, &check_func]( const item & it ) {
        if( check_func( it ) ) {
            ret.push_back( &it );
        }
    } );
    return ret;
}

void Character::add_to_inv_search_caches( item &it ) const
{
    for( auto &cache : inv_search_caches ) {
        if( ( cache.second.type.is_valid() && it.typeId() != cache.second.type ) ||
            ( cache.second.type_flag.is_valid() && !it.type->has_flag( cache.second.type_flag ) ) ||
            ( cache.second.filter_func && !( it.*cache.second.filter_func )() ) ) {
            continue;
        }

        // If item is already in the cache, remove it so it can be re-added in its current state.
        for( auto iter = cache.second.items.begin(); iter != cache.second.items.end(); ) {
            if( *iter && iter->get() == &it ) {
                iter = inv_search_caches[cache.first].items.erase( iter );
            } else {
                ++iter;
            }
        }

        cache.second.items.push_back( it.get_safe_reference() );
    }
}

void Character::clear_inventory_search_cache()
{
    inv_search_caches.clear();
}

bool Character::has_charges( const itype_id &it, int quantity,
                             const std::function<bool( const item & )> &filter ) const
{
    if( it == itype_fire || it == itype_apparatus ) {
        return has_fire( quantity );
    }
    return charges_of( it, quantity, filter ) == quantity;
}

std::list<item> Character::use_amount( const itype_id &it, int quantity,
                                       const std::function<bool( const item & )> &filter, bool select_ind )
{
    std::list<item> ret;
    if( select_ind && !it->count_by_charges() ) {
        std::vector<item *> tmp = items_with( [&it, &filter]( const item & itm ) -> bool {
            return filter( itm ) && itm.typeId() == it;
        } );
        while( quantity != static_cast<int>( tmp.size() ) && quantity > 0 && !tmp.empty() ) {
            uilist imenu;
            //~ Select components from inventory to consume. %d = number of components left to consume.
            imenu.title = string_format( _( "Select which component to use (%d left)" ), quantity );
            for( const item *itm : tmp ) {
                imenu.addentry( itm->display_name() );
            }
            imenu.query();
            if( imenu.ret < 0 || static_cast<size_t>( imenu.ret ) >= tmp.size() ) {
                break;
            }
            if( tmp[imenu.ret]->use_amount( it, quantity, ret, filter ) ) {
                remove_item( *tmp[imenu.ret] );
            }
            tmp.erase( tmp.begin() + imenu.ret );
        }
    }
    if( quantity > 0 && weapon.use_amount( it, quantity, ret ) ) {
        remove_weapon();
    }
    ret = worn.use_amount( it, quantity, ret, filter, *this );

    if( quantity <= 0 ) {
        return ret;
    }
    std::list<item> tmp = inv->use_amount( it, quantity, filter );
    ret.splice( ret.end(), tmp );
    return ret;
}

bool Character::use_charges_if_avail( const itype_id &it, int quantity )
{
    if( has_charges( it, quantity ) ) {
        use_charges( it, quantity );
        return true;
    }
    return false;
}

units::energy Character::available_ups() const
{
    units::energy available_charges = 0_kJ;

    if( is_mounted() && mounted_creature.get()->has_flag( mon_flag_RIDEABLE_MECH ) ) {
        auto *mons = mounted_creature.get();
        available_charges += units::from_kilojoule( static_cast<std::int64_t>
                             ( mons->battery_item->ammo_remaining() ) );
    }

    bool has_bio_powered_ups = false;
    cache_visit_items_with( flag_IS_UPS, [&has_bio_powered_ups]( const item & it ) {
        if( it.has_flag( flag_USES_BIONIC_POWER ) && !has_bio_powered_ups ) {
            has_bio_powered_ups = true;
        }
    } );
    if( has_active_bionic( bio_ups ) || has_bio_powered_ups ) {
        available_charges += get_power_level();
    }

    cache_visit_items_with( flag_IS_UPS, [&available_charges]( const item & it ) {
        available_charges += units::from_kilojoule( static_cast<std::int64_t>( it.ammo_remaining() ) );
    } );

    return available_charges;
}

units::energy Character::consume_ups( units::energy qty, const int radius )
{
    const units::energy wanted_qty = qty;

    // UPS from mounted mech
    if( qty != 0_kJ && is_mounted() && mounted_creature.get()->has_flag( mon_flag_RIDEABLE_MECH ) &&
        mounted_creature.get()->battery_item ) {
        auto *mons = mounted_creature.get();
        qty -= mons->use_mech_power( qty );
    }

    // UPS from bionic
    bool has_bio_powered_ups = false;
    cache_visit_items_with( flag_IS_UPS, [&has_bio_powered_ups]( const item & it ) {
        if( it.has_flag( flag_USES_BIONIC_POWER ) && !has_bio_powered_ups ) {
            has_bio_powered_ups = true;
        }
    } );
    if( qty != 0_kJ && has_power() && ( has_active_bionic( bio_ups ) || has_bio_powered_ups ) ) {
        units::energy bio = std::min( get_power_level(), qty );
        mod_power_level( -bio );
        qty -= std::min( qty, bio );
    }

    // UPS from inventory
    if( qty != 0_kJ ) {
        cache_visit_items_with( flag_IS_UPS, [&qty]( item & it ) {
            if( it.is_tool() && it.type->tool->fuel_efficiency >= 0 ) {
                qty -= it.energy_consume( qty, tripoint_zero, nullptr,
                                          it.type->tool->fuel_efficiency );
            } else {
                qty -= it.energy_consume( qty, tripoint_zero, nullptr );
            }
        } );
    }

    // UPS from nearby map
    if( qty != 0_kJ && radius > 0 ) {
        qty -= get_map().consume_ups( pos_bub(), radius, qty );
    }

    return wanted_qty - qty;
}

std::list<item> Character::use_charges( const itype_id &what, int qty, const int radius,
                                        const std::function<bool( const item & )> &filter, bool in_tools )
{
    std::list<item> res;
    inventory inv = crafting_inventory( pos(), radius, true );

    if( qty <= 0 ) {
        return res;
    }

    if( what == itype_fire ) {
        use_fire( qty );
        return res;

    } else if( what == itype_UPS ) {
        // Fairly sure that nothing comes here. But handle it anyways.
        debugmsg( _( "This UPS use needs updating.  Create issue on github." ) );
        consume_ups( units::from_kilojoule( static_cast<std::int64_t>( qty ) ), radius );
        return res;
    }

    std::vector<item *> del;

    bool has_tool_with_UPS = false;
    // Detection of UPS tool
    inv.visit_items( [ &what, &qty, &has_tool_with_UPS, &filter]( item * e, item * ) {
        if( filter( *e ) && e->typeId() == what && e->has_flag( flag_USE_UPS ) ) {
            has_tool_with_UPS = true;
            return VisitResponse::ABORT;
        }
        return qty > 0 ? VisitResponse::NEXT : VisitResponse::ABORT;
    } );

    if( radius >= 0 ) {
        get_map().use_charges( pos_bub(), radius, what, qty, return_true<item>, nullptr, in_tools );
    }
    if( qty > 0 ) {
        visit_items( [this, &what, &qty, &res, &del, &filter, &in_tools]( item * e, item * ) {
            if( e->use_charges( what, qty, res, pos(), filter, this, in_tools ) ) {
                del.push_back( e );
            }
            return qty > 0 ? VisitResponse::NEXT : VisitResponse::ABORT;
        } );
    }

    for( item *e : del ) {
        remove_item( *e );
    }

    if( has_tool_with_UPS ) {
        consume_ups( units::from_kilojoule( static_cast<std::int64_t>( qty ) ), radius );
    }

    return res;
}

std::list<item> Character::use_charges( const itype_id &what, int qty,
                                        const std::function<bool( const item & )> &filter )
{
    return use_charges( what, qty, -1, filter );
}

item Character::find_firestarter_with_charges( const int quantity ) const
{
    item ret;
    cache_has_item_with( flag_FIRESTARTER, [&]( const item & it ) {
        if( !it.typeId()->can_have_charges() ) {
            const use_function *usef = it.type->get_use( "firestarter" );
            if( usef != nullptr && usef->get_actor_ptr() != nullptr ) {
                const firestarter_actor *actor = dynamic_cast<const firestarter_actor *>( usef->get_actor_ptr() );
                if( actor->can_use( *this->as_character(), it, tripoint_zero ).success() ) {
                    ret = it;
                    return true;
                }
            }
        } else if( it.ammo_sufficient( this, quantity ) ) {
            ret = it;
            return true;
        }
        return false;
    } );
    return ret;
}

bool Character::has_fire( const int quantity ) const
{
    // TODO: Replace this with a "tool produces fire" flag.

    if( get_map().has_nearby_fire( pos_bub() ) ) {
        return true;
    }
    if( cache_has_item_with( flag_FIRE ) ) {
        return true;
    }
    if( !find_firestarter_with_charges( quantity ).is_null() ) {
        return true;
    }
    if( is_npc() ) {
        // HACK: A hack to make NPCs use their Molotovs
        return true;
    }

    return false;
}

void Character::mod_painkiller( int npkill )
{
    set_painkiller( pkill + npkill );
}

void Character::set_painkiller( int npkill )
{
    npkill = std::max( npkill, 0 );
    if( pkill != npkill ) {
        const int prev_pain = get_perceived_pain();
        pkill = npkill;
        on_stat_change( "pkill", pkill );
        const int cur_pain = get_perceived_pain();

        if( cur_pain != prev_pain ) {
            react_to_felt_pain( cur_pain - prev_pain );
            on_stat_change( "perceived_pain", cur_pain );
        }
    }
}

int Character::get_painkiller() const
{
    return pkill;
}

void Character::clear_moncams()
{
    moncams.clear();
}

void Character::remove_moncam( const mtype_id &moncam_id )
{
    moncams.erase( moncam_id );
}

void Character::add_moncam( const std::pair<mtype_id, int> &moncam )
{
    moncams.insert( moncam );
}

void Character::set_moncams( std::map<mtype_id, int> nmoncams )
{
    moncams = std::move( nmoncams );
}

std::map<mtype_id, int> const &Character::get_moncams() const
{
    return moncams;
}

Character::moncam_cache_t Character::get_active_moncams() const
{
    moncam_cache_t ret;
    for( monster const &mon : g->all_monsters() ) {
        for( std::pair<mtype_id, int> const moncam : get_moncams() ) {
            if( mon.type->id == moncam.first && mon.friendly != 0 &&
                rl_dist( get_avatar().get_location(), mon.get_location() ) < moncam.second ) {
                ret.insert( { &mon, mon.get_location() } );
            }
        }
    }
    return ret;
}

void Character::use_fire( const int quantity )
{
    //Okay, so checks for nearby fires first,
    //then held lit torch or candle, bionic tool/lighter/laser
    //tries to use 1 charge of lighters, matches, flame throwers
    //If there is enough power, will use power of one activation of the bio_lighter, bio_tools and bio_laser
    // (home made, military), hotplate, welder in that order.
    // bio_lighter, bio_laser, bio_tools, has_active_bionic("bio_tools"

    if( get_map().has_nearby_fire( pos_bub() ) ) {
        return;
    }
    if( cache_has_item_with( flag_FIRE ) ) {
        return;
    }

    const item firestarter = find_firestarter_with_charges( quantity );
    if( firestarter.is_null() ) {
        return;
    }
    if( firestarter.type->has_flag( flag_USES_BIONIC_POWER ) ) {
        mod_power_level( -quantity * 5_kJ );
        return;
    }
    if( firestarter.ammo_sufficient( this, quantity ) ) {
        use_charges( firestarter.typeId(), quantity );
        return;
    }
}

int Character::heartrate_bpm() const
{
    //Dead have no heartbeat usually and no heartbeat in omnicell
    if( is_dead_state() || has_trait( trait_SLIMESPAWNER ) ) {
        return 0;
    }

    int average_heartbeat = avg_nat_bpm * get_heartrate_index();

    // minor moment-to-moment variation
    average_heartbeat += rng( -5, 5 );

    //Chemical imbalance makes this less predictable. It's possible this range needs tweaking
    if( has_trait( trait_CHEMIMBALANCE ) ) {
        average_heartbeat += rng( -15, 15 );
    }

    return average_heartbeat;
}

void Character::on_worn_item_washed( const item &it )
{
    if( is_worn( it ) ) {
        morale->on_worn_item_washed( it );
    }
}

void Character::on_item_wear( const item &it )
{
    invalidate_inventory_validity_cache();
    invalidate_leak_level_cache();
    for( const trait_id &mut : it.mutations_from_wearing( *this ) ) {
        // flag these mutations to be added at the start of the next turn
        // without doing this you still count as wearing the item providing
        // the traits so most the calcs don't work in mutation_loss_effect
        mutations_to_add.push_back( mut );
    }
    morale->on_item_wear( it );
}

void Character::on_item_takeoff( const item &it )
{
    invalidate_inventory_validity_cache();
    invalidate_weight_carried_cache();
    invalidate_leak_level_cache();
    for( const trait_id &mut : it.mutations_from_wearing( *this, true ) ) {
        // flag these mutations to be removed at the start of the next turn
        // without doing this you still count as wearing the item providing
        // the traitssdd so most the calcs don't work in mutation_loss_effect
        mutations_to_remove.push_back( mut );

    }
    morale->on_item_takeoff( it );
}

void Character::enchantment_wear_change()
{
    recalc_sight_limits();
    calc_encumbrance();
    if( get_stamina() > get_stamina_max() ) {
        set_stamina( get_stamina_max() );
    }
}

void Character::on_item_acquire( const item &it )
{
    bool check_for_zoom = is_avatar();
    bool update_overmap_seen = false;

    it.visit_items( [this, &check_for_zoom, &update_overmap_seen]( item * cont_it, item * ) {
        add_to_inv_search_caches( *cont_it );
        if( check_for_zoom && !update_overmap_seen && cont_it->has_flag( flag_ZOOM ) ) {
            update_overmap_seen = true;
        }
        return VisitResponse::NEXT;
    } );

    invalidate_weight_carried_cache();

    if( update_overmap_seen ) {
        g->update_overmap_seen();
    }
}

void Character::on_effect_int_change( const efftype_id &eid, int intensity,
                                      const bodypart_id &bp )
{
    // Adrenaline can reduce perceived pain (or increase it when you enter comedown).
    // See @ref get_perceived_pain()
    if( eid == effect_adrenaline ) {
        // Note that calling this does no harm if it wasn't changed.
        on_stat_change( "perceived_pain", get_perceived_pain() );
    }

    morale->on_effect_int_change( eid, intensity, bp );
}

void Character::on_mutation_gain( const trait_id &mid )
{
    morale->on_mutation_gain( mid );
    magic->on_mutation_gain( mid, *this );
    update_type_of_scent( mid );
    recalculate_enchantment_cache(); // mutations can have enchantments
    effect_on_conditions::process_reactivate( *this );
    if( is_avatar() ) {
        as_avatar()->character_mood_face( true );
    }
}

void Character::on_mutation_loss( const trait_id &mid )
{
    morale->on_mutation_loss( mid );
    magic->on_mutation_loss( mid );
    update_type_of_scent( mid, false );
    recalculate_enchantment_cache(); // mutations can have enchantments
    effect_on_conditions::process_reactivate( *this );
    if( is_avatar() ) {
        as_avatar()->character_mood_face( true );
    }
}

void Character::on_stat_change( const std::string &stat, int value )
{
    morale->on_stat_change( stat, value );
}

bool Character::has_opposite_trait( const trait_id &flag ) const
{
    return !get_opposite_traits( flag ).empty();
}

std::unordered_set<trait_id> Character::get_opposite_traits( const trait_id &flag ) const
{
    std::unordered_set<trait_id> traits;
    for( const trait_id &i : flag->cancels ) {
        if( has_trait( i ) ) {
            traits.insert( i );
        }
    }
    for( const std::pair<const trait_id, trait_data> &mut : my_mutations ) {
        for( const trait_id &canceled_trait : mut.first->cancels ) {
            if( canceled_trait == flag ) {
                traits.insert( mut.first );
            }
        }
    }
    return traits;
}

float Character::adjust_for_focus( float amount ) const
{
    int effective_focus = get_focus();
    effective_focus = enchantment_cache->modify_value( enchant_vals::mod::LEARNING_FOCUS,
                      effective_focus );
    effective_focus *= 1.0 + ( 0.01f * ( get_int() -
                                         get_option<int>( "INT_BASED_LEARNING_BASE_VALUE" ) ) *
                               get_option<int>( "INT_BASED_LEARNING_FOCUS_ADJUSTMENT" ) );
    effective_focus = std::max( effective_focus, 1 );
    return amount * ( effective_focus / 100.0f );
}

std::function<bool( const tripoint & )> Character::get_path_avoid() const
{
    // TODO: Add known traps in a way that doesn't destroy performance

    return [this]( const tripoint & p ) {
        Creature *critter = get_creature_tracker().creature_at( p, true );
        return critter && critter->is_npc() && this->sees( *critter );
    };
}

const pathfinding_settings &Character::get_pathfinding_settings() const
{
    return *path_settings;
}

ret_val<crush_tool_type> Character::can_crush_frozen_liquid( item_location const &loc ) const
{
    crush_tool_type tool_type = CRUSH_NO_TOOL;
    bool success = false;
    if( !loc.has_parent() || !loc.parent_pocket()->get_pocket_data()->rigid ) {
        tool_type = CRUSH_HAMMER;
        success = has_quality( qual_HAMMER );
    } else {
        bool enough_quality = false;
        tool_type = CRUSH_DRILL_OR_HAMMER_AND_SCREW;
        if( has_quality( qual_DRILL ) ) {
            enough_quality = true;
        } else if( has_quality( qual_HAMMER ) && has_quality( qual_SCREW ) ) {
            int num_hammer_tools = 0;
            int num_screw_tools = 0;
            int num_both_tools = 0;
            for( item_location &tool : const_cast<Character *>( this )->all_items_loc() ) {
                bool can_hammer = false;
                bool can_screw = false;
                if( tool->has_quality_nonrecursive( qual_HAMMER ) ) {
                    can_hammer = true;
                    num_hammer_tools++;
                }
                if( tool->has_quality_nonrecursive( qual_SCREW ) ) {
                    can_screw = true;
                    num_screw_tools++;
                }
                if( can_hammer && can_screw ) {
                    num_both_tools++;
                }
            }
            if( num_hammer_tools > 0 && num_screw_tools > 0 &&
                // Only one tool that fulfils both requirements: can't hammer itself
                !( num_hammer_tools == 1 && num_screw_tools == 1 && num_both_tools == 1 ) ) {
                enough_quality = true;
            }
        }
        success = enough_quality;
    }
    if( success ) {
        return ret_val<crush_tool_type>::make_success( tool_type );
    } else {
        return ret_val<crush_tool_type>::make_failure( tool_type,
                _( "You don't have the tools to crush frozen liquids." ) );;
    }
}

bool Character::crush_frozen_liquid( item_location loc )
{
    ret_val<crush_tool_type> can_crush = can_crush_frozen_liquid( loc );
    bool done_crush = false;
    if( can_crush.success() ) {
        done_crush = true;
        if( can_crush.value() == CRUSH_HAMMER ) {
            item &hammering_item = best_item_with_quality( qual_HAMMER );
            //~ %1$s: item to be crushed, %2$s: hammer name
            if( query_yn( _( "Do you want to crush up %1$s with your %2$s?\n"
                             "<color_red>Be wary of fragile items nearby!</color>" ),
                          loc.get_item()->display_name(), hammering_item.tname() ) ) {

                //Risk smashing tile with hammering tool, risk is lower with higher dex, damage lower with lower strength
                if( one_in( 1 + dex_cur / 4 ) ) {
                    add_msg_if_player( colorize( _( "You swing your %s wildly!" ), c_red ),
                                       hammering_item.tname() );
                    // FIXME: Hardcoded damage type
                    const int smashskill = get_arm_str() + hammering_item.damage_melee( damage_bash );
                    get_map().bash( loc.pos_bub(), smashskill );
                }
            } else {
                done_crush = false;
            }
        }
    } else {
        std::string need_str = _( "somethings" );

        switch( can_crush.value() ) {
            case CRUSH_HAMMER:
                need_str = _( "a hammering tool" );
                break;
            case CRUSH_DRILL_OR_HAMMER_AND_SCREW:
                need_str = _( "a drill or both hammering tool and screwdriver" );
                break;
            default:
                break;
        }
        add_msg_if_player( string_format( _( "You need %s to crush up frozen liquids in rigid container!" ),
                                          need_str ) );
    }
    if( done_crush ) {
        add_msg_if_player( _( "You crush up %s." ), loc.get_item()->display_name() );
    }
    return done_crush;
}

float Character::power_rating() const
{
    int dmg = 0;
    for( const damage_type &dt : damage_type::get_all() ) {
        if( dt.melee_only ) {
            int tdmg = weapon.damage_melee( dt.id );
            dmg = dmg < tdmg ? tdmg : dmg;
        }
    }

    int ret = 2;
    // Small guns can be easily hidden from view
    if( weapon.volume() <= 250_ml ) {
        ret = 2;
    } else if( weapon.is_gun() ) {
        ret = 4;
    } else if( dmg > 12 ) {
        ret = 3; // Melee weapon or weapon-y tool
    }
    if( get_size() == creature_size::huge ) {
        ret += 1;
    }
    if( is_wearing_power_armor( nullptr ) ) {
        ret = 5; // No mercy!
    }
    return ret;
}

float Character::speed_rating() const
{
    float ret = get_speed() / 100.0f;
    ret *= 100.0f / run_cost( 100, false );
    // Adjustment for player being able to run, but not doing so at the moment
    if( !is_running() ) {
        ret *= 1.0f + ( static_cast<float>( get_stamina() ) / static_cast<float>( get_stamina_max() ) );
    }
    return ret;
}

item &Character::best_item_with_quality( const quality_id &qid )
{
    int max_lvl_found = INT_MIN;
    std::vector<item *> items = items_with( [qid, &max_lvl_found]( const item & it ) {
        int qlvl = it.get_quality_nonrecursive( qid );
        if( qlvl > max_lvl_found ) {
            max_lvl_found = qlvl;
            return true;
        }
        return false;
    } );
    if( max_lvl_found > INT_MIN ) {
        return *items.back();
    }
    return null_item_reference();
}

int Character::run_cost( int base_cost, bool diag ) const
{
    float movecost = static_cast<float>( base_cost );
    if( diag ) {
        movecost /= M_SQRT2; // because effect logic assumes 100 base cost
    }
    run_cost_effects( movecost );
    if( diag ) {
        movecost *= M_SQRT2;
    }
    return static_cast<int>( movecost );
}

std::vector<run_cost_effect> Character::run_cost_effects( float &movecost ) const
{
    std::vector<run_cost_effect> effects;

    auto run_cost_effect_add = [&movecost, &effects]( float mod, const std::string & desc ) {
        if( mod != 0 ) {
            run_cost_effect effect { desc, 1.0, mod };
            effects.push_back( effect );
            movecost += mod;
        }
    };

    auto run_cost_effect_mul = [&movecost, &effects]( float mod, const std::string & desc ) {
        if( mod != 1.0 ) {
            run_cost_effect effect { desc, mod, 0.0 };
            effects.push_back( effect );
            movecost *= mod;
        }
    };

    const bool flatground = movecost < 105;
    map &here = get_map();
    // The "FLAT" tag includes soft surfaces, so not a good fit.
    const bool on_road = flatground && here.has_flag( ter_furn_flag::TFLAG_ROAD, pos_bub() );
    const bool on_fungus = here.has_flag_ter_or_furn( ter_furn_flag::TFLAG_FUNGUS, pos_bub() );
    const bool water_walking = here.has_flag_ter_or_furn( ter_furn_flag::TFLAG_SWIMMABLE, pos_bub() ) &&
                               has_flag( json_flag_WATERWALKING );

    if( is_mounted() ) {
        return effects;
    }

    if( water_walking ) {
        movecost = 100;
    }

    if( movecost > 105 ) {
        float obstacle_mult = enchantment_cache->modify_value( enchant_vals::mod::MOVECOST_OBSTACLE_MOD,
                              1 );
        run_cost_effect_mul( obstacle_mult, _( "Obstacle Muts." ) );

        if( has_proficiency( proficiency_prof_parkour ) ) {
            run_cost_effect_mul( 0.5, _( "Parkour" ) );
        }


        if( movecost < 100 ) {
            run_cost_effect effect { _( "Bonuses Capped" ) };
            effects.push_back( effect );
            movecost = 100;
        }
    }
    if( has_trait( trait_M_IMMUNE ) && on_fungus ) {
        if( movecost > 75 ) {
            // Mycal characters are faster on their home territory, even through things like shrubs
            run_cost_effect_add( 75 - movecost, _( "Mycus on Fungus" ) );
        }
    }

    if( is_prone() ) {
        run_cost_effect_mul( get_modifier( character_modifier_crawl_speed_movecost_mod ),
                             _( "Crawling" ) );
    } else {
        run_cost_effect_mul( get_modifier( character_modifier_limb_run_cost_mod ),
                             _( "Encum./Wounds" ) );
    }

    if( flatground ) {
        float flatground_mult = enchantment_cache->modify_value( enchant_vals::mod::MOVECOST_FLATGROUND_MOD,
                                1 );
        run_cost_effect_mul( flatground_mult, _( "Flat Ground Mut." ) );
    }

    if( worn_with_flag( flag_FIN ) ) {
        run_cost_effect_mul( 1.5f, _( "Swim Fins" ) );
    }

    if( worn_with_flag( flag_ROLLER_INLINE ) ) {
        if( on_road ) {
            if( is_running() ) {
                run_cost_effect_mul( 0.5f, _( "Inline Skates" ) );
            } else if( is_walking() ) {
                run_cost_effect_mul( 0.85f, _( "Inline Skates" ) );
            }
        } else {
            run_cost_effect_mul( 1.5f, _( "Inline Skates" ) );
        }
    }

    // Quad skates might be more stable than inlines,
    // but that also translates into a slower speed when on good surfaces.
    if( worn_with_flag( flag_ROLLER_QUAD ) ) {
        if( on_road ) {
            if( is_running() ) {
                run_cost_effect_mul( 0.7f, _( "Roller Skates" ) );
            } else if( is_walking() ) {
                run_cost_effect_mul( 0.85f, _( "Roller Skates" ) );
            }
        } else {
            run_cost_effect_mul( 1.3f, _( "Roller Skates" ) );
        }
    }

    // Skates with only one wheel (roller shoes) are fairly less stable
    // and fairly slower as well
    if( worn_with_flag( flag_ROLLER_ONE ) ) {
        if( on_road ) {
            if( is_running() ) {
                run_cost_effect_mul( 0.85f, _( "Heelys" ) );
            } else if( is_walking() ) {
                run_cost_effect_mul( 0.9f, _( "Heelys" ) );
            }
        } else {
            run_cost_effect_mul( 1.1f, _( "Heelys" ) );
        }
    }

    // Additional move cost for moving barefoot only if we're not swimming
    if( !here.has_flag( ter_furn_flag::TFLAG_DEEP_WATER, pos_bub() ) ) {
        // ROOTS3 does slow you down as your roots are probing around for nutrients,
        // whether you want them to or not.  ROOTS1 is just too squiggly without shoes
        // to give you some stability.  Plants are a bit of a slow-mover.  Deal.
        const bool mutfeet = has_flag( json_flag_TOUGH_FEET ) || worn_with_flag( flag_TOUGH_FEET );
        bool no_left_shoe = false;
        bool no_right_shoe = false;
        if( !is_wearing_shoes( side::LEFT ) && !mutfeet ) {
            no_left_shoe = true;
        }
        if( !is_wearing_shoes( side::RIGHT ) && !mutfeet ) {
            no_right_shoe = true;
        }
        if( no_left_shoe && no_right_shoe ) {
            run_cost_effect_add( 16, _( "No Shoes" ) );
        } else if( no_left_shoe ) {
            run_cost_effect_add( 8, _( "No Left Shoe" ) );
        } else if( no_right_shoe ) {
            run_cost_effect_add( 8, _( "No Right Shoe" ) );
        }
    }

    if( ( has_trait( trait_ROOTS3 ) || has_trait( trait_CHLOROMORPH ) ) &&
        here.has_flag( ter_furn_flag::TFLAG_DIGGABLE, pos_bub() ) && is_barefoot() ) {
        run_cost_effect_add( 10, _( "Roots" ) );
    }

    run_cost_effect_add( enchantment_cache->get_value_add( enchant_vals::mod::MOVE_COST ),
                         _( "Enchantments" ) );
    run_cost_effect_mul( std::max( 0.01,
                                   1.0 + enchantment_cache->get_value_multiply( enchant_vals::mod::MOVE_COST ) ),
                         _( "Enchantments" ) );

    run_cost_effect_mul( 1.0 / get_modifier( character_modifier_stamina_move_cost_mod ),
                         _( "Stamina" ) );

    run_cost_effect_mul( 1.0 / get_modifier( character_modifier_move_mode_move_cost_mod ),
                         //TODO get these strings from elsewhere
                         is_running() ? _( "Running" ) :
                         is_crouching() ? _( "Crouching" ) :
                         is_prone() ? _( "Prone" ) : _( "Walking" )
                       );

    if( !is_mounted() && !is_prone() && has_effect( effect_downed ) ) {
        run_cost_effect_mul( get_modifier( character_modifier_crawl_speed_movecost_mod ) * 2.5,
                             _( "Downed" ) );
    }

    return effects;
}

void Character::place_corpse()
{
    //If the character/NPC is on a distant mission, don't drop their their gear when they die since they still have a local pos
    if( !death_drops ) {
        return;
    }
    std::vector<item *> tmp = inv_dump();
    item body = item::make_corpse( mtype_id::NULL_ID(), calendar::turn, get_name() );
    body.set_item_temperature( units::from_celsius( 37 ) );
    map &here = get_map();
    for( item *itm : tmp ) {
        body.force_insert_item( *itm, pocket_type::CONTAINER );
    }
    // One sample, as you would get from dissecting any other human.
    body.put_in( item( "human_sample" ), pocket_type::CORPSE );

    for( const bionic &bio : *my_bionics ) {
        if( item::type_is_defined( bio.info().itype() ) ) {
            item cbm( bio.id.str(), calendar::turn );
            cbm.set_flag( flag_FILTHY );
            cbm.set_flag( flag_NO_STERILE );
            cbm.set_flag( flag_NO_PACKED );
            cbm.faults.emplace( fault_bionic_salvaged );
            body.put_in( cbm, pocket_type::CORPSE );
        }
    }

    here.add_item_or_charges( pos_bub(), body );
}

void Character::place_corpse( const tripoint_abs_omt &om_target )
{
    tinymap bay;
    bay.load( om_target, false );
    point_omt_ms fin( rng( 1, SEEX * 2 - 2 ), rng( 1, SEEX * 2 - 2 ) );
    // This makes no sense at all. It may find a random tile without furniture, but
    // if the first try to find one fails, it will go through all tiles of the map
    // and essentially select the last one that has no furniture.
    // Q: Why check for furniture? (Check for passable or can-place-items seems more useful.) A: Furniture blocks revival?
    // Q: Why not grep a random point out of all the possible points (e.g. via random_entry)?
    // TODO: fix it, see above.
    if( bay.furn( fin ) != furn_str_id::NULL_ID() ) {
        for( const tripoint_omt_ms &p : bay.points_on_zlevel() ) {
            if( bay.furn( p ) == furn_str_id::NULL_ID() ) {
                fin.x() = p.x();
                fin.y() = p.y();
            }
        }
    }

    std::vector<item *> tmp = inv_dump();
    item body = item::make_corpse( mtype_id::NULL_ID(), calendar::turn, get_name() );
    for( item *itm : tmp ) {
        body.force_insert_item( *itm, pocket_type::CONTAINER );
    }
    // One sample, as you would get from dissecting any other human.
    body.put_in( item( "human_sample" ), pocket_type::CORPSE );

    for( const bionic &bio : *my_bionics ) {
        if( item::type_is_defined( bio.info().itype() ) ) {
            body.put_in( item( bio.id.str(), calendar::turn ), pocket_type::CORPSE );
        }
    }

    bay.add_item_or_charges( fin, body );
}

bool Character::sees_with_infrared( const Creature &critter ) const
{
    if( !vision_mode_cache[IR_VISION] || !critter.is_warm() ) {
        return false;
    }

    map &here = get_map();

    return here.sees( pos_bub(), critter.pos_bub(), unimpaired_range(), false );
}

bool Character::is_visible_in_range( const Creature &critter, const int range ) const
{
    return sees( critter ) && rl_dist( pos(), critter.pos() ) <= range;
}

std::vector<Creature *> Character::get_visible_creatures( const int range ) const
{
    return g->get_creatures_if( [this, range]( const Creature & critter ) -> bool {
        return this != &critter && pos() != critter.pos() && // TODO: get rid of fake npcs (pos() check)
        rl_dist( pos(), critter.pos() ) <= range && sees( critter );
    } );
}

std::vector<Creature *> Character::get_targetable_creatures( const int range, bool melee ) const
{
    map &here = get_map();
    return g->get_creatures_if( [this, range, melee, &here]( const Creature & critter ) -> bool {
        //the call to map.sees is to make sure that even if we can see it through walls
        //via a mutation or cbm we only attack targets with a line of sight
        bool can_see = ( ( sees( critter ) || sees_with_infrared( critter ) ) && here.sees( pos_bub(), critter.pos_bub(), 100 ) );
        if( can_see && melee )  //handles the case where we can see something with glass in the way for melee attacks
        {
            std::vector<tripoint_bub_ms> path = here.find_clear_path( pos_bub(), critter.pos_bub() );
            for( const tripoint_bub_ms &point : path ) {
                if( here.impassable( point ) &&
                    !( weapon.has_flag( flag_SPEAR ) && // Fences etc. Spears can stab through those
                       here.has_flag( ter_furn_flag::TFLAG_THIN_OBSTACLE,
                                      point ) ) ) { //this mirrors melee.cpp function reach_attack
                    can_see = false;
                    break;
                }
            }
        }
        bool in_range = std::round( rl_dist_exact( pos(), critter.pos() ) ) <= range;
        // TODO: get rid of fake npcs (pos() check)
        bool valid_target = this != &critter && pos() != critter.pos() && attitude_to( critter ) != Creature::Attitude::FRIENDLY;
        return valid_target && in_range && can_see;
    } );
}

int Character::get_mutation_visibility_cap( const Character *observed ) const
{
    // as of now, visibility of mutations is between 0 and 10
    // 10 perception and 10 distance would see all mutations - cap 0
    // 10 perception and 30 distance - cap 5, some mutations visible
    // 3 perception and 3 distance would see all mutations - cap 0
    // 3 perception and 15 distance - cap 5, some mutations visible
    // 3 perception and 20 distance would be barely able to discern huge antlers on a person - cap 10
    const int dist = rl_dist( pos(), observed->pos() );
    int visibility_cap;
    if( per_cur <= 1 ) {
        visibility_cap = INT_MAX;
    } else {
        visibility_cap = std::round( dist * dist / 20.0 / ( per_cur - 1 ) );
    }
    return visibility_cap;
}

std::vector<Creature *> Character::get_hostile_creatures( int range ) const
{
    return g->get_creatures_if( [this, range]( const Creature & critter ) -> bool {
        // Fixes circular distance range for ranged attacks
        float dist_to_creature = std::round( rl_dist_exact( pos(), critter.pos() ) );
        return this != &critter && pos() != critter.pos() && // TODO: get rid of fake npcs (pos() check)
        dist_to_creature <= range && critter.attitude_to( *this ) == Creature::Attitude::HOSTILE
        && sees( critter );
    } );
}

void Character::echo_pulse()
{
    map &here = get_map();
    int echo_volume = 0;
    int pulse_range = 10;
    // Sound travels farther underwater
    if( has_effect( effect_subaquatic_sonar ) && is_underwater() ) {
        pulse_range = 16;
        sounds::sound( this->pos(), 5, sounds::sound_t::movement, _( "boop." ), true,
                       "none", "none" );
    } else if( !has_effect( effect_subaquatic_sonar ) && is_underwater() ) {
        add_msg_if_player( m_warning, _( "You can't echolocate underwater!" ) );
        return;
    } else {
        sounds::sound( this->pos(), 5, sounds::sound_t::movement, _( "chirp." ), true,
                       "none", "none" );
    }
    for( tripoint_bub_ms origin : points_in_radius( pos_bub(), pulse_range ) ) {
        if( here.move_cost( origin ) == 0 && here.sees( pos_bub(), origin, pulse_range, false ) ) {
            sounds::sound( origin, 5, sounds::sound_t::sensory, _( "clack." ), true,
                           "none", "none" );
            // This only counts obstacles which can be moved through, so the echo is pretty quiet.
        } else if( is_obstacle( origin.raw() ) && here.sees( pos_bub(), origin, pulse_range, false ) ) {
            sounds::sound( origin, 1, sounds::sound_t::sensory, _( "click." ), true,
                           "none", "none" );
        }
        const trap &tr = here.tr_at( origin );
        if( !knows_trap( origin ) && tr.detected_by_echolocation() ) {
            const std::string direction = direction_name( direction_from( pos_bub(), origin ) );
            add_msg_if_player( m_warning, _( "You detect a %1$s to the %2$s!" ),
                               tr.name(), direction );
            add_known_trap( origin.raw(), tr );
        }
        Creature *critter = get_creature_tracker().creature_at( origin, true );
        if( critter && here.sees( pos_bub(), origin, pulse_range, false ) ) {
            switch( critter->get_size() ) {
                case creature_size::tiny:
                    echo_volume = 1;
                    break;
                case creature_size::small:
                    echo_volume = 2;
                    break;
                case creature_size::medium:
                    echo_volume = 3;
                    break;
                case creature_size::large:
                    echo_volume = 4;
                    break;
                case creature_size::huge:
                    echo_volume = 5;
                    break;
                case creature_size::num_sizes:
                    debugmsg( "ERROR: Invalid Creature size class." );
                    break;
            }
            // Some monsters are harder to get a read on
            if( critter->has_flag( mon_flag_PLASTIC ) ) {
                echo_volume -= std::max( 1, 1 );
            }
            if( critter->has_flag( mon_flag_HARDTOSHOOT ) ) {
                echo_volume -= std::max( 1, 1 );
            }
            const char *echo_string = nullptr;
            // bio_targeting has a visual HUD and automatically interprets the raw audio data,
            // but only for electronic SONAR. Its designers didn't anticipate bat mutations
            if( has_bionic( bio_targeting ) && has_effect( effect_subaquatic_sonar ) ) {
                switch( echo_volume ) {
                    case 1:
                        echo_string = _( "Target [Tiny]." );
                        break;
                    case 2:
                        echo_string = _( "Target [Small]." );
                        break;
                    case 3:
                        echo_string = _( "Target [Medium]." );
                        break;
                    case 4:
                        echo_string = _( "Warning!  Target [Large]." );
                        break;
                    case 5:
                        echo_string = _( "Warning!  Target [Huge]." );
                        break;
                    default:
                        debugmsg( "ERROR: Invalid echo string." );
                        break;
                }
            } else if( !has_bionic( bio_targeting ) && has_effect( effect_subaquatic_sonar ) ) {
                switch( echo_volume ) {
                    case 1:
                        echo_string = _( "tick." );
                        break;
                    case 2:
                        echo_string = _( "pii." );
                        break;
                    case 3:
                        echo_string = _( "ping." );
                        break;
                    case 4:
                        echo_string = _( "pong." );
                        break;
                    case 5:
                        echo_string = _( "bloop." );
                        break;
                    default:
                        debugmsg( "ERROR: Invalid echo string." );
                        break;
                }
            } else {
                switch( echo_volume ) {
                    case 1:
                        echo_string = _( "ch." );
                        break;
                    case 2:
                        echo_string = _( "chk." );
                        break;
                    case 3:
                        echo_string = _( "chhk." );
                        break;
                    case 4:
                        echo_string = _( "chkch." );
                        break;
                    case 5:
                        echo_string = _( "chkchh." );
                        break;
                    default:
                        debugmsg( "ERROR: Invalid echo string." );
                        break;
                }
            }
            // It's not moving. Must be an obstacle
            if( critter->has_flag( mon_flag_IMMOBILE ) ) {
                echo_string = _( "click." );
            }
            sounds::sound( origin, echo_volume, sounds::sound_t::sensory, _( echo_string ), false,
                           "none", "none" );
        }
    }
}

bool Character::knows_trap( const tripoint &pos ) const
{
    return Character::knows_trap( tripoint_bub_ms( pos ) );
}

bool Character::knows_trap( const tripoint_bub_ms &pos ) const
{
    const tripoint_abs_ms p = get_map().getglobal( pos );
    return known_traps.count( p.raw() ) > 0;
}

void Character::add_known_trap( const tripoint &pos, const trap &t )
{
    const tripoint_abs_ms p = get_map().getglobal( pos );
    if( t.is_null() ) {
        known_traps.erase( p.raw() );
    } else {
        // TODO: known_traps should map to a trap_str_id
        known_traps[p.raw()] = t.id.str();
    }
}

bool Character::can_hear( const tripoint &source, const int volume ) const
{
    if( is_deaf() ) {
        return false;
    }

    // source is in-ear and at our square, we can hear it
    if( source == pos() && volume == 0 ) {
        return true;
    }
    const int dist = rl_dist( source, pos() );
    const float volume_multiplier = hearing_ability();
    return ( volume - get_weather().weather_id->sound_attn ) * volume_multiplier >= dist;
}

float Character::hearing_ability() const
{
    float volume_multiplier = 1.0f;

    volume_multiplier = enchantment_cache->modify_value( enchant_vals::mod::HEARING_MULT,
                        volume_multiplier );

    if( has_effect( effect_deaf ) ) {
        // Scale linearly up to 30 minutes
        volume_multiplier *= ( 30_minutes - get_effect_dur( effect_deaf ) ) / 30_minutes;
    }

    return volume_multiplier;
}

std::vector<std::string> Character::short_description_parts() const
{
    std::vector<std::string> result;

    if( is_armed() ) {
        result.push_back( _( "Wielding: " ) + weapon.tname() );
    }
    const std::list<item_location> visible_worn_items = get_visible_worn_items();
    const std::string worn_str = enumerate_as_string( visible_worn_items.begin(),
                                 visible_worn_items.end(),
    []( const item_location & it ) {
        return it.get_item()->tname();
    } );
    if( !worn_str.empty() ) {
        result.push_back( _( "Wearing: " ) + worn_str );
    }
    const int visibility_cap = 0; // no cap
    const std::string trait_str = visible_mutations( visibility_cap );
    if( !trait_str.empty() ) {
        result.push_back( _( "Traits: " ) + trait_str );
    }
    return result;
}

std::string Character::short_description() const
{
    return string_join( short_description_parts(), ";   " );
}

void Character::process_one_effect( effect &it, bool is_new )
{
    bool reduced = resists_effect( it );
    double mod = 1;
    const bodypart_id &bp = it.get_bp();
    int val = 0;

    // Still hardcoded stuff, do this first since some modify their other traits
    int str = get_str_bonus();
    int dex = get_dex_bonus();
    int intl = get_int_bonus();
    int per = get_per_bonus();
    hardcoded_effects( it );
    str_bonus_hardcoded += get_str_bonus() - str;
    dex_bonus_hardcoded += get_dex_bonus() - dex;
    int_bonus_hardcoded += get_int_bonus() - intl;
    per_bonus_hardcoded += get_per_bonus() - per;

    const auto get_effect = [&it, is_new]( const std::string & arg, bool reduced ) {
        if( is_new ) {
            return it.get_amount( arg, reduced );
        }
        return it.get_mod( arg, reduced );
    };

    // Handle miss messages
    const std::vector<std::pair<translation, int>> &msgs = it.get_miss_msgs();
    for( const auto &i : msgs ) {
        add_miss_reason( i.first.translated(), static_cast<unsigned>( i.second ) );
    }

    // Handle vitamins
    for( const vitamin_applied_effect &vit : it.vit_effects( reduced ) ) {
        if( vit.tick && vit.rate && calendar::once_every( *vit.tick ) ) {
            const int mod = rng( vit.rate->first, vit.rate->second );
            vitamin_mod( vit.vitamin, mod );
        }
    }

    // Handle health mod
    val = get_effect( "H_MOD", reduced );
    if( val != 0 ) {
        mod = 1;
        if( is_new || it.activated( calendar::turn, "H_MOD", val, reduced, mod ) ) {
            int bounded = bound_mod_to_vals(
                              get_daily_health(), val, it.get_max_val( "H_MOD", reduced ),
                              it.get_min_val( "H_MOD", reduced ) );
            // This already applies bounds, so we pass them through.
            mod_daily_health( bounded, get_daily_health() + bounded );
        }
    }

    // Handle health
    val = get_effect( "HEALTH", reduced );
    if( val != 0 ) {
        mod = 1;
        if( is_new || it.activated( calendar::turn, "HEALTH", val, reduced, mod ) ) {
            mod_livestyle( bound_mod_to_vals( get_lifestyle(), val,
                                              it.get_max_val( "HEALTH", reduced ), it.get_min_val( "HEALTH", reduced ) ) );
        }
    }

    // Handle stim
    val = get_effect( "STIM", reduced );
    if( val != 0 ) {
        mod = 1;
        if( is_new || it.activated( calendar::turn, "STIM", val, reduced, mod ) ) {
            mod_stim( bound_mod_to_vals( get_stim(), val, it.get_max_val( "STIM", reduced ),
                                         it.get_min_val( "STIM", reduced ) ) );
        }
    }

    // Handle hunger
    val = get_effect( "HUNGER", reduced );
    if( val != 0 ) {
        mod = 1;
        if( is_new || it.activated( calendar::turn, "HUNGER", val, reduced, mod ) ) {
            mod_hunger( bound_mod_to_vals( get_hunger(), val, it.get_max_val( "HUNGER", reduced ),
                                           it.get_min_val( "HUNGER", reduced ) ) );
        }
    }

    // Handle thirst
    val = get_effect( "THIRST", reduced );
    if( val != 0 ) {
        mod = 1;
        if( is_new || it.activated( calendar::turn, "THIRST", val, reduced, mod ) ) {
            mod_thirst( bound_mod_to_vals( get_thirst(), val, it.get_max_val( "THIRST", reduced ),
                                           it.get_min_val( "THIRST", reduced ) ) );
        }
    }

    // Handle perspiration
    val = get_effect( "PERSPIRATION", reduced );
    if( val != 0 ) {
        mod = 1;
        if( is_new || it.activated( calendar::turn, "PERSPIRATION", val, reduced, mod ) ) {
            // multiplier to balance values around drench capacity of different body parts
            int mult = enchantment_cache->modify_value( enchant_vals::mod::SWEAT_MULTIPLIER,
                       1 ) * get_part_drench_capacity( bp ) / 100;
            mod_part_wetness( bp, bound_mod_to_vals( get_part_wetness( bp ), val * mult,
                              it.get_max_val( "PERSPIRATION", reduced ) * mult,
                              it.get_min_val( "PERSPIRATION", reduced ) * mult ) );
        }
    }

    // Handle sleepiness
    val = get_effect( "SLEEPINESS", reduced );
    // Prevent ongoing sleepiness effects while asleep.
    // These are meant to change how fast you get tired, not how long you sleep.
    if( val != 0 && !in_sleep_state() ) {
        mod = 1;
        if( is_new || it.activated( calendar::turn, "SLEEPINESS", val, reduced, mod ) ) {
            mod_sleepiness( bound_mod_to_vals( get_sleepiness(), val, it.get_max_val( "SLEEPINESS", reduced ),
                                               it.get_min_val( "SLEEPINESS", reduced ) ) );
        }
    }

    // Handle Radiation
    val = get_effect( "RAD", reduced );
    if( val != 0 ) {
        mod = 1;
        if( is_new || it.activated( calendar::turn, "RAD", val, reduced, mod ) ) {
            mod_rad( bound_mod_to_vals( get_rad(), val, it.get_max_val( "RAD", reduced ), 0 ) );
            // Radiation can't go negative
            if( get_rad() < 0 ) {
                set_rad( 0 );
            }
        }
    }

    // Handle Pain
    val = get_effect( "PAIN", reduced );
    if( val != 0 ) {
        mod = 1;
        if( it.get_sizing( "PAIN" ) ) {
            if( has_trait( trait_FAT ) ) {
                mod *= 1.5;
            }
            if( get_size() == creature_size::large ) {
                mod *= 2;
            }
            if( get_size() == creature_size::huge ) {
                mod *= 3;
            }
        }
        if( is_new || it.activated( calendar::turn, "PAIN", val, reduced, mod ) ) {
            int pain_inc = bound_mod_to_vals( get_pain(), val, it.get_max_val( "PAIN", reduced ), 0 );
            mod_pain( pain_inc );
            if( pain_inc > 0 ) {
                add_pain_msg( val, bp );
            }
        }
    }

    // Handle Damage
    val = get_effect( "HURT", reduced );
    if( val != 0 ) {
        mod = 1;
        if( it.get_sizing( "HURT" ) ) {
            if( has_trait( trait_FAT ) ) {
                mod *= 1.5;
            }
            if( get_size() == creature_size::large ) {
                mod *= 2;
            }
            if( get_size() == creature_size::huge ) {
                mod *= 3;
            }
        }
        if( is_new || it.activated( calendar::turn, "HURT", val, reduced, mod ) ) {
            if( bp == bodypart_str_id::NULL_ID() ) {
                if( val > 5 ) {
                    add_msg_if_player( m_bad, _( "Your %s HURTS!" ), body_part_name( body_part_torso ) );
                } else if( val > 0 ) {
                    add_msg_if_player( m_bad, _( "Your %s hurts!" ), body_part_name( body_part_torso ) );
                }
                apply_damage( nullptr, body_part_torso, val, true );
            } else {
                if( val > 5 ) {
                    add_msg_if_player( m_bad, _( "Your %s HURTS!" ), body_part_name( bp ) );
                } else if( val > 0 )  {
                    add_msg_if_player( m_bad, _( "Your %s hurts!" ), body_part_name( bp ) );
                }
                apply_damage( nullptr, bp, val, true );
            }
        }
    }

    // Handle Sleep
    val = get_effect( "SLEEP", reduced );
    if( val != 0 ) {
        mod = 1;
        if( ( is_new || it.activated( calendar::turn, "SLEEP", val, reduced, mod ) ) &&
            !has_effect( effect_sleep ) ) {
            add_msg_if_player( _( "You pass out!" ) );
            fall_asleep( time_duration::from_turns( val ) );
        }
    }

    // Handle painkillers
    val = get_effect( "PKILL", reduced );
    if( val != 0 ) {
        mod = it.get_addict_mod( "PKILL", addiction_level( addiction_opiate ) );
        if( is_new || it.activated( calendar::turn, "PKILL", val, reduced, mod ) ) {
            mod_painkiller( bound_mod_to_vals( get_painkiller(), val, it.get_max_val( "PKILL", reduced ), 0 ) );
        }
    }

    // Handle Blood Pressure
    val = get_effect( "BLOOD_PRESSURE", reduced );
    if( val != 0 ) {
        if( is_new || it.activated( calendar::turn, "BLOOD_PRESSURE", val, reduced, mod ) ) {
            modify_bp_effect_mod( bound_mod_to_vals( get_bp_effect_mod(), val, it.get_max_val( "BLOOD_PRESSURE",
                                  reduced ), 0 ) );
        }
    }

    // handle heart rate
    val = get_effect( "HEART_RATE", reduced );
    if( val != 0 ) {
        if( is_new || it.activated( calendar::turn, "HEART_RATE", val, reduced, mod ) ) {
            modify_heartrate_effect_mod( bound_mod_to_vals( get_heartrate_effect_mod(), val,
                                         it.get_max_val( "HEART_RATE", reduced ), 0 ) );
        }
    }
    // handle perspiration rate
    val = get_effect( "RESPIRATION_RATE", reduced );
    if( val != 0 ) {
        if( is_new || it.activated( calendar::turn, "RESPIRATION_RATE", val, reduced, mod ) ) {
            modify_respiration_effect_mod( bound_mod_to_vals( get_respiration_effect_mod(), val,
                                           it.get_max_val( "RESPIRATION_RATE", reduced ), 0 ) );
        }
    }


    // Handle coughing
    mod = 1;
    val = 0;
    if( it.activated( calendar::turn, "COUGH", val, reduced, mod ) ) {
        cough( it.get_harmful_cough() );
    }

    // Handle vomiting
    mod = vomit_mod();
    val = 0;
    if( it.activated( calendar::turn, "VOMIT", val, reduced, mod ) ) {
        vomit();
    }

    // Handle stamina
    val = get_effect( "STAMINA", reduced );
    if( val != 0 ) {
        mod = 1;
        if( is_new || it.activated( calendar::turn, "STAMINA", val, reduced, mod ) ) {
            mod_stamina( bound_mod_to_vals( get_stamina(), val,
                                            it.get_max_val( "STAMINA", reduced ),
                                            it.get_min_val( "STAMINA", reduced ) ) );
        }
    }

    // Speed and stats are handled in recalc_speed_bonus and reset_stats respectively
}

void Character::process_effects()
{
    //Special Removals
    if( has_effect( effect_darkness ) && g->is_in_sunlight( pos() ) ) {
        remove_effect( effect_darkness );
    }
    if( has_trait( trait_M_IMMUNE ) && has_effect( effect_fungus ) ) {
        vomit();
        remove_effect( effect_fungus );
        add_msg_if_player( m_bad, _( "We have mistakenly colonized a local guide!  Purging now." ) );
    }
    if( has_trait( trait_PARAIMMUNE ) && ( has_effect( effect_dermatik ) ||
                                           has_effect( effect_tapeworm ) ||
                                           has_effect( effect_blood_spiders ) ||
                                           has_effect( effect_bloodworms ) || has_effect( effect_brainworms ) ||
                                           has_effect( effect_paincysts ) ) ) {
        remove_effect( effect_dermatik );
        remove_effect( effect_tapeworm );
        remove_effect( effect_bloodworms );
        remove_effect( effect_blood_spiders );
        remove_effect( effect_brainworms );
        remove_effect( effect_paincysts );
        add_msg_if_player( m_good, _( "Something writhes inside of you as it dies." ) );
    }
    if( has_flag( json_flag_ACIDBLOOD ) && ( has_effect( effect_dermatik ) ||
            has_effect( effect_bloodworms ) ||
            has_effect( effect_blood_spiders ) ||
            has_effect( effect_brainworms ) ) ) {
        remove_effect( effect_dermatik );
        remove_effect( effect_bloodworms );
        remove_effect( effect_blood_spiders );
        remove_effect( effect_brainworms );
    }
    if( has_trait( trait_EATHEALTH ) && has_effect( effect_tapeworm ) ) {
        remove_effect( effect_tapeworm );
        add_msg_if_player( m_good, _( "Your bowels gurgle as something inside them dies." ) );
    }
    if( has_flag( json_flag_INFECTION_IMMUNE ) && ( has_effect( effect_bite ) ||
            has_effect( effect_infected ) ||
            has_effect( effect_recover ) ) ) {
        remove_effect( effect_bite );
        remove_effect( effect_infected );
        remove_effect( effect_recover );
    }

    //Clear hardcoded bonuses from last turn
    //Recalculated in process_one_effect
    str_bonus_hardcoded = 0;
    dex_bonus_hardcoded = 0;
    int_bonus_hardcoded = 0;
    per_bonus_hardcoded = 0;
    //Human only effects
    for( std::pair<const efftype_id, std::map<bodypart_id, effect>> &elem : *effects ) {
        for( std::pair<const bodypart_id, effect> &_effect_it : elem.second ) {
            process_one_effect( _effect_it.second, false );
        }
    }

    // Apply new effects from effect->effect chains
    while( !scheduled_effects.empty() ) {
        const scheduled_effect_t &effect = scheduled_effects.front();

        add_effect( effect_source::empty(),
                    effect.eff_id,
                    effect.dur,
                    effect.bp,
                    effect.permanent,
                    effect.intensity,
                    effect.force,
                    effect.deferred );

        scheduled_effects.pop();
    }

    // Perform immediate effect removals
    while( !terminating_effects.empty() ) {

        const terminating_effect_t &effect = terminating_effects.front();

        remove_effect( effect.eff_id, effect.bp );

        terminating_effects.pop();
    }

    // Being stuck in tight spaces sucks. TODO: could be expanded to apply to non-vehicle conditions.
    if( will_be_cramped_in_vehicle_tile( get_map().getglobal( pos() ) ) ) {
        if( is_npc() && !has_effect( effect_narcosis ) ) {
            npc &as_npc = dynamic_cast<npc &>( *this );
            as_npc.complain_about( "cramped_vehicle", 30_minutes, "<cramped_vehicle>", false );
        }
    } else {
        remove_effect( effect_cramped_space );
    }

    Creature::process_effects();
}

void Character::gravity_check()
{
    if( get_map().tr_at( pos_bub() ) == tr_ledge && !has_effect_with_flag( json_flag_GLIDING ) ) {
        get_map().tr_at( pos_bub() ).trigger( pos(), *this );
        get_map().update_visibility_cache( pos_bub().z() );
    }
}

void Character::stagger()
{
    map &here = get_map();
    std::vector<tripoint_bub_ms> valid_stumbles;
    valid_stumbles.reserve( 11 );
    for( const tripoint_bub_ms &dest : here.points_in_radius( pos_bub(), 1 ) ) {
        if( dest != pos_bub() ) {
            if( here.has_flag( ter_furn_flag::TFLAG_RAMP_DOWN, dest ) ) {
                valid_stumbles.emplace_back( dest + tripoint_below );
            } else if( here.has_flag( ter_furn_flag::TFLAG_RAMP_UP, dest ) ) {
                valid_stumbles.emplace_back( dest + tripoint_above );
            } else {
                valid_stumbles.push_back( dest );
            }
        }
    }
    const tripoint_bub_ms below( posx(), posy(), posz() - 1 );
    if( here.valid_move( pos_bub(), below, false, true ) ) {
        valid_stumbles.push_back( below );
    }
    creature_tracker &creatures = get_creature_tracker();
    while( !valid_stumbles.empty() ) {
        bool blocked = false;
        const tripoint_bub_ms dest = random_entry_removed( valid_stumbles );
        const optional_vpart_position vp_there = here.veh_at( dest );
        if( vp_there ) {
            vehicle &veh = vp_there->vehicle();
            if( veh.enclosed_at( dest.raw() ) ) {
                blocked = true;
            }
        }
        if( here.passable( dest ) && !blocked &&
            ( creatures.creature_at( dest, is_hallucination() ) == nullptr ) ) {
            avatar &player_avatar = get_avatar();
            if( is_avatar() && player_avatar.get_grab_type() != object_type::NONE ) {
                player_avatar.grab( object_type::NONE );
            }
            add_msg_player_or_npc( m_warning,
                                   _( "You stumble!" ),
                                   _( "<npcname> stumbles!" ) );
            setpos( dest );
            mod_moves( -100 );
            break;
        }
    }
}

double Character::vomit_mod()
{
    double mod = 1;

    mod = enchantment_cache->modify_value( enchant_vals::mod::VOMIT_MUL, mod );

    // If you're already nauseous, any food in your stomach greatly
    // increases chance of vomiting. Liquids don't provoke vomiting, though.
    if( stomach.contains() != 0_ml && has_effect( effect_nausea ) ) {
        mod *= get_effect_int( effect_nausea );
    }
    return mod;
}

bool Character::can_sleep()
{
    if( has_effect( effect_meth ) ) {
        // Sleep ain't happening until that meth wears off completely.
        return false;
    }

    // Since there's a bit of randomness to falling asleep, we want to
    // prevent exploiting this if can_sleep() gets called over and over.
    // Only actually check if we can fall asleep no more frequently than
    // every 30 minutes.  We're assuming that if we return true, we'll
    // immediately be falling asleep after that.
    //
    // Also if player debug menu'd time backwards this breaks, just do the
    // check anyway, this will reset the timer if 'dur' is negative.
    const time_point now = calendar::turn;
    const time_duration dur = now - last_sleep_check;
    if( dur >= 0_turns && dur < 30_minutes ) {
        return false;
    }
    last_sleep_check = now;

    int sleepy = get_comfort_at( pos_bub() ).comfort;
    if( has_addiction( addiction_sleeping_pill ) ) {
        sleepy -= 4;
    }
    sleepy = enchantment_cache->modify_value( enchant_vals::mod::SLEEPY, sleepy );
    if( get_sleepiness() < sleepiness_levels::TIRED + 1 ) {
        sleepy -= int( ( sleepiness_levels::TIRED + 1 - get_sleepiness() ) / 4 );
    } else {
        sleepy += int( ( get_sleepiness() - sleepiness_levels::TIRED + 1 ) / 16 );
    }
    const int current_stim = get_stim();
    if( current_stim > 0 || !has_trait( trait_INSOMNIA ) ) {
        sleepy -= 2 * current_stim;
    } else {
        // Make it harder for insomniac to get around the trait
        sleepy -= current_stim;
    }

    sleepy += rng( -8, 8 );
    bool result = sleepy > 0;

    if( has_active_bionic( bio_soporific ) ) {
        if( bio_soporific_powered_at_last_sleep_check && !has_power() ) {
            add_msg_if_player( m_bad, _( "Your soporific inducer runs out of power!" ) );
        } else if( !bio_soporific_powered_at_last_sleep_check && has_power() ) {
            add_msg_if_player( m_good, _( "Your soporific inducer starts back up." ) );
        }
        bio_soporific_powered_at_last_sleep_check = has_power();
    }

    return result;
}

const comfort_data &Character::get_comfort_data_for( const tripoint &p ) const
{
    const comfort_data *worst = nullptr;
    for( const trait_id trait : get_mutations() ) {
        for( const comfort_data &data : trait->comfort ) {
            if( data.are_conditions_true( *this, p ) ) {
                if( worst == nullptr || worst->base_comfort > data.base_comfort ) {
                    worst = &data;
                }
                break;
            }
        }
    }
    return worst == nullptr ? comfort_data::human() : *worst;
}

const comfort_data &Character::get_comfort_data_for( const tripoint_bub_ms &p ) const
{
    return get_comfort_data_for( p.raw() );
}

const comfort_data::response &Character::get_comfort_at( const tripoint &p )
{
    if( comfort_cache.last_time == calendar::turn && comfort_cache.last_position == p ) {
        return comfort_cache;
    }
    return comfort_cache = get_comfort_data_for( p ).get_comfort_at( p );
}

const comfort_data::response &Character::get_comfort_at( const tripoint_bub_ms &p )
{
    return get_comfort_at( p.raw() );
}

void Character::shift_destination( const point &shift )
{
    if( next_expected_position ) {
        *next_expected_position += shift;
    }

    for( tripoint_bub_ms &elem : auto_move_route ) {
        elem += shift;
    }
}

bool Character::has_weapon() const
{
    return !unarmed_attack();
}

int Character::get_lowest_hp() const
{
    // Set lowest_hp to an arbitrarily large number.
    int lowest_hp = 999;
    for( const std::pair<const bodypart_str_id, bodypart> &elem : get_body() ) {
        const int cur_hp = elem.second.get_hp_cur();
        if( cur_hp < lowest_hp ) {
            lowest_hp = cur_hp;
        }
    }
    return lowest_hp;
}

Creature::Attitude Character::attitude_to( const Creature &other ) const
{
    const monster *m = dynamic_cast<const monster *>( &other );
    if( m != nullptr ) {
        if( m->friendly != 0 ) {
            return Attitude::FRIENDLY;
        }
        switch( m->attitude( const_cast<Character *>( this ) ) ) {
            // player probably does not want to harm them, but doesn't care much at all.
            case MATT_FOLLOW:
            case MATT_FPASSIVE:
            case MATT_IGNORE:
            case MATT_FLEE:
                return Attitude::NEUTRAL;
            // player does not want to harm those.
            case MATT_FRIEND:
                return Attitude::FRIENDLY;
            case MATT_ATTACK:
                return Attitude::HOSTILE;
            case MATT_NULL:
            case NUM_MONSTER_ATTITUDES:
                break;
        }

        return Attitude::NEUTRAL;
    }

    const npc *p = dynamic_cast<const npc *>( &other );
    if( p != nullptr ) {
        if( p->is_enemy() ) {
            return Attitude::HOSTILE;
        } else if( p->is_player_ally() ) {
            return Attitude::FRIENDLY;
        } else {
            return Attitude::NEUTRAL;
        }
    } else if( &other == this ) {
        return Attitude::FRIENDLY;
    }

    return Attitude::NEUTRAL;
}

npc_attitude Character::get_attitude() const
{
    return NPCATT_NULL;
}

bool Character::sees( const tripoint &t, bool, int ) const
{
    return sees( tripoint_bub_ms( t ) );
}

bool Character::sees( const tripoint_bub_ms &t, bool, int ) const
{
    const int wanted_range = rl_dist( pos_bub(), t );
    bool can_see = this->is_avatar() ? get_map().pl_sees( t, std::min( sight_max, wanted_range ) ) :
                   Creature::sees( t );
    // Clairvoyance is now pretty cheap, so we can check it early
    if( wanted_range < MAX_CLAIRVOYANCE && wanted_range < clairvoyance() ) {
        return true;
    }

    return can_see;
}

bool Character::sees( const Creature &critter ) const
{
    // This handles only the player/npc specific stuff (monsters don't have traits or bionics).
    const int dist = rl_dist( pos_bub(), critter.pos_bub() );
    if( std::abs( pos_bub().z() - critter.pos_bub().z() ) > fov_3d_z_range ) {
        return false;
    }
    if( dist <= 3 && has_active_mutation( trait_ANTENNAE ) ) {
        return true;
    }
    if( dist < MAX_CLAIRVOYANCE && dist < clairvoyance() ) {
        return true;
    }
    // Only players can spot creatures through clairvoyance fields
    if( is_avatar() && field_fd_clairvoyant.is_valid() &&
        get_map().get_field( critter.pos_bub(), field_fd_clairvoyant ) ) {
        return true;
    }
    return Creature::sees( critter );
}

void Character::set_destination( const std::vector<tripoint_bub_ms> &route,
                                 const player_activity &new_destination_activity )
{
    auto_move_route = route;
    set_destination_activity( new_destination_activity );
    destination_point.emplace( get_map().getglobal( route.back() ).raw() );
}

void Character::clear_destination()
{
    auto_move_route.clear();
    clear_destination_activity();
    destination_point = std::nullopt;
    next_expected_position = std::nullopt;
}

void Character::abort_automove()
{
    clear_destination();
    if( g->overmap_data.fast_traveling && is_avatar() ) {
        ui::omap::force_quit();
    }
}

bool Character::has_distant_destination() const
{
    return has_destination() && !get_destination_activity().is_null() &&
           get_destination_activity().id() == ACT_TRAVELLING && !omt_path.empty();
}

bool Character::is_auto_moving() const
{
    return destination_point.has_value();
}

bool Character::has_destination() const
{
    return !auto_move_route.empty();
}

bool Character::has_destination_activity() const
{
    return !get_destination_activity().is_null() && destination_point &&
           pos_bub() == get_map().bub_from_abs( tripoint_abs_ms( *destination_point ) );
}

void Character::start_destination_activity()
{
    if( !has_destination_activity() ) {
        debugmsg( "Tried to start invalid destination activity" );
        return;
    }

    assign_activity( get_destination_activity() );
    clear_destination();
}

std::vector<tripoint_bub_ms> &Character::get_auto_move_route()
{
    return auto_move_route;
}

action_id Character::get_next_auto_move_direction()
{
    if( !has_destination() ) {
        return ACTION_NULL;
    }

    if( next_expected_position ) {
        // Difference between where the character is and where we expect them to be after last auto-move.
        tripoint diff = ( pos_bub() - *next_expected_position ).raw().abs();
        // This might differ by 1 (in z-direction), since the character might have crossed a ramp,
        // which teleported them a tile up or down. If the error is in x or y direction, we might as well
        // give them a turn to recover, as the move still might be vaild.
        // We cut off at 1 since 2 definitely results in an invalid move.
        // If the character is still stumbling or stuck,
        // they will cancel the auto-move on the next cycle (as the distance increases).
        if( std::max( { diff.x, diff.y, diff.z } ) > 1 ) {
            // We're off course, possibly stumbling or stuck, cancel auto move
            return ACTION_NULL;
        }
    }

    next_expected_position.emplace( auto_move_route.front() );
    auto_move_route.erase( auto_move_route.begin() );

    tripoint_rel_ms dp = *next_expected_position - pos_bub();

    return get_movement_action_from_delta( dp, iso_rotate::yes );
}

int Character::persuade_skill() const
{
    /** @EFFECT_INT slightly increases talking skill */
    /** @EFFECT_PER slightly increases talking skill */
    /** @EFFECT_SPEECH increases talking skill */
    float ret = get_int() + get_per() + get_skill_level( skill_speech ) * 3;
    ret = enchantment_cache->modify_value( enchant_vals::mod::SOCIAL_PERSUADE, ret );
    return round( ret );
}

int Character::lie_skill() const
{
    /** @EFFECT_INT slightly increases talking skill */
    /** @EFFECT_PER slightly increases talking skill */
    /** @EFFECT_SPEECH increases talking skill */
    float ret = get_int() + get_per() + get_skill_level( skill_speech ) * 3;
    ret = enchantment_cache->modify_value( enchant_vals::mod::SOCIAL_LIE, ret );
    return round( ret );
}

int Character::intimidation() const
{
    /** @EFFECT_STR increases intimidation factor */
    int ret = get_str() * 2;
    if( weapon.is_gun() ) {
        ret += 10;
    }
    for( const damage_type &dt : damage_type::get_all() ) {
        if( dt.melee_only && weapon.damage_melee( dt.id ) >= 12 ) {
            ret += 5;
            break;
        }
    }

    if( get_stim() > 20 ) {
        ret += 2;
    }
    if( has_effect( effect_drunk ) ) {
        ret -= 4;
    }
    ret = enchantment_cache->modify_value( enchant_vals::mod::SOCIAL_INTIMIDATE, ret );
    return ret;
}

bool Character::defer_move( const tripoint &next )
{
    // next must be adjacent to current pos
    if( square_dist( next, pos() ) != 1 ) {
        return false;
    }
    // next must be adjacent to subsequent move in any preexisting automove route
    // TODO: fix point types
    if( has_destination() && square_dist( auto_move_route.front().raw(), next ) != 1 ) {
        return false;
    }
    // TODO: fix point types
    auto_move_route.insert( auto_move_route.begin(), tripoint_bub_ms( next ) );
    next_expected_position = pos_bub();
    return true;
}

bool Character::add_or_drop_with_msg( item &it, const bool /*unloading*/, const item *avoid,
                                      const item *original_inventory_item )
{
    if( it.made_of( phase_id::LIQUID ) ) {
        liquid_handler::consume_liquid( it, 1, avoid );
        return it.charges <= 0;
    }
    if( !this->can_pickVolume( it, false, avoid ) ) {
        put_into_vehicle_or_drop( *this, item_drop_reason::too_large, { it } );
    } else if( !this->can_pickWeight( it, !get_option<bool>( "DANGEROUS_PICKUPS" ) ) ) {
        put_into_vehicle_or_drop( *this, item_drop_reason::too_heavy, { it } );
    } else {
        bool wielded_has_it = false;
        // Cannot use weapon.has_item(it) because it skips any pockets that
        // are not containers such as magazines and magazine wells.
        for( const item *scan_contents : weapon.all_items_top() ) {
            if( scan_contents == &it ) {
                wielded_has_it = true;
                break;
            }
        }
        const bool allow_wield = !wielded_has_it && weapon.magazine_current() != &it;
        const int prev_charges = it.charges;
        item_location ni = i_add( it, true, avoid,
                                  original_inventory_item, /*allow_drop=*/false, /*allow_wield=*/allow_wield );
        if( ni == item_location::nowhere ) {
            // failed to add
            put_into_vehicle_or_drop( *this, item_drop_reason::tumbling, { it } );
        } else if( &*ni == &it ) {
            // merged into the original stack, restore original charges
            it.charges = prev_charges;
            put_into_vehicle_or_drop( *this, item_drop_reason::tumbling, { it } );
        } else {
            // successfully added
            add_msg( _( "You put the %s in your inventory." ), ni->tname() );
            add_msg( m_info, "%c - %s", ni->invlet == 0 ? ' ' : ni->invlet, ni->tname() );
        }
    }
    return true;
}

bool Character::unload( item_location &loc, bool bypass_activity,
                        const item_location &new_container )
{
    item &it = *loc;
    drop_locations locs;
    // Unload a container consuming moves per item successfully removed
    if( it.is_container() ) {
        if( it.empty() ) {
            add_msg( m_info, _( "The %s is already empty!" ), it.tname() );
            return false;
        }
        if( !it.can_unload() ) {
            add_msg( m_info, _( "The item can't be unloaded in its current state!" ) );
            return false;
        }

        int moves = 0;
        item *prev_contained = nullptr;

        for( pocket_type ptype : {
                 pocket_type::CONTAINER,
                 pocket_type::MAGAZINE_WELL,
                 pocket_type::MAGAZINE
             } ) {

            for( item *contained : it.all_items_top( ptype, true ) ) {
                if( new_container == item_location::nowhere ) {
                    if( prev_contained && prev_contained->stacks_with( *contained ) ) {
                        moves += std::max( this->item_handling_cost( *contained, true, 0, -1, true ), 1 );
                    } else {
                        moves += this->item_handling_cost( *contained );
                    }
                    prev_contained = contained;
                } else {
                    // redirect to insert actor
                    const int count = contained->count_by_charges() ? contained->charges : 1;
                    locs.emplace_back( item_location( loc, contained ), count );
                }
            }

        }
        if( new_container == item_location::nowhere ) {
            assign_activity( unload_activity_actor( moves, loc ) );
        } else if( !locs.empty() ) {
            assign_activity( insert_item_activity_actor( new_container, locs, true ) );
        }

        return true;
    }

    // If item can be unloaded more than once (currently only guns) prompt user to choose
    std::vector<std::string> msgs( 1, it.tname() );
    std::vector<item *> opts( 1, &it );

    for( item *e : it.gunmods() ) {
        if( ( e->is_gun() && !e->has_flag( flag_NO_UNLOAD ) &&
              ( e->magazine_current() || e->ammo_remaining() > 0 || e->casings_count() > 0 ) ) ||
            ( e->has_flag( flag_BRASS_CATCHER ) && !e->is_container_empty() ) ) {
            msgs.emplace_back( e->tname() );
            opts.emplace_back( e );
        }
    }

    item *target = nullptr;
    item_location targloc;
    if( opts.size() > 1 ) {
        const int ret = uilist( _( "Unload what?" ), msgs );
        if( ret >= 0 ) {
            target = opts[ret];
            targloc = item_location( loc, opts[ret] );
        }
    } else {
        target = &it;
        targloc = loc;
    }

    if( target == nullptr ) {
        return false;
    }

    // Next check for any reasons why the item cannot be unloaded
    if( !target->has_flag( flag_BRASS_CATCHER ) ) {
        if( !target->is_magazine() && !target->uses_magazine() ) {
            add_msg( m_info, _( "You can't unload a %s!" ), target->tname() );
            return false;
        }

        if( target->has_flag( flag_NO_UNLOAD ) ) {
            if( target->has_flag( flag_RECHARGE ) || target->has_flag( flag_USE_UPS ) ) {
                add_msg( m_info, _( "You can't unload a rechargeable %s!" ), target->tname() );
            } else {
                add_msg( m_info, _( "You can't unload a %s!" ), target->tname() );
            }
            return false;
        }

        if( !target->magazine_current() && target->ammo_remaining() <= 0 && target->casings_count() <= 0 ) {
            if( target->is_tool() ) {
                add_msg( m_info, _( "Your %s isn't charged." ), target->tname() );
            } else {
                add_msg( m_info, _( "Your %s isn't loaded." ), target->tname() );
            }
            return false;
        }
    }

    target->casings_handle( [&]( item & e ) {
        return this->i_add_or_drop( e );
    } );

    invalidate_weight_carried_cache();

    if( target->is_magazine() ) {
        if( bypass_activity ) {
            unload_activity_actor::unload( *this, targloc );
        } else {
            int mv = 0;
            for( const item *content : target->all_items_top() ) {
                // We use the same cost for both reloading and unloading
                mv += this->item_reload_cost( it, *content, content->charges );
            }
            if( it.is_ammo_belt() ) {
                // Disassembling ammo belts is easier than assembling them
                mv /= 2;
            }
            assign_activity( unload_activity_actor( mv, targloc ) );
        }
        return true;

    } else if( target->magazine_current() ) {
        if( !this->add_or_drop_with_msg( *target->magazine_current(), true, nullptr,
                                         target->magazine_current() ) ) {
            return false;
        }
        // Eject magazine consuming half as much time as required to insert it
        this->mod_moves( -this->item_reload_cost( *target, *target->magazine_current(), -1 ) / 2 );

        target->remove_items_with( [&target]( const item & e ) {
            return target->magazine_current() == &e;
        } );

    } else if( target->ammo_remaining() ) {
        int qty = target->ammo_remaining();

        // Construct a new ammo item and try to drop it
        item ammo( target->ammo_current(), calendar::turn, qty );
        if( target->is_filthy() ) {
            ammo.set_flag( flag_FILTHY );
        }

        if( ammo.made_of_from_type( phase_id::LIQUID ) ) {
            if( !this->add_or_drop_with_msg( ammo ) ) {
                qty -= ammo.charges; // only handled part (or none) of the liquid
            }
            if( qty <= 0 ) {
                return false; // no liquid was moved
            }

        } else if( !this->add_or_drop_with_msg( ammo, qty > 1 ) ) {
            return false;
        }

        // If successful remove appropriate qty of ammo consuming half as much time as required to load it
        this->mod_moves( -this->item_reload_cost( *target, ammo, qty ) / 2 );

        target->ammo_set( target->ammo_current(), target->ammo_remaining() - qty );
    } else if( target->has_flag( flag_BRASS_CATCHER ) ) {
        target->spill_contents( get_player_character() );
    }

    // Turn off any active tools
    if( target->is_tool() && target->active && target->ammo_remaining() == 0 ) {
        target->deactivate( this );
    }

    add_msg( _( "You unload your %s." ), target->tname() );

    if( it.has_flag( flag_MAG_DESTROY ) && it.ammo_remaining() == 0 ) {
        loc.remove_item();
    }

    get_player_character().recoil = MAX_RECOIL;

    return true;
}

book_mastery Character::get_book_mastery( const item &book ) const
{
    if( !book.is_book() || !has_identified( book.typeId() ) ) {
        return book_mastery::CANT_DETERMINE;
    }
    // TODO: add illiterate check?

    const cata::value_ptr<islot_book> &type = book.type->book;
    const skill_id &skill = type->skill;

    if( !skill ) {
        // book gives no skill
        return book_mastery::MASTERED;
    }

    const int skill_level = get_knowledge_level( skill );
    const int skill_requirement = type->req;
    const int max_skill_learnable = type->level;

    if( skill_requirement > skill_level ) {
        return book_mastery::CANT_UNDERSTAND;
    }
    if( skill_level >= max_skill_learnable ) {
        return book_mastery::MASTERED;
    }
    return book_mastery::LEARNING;
}

bool Character::fun_to_read( const item &book ) const
{
    return book_fun_for( book, *this ) > 0;
}

int Character::book_fun_for( const item &book, const Character &p ) const
{
    int fun_bonus = book.type->book->fun;
    if( !book.is_book() ) {
        debugmsg( "called avatar::book_fun_for with non-book" );
        return 0;
    }

    // If you don't have a problem with eating humans, To Serve Man becomes rewarding
    if( ( p.has_trait( trait_CANNIBAL ) || p.has_trait( trait_PSYCHOPATH ) ||
          p.has_trait( trait_SAPIOVORE ) ) &&
        book.typeId() == itype_cookbook_human ) {
        fun_bonus = std::abs( fun_bonus );
    } else if( p.has_trait( trait_SPIRITUAL ) && book.has_flag( flag_INSPIRATIONAL ) ) {
        fun_bonus = std::abs( fun_bonus * 3 );
    }

    if( has_trait( trait_LOVES_BOOKS ) ) {
        fun_bonus++;
    } else if( has_trait( trait_HATES_BOOKS ) ) {
        if( book.type->book->fun > 0 ) {
            fun_bonus = 0;
        } else {
            fun_bonus--;
        }
    }

    if( fun_bonus > 1 && book.get_chapters() > 0 && book.get_remaining_chapters( p ) == 0 ) {
        fun_bonus /= 2;
    }

    return fun_bonus;
}

bool Character::has_bionic_with_flag( const json_character_flag &flag ) const
{
    auto iter = bio_flag_cache.find( flag );
    if( iter != bio_flag_cache.end() ) {
        return iter->second;
    }
    for( const bionic &bio : *my_bionics ) {
        if( bio.info().has_flag( flag ) ) {
            bio_flag_cache[flag] = true;
            return true;
        }
        if( bio.info().activated ) {
            if( ( bio.info().has_active_flag( flag ) && has_active_bionic( bio.id ) ) ||
                ( bio.info().has_inactive_flag( flag ) && !has_active_bionic( bio.id ) ) ) {
                bio_flag_cache[flag] = true;
                return true;
            }
        }
    }
    bio_flag_cache[flag] = false;
    return false;
}

int Character::count_bionic_with_flag( const json_character_flag &flag ) const
{
    int ret = 0;
    for( const bionic &bio : *my_bionics ) {
        if( bio.info().has_flag( flag ) ) {
            ret++;
        }
        if( bio.info().activated ) {
            if( ( bio.info().has_active_flag( flag ) && has_active_bionic( bio.id ) ) ||
                ( bio.info().has_inactive_flag( flag ) && !has_active_bionic( bio.id ) ) ) {
                ret++;
            }
        }
    }

    return ret;
}

bool Character::has_bodypart_with_flag( const json_character_flag &flag ) const
{
    for( const std::pair<const bodypart_str_id, bodypart> &elem : get_body() ) {
        if( elem.first->has_flag( flag ) ) {
            return true;
        }
        if( elem.second.has_conditional_flag( flag ) ) {
            // Checking for disabling effects is a bit convoluted
            bool disabled = false;
            if( has_effect_with_flag( flag_EFFECT_LIMB_DISABLE_CONDITIONAL_FLAGS ) ) {
                for( const effect &eff : get_effects_from_bp( elem.first ) ) {
                    if( eff.has_flag( flag_EFFECT_LIMB_DISABLE_CONDITIONAL_FLAGS ) ) {
                        disabled = true;
                        break;

                    }
                }
            }
            if( !disabled ) {
                return true;

            }
        }
    }
    return false;
}

int Character::count_bodypart_with_flag( const json_character_flag &flag ) const
{
    int ret = 0;
    for( const bodypart_id &bp : get_all_body_parts() ) {
        if( bp->has_flag( flag ) ) {
            ret++;
        }
        if( get_part( bp )->has_conditional_flag( flag ) ) {
            bool disabled = false;
            if( has_effect_with_flag( flag_EFFECT_LIMB_DISABLE_CONDITIONAL_FLAGS ) ) {
                for( const effect &eff : get_effects_from_bp( bp ) ) {
                    if( eff.has_flag( flag_EFFECT_LIMB_DISABLE_CONDITIONAL_FLAGS ) ) {
                        disabled = true;
                        break;
                    }
                }
            }
            if( !disabled ) {
                ret++;
            }
        }
    }
    return ret;
}

bool Character::has_flag( const json_character_flag &flag ) const
{
    // If this is a performance problem create a map of flags stored for a character and updated on trait, mutation, bionic add/remove, activate/deactivate, effect gain/loss
    return has_trait_flag( flag ) ||
           has_bionic_with_flag( flag ) ||
           has_effect_with_flag( flag ) ||
           has_bodypart_with_flag( flag ) ||
           has_mabuff_flag( flag );
}

int Character::count_flag( const json_character_flag &flag ) const
{
    // If this is a performance problem create a map of flags stored for a character and updated on trait, mutation, bionic add/remove, activate/deactivate, effect gain/loss
    return count_trait_flag( flag ) +
           count_bionic_with_flag( flag ) +
           has_effect_with_flag( flag ) +
           count_bodypart_with_flag( flag ) +
           count_mabuff_flag( flag );
}

bool Character::is_driving() const
{
    const optional_vpart_position vp = get_map().veh_at( pos_bub() );
    return vp && vp->vehicle().is_moving() && vp->vehicle().player_in_control( *this );
}

time_duration Character::estimate_effect_dur( const skill_id &relevant_skill,
        const efftype_id &effect, const time_duration &error_magnitude,
        const time_duration &minimum_error, int threshold, const Creature &target ) const
{
    const time_duration zero_duration = 0_turns;

    int skill_lvl = get_skill_level( relevant_skill );

    time_duration estimate = std::max( zero_duration, target.get_effect_dur( effect ) +
                                       rng_float( -1, 1 ) * ( minimum_error + ( error_magnitude - minimum_error ) *
                                               std::max( 0.0, static_cast<double>( threshold - skill_lvl ) / threshold ) ) );
    return estimate;
}

void Character::invalidate_pseudo_items()
{
    pseudo_items_valid = false;
}

bool Character::avoid_trap( const tripoint &pos, const trap &tr ) const
{
    /** @EFFECT_DEX increases chance to avoid traps */

    /** @EFFECT_DODGE increases chance to avoid traps */
    int myroll = dice( 3, round( dex_cur + get_skill_level( skill_dodge ) * 1.5 ) );
    int traproll;
    if( tr.can_see( pos, *this ) ) {
        traproll = dice( 3, tr.get_avoidance() );
    } else {
        traproll = dice( 6, tr.get_avoidance() );
    }

    if( has_trait( trait_LIGHTSTEP ) ) {
        myroll += dice( 2, 6 );
    }

    if( has_trait( trait_CLUMSY ) ) {
        myroll -= dice( 2, 6 );
    }

    return myroll >= traproll;
}

bool Character::add_faction_warning( const faction_id &id ) const
{
    const auto it = warning_record.find( id );
    if( it != warning_record.end() ) {
        it->second.first += 1;
        if( it->second.second - calendar::turn > 5_minutes ) {
            it->second.first -= 1;
        }
        it->second.second = calendar::turn;
        if( it->second.first > 3 ) {
            return true;
        }
    } else {
        warning_record[id] = std::make_pair( 1, calendar::turn );
    }
    faction *fac = g->faction_manager_ptr->get( id );
    if( fac != nullptr && is_avatar() && !fac->lone_wolf_faction ) {
        fac->likes_u -= 1;
        fac->respects_u -= 1;
        fac->trusts_u -= 1;
    }
    return false;
}

int Character::current_warnings_fac( const faction_id &id )
{
    const auto it = warning_record.find( id );
    if( it != warning_record.end() ) {
        if( it->second.second - calendar::turn > 5_minutes ) {
            it->second.first = std::max( 0,
                                         it->second.first - 1 );
        }
        return it->second.first;
    }
    return 0;
}

bool Character::beyond_final_warning( const faction_id &id )
{
    const auto it = warning_record.find( id );
    if( it != warning_record.end() ) {
        if( it->second.second - calendar::turn > 5_minutes ) {
            it->second.first = std::max( 0,
                                         it->second.first - 1 );
        }
        return it->second.first > 3;
    }
    return false;
}

read_condition_result Character::check_read_condition( const item &book ) const
{
    read_condition_result result = read_condition_result::SUCCESS;
    if( !book.is_book() ) {
        result |= read_condition_result::NOT_BOOK;
    } else {
        const optional_vpart_position vp = get_map().veh_at( pos_bub() );
        if( vp && vp->vehicle().player_in_control( *this ) ) {
            result |= read_condition_result::DRIVING;
        }

        if( !fun_to_read( book ) && !has_morale_to_read() && has_identified( book.typeId() ) ) {
            result |= read_condition_result::MORALE_LOW;
        }

        const book_mastery mastery = get_book_mastery( book );
        if( mastery == book_mastery::CANT_UNDERSTAND ) {
            result |= read_condition_result::CANT_UNDERSTAND;
        }
        if( mastery == book_mastery::MASTERED ) {
            result |= read_condition_result::MASTERED;
        }

        const bool book_requires_intelligence = book.type->book->intel > 0;
        if( book_requires_intelligence && has_trait( trait_ILLITERATE ) ) {
            result |= read_condition_result::ILLITERATE;
        }
        if( has_flag( json_flag_HYPEROPIC ) &&
            !worn_with_flag( STATIC( flag_id( "FIX_FARSIGHT" ) ) ) &&
            !has_effect( effect_contacts ) &&
            !has_effect( effect_transition_contacts ) &&
            !has_flag( STATIC( json_character_flag( "ENHANCED_VISION" ) ) ) ) {
            result |= read_condition_result::NEED_GLASSES;
        }
        if( fine_detail_vision_mod() > 4 ) {
            result |= read_condition_result::TOO_DARK;
        }
        if( is_blind() ) {
            result |= read_condition_result::BLIND;
        }
    }
    return result;
}

const Character *Character::get_book_reader( const item &book,
        std::vector<std::string> &reasons ) const
{
    const Character *reader = nullptr;

    if( !book.is_book() ) {
        reasons.push_back( is_avatar() ? string_format( _( "Your %s is not good reading material." ),
                           book.tname() ) :
                           string_format( _( "The %s is not good reading material." ), book.tname() )
                         );
        return nullptr;
    }

    const cata::value_ptr<islot_book> &type = book.type->book;
    const skill_id &book_skill = type->skill;
    const int book_skill_requirement = type->req;

    // Check for conditions that immediately disqualify the player from reading:
    read_condition_result condition = check_read_condition( book );
    if( condition & read_condition_result::DRIVING ) {
        reasons.emplace_back( _( "It's a bad idea to read while driving!" ) );
        return nullptr;
    }
    if( condition & read_condition_result::MORALE_LOW ) {
        // Low morale still permits skimming
        reasons.emplace_back( is_avatar() ?
                              _( "What's the point of studying?  (Your morale is too low!)" )  :
                              string_format( _( "What's the point of studying?  (%s)'s morale is too low!)" ), disp_name() ) );
        return nullptr;
    }
    if( condition & read_condition_result::CANT_UNDERSTAND ) {
        reasons.push_back( is_avatar() ? string_format( _( "%s %d needed to understand.  You have %d" ),
                           book_skill->name(), book_skill_requirement, get_knowledge_level( book_skill ) ) :
                           string_format( _( "%s %d needed to understand.  %s has %d" ), book_skill->name(),
                                          book_skill_requirement, disp_name(), get_knowledge_level( book_skill ) ) );
        return nullptr;
    }

    // Check for conditions that disqualify us only if no other Characters can read to us
    if( condition & read_condition_result::ILLITERATE ) {
        reasons.emplace_back( is_avatar() ? _( "You're illiterate!" ) : string_format(
                                  _( "%s is illiterate!" ), disp_name() ) );
    } else if( condition & read_condition_result::NEED_GLASSES ) {
        reasons.emplace_back( is_avatar() ? _( "Your eyes won't focus without reading glasses." ) :
                              string_format( _( "%s's eyes won't focus without reading glasses." ), disp_name() ) );
    } else if( condition & read_condition_result::TOO_DARK &&
               !has_flag( json_flag_READ_IN_DARKNESS ) ) {
        // Too dark to read only applies if the player can read to himself
        reasons.emplace_back( _( "It's too dark to read!" ) );
        return nullptr;
    } else {
        return this;
    }

    if( ! is_avatar() ) {
        // NPCs are too proud to ask for help, perhaps someday they will not be
        return nullptr;
    }

    //Check for other Characters to read for you, negates Illiterate and Far Sighted
    //The fastest-reading Character is chosen
    if( is_deaf() ) {
        reasons.emplace_back( _( "Maybe someone could read that to you, but you're deaf!" ) );
        return nullptr;
    }

    time_duration time_taken = time_duration::from_turns( INT_MAX );
    std::vector<Character *> candidates = get_crafting_helpers();

    for( const Character *elem : candidates ) {
        // Check for disqualifying factors:
        condition = elem->check_read_condition( book );
        if( condition & read_condition_result::ILLITERATE ) {
            reasons.push_back( string_format( _( "%s is illiterate!" ),
                                              elem->disp_name() ) );
        } else if( condition & read_condition_result::CANT_UNDERSTAND ) {
            reasons.push_back( string_format( _( "%s %d needed to understand.  %s has %d" ),
                                              book_skill->name(), book_skill_requirement, elem->disp_name(),
                                              elem->get_knowledge_level( book_skill ) ) );
        } else if( condition & read_condition_result::NEED_GLASSES ) {
            reasons.push_back( string_format( _( "%s needs reading glasses!" ),
                                              elem->disp_name() ) );
        } else if( condition & read_condition_result::TOO_DARK ) {
            reasons.push_back( string_format(
                                   _( "It's too dark for %s to read!" ),
                                   elem->disp_name() ) );
        } else if( !elem->sees( *this ) ) {
            reasons.push_back( string_format( _( "%s could read that to you, but they can't see you." ),
                                              elem->disp_name() ) );
        } else if( condition & read_condition_result::MORALE_LOW ) {
            // Low morale still permits skimming
            reasons.push_back( string_format( _( "%s morale is too low!" ), elem->disp_name( true ) ) );
        } else if( condition & read_condition_result::BLIND ) {
            reasons.push_back( string_format( _( "%s is blind." ), elem->disp_name() ) );
        } else {
            time_duration proj_time = time_to_read( book, *elem );
            if( proj_time < time_taken ) {
                reader = elem;
                time_taken = proj_time;
            }
        }
    }
    //end for all candidates
    return reader;
}

time_duration Character::time_to_read( const item &book, const Character &reader,
                                       const Character *learner ) const
{
    const auto &type = book.type->book;
    const skill_id &skill = type->skill;
    // The reader's reading speed has an effect only if they're trying to understand the book as they read it
    // Reading speed is assumed to be how well you learn from books (as opposed to hands-on experience)
    const bool try_understand = reader.fun_to_read( book ) ||
                                reader.get_knowledge_level( skill ) < type->level;
    int reading_speed = try_understand ? std::max( reader.read_speed(), read_speed() ) : read_speed();
    if( learner ) {
        reading_speed = std::max( reading_speed, learner->read_speed() );
    }

    time_duration retval = type->time * reading_speed / 100;
    retval *= std::min( fine_detail_vision_mod(), reader.fine_detail_vision_mod() );

    const int effective_int = std::min( { get_int(), reader.get_int(), learner ? learner->get_int() : INT_MAX } );
    if( type->intel > effective_int && !reader.has_trait( trait_PROF_DICEMASTER ) ) {
        retval += type->time * ( time_duration::from_seconds( type->intel - effective_int ) / 1_minutes );
    }
    if( !has_identified( book.typeId() ) ) {
        //skimming
        retval /= 10;
    }
    return retval;
}

int Character::thirst_speed_penalty( int thirst )
{
    // We die at 1200 thirst
    // Start by dropping speed really fast, but then level it off a bit
    static const std::vector<std::pair<float, float>> thirst_thresholds = {{
            std::make_pair( 40.0f, 0.0f ),
            std::make_pair( 300.0f, -25.0f ),
            std::make_pair( 600.0f, -50.0f ),
            std::make_pair( 1200.0f, -75.0f )
        }
    };
    return static_cast<int>( multi_lerp( thirst_thresholds, thirst ) );
}

std::vector<speed_bonus_effect> Character::get_speed_bonus_effects() const
{
    return speed_bonus_effects;
}

void Character::mod_speed_bonus( int nspeed, const std::string &desc )
{
    if( nspeed != 0 ) {
        speed_bonus_effect effect { desc, nspeed };
        speed_bonus_effects.push_back( effect );
        speed_bonus += nspeed;
    }
}

void Character::recalc_speed_bonus()
{
    speed_bonus_effects.clear();
    // Minus some for weight...
    int carry_penalty = 0;
    units::mass weight_cap = weight_capacity();
    if( weight_cap < 1_milligram ) {
        weight_cap = 1_milligram; //Prevent Clang warning about divide by zero
    }
    if( weight_carried() > weight_cap ) {
        carry_penalty = 25 * ( weight_carried() - weight_cap ) / weight_cap;
    }
    mod_speed_bonus( -carry_penalty, _( "Weight Carried" ) );

    mod_speed_bonus( +get_speedydex_bonus( get_dex() ), _( "Dexterity" ) );

    mod_speed_bonus( -get_pain_penalty().speed, _( "Pain" ) );

    if( get_thirst() > 40 ) {
        mod_speed_bonus( thirst_speed_penalty( get_thirst() ), _( "Thirst" ) );
    }
    // when underweight, you get slower. cumulative with hunger
    mod_speed_bonus( kcal_speed_penalty(), _( "Underweight" ) );

    for( const auto &maps : *effects ) {
        for( const auto &i : maps.second ) {
            bool reduced = resists_effect( i.second );
            //TODO try disp_short_desc() or disp_short_desc(true) if disp_name doesn't work well
            mod_speed_bonus( i.second.get_mod( "SPEED", reduced ), i.second.disp_name() );
        }
    }

    // add martial arts speed bonus
    mod_speed_bonus( mabuff_speed_bonus(), _( "Martial Art" ) );

    // Not sure why Sunlight Dependent is here, but OK
    // Ectothermic/COLDBLOOD4 is intended to buff folks in the Summer
    // Threshold-crossing has its charms ;-)
    if( g != nullptr ) {
        if( has_trait( trait_SUNLIGHT_DEPENDENT ) && !g->is_in_sunlight( pos() ) ) {
            //FIXME get trait name directly
            mod_speed_bonus( -( g->light_level( posz() ) >= 12 ? 5 : 10 ), _( "Sunlight Dependent" ) );
        }
    }
    const int prev_speed_bonus = get_speed_bonus();
    const int speed_bonus_with_enchant = std::round( enchantment_cache->modify_value(
            enchant_vals::mod::SPEED,
            get_speed() ) - get_speed_base() );
    enchantment_speed_bonus = speed_bonus_with_enchant - prev_speed_bonus;
    mod_speed_bonus( enchantment_speed_bonus, _( "Bio/Mut/Etc Effects" ) );
    // Speed cannot be less than 25% of base speed, so minimal speed bonus is -75% base speed.
    const int min_speed_bonus = static_cast<int>( -0.75 * get_speed_base() );
    if( get_speed_bonus() < min_speed_bonus ) {
        mod_speed_bonus( min_speed_bonus - get_speed_bonus(), _( "Penalty Cap" ) );
    }
}

double Character::recoil_vehicle() const
{
    // TODO: vary penalty dependent upon vehicle part on which player is boarded

    if( in_vehicle ) {
        if( const optional_vpart_position vp = get_map().veh_at( pos_bub() ) ) {
            return static_cast<double>( std::abs( vp->vehicle().velocity ) ) * 3 / 100;
        }
    }
    return 0;
}

double Character::recoil_total() const
{
    return recoil + recoil_vehicle();
}

bool Character::is_hallucination() const
{
    return false;
}

bool Character::is_electrical() const
{
    // for now this is false. In the future should have rules
    return false;
}

bool Character::is_fae() const
{
    if( has_trait( trait_FAERIECREATURE ) ) {
        return true;
    }
    return false;
}

bool Character::is_nether() const
{
    // for now this is false. In the future should have rules
    return false;
}

bool Character::has_mind() const
{
    // Characters are all humans and thus have minds
    return true;
}

void Character::set_underwater( bool u )
{
    if( underwater != u ) {
        underwater = u;
        recalc_sight_limits();
    }
}

stat_mod Character::get_pain_penalty() const
{
    stat_mod ret;
    int pain = get_perceived_pain();
    // if less than 10 pain, do not apply any penalties
    if( pain <= 10 ) {
        return ret;
    }

    float penalty_str = pain * get_option<float>( "PAIN_PENALTY_MOD_STR" );
    float penalty_dex = pain * get_option<float>( "PAIN_PENALTY_MOD_DEX" );
    float penalty_int = pain * get_option<float>( "PAIN_PENALTY_MOD_INT" );
    float penalty_per = pain * get_option<float>( "PAIN_PENALTY_MOD_PER" );


    ret.strength = enchantment_cache->modify_value( enchant_vals::mod::PAIN_PENALTY_MOD_STR,
                   get_str() * penalty_str );

    ret.dexterity = enchantment_cache->modify_value( enchant_vals::mod::PAIN_PENALTY_MOD_DEX,
                    get_dex() * penalty_dex );

    ret.intelligence = enchantment_cache->modify_value( enchant_vals::mod::PAIN_PENALTY_MOD_INT,
                       get_int() * penalty_int );

    ret.perception = enchantment_cache->modify_value( enchant_vals::mod::PAIN_PENALTY_MOD_PER,
                     get_per() * penalty_per );


    // Prevent negative penalties, there is better ways to give bonuses for pain
    // Also not make character has 0 stats
    ret.strength = get_str() > 2 ? std::clamp( ret.strength, 1, get_str() - 1 ) :
                   std::max( 0, get_str() - 1 );
    ret.dexterity = get_dex() > 2 ? std::clamp( ret.dexterity, 1, get_dex() - 1 ) :
                    std::max( 0, get_dex() - 1 );
    ret.intelligence = get_int() > 2 ? std::clamp( ret.intelligence, 1, get_int() - 1 ) :
                       std::max( 0, get_int() - 1 );
    ret.perception = get_per() > 2 ? std::clamp( ret.perception, 1, get_per() - 1 ) :
                     std::max( 0, get_per() - 1 );


    int speed_penalty = std::pow( pain, 0.7f );

    ret.speed = std::max( enchantment_cache->modify_value( enchant_vals::mod::PAIN_PENALTY_MOD_SPEED,
                          speed_penalty ), 0.0 );

    ret.speed = std::min( ret.speed, 50 );
    return ret;
}

stat_mod Character::read_pain_penalty() const
{
    stat_mod ret;
    ret.strength = ppen_str;
    ret.dexterity = ppen_dex;
    ret.intelligence = ppen_int;
    ret.perception = ppen_per;
    ret.speed = ppen_spd;
    return ret;
}

int Character::get_lift_str() const
{
    int str = get_arm_str();
    if( has_trait( trait_STRONGBACK ) ) {
        str *= 1.35;
    } else if( has_trait( trait_BADBACK ) ) {
        str /= 1.35;
    }
    return str;
}

int Character::get_lift_assist() const
{
    int result = 0;
    for( const Character *guy : get_crafting_helpers() ) {
        result += guy->get_lift_str();
    }
    return result;
}

bool Character::immune_to( const bodypart_id &bp, damage_unit dam ) const
{
    if( has_trait( trait_DEBUG_NODMG ) || is_immune_damage( dam.type ) ||
        has_effect( effect_incorporeal ) ) {
        return true;
    }

    passive_absorb_hit( bp, dam );

    worn.damage_mitigate( bp, dam );

    return dam.amount <= 0;
}

void Character::mod_pain( int npain )
{
    if( npain > 0 ) {
        double mult = enchantment_cache->get_value_multiply( enchant_vals::mod::PAIN );
        if( has_flag( json_flag_PAIN_IMMUNE ) || has_effect( effect_narcosis ) ) {
            return;
        }
        // if there is a positive multiplier we always want to add at least 1 pain
        if( mult > 0 ) {
            npain += std::max( 1, roll_remainder( npain * mult ) );
        }
        if( mult < 0 ) {
            npain = roll_remainder( npain * ( 1 + mult ) );
        }
        npain += enchantment_cache->get_value_add( enchant_vals::mod::PAIN );

        // no matter how powerful the enchantment if we are gaining pain we don't lose any
        npain = std::max( 0, npain );
    }
    Creature::mod_pain( npain );
}

void Character::set_pain( int npain )
{
    const int prev_pain = get_perceived_pain();
    Creature::set_pain( npain );
    const int cur_pain = get_perceived_pain();

    if( cur_pain != prev_pain ) {
        react_to_felt_pain( cur_pain - prev_pain );
        on_stat_change( "perceived_pain", cur_pain );
    }
}

int Character::get_perceived_pain() const
{
    if( get_effect_int( effect_adrenaline ) > 1 ) {
        return 0;
    }

    return std::max( get_pain() - get_painkiller(), 0 );
}

float Character::fall_damage_mod() const
{
    if( has_flag( json_flag_FEATHER_FALL ) ) {
        return 0.0f;
    }
    float ret = 1.0f;

    // Ability to land properly is 2x as important as dexterity itself
    /** @EFFECT_DEX decreases damage from falling */

    /** @EFFECT_DODGE decreases damage from falling */
    float dex_dodge = dex_cur / 2.0 + get_skill_level( skill_dodge );
    // Reactions, legwork and footing determine your landing
    dex_dodge *= get_modifier( character_modifier_limb_fall_mod );
    // But prevent it from increasing damage
    dex_dodge = std::max( 0.0f, dex_dodge ); // 0
    // 100% damage at 0, 75% at 10, 50% at 20 and so on
    ret *= ( 100.0f - ( dex_dodge * 4.0f ) ) / 100.0f;

    if( has_proficiency( proficiency_prof_parkour ) ) {
        ret *= 2.0f / 3.0f;
    }

    // TODO: Bonus for Judo, mutations. Penalty for heavy weight (including mutations)

    ret = enchantment_cache->modify_value( enchant_vals::mod::FALL_DAMAGE, ret );

    return std::max( 0.0f, ret );
}

<<<<<<< HEAD
static float adjust_effective_force_for_soft_landing(float effective_force) {
    if (effective_force < 10.0) {
=======
float adjust_effective_force_for_soft_landing( float effective_force )
{
    if( effective_force < 10.0 ) {
>>>>>>> 83c24b7d
        return 0.0f;  // If less than 10, reduce it to 0
    } else if( effective_force < 25.0f ) {
        return effective_force / 3.0f;  // If less than 25 but greater than or equal to 10, reduce by 3
    } else {
        return effective_force * 0.75f;  // Otherwise, reduce by 0.75
    }
}

// force is maximum damage to hp before scaling
int Character::impact( const int force, const tripoint &p )
{
    // Falls over ~30m are fatal more often than not
    // But that would be quite a lot considering 21 z-levels in game
    // so let's assume 1 z-level is comparable to 30 force

    if( force <= 0 ) {
        return force;
    }

    // Damage modifier (post armor)
    float mod = 1.0f;
    int effective_force = force;
    int cut = 0;
    // Percentage armor penetration - armor won't help much here
    // TODO: Make cushioned items like bike helmets help more
    float armor_eff = 1.0f;
    // Shock Absorber CBM heavily reduces damage
    const bool shock_absorbers = has_active_bionic( bio_shock_absorber );

    // Being slammed against things rather than landing means we can't
    // control the impact as well
    const bool slam = p != pos();
    std::string target_name = "a swarm of bugs";
    Creature *critter = get_creature_tracker().creature_at( p );
    map &here = get_map();
    if( critter != this && critter != nullptr ) {
        target_name = critter->disp_name();
        // Slamming into creatures and NPCs
        // TODO: Handle spikes/horns and hard materials
        armor_eff = 0.5f; // 2x as much as with the ground
        // TODO: Modify based on something?
        mod = 1.0f;
        effective_force = force;
    } else if( const optional_vpart_position vp = here.veh_at( p ) ) {
        // Slamming into vehicles
        // TODO: Integrate it with vehicle collision function somehow
        target_name = vp->vehicle().disp_name();
        if( vp.part_with_feature( "SHARP", true ) ) {
            // Now we're actually getting impaled
            cut = force; // Lots of fun
        }

        mod = slam ? 1.0f : fall_damage_mod();
        armor_eff = 0.25f; // Not much
        if( !slam && vp->part_with_feature( "ROOF", true ) ) {
            // Roof offers better landing than frame or pavement
            // TODO: Make this not happen with heavy-duty/plated roof
            effective_force /= 2;
        }
    } else {
        // Slamming into terrain/furniture
        target_name = here.disp_name( p );
        int hard_ground = here.has_flag( ter_furn_flag::TFLAG_DIGGABLE, p ) ? 0 : 3;
        armor_eff = 0.25f; // Not much
        // Get cut by stuff
        // This isn't impalement on metal wreckage, more like flying through a closed window
        cut = here.has_flag( ter_furn_flag::TFLAG_SHARP, p ) ? 5 : 0;
        effective_force = force + hard_ground;
        mod = slam ? 1.0f : fall_damage_mod();
        if( here.has_furn( p ) ) {
            if( here.furn( p ) == furn_f_bed ||
                here.furn( p ) == furn_f_bed_down ||
                here.furn( p ) == furn_f_down_mattress ||
                here.furn( p ) == furn_f_floor_mattress ) {
                effective_force = adjust_effective_force_for_soft_landing( effective_force );
            } else {
                //if furniture breakable it breaks and slighly reduces damage
                if( here.is_bashable_furn( p ) && here.furn( p )->bash.str_max <= effective_force ) {
                    here.destroy_furn( tripoint_bub_ms( p ), true );
                    effective_force -= here.furn( p )->bash.str_max * 0.2f;
                }
            }
        } else if( here.has_flag( ter_furn_flag::TFLAG_SWIMMABLE, p ) ) {
            const float swim_skill = get_skill_level( skill_swimming );
            effective_force /= 4.0f + 0.1f * swim_skill;
            if( here.has_flag( ter_furn_flag::TFLAG_DEEP_WATER, p ) ) {
                effective_force /= 1.5f;
                mod /= 1.0f + ( 0.1f * swim_skill );
            }
        } else if( !here.items_with( p, [&]( item const & it ) {
        return it.typeId() == itype_mattress ||
                   it.typeId() == itype_down_mattress;
        } ).empty() || here.tr_at( p ).id == tr_mattress ||
        here.tr_at( p ).id == tr_down_mattress ) {
            effective_force = adjust_effective_force_for_soft_landing( effective_force );
        }
    }
    if( !here.has_flag( ter_furn_flag::TFLAG_SWIMMABLE, p ) &&
        ( weapon.typeId() == itype_mattress ||
          weapon.typeId() == itype_down_mattress ) ) {
        effective_force = adjust_effective_force_for_soft_landing( effective_force );
    }
    // Rescale for huge force
    // At >30 force, proper landing is impossible and armor helps way less
    if( effective_force > 30 ) {
        // Armor simply helps way less
        armor_eff *= 30.0f / effective_force;
        if( mod < 1.0f ) {
            // Everything past 30 damage gets a worse modifier
            const float scaled_mod = std::pow( mod, 30.0f / effective_force );
            const float scaled_damage = ( 30.0f * mod ) + scaled_mod * ( effective_force - 30.0f );
            mod = scaled_damage / effective_force;
        }
    }

    if( !slam && mod < 1.0f && mod * force < 5 ) {
        // Perfect landing, no damage (regardless of armor)
        add_msg_if_player( m_warning, _( "You land on %s." ), target_name );
        return 0;
    }

    // Shock absorbers kick in only when they need to, so if our other protections fail, fall back on them
    if( shock_absorbers ) {
        effective_force -= 15; // Provide a flat reduction to force
        if( mod > 0.25f ) {
            mod = 0.25f; // And provide a 75% reduction against that force if we don't have it already
        }
        if( effective_force < 0 ) {
            effective_force = 0;
        }
    }

    int total_dealt = 0;
    if( mod * effective_force >= 5 ) {
        for( const bodypart_id &bp : get_all_body_parts( get_body_part_flags::only_main ) ) {
            const int bash = effective_force * rng( 60, 100 ) / 100;
            damage_instance di;
            // FIXME: Hardcoded damage types
            di.add_damage( damage_bash, bash, 0, armor_eff, mod );
            // No good way to land on sharp stuff, so here modifier == 1.0f
            di.add_damage( damage_cut, cut, 0, armor_eff, 1.0f );
            total_dealt += deal_damage( nullptr, bp, di ).total_damage();
        }
    }

    if( total_dealt > 0 && is_avatar() ) {
        // "You slam against the dirt" is fine
        add_msg( m_bad, _( "You are slammed against %1$s for %2$d damage." ),
                 target_name, total_dealt );
    } else if( is_avatar() && shock_absorbers ) {
        add_msg( m_bad, _( "You are slammed against %s!" ),
                 target_name, total_dealt );
        add_msg( m_good, _( "…but your shock absorbers negate the damage!" ) );
    } else if( slam ) {
        // Only print this line if it is a slam and not a landing
        // Non-players should only get this one: player doesn't know how much damage was dealt
        // and landing messages for each slammed creature would be too much
        add_msg_player_or_npc( m_bad,
                               _( "You are slammed against %s." ),
                               _( "<npcname> is slammed against %s." ),
                               target_name );
    } else {
        // No landing message for NPCs
        add_msg_if_player( m_warning, _( "You land on %s." ), target_name );
    }

    if( x_in_y( mod, 1.0f ) && !here.has_flag( ter_furn_flag::TFLAG_DEEP_WATER, p ) ) {
        add_effect( effect_downed, rng( 1_turns, 1_turns + mod * 3_turns ) );
    }

    return total_dealt;
}

bool Character::can_fly()
{
    if( !move_effects( false ) || has_effect( effect_stunned ) ) {
        return false;
    }
    // GLIDE is for artifacts or things like jetpacks that don't care if you're tired or hurt.
    if( has_flag( json_flag_GLIDE ) ) {
        return true;
    }
    // TODO: Remove grandfathering traits in after Limb Stuff
    if( has_flag( json_flag_WINGS_2 ) ||
        has_flag( json_flag_WING_GLIDE ) || count_flag( json_flag_WING_ARMS ) >= 2 ) {

        if( 100 * weight_carried() / weight_capacity() > 50 || !has_two_arms_lifting() ) {
            return false;
        }
        return true;
    }
    return false;
}

// FIXME: Relies on hardcoded bash damage type
void Character::knock_back_to( const tripoint &to )
{
    if( to == pos() ) {
        return;
    }

    creature_tracker &creatures = get_creature_tracker();
    // First, see if we hit a monster
    if( monster *const critter = creatures.creature_at<monster>( to ) ) {
        deal_damage( critter, bodypart_id( "torso" ), damage_instance( damage_bash,
                     static_cast<float>( critter->type->size ) ) );
        add_effect( effect_stunned, 1_turns );
        /** @EFFECT_STR_MAX allows knocked back player to knock back, damage, stun some monsters */
        if( ( str_max - 6 ) / 4 > critter->type->size ) {
            critter->knock_back_from( pos() ); // Chain reaction!
            critter->apply_damage( this, bodypart_id( "torso" ), ( str_max - 6 ) / 4 );
            critter->add_effect( effect_stunned, 1_turns );
        } else if( ( str_max - 6 ) / 4 == critter->type->size ) {
            critter->apply_damage( this, bodypart_id( "torso" ), ( str_max - 6 ) / 4 );
            critter->add_effect( effect_stunned, 1_turns );
        }
        critter->check_dead_state();

        add_msg_player_or_npc( _( "You bounce off a %s!" ), _( "<npcname> bounces off a %s!" ),
                               critter->name() );
        return;
    }

    if( npc *const np = creatures.creature_at<npc>( to ) ) {
        deal_damage( np, bodypart_id( "torso" ),
                     damage_instance( damage_bash, static_cast<float>( np->get_size() ) ) );
        add_effect( effect_stunned, 1_turns );
        np->deal_damage( this, bodypart_id( "torso" ), damage_instance( damage_bash, 3 ) );
        add_msg_player_or_npc( _( "You bounce off %s!" ), _( "<npcname> bounces off %s!" ),
                               np->get_name() );
        np->check_dead_state();
        return;
    }

    map &here = get_map();
    // If we're still in the function at this point, we're actually moving a tile!
    if( here.has_flag( ter_furn_flag::TFLAG_LIQUID, to ) &&
        here.has_flag( ter_furn_flag::TFLAG_DEEP_WATER, to ) ) {
        if( !is_npc() ) {
            avatar_action::swim( here, get_avatar(), to );
        }
        // TODO: NPCs can't swim!
    } else if( here.impassable( to ) ) { // Wait, it's a wall

        // It's some kind of wall.
        // TODO: who knocked us back? Maybe that creature should be the source of the damage?
        apply_damage( nullptr, bodypart_id( "torso" ), 3 );
        add_effect( effect_stunned, 2_turns );
        add_msg_player_or_npc( _( "You bounce off a %s!" ), _( "<npcname> bounces off a %s!" ),
                               here.obstacle_name( to ) );

    } else { // It's no wall
        setpos( to );
    }
}

int Character::hp_percentage() const
{
    const bodypart_id head_id = bodypart_id( "head" );
    const bodypart_id torso_id = bodypart_id( "torso" );
    int total_cur = 0;
    int total_max = 0;
    // Head and torso HP are weighted 3x and 2x, respectively
    total_cur = get_part_hp_cur( head_id ) * 3 + get_part_hp_cur( torso_id ) * 2;
    total_max = get_part_hp_max( head_id ) * 3 + get_part_hp_max( torso_id ) * 2;
    for( const std::pair< const bodypart_str_id, bodypart> &elem : get_body() ) {
        total_cur += elem.second.get_hp_cur();
        total_max += elem.second.get_hp_max();
    }

    return ( 100 * total_cur ) / total_max;
}

void Character::on_worn_item_transform( const item &old_it, const item &new_it )
{
    morale->on_worn_item_transform( old_it, new_it );
}

void Character::leak_items()
{
    std::vector<item_location> removed_items;
    if( weapon.is_container() ) {
        if( weapon.leak( get_map(), this, pos() ) ) {
            weapon.spill_contents( pos() );
        }
    } else if( weapon.made_of( phase_id::LIQUID ) ) {
        if( weapon.leak( get_map(), this, pos() ) ) {
            get_map().add_item_or_charges( pos_bub(), weapon );
            removed_items.emplace_back( *this, &weapon );
            add_msg_if_player( m_warning, _( "%s spilled from your hand." ), weapon.tname() );
        }
    }

    for( item_location it : top_items_loc() ) {
        if( !it || ( !it->is_container() && !it->made_of( phase_id::LIQUID ) ) ) {
            continue;
        }
        if( it->leak( get_map(), this, pos() ) ) {
            it->spill_contents( pos() );
            removed_items.push_back( it );
        }
    }
    for( item_location removed : removed_items ) {
        removed.remove_item();
    }
}

void Character::process_items()
{
    if( weapon.process( get_map(), this, pos() ) ) {
        weapon.spill_contents( pos() );
        remove_weapon();
    }

    std::vector<item_location> removed_items;
    for( item_location it : top_items_loc() ) {
        if( !it ) {
            continue;
        }
        if( it->process( get_map(), this, pos() ) ) {
            it->spill_contents( pos() );
            removed_items.push_back( it );
        }
    }
    for( item_location removed : removed_items ) {
        removed.remove_item();
    }

    // Active item processing done, now we're recharging.
    if( worn.check_item_encumbrance_flag( get_check_encumbrance() ) ) {
        calc_encumbrance();
        set_check_encumbrance( false );
    }

    // Load all items that use the UPS and have their own battery to their minimal functional charge,
    // The tool is not really useful if its charges are below charges_to_use
    std::vector<item *> inv_use_ups = cache_get_items_with( flag_USE_UPS, []( item & it ) {
        return ( it.ammo_capacity( ammo_battery ) > it.ammo_remaining() ||
                 ( it.type->battery && it.type->battery->max_capacity > it.energy_remaining( nullptr ) ) );
    } );
    if( !inv_use_ups.empty() ) {
        const units::energy available_charges = available_ups();
        units::energy ups_used = 0_kJ;
        for( item * const &it : inv_use_ups ) {
            // For powered armor, an armor-powering bionic should always be preferred over UPS usage.
            if( it->is_power_armor() && can_interface_armor() && has_power() ) {
                // Bionic power costs are handled elsewhere
                continue;
            } else if( it->active && !it->ammo_sufficient( this ) ) {
                it->deactivate();
            } else if( available_charges - ups_used >= 1_kJ &&
                       it->ammo_remaining() < it->ammo_capacity( ammo_battery ) ) {
                // Charge the battery in the UPS modded tool
                ups_used += 1_kJ;
                it->ammo_set( itype_battery, it->ammo_remaining() + 1 );
            }
        }
        if( ups_used > 0_kJ ) {
            consume_ups( ups_used );
        }
    }
}

void Character::search_surroundings()
{
    if( controlling_vehicle ) {
        return;
    }
    if( has_effect( effect_subaquatic_sonar ) && is_underwater() && calendar::once_every( 4_turns ) ) {
        echo_pulse();
    }
    map &here = get_map();
    // Search for traps in a larger area than before because this is the only
    // way we can "find" traps that aren't marked as visible.
    // Detection formula takes care of likelihood of seeing within this range.
    for( const tripoint_bub_ms &tp : here.points_in_radius( pos_bub(), 5 ) ) {
        const trap &tr = here.tr_at( tp );
        if( tr.is_null() || tp == pos_bub() ) {
            continue;
        }
        // Note that echolocation and SONAR also do this separately in echo_pulse()
        if( has_active_bionic( bio_ground_sonar ) && !knows_trap( tp ) && tr.detected_by_ground_sonar() ) {
            const std::string direction = direction_name( direction_from( pos_bub(), tp ) );
            add_msg_if_player( m_warning, _( "Your ground sonar detected a %1$s to the %2$s!" ),
                               tr.name(), direction );
            add_known_trap( tp.raw(), tr );
        }
        if( !sees( tp ) ) {
            continue;
        }
        if( tr.can_see( tp, *this ) ) {
            // Already seen, or can never be seen
            continue;
        }
        // Chance to detect traps we haven't yet seen.
        if( tr.detect_trap( tp.raw(), *this ) ) {
            if( !tr.is_trivial_to_spot() ) {
                // Only bug player about traps that aren't trivial to spot.
                const std::string direction = direction_name(
                                                  direction_from( pos_bub(), tp ) );
                practice_proficiency( proficiency_prof_spotting, 1_minutes );
                // Seeing a trap set properly gives you a little bonus to trapsetting profs.
                practice_proficiency( proficiency_prof_traps, 10_seconds );
                practice_proficiency( proficiency_prof_trapsetting, 10_seconds );
                add_msg_if_player( _( "You've spotted a %1$s to the %2$s!" ),
                                   tr.name(), direction );
            }
            add_known_trap( tp.raw(), tr );
        }
    }
}

bool Character::wield_contents( item &container, item *internal_item, bool penalties,
                                int base_cost )
{
    // if index not specified and container has multiple items then ask the player to choose one
    if( internal_item == nullptr ) {
        debugmsg( "No valid target for wield contents." );
        return false;
    }

    if( !container.has_item( *internal_item ) ) {
        debugmsg( "Tried to wield non-existent item from container (Character::wield_contents)" );
        return false;
    }

    const ret_val<void> ret = can_wield( *internal_item );
    if( !ret.success() ) {
        add_msg_if_player( m_info, "%s", ret.c_str() );
        return false;
    }

    int mv = 0;

    if( has_wield_conflicts( *internal_item ) ) {
        if( !unwield() ) {
            return false;
        }
        inv->unsort();
    }

    // for holsters, we should not include the cost of wielding the holster itself
    // The cost of wielding the holster was already added earlier in avatar_action::use_item.
    // As we couldn't make sure back then what action was going to be used, we remove the cost now.
    item_location il = item_location( *this, &container );
    mv -= il.obtain_cost( *this );
    mv += item_retrieve_cost( *internal_item, container, penalties, base_cost );

    if( internal_item->stacks_with( weapon, true ) ) {
        weapon.combine( *internal_item );
    } else {
        weapon = std::move( *internal_item );
    }
    container.remove_item( *internal_item );
    container.on_contents_changed();

    inv->update_invlet( weapon );
    inv->update_cache_with_item( weapon );
    last_item = weapon.typeId();

    mod_moves( -mv );

    weapon.on_wield( *this );

    item_location loc( *this, &weapon );
    cata::event e = cata::event::make<event_type::character_wields_item>( getID(), weapon.typeId() );
    get_event_bus().send_with_talker( this, &loc, e );

    return true;
}

void Character::store( item &container, item &put, bool penalties, int base_cost,
                       pocket_type pk_type, bool check_best_pkt )
{
    mod_moves( -item_store_cost( put, container, penalties, base_cost ) );
    if( check_best_pkt && pk_type == pocket_type::CONTAINER &&
        container.get_all_contained_pockets().size() > 1 ) {
        // Bypass pocket settings (assuming the item is manually stored)
        int charges = put.count_by_charges() ? put.charges : 1;
        container.fill_with( i_rem( &put ), charges, false, false, true );
    } else {
        container.put_in( i_rem( &put ), pk_type );
    }
    calc_encumbrance();
}

void Character::store( item_pocket *pocket, item &put, bool penalties, int base_cost )
{
    if( !pocket ) {
        return;
    }

    item_location char_item( *this, &null_item_reference() );
    item_pocket *pkt_best = pocket->best_pocket_in_contents( char_item, put, nullptr, false,
                            false ).second;
    if( !!pkt_best && pocket->better_pocket( *pkt_best, put, true ) ) {
        pocket = pkt_best;
    }
    mod_moves( -std::max( item_store_cost( put, null_item_reference(), penalties, base_cost ),
                          pocket->obtain_cost( put ) ) );
    ret_val<item *> result = pocket->insert_item( i_rem( &put ) );
    result.value()->on_pickup( *this );
    calc_encumbrance();
}

void Character::use_wielded()
{
    use( -1 );
}

void Character::use( int inventory_position )
{
    item &used = i_at( inventory_position );
    item_location loc = item_location( *this, &used );

    use( loc );
}

void Character::use( item_location loc, int pre_obtain_moves, std::string const &method )
{
    if( has_effect( effect_incorporeal ) ) {
        add_msg_if_player( m_bad, _( "You can't use anything while incorporeal." ) );
        return;
    }

    // if -1 is passed in we don't want to change moves at all
    if( pre_obtain_moves == -1 ) {
        pre_obtain_moves = get_moves();
    }
    if( !loc ) {
        add_msg( m_info, _( "You do not have that item." ) );
        set_moves( pre_obtain_moves );
        return;
    }

    item &used = *loc;
    last_item = used.typeId();

    if( used.is_tool() ) {
        if( !used.type->has_use() ) {
            add_msg_if_player( _( "You can't do anything interesting with your %s." ), used.tname() );
            set_moves( pre_obtain_moves );
            return;
        }
        invoke_item( &used, method, loc.position(), pre_obtain_moves );

    } else if( used.type->can_use( "PETFOOD" ) ) { // NOLINT(bugprone-branch-clone)
        invoke_item( &used, method, loc.position(), pre_obtain_moves );

    } else if( !used.is_craft() && ( used.is_medication() || ( !used.type->has_use() &&
                                     used.is_food() ) ) ) {

        if( used.is_medication() && !can_use_heal_item( used ) ) {
            add_msg_if_player( m_bad, _( "Your biology is not compatible with that healing item." ) );
            set_moves( pre_obtain_moves );
            return;
        }

        if( avatar *u = as_avatar() ) {
            const ret_val<edible_rating> ret = u->will_eat( used, true );
            if( !ret.success() ) {
                set_moves( pre_obtain_moves );
                return;
            }
            u->assign_activity( consume_activity_actor( loc ) );
        } else  {
            const time_duration &consume_time = get_consume_time( used );
            mod_moves( -to_moves<int>( consume_time ) );
            consume( loc );
        }
    } else if( used.is_book() ) {
        // TODO: Handle this with dynamic dispatch.
        if( avatar *u = as_avatar() ) {
            u->read( loc );
        }
    } else if( used.type->has_use() ) {
        invoke_item( &used, method, loc.position(), pre_obtain_moves );
    } else if( used.has_flag( flag_SPLINT ) ) {
        ret_val<void> need_splint = can_wear( *loc );
        if( need_splint.success() ) {
            wear_item( used );
            loc.remove_item();
        } else {
            add_msg( m_info, need_splint.str() );
        }
    } else if( used.is_relic() ) {
        invoke_item( &used, method, loc.position(), pre_obtain_moves );
    } else {
        if( !is_armed() ) {
            add_msg( m_info, _( "You are not wielding anything you could use." ) );
        } else {
            add_msg( m_info, _( "You can't do anything interesting with your %s." ), used.tname() );
        }
        set_moves( pre_obtain_moves );
    }
}

int Character::climbing_cost( const tripoint &from, const tripoint &to ) const
{
    map &here = get_map();
    if( !here.valid_move( from, to, false, true ) ) {
        return 0;
    }

    const int diff = here.climb_difficulty( from );

    if( diff > 5 ) {
        return 0;
    }

    return 50 + diff * 100;
    // TODO: All sorts of mutations, equipment weight etc.
}

void Character::environmental_revert_effect()
{
    addictions.clear();
    morale->clear();

    set_all_parts_hp_to_max();
    set_hunger( 0 );
    set_thirst( 0 );
    set_sleepiness( 0 );
    set_lifestyle( 0 );
    set_daily_health( 0 );
    set_stim( 0 );
    set_pain( 0 );
    set_painkiller( 0 );
    set_rad( 0 );

    recalc_sight_limits();
    calc_encumbrance();
}

bodypart_id Character::most_staunchable_bp()
{
    int max;
    return most_staunchable_bp( max );
}

bodypart_id Character::most_staunchable_bp( int &max_staunch )
{
    // Calculate max staunchable bleed level
    // Top out at 20 intensity for base, unencumbered survivors
    max_staunch = 20;
    max_staunch *= get_modifier( character_modifier_bleed_staunch_mod );
    add_msg_debug( debugmode::DF_CHARACTER, "Staunch limit after limb score modifier %d", max_staunch );

    // +5 bonus if you know your first aid
    if( has_proficiency( proficiency_prof_wound_care ) ||
        has_proficiency( proficiency_prof_wound_care_expert ) ) {
        max_staunch += 5;
        add_msg_debug( debugmode::DF_CHARACTER, "Wound care proficiency found, new limit %d", max_staunch );
    }

    int num_broken_arms = get_num_broken_body_parts_of_type( body_part_type::type::arm );
    int num_arms = get_num_body_parts_of_type( body_part_type::type::arm );

    // Don't warn about encumbrance if your arms are broken
    if( num_broken_arms ) {
        // Handle multiple arms
        max_staunch *= ( 1.0f - num_broken_arms / static_cast<float>( num_arms ) );
        add_msg_debug( debugmode::DF_CHARACTER, "%d out of %d arms broken, staunch limit %d",
                       num_broken_arms, num_arms, max_staunch );
    }

    int most = 0;
    int intensity = 0;
    bodypart_id bp_id = bodypart_str_id::NULL_ID();
    for( const bodypart_id &bp : get_all_body_parts() ) {
        intensity = get_effect_int( effect_bleed, bp );
        // Staunching a bleeding on one of your arms is hard (handle multiple arms)
        if( bp->has_type( body_part_type::type::arm ) ) {
            intensity /= ( 1.0f - 1.0f / num_arms );
        }
        // Tourniquets make staunching easier, letting you treat arterial bleeds on your legs
        if( worn_with_flag( flag_TOURNIQUET, bp ) ) {
            intensity /= 2;
        }
        if( most < get_effect_int( effect_bleed, bp ) && intensity <= max_staunch ) {
            // Don't use intensity here, we might have increased it for the arm penalty
            most = get_effect_int( effect_bleed, bp );
            bp_id = bp;
        }
    }
    add_msg_debug( debugmode::DF_CHARACTER,
                   "Selected %s to staunch (base intensity %d, modified intensity %d)", bp_id->name, intensity, most );

    return bp_id;
}

void Character::pause()
{
    set_moves( 0 );
    recoil = MAX_RECOIL;
    map &here = get_map();

    // effects of being partially/fully underwater
    if( !in_vehicle && !get_map().has_flag_furn( "BRIDGE", pos_bub( ) ) ) {
        if( underwater ) {
            // TODO: gain "swimming" proficiency but not "athletics" skill
            drench( 100, get_drenching_body_parts(), false );
        } else if( here.has_flag( ter_furn_flag::TFLAG_DEEP_WATER, pos_bub() ) ) {
            // TODO: gain "swimming" proficiency but not "athletics" skill
            // Same as above, except no head/eyes/mouth
            drench( 100, get_drenching_body_parts( false ), false );
        } else if( here.has_flag( ter_furn_flag::TFLAG_SWIMMABLE, pos_bub() ) ) {
            drench( 80, get_drenching_body_parts( false, false ),
                    false );
        }
    }

    // Try to put out clothing/hair fire
    if( has_effect( effect_onfire ) ) {
        time_duration total_removed = 0_turns;
        time_duration total_left = 0_turns;
        bool on_ground = is_prone();
        for( const bodypart_id &bp : get_all_body_parts() ) {
            effect &eff = get_effect( effect_onfire, bp );
            if( eff.is_null() ) {
                continue;
            }

            // TODO: Tools and skills
            total_left += eff.get_duration();
            // Being on the ground will smother the fire much faster because you can roll
            const time_duration dur_removed = on_ground ? eff.get_duration() / 2 + 2_turns : 1_turns;
            eff.mod_duration( -dur_removed );
            total_removed += dur_removed;
        }

        // Don't drop on the ground when the ground is on fire
        if( total_left > 1_minutes && !is_dangerous_fields( here.field_at( pos() ) ) ) {
            add_effect( effect_downed, 2_turns, false, 0, true );
            add_msg_player_or_npc( m_warning,
                                   _( "You roll on the ground, trying to smother the fire!" ),
                                   _( "<npcname> rolls on the ground!" ) );
        } else if( total_removed > 0_turns ) {
            add_msg_player_or_npc( m_warning,
                                   _( "You attempt to put out the fire on you!" ),
                                   _( "<npcname> attempts to put out the fire on them!" ) );
        }
    }

    // put pressure on bleeding wound, prioritizing most severe bleeding that you can compress
    if( !controlling_vehicle && !is_armed() && has_effect( effect_bleed ) ) {
        int max = 0;
        bodypart_id bp_id = most_staunchable_bp( max );

        // Don't warn about encumbrance if your arms are broken
        int num_broken_arms = get_num_broken_body_parts_of_type( body_part_type::type::arm );
        if( num_broken_arms ) {
            add_msg_player_or_npc( m_warning,
                                   _( "Your broken limb significantly hampers your efforts to put pressure on a bleeding wound!" ),
                                   _( "<npcname>'s broken limb significantly hampers their effort to put pressure on a bleeding wound!" ) );
        } else if( max < 10 ) {
            add_msg_player_or_npc( m_warning,
                                   _( "Your hands are too encumbered to effectively put pressure on a bleeding wound!" ),
                                   _( "<npcname>'s hands are too encumbered to effectively put pressure on a bleeding wound!" ) );
        }

        if( bp_id == bodypart_str_id::NULL_ID() ) {
            // We're bleeding, but couldn't find any bp we can staunch
            add_msg_player_or_npc( m_warning,
                                   _( "Your bleeding is beyond staunching barehanded!  A tourniquet might help." ),
                                   _( "<npcname>'s bleeding is beyond staunching barehanded!" ) );
        } else {
            // 5 - 30 sec per turn (with standard hands)
            time_duration benefit = 5_turns + 1_turns * max;
            effect &e = get_effect( effect_bleed, bp_id );
            e.mod_duration( - benefit );
            add_msg_player_or_npc( m_warning,
                                   _( "You put pressure on the bleeding wound…" ),
                                   _( "<npcname> puts pressure on the bleeding wound…" ) );
            practice_proficiency( proficiency_prof_wound_care, 1_turns );
        }
    }
    // on-pause effects for martial arts
    martial_arts_data->ma_onpause_effects( *this );

    if( is_npc() ) {
        // The stuff below doesn't apply to NPCs
        // search_surroundings should eventually do, though
        return;
    }

    if( in_vehicle && one_in( 8 ) ) {
        VehicleList vehs = here.get_vehicles();
        vehicle *veh = nullptr;
        for( wrapped_vehicle &v : vehs ) {
            veh = v.v;
            if( veh && veh->is_moving() && veh->player_in_control( *this ) ) {
                double exp_temp = 1 + veh->total_mass() / 400.0_kilogram +
                                  std::abs( veh->velocity / 3200.0 );
                int experience = static_cast<int>( exp_temp );
                if( exp_temp - experience > 0 && x_in_y( exp_temp - experience, 1.0 ) ) {
                    experience++;
                }
                practice( skill_driving, experience );
                break;
            }
        }
    }

    search_surroundings();
    wait_effects();
}

template <typename T>
bool Character::can_lift( const T &obj ) const
{
    // avoid comparing by weight as different objects use differing scales (grams vs kilograms etc)
    int str = get_lift_str();
    if( mounted_creature ) {
        auto *const mons = mounted_creature.get();
        str = mons->mech_str_addition() == 0 ? str : mons->mech_str_addition();
    }
    const int npc_str = get_lift_assist();
    return str + npc_str >= obj.lift_strength();
}
template bool Character::can_lift<item>( const item &obj ) const;
template bool Character::can_lift<vehicle>( const vehicle &obj ) const;

static std::string wrap60( const std::string &text )
{
    return string_join( foldstring( text, 60 ), "\n" );
}

bool character_martial_arts::pick_style( const Character &you ) // Style selection menu
{
    enum style_selection {
        KEEP_HANDS_FREE = 0,
        STYLE_OFFSET
    };

    // Check for martial art styles known from active bionics
    std::set<matype_id> bio_styles;
    for( const bionic &bio : *you.my_bionics ) {
        const std::vector<matype_id> &bio_ma_list = bio.id->ma_styles;
        if( !bio_ma_list.empty() && you.has_active_bionic( bio.id ) ) {
            bio_styles.insert( bio_ma_list.begin(), bio_ma_list.end() );
        }
    }
    std::vector<matype_id> selectable_styles;
    if( bio_styles.empty() ) {
        selectable_styles = ma_styles;
    } else {
        selectable_styles.insert( selectable_styles.begin(), bio_styles.begin(), bio_styles.end() );
    }

    // If there are style already, cursor starts there
    // if no selected styles, cursor starts from no-style

    // Any other keys quit the menu
    input_context ctxt( "MELEE_STYLE_PICKER", keyboard_mode::keycode );
    ctxt.register_action( "SHOW_DESCRIPTION" );

    uilist kmenu;
    kmenu.title = _( "Select a style.\n" );
    kmenu.text = string_format( _( "STR: <color_white>%d</color>, DEX: <color_white>%d</color>, "
                                   "PER: <color_white>%d</color>, INT: <color_white>%d</color>\n"
                                   "Press [<color_yellow>%s</color>] for technique details and compatible weapons.\n" ),
                                you.get_str(), you.get_dex(), you.get_per(), you.get_int(),
                                ctxt.get_desc( "SHOW_DESCRIPTION" ) );
    ma_style_callback callback( static_cast<size_t>( STYLE_OFFSET ), selectable_styles );
    kmenu.callback = &callback;
    kmenu.input_category = "MELEE_STYLE_PICKER";
    kmenu.additional_actions.emplace_back( "SHOW_DESCRIPTION", translation() );
    kmenu.desc_enabled = true;
    kmenu.addentry_desc( KEEP_HANDS_FREE, true, 'h',
                         keep_hands_free ? _( "Keep hands free (on)" ) : _( "Keep hands free (off)" ),
                         wrap60( _( "When this is enabled, player won't wield things unless explicitly told to." ) ) );

    kmenu.selected = STYLE_OFFSET;

    // +1 to keep "No Style" at top
    std::sort( selectable_styles.begin() + 1, selectable_styles.end(),
    []( const matype_id & a, const matype_id & b ) {
        return localized_compare( a->name.translated(), b->name.translated() );
    } );

    for( size_t i = 0; i < selectable_styles.size(); i++ ) {
        const martialart &style = selectable_styles[i].obj();
        //Check if this style is currently selected
        const bool selected = selectable_styles[i] == style_selected;
        std::string entry_text = style.name.translated();
        if( selected ) {
            kmenu.selected = i + STYLE_OFFSET;
            entry_text = colorize( entry_text, c_pink );
        }
        kmenu.addentry_desc( i + STYLE_OFFSET, true, -1, entry_text,
                             wrap60( style.description.translated() ) );
    }

    kmenu.query();
    int selection = kmenu.ret;

    if( selection >= STYLE_OFFSET ) {
        // If the currect style is selected, do not change styles

        Character &u = const_cast<Character &>( you );
        style_selected->remove_all_buffs( u );
        style_selected = selectable_styles[selection - STYLE_OFFSET];
        ma_static_effects( u );
        martialart_use_message( you );
    } else if( selection == KEEP_HANDS_FREE ) {
        keep_hands_free = !keep_hands_free;
    } else {
        return false;
    }

    return true;
}<|MERGE_RESOLUTION|>--- conflicted
+++ resolved
@@ -484,13 +484,8 @@
 static const trait_id trait_VISCOUS( "VISCOUS" );
 static const trait_id trait_WATERSLEEP( "WATERSLEEP" );
 
-<<<<<<< HEAD
-static const trap_str_id tr_down_mattress("tr_down_mattress");
+static const trap_str_id tr_down_mattress( "tr_down_mattress" );
 static const trap_str_id tr_ledge( "tr_ledge" );
-=======
-static const trap_str_id tr_ledge( "tr_ledge" );
-static const trap_str_id tr_down_mattress( "tr_down_mattress" );
->>>>>>> 83c24b7d
 static const trap_str_id tr_mattress( "tr_mattress" );
 
 static const vitamin_id vitamin_calcium( "calcium" );
@@ -12447,14 +12442,9 @@
     return std::max( 0.0f, ret );
 }
 
-<<<<<<< HEAD
-static float adjust_effective_force_for_soft_landing(float effective_force) {
-    if (effective_force < 10.0) {
-=======
-float adjust_effective_force_for_soft_landing( float effective_force )
+static float adjust_effective_force_for_soft_landing( float effective_force )
 {
     if( effective_force < 10.0 ) {
->>>>>>> 83c24b7d
         return 0.0f;  // If less than 10, reduce it to 0
     } else if( effective_force < 25.0f ) {
         return effective_force / 3.0f;  // If less than 25 but greater than or equal to 10, reduce by 3
