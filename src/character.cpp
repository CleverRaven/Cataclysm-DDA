--- conflicted
+++ resolved
@@ -2660,26 +2660,9 @@
     bool has_acid = false;
     bool has_fume = false;
     for( const auto &field : fields ) {
-<<<<<<< HEAD
-        if( field.first == fd_incendiary || field.first == fd_fire ) {
-            has_fire = true;
-        }
-        if( field.first == fd_electricity ) {
-            has_elec = true;
-        }
-        if( field.first == fd_acid ) {
-            has_acid = true;
-        }
-        if( field.first == fd_relax_gas || field.first == fd_fungal_haze ||
-            field.first == fd_fungicidal_gas || field.first == fd_toxic_gas ||
-            field.first == fd_tear_gas || field.first == fd_nuke_gas ||
-            field.first == fd_smoke || field.first == fd_insecticidal_gas ) {
-            has_fume = true;
-=======
         has_elec = field.first.obj().has_elec;
         if( has_elec ) {
             return hilite( basic );
->>>>>>> 5f271695
         }
         has_fire = field.first.obj().has_fire;
         has_acid = field.first.obj().has_acid;
