--- conflicted
+++ resolved
@@ -6282,9 +6282,8 @@
     // TODO: Cache
     float const base_heal_rate = is_avatar() ? get_option<float>( "PLAYER_HEALING_RATE" )
                                  : get_option<float>( "NPC_HEALING_RATE" );
-<<<<<<< HEAD
-    float const heal_rate =
-        base_heal_rate * mutation_value( "healing_multiplier" );
+    float const heal_rate = enchantment_cache->modify_value( enchant_vals::mod::REGEN_HP,
+                            base_heal_rate );
     float asleep_rate = 0.0f;
     if( has_effect( effect_sleep ) ) {
         is_asleep = true;
@@ -6296,28 +6295,14 @@
             asleep_rate = 0.0f;
         }
     }
-    float awake_rate = ( 1.0f + rest ) * heal_rate * mutation_value( "healing_awake" );
-    awake_rate = enchantment_cache->modify_value( enchant_vals::mod::REGEN_HP, awake_rate );
+    float awake_rate = ( 1.0f - rest ) * heal_rate;
+    awake_rate *= enchantment_cache->modify_value( enchant_vals::mod::REGEN_HP_AWAKE,
+                  1 ) - 1;
     if( !is_asleep ) {
         add_msg_debug( debugmode::DF_CHAR_HEALTH, "%s healing: %.6f", get_name(), awake_rate );
         if( awake_rate < eps ) {
             awake_rate = 0.0f;
         }
-=======
-    float const heal_rate = enchantment_cache->modify_value( enchant_vals::mod::REGEN_HP,
-                            base_heal_rate );
-    float awake_rate = ( 1.0f - rest ) * heal_rate;
-    awake_rate *= enchantment_cache->modify_value( enchant_vals::mod::REGEN_HP_AWAKE,
-                  1 ) - 1;
-    float const asleep_rate = rest * heal_rate * ( 1.0f + get_lifestyle() / 200.0f );
-    float final_rate = awake_rate + asleep_rate;
-    // Most common case: awake player with no regenerative abilities
-    // ~7e-5 is 1 hp per day, anything less than that is totally negligible
-    static constexpr float eps = 0.000007f;
-    add_msg_debug( debugmode::DF_CHAR_HEALTH, "%s healing: %.6f", get_name(), final_rate );
-    if( std::abs( final_rate ) < eps ) {
-        return 0.0f;
->>>>>>> ef0aebca
     }
 
     return is_asleep ? asleep_rate : awake_rate ;
@@ -6346,15 +6331,10 @@
         }
     }
 
-<<<<<<< HEAD
-    rate_medicine *= mutation_value( "healing_multiplier" );
+    rate_medicine = enchantment_cache->modify_value( enchant_vals::mod::REGEN_HP,
+                    rate_medicine );
     // Sufficiently negative rest quality can completely eliminate your healing, but never turn it negative.
     rate_medicine *= 1.0f + std::max( at_rest_quality, -1.0f );
-=======
-    rate_medicine = enchantment_cache->modify_value( enchant_vals::mod::REGEN_HP,
-                    rate_medicine );
-    rate_medicine *= 1.0f + clamp( at_rest_quality, 0.0f, 1.0f );
->>>>>>> ef0aebca
 
     // increase healing if character has both effects
     if( has_effect( effect_bandaged ) && has_effect( effect_disinfected ) ) {
