--- conflicted
+++ resolved
@@ -10460,17 +10460,9 @@
 {
     double shoe_factor = footwear_factor();
     if( ( has_trait( trait_ROOTS2 ) || has_trait( trait_ROOTS3 ) ) &&
-<<<<<<< HEAD
-        get_map().has_flag( flag_PLOWABLE, pos() ) && shoe_factor != 1.0 ) {
-        int time_to_full = 43200; // 12 Hours
-        if( has_trait( trait_ROOTS3 ) ) {
-            time_to_full += -14400;    // -4 Hours
-        }
-=======
             get_map().has_flag( flag_PLOWABLE, pos() ) && shoe_factor != 1.0 ) {
         int time_to_full = 43200; // 12 Hours
         if( has_trait( trait_ROOTS3 ) ) time_to_full += -14400; // -4 Hours
->>>>>>> ede21696
         if( x_in_y( 96, time_to_full ) ) {
             vitamin_mod( vitamin_id( "iron" ), 1, true );
             vitamin_mod( vitamin_id( "calcium" ), 1, true );
