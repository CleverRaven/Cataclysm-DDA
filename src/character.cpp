#include "character.h"

#include <cctype>
#include <algorithm>
#include <array>
#include <climits>
#include <cmath>
#include <cstddef>
#include <cstdlib>
#include <iterator>
#include <memory>
#include <numeric>
#include <ostream>
#include <tuple>
#include <type_traits>

#include "action.h"
#include "activity_actor_definitions.h"
#include "activity_handlers.h"
#include "anatomy.h"
#include "avatar.h"
#include "bionics.h"
#include "cata_utility.h"
#include "catacharset.h"
#include "character_martial_arts.h"
#include "clzones.h"
#include "colony.h"
#include "color.h"
#include "construction.h"
#include "coordinate_conversions.h"
#include "coordinates.h"
#include "cursesdef.h"
#include "debug.h"
#include "disease.h"
#include "effect.h"
#include "effect_source.h"
#include "enums.h"
#include "event.h"
#include "event_bus.h"
#include "field.h"
#include "field_type.h"
#include "fire.h"
#include "flag.h"
#include "fungal_effects.h"
#include "game.h"
#include "game_constants.h"
#include "gun_mode.h"
#include "handle_liquid.h"
#include "input.h"
#include "inventory.h"
#include "item_contents.h"
#include "item_location.h"
#include "item_pocket.h"
#include "item_stack.h"
#include "itype.h"
#include "iuse.h"
#include "iuse_actor.h"
#include "json.h"
#include "lightmap.h"
#include "line.h"
#include "magic.h"
#include "make_static.h"
#include "map.h"
#include "map_iterator.h"
#include "map_selector.h"
#include "mapdata.h"
#include "material.h"
#include "math_defines.h"
#include "memorial_logger.h"
#include "messages.h"
#include "mission.h"
#include "monster.h"
#include "morale.h"
#include "morale_types.h"
#include "move_mode.h"
#include "mtype.h"
#include "mutation.h"
#include "npc.h"
#include "omdata.h"
#include "options.h"
#include "output.h"
#include "overlay_ordering.h"
#include "overmapbuffer.h"
#include "pathfinding.h"
#include "player.h"
#include "profession.h"
#include "proficiency.h"
#include "recipe_dictionary.h"
#include "ret_val.h"
#include "rng.h"
#include "scent_map.h"
#include "skill.h"
#include "skill_boost.h"
#include "sounds.h"
#include "stomach.h"
#include "string_formatter.h"
#include "submap.h"
#include "text_snippets.h"
#include "translations.h"
#include "trap.h"
#include "ui.h"
#include "ui_manager.h"
#include "units.h"
#include "value_ptr.h"
#include "veh_type.h"
#include "vehicle.h"
#include "vehicle_selector.h"
#include "viewer.h"
#include "vitamin.h"
#include "vpart_position.h"
#include "vpart_range.h"
#include "weather.h"
#include "weather_gen.h"
#include "weather_type.h"

struct dealt_projectile_attack;

static const activity_id ACT_MOVE_ITEMS( "ACT_MOVE_ITEMS" );
static const activity_id ACT_TRAVELLING( "ACT_TRAVELLING" );
static const activity_id ACT_TREE_COMMUNION( "ACT_TREE_COMMUNION" );
static const activity_id ACT_TRY_SLEEP( "ACT_TRY_SLEEP" );
static const activity_id ACT_WAIT_STAMINA( "ACT_WAIT_STAMINA" );

static const bionic_id bio_soporific( "bio_soporific" );
static const bionic_id bio_uncanny_dodge( "bio_uncanny_dodge" );

static const efftype_id effect_adrenaline( "adrenaline" );
static const efftype_id effect_alarm_clock( "alarm_clock" );
static const efftype_id effect_bandaged( "bandaged" );
static const efftype_id effect_beartrap( "beartrap" );
static const efftype_id effect_bite( "bite" );
static const efftype_id effect_bleed( "bleed" );
static const efftype_id effect_blind( "blind" );
static const efftype_id effect_blisters( "blisters" );
static const efftype_id effect_bloodworms( "bloodworms" );
static const efftype_id effect_boomered( "boomered" );
static const efftype_id effect_brainworms( "brainworms" );
static const efftype_id effect_cig( "cig" );
static const efftype_id effect_cold( "cold" );
static const efftype_id effect_common_cold( "common_cold" );
static const efftype_id effect_contacts( "contacts" );
static const efftype_id effect_controlled( "controlled" );
static const efftype_id effect_corroding( "corroding" );
static const efftype_id effect_cough_suppress( "cough_suppress" );
static const efftype_id effect_crushed( "crushed" );
static const efftype_id effect_darkness( "darkness" );
static const efftype_id effect_deaf( "deaf" );
static const efftype_id effect_dermatik( "dermatik" );
static const efftype_id effect_mute( "mute" );
static const efftype_id effect_disinfected( "disinfected" );
static const efftype_id effect_disrupted_sleep( "disrupted_sleep" );
static const efftype_id effect_downed( "downed" );
static const efftype_id effect_drunk( "drunk" );
static const efftype_id effect_earphones( "earphones" );
static const efftype_id effect_flu( "flu" );
static const efftype_id effect_foodpoison( "foodpoison" );
static const efftype_id effect_frostbite( "frostbite" );
static const efftype_id effect_frostbite_recovery( "frostbite_recovery" );
static const efftype_id effect_fungus( "fungus" );
static const efftype_id effect_glowing( "glowing" );
static const efftype_id effect_glowy_led( "glowy_led" );
static const efftype_id effect_got_checked( "got_checked" );
static const efftype_id effect_grabbed( "grabbed" );
static const efftype_id effect_grabbing( "grabbing" );
static const efftype_id effect_harnessed( "harnessed" );
static const efftype_id effect_heating_bionic( "heating_bionic" );
static const efftype_id effect_heavysnare( "heavysnare" );
static const efftype_id effect_hot( "hot" );
static const efftype_id effect_hot_speed( "hot_speed" );
static const efftype_id effect_hunger_blank( "hunger_blank" );
static const efftype_id effect_hunger_engorged( "hunger_engorged" );
static const efftype_id effect_hunger_famished( "hunger_famished" );
static const efftype_id effect_hunger_full( "hunger_full" );
static const efftype_id effect_hunger_hungry( "hunger_hungry" );
static const efftype_id effect_hunger_near_starving( "hunger_near_starving" );
static const efftype_id effect_hunger_satisfied( "hunger_satisfied" );
static const efftype_id effect_hunger_starving( "hunger_starving" );
static const efftype_id effect_hunger_very_hungry( "hunger_very_hungry" );
static const efftype_id effect_hypovolemia( "hypovolemia" );
static const efftype_id effect_in_pit( "in_pit" );
static const efftype_id effect_incorporeal( "incorporeal" );
static const efftype_id effect_infected( "infected" );
static const efftype_id effect_jetinjector( "jetinjector" );
static const efftype_id effect_lack_sleep( "lack_sleep" );
static const efftype_id effect_lightsnare( "lightsnare" );
static const efftype_id effect_lying_down( "lying_down" );
static const efftype_id effect_masked_scent( "masked_scent" );
static const efftype_id effect_melatonin( "melatonin" );
static const efftype_id effect_mending( "mending" );
static const efftype_id effect_meth( "meth" );
static const efftype_id effect_narcosis( "narcosis" );
static const efftype_id effect_nausea( "nausea" );
static const efftype_id effect_nightmares( "nightmares" );
static const efftype_id effect_no_sight( "no_sight" );
static const efftype_id effect_onfire( "onfire" );
static const efftype_id effect_paincysts( "paincysts" );
static const efftype_id effect_pkill1( "pkill1" );
static const efftype_id effect_pkill2( "pkill2" );
static const efftype_id effect_pkill3( "pkill3" );
static const efftype_id effect_recently_coughed( "recently_coughed" );
static const efftype_id effect_recover( "recover" );
static const efftype_id effect_ridden( "ridden" );
static const efftype_id effect_riding( "riding" );
static const efftype_id effect_monster_saddled( "monster_saddled" );
static const efftype_id effect_sleep( "sleep" );
static const efftype_id effect_slept_through_alarm( "slept_through_alarm" );
static const efftype_id effect_stunned( "stunned" );
static const efftype_id effect_tapeworm( "tapeworm" );
static const efftype_id effect_tied( "tied" );
static const efftype_id effect_took_prozac( "took_prozac" );
static const efftype_id effect_took_xanax( "took_xanax" );
static const efftype_id effect_webbed( "webbed" );
static const efftype_id effect_weed_high( "weed_high" );
static const efftype_id effect_winded( "winded" );

static const field_type_str_id field_fd_clairvoyant( "fd_clairvoyant" );

static const itype_id itype_adv_UPS_off( "adv_UPS_off" );
static const itype_id itype_apparatus( "apparatus" );
static const itype_id itype_beartrap( "beartrap" );
static const itype_id itype_e_handcuffs( "e_handcuffs" );
static const itype_id itype_fire( "fire" );
static const itype_id itype_rm13_armor_on( "rm13_armor_on" );
static const itype_id itype_rope_6( "rope_6" );
static const itype_id itype_snare_trigger( "snare_trigger" );
static const itype_id itype_string_36( "string_36" );
static const itype_id itype_UPS( "UPS" );
static const itype_id itype_UPS_off( "UPS_off" );

static const skill_id skill_archery( "archery" );
static const skill_id skill_dodge( "dodge" );
static const skill_id skill_gun( "gun" );
static const skill_id skill_pistol( "pistol" );
static const skill_id skill_rifle( "rifle" );
static const skill_id skill_shotgun( "shotgun" );
static const skill_id skill_smg( "smg" );
static const skill_id skill_swimming( "swimming" );
static const skill_id skill_throw( "throw" );

static const species_id species_HUMAN( "HUMAN" );
static const species_id species_ROBOT( "ROBOT" );

static const trait_id trait_ACIDBLOOD( "ACIDBLOOD" );
static const trait_id trait_ADRENALINE( "ADRENALINE" );
static const trait_id trait_ANTENNAE( "ANTENNAE" );
static const trait_id trait_ANTLERS( "ANTLERS" );
static const trait_id trait_BADBACK( "BADBACK" );
static const trait_id trait_CF_HAIR( "CF_HAIR" );
static const trait_id trait_CHITIN_FUR( "CHITIN_FUR" );
static const trait_id trait_CHITIN_FUR2( "CHITIN_FUR2" );
static const trait_id trait_CHITIN_FUR3( "CHITIN_FUR3" );
static const trait_id trait_CLUMSY( "CLUMSY" );
static const trait_id trait_DEBUG_NODMG( "DEBUG_NODMG" );
static const trait_id trait_DEFT( "DEFT" );
static const trait_id trait_EATHEALTH( "EATHEALTH" );
static const trait_id trait_FAT( "FAT" );
static const trait_id trait_FELINE_FUR( "FELINE_FUR" );
static const trait_id trait_FUR( "FUR" );
static const trait_id trait_INFIMMUNE( "INFIMMUNE" );
static const trait_id trait_INSOMNIA( "INSOMNIA" );
static const trait_id trait_LIGHTFUR( "LIGHTFUR" );
static const trait_id trait_LUPINE_FUR( "LUPINE_FUR" );
static const trait_id trait_PACIFIST( "PACIFIST" );
static const trait_id trait_PARAIMMUNE( "PARAIMMUNE" );
static const trait_id trait_PROF_SKATER( "PROF_SKATER" );
static const trait_id trait_QUILLS( "QUILLS" );
static const trait_id trait_SAVANT( "SAVANT" );
static const trait_id trait_SPINES( "SPINES" );
static const trait_id trait_SQUEAMISH( "SQUEAMISH" );
static const trait_id trait_THORNS( "THORNS" );
static const trait_id trait_URSINE_FUR( "URSINE_FUR" );
static const trait_id trait_WOOLALLERGY( "WOOLALLERGY" );

static const bionic_id bio_ads( "bio_ads" );
static const bionic_id bio_blaster( "bio_blaster" );
static const bionic_id bio_voice( "bio_voice" );
static const bionic_id bio_flashlight( "bio_flashlight" );
static const bionic_id bio_gills( "bio_gills" );
static const bionic_id bio_ground_sonar( "bio_ground_sonar" );
static const bionic_id bio_hydraulics( "bio_hydraulics" );
<<<<<<< HEAD
=======
static const bionic_id bio_jointservo( "bio_jointservo" );
>>>>>>> ef6a2f27
static const bionic_id bio_leukocyte( "bio_leukocyte" );
static const bionic_id bio_memory( "bio_memory" );
static const bionic_id bio_railgun( "bio_railgun" );
static const bionic_id bio_shock_absorber( "bio_shock_absorber" );
static const bionic_id bio_tattoo_led( "bio_tattoo_led" );
static const bionic_id bio_ups( "bio_ups" );
// Aftershock stuff!
static const bionic_id afs_bio_linguistic_coprocessor( "afs_bio_linguistic_coprocessor" );

static const trait_id trait_BADTEMPER( "BADTEMPER" );
static const trait_id trait_BARK( "BARK" );
static const trait_id trait_BIRD_EYE( "BIRD_EYE" );
static const trait_id trait_CEPH_VISION( "CEPH_VISION" );
static const trait_id trait_CHEMIMBALANCE( "CHEMIMBALANCE" );
static const trait_id trait_CHLOROMORPH( "CHLOROMORPH" );
static const trait_id trait_COLDBLOOD( "COLDBLOOD" );
static const trait_id trait_COLDBLOOD2( "COLDBLOOD2" );
static const trait_id trait_COLDBLOOD3( "COLDBLOOD3" );
static const trait_id trait_COLDBLOOD4( "COLDBLOOD4" );
static const trait_id trait_MUTE( "MUTE" );
static const trait_id trait_DEBUG_CLOAK( "DEBUG_CLOAK" );
static const trait_id trait_DEBUG_LS( "DEBUG_LS" );
static const trait_id trait_DEBUG_NIGHTVISION( "DEBUG_NIGHTVISION" );
static const trait_id trait_DEBUG_NOTEMP( "DEBUG_NOTEMP" );
static const trait_id trait_DISRESISTANT( "DISRESISTANT" );
static const trait_id trait_DOWN( "DOWN" );
static const trait_id trait_ELECTRORECEPTORS( "ELECTRORECEPTORS" );
static const trait_id trait_ELFA_FNV( "ELFA_FNV" );
static const trait_id trait_ELFA_NV( "ELFA_NV" );
static const trait_id trait_FASTLEARNER( "FASTLEARNER" );
static const trait_id trait_FAST_REFLEXES( "FAST_REFLEXES" );
static const trait_id trait_FEL_NV( "FEL_NV" );
static const trait_id trait_GILLS( "GILLS" );
static const trait_id trait_GILLS_CEPH( "GILLS_CEPH" );
static const trait_id trait_HEAVYSLEEPER( "HEAVYSLEEPER" );
static const trait_id trait_HEAVYSLEEPER2( "HEAVYSLEEPER2" );
static const trait_id trait_HIBERNATE( "HIBERNATE" );
static const trait_id trait_HOARDER( "HOARDER" );
static const trait_id trait_HOLLOW_BONES( "HOLLOW_BONES" );
static const trait_id trait_HOOVES( "HOOVES" );
static const trait_id trait_HORNS_POINTED( "HORNS_POINTED" );
static const trait_id trait_LEG_TENT_BRACE( "LEG_TENT_BRACE" );
static const trait_id trait_LEG_TENTACLES( "LEG_TENTACLES" );
static const trait_id trait_LIGHT_BONES( "LIGHT_BONES" );
static const trait_id trait_M_DEPENDENT( "M_DEPENDENT" );
static const trait_id trait_M_IMMUNE( "M_IMMUNE" );
static const trait_id trait_M_SKIN3( "M_SKIN3" );
static const trait_id trait_MYOPIC( "MYOPIC" );
static const trait_id trait_NIGHTVISION( "NIGHTVISION" );
static const trait_id trait_NIGHTVISION2( "NIGHTVISION2" );
static const trait_id trait_NIGHTVISION3( "NIGHTVISION3" );
static const trait_id trait_NOMAD( "NOMAD" );
static const trait_id trait_NOMAD2( "NOMAD2" );
static const trait_id trait_NOMAD3( "NOMAD3" );
static const trait_id trait_NOPAIN( "NOPAIN" );
static const trait_id trait_PADDED_FEET( "PADDED_FEET" );
static const trait_id trait_PAWS( "PAWS" );
static const trait_id trait_PAWS_LARGE( "PAWS_LARGE" );
static const trait_id trait_PER_SLIME( "PER_SLIME" );
static const trait_id trait_PER_SLIME_OK( "PER_SLIME_OK" );
static const trait_id trait_PROF_FOODP( "PROF_FOODP" );
static const trait_id trait_QUICK( "QUICK" );
static const trait_id trait_PYROMANIA( "PYROMANIA" );
static const trait_id trait_RADIOGENIC( "RADIOGENIC" );
static const trait_id trait_ROOTS2( "ROOTS2" );
static const trait_id trait_ROOTS3( "ROOTS3" );
static const trait_id trait_SEESLEEP( "SEESLEEP" );
static const trait_id trait_SELFAWARE( "SELFAWARE" );
static const trait_id trait_SHELL2( "SHELL2" );
static const trait_id trait_SHOUT2( "SHOUT2" );
static const trait_id trait_SHOUT3( "SHOUT3" );
static const trait_id trait_SLIMESPAWNER( "SLIMESPAWNER" );
static const trait_id trait_SLIMY( "SLIMY" );
static const trait_id trait_SLOWLEARNER( "SLOWLEARNER" );
static const trait_id trait_STRONGSTOMACH( "STRONGSTOMACH" );
static const trait_id trait_THRESH_CEPHALOPOD( "THRESH_CEPHALOPOD" );
static const trait_id trait_THRESH_INSECT( "THRESH_INSECT" );
static const trait_id trait_THRESH_PLANT( "THRESH_PLANT" );
static const trait_id trait_THRESH_SPIDER( "THRESH_SPIDER" );
static const trait_id trait_TOUGH_FEET( "TOUGH_FEET" );
static const trait_id trait_TRANSPIRATION( "TRANSPIRATION" );
static const trait_id trait_URSINE_EYE( "URSINE_EYE" );
static const trait_id trait_VISCOUS( "VISCOUS" );
static const trait_id trait_WATERSLEEP( "WATERSLEEP" );
static const trait_id trait_WEBBED( "WEBBED" );
static const trait_id trait_WEB_SPINNER( "WEB_SPINNER" );
static const trait_id trait_WEB_WALKER( "WEB_WALKER" );
static const trait_id trait_WEB_WEAVER( "WEB_WEAVER" );

static const std::string flag_PLOWABLE( "PLOWABLE" );

static const json_character_flag json_flag_ALARMCLOCK( "ALARMCLOCK" );
static const json_character_flag json_flag_ACID_IMMUNE( "ACID_IMMUNE" );
static const json_character_flag json_flag_BASH_IMMUNE( "BASH_IMMUNE" );
static const json_character_flag json_flag_BIO_IMMUNE( "BIO_IMMUNE" );
static const json_character_flag json_flag_BIONIC_TOGGLED( "BIONIC_TOGGLED" );
static const json_character_flag json_flag_BLIND( "BLIND" );
static const json_character_flag json_flag_BULLET_IMMUNE( "BULLET_IMMUNE" );
static const json_character_flag json_flag_CLAIRVOYANCE( "CLAIRVOYANCE" );
static const json_character_flag json_flag_CLAIRVOYANCE_PLUS( "CLAIRVOYANCE_PLUS" );
static const json_character_flag json_flag_CLIMATE_CONTROL( "CLIMATE_CONTROL" );
static const json_character_flag json_flag_COLD_IMMUNE( "COLD_IMMUNE" );
static const json_character_flag json_flag_CUT_IMMUNE( "CUT_IMMUNE" );
static const json_character_flag json_flag_DEAF( "DEAF" );
static const json_character_flag json_flag_ELECTRIC_IMMUNE( "ELECTRIC_IMMUNE" );
static const json_character_flag json_flag_ENHANCED_VISION( "ENHANCED_VISION" );
static const json_character_flag json_flag_EYE_MEMBRANE( "EYE_MEMBRANE" );
static const json_character_flag json_flag_HEATPROOF( "HEATPROOF" );
static const json_character_flag json_flag_HEATSINK( "HEATSINK" );
static const json_character_flag json_flag_IMMUNE_HEARING_DAMAGE( "IMMUNE_HEARING_DAMAGE" );
static const json_character_flag json_flag_INFRARED( "INFRARED" );
static const json_character_flag json_flag_INVISIBLE( "INVISIBLE" );
static const json_character_flag json_flag_NIGHT_VISION( "NIGHT_VISION" );
static const json_character_flag json_flag_NO_DISEASE( "NO_DISEASE" );
static const json_character_flag json_flag_NO_MINIMAL_HEALING( "NO_MINIMAL_HEALING" );
static const json_character_flag json_flag_NO_RADIATION( "NO_RADIATION" );
static const json_character_flag json_flag_NO_THIRST( "NO_THIRST" );
static const json_character_flag json_flag_NON_THRESH( "NON_THRESH" );
static const json_character_flag json_flag_PRED2( "PRED2" );
static const json_character_flag json_flag_PRED3( "PRED3" );
static const json_character_flag json_flag_PRED4( "PRED4" );
static const json_character_flag json_flag_STAB_IMMUNE( "STAB_IMMUNE" );
static const json_character_flag json_flag_STEADY( "STEADY" );
static const json_character_flag json_flag_STOP_SLEEP_DEPRIVATION( "STOP_SLEEP_DEPRIVATION" );
static const json_character_flag json_flag_SUPER_CLAIRVOYANCE( "SUPER_CLAIRVOYANCE" );
static const json_character_flag json_flag_SUPER_HEARING( "SUPER_HEARING" );
static const json_character_flag json_flag_UNCANNY_DODGE( "UNCANNY_DODGE" );
static const json_character_flag json_flag_WATCH( "WATCH" );

static const mtype_id mon_player_blob( "mon_player_blob" );

static const vitamin_id vitamin_blood( "blood" );
static const morale_type morale_nightmare( "morale_nightmare" );

namespace io
{

template<>
std::string enum_to_string<blood_type>( blood_type data )
{
    switch( data ) {
            // *INDENT-OFF*
        case blood_type::blood_O: return "O";
        case blood_type::blood_A: return "A";
        case blood_type::blood_B: return "B";
        case blood_type::blood_AB: return "AB";
            // *INDENT-ON*
        case blood_type::num_bt:
            break;
    }
    debugmsg( "Invalid blood_type" );
    abort();
}

} // namespace io

// *INDENT-OFF*
Character::Character() :
    id( -1 ),
    next_climate_control_check( calendar::before_time_starts ),
    last_climate_control_ret( false )
{
    randomize_blood();
    str_max = 0;
    dex_max = 0;
    per_max = 0;
    int_max = 0;
    str_cur = 0;
    dex_cur = 0;
    per_cur = 0;
    int_cur = 0;
    str_bonus = 0;
    dex_bonus = 0;
    per_bonus = 0;
    int_bonus = 0;
    healthy = 0;
    healthy_mod = 0;
    hunger = 0;
    thirst = 0;
    fatigue = 0;
    sleep_deprivation = 0;
    set_rad( 0 );
    slow_rad = 0;
    set_stim( 0 );
    set_stamina( 10000 ); //Temporary value for stamina. It will be reset later from external json option.
    set_anatomy( anatomy_id("human_anatomy") );
    update_type_of_scent( true );
    pkill = 0;
    // 45 days to starve to death
    // 55 Mcal or 55k kcal
    healthy_calories = 55'000'000;
    stored_calories = healthy_calories;
    initialize_stomach_contents();

    name.clear();
    custom_profession.clear();

    *path_settings = pathfinding_settings{ 0, 1000, 1000, 0, true, true, true, false, true };

    move_mode = move_mode_id( "walk" );
    next_expected_position = cata::nullopt;
    crafting_cache.time = calendar::before_time_starts;
}
// *INDENT-ON*

Character::~Character() = default;
Character::Character( Character && ) noexcept( map_is_noexcept ) = default;
Character &Character::operator=( Character && ) noexcept( list_is_noexcept ) = default;

void Character::setID( character_id i, bool force )
{
    if( id.is_valid() && !force ) {
        debugmsg( "tried to set id of a npc/player, but has already a id: %d", id.get_value() );
    } else if( !i.is_valid() && !force ) {
        debugmsg( "tried to set invalid id of a npc/player: %d", i.get_value() );
    } else {
        id = i;
    }
}

character_id Character::getID() const
{
    return this->id;
}

void Character::randomize_height()
{
    // Height distribution data is taken from CDC distributes statistics for the US population
    // https://github.com/CleverRaven/Cataclysm-DDA/pull/49270#issuecomment-861339732
    const int x = std::round( normal_roll( 168.35, 15.50 ) );
    // clamping to 145..200 because this is the bounds of what player can set, see newplayer.cpp
    init_height = clamp( x, 145, 200 );
}

void Character::randomize_blood()
{
    // Blood type distribution data is taken from this study on blood types of
    // COVID-19 patients presented to five major hospitals in Massachusetts:
    // https://www.ncbi.nlm.nih.gov/pmc/articles/PMC7354354/
    // and is adjusted for racial/ethnic distribution in game, which is defined in
    // data/json/npcs/appearance_trait_groups.json
    static const std::array<std::tuple<double, blood_type, bool>, 8> blood_type_distribution = {{
            std::make_tuple( 0.3821, blood_type::blood_O, true ),
            std::make_tuple( 0.0387, blood_type::blood_O, false ),
            std::make_tuple( 0.3380, blood_type::blood_A, true ),
            std::make_tuple( 0.0414, blood_type::blood_A, false ),
            std::make_tuple( 0.1361, blood_type::blood_B, true ),
            std::make_tuple( 0.0134, blood_type::blood_B, false ),
            std::make_tuple( 0.0437, blood_type::blood_AB, true ),
            std::make_tuple( 0.0066, blood_type::blood_AB, false )
        }
    };
    const double x = rng_float( 0.0, 1.0 );
    double cumulative_prob = 0.0;
    for( const std::tuple<double, blood_type, bool> &type : blood_type_distribution ) {
        cumulative_prob += std::get<0>( type );
        if( x <= cumulative_prob ) {
            my_blood_type = std::get<1>( type );
            blood_rh_factor = std::get<2>( type );
            return;
        }
    }
    my_blood_type = blood_type::blood_AB;
    blood_rh_factor = false;
}

field_type_id Character::bloodType() const
{
    if( has_trait( trait_ACIDBLOOD ) ) {
        return fd_acid;
    }
    if( has_trait( trait_THRESH_PLANT ) ) {
        return fd_blood_veggy;
    }
    if( has_trait( trait_THRESH_INSECT ) || has_trait( trait_THRESH_SPIDER ) ) {
        return fd_blood_insect;
    }
    if( has_trait( trait_THRESH_CEPHALOPOD ) ) {
        return fd_blood_invertebrate;
    }
    return fd_blood;
}
field_type_id Character::gibType() const
{
    return fd_gibs_flesh;
}

bool Character::in_species( const species_id &spec ) const
{
    return spec == species_HUMAN;
}

bool Character::is_warm() const
{
    // TODO: is there a mutation (plant?) that makes a npc not warm blooded?
    return true;
}

const std::string &Character::symbol() const
{
    static const std::string character_symbol( "@" );
    return character_symbol;
}

void Character::mod_stat( const std::string &stat, float modifier )
{
    if( stat == "str" ) {
        mod_str_bonus( modifier );
    } else if( stat == "dex" ) {
        mod_dex_bonus( modifier );
    } else if( stat == "per" ) {
        mod_per_bonus( modifier );
    } else if( stat == "int" ) {
        mod_int_bonus( modifier );
    } else if( stat == "healthy" ) {
        mod_healthy( modifier );
    } else if( stat == "hunger" ) {
        mod_hunger( modifier );
    } else {
        Creature::mod_stat( stat, modifier );
    }
}

int Character::get_fat_to_hp() const
{
    float mut_fat_hp = 0.0f;
    for( const trait_id &mut : get_mutations() ) {
        mut_fat_hp += mut.obj().fat_to_max_hp;
    }

    return mut_fat_hp * ( get_bmi() - character_weight_category::normal );
}

creature_size Character::get_size() const
{
    return size_class;
}

std::string Character::disp_name( bool possessive, bool capitalize_first ) const
{
    if( !possessive ) {
        if( is_player() ) {
            return capitalize_first ? _( "You" ) : _( "you" );
        }
        return name;
    } else {
        if( is_player() ) {
            return capitalize_first ? _( "Your" ) : _( "your" );
        }
        return string_format( _( "%s's" ), name );
    }
}

std::string Character::skin_name() const
{
    // TODO: Return actual deflecting layer name
    return _( "armor" );
}

int Character::effective_dispersion( int dispersion ) const
{
    /** @EFFECT_PER penalizes sight dispersion when low. */
    dispersion += ranged_per_mod();

    dispersion += encumb( body_part_eyes ) / 2;

    return std::max( dispersion, 0 );
}

std::pair<int, int> Character::get_fastest_sight( const item &gun, double recoil ) const
{
    // Get fastest sight that can be used to improve aim further below @ref recoil.
    int sight_speed_modifier = INT_MIN;
    int limit = 0;
    if( effective_dispersion( gun.type->gun->sight_dispersion ) < recoil ) {
        sight_speed_modifier = gun.has_flag( flag_DISABLE_SIGHTS ) ? 0 : 6;
        limit = effective_dispersion( gun.type->gun->sight_dispersion );
    }

    for( const item *e : gun.gunmods() ) {
        const islot_gunmod &mod = *e->type->gunmod;
        if( mod.sight_dispersion < 0 || mod.aim_speed < 0 ) {
            continue; // skip gunmods which don't provide a sight
        }
        if( effective_dispersion( mod.sight_dispersion ) < recoil &&
            mod.aim_speed > sight_speed_modifier ) {
            sight_speed_modifier = mod.aim_speed;
            limit = effective_dispersion( mod.sight_dispersion );
        }
    }
    return std::make_pair( sight_speed_modifier, limit );
}

int Character::get_most_accurate_sight( const item &gun ) const
{
    if( !gun.is_gun() ) {
        return 0;
    }

    int limit = effective_dispersion( gun.type->gun->sight_dispersion );
    for( const item *e : gun.gunmods() ) {
        const islot_gunmod &mod = *e->type->gunmod;
        if( mod.aim_speed >= 0 ) {
            limit = std::min( limit, effective_dispersion( mod.sight_dispersion ) );
        }
    }

    return limit;
}

double Character::aim_speed_skill_modifier( const skill_id &gun_skill ) const
{
    double skill_mult = 1.0;
    if( gun_skill == skill_pistol ) {
        skill_mult = 2.0;
    } else if( gun_skill == skill_rifle ) {
        skill_mult = 0.9;
    }
    /** @EFFECT_PISTOL increases aiming speed for pistols */
    /** @EFFECT_SMG increases aiming speed for SMGs */
    /** @EFFECT_RIFLE increases aiming speed for rifles */
    /** @EFFECT_SHOTGUN increases aiming speed for shotguns */
    /** @EFFECT_LAUNCHER increases aiming speed for launchers */
    return skill_mult * std::min( MAX_SKILL, get_skill_level( gun_skill ) );
}

double Character::aim_speed_dex_modifier() const
{
    return get_dex() - 8;
}

double Character::aim_speed_encumbrance_modifier() const
{
    return ( encumb( body_part_hand_l ) + encumb( body_part_hand_r ) ) / 10.0;
}

double Character::aim_cap_from_volume( const item &gun ) const
{
    skill_id gun_skill = gun.gun_skill();

    units::volume wielded_volume = gun.volume();
    if( gun.has_flag( flag_COLLAPSIBLE_STOCK ) ) {
        // use the unfolded volume
        wielded_volume += gun.collapsed_volume_delta();
    }

    double aim_cap = std::min( 49.0, 49.0 - static_cast<float>( wielded_volume / 75_ml ) );
    // TODO: also scale with skill level.
    if( gun_skill == skill_smg ) {
        aim_cap = std::max( 12.0, aim_cap );
    } else if( gun_skill == skill_shotgun ) {
        aim_cap = std::max( 12.0, aim_cap );
    } else if( gun_skill == skill_pistol ) {
        aim_cap = std::max( 15.0, aim_cap * 1.25 );
    } else if( gun_skill == skill_rifle ) {
        aim_cap = std::max( 7.0, aim_cap - 7.0 );
    } else if( gun_skill == skill_archery ) {
        aim_cap = std::max( 13.0, aim_cap );
    } else { // Launchers, etc.
        aim_cap = std::max( 10.0, aim_cap );
    }
    return aim_cap;
}

double Character::aim_per_move( const item &gun, double recoil ) const
{
    if( !gun.is_gun() ) {
        return 0.0;
    }

    std::pair<int, int> best_sight = get_fastest_sight( gun, recoil );
    int sight_speed_modifier = best_sight.first;
    int limit = best_sight.second;
    if( sight_speed_modifier == INT_MIN ) {
        // No suitable sights (already at maximum aim).
        return 0;
    }

    // Overall strategy for determining aim speed is to sum the factors that contribute to it,
    // then scale that speed by current recoil level.
    // Player capabilities make aiming faster, and aim speed slows down as it approaches 0.
    // Base speed is non-zero to prevent extreme rate changes as aim speed approaches 0.
    double aim_speed = 10.0;

    skill_id gun_skill = gun.gun_skill();
    // Ranges [0 - 10]
    aim_speed += aim_speed_skill_modifier( gun_skill );

    // Range [0 - 12]
    /** @EFFECT_DEX increases aiming speed */
    aim_speed += aim_speed_dex_modifier();

    // Range [0 - 10]
    aim_speed += sight_speed_modifier;

    // Each 5 points (combined) of hand encumbrance decreases aim speed by one unit.
    aim_speed -= aim_speed_encumbrance_modifier();

    aim_speed = std::min( aim_speed, aim_cap_from_volume( gun ) );

    // Just a raw scaling factor.
    aim_speed *= 6.5;

    // Scale rate logistically as recoil goes from MAX_RECOIL to 0.
    aim_speed *= 1.0 - logarithmic_range( 0, MAX_RECOIL, recoil );

    // Minimum improvement is 5MoA.  This mostly puts a cap on how long aiming for sniping takes.
    aim_speed = std::max( aim_speed, 5.0 );

    // Never improve by more than the currently used sights permit.
    return std::min( aim_speed, recoil - limit );
}

const tripoint &Character::pos() const
{
    return position;
}

int Character::sight_range( int light_level ) const
{
    if( light_level == 0 ) {
        return 1;
    }
    /* Via Beer-Lambert we have:
     * light_level * (1 / exp( LIGHT_TRANSPARENCY_OPEN_AIR * distance) ) <= LIGHT_AMBIENT_LOW
     * Solving for distance:
     * 1 / exp( LIGHT_TRANSPARENCY_OPEN_AIR * distance ) <= LIGHT_AMBIENT_LOW / light_level
     * 1 <= exp( LIGHT_TRANSPARENCY_OPEN_AIR * distance ) * LIGHT_AMBIENT_LOW / light_level
     * light_level <= exp( LIGHT_TRANSPARENCY_OPEN_AIR * distance ) * LIGHT_AMBIENT_LOW
     * log(light_level) <= LIGHT_TRANSPARENCY_OPEN_AIR * distance + log(LIGHT_AMBIENT_LOW)
     * log(light_level) - log(LIGHT_AMBIENT_LOW) <= LIGHT_TRANSPARENCY_OPEN_AIR * distance
     * log(LIGHT_AMBIENT_LOW / light_level) <= LIGHT_TRANSPARENCY_OPEN_AIR * distance
     * log(LIGHT_AMBIENT_LOW / light_level) * (1 / LIGHT_TRANSPARENCY_OPEN_AIR) <= distance
     */
    int range = static_cast<int>( -std::log( get_vision_threshold( static_cast<int>
                                  ( get_map().ambient_light_at( pos() ) ) ) / static_cast<float>( light_level ) ) *
                                  ( 1.0 / LIGHT_TRANSPARENCY_OPEN_AIR ) );

    // Clamp to [1, sight_max].
    return clamp( range, 1, sight_max );
}

int Character::unimpaired_range() const
{
    return std::min( sight_max, 60 );
}

bool Character::overmap_los( const tripoint_abs_omt &omt, int sight_points )
{
    const tripoint_abs_omt ompos = global_omt_location();
    const point_rel_omt offset = omt.xy() - ompos.xy();
    if( offset.x() < -sight_points || offset.x() > sight_points ||
        offset.y() < -sight_points || offset.y() > sight_points ) {
        // Outside maximum sight range
        return false;
    }

    // TODO: fix point types
    const std::vector<tripoint> line = line_to( ompos.raw(), omt.raw(), 0, 0 );
    for( size_t i = 0; i < line.size() && sight_points >= 0; i++ ) {
        const tripoint &pt = line[i];
        const oter_id &ter = overmap_buffer.ter( tripoint_abs_omt( pt ) );
        sight_points -= static_cast<int>( ter->get_see_cost() );
        if( sight_points < 0 ) {
            return false;
        }
    }
    return true;
}

int Character::overmap_sight_range( int light_level ) const
{
    int sight = sight_range( light_level );
    if( sight < SEEX ) {
        return 0;
    }
    if( sight <= SEEX * 4 ) {
        return ( sight / ( SEEX / 2 ) );
    }

    sight = 6;
    // The higher your perception, the farther you can see.
    sight += static_cast<int>( get_per() / 2 );
    // The higher up you are, the farther you can see.
    sight += std::max( 0, posz() ) * 2;
    // Mutations like Scout and Topographagnosia affect how far you can see.
    sight += mutation_value( "overmap_sight" );

    float multiplier = mutation_value( "overmap_multiplier" );
    // Binoculars double your sight range.
    const bool has_optic = ( has_item_with_flag( flag_ZOOM ) || has_flag( json_flag_ENHANCED_VISION ) ||
                             ( is_mounted() &&
                               mounted_creature->has_flag( MF_MECH_RECON_VISION ) ) );
    if( has_optic ) {
        multiplier += 1;
    }

    sight = std::round( sight * multiplier );
    return std::max( sight, 3 );
}

int Character::clairvoyance() const
{
    if( vision_mode_cache[VISION_CLAIRVOYANCE_SUPER] ) {
        return MAX_CLAIRVOYANCE;
    }

    if( vision_mode_cache[VISION_CLAIRVOYANCE_PLUS] ) {
        return 8;
    }

    if( vision_mode_cache[VISION_CLAIRVOYANCE] ) {
        return 3;
    }

    return 0;
}

bool Character::sight_impaired() const
{
    const bool in_light = get_map().ambient_light_at( pos() ) > LIGHT_AMBIENT_LIT;
    return ( ( ( has_effect( effect_boomered ) || has_effect( effect_no_sight ) ||
                 has_effect( effect_darkness ) ) &&
               ( !( has_trait( trait_PER_SLIME_OK ) ) ) ) ||
             ( underwater && !has_flag( json_flag_EYE_MEMBRANE ) &&
               !worn_with_flag( flag_SWIM_GOGGLES ) ) ||
             ( ( has_trait( trait_MYOPIC ) || ( in_light && has_trait( trait_URSINE_EYE ) ) ) &&
               !worn_with_flag( flag_FIX_NEARSIGHT ) &&
               !has_effect( effect_contacts ) &&
               !has_flag( json_flag_ENHANCED_VISION ) ) ||
             has_trait( trait_PER_SLIME ) || is_blind() );
}

bool Character::has_alarm_clock() const
{
    map &here = get_map();
    return ( has_item_with_flag( flag_ALARMCLOCK, true ) ||
             ( here.veh_at( pos() ) &&
               !empty( here.veh_at( pos() )->vehicle().get_avail_parts( "ALARMCLOCK" ) ) ) ||
             has_flag( json_flag_ALARMCLOCK ) );
}

bool Character::has_watch() const
{
    map &here = get_map();
    return ( has_item_with_flag( flag_WATCH, true ) ||
             ( here.veh_at( pos() ) &&
               !empty( here.veh_at( pos() )->vehicle().get_avail_parts( "WATCH" ) ) ) ||
             has_flag( json_flag_WATCH ) );
}

void Character::react_to_felt_pain( int intensity )
{
    if( intensity <= 0 ) {
        return;
    }
    if( is_player() && intensity >= 2 ) {
        g->cancel_activity_or_ignore_query( distraction_type::pain, _( "Ouch, something hurts!" ) );
    }
    // Only a large pain burst will actually wake people while sleeping.
    if( has_effect( effect_sleep ) && !has_effect( effect_narcosis ) ) {
        int pain_thresh = rng( 3, 5 );

        if( has_trait( trait_HEAVYSLEEPER ) ) {
            pain_thresh += 2;
        } else if( has_trait( trait_HEAVYSLEEPER2 ) ) {
            pain_thresh += 5;
        }

        if( intensity >= pain_thresh ) {
            wake_up();
        }
    }
}

void Character::action_taken()
{
    nv_cached = false;
}

int Character::swim_speed() const
{
    int ret;
    if( is_mounted() ) {
        monster *mon = mounted_creature.get();
        // no difference in swim speed by monster type yet.
        // TODO: difference in swim speed by monster type.
        // No monsters are currently mountable and can swim, though mods may allow this.
        if( mon->swims() ) {
            ret = 25;
            ret += get_weight() / 120_gram - 50 * ( mon->get_size() - 1 );
            return ret;
        }
    }
    const body_part_set usable = exclusive_flag_coverage( flag_ALLOWS_NATURAL_ATTACKS );
    float hand_bonus_mult = ( usable.test( body_part_hand_l ) ? 0.5f : 0.0f ) +
                            ( usable.test( body_part_hand_r ) ? 0.5f : 0.0f );

    // base swim speed.
    ret = ( 440 * mutation_value( "movecost_swim_modifier" ) ) + weight_carried() /
          ( 60_gram / mutation_value( "movecost_swim_modifier" ) ) - 50 * get_skill_level( skill_swimming );
    /** @EFFECT_STR increases swim speed bonus from PAWS */
    if( has_trait( trait_PAWS ) ) {
        ret -= hand_bonus_mult * ( 20 + str_cur * 3 );
    }
    /** @EFFECT_STR increases swim speed bonus from PAWS_LARGE */
    if( has_trait( trait_PAWS_LARGE ) ) {
        ret -= hand_bonus_mult * ( 20 + str_cur * 4 );
    }
    /** @EFFECT_STR increases swim speed bonus from swim_fins */
    if( worn_with_flag( flag_FIN, body_part_foot_l ) ||
        worn_with_flag( flag_FIN, body_part_foot_r ) ) {
        if( worn_with_flag( flag_FIN, body_part_foot_l ) &&
            worn_with_flag( flag_FIN, body_part_foot_r ) ) {
            ret -= ( 15 * str_cur );
        } else {
            ret -= ( 15 * str_cur ) / 2;
        }
    }
    /** @EFFECT_STR increases swim speed bonus from WEBBED */
    if( has_trait( trait_WEBBED ) ) {
        ret -= hand_bonus_mult * ( 60 + str_cur * 5 );
    }
    /** @EFFECT_SWIMMING increases swim speed */
    ret += ( 50 - get_skill_level( skill_swimming ) * 2 ) * ( ( encumb( body_part_leg_l ) +
            encumb( body_part_leg_r ) ) / 10 );
    ret += ( 80 - get_skill_level( skill_swimming ) * 3 ) * ( encumb( body_part_torso ) / 10 );
    if( get_skill_level( skill_swimming ) < 10 ) {
        for( const item &i : worn ) {
            ret += i.volume() / 125_ml * ( 10 - get_skill_level( skill_swimming ) );
        }
    }
    /** @EFFECT_STR increases swim speed */

    /** @EFFECT_DEX increases swim speed */
    ret -= str_cur * 6 + dex_cur * 4;
    if( worn_with_flag( flag_FLOTATION ) ) {
        ret = std::min( ret, 400 );
        ret = std::max( ret, 200 );
    }
    // If (ret > 500), we can not swim; so do not apply the underwater bonus.
    if( underwater && ret < 500 ) {
        ret -= 50;
    }

    ret += move_mode->swim_speed_mod();

    if( ret < 30 ) {
        ret = 30;
    }
    return ret;
}

bool Character::is_on_ground() const
{
    return get_working_leg_count() < 2 || has_effect( effect_downed );
}

bool Character::can_stash( const item &it )
{
    return best_pocket( it, nullptr ).second != nullptr;
}

bool Character::can_stash_partial( const item &it )
{
    item copy = it;
    if( it.count_by_charges() ) {
        copy.charges = 1;
    }

    return can_stash( copy );
}

void Character::cancel_stashed_activity()
{
    stashed_outbounds_activity = player_activity();
    stashed_outbounds_backlog = player_activity();
}

player_activity Character::get_stashed_activity() const
{
    return stashed_outbounds_activity;
}

void Character::set_stashed_activity( const player_activity &act, const player_activity &act_back )
{
    stashed_outbounds_activity = act;
    stashed_outbounds_backlog = act_back;
}

bool Character::has_stashed_activity() const
{
    return static_cast<bool>( stashed_outbounds_activity );
}

void Character::assign_stashed_activity()
{
    activity = stashed_outbounds_activity;
    backlog.push_front( stashed_outbounds_backlog );
    cancel_stashed_activity();
}

bool Character::check_outbounds_activity( const player_activity &act, bool check_only )
{
    map &here = get_map();
    if( ( act.placement != tripoint_zero && act.placement != tripoint_min &&
          !here.inbounds( here.getlocal( act.placement ) ) ) || ( !act.coords.empty() &&
                  !here.inbounds( here.getlocal( act.coords.back() ) ) ) ) {
        if( is_npc() && !check_only ) {
            // stash activity for when reloaded.
            stashed_outbounds_activity = act;
            if( !backlog.empty() ) {
                stashed_outbounds_backlog = backlog.front();
            }
            activity = player_activity();
        }
        add_msg_debug( debugmode::DF_CHARACTER,
                       "npc %s at pos %d %d, activity target is not inbounds at %d %d therefore activity was stashed",
                       disp_name(), pos().x, pos().y, act.placement.x, act.placement.y );
        return true;
    }
    return false;
}

void Character::set_destination_activity( const player_activity &new_destination_activity )
{
    destination_activity = new_destination_activity;
}

void Character::clear_destination_activity()
{
    destination_activity = player_activity();
}

player_activity Character::get_destination_activity() const
{
    return destination_activity;
}

void Character::mount_creature( monster &z )
{
    tripoint pnt = z.pos();
    shared_ptr_fast<monster> mons = g->shared_from( z );
    if( mons == nullptr ) {
        add_msg_debug( debugmode::DF_CHARACTER, "mount_creature(): monster not found in critter_tracker" );
        return;
    }
    add_effect( effect_riding, 1_turns, true );
    z.add_effect( effect_ridden, 1_turns, true );
    if( z.has_effect( effect_tied ) ) {
        z.remove_effect( effect_tied );
        if( z.tied_item ) {
            i_add( *z.tied_item );
            z.tied_item.reset();
        }
    }
    z.mounted_player_id = getID();
    if( z.has_effect( effect_harnessed ) ) {
        z.remove_effect( effect_harnessed );
        add_msg_if_player( m_info, _( "You remove the %s's harness." ), z.get_name() );
    }
    mounted_creature = mons;
    mons->mounted_player = this;
    if( is_avatar() ) {
        avatar &player_character = get_avatar();
        if( player_character.is_hauling() ) {
            player_character.stop_hauling();
        }
        if( player_character.get_grab_type() != object_type::NONE ) {
            add_msg( m_warning, _( "You let go of the grabbed object." ) );
            player_character.grab( object_type::NONE );
        }
        g->place_player( pnt );
    } else {
        npc &guy = dynamic_cast<npc &>( *this );
        guy.setpos( pnt );
    }
    z.facing = facing;
    add_msg_if_player( m_good, _( "You climb on the %s." ), z.get_name() );
    if( z.has_flag( MF_RIDEABLE_MECH ) ) {
        if( !z.type->mech_weapon.is_empty() ) {
            item mechwep = item( z.type->mech_weapon );
            wield( mechwep );
        }
        add_msg_if_player( m_good, _( "You hear your %s whir to life." ), z.get_name() );
    }
    // some rideable mechs have night-vision
    recalc_sight_limits();
    mod_moves( -100 );
}

bool Character::check_mount_will_move( const tripoint &dest_loc )
{
    if( !is_mounted() ) {
        return true;
    }
    if( mounted_creature && mounted_creature->type->has_fear_trigger( mon_trigger::HOSTILE_CLOSE ) ) {
        for( const monster &critter : g->all_monsters() ) {
            Attitude att = critter.attitude_to( *this );
            if( att == Attitude::HOSTILE && sees( critter ) && rl_dist( pos(), critter.pos() ) <= 15 &&
                rl_dist( dest_loc, critter.pos() ) < rl_dist( pos(), critter.pos() ) ) {
                add_msg_if_player( _( "You fail to budge your %s!" ), mounted_creature->get_name() );
                return false;
            }
        }
    }
    return true;
}

bool Character::check_mount_is_spooked()
{
    if( !is_mounted() ) {
        return false;
    }
    // chance to spook per monster nearby:
    // base 1% per turn.
    // + 1% per square closer than 15 distance. (1% - 15%)
    // * 2 if hostile monster is bigger than or same size as mounted creature.
    // -0.25% per point of dexterity (low -1%, average -2%, high -3%, extreme -3.5%)
    // -0.1% per point of strength ( low -0.4%, average -0.8%, high -1.2%, extreme -1.4% )
    // / 2 if horse has full tack and saddle.
    // Monster in spear reach monster and average stat (8) player on saddled horse, 14% -2% -0.8% / 2 = ~5%
    if( mounted_creature && mounted_creature->type->has_fear_trigger( mon_trigger::HOSTILE_CLOSE ) ) {
        const creature_size mount_size = mounted_creature->get_size();
        const bool saddled = mounted_creature->has_effect( effect_monster_saddled );
        for( const monster &critter : g->all_monsters() ) {
            double chance = 1.0;
            Attitude att = critter.attitude_to( *this );
            // actually too close now - horse might spook.
            if( att == Attitude::HOSTILE && sees( critter ) && rl_dist( pos(), critter.pos() ) <= 10 ) {
                chance += 10 - rl_dist( pos(), critter.pos() );
                if( critter.get_size() >= mount_size ) {
                    chance *= 2;
                }
                chance -= 0.25 * get_dex();
                chance -= 0.1 * get_str();
                if( saddled ) {
                    chance /= 2;
                }
                chance = std::max( 1.0, chance );
                if( x_in_y( chance, 100.0 ) ) {
                    forced_dismount();
                    return true;
                }
            }
        }
    }
    return false;
}

bool Character::is_mounted() const
{
    return has_effect( effect_riding ) && mounted_creature;
}

void Character::forced_dismount()
{
    remove_effect( effect_riding );
    bool mech = false;
    if( mounted_creature ) {
        auto *mon = mounted_creature.get();
        if( mon->has_flag( MF_RIDEABLE_MECH ) && !mon->type->mech_weapon.is_empty() ) {
            mech = true;
            remove_item( weapon );
        }
        mon->mounted_player_id = character_id();
        mon->remove_effect( effect_ridden );
        mon->add_effect( effect_controlled, 5_turns );
        mounted_creature = nullptr;
        mon->mounted_player = nullptr;
    }
    std::vector<tripoint> valid;
    for( const tripoint &jk : get_map().points_in_radius( pos(), 1 ) ) {
        if( g->is_empty( jk ) ) {
            valid.push_back( jk );
        }
    }
    if( !valid.empty() ) {
        setpos( random_entry( valid ) );
        if( mech ) {
            add_msg_player_or_npc( m_bad, _( "You are ejected from your mech!" ),
                                   _( "<npcname> is ejected from their mech!" ) );
        } else {
            add_msg_player_or_npc( m_bad, _( "You fall off your mount!" ),
                                   _( "<npcname> falls off their mount!" ) );
        }
        const int dodge = get_dodge();
        const int damage = std::max( 0, rng( 1, 20 ) - rng( dodge, dodge * 2 ) );
        bodypart_id hit( "bp_null" );
        switch( rng( 1, 10 ) ) {
            case  1:
                if( one_in( 2 ) ) {
                    hit = body_part_foot_l;
                } else {
                    hit = body_part_foot_r;
                }
                break;
            case  2:
            case  3:
            case  4:
                if( one_in( 2 ) ) {
                    hit = body_part_leg_l;
                } else {
                    hit = body_part_leg_r;
                }
                break;
            case  5:
            case  6:
            case  7:
                if( one_in( 2 ) ) {
                    hit = body_part_arm_l;
                } else {
                    hit = body_part_arm_r;
                }
                break;
            case  8:
            case  9:
                hit = body_part_torso;
                break;
            case 10:
                hit = body_part_head;
                break;
        }
        if( damage > 0 ) {
            add_msg_if_player( m_bad, _( "You hurt yourself!" ) );
            deal_damage( nullptr, hit, damage_instance( damage_type::BASH, damage ) );
            if( is_avatar() ) {
                get_memorial().add(
                    pgettext( "memorial_male", "Fell off a mount." ),
                    pgettext( "memorial_female", "Fell off a mount." ) );
            }
            check_dead_state();
        }
        add_effect( effect_downed, 5_turns, true );
    } else {
        add_msg_debug( debugmode::DF_CHARACTER,
                       "Forced_dismount could not find a square to deposit player" );
    }
    if( is_avatar() ) {
        avatar &player_character = get_avatar();
        if( player_character.get_grab_type() != object_type::NONE ) {
            add_msg( m_warning, _( "You let go of the grabbed object." ) );
            player_character.grab( object_type::NONE );
        }
        set_movement_mode( move_mode_id( "walk" ) );
        if( player_character.is_auto_moving() || player_character.has_destination() ||
            player_character.has_destination_activity() ) {
            player_character.clear_destination();
        }
        g->update_map( player_character );
    }
    if( activity ) {
        cancel_activity();
    }
    moves -= 150;
}

void Character::dismount()
{
    if( !is_mounted() ) {
        add_msg_debug( debugmode::DF_CHARACTER, "dismount called when not riding" );
        return;
    }
    if( const cata::optional<tripoint> pnt = choose_adjacent( _( "Dismount where?" ) ) ) {
        if( !g->is_empty( *pnt ) ) {
            add_msg( m_warning, _( "You cannot dismount there!" ) );
            return;
        }
        remove_effect( effect_riding );
        monster *critter = mounted_creature.get();
        critter->mounted_player_id = character_id();
        if( critter->has_flag( MF_RIDEABLE_MECH ) && !critter->type->mech_weapon.is_empty() &&
            weapon.typeId() == critter->type->mech_weapon ) {
            remove_item( weapon );
        }
        avatar &player_character = get_avatar();
        if( is_avatar() && player_character.get_grab_type() != object_type::NONE ) {
            add_msg( m_warning, _( "You let go of the grabbed object." ) );
            player_character.grab( object_type::NONE );
        }
        critter->remove_effect( effect_ridden );
        critter->add_effect( effect_controlled, 5_turns );
        mounted_creature = nullptr;
        critter->mounted_player = nullptr;
        setpos( *pnt );
        mod_moves( -100 );
        set_movement_mode( move_mode_id( "walk" ) );
    }
}

float Character::stability_roll() const
{
    /** @EFFECT_STR improves player stability roll */

    /** @EFFECT_PER slightly improves player stability roll */

    /** @EFFECT_DEX slightly improves player stability roll */

    /** @EFFECT_MELEE improves player stability roll */
    return get_melee() + get_str() + ( get_per() / 3.0f ) + ( get_dex() / 4.0f );
}

bool Character::is_dead_state() const
{
    return get_part_hp_cur( body_part_head ) <= 0 ||
           get_part_hp_cur( body_part_torso ) <= 0 ||
           is_dead;
}

void Character::on_dodge( Creature *source, float difficulty )
{
    static const matec_id tec_none( "tec_none" );

    // Each avoided hit consumes an available dodge
    // When no more available we are likely to fail player::dodge_roll
    dodges_left--;

    // dodging throws of our aim unless we are either skilled at dodging or using a small weapon
    if( is_armed() && weapon.is_gun() ) {
        recoil += std::max( weapon.volume() / 250_ml - get_skill_level( skill_dodge ), 0 ) * rng( 0, 100 );
        recoil = std::min( MAX_RECOIL, recoil );
    }

    // Even if we are not to train still call practice to prevent skill rust
    difficulty = std::max( difficulty, 0.0f );
    practice( skill_dodge, difficulty * 2, difficulty );

    martial_arts_data->ma_ondodge_effects( *this );

    // For adjacent attackers check for techniques usable upon successful dodge
    if( source && square_dist( pos(), source->pos() ) == 1 ) {
        matec_id tec = pick_technique( *source, used_weapon(), false, true, false );

        if( tec != tec_none && !is_dead_state() ) {
            if( get_stamina() < get_stamina_max() / 3 ) {
                add_msg( m_bad, _( "You try to counterattack, but you are too exhausted!" ) );
            } else {
                melee_attack( *source, false, tec );
            }
        }
    }
}

float Character::get_melee() const
{
    return get_skill_level( skill_id( "melee" ) );
}

bool Character::uncanny_dodge()
{
    bool is_u = is_avatar();
    bool seen = get_player_view().sees( *this );

    const units::energy trigger_cost = bio_uncanny_dodge->power_trigger;

    const bool can_dodge_bio = get_power_level() >= trigger_cost &&
                               has_active_bionic( bio_uncanny_dodge );
    const bool can_dodge_mut = get_stamina() >= 300 && has_trait_flag( json_flag_UNCANNY_DODGE );
    const bool can_dodge_both = get_power_level() >= ( trigger_cost / 2 ) &&
                                has_active_bionic( bio_uncanny_dodge ) &&
                                get_stamina() >= 150 && has_trait_flag( json_flag_UNCANNY_DODGE );

    if( !( can_dodge_bio || can_dodge_mut || can_dodge_both ) ) {
        return false;
    }
    tripoint adjacent = adjacent_tile();

    if( can_dodge_both ) {
        mod_power_level( -trigger_cost / 2 );
        mod_stamina( -150 );
    } else if( can_dodge_bio ) {
        mod_power_level( -trigger_cost );
    } else if( can_dodge_mut ) {
        mod_stamina( -300 );
    }

    map &here = get_map();
    const optional_vpart_position veh_part = here.veh_at( position );
    if( in_vehicle && veh_part && veh_part.avail_part_with_feature( "SEATBELT" ) ) {
        return false;
    }

    //uncanny dodge triggered in car and wasn't secured by seatbelt
    if( in_vehicle && veh_part ) {
        here.unboard_vehicle( pos() );
    }
    if( adjacent.x != posx() || adjacent.y != posy() ) {
        position.x = adjacent.x;
        position.y = adjacent.y;

        //landed in a vehicle tile
        if( here.veh_at( position ) ) {
            here.board_vehicle( pos(), this );
        }

        if( is_u ) {
            add_msg( _( "Time seems to slow down, and you instinctively dodge!" ) );
        } else if( seen ) {
            add_msg( _( "%s dodges… so fast!" ), this->disp_name() );

        }
        return true;
    }
    if( is_u ) {
        add_msg( _( "You try to dodge, but there's no room!" ) );
    } else if( seen ) {
        add_msg( _( "%s tries to dodge, but there's no room!" ), this->disp_name() );
    }
    return false;
}

void Character::handle_skill_warning( const skill_id &id, bool force_warning )
{
    //remind the player intermittently that no skill gain takes place
    if( is_player() && ( force_warning || one_in( 5 ) ) ) {
        SkillLevel &level = get_skill_level_object( id );

        const Skill &skill = id.obj();
        std::string skill_name = skill.name();
        int curLevel = level.level();

        add_msg( m_info, _( "This task is too simple to train your %s beyond %d." ),
                 skill_name, curLevel );
    }
}

/** Returns true if the character has two functioning arms */
bool Character::has_two_arms() const
{
    return get_working_arm_count() >= 2;
}

// working is defined here as not disabled which means arms can be not broken
// and still not count if they have low enough hitpoints
int Character::get_working_arm_count() const
{
    if( has_active_mutation( trait_SHELL2 ) ) {
        return 0;
    }

    int limb_count = 0;
    if( !is_limb_disabled( body_part_arm_l ) ) {
        limb_count++;
    }
    if( !is_limb_disabled( body_part_arm_r ) ) {
        limb_count++;
    }
    if( has_bionic( bio_blaster ) && limb_count > 0 ) {
        limb_count--;
    }

    return limb_count;
}

// working is defined here as not broken
int Character::get_working_leg_count() const
{
    int limb_count = 0;
    if( !is_limb_broken( body_part_leg_l ) ) {
        limb_count++;
    }
    if( !is_limb_broken( body_part_leg_r ) ) {
        limb_count++;
    }
    return limb_count;
}

bool Character::is_limb_disabled( const bodypart_id &limb ) const
{
    return get_part_hp_cur( limb ) <= get_part_hp_max( limb ) * .125;
}

// this is the source of truth on if a limb is broken so all code to determine
// if a limb is broken should point here to make any future changes to breaking easier
bool Character::is_limb_broken( const bodypart_id &limb ) const
{
    return get_part_hp_cur( limb ) == 0;
}

bool Character::can_run() const
{
    return get_stamina() > 0 && !has_effect( effect_winded ) && get_working_leg_count() >= 2;
}

void Character::try_remove_downed()
{

    /** @EFFECT_DEX increases chance to stand up when knocked down */

    /** @EFFECT_STR increases chance to stand up when knocked down, slightly */
    if( rng( 0, 40 ) > get_dex() + get_str() / 2 ) {
        add_msg_if_player( _( "You struggle to stand." ) );
    } else {
        add_msg_player_or_npc( m_good, _( "You stand up." ),
                               _( "<npcname> stands up." ) );
        remove_effect( effect_downed );
    }
}

void Character::try_remove_bear_trap()
{
    /* Real bear traps can't be removed without the proper tools or immense strength; eventually this should
       allow normal players two options: removal of the limb or removal of the trap from the ground
       (at which point the player could later remove it from the leg with the right tools).
       As such we are currently making it a bit easier for players and NPC's to get out of bear traps.
    */
    /** @EFFECT_STR increases chance to escape bear trap */
    // If is riding, then despite the character having the effect, it is the mounted creature that escapes.
    map &here = get_map();
    if( is_player() && is_mounted() ) {
        auto *mon = mounted_creature.get();
        if( mon->type->melee_dice * mon->type->melee_sides >= 18 ) {
            if( x_in_y( mon->type->melee_dice * mon->type->melee_sides, 200 ) ) {
                mon->remove_effect( effect_beartrap );
                remove_effect( effect_beartrap );
                here.spawn_item( pos(), itype_beartrap );
                add_msg( _( "The %s escapes the bear trap!" ), mon->get_name() );
            } else {
                add_msg_if_player( m_bad,
                                   _( "Your %s tries to free itself from the bear trap, but can't get loose!" ), mon->get_name() );
            }
        }
    } else {
        if( x_in_y( get_str(), 100 ) ) {
            remove_effect( effect_beartrap );
            add_msg_player_or_npc( m_good, _( "You free yourself from the bear trap!" ),
                                   _( "<npcname> frees themselves from the bear trap!" ) );
            item beartrap( "beartrap", calendar::turn );
            here.add_item_or_charges( pos(), beartrap );
        } else {
            add_msg_if_player( m_bad,
                               _( "You try to free yourself from the bear trap, but can't get loose!" ) );
        }
    }
}

void Character::try_remove_lightsnare()
{
    map &here = get_map();
    if( is_mounted() ) {
        auto *mon = mounted_creature.get();
        if( x_in_y( mon->type->melee_dice * mon->type->melee_sides, 12 ) ) {
            mon->remove_effect( effect_lightsnare );
            remove_effect( effect_lightsnare );
            here.spawn_item( pos(), itype_string_36 );
            here.spawn_item( pos(), itype_snare_trigger );
            add_msg( _( "The %s escapes the light snare!" ), mon->get_name() );
        }
    } else {
        /** @EFFECT_STR increases chance to escape light snare */

        /** @EFFECT_DEX increases chance to escape light snare */
        if( x_in_y( get_str(), 12 ) || x_in_y( get_dex(), 8 ) ) {
            remove_effect( effect_lightsnare );
            add_msg_player_or_npc( m_good, _( "You free yourself from the light snare!" ),
                                   _( "<npcname> frees themselves from the light snare!" ) );
            item string( "string_36", calendar::turn );
            item snare( "snare_trigger", calendar::turn );
            here.add_item_or_charges( pos(), string );
            here.add_item_or_charges( pos(), snare );
        } else {
            add_msg_if_player( m_bad,
                               _( "You try to free yourself from the light snare, but can't get loose!" ) );
        }
    }
}

void Character::try_remove_heavysnare()
{
    map &here = get_map();
    if( is_mounted() ) {
        auto *mon = mounted_creature.get();
        if( mon->type->melee_dice * mon->type->melee_sides >= 7 ) {
            if( x_in_y( mon->type->melee_dice * mon->type->melee_sides, 32 ) ) {
                mon->remove_effect( effect_heavysnare );
                remove_effect( effect_heavysnare );
                here.spawn_item( pos(), itype_rope_6 );
                here.spawn_item( pos(), itype_snare_trigger );
                add_msg( _( "The %s escapes the heavy snare!" ), mon->get_name() );
            }
        }
    } else {
        /** @EFFECT_STR increases chance to escape heavy snare, slightly */

        /** @EFFECT_DEX increases chance to escape light snare */
        if( x_in_y( get_str(), 32 ) || x_in_y( get_dex(), 16 ) ) {
            remove_effect( effect_heavysnare );
            add_msg_player_or_npc( m_good, _( "You free yourself from the heavy snare!" ),
                                   _( "<npcname> frees themselves from the heavy snare!" ) );
            item rope( "rope_6", calendar::turn );
            item snare( "snare_trigger", calendar::turn );
            here.add_item_or_charges( pos(), rope );
            here.add_item_or_charges( pos(), snare );
        } else {
            add_msg_if_player( m_bad,
                               _( "You try to free yourself from the heavy snare, but can't get loose!" ) );
        }
    }
}

void Character::try_remove_crushed()
{
    /** @EFFECT_STR increases chance to escape crushing rubble */

    /** @EFFECT_DEX increases chance to escape crushing rubble, slightly */
    if( x_in_y( get_str() + get_dex() / 4.0, 100 ) ) {
        remove_effect( effect_crushed );
        add_msg_player_or_npc( m_good, _( "You free yourself from the rubble!" ),
                               _( "<npcname> frees themselves from the rubble!" ) );
    } else {
        add_msg_if_player( m_bad, _( "You try to free yourself from the rubble, but can't get loose!" ) );
    }
}

bool Character::try_remove_grab()
{
    int zed_number = 0;
    if( is_mounted() ) {
        auto *mon = mounted_creature.get();
        if( mon->has_effect( effect_grabbed ) ) {
            if( ( dice( mon->type->melee_dice + mon->type->melee_sides,
                        3 ) < get_effect_int( effect_grabbed ) ) ||
                !one_in( 4 ) ) {
                add_msg( m_bad, _( "Your %s tries to break free, but fails!" ), mon->get_name() );
                return false;
            } else {
                add_msg( m_good, _( "Your %s breaks free from the grab!" ), mon->get_name() );
                remove_effect( effect_grabbed );
                mon->remove_effect( effect_grabbed );
            }
        } else {
            if( one_in( 4 ) ) {
                add_msg( m_bad, _( "You are pulled from your %s!" ), mon->get_name() );
                remove_effect( effect_grabbed );
                forced_dismount();
            }
        }
    } else {
        map &here = get_map();
        for( auto&& dest : here.points_in_radius( pos(), 1, 0 ) ) { // *NOPAD*
            const monster *const mon = g->critter_at<monster>( dest );
            if( mon && mon->has_effect( effect_grabbing ) ) {
                zed_number += mon->get_grab_strength();
            }
        }
        if( zed_number == 0 ) {
            add_msg_player_or_npc( m_good, _( "You find yourself no longer grabbed." ),
                                   _( "<npcname> finds themselves no longer grabbed." ) );
            remove_effect( effect_grabbed );

            /** @EFFECT_STR increases chance to escape grab */
        } else if( rng( 0, get_str() ) < rng( get_effect_int( effect_grabbed, body_part_torso ),
                                              8 ) ) {
            add_msg_player_or_npc( m_bad, _( "You try break out of the grab, but fail!" ),
                                   _( "<npcname> tries to break out of the grab, but fails!" ) );
            return false;
        } else {
            add_msg_player_or_npc( m_good, _( "You break out of the grab!" ),
                                   _( "<npcname> breaks out of the grab!" ) );
            remove_effect( effect_grabbed );
            for( auto&& dest : here.points_in_radius( pos(), 1, 0 ) ) { // *NOPAD*
                monster *mon = g->critter_at<monster>( dest );
                if( mon && mon->has_effect( effect_grabbing ) ) {
                    mon->remove_effect( effect_grabbing );
                }
            }
        }
    }
    return true;
}

void Character::try_remove_webs()
{
    if( is_mounted() ) {
        auto *mon = mounted_creature.get();
        if( x_in_y( mon->type->melee_dice * mon->type->melee_sides,
                    6 * get_effect_int( effect_webbed ) ) ) {
            add_msg( _( "The %s breaks free of the webs!" ), mon->get_name() );
            mon->remove_effect( effect_webbed );
            remove_effect( effect_webbed );
        }
        /** @EFFECT_STR increases chance to escape webs */
    } else if( x_in_y( get_str(), 6 * get_effect_int( effect_webbed ) ) ) {
        add_msg_player_or_npc( m_good, _( "You free yourself from the webs!" ),
                               _( "<npcname> frees themselves from the webs!" ) );
        remove_effect( effect_webbed );
    } else {
        add_msg_if_player( _( "You try to free yourself from the webs, but can't get loose!" ) );
    }
}

void Character::try_remove_impeding_effect()
{
    for( const effect &eff : get_effects_with_flag( flag_EFFECT_IMPEDING ) ) {
        const efftype_id &eff_id = eff.get_id();
        if( is_mounted() ) {
            auto *mon = mounted_creature.get();
            if( x_in_y( mon->type->melee_dice * mon->type->melee_sides,
                        6 * get_effect_int( eff_id ) ) ) {
                add_msg( _( "The %s breaks free!" ), mon->get_name() );
                mon->remove_effect( eff_id );
                remove_effect( eff_id );
            }
            /** @EFFECT_STR increases chance to escape webs */
        } else if( x_in_y( get_str(), 6 * get_effect_int( eff_id ) ) ) {
            add_msg_player_or_npc( m_good, _( "You free yourself!" ),
                                   _( "<npcname> frees themselves!" ) );
            remove_effect( eff_id );
        } else {
            add_msg_if_player( _( "You try to free yourself, but can't!" ) );
        }
    }
}

bool Character::move_effects( bool attacking )
{
    if( has_effect( effect_downed ) ) {
        try_remove_downed();
        return false;
    }
    if( has_effect( effect_webbed ) ) {
        try_remove_webs();
        return false;
    }
    if( has_effect( effect_lightsnare ) ) {
        try_remove_lightsnare();
        return false;

    }
    if( has_effect( effect_heavysnare ) ) {
        try_remove_heavysnare();
        return false;
    }
    if( has_effect( effect_beartrap ) ) {
        try_remove_bear_trap();
        return false;
    }
    if( has_effect( effect_crushed ) ) {
        try_remove_crushed();
        return false;
    }
    if( has_effect_with_flag( flag_EFFECT_IMPEDING ) ) {
        try_remove_impeding_effect();
        return false;
    }

    // Below this point are things that allow for movement if they succeed

    // Currently we only have one thing that forces movement if you succeed, should we get more
    // than this will need to be reworked to only have success effects if /all/ checks succeed
    if( has_effect( effect_in_pit ) ) {
        /** @EFFECT_STR increases chance to escape pit */

        /** @EFFECT_DEX increases chance to escape pit, slightly */
        if( rng( 0, 40 ) > get_str() + get_dex() / 2 ) {
            add_msg_if_player( m_bad, _( "You try to escape the pit, but slip back in." ) );
            return false;
        } else {
            add_msg_player_or_npc( m_good, _( "You escape the pit!" ),
                                   _( "<npcname> escapes the pit!" ) );
            remove_effect( effect_in_pit );
        }
    }
    return !has_effect( effect_grabbed ) || attacking || try_remove_grab();
}

void Character::wait_effects( bool attacking )
{
    if( has_effect( effect_downed ) ) {
        try_remove_downed();
        return;
    }
    if( has_effect( effect_beartrap ) ) {
        try_remove_bear_trap();
        return;
    }
    if( has_effect( effect_lightsnare ) ) {
        try_remove_lightsnare();
        return;
    }
    if( has_effect( effect_heavysnare ) ) {
        try_remove_heavysnare();
        return;
    }
    if( has_effect( effect_webbed ) ) {
        try_remove_webs();
        return;
    }
    if( has_effect_with_flag( flag_EFFECT_IMPEDING ) ) {
        try_remove_impeding_effect();
        return;
    }
    if( has_effect( effect_grabbed ) && !attacking && !try_remove_grab() ) {
        return;
    }
}

move_mode_id Character::current_movement_mode() const
{
    return move_mode;
}

bool Character::movement_mode_is( const move_mode_id &mode ) const
{
    return move_mode == mode;
}

bool Character::is_running() const
{
    return move_mode->type() == move_mode_type::RUNNING;
}

bool Character::is_walking() const
{
    return move_mode->type() == move_mode_type::WALKING;
}

bool Character::is_crouching() const
{
    return move_mode->type() == move_mode_type::CROUCHING;
}

steed_type Character::get_steed_type() const
{
    steed_type steed;
    if( is_mounted() ) {
        if( mounted_creature->has_flag( MF_RIDEABLE_MECH ) ) {
            steed = steed_type::MECH;
        } else {
            steed = steed_type::ANIMAL;
        }
    } else {
        steed = steed_type::NONE;
    }
    return steed;
}

bool Character::can_switch_to( const move_mode_id &mode ) const
{
    // Only running modes are restricted at the moment and only when its your legs doing the running
    return get_steed_type() != steed_type::NONE || mode->type() != move_mode_type::RUNNING || can_run();
}

void Character::expose_to_disease( const diseasetype_id &dis_type )
{
    const cata::optional<int> &healt_thresh = dis_type->health_threshold;
    if( healt_thresh && healt_thresh.value() < get_healthy() ) {
        return;
    }
    const std::set<bodypart_str_id> &bps = dis_type->affected_bodyparts;
    if( !bps.empty() ) {
        for( const bodypart_str_id &bp : bps ) {
            add_effect( dis_type->symptoms, rng( dis_type->min_duration, dis_type->max_duration ), bp.id(),
                        false,
                        rng( dis_type->min_intensity, dis_type->max_intensity ) );
        }
    } else {
        add_effect( dis_type->symptoms, rng( dis_type->min_duration, dis_type->max_duration ),
                    bodypart_str_id::NULL_ID(),
                    false,
                    rng( dis_type->min_intensity, dis_type->max_intensity ) );
    }
}

void Character::process_turn()
{
    migrate_items_to_storage( false );

    for( bionic &i : *my_bionics ) {
        if( i.incapacitated_time > 0_turns ) {
            i.incapacitated_time -= 1_turns;
            if( i.incapacitated_time == 0_turns ) {
                add_msg_if_player( m_bad, _( "Your %s bionic comes back online." ), i.info().name );
            }
        }
    }

    for( const trait_id &mut : get_mutations() ) {
        mutation_reflex_trigger( mut );
    }

    Creature::process_turn();
}

void Character::recalc_hp()
{
    int str_boost_val = 0;
    cata::optional<skill_boost> str_boost = skill_boost::get( "str" );
    if( str_boost ) {
        int skill_total = 0;
        for( const std::string &skill_str : str_boost->skills() ) {
            skill_total += get_skill_level( skill_id( skill_str ) );
        }
        str_boost_val = str_boost->calc_bonus( skill_total );
    }
    // Mutated toughness stacks with starting, by design.
    float hp_mod = 1.0f + mutation_value( "hp_modifier" ) + mutation_value( "hp_modifier_secondary" );
    float hp_adjustment = mutation_value( "hp_adjustment" ) + ( str_boost_val * 3 );
    calc_all_parts_hp( hp_mod, hp_adjustment, get_str_base(), get_dex_base(), get_per_base(),
                       get_int_base(), get_healthy(), get_fat_to_hp() );
}

int Character::get_part_hp_max( const bodypart_id &id ) const
{
    return enchantment_cache->modify_value( enchant_vals::mod::MAX_HP,
                                            Creature::get_part_hp_max( id ) );
}

void Character::update_body_wetness( const w_point &weather )
{
    // Average number of turns to go from completely soaked to fully dry
    // assuming average temperature and humidity
    constexpr time_duration average_drying = 2_hours;

    // A modifier on drying time
    double delay = 1.0;
    // Weather slows down drying
    delay += ( ( weather.humidity - 66 ) - ( weather.temperature - 65 ) ) / 100;
    delay = std::max( 0.1, delay );
    // Fur/slime retains moisture
    if( has_trait( trait_LIGHTFUR ) || has_trait( trait_FUR ) || has_trait( trait_FELINE_FUR ) ||
        has_trait( trait_LUPINE_FUR ) || has_trait( trait_CHITIN_FUR ) || has_trait( trait_CHITIN_FUR2 ) ||
        has_trait( trait_CHITIN_FUR3 ) ) {
        delay = delay * 6 / 5;
    }
    if( has_trait( trait_URSINE_FUR ) || has_trait( trait_SLIMY ) ) {
        delay *= 1.5;
    }

    if( !x_in_y( 1, to_turns<int>( average_drying * delay / 100.0 ) ) ) {
        // No drying this turn
        return;
    }

    // Now per-body-part stuff
    // To make drying uniform, make just one roll and reuse it
    const int drying_roll = rng( 1, 80 );

    for( const bodypart_id &bp : get_all_body_parts() ) {
        if( get_part_wetness( bp ) == 0 ) {
            continue;
        }
        // This is to normalize drying times
        int drying_chance = get_part_drench_capacity( bp );
        const int temp_conv = get_part_temp_conv( bp );
        // Body temperature affects duration of wetness
        // Note: Using temp_conv rather than temp_cur, to better approximate environment
        if( temp_conv >= BODYTEMP_SCORCHING ) {
            drying_chance *= 2;
        } else if( temp_conv >= BODYTEMP_VERY_HOT ) {
            drying_chance = drying_chance * 3 / 2;
        } else if( temp_conv >= BODYTEMP_HOT ) {
            drying_chance = drying_chance * 4 / 3;
        } else if( temp_conv > BODYTEMP_COLD ) {
            // Comfortable, doesn't need any changes
        } else {
            // Evaporation doesn't change that much at lower temp
            drying_chance = drying_chance * 3 / 4;
        }

        if( drying_chance < 1 ) {
            drying_chance = 1;
        }

        // TODO: Make evaporation reduce body heat
        if( drying_chance >= drying_roll ) {
            mod_part_wetness( bp, -1 );
            if( get_part_wetness( bp ) < 0 ) {
                set_part_wetness( bp, 0 );
            }
        }
        // Safety measure to keep wetness within bounds
        if( get_part_wetness( bp ) > get_part_drench_capacity( bp ) ) {
            set_part_wetness( bp, get_part_drench_capacity( bp ) );
        }
    }
    // TODO: Make clothing slow down drying
}

// This must be called when any of the following change:
// - effects
// - bionics
// - traits
// - underwater
// - clothes
// With the exception of clothes, all changes to these character attributes must
// occur through a function in this class which calls this function. Clothes are
// typically added/removed with wear() and takeoff(), but direct access to the
// 'wears' vector is still allowed due to refactor exhaustion.
void Character::recalc_sight_limits()
{
    sight_max = 9999;
    vision_mode_cache.reset();
    const bool in_light = get_map().ambient_light_at( pos() ) > LIGHT_AMBIENT_LIT;

    // Set sight_max.
    if( is_blind() || ( in_sleep_state() && !has_trait( trait_SEESLEEP ) && is_player() ) ||
        has_effect( effect_narcosis ) ) {
        sight_max = 0;
    } else if( has_effect( effect_boomered ) && ( !( has_trait( trait_PER_SLIME_OK ) ) ) ) {
        sight_max = 1;
        vision_mode_cache.set( BOOMERED );
    } else if( has_effect( effect_in_pit ) || has_effect( effect_no_sight ) ||
               ( underwater && !has_flag( json_flag_EYE_MEMBRANE ) && !worn_with_flag( flag_SWIM_GOGGLES ) ) ) {
        sight_max = 1;
    } else if( has_active_mutation( trait_SHELL2 ) ) {
        // You can kinda see out a bit.
        sight_max = 2;
    } else if( ( has_trait( trait_MYOPIC ) || ( in_light && has_trait( trait_URSINE_EYE ) ) ) &&
               !worn_with_flag( flag_FIX_NEARSIGHT ) && !has_effect( effect_contacts ) ) {
        sight_max = 4;
    } else if( has_trait( trait_PER_SLIME ) ) {
        sight_max = 6;
    } else if( has_effect( effect_darkness ) ) {
        vision_mode_cache.set( DARKNESS );
        sight_max = 10;
    }

    sight_max = enchantment_cache->modify_value( enchant_vals::mod::SIGHT_RANGE, sight_max );

    // Debug-only NV, by vache's request
    if( has_trait( trait_DEBUG_NIGHTVISION ) ) {
        vision_mode_cache.set( DEBUG_NIGHTVISION );
    }
    if( has_nv() ) {
        vision_mode_cache.set( NV_GOGGLES );
    }
    if( has_active_mutation( trait_NIGHTVISION3 ) || is_wearing( itype_rm13_armor_on ) ||
        ( is_mounted() && mounted_creature->has_flag( MF_MECH_RECON_VISION ) ) ) {
        vision_mode_cache.set( NIGHTVISION_3 );
    }
    if( has_active_mutation( trait_ELFA_FNV ) ) {
        vision_mode_cache.set( FULL_ELFA_VISION );
    }
    if( has_active_mutation( trait_CEPH_VISION ) ) {
        vision_mode_cache.set( CEPH_VISION );
    }
    if( has_active_mutation( trait_ELFA_NV ) ) {
        vision_mode_cache.set( ELFA_VISION );
    }
    if( has_active_mutation( trait_NIGHTVISION2 ) ) {
        vision_mode_cache.set( NIGHTVISION_2 );
    }
    if( has_active_mutation( trait_FEL_NV ) ) {
        vision_mode_cache.set( FELINE_VISION );
    }
    if( has_active_mutation( trait_URSINE_EYE ) ) {
        vision_mode_cache.set( URSINE_VISION );
    }
    if( has_active_mutation( trait_NIGHTVISION ) ) {
        vision_mode_cache.set( NIGHTVISION_1 );
    }
    if( has_trait( trait_BIRD_EYE ) ) {
        vision_mode_cache.set( BIRD_EYE );
    }

    // Not exactly a sight limit thing, but related enough
    if( has_flag( json_flag_INFRARED ) ||
        worn_with_flag( flag_IR_EFFECT ) || ( is_mounted() &&
                mounted_creature->has_flag( MF_MECH_RECON_VISION ) ) ) {
        vision_mode_cache.set( IR_VISION );
    }

    if( has_trait_flag( json_flag_SUPER_CLAIRVOYANCE ) ) {
        vision_mode_cache.set( VISION_CLAIRVOYANCE_SUPER );
    } else if( has_trait_flag( json_flag_CLAIRVOYANCE_PLUS ) ) {
        vision_mode_cache.set( VISION_CLAIRVOYANCE_PLUS );
    } else if( has_trait_flag( json_flag_CLAIRVOYANCE ) ) {
        vision_mode_cache.set( VISION_CLAIRVOYANCE );
    }
}

static float threshold_for_range( float range )
{
    constexpr float epsilon = 0.01f;
    return LIGHT_AMBIENT_MINIMAL / std::exp( range * LIGHT_TRANSPARENCY_OPEN_AIR ) - epsilon;
}

float Character::get_vision_threshold( float light_level ) const
{
    if( vision_mode_cache[DEBUG_NIGHTVISION] ) {
        // Debug vision always works with absurdly little light.
        return 0.01;
    }

    // As light_level goes from LIGHT_AMBIENT_MINIMAL to LIGHT_AMBIENT_LIT,
    // dimming goes from 1.0 to 2.0.
    const float dimming_from_light = 1.0 + ( ( static_cast<float>( light_level ) -
                                     LIGHT_AMBIENT_MINIMAL ) /
                                     ( LIGHT_AMBIENT_LIT - LIGHT_AMBIENT_MINIMAL ) );

    int eyes_encumb = 0;
    if( has_part( body_part_eyes ) ) {
        eyes_encumb = encumb( body_part_eyes );
    }

    float range = get_per() / 3.0f - eyes_encumb / 10.0f;
    if( vision_mode_cache[NV_GOGGLES] || vision_mode_cache[NIGHTVISION_3] ||
        vision_mode_cache[FULL_ELFA_VISION] || vision_mode_cache[CEPH_VISION] ) {
        range += 10;
    } else if( vision_mode_cache[NIGHTVISION_2] || vision_mode_cache[FELINE_VISION] ||
               vision_mode_cache[URSINE_VISION] || vision_mode_cache[ELFA_VISION] ) {
        range += 4.5;
    } else if( vision_mode_cache[NIGHTVISION_1] ) {
        range += 2;
    }

    if( vision_mode_cache[BIRD_EYE] ) {
        range++;
    }

    // Clamp range to 1+, so that we can always see where we are
    range = std::max( 1.0f, range );

    return std::min( static_cast<float>( LIGHT_AMBIENT_LOW ),
                     threshold_for_range( range ) * dimming_from_light );
}

void Character::flag_encumbrance()
{
    check_encumbrance = true;
}

void Character::check_item_encumbrance_flag()
{
    bool update_required = check_encumbrance;
    for( auto &i : worn ) {
        if( !update_required && i.encumbrance_update_ ) {
            update_required = true;
        }
        i.encumbrance_update_ = false;
    }

    if( update_required ) {
        calc_encumbrance();
    }
}

bool Character::natural_attack_restricted_on( const bodypart_id &bp ) const
{
    for( const item &i : worn ) {
        if( i.covers( bp ) && !i.has_flag( flag_ALLOWS_NATURAL_ATTACKS ) &&
            !i.has_flag( flag_SEMITANGIBLE ) &&
            !i.has_flag( flag_PERSONAL ) && !i.has_flag( flag_AURA ) ) {
            return true;
        }
    }
    return false;
}

std::vector<bionic_id> Character::get_bionics() const
{
    std::vector<bionic_id> result;
    for( const bionic &b : *my_bionics ) {
        result.push_back( b.id );
    }
    return result;
}

bool Character::has_bionic( const bionic_id &b ) const
{
    for( const bionic_id &bid : get_bionics() ) {
        if( bid == b ) {
            return true;
        }
    }
    return false;
}

bool Character::has_active_bionic( const bionic_id &b ) const
{
    for( const bionic &i : *my_bionics ) {
        if( i.id == b ) {
            return ( i.powered && i.incapacitated_time == 0_turns );
        }
    }
    return false;
}

bool Character::has_any_bionic() const
{
    return !get_bionics().empty();
}

bionic_id Character::get_remote_fueled_bionic() const
{
    for( const bionic_id &bid : get_bionics() ) {
        if( bid->is_remote_fueled ) {
            return bid;
        }
    }
    return bionic_id();
}

bool Character::can_fuel_bionic_with( const item &it ) const
{
    // the item needs fuel data, or it needs to be a magazine with an item with fuel data.
    if( !it.is_fuel() ) {
        if( it.is_magazine() ) {
            if( !item( it.ammo_current() ).is_fuel() ) {
                return false;
            }
        } else {
            return false;
        }
    }
    for( const bionic_id &bid : get_bionics() ) {
        for( const material_id &fuel : bid->fuel_opts ) {
            if( fuel == it.get_base_material().id ) {
                return true;
            } else if( it.type->magazine && fuel == item( it.ammo_current() ).get_base_material().id ) {
                return true;
            }
        }

    }
    return false;
}

std::vector<bionic_id> Character::get_bionic_fueled_with( const item &it ) const
{
    std::vector<bionic_id> bionics;

    for( const bionic_id &bid : get_bionics() ) {
        for( const material_id &fuel : bid->fuel_opts ) {
            if( fuel == it.get_base_material().id ) {
                bionics.emplace_back( bid );
            } else if( it.type->magazine && fuel == item( it.ammo_current() ).get_base_material().id ) {
                bionics.emplace_back( bid );
            }
        }
    }

    return bionics;
}

std::vector<bionic_id> Character::get_bionic_fueled_with( const material_id &mat ) const
{
    std::vector<bionic_id> bionics;

    for( const bionic_id &bid : get_bionics() ) {
        for( const material_id &fuel : bid->fuel_opts ) {
            if( fuel == mat ) {
                bionics.emplace_back( bid );
            }
        }
    }

    return bionics;
}

std::vector<bionic_id> Character::get_fueled_bionics() const
{
    std::vector<bionic_id> bionics;
    for( const bionic_id &bid : get_bionics() ) {
        if( !bid->fuel_opts.empty() ) {
            bionics.emplace_back( bid );
        }
    }
    return bionics;
}

bionic_id Character::get_most_efficient_bionic( const std::vector<bionic_id> &bids ) const
{
    float temp_eff = 0.0f;
    bionic_id bio( "null" );
    for( const bionic_id &bid : bids ) {
        if( bid->fuel_efficiency > temp_eff ) {
            temp_eff = bid->fuel_efficiency;
            bio = bid;
        }
    }
    return bio;
}

void Character::practice( const skill_id &id, int amount, int cap, bool suppress_warning )
{
    static const int INTMAX_SQRT = std::floor( std::sqrt( std::numeric_limits<int>::max() ) );
    SkillLevel &level = get_skill_level_object( id );
    const Skill &skill = id.obj();
    if( !level.can_train() && !in_sleep_state() ) {
        // If leveling is disabled, don't train, don't drain focus, don't print anything
        // Leaving as a skill method rather than global for possible future skill cap setting
        return;
    }

    const auto highest_skill = [&]() {
        std::pair<skill_id, int> result( skill_id::NULL_ID(), -1 );
        for( const auto &pair : *_skills ) {
            const SkillLevel &lobj = pair.second;
            if( lobj.level() > result.second ) {
                result = std::make_pair( pair.first, lobj.level() );
            }
        }
        return result.first;
    };

    const bool isSavant = has_trait( trait_SAVANT );
    const skill_id savantSkill = isSavant ? highest_skill() : skill_id::NULL_ID();

    amount = adjust_for_focus( amount );

    if( has_trait( trait_PACIFIST ) && skill.is_combat_skill() ) {
        if( !one_in( 3 ) ) {
            amount = 0;
        }
    }
    if( has_trait_flag( json_flag_PRED2 ) && skill.is_combat_skill() ) {
        if( one_in( 3 ) ) {
            amount *= 2;
        }
    }
    if( has_trait_flag( json_flag_PRED3 ) && skill.is_combat_skill() ) {
        amount *= 2;
    }

    if( has_trait_flag( json_flag_PRED4 ) && skill.is_combat_skill() ) {
        amount *= 3;
    }

    if( isSavant && id != savantSkill ) {
        amount /= 2;
    }

    if( amount > 0 && get_skill_level( id ) > cap ) { //blunt grinding cap implementation for crafting
        amount = 0;
        if( !suppress_warning ) {
            handle_skill_warning( id, false );
        }
    }
    if( amount > 0 && level.isTraining() ) {
        int oldLevel = get_skill_level( id );
        get_skill_level_object( id ).train( amount );
        int newLevel = get_skill_level( id );
        std::string skill_name = skill.name();
        if( newLevel > oldLevel ) {
            get_event_bus().send<event_type::gains_skill_level>( getID(), id, newLevel );
        }
        if( is_player() && newLevel > oldLevel ) {
            add_msg( m_good, _( "Your skill in %s has increased to %d!" ), skill_name, newLevel );
        }
        if( is_player() && newLevel > cap ) {
            //inform player immediately that the current recipe can't be used to train further
            add_msg( m_info, _( "You feel that %s tasks of this level are becoming trivial." ),
                     skill_name );
        }

        // Apex Predators don't think about much other than killing.
        // They don't lose Focus when practicing combat skills.
        if( !( has_trait_flag( json_flag_PRED4 ) && skill.is_combat_skill() ) ) {
            // Base reduction on the larger of 1% of total, or practice amount.
            // The latter kicks in when long actions like crafting
            // apply many turns of gains at once.
            int focus_drain = std::max( focus_pool / 100, amount );
            // For large values of amount, amount^2 can exceed INT_MAX.
            // We're going to be draining all of the focus if it gets that large, so cap it at a safe value
            focus_drain = std::min( focus_drain, INTMAX_SQRT );
            // The purpose of having this squared is that it makes focus drain dramatically slower
            // as it approaches zero.
            focus_pool -= ( focus_drain * focus_drain ) / 1000;
        }
        focus_pool = std::max( focus_pool, 0 );
    }

    get_skill_level_object( id ).practice();
}

// Returned values range from 1.0 (unimpeded vision) to 11.0 (totally blind).
//  1.0 is LIGHT_AMBIENT_LIT or brighter
//  4.0 is a dark clear night, barely bright enough for reading and crafting
//  6.0 is LIGHT_AMBIENT_DIM
//  7.3 is LIGHT_AMBIENT_MINIMAL, a dark cloudy night, unlit indoors
// 11.0 is zero light or blindness
float Character::fine_detail_vision_mod( const tripoint &p ) const
{
    // PER_SLIME_OK implies you can get enough eyes around the bile
    // that you can generally see.  There still will be the haze, but
    // it's annoying rather than limiting.
    if( is_blind() ||
        ( ( has_effect( effect_boomered ) || has_effect( effect_darkness ) ) &&
          !has_trait( trait_PER_SLIME_OK ) ) ) {
        return 11.0;
    }
    // Scale linearly as light level approaches LIGHT_AMBIENT_LIT.
    // If we're actually a source of light, assume we can direct it where we need it.
    // Therefore give a hefty bonus relative to ambient light.
    float own_light = std::max( 1.0f, LIGHT_AMBIENT_LIT - active_light() - 2.0f );

    // Same calculation as above, but with a result 3 lower.
    float ambient_light = std::max( 1.0f,
                                    LIGHT_AMBIENT_LIT - get_map().ambient_light_at( p == tripoint_zero ? pos() : p ) + 1.0f );

    return std::min( own_light, ambient_light );
}

units::energy Character::get_power_level() const
{
    return power_level;
}

units::energy Character::get_max_power_level() const
{
    return enchantment_cache->modify_value( enchant_vals::mod::BIONIC_POWER, max_power_level );
}

void Character::set_power_level( const units::energy &npower )
{
    power_level = std::min( npower, get_max_power_level() );
}

void Character::set_max_power_level( const units::energy &npower_max )
{
    max_power_level = npower_max;
}

void Character::mod_power_level( const units::energy &npower )
{
    // Remaining capacity between current and maximum power levels we can make use of.
    const units::energy remaining_capacity = get_max_power_level() - get_power_level();
    // We can't add more than remaining capacity, so get the minimum of the two
    const units::energy minned_npower = std::min( npower, remaining_capacity );
    // new candidate power level
    const units::energy new_power = get_power_level() + minned_npower;
    // set new power level while prevending it from going negative
    set_power_level( std::max( 0_kJ, new_power ) );
}

void Character::mod_max_power_level( const units::energy &npower_max )
{
    max_power_level += npower_max;
}

bool Character::is_max_power() const
{
    return get_power_level() >= get_max_power_level();
}

bool Character::has_power() const
{
    return get_power_level() > 0_kJ;
}

bool Character::has_max_power() const
{
    return get_max_power_level() > 0_kJ;
}

bool Character::enough_power_for( const bionic_id &bid ) const
{
    return get_power_level() >= bid->power_activate;
}

void Character::conduct_blood_analysis()
{
    std::vector<std::string> effect_descriptions;
    std::vector<nc_color> colors;

    for( auto &elem : *effects ) {
        if( elem.first->get_blood_analysis_description().empty() ) {
            continue;
        }
        effect_descriptions.emplace_back( elem.first->get_blood_analysis_description() );
        colors.emplace_back( elem.first->get_rating() == e_good ? c_green : c_red );
    }

    const int win_w = 46;
    size_t win_h = 0;
    catacurses::window w;
    ui_adaptor ui;
    ui.on_screen_resize( [&]( ui_adaptor & ui ) {
        win_h = std::min( static_cast<size_t>( TERMY ),
                          std::max<size_t>( 1, effect_descriptions.size() ) + 2 );
        w = catacurses::newwin( win_h, win_w,
                                point( ( TERMX - win_w ) / 2, ( TERMY - win_h ) / 2 ) );
        ui.position_from_window( w );
    } );
    ui.mark_resize();
    ui.on_redraw( [&]( const ui_adaptor & ) {
        draw_border( w, c_red, string_format( " %s ", _( "Blood Test Results" ) ) );
        if( effect_descriptions.empty() ) {
            trim_and_print( w, point( 2, 1 ), win_w - 3, c_white, _( "No effects." ) );
        } else {
            for( size_t line = 1; line < ( win_h - 1 ) && line <= effect_descriptions.size(); ++line ) {
                trim_and_print( w, point( 2, line ), win_w - 3, colors[line - 1], effect_descriptions[line - 1] );
            }
        }
        wnoutrefresh( w );
    } );
    input_context ctxt( "BLOOD_TEST_RESULTS" );
    ctxt.register_action( "CONFIRM" );
    ctxt.register_action( "QUIT" );
    ctxt.register_action( "HELP_KEYBINDINGS" );
    bool stop = false;
    // Display new messages
    g->invalidate_main_ui_adaptor();
    while( !stop ) {
        ui_manager::redraw();
        const std::string action = ctxt.handle_input();
        if( action == "CONFIRM" || action == "QUIT" ) {
            stop = true;
        }
    }
}

std::vector<material_id> Character::get_fuel_available( const bionic_id &bio ) const
{
    std::vector<material_id> stored_fuels;
    for( const material_id &fuel : bio->fuel_opts ) {
        if( !get_value( fuel.str() ).empty() || fuel->get_fuel_data().is_perpetual_fuel ) {
            stored_fuels.emplace_back( fuel );
        }
    }
    return stored_fuels;
}

int Character::get_fuel_capacity( const material_id &fuel ) const
{
    int amount_stored = 0;
    if( !get_value( fuel.str() ).empty() ) {
        amount_stored = std::stoi( get_value( fuel.str() ) );
    }
    int capacity = 0;
    for( const bionic_id &bid : get_bionics() ) {
        for( const material_id &fl : bid->fuel_opts ) {
            if( get_value( bid.str() ).empty() || get_value( bid.str() ) == fl.str() ) {
                if( fl == fuel ) {
                    capacity += bid->fuel_capacity;
                }
            }
        }
    }
    return capacity - amount_stored;
}

int Character::get_total_fuel_capacity( const material_id &fuel ) const
{
    int capacity = 0;
    for( const bionic_id &bid : get_bionics() ) {
        for( const material_id &fl : bid->fuel_opts ) {
            if( get_value( bid.str() ).empty() || get_value( bid.str() ) == fl.str() ) {
                if( fl == fuel ) {
                    capacity += bid->fuel_capacity;
                }
            }
        }
    }
    return capacity;
}

void Character::update_fuel_storage( const material_id &fuel )
{

    if( get_value( fuel.str() ).empty() ) {
        for( const bionic_id &bid : get_bionic_fueled_with( fuel ) ) {
            remove_value( bid.c_str() );
        }
        return;
    }

    std::vector<bionic_id> bids = get_bionic_fueled_with( fuel );
    if( bids.empty() ) {
        return;
    }
    int amount_fuel_loaded = std::stoi( get_value( fuel.str() ) );
    std::vector<bionic_id> loaded_bio;

    // Sort bionic in order of decreasing capacity
    // To fill the bigger ones firts.
    bool swap = true;
    while( swap ) {
        swap = false;
        for( size_t i = 0; i < bids.size() - 1; i++ ) {
            if( bids[i + 1]->fuel_capacity > bids[i]->fuel_capacity ) {
                std::swap( bids[i + 1], bids[i] );
                swap = true;
            }
        }
    }

    for( const bionic_id &bid : bids ) {
        remove_value( bid.c_str() );
        if( bid->fuel_capacity <= amount_fuel_loaded ) {
            amount_fuel_loaded -= bid->fuel_capacity;
            loaded_bio.emplace_back( bid );
        } else if( amount_fuel_loaded != 0 ) {
            loaded_bio.emplace_back( bid );
            break;
        }
    }

    for( const bionic_id &bd : loaded_bio ) {
        set_value( bd.str(), fuel.str() );
    }

}

int Character::get_mod_stat_from_bionic( const character_stat &Stat ) const
{
    int ret = 0;
    for( const bionic_id &bid : get_bionics() ) {
        const auto St_bn = bid->stat_bonus.find( Stat );
        if( St_bn != bid->stat_bonus.end() ) {
            ret += St_bn->second;
        }
    }
    return ret;
}

int Character::get_standard_stamina_cost( const item *thrown_item ) const
{
    // Previously calculated as 2_gram * std::max( 1, str_cur )
    // using 16_gram normalizes it to 8 str. Same effort expenditure
    // for each strike, regardless of weight. This is compensated
    // for by the additional move cost as weapon weight increases
    //If the item is thrown, override with the thrown item instead.
    const int weight_cost = ( thrown_item == nullptr ) ? this->weapon.weight() /
                            ( 16_gram ) : thrown_item->weight() / ( 16_gram );
    const int encumbrance_cost = this->encumb( body_part_arm_l ) + this->encumb(
                                     body_part_arm_r );
    return ( weight_cost + encumbrance_cost + 50 ) * -1;
}

cata::optional<std::list<item>::iterator> Character::wear_item( const item &to_wear,
        bool interactive, bool do_calc_encumbrance )
{
    invalidate_inventory_validity_cache();
    const auto ret = can_wear( to_wear );
    if( !ret.success() ) {
        if( interactive ) {
            add_msg_if_player( m_info, "%s", ret.c_str() );
        }
        return cata::nullopt;
    }

    const bool was_deaf = is_deaf();
    const bool supertinymouse = get_size() == creature_size::tiny;
    last_item = to_wear.typeId();

    std::list<item>::iterator position = position_to_wear_new_item( to_wear );
    std::list<item>::iterator new_item_it = worn.insert( position, to_wear );

    get_event_bus().send<event_type::character_wears_item>( getID(), last_item );

    if( interactive ) {
        add_msg_player_or_npc(
            _( "You put on your %s." ),
            _( "<npcname> puts on their %s." ),
            to_wear.tname() );
        moves -= item_wear_cost( to_wear );

        for( const bodypart_id &bp : get_all_body_parts() ) {
            if( to_wear.covers( bp ) && encumb( bp ) >= 40 ) {
                add_msg_if_player( m_warning,
                                   bp == body_part_eyes ?
                                   _( "Your %s are very encumbered!  %s" ) : _( "Your %s is very encumbered!  %s" ),
                                   body_part_name( bp ), encumb_text( bp ) );
            }
        }
        if( !was_deaf && is_deaf() ) {
            add_msg_if_player( m_info, _( "You're deafened!" ) );
        }
        if( supertinymouse && !to_wear.has_flag( flag_UNDERSIZE ) ) {
            add_msg_if_player( m_warning,
                               _( "This %s is too big to wear comfortably!  Maybe it could be refitted." ),
                               to_wear.tname() );
        } else if( !supertinymouse && to_wear.has_flag( flag_UNDERSIZE ) ) {
            add_msg_if_player( m_warning,
                               _( "This %s is too small to wear comfortably!  Maybe it could be refitted." ),
                               to_wear.tname() );
        }
    } else if( is_npc() && get_player_view().sees( *this ) ) {
        add_msg_if_npc( _( "<npcname> puts on their %s." ), to_wear.tname() );
    }

    new_item_it->on_wear( *this );

    inv->update_invlet( *new_item_it );
    inv->update_cache_with_item( *new_item_it );

    if( do_calc_encumbrance ) {
        recalc_sight_limits();
        calc_encumbrance();
    }

    return new_item_it;
}

int Character::amount_worn( const itype_id &id ) const
{
    int amount = 0;
    for( const item &elem : worn ) {
        if( elem.typeId() == id ) {
            ++amount;
        }
    }
    return amount;
}

int Character::count_softwares( const itype_id &id )
{
    int count = 0;
    for( const item_location &it_loc : all_items_loc() ) {
        if( it_loc->is_software_storage() ) {
            for( const item *soft : it_loc->softwares() ) {
                if( soft->typeId() == id ) {
                    count++;
                }
            }
        }
    }
    return count;
}

std::vector<item_location> Character::nearby( const
        std::function<bool( const item *, const item * )> &func, int radius ) const
{
    std::vector<item_location> res;

    visit_items( [&]( const item * e, const item * parent ) {
        if( func( e, parent ) ) {
            res.emplace_back( const_cast<Character &>( *this ), const_cast<item *>( e ) );
        }
        return VisitResponse::NEXT;
    } );

    for( const auto &cur : map_selector( pos(), radius ) ) {
        cur.visit_items( [&]( const item * e, const item * parent ) {
            if( func( e, parent ) ) {
                res.emplace_back( cur, const_cast<item *>( e ) );
            }
            return VisitResponse::NEXT;
        } );
    }

    for( const auto &cur : vehicle_selector( pos(), radius ) ) {
        cur.visit_items( [&]( const item * e, const item * parent ) {
            if( func( e, parent ) ) {
                res.emplace_back( cur, const_cast<item *>( e ) );
            }
            return VisitResponse::NEXT;
        } );
    }

    return res;
}

units::length Character::max_single_item_length() const
{
    units::length ret = weapon.max_containable_length();

    for( const item &worn_it : worn ) {
        units::length candidate = worn_it.max_containable_length();
        if( candidate > ret ) {
            ret = candidate;
        }
    }
    return ret;
}

units::volume Character::max_single_item_volume() const
{
    units::volume ret = weapon.max_containable_volume();

    for( const item &worn_it : worn ) {
        units::volume candidate = worn_it.max_containable_volume();
        if( candidate > ret ) {
            ret = candidate;
        }
    }
    return ret;
}

std::pair<item_location, item_pocket *> Character::best_pocket( const item &it, const item *avoid )
{
    item_location weapon_loc( *this, &weapon );
    std::pair<item_location, item_pocket *> ret = std::make_pair( item_location(), nullptr );
    if( &weapon != &it && &weapon != avoid ) {
        ret = weapon.best_pocket( it, weapon_loc );
    }
    for( item &worn_it : worn ) {
        if( &worn_it == &it || &worn_it == avoid ) {
            continue;
        }
        item_location loc( *this, &worn_it );
        std::pair<item_location, item_pocket *> internal_pocket = worn_it.best_pocket( it, loc );
        if( internal_pocket.second != nullptr &&
            ( ret.second == nullptr || ret.second->better_pocket( *internal_pocket.second, it ) ) ) {
            ret = internal_pocket;
        }
    }
    return ret;
}

item *Character::try_add( item it, const item *avoid, const bool allow_wield )
{
    invalidate_inventory_validity_cache();
    itype_id item_type_id = it.typeId();
    last_item = item_type_id;

    // if there's a desired invlet for this item type, try to use it
    bool keep_invlet = false;
    const invlets_bitset cur_inv = allocated_invlets();
    for( const auto &iter : inv->assigned_invlet ) {
        if( iter.second == item_type_id && !cur_inv[iter.first] ) {
            it.invlet = iter.first;
            keep_invlet = true;
            break;
        }
    }
    std::pair<item_location, item_pocket *> pocket = best_pocket( it, avoid );
    item *ret = nullptr;
    if( pocket.second == nullptr ) {
        if( !has_weapon() && allow_wield && wield( it ) ) {
            ret = &weapon;
        } else {
            return nullptr;
        }
    } else {
        // this will set ret to either it, or to stack where it was placed
        pocket.second->add( it, &ret );
        pocket.first.on_contents_changed();
        pocket.second->on_contents_changed();
    }

    if( keep_invlet ) {
        ret->invlet = it.invlet;
    }
    ret->on_pickup( *this );
    cached_info.erase( "reloadables" );
    return ret;
}

item &Character::i_add( item it, bool /* should_stack */, const item *avoid, const bool allow_drop,
                        const bool allow_wield )
{
    invalidate_inventory_validity_cache();
    item *added = try_add( it, avoid, /*allow_wield=*/allow_wield );
    if( added == nullptr ) {
        if( !allow_wield || !wield( it ) ) {
            if( allow_drop ) {
                return get_map().add_item_or_charges( pos(), it );
            } else {
                return null_item_reference();
            }
        } else {
            return weapon;
        }
    } else {
        return *added;
    }
}

std::list<item> Character::remove_worn_items_with( const std::function<bool( item & )> &filter )
{
    invalidate_inventory_validity_cache();
    std::list<item> result;
    for( auto iter = worn.begin(); iter != worn.end(); ) {
        if( filter( *iter ) ) {
            iter->on_takeoff( *this );
            result.splice( result.begin(), worn, iter++ );
        } else {
            ++iter;
        }
    }
    return result;
}

static void recur_internal_locations( item_location parent, std::vector<item_location> &list )
{
    for( item *it : parent->all_items_top( item_pocket::pocket_type::CONTAINER ) ) {
        item_location child( parent, it );
        recur_internal_locations( child, list );
    }
    list.push_back( parent );
}

std::vector<item_location> Character::all_items_loc()
{
    std::vector<item_location> ret;
    item_location weap_loc( *this, &weapon );
    std::vector<item_location> weapon_internal_items;
    recur_internal_locations( weap_loc, weapon_internal_items );
    ret.insert( ret.end(), weapon_internal_items.begin(), weapon_internal_items.end() );
    for( item &worn_it : worn ) {
        item_location worn_loc( *this, &worn_it );
        std::vector<item_location> worn_internal_items;
        recur_internal_locations( worn_loc, worn_internal_items );
        ret.insert( ret.end(), worn_internal_items.begin(), worn_internal_items.end() );
    }
    return ret;
}

std::vector<item_location> Character::top_items_loc()
{
    std::vector<item_location> ret;
    for( item &worn_it : worn ) {
        item_location worn_loc( *this, &worn_it );
        ret.push_back( worn_loc );
    }
    return ret;
}

item *Character::invlet_to_item( const int linvlet )
{
    // Invlets may come from curses, which may also return any kind of key codes, those being
    // of type int and they can become valid, but different characters when casted to char.
    // Example: KEY_NPAGE (returned when the player presses the page-down key) is 0x152,
    // casted to char would yield 0x52, which happens to be 'R', a valid invlet.
    if( linvlet > std::numeric_limits<char>::max() || linvlet < std::numeric_limits<char>::min() ) {
        return nullptr;
    }
    const char invlet = static_cast<char>( linvlet );
    if( is_npc() ) {
        DebugLog( D_WARNING, D_GAME ) << "Why do you need to call Character::invlet_to_position on npc " <<
                                      name;
    }
    item *invlet_item = nullptr;
    visit_items( [&invlet, &invlet_item]( item * it, item * ) {
        if( it->invlet == invlet ) {
            invlet_item = it;
            return VisitResponse::ABORT;
        }
        return VisitResponse::NEXT;
    } );
    return invlet_item;
}

// Negative positions indicate weapon/clothing, 0 & positive indicate inventory
const item &Character::i_at( int position ) const
{
    if( position == -1 ) {
        return weapon;
    }
    if( position < -1 ) {
        int worn_index = worn_position_to_index( position );
        if( static_cast<size_t>( worn_index ) < worn.size() ) {
            auto iter = worn.begin();
            std::advance( iter, worn_index );
            return *iter;
        }
    }

    return inv->find_item( position );
}

item &Character::i_at( int position )
{
    return const_cast<item &>( const_cast<const Character *>( this )->i_at( position ) );
}

int Character::get_item_position( const item *it ) const
{
    if( weapon.has_item( *it ) ) {
        return -1;
    }

    int p = 0;
    for( const auto &e : worn ) {
        if( e.has_item( *it ) ) {
            return worn_position_to_index( p );
        }
        p++;
    }

    return inv->position_by_item( it );
}

item Character::i_rem( const item *it )
{
    auto tmp = remove_items_with( [&it]( const item & i ) {
        return &i == it;
    }, 1 );
    if( tmp.empty() ) {
        debugmsg( "did not found item %s to remove it!", it->tname() );
        return item();
    }
    return tmp.front();
}

void Character::i_rem_keep_contents( const item *const it )
{
    i_rem( it ).spill_contents( pos() );
}

bool Character::i_add_or_drop( item &it, int qty, const item *avoid )
{
    bool retval = true;
    bool drop = it.made_of( phase_id::LIQUID );
    bool add = it.is_gun() || !it.is_irremovable();
    inv->assign_empty_invlet( it, *this );
    map &here = get_map();
    for( int i = 0; i < qty; ++i ) {
        drop |= !can_pickWeight( it, !get_option<bool>( "DANGEROUS_PICKUPS" ) ) || !can_pickVolume( it );
        if( drop ) {
            retval &= !here.add_item_or_charges( pos(), it ).is_null();
        } else if( add ) {
            i_add( it, true, avoid, /*allow_drop=*/true, /*allow_wield=*/!has_wield_conflicts( it ) );
        }
    }

    return retval;
}

void Character::handle_contents_changed( const std::vector<item_location> &containers )
{
    if( containers.empty() ) {
        return;
    }

    class item_loc_with_depth
    {
        public:
            // NOLINTNEXTLINE(google-explicit-constructor)
            item_loc_with_depth( const item_location &_loc )
                : _loc( _loc ) {
                item_location ancestor = _loc;
                while( ancestor.has_parent() ) {
                    ++_depth;
                    ancestor = ancestor.parent_item();
                }
            }

            const item_location &loc() const {
                return _loc;
            }

            int depth() const {
                return _depth;
            }

        private:
            item_location _loc;
            int _depth = 0;
    };

    class sort_by_depth
    {
        public:
            bool operator()( const item_loc_with_depth &lhs, const item_loc_with_depth &rhs ) const {
                return lhs.depth() < rhs.depth();
            }
    };

    std::multiset<item_loc_with_depth, sort_by_depth> sorted_containers(
        containers.begin(), containers.end() );
    map &m = get_map();

    // unseal and handle containers, from innermost (max depth) to outermost (min depth)
    // so inner containers are always handled before outer containers are possibly removed.
    while( !sorted_containers.empty() ) {
        item_location loc = std::prev( sorted_containers.end() )->loc();
        sorted_containers.erase( std::prev( sorted_containers.end() ) );
        if( !loc ) {
            debugmsg( "invalid item location" );
            continue;
        }
        loc->on_contents_changed();
        const bool handle_drop = loc.where() != item_location::type::map && !is_wielding( *loc );
        bool drop_unhandled = false;
        for( item_pocket *const pocket : loc->contents.get_all_contained_pockets().value() ) {
            if( pocket && !pocket->sealed() ) {
                // pockets are unsealed but on_contents_changed is not called
                // in contents_change_handler::unseal_pocket_containing
                pocket->on_contents_changed();
            }
            if( pocket && handle_drop && pocket->will_spill() ) {
                // the pocket's contents (with a larger depth value) are not
                // inside `sorted_containers` and can be safely disposed of.
                pocket->handle_liquid_or_spill( *this, /*avoid=*/&*loc );
                // drop the container instead if canceled.
                if( !pocket->empty() ) {
                    // drop later since we still need to access the container item
                    drop_unhandled = true;
                    // canceling one pocket cancels spilling for the whole container
                    break;
                }
            }
        }

        if( loc.has_parent() ) {
            item_location parent_loc = loc.parent_item();
            item_loc_with_depth parent( parent_loc );
            item_pocket *const pocket = parent_loc->contained_where( *loc );
            pocket->unseal();
            bool exists = false;
            auto it = sorted_containers.lower_bound( parent );
            for( ; it != sorted_containers.end() && it->depth() == parent.depth(); ++it ) {
                if( it->loc() == parent_loc ) {
                    exists = true;
                    break;
                }
            }
            if( !exists ) {
                sorted_containers.emplace_hint( it, parent );
            }
        }

        if( drop_unhandled ) {
            // We can drop the unhandled container now since the container and
            // its contents (with a larger depth) are not inside `sorted_containers`.
            add_msg_player_or_npc(
                _( "To avoid spilling its contents, you set your %1$s on the %2$s." ),
                _( "To avoid spilling its contents, <npcname> sets their %1$s on the %2$s." ),
                loc->display_name(), m.name( pos() )
            );
            item it_copy( *loc );
            loc.remove_item();
            // target item of `loc` is invalidated and should not be used from now on
            m.add_item_or_charges( pos(), it_copy );
        }
    }
}

void contents_change_handler::add_unsealed( const item_location &loc )
{
    if( std::find( unsealed.begin(), unsealed.end(), loc ) == unsealed.end() ) {
        unsealed.emplace_back( loc );
    }
}

void contents_change_handler::unseal_pocket_containing( const item_location &loc )
{
    if( loc.has_parent() ) {
        item_location parent = loc.parent_item();
        item_pocket *const pocket = parent->contained_where( *loc );
        if( pocket ) {
            // on_contents_changed restacks the pocket and should be called later
            // in Character::handle_contents_changed
            pocket->unseal();
        } else {
            debugmsg( "parent container does not contain item" );
        }
        parent.on_contents_changed();
        add_unsealed( parent );
    }
}

void contents_change_handler::handle_by( Character &guy )
{
    // some containers could have been destroyed by e.g. monster attack
    auto it = std::remove_if( unsealed.begin(), unsealed.end(),
    []( const item_location & loc ) -> bool {
        return !loc;
    } );
    unsealed.erase( it, unsealed.end() );
    guy.handle_contents_changed( unsealed );
    unsealed.clear();
}

void contents_change_handler::serialize( JsonOut &jsout ) const
{
    jsout.write( unsealed );
}

void contents_change_handler::deserialize( JsonIn &jsin )
{
    jsin.read( unsealed );
}

std::list<item *> Character::get_dependent_worn_items( const item &it )
{
    std::list<item *> dependent;
    // Adds dependent worn items recursively
    const std::function<void( const item &it )> add_dependent = [&]( const item & it ) {
        for( item &wit : worn ) {
            if( &wit == &it || !wit.is_worn_only_with( it ) ) {
                continue;
            }
            const auto iter = std::find_if( dependent.begin(), dependent.end(),
            [&wit]( const item * dit ) {
                return &wit == dit;
            } );
            if( iter == dependent.end() ) { // Not in the list yet
                add_dependent( wit );
                dependent.push_back( &wit );
            }
        }
    };

    if( is_worn( it ) ) {
        add_dependent( it );
    }

    return dependent;
}

void Character::drop( item_location loc, const tripoint &where )
{
    drop( { std::make_pair( loc, loc->count() ) }, where );
    invalidate_inventory_validity_cache();
}

void Character::drop( const drop_locations &what, const tripoint &target,
                      bool stash )
{
    if( what.empty() ) {
        return;
    }

    const cata::optional<vpart_reference> vp = get_map().veh_at(
                target ).part_with_feature( "CARGO", false );
    if( rl_dist( pos(), target ) > 1 || !( stash || get_map().can_put_items( target ) )
        || ( vp.has_value() && vp->part().is_cleaner_on() ) ) {
        add_msg_player_or_npc( m_info, _( "You can't place items here!" ),
                               _( "<npcname> can't place items here!" ) );
        return;
    }

    const tripoint placement = target - pos();
    std::vector<drop_or_stash_item_info> items;
    for( drop_location item_pair : what ) {
        if( can_drop( *item_pair.first ).success() ) {
            items.emplace_back( item_pair.first, item_pair.second );
        }
    }
    if( stash ) {
        assign_activity( player_activity( stash_activity_actor(
                                              items, placement
                                          ) ) );
    } else {
        assign_activity( player_activity( drop_activity_actor(
                                              items, placement, /*force_ground=*/false
                                          ) ) );
    }
}

invlets_bitset Character::allocated_invlets() const
{
    invlets_bitset invlets = inv->allocated_invlets();

    invlets.set( weapon.invlet );
    for( const auto &w : worn ) {
        invlets.set( w.invlet );
    }

    invlets[0] = false;

    return invlets;
}

bool Character::has_active_item( const itype_id &id ) const
{
    return has_item_with( [id]( const item & it ) {
        return it.active && it.typeId() == id;
    } );
}

item Character::remove_weapon()
{
    item tmp = weapon;
    weapon = item();
    get_event_bus().send<event_type::character_wields_item>( getID(), weapon.typeId() );
    cached_info.erase( "weapon_value" );
    return tmp;
}

void Character::remove_mission_items( int mission_id )
{
    if( mission_id == -1 ) {
        return;
    }
    remove_items_with( has_mission_item_filter { mission_id } );
}

std::vector<const item *> Character::get_ammo( const ammotype &at ) const
{
    return items_with( [at]( const item & it ) {
        return it.ammo_type() == at;
    } );
}

template <typename T, typename Output>
void find_ammo_helper( T &src, const item &obj, bool empty, Output out, bool nested )
{
    if( obj.is_watertight_container() ) {
        if( !obj.is_container_empty() ) {

            // Look for containers with the same type of liquid as that already in our container
            src.visit_items( [&src, &nested, &out, &obj]( item * node, item * parent ) {
                if( node == &obj ) {
                    // This stops containers and magazines counting *themselves* as ammo sources
                    return VisitResponse::SKIP;
                }
                // Prevents reloading with items frozen in watertight containers.
                if( parent != nullptr && parent->is_watertight_container() && node->is_frozen_liquid() ) {
                    return VisitResponse::SKIP;
                }

                // Liquids not in a watertight container are skipped.
                if( parent != nullptr && !parent->is_watertight_container() &&
                    node->made_of( phase_id::LIQUID ) ) {
                    return VisitResponse::SKIP;
                }

                // Spills have no parent.
                if( parent == nullptr && node->made_of_from_type( phase_id::LIQUID ) ) {
                    return VisitResponse::SKIP;
                }

                if( !nested && node->is_container() && parent != nullptr && parent->is_container() ) {
                    return VisitResponse::SKIP;
                }

                if( node->made_of_from_type( phase_id::LIQUID ) ) {
                    out = item_location( item_location( src, parent ), node );
                }

                return VisitResponse::NEXT;
            } );
        } else {
            // Look for containers with any liquid and loose frozen liquids
            src.visit_items( [&src, &nested, &out]( item * node, item * parent ) {
                // Prevents reloading with items frozen in watertight containers.
                if( parent != nullptr && parent->is_watertight_container() && node->is_frozen_liquid() ) {
                    return VisitResponse::SKIP;
                }

                // Liquids not in a watertight container are skipped.
                if( parent != nullptr && !parent->is_watertight_container() &&
                    node->made_of( phase_id::LIQUID ) ) {
                    return VisitResponse::SKIP;
                }

                // Spills have no parent.
                if( parent == nullptr && node->made_of_from_type( phase_id::LIQUID ) ) {
                    return VisitResponse::SKIP;
                }

                if( !nested && node->is_container() && parent != nullptr && parent->is_container() ) {
                    return VisitResponse::SKIP;
                }

                if( node->made_of_from_type( phase_id::LIQUID ) ) {
                    out = item_location( item_location( src, parent ), node );
                }

                return VisitResponse::NEXT;
            } );
        }
    }
    if( obj.magazine_integral() ) {
        // find suitable ammo excluding that already loaded in magazines
        std::set<ammotype> ammo = obj.ammo_types();

        src.visit_items( [&src, &nested, &out, ammo]( item * node, item * parent ) {
            if( !node->made_of_from_type( phase_id::SOLID ) && parent == nullptr ) {
                // some liquids are ammo but we can't reload with them unless within a container or frozen
                return VisitResponse::SKIP;
            }
            if( !node->made_of( phase_id::SOLID ) && parent != nullptr ) {
                for( const ammotype &at : ammo ) {
                    if( node->ammo_type() == at ) {
                        out = item_location( src, node );
                    }
                }
                return VisitResponse::SKIP;
            }

            // Solid ammo gets skipped earlier than non-solid because it does not need a container.
            if( !nested && parent != nullptr && parent->is_container() &&
                !node->made_of_from_type( phase_id::LIQUID ) && !node->made_of( phase_id::GAS ) ) {
                return VisitResponse::SKIP;
            }

            if( !nested && node->is_container() && parent != nullptr && parent->is_container() ) {
                return VisitResponse::SKIP;
            }

            for( const ammotype &at : ammo ) {
                if( node->ammo_type() == at ) {
                    out = item_location( src, node );
                }
            }
            if( node->is_magazine() &&
                ( parent == nullptr || node != parent->magazine_current() ) &&
                node->has_flag( flag_SPEEDLOADER ) ) {
                if( node->ammo_remaining() ) {
                    out = item_location( src, node );
                }
            }
            return VisitResponse::NEXT;
        } );
    } else {
        // find compatible magazines excluding those already loaded in tools/guns
        const auto mags = obj.magazine_compatible();

        src.visit_items( [&src, &nested, &out, mags, empty]( item * node, item * parent ) {
            if( node->is_magazine() &&
                ( parent == nullptr || node != parent->magazine_current() ) ) {
                if( mags.count( node->typeId() ) && ( node->ammo_remaining() || empty ) ) {
                    out = item_location( src, node );
                }
                return VisitResponse::SKIP;
            }
            return nested ? VisitResponse::NEXT : VisitResponse::SKIP;
        } );
    }
}

std::vector<item_location> Character::find_ammo( const item &obj, bool empty, int radius ) const
{
    std::vector<item_location> res;

    find_ammo_helper( const_cast<Character &>( *this ), obj, empty, std::back_inserter( res ), true );

    if( radius >= 0 ) {
        for( auto &cursor : map_selector( pos(), radius ) ) {
            find_ammo_helper( cursor, obj, empty, std::back_inserter( res ), false );
        }
        for( auto &cursor : vehicle_selector( pos(), radius ) ) {
            find_ammo_helper( cursor, obj, empty, std::back_inserter( res ), false );
        }
    }

    return res;
}

std::vector<item_location> Character::find_reloadables()
{
    std::vector<item_location> reloadables;

    visit_items( [this, &reloadables]( item * node, item * ) {
        if( !node->is_gun() && !node->is_magazine() ) {
            return VisitResponse::NEXT;
        }
        bool reloadable = false;
        if( node->is_gun() && !node->magazine_compatible().empty() ) {
            reloadable = node->magazine_current() == nullptr ||
                         node->remaining_ammo_capacity() > 0;
        } else {
            reloadable = ( node->is_magazine() ||
                           ( node->is_gun() && node->magazine_integral() ) ) &&
                         node->remaining_ammo_capacity() > 0;
        }
        if( reloadable ) {
            reloadables.emplace_back( *this, node );
        }
        return VisitResponse::NEXT;
    } );
    return reloadables;
}

units::mass Character::weight_carried() const
{
    if( cached_weight_carried ) {
        return *cached_weight_carried;
    }
    cached_weight_carried = weight_carried_with_tweaks( item_tweaks() );
    return *cached_weight_carried;
}

void Character::invalidate_weight_carried_cache()
{
    cached_weight_carried = cata::nullopt;
}

units::mass Character::best_nearby_lifting_assist() const
{
    return best_nearby_lifting_assist( this->pos() );
}

units::mass Character::best_nearby_lifting_assist( const tripoint &world_pos ) const
{
    const quality_id LIFT( "LIFT" );
    int mech_lift = 0;
    if( is_mounted() ) {
        auto *mons = mounted_creature.get();
        if( mons->has_flag( MF_RIDEABLE_MECH ) ) {
            mech_lift = mons->mech_str_addition() + 10;
        }
    }
    int lift_quality = std::max( { this->max_quality( LIFT ), mech_lift,
                                   map_selector( this->pos(), PICKUP_RANGE ).max_quality( LIFT ),
                                   vehicle_selector( world_pos, 4, true, true ).max_quality( LIFT )
                                 } );
    return lifting_quality_to_mass( lift_quality );
}

units::mass Character::weight_carried_with_tweaks( const std::vector<std::pair<item_location, int>>
        &locations ) const
{
    std::map<const item *, int> dropping;
    for( const std::pair<item_location, int> &location_pair : locations ) {
        dropping.emplace( location_pair.first.get_item(), location_pair.second );
    }
    return weight_carried_with_tweaks( item_tweaks( { dropping } ) );
}

units::mass Character::weight_carried_with_tweaks( const item_tweaks &tweaks ) const
{
    const std::map<const item *, int> empty;
    const std::map<const item *, int> &without = tweaks.without_items ? tweaks.without_items->get() :
            empty;

    // Worn items
    units::mass ret = 0_gram;
    for( const item &i : worn ) {
        if( !without.count( &i ) ) {
            for( const item *j : i.all_items_ptr( item_pocket::pocket_type::CONTAINER ) ) {
                if( j->count_by_charges() ) {
                    ret -= get_selected_stack_weight( j, without );
                } else if( without.count( j ) ) {
                    ret -= j->weight();
                }
            }
            ret += i.weight();
        }
    }

    // Wielded item
    units::mass weaponweight = 0_gram;
    if( !without.count( &weapon ) ) {
        weaponweight += weapon.weight();
        for( const item *i : weapon.all_items_ptr( item_pocket::pocket_type::CONTAINER ) ) {
            if( i->count_by_charges() ) {
                weaponweight -= get_selected_stack_weight( i, without );
            } else if( without.count( i ) ) {
                weaponweight -= i->weight();
            }
        }
    } else if( weapon.count_by_charges() ) {
        weaponweight += weapon.weight() - get_selected_stack_weight( &weapon, without );
    }

    // Exclude wielded item if using lifting tool
    if( ( weaponweight + ret <= weight_capacity() ) || ( g->new_game ||
            best_nearby_lifting_assist() < weaponweight ) ) {
        ret += weaponweight;
    }

    return ret;
}

units::mass Character::get_selected_stack_weight( const item *i,
        const std::map<const item *, int> &without ) const
{
    auto stack = without.find( i );
    if( stack != without.end() ) {
        int selected = stack->second;
        item copy = *i;
        copy.charges = selected;
        return copy.weight();
    }

    return 0_gram;
}

units::volume Character::volume_carried_with_tweaks( const
        std::vector<std::pair<item_location, int>>
        &locations ) const
{
    std::map<const item *, int> dropping;
    for( const std::pair<item_location, int> &location_pair : locations ) {
        dropping.emplace( location_pair.first.get_item(), location_pair.second );
    }
    return volume_carried_with_tweaks( item_tweaks( { dropping } ) );
}

units::volume Character::volume_carried_with_tweaks( const item_tweaks &tweaks ) const
{
    const std::map<const item *, int> empty;
    const std::map<const item *, int> &without = tweaks.without_items ? tweaks.without_items->get() :
            empty;

    // Worn items
    units::volume ret = 0_ml;
    for( const item &i : worn ) {
        if( !without.count( &i ) ) {
            ret += i.contents.get_contents_volume_with_tweaks( without );
        }
    }

    // Wielded item
    if( !without.count( &weapon ) ) {
        ret += weapon.contents.get_contents_volume_with_tweaks( without );
    }

    return ret;
}

units::mass Character::weight_capacity() const
{
    // Get base capacity from creature,
    // then apply player-only mutation and trait effects.
    units::mass ret = Creature::weight_capacity();
    /** @EFFECT_STR increases carrying capacity */
    ret += get_str() * 4_kilogram;
    ret *= mutation_value( "weight_capacity_modifier" );

    units::mass worn_weight_bonus = 0_gram;
    for( const item &it : worn ) {
        ret *= it.get_weight_capacity_modifier();
        worn_weight_bonus += it.get_weight_capacity_bonus();
    }

    units::mass bio_weight_bonus = 0_gram;
    for( const bionic_id &bid : get_bionics() ) {
        ret *= bid->weight_capacity_modifier;
        bio_weight_bonus +=  bid->weight_capacity_bonus;
    }

    ret += bio_weight_bonus + worn_weight_bonus;

    ret = enchantment_cache->modify_value( enchant_vals::mod::CARRY_WEIGHT, ret );

    if( ret < 0_gram ) {
        ret = 0_gram;
    }
    if( is_mounted() ) {
        auto *mons = mounted_creature.get();
        // the mech has an effective strength for other purposes, like hitting.
        // but for lifting, its effective strength is even higher, due to its sturdy construction, leverage,
        // and being built entirely for that purpose with hydraulics etc.
        ret = mons->mech_str_addition() == 0 ? ret : ( mons->mech_str_addition() + 10 ) * 4_kilogram;
    }
    return ret;
}

bool Character::can_pickVolume( const item &it, bool, const item *avoid ) const
{
    if( weapon.can_contain( it ) && ( avoid == nullptr || &weapon != avoid ) ) {
        return true;
    }
    for( const item &w : worn ) {
        if( w.can_contain( it ) ) {
            return true;
        }
    }
    return false;
}

bool Character::can_pickWeight( const item &it, bool safe ) const
{
    if( !safe ) {
        // Character can carry up to four times their maximum weight
        return ( weight_carried() + it.weight() <= weight_capacity() * 4 );
    } else {
        return ( weight_carried() + it.weight() <= weight_capacity() );
    }
}

bool Character::can_pickWeight_partial( const item &it, bool safe ) const
{
    item copy = it;
    if( it.count_by_charges() ) {
        copy.charges = 1;
    }

    return can_pickWeight( copy, safe );
}

bool Character::can_use( const item &it, const item &context ) const
{
    if( has_effect( effect_incorporeal ) ) {
        add_msg_player_or_npc( m_bad, _( "You can't use anything while incorporeal." ),
                               _( "<npcname> can't use anything while incorporeal." ) );
        return false;
    }
    const auto &ctx = !context.is_null() ? context : it;

    if( !meets_requirements( it, ctx ) ) {
        const std::string unmet( enumerate_unmet_requirements( it, ctx ) );

        if( &it == &ctx ) {
            //~ %1$s - list of unmet requirements, %2$s - item name.
            add_msg_player_or_npc( m_bad, _( "You need at least %1$s to use this %2$s." ),
                                   _( "<npcname> needs at least %1$s to use this %2$s." ),
                                   unmet, it.tname() );
        } else {
            //~ %1$s - list of unmet requirements, %2$s - item name, %3$s - indirect item name.
            add_msg_player_or_npc( m_bad, _( "You need at least %1$s to use this %2$s with your %3$s." ),
                                   _( "<npcname> needs at least %1$s to use this %2$s with their %3$s." ),
                                   unmet, it.tname(), ctx.tname() );
        }

        return false;
    }

    return true;
}

ret_val<bool> Character::can_wear( const item &it, bool with_equip_change ) const
{
    if( has_effect( effect_incorporeal ) ) {
        return ret_val<bool>::make_failure( _( "You can't wear anything while incorporeal." ) );
    }
    if( !it.is_armor() ) {
        return ret_val<bool>::make_failure( _( "Putting on a %s would be tricky." ), it.tname() );
    }

    if( has_trait( trait_WOOLALLERGY ) && ( it.made_of( material_id( "wool" ) ) ||
                                            it.has_own_flag( flag_wooled ) ) ) {
        return ret_val<bool>::make_failure( _( "Can't wear that, it's made of wool!" ) );
    }

    if( it.is_filthy() && has_trait( trait_SQUEAMISH ) ) {
        return ret_val<bool>::make_failure( _( "Can't wear that, it's filthy!" ) );
    }

    if( !it.has_flag( flag_OVERSIZE ) && !it.has_flag( flag_SEMITANGIBLE ) ) {
        for( const trait_id &mut : get_mutations() ) {
            const auto &branch = mut.obj();
            if( branch.conflicts_with_item( it ) ) {
                return ret_val<bool>::make_failure( is_player() ?
                                                    _( "Your %s mutation prevents you from wearing your %s." ) :
                                                    _( "My %s mutation prevents me from wearing this %s." ), branch.name(),
                                                    it.type_name() );
            }
        }
        if( it.covers( body_part_head ) && !it.has_flag( flag_SEMITANGIBLE ) &&
            !it.made_of( material_id( "wool" ) ) && !it.made_of( material_id( "cotton" ) ) &&
            !it.made_of( material_id( "nomex" ) ) && !it.made_of( material_id( "leather" ) ) &&
            ( has_trait( trait_HORNS_POINTED ) || has_trait( trait_ANTENNAE ) ||
              has_trait( trait_ANTLERS ) ) ) {
            return ret_val<bool>::make_failure( _( "Cannot wear a helmet over %s." ),
                                                ( has_trait( trait_HORNS_POINTED ) ? _( "horns" ) :
                                                  ( has_trait( trait_ANTENNAE ) ? _( "antennae" ) : _( "antlers" ) ) ) );
        }
    }

    if( it.has_flag( flag_SPLINT ) ) {
        bool need_splint = false;
        for( const bodypart_id &bp : get_all_body_parts() ) {
            if( !it.covers( bp ) ) {
                continue;
            }
            if( is_limb_broken( bp ) && !worn_with_flag( flag_SPLINT, bp ) ) {
                need_splint = true;
                break;
            }
        }
        if( !need_splint ) {
            return ret_val<bool>::make_failure( is_player() ?
                                                _( "You don't have any broken limbs this could help." )
                                                : _( "%s doesn't have any broken limbs this could help." ), name );
        }
    }

    if( it.has_flag( flag_TOURNIQUET ) ) {
        bool need_tourniquet = false;
        for( const bodypart_id &bp : get_all_body_parts() ) {
            if( !it.covers( bp ) ) {
                continue;
            }
            effect e = get_effect( effect_bleed, bp );
            if( !e.is_null() && e.get_intensity() > e.get_max_intensity() / 4 &&
                !worn_with_flag( flag_TOURNIQUET, bp ) ) {
                need_tourniquet = true;
                break;
            }
        }
        if( !need_tourniquet ) {
            std::string msg;
            if( is_player() ) {
                msg = _( "You don't need a tourniquet to stop the bleeding." );
            } else {
                msg = string_format( _( "%s doesn't need a tourniquet to stop the bleeding." ), name );
            }
            return ret_val<bool>::make_failure( msg );
        }
    }

    if( it.has_flag( flag_RESTRICT_HANDS ) && !has_two_arms() ) {
        return ret_val<bool>::make_failure( ( is_player() ? _( "You don't have enough arms to wear that." )
                                              : string_format( _( "%s doesn't have enough arms to wear that." ), name ) ) );
    }

    //Everything checked after here should be something that could be solved by changing equipment
    if( with_equip_change ) {
        return ret_val<bool>::make_success();
    }

    if( it.is_power_armor() ) {
        for( const item &elem : worn ) {
            if( elem.get_covered_body_parts().make_intersection( it.get_covered_body_parts() ).any() &&
                !elem.has_flag( flag_POWERARMOR_COMPATIBLE ) ) {
                return ret_val<bool>::make_failure( _( "Can't wear power armor over other gear!" ) );
            }
        }
        if( !it.covers( body_part_torso ) ) {
            bool power_armor = false;
            if( !worn.empty() ) {
                for( const item &elem : worn ) {
                    if( elem.is_power_armor() ) {
                        power_armor = true;
                        break;
                    }
                }
            }
            if( !power_armor ) {
                return ret_val<bool>::make_failure(
                           _( "You can only wear power armor components with power armor!" ) );
            }
        }

        for( const item &i : worn ) {
            if( i.is_power_armor() && i.typeId() == it.typeId() ) {
                return ret_val<bool>::make_failure( _( "Can't wear more than one %s!" ), it.tname() );
            }
        }
    } else {
        // Only headgear can be worn with power armor, except other power armor components.
        // You can't wear headgear if power armor helmet is already sitting on your head.
        bool has_helmet = false;
        if( !it.has_flag( flag_POWERARMOR_COMPATIBLE ) && ( ( is_wearing_power_armor( &has_helmet ) &&
                ( has_helmet || !( it.covers( body_part_head ) || it.covers( body_part_mouth ) ||
                                   it.covers( body_part_eyes ) ) ) ) ) ) {
            return ret_val<bool>::make_failure( _( "Can't wear %s with power armor!" ), it.tname() );
        }
    }

    // Check if we don't have both hands available before wearing a briefcase, shield, etc. Also occurs if we're already wearing one.
    if( it.has_flag( flag_RESTRICT_HANDS ) && ( worn_with_flag( flag_RESTRICT_HANDS ) ||
            weapon.is_two_handed( *this ) ) ) {
        return ret_val<bool>::make_failure( ( is_player() ? _( "You don't have a hand free to wear that." )
                                              : string_format( _( "%s doesn't have a hand free to wear that." ), name ) ) );
    }

    const bool this_restricts_only_one = it.has_flag( flag_id( "ONE_PER_LAYER" ) );
    std::map<side, bool> sidedness;
    sidedness[side::BOTH] = false;
    sidedness[side::LEFT] = false;
    sidedness[side::RIGHT] = false;
    const auto sidedness_conflicts = [&sidedness]( side s ) -> bool {
        const bool ret = sidedness[s];
        sidedness[s] = true;
        if( sidedness[side::LEFT] && sidedness[side::RIGHT] )
        {
            sidedness[side::BOTH] = true;
            return true;
        }
        return ret;
    };
    for( const item &i : worn ) {
        if( i.has_flag( flag_ONLY_ONE ) && i.typeId() == it.typeId() ) {
            return ret_val<bool>::make_failure( _( "Can't wear more than one %s!" ), it.tname() );
        }

        if( this_restricts_only_one || i.has_flag( flag_id( "ONE_PER_LAYER" ) ) ) {
            cata::optional<side> overlaps = it.covers_overlaps( i );
            if( overlaps && sidedness_conflicts( *overlaps ) ) {
                return ret_val<bool>::make_failure( _( "%1$s conflicts with %2$s!" ), it.tname(), i.tname() );
            }
        }
    }

    if( amount_worn( it.typeId() ) >= MAX_WORN_PER_TYPE ) {
        return ret_val<bool>::make_failure( _( "Can't wear %1$i or more %2$s at once." ),
                                            MAX_WORN_PER_TYPE + 1, it.tname( MAX_WORN_PER_TYPE + 1 ) );
    }

    if( ( ( it.covers( body_part_foot_l ) && is_wearing_shoes( side::LEFT ) ) ||
          ( it.covers( body_part_foot_r ) && is_wearing_shoes( side::RIGHT ) ) ) &&
        ( !it.has_flag( flag_OVERSIZE ) || !it.has_flag( flag_OUTER ) ) && !it.has_flag( flag_SKINTIGHT ) &&
        !it.has_flag( flag_BELTED ) && !it.has_flag( flag_PERSONAL ) && !it.has_flag( flag_AURA ) &&
        !it.has_flag( flag_SEMITANGIBLE ) ) {
        // Checks to see if the player is wearing shoes
        return ret_val<bool>::make_failure( ( is_player() ? _( "You're already wearing footwear!" )
                                              : string_format( _( "%s is already wearing footwear!" ), name ) ) );
    }

    if( it.covers( body_part_head ) &&
        !it.has_flag( flag_HELMET_COMPAT ) && !it.has_flag( flag_SKINTIGHT ) &&
        !it.has_flag( flag_PERSONAL ) &&
        !it.has_flag( flag_AURA ) && !it.has_flag( flag_SEMITANGIBLE ) && !it.has_flag( flag_OVERSIZE ) &&
        is_wearing_helmet() ) {
        return ret_val<bool>::make_failure( wearing_something_on( body_part_head ),
                                            ( is_player() ? _( "You can't wear that with other headgear!" )
                                              : string_format( _( "%s can't wear that with other headgear!" ), name ) ) );
    }

    if( it.covers( body_part_head ) && !it.has_flag( flag_SEMITANGIBLE ) &&
        ( it.has_flag( flag_SKINTIGHT ) || it.has_flag( flag_HELMET_COMPAT ) ) &&
        ( head_cloth_encumbrance() + it.get_encumber( *this, body_part_head ) > 40 ) ) {
        return ret_val<bool>::make_failure( ( is_player() ? _( "You can't wear that much on your head!" )
                                              : string_format( _( "%s can't wear that much on their head!" ), name ) ) );
    }

    return ret_val<bool>::make_success();
}

ret_val<bool> Character::can_unwield( const item &it ) const
{
    if( it.has_flag( flag_NO_UNWIELD ) ) {
        cata::optional<int> wi;
        // check if "it" is currently wielded fake bionic weapon that can be deactivated
        if( !( is_wielding( it ) && ( wi = active_bionic_weapon_index() ) &&
               can_deactivate_bionic( *wi ).success() ) ) {
            return ret_val<bool>::make_failure( _( "You cannot unwield your %s." ), it.tname() );
        }
    }

    return ret_val<bool>::make_success();
}

ret_val<bool> Character::can_drop( const item &it ) const
{
    if( it.has_flag( flag_NO_UNWIELD ) ) {
        return ret_val<bool>::make_failure( _( "You cannot drop your %s." ), it.tname() );
    }
    return ret_val<bool>::make_success();
}

void Character::invalidate_inventory_validity_cache()
{
    cache_inventory_is_valid = false;
}

void Character::drop_invalid_inventory()
{
    if( cache_inventory_is_valid ) {
        return;
    }
    bool dropped_liquid = false;
    for( const std::list<item> *stack : inv->const_slice() ) {
        const item &it = stack->front();
        if( it.made_of( phase_id::LIQUID ) ) {
            dropped_liquid = true;
            get_map().add_item_or_charges( pos(), it );
            // must be last
            i_rem( &it );
        }
    }
    if( dropped_liquid ) {
        add_msg_if_player( m_bad, _( "Liquid from your inventory has leaked onto the ground." ) );
    }

    weapon.contents.overflow( pos() );
    for( item &w : worn ) {
        w.contents.overflow( pos() );
    }

    cache_inventory_is_valid = true;
}

bool Character::is_wielding( const item &target ) const
{
    return &weapon == &target;
}

bool Character::is_wearing( const itype_id &it ) const
{
    for( const item &i : worn ) {
        if( i.typeId() == it ) {
            return true;
        }
    }
    return false;
}

bool Character::is_wearing_on_bp( const itype_id &it, const bodypart_id &bp ) const
{
    for( const item &i : worn ) {
        if( i.typeId() == it && i.covers( bp ) ) {
            return true;
        }
    }
    return false;
}

bool Character::worn_with_flag( const flag_id &f, const bodypart_id &bp ) const
{
    return std::any_of( worn.begin(), worn.end(), [&f, bp]( const item & it ) {
        return it.has_flag( f ) && ( bp == bodypart_str_id::NULL_ID() || it.covers( bp ) );
    } );
}

bool Character::worn_with_flag( const flag_id &f ) const
{
    return std::any_of( worn.begin(), worn.end(), [&f]( const item & it ) {
        return it.has_flag( f ) ;
    } );
}

item Character::item_worn_with_flag( const flag_id &f, const bodypart_id &bp ) const
{
    item it_with_flag;
    for( const item &it : worn ) {
        if( it.has_flag( f ) && ( bp == bodypart_str_id::NULL_ID() || it.covers( bp ) ) ) {
            it_with_flag = it;
            break;
        }
    }
    return it_with_flag;
}

item Character::item_worn_with_flag( const flag_id &f ) const
{
    item it_with_flag;
    for( const item &it : worn ) {
        if( it.has_flag( f ) ) {
            it_with_flag = it;
            break;
        }
    }
    return it_with_flag;
}

std::vector<std::string> Character::get_overlay_ids() const
{
    std::vector<std::string> rval;
    std::multimap<int, std::string> mutation_sorting;
    int order;
    std::string overlay_id;

    // first get effects
    for( const auto &eff_pr : *effects ) {
        rval.push_back( "effect_" + eff_pr.first.str() );
    }

    // then get mutations
    for( const std::pair<const trait_id, trait_data> &mut : my_mutations ) {
        overlay_id = ( mut.second.powered ? "active_" : "" ) + mut.first.str();
        order = get_overlay_order_of_mutation( overlay_id );
        mutation_sorting.insert( std::pair<int, std::string>( order, overlay_id ) );
    }

    // then get bionics
    for( const bionic &bio : *my_bionics ) {
        overlay_id = ( bio.powered ? "active_" : "" ) + bio.id.str();
        order = get_overlay_order_of_mutation( overlay_id );
        mutation_sorting.insert( std::pair<int, std::string>( order, overlay_id ) );
    }

    for( auto &mutorder : mutation_sorting ) {
        rval.push_back( "mutation_" + mutorder.second );
    }

    // next clothing
    // TODO: worry about correct order of clothing overlays
    for( const item &worn_item : worn ) {
        rval.push_back( "worn_" + worn_item.typeId().str() );
    }

    // last weapon
    // TODO: might there be clothing that covers the weapon?
    if( is_armed() ) {
        rval.push_back( "wielded_" + weapon.typeId().str() );
    }

    if( !is_walking() ) {
        rval.push_back( move_mode.str() );
    }

    return rval;
}

const SkillLevelMap &Character::get_all_skills() const
{
    return *_skills;
}

const SkillLevel &Character::get_skill_level_object( const skill_id &ident ) const
{
    return _skills->get_skill_level_object( ident );
}

SkillLevel &Character::get_skill_level_object( const skill_id &ident )
{
    return _skills->get_skill_level_object( ident );
}

int Character::get_skill_level( const skill_id &ident ) const
{
    return _skills->get_skill_level( ident );
}

int Character::get_skill_level( const skill_id &ident, const item &context ) const
{
    return _skills->get_skill_level( ident, context );
}

void Character::set_skill_level( const skill_id &ident, const int level )
{
    get_skill_level_object( ident ).level( level );
}

void Character::mod_skill_level( const skill_id &ident, const int delta )
{
    _skills->mod_skill_level( ident, delta );
}

std::string Character::enumerate_unmet_requirements( const item &it, const item &context ) const
{
    std::vector<std::string> unmet_reqs;

    const auto check_req = [ &unmet_reqs ]( const std::string & name, int cur, int req ) {
        if( cur < req ) {
            unmet_reqs.push_back( string_format( "%s %d", name, req ) );
        }
    };

    check_req( _( "strength" ),     get_str(), it.get_min_str() );
    check_req( _( "dexterity" ),    get_dex(), it.type->min_dex );
    check_req( _( "intelligence" ), get_int(), it.type->min_int );
    check_req( _( "perception" ),   get_per(), it.type->min_per );

    for( const auto &elem : it.type->min_skills ) {
        check_req( context.contextualize_skill( elem.first )->name(),
                   get_skill_level( elem.first, context ),
                   elem.second );
    }

    return enumerate_as_string( unmet_reqs );
}

int Character::rust_rate() const
{
    const std::string &rate_option = get_option<std::string>( "SKILL_RUST" );
    if( rate_option == "off" ) {
        return 0;
    }

    // Stat window shows stat effects on based on current stat
    int intel = get_int();
    /** @EFFECT_INT increases skill rust delay by 10% per level above 8 */
    int ret = ( ( rate_option == "vanilla" || rate_option == "capped" ) ?
                100 : 100 + 10 * ( intel - 8 ) );

    ret *= mutation_value( "skill_rust_multiplier" );

    if( ret < 0 ) {
        ret = 0;
    }

    return ret;
}

int Character::read_speed( bool return_stat_effect ) const
{
    // Stat window shows stat effects on based on current stat
    const int intel = get_int();
    /** @EFFECT_INT increases reading speed by 3s per level above 8*/
    int ret = to_moves<int>( 1_minutes ) - to_moves<int>( 3_seconds ) * ( intel - 8 );

    if( has_bionic( afs_bio_linguistic_coprocessor ) ) { // Aftershock
        ret *= .85;
    }

    ret *= mutation_value( "reading_speed_multiplier" );

    if( ret < to_moves<int>( 1_seconds ) ) {
        ret = to_moves<int>( 1_seconds );
    }
    // return_stat_effect actually matters here
    return return_stat_effect ? ret : ret * 100 / to_moves<int>( 1_minutes );
}

bool Character::meets_skill_requirements( const std::map<skill_id, int> &req,
        const item &context ) const
{
    return _skills->meets_skill_requirements( req, context );
}

bool Character::meets_skill_requirements( const construction &con ) const
{
    return std::all_of( con.required_skills.begin(), con.required_skills.end(),
    [&]( const std::pair<skill_id, int> &pr ) {
        return get_skill_level( pr.first ) >= pr.second;
    } );
}

bool Character::meets_stat_requirements( const item &it ) const
{
    return get_str() >= it.get_min_str() &&
           get_dex() >= it.type->min_dex &&
           get_int() >= it.type->min_int &&
           get_per() >= it.type->min_per;
}

bool Character::meets_requirements( const item &it, const item &context ) const
{
    const auto &ctx = !context.is_null() ? context : it;
    return meets_stat_requirements( it ) && meets_skill_requirements( it.type->min_skills, ctx );
}

void Character::make_bleed( const effect_source &source, const bodypart_id &bp,
                            time_duration duration, int intensity, bool permanent, bool force, bool defferred )
{
    int b_resist = 0;
    for( const trait_id &mut : get_mutations() ) {
        b_resist += mut.obj().bleed_resist;
    }

    if( b_resist > intensity ) {
        return;
    }

    add_effect( source, effect_bleed, duration, bp, permanent, intensity, force, defferred );
}

void Character::normalize()
{
    Creature::normalize();

    activity_history.weary_clear();
    martial_arts_data->reset_style();
    weapon = item( "null", calendar::turn_zero );

    set_body();
    recalc_hp();
}

// Actual player death is mostly handled in game::is_game_over
void Character::die( Creature *nkiller )
{
    g->set_critter_died();
    is_dead = true;
    set_killer( nkiller );
    set_time_died( calendar::turn );
    if( has_effect( effect_lightsnare ) ) {
        inv->add_item( item( "string_36", calendar::turn_zero ) );
        inv->add_item( item( "snare_trigger", calendar::turn_zero ) );
    }
    if( has_effect( effect_heavysnare ) ) {
        inv->add_item( item( "rope_6", calendar::turn_zero ) );
        inv->add_item( item( "snare_trigger", calendar::turn_zero ) );
    }
    if( has_effect( effect_beartrap ) ) {
        inv->add_item( item( "beartrap", calendar::turn_zero ) );
    }
    mission::on_creature_death( *this );
}

void Character::apply_skill_boost()
{
    for( const skill_boost &boost : skill_boost::get_all() ) {
        int skill_total = 0;
        for( const std::string &skill_str : boost.skills() ) {
            skill_total += get_skill_level( skill_id( skill_str ) );
        }
        mod_stat( boost.stat(), boost.calc_bonus( skill_total ) );
        if( boost.stat() == "str" ) {
            recalc_hp();
        }
    }
}

void Character::do_skill_rust()
{
    const int rust_rate_tmp = rust_rate();
    for( std::pair<const skill_id, SkillLevel> &pair : *_skills ) {
        const Skill &aSkill = *pair.first;
        SkillLevel &skill_level_obj = pair.second;

        if( aSkill.is_combat_skill() &&
            ( ( has_trait_flag( json_flag_PRED2 ) && calendar::once_every( 8_hours ) ) ||
              ( has_trait_flag( json_flag_PRED3 ) && calendar::once_every( 4_hours ) ) ||
              ( has_trait_flag( json_flag_PRED4 ) && calendar::once_every( 3_hours ) ) ) ) {
            // Their brain is optimized to remember this
            if( one_in( 13 ) ) {
                // They've already passed the roll to avoid rust at
                // this point, but print a message about it now and
                // then.
                //
                // 13 combat skills.
                // This means PRED2/PRED3/PRED4 think of hunting on
                // average every 8/4/3 hours, enough for immersion
                // without becoming an annoyance.
                //
                add_msg_if_player( _( "Your heart races as you recall your most recent hunt." ) );
                mod_stim( 1 );
            }
            continue;
        }

        const bool charged_bio_mem = get_power_level() > bio_memory->power_trigger &&
                                     has_active_bionic( bio_memory );
        const int oldSkillLevel = skill_level_obj.level();
        if( skill_level_obj.rust( charged_bio_mem, rust_rate_tmp ) ) {
            add_msg_if_player( m_warning,
                               _( "Your knowledge of %s begins to fade, but your memory banks retain it!" ), aSkill.name() );
            mod_power_level( -bio_memory->power_trigger );
        }
        const int newSkill = skill_level_obj.level();
        if( newSkill < oldSkillLevel ) {
            add_msg_if_player( m_bad, _( "Your skill in %s has reduced to %d!" ), aSkill.name(), newSkill );
        }
    }
}

void Character::reset_stats()
{
    // Bionic buffs
    if( has_active_bionic( bio_hydraulics ) ) {
        mod_str_bonus( 20 );
    }

    mod_str_bonus( get_mod_stat_from_bionic( character_stat::STRENGTH ) );
    mod_dex_bonus( get_mod_stat_from_bionic( character_stat::DEXTERITY ) );
    mod_per_bonus( get_mod_stat_from_bionic( character_stat::PERCEPTION ) );
    mod_int_bonus( get_mod_stat_from_bionic( character_stat::INTELLIGENCE ) );

    // Trait / mutation buffs
    mod_str_bonus( std::floor( mutation_value( "str_modifier" ) ) );
    mod_dodge_bonus( std::floor( mutation_value( "dodge_modifier" ) ) );

    /** @EFFECT_STR_MAX above 15 decreases Dodge bonus by 1 (NEGATIVE) */
    if( str_max >= 16 ) {
        mod_dodge_bonus( -1 );   // Penalty if we're huge
    }
    /** @EFFECT_STR_MAX below 6 increases Dodge bonus by 1 */
    else if( str_max <= 5 ) {
        mod_dodge_bonus( 1 );   // Bonus if we're small
    }

    apply_skill_boost();

    nv_cached = false;

    // Reset our stats to normal levels
    // Any persistent buffs/debuffs will take place in effects,
    // player::suffer(), etc.

    // repopulate the stat fields
    str_cur = str_max + get_str_bonus();
    dex_cur = dex_max + get_dex_bonus();
    per_cur = per_max + get_per_bonus();
    int_cur = int_max + get_int_bonus();

    // Floor for our stats.  No stat changes should occur after this!
    if( dex_cur < 0 ) {
        dex_cur = 0;
    }
    if( str_cur < 0 ) {
        str_cur = 0;
    }
    if( per_cur < 0 ) {
        per_cur = 0;
    }
    if( int_cur < 0 ) {
        int_cur = 0;
    }
}

void Character::reset()
{
    // TODO: Move reset_stats here, remove it from Creature
    Creature::reset();
}

bool Character::has_nv()
{
    static bool nv = false;

    if( !nv_cached ) {
        nv_cached = true;
        nv = ( worn_with_flag( flag_GNV_EFFECT ) ||
               has_flag( json_flag_NIGHT_VISION ) );
    }

    return nv;
}

void Character::calc_encumbrance()
{
    calc_encumbrance( item() );
}

void Character::calc_encumbrance( const item &new_item )
{

    std::map<bodypart_id, encumbrance_data> enc;
    item_encumb( enc, new_item );
    mut_cbm_encumb( enc );

    for( const std::pair<const bodypart_id, encumbrance_data> &elem : enc ) {
        set_part_encumbrance_data( elem.first, elem.second );
    }

}

units::mass Character::get_weight() const
{
    units::mass ret = 0_gram;
    units::mass wornWeight = std::accumulate( worn.begin(), worn.end(), 0_gram,
    []( units::mass sum, const item & itm ) {
        return sum + itm.weight();
    } );

    ret += bodyweight();       // The base weight of the player's body
    ret += inv->weight();           // Weight of the stored inventory
    ret += wornWeight;             // Weight of worn items
    ret += weapon.weight();        // Weight of wielded item
    ret += bionics_weight();       // Weight of installed bionics
    return ret;
}

bool Character::change_side( item &it, bool interactive )
{
    if( !it.swap_side() ) {
        if( interactive ) {
            add_msg_player_or_npc( m_info,
                                   _( "You cannot swap the side on which your %s is worn." ),
                                   _( "<npcname> cannot swap the side on which their %s is worn." ),
                                   it.tname() );
        }
        return false;
    }

    const bool item_one_per_layer = it.has_flag( flag_id( "ONE_PER_LAYER" ) );
    for( const item &worn_item : worn ) {
        if( item_one_per_layer && worn_item.has_flag( flag_id( "ONE_PER_LAYER" ) ) ) {
            const cata::optional<side> sidedness_conflict = it.covers_overlaps( worn_item );
            if( sidedness_conflict ) {
                const std::string player_msg = string_format(
                                                   _( "Your %s conflicts with %s, so you cannot swap its side." ),
                                                   it.tname(), worn_item.tname() );
                const std::string npc_msg = string_format(
                                                _( "<npcname>'s %s conflicts with %s so they cannot swap its side." ),
                                                it.tname(), worn_item.tname() );
                add_msg_player_or_npc( m_info, player_msg, npc_msg );
                return false;
            }
        }
    }

    if( interactive ) {
        add_msg_player_or_npc( m_info, _( "You swap the side on which your %s is worn." ),
                               _( "<npcname> swaps the side on which their %s is worn." ),
                               it.tname() );
    }

    mod_moves( -250 );
    calc_encumbrance();

    return true;
}

bool Character::change_side( item_location &loc, bool interactive )
{
    if( !loc || !is_worn( *loc ) ) {
        if( interactive ) {
            add_msg_player_or_npc( m_info,
                                   _( "You are not wearing that item." ),
                                   _( "<npcname> isn't wearing that item." ) );
        }
        return false;
    }

    return change_side( *loc, interactive );
}

static void layer_item( std::map<bodypart_id, encumbrance_data> &vals, const item &it,
                        std::map<bodypart_id, layer_level> &highest_layer_so_far, bool power_armor, const Character &c )
{
    body_part_set covered_parts = it.get_covered_body_parts();
    for( const bodypart_id &bp : c.get_all_body_parts() ) {
        if( !covered_parts.test( bp.id() ) ) {
            continue;
        }

        const layer_level item_layer = it.get_layer();
        int encumber_val = it.get_encumber( c, bp.id() );
        int layering_encumbrance = clamp( encumber_val, 2, 10 );

        /*
         * Setting layering_encumbrance to 0 at this point makes the item cease to exist
         * for the purposes of the layer penalty system. (normally an item has a minimum
         * layering_encumbrance of 2 )
         */
        if( it.has_flag( flag_SEMITANGIBLE ) ) {
            encumber_val = 0;
            layering_encumbrance = 0;
        }

        const int armorenc = !power_armor || !it.is_power_armor() ?
                             encumber_val : std::max( 0, encumber_val - 40 );

        highest_layer_so_far[bp] = std::max( highest_layer_so_far[bp], item_layer );

        // Apply layering penalty to this layer, as well as any layer worn
        // within it that would normally be worn outside of it.
        for( layer_level penalty_layer = item_layer;
             penalty_layer <= highest_layer_so_far[bp]; ++penalty_layer ) {
            vals[bp].layer( penalty_layer, layering_encumbrance );
        }

        vals[bp].armor_encumbrance += armorenc;
    }
}

bool Character::is_wearing_power_armor( bool *hasHelmet ) const
{
    bool result = false;
    for( const item &elem : worn ) {
        if( !elem.is_power_armor() ) {
            continue;
        }
        if( hasHelmet == nullptr ) {
            // found power armor, helmet not requested, cancel loop
            return true;
        }
        // found power armor, continue search for helmet
        result = true;
        if( elem.covers( body_part_head ) ) {
            *hasHelmet = true;
            return true;
        }
    }
    return result;
}

bool Character::is_wearing_active_power_armor() const
{
    for( const item &w : worn ) {
        if( w.is_power_armor() && w.active ) {
            return true;
        }
    }
    return false;
}

bool Character::is_wearing_active_optcloak() const
{
    for( const item &w : worn ) {
        if( w.active && w.has_flag( flag_ACTIVE_CLOAKING ) ) {
            return true;
        }
    }
    return false;
}

bool Character::in_climate_control()
{
    bool regulated_area = false;
    // Check
    if( has_flag( json_flag_CLIMATE_CONTROL ) ) {
        return true;
    }
    map &here = get_map();
    if( has_trait( trait_M_SKIN3 ) && here.has_flag_ter_or_furn( "FUNGUS", pos() ) &&
        in_sleep_state() ) {
        return true;
    }
    for( const item &w : worn ) {
        if( w.active && w.is_power_armor() ) {
            return true;
        }
        if( worn_with_flag( flag_CLIMATE_CONTROL ) ) {
            return true;
        }
    }
    if( calendar::turn >= next_climate_control_check ) {
        // save CPU and simulate acclimation.
        next_climate_control_check = calendar::turn + 20_turns;
        if( const optional_vpart_position vp = here.veh_at( pos() ) ) {
            // TODO: (?) Force player to scrounge together an AC unit
            regulated_area = (
                                 vp->is_inside() &&  // Already checks for opened doors
                                 vp->vehicle().total_power_w( true ) > 0 // Out of gas? No AC for you!
                             );
        }
        // TODO: AC check for when building power is implemented
        last_climate_control_ret = regulated_area;
        if( !regulated_area ) {
            // Takes longer to cool down / warm up with AC, than it does to step outside and feel cruddy.
            next_climate_control_check += 40_turns;
        }
    } else {
        return last_climate_control_ret;
    }
    return regulated_area;
}

int Character::get_wind_resistance( const bodypart_id &bp ) const
{
    int coverage = 0;
    float totalExposed = 1.0f;
    int totalCoverage = 0;
    int penalty = 100;

    for( const item &i : worn ) {
        if( i.covers( bp ) ) {
            if( i.made_of( material_id( "leather" ) ) || i.made_of( material_id( "plastic" ) ) ||
                i.made_of( material_id( "bone" ) ) ||
                i.made_of( material_id( "chitin" ) ) || i.made_of( material_id( "nomex" ) ) ) {
                penalty = 10; // 90% effective
            } else if( i.made_of( material_id( "cotton" ) ) ) {
                penalty = 30;
            } else if( i.made_of( material_id( "wool" ) ) ) {
                penalty = 40;
            } else {
                penalty = 1; // 99% effective
            }

            coverage = std::max( 0, i.get_coverage( bp ) - penalty );
            totalExposed *= ( 1.0 - coverage / 100.0 ); // Coverage is between 0 and 1?
        }
    }

    // Your shell provides complete wind protection if you're inside it
    if( has_active_mutation( trait_SHELL2 ) ) {
        totalCoverage = 100;
        return totalCoverage;
    }

    totalCoverage = 100 - totalExposed * 100;

    return totalCoverage;
}

void layer_details::reset()
{
    *this = layer_details();
}

// The stacking penalty applies by doubling the encumbrance of
// each item except the highest encumbrance one.
// So we add them together and then subtract out the highest.
int layer_details::layer( const int encumbrance )
{
    /*
     * We should only get to this point with an encumbrance value of 0
     * if the item is 'semitangible'. A normal item has a minimum of
     * 2 encumbrance for layer penalty purposes.
     * ( even if normally its encumbrance is 0 )
     */
    if( encumbrance == 0 ) {
        return total; // skip over the other logic because this item doesn't count
    }

    pieces.push_back( encumbrance );

    int current = total;
    if( encumbrance > max ) {
        total += max;   // *now* the old max is counted, just ignore the new max
        max = encumbrance;
    } else {
        total += encumbrance;
    }
    return total - current;
}

std::list<item>::iterator Character::position_to_wear_new_item( const item &new_item )
{
    // By default we put this item on after the last item on the same or any
    // lower layer.
    return std::find_if(
               worn.rbegin(), worn.rend(),
    [&]( const item & w ) {
        return w.get_layer() <= new_item.get_layer();
    }
           ).base();
}

/*
 * Encumbrance logic:
 * Some clothing is intrinsically encumbering, such as heavy jackets, backpacks, body armor, etc.
 * These simply add their encumbrance value to each body part they cover.
 * In addition, each article of clothing after the first in a layer imposes an additional penalty.
 * e.g. one shirt will not encumber you, but two is tight and starts to restrict movement.
 * Clothes on separate layers don't interact, so if you wear e.g. a light jacket over a shirt,
 * they're intended to be worn that way, and don't impose a penalty.
 * The default is to assume that clothes do not fit, clothes that are "fitted" either
 * reduce the encumbrance penalty by ten, or if that is already 0, they reduce the layering effect.
 *
 * Use cases:
 * What would typically be considered normal "street clothes" should not be considered encumbering.
 * T-shirt, shirt, jacket on torso/arms, underwear and pants on legs, socks and shoes on feet.
 * This is currently handled by each of these articles of clothing
 * being on a different layer and/or body part, therefore accumulating no encumbrance.
 */
void Character::item_encumb( std::map<bodypart_id, encumbrance_data> &vals,
                             const item &new_item ) const
{

    // reset all layer data
    vals = std::map<bodypart_id, encumbrance_data>();

    // Figure out where new_item would be worn
    std::list<item>::const_iterator new_item_position = worn.end();
    if( !new_item.is_null() ) {
        // const_cast required to work around g++-4.8 library bug
        // see the commit that added this comment to understand why
        new_item_position =
            const_cast<Character *>( this )->position_to_wear_new_item( new_item );
    }

    // Track highest layer observed so far so we can penalize out-of-order
    // items
    std::map<bodypart_id, layer_level> highest_layer_so_far;

    const bool power_armored = is_wearing_active_power_armor();
    for( auto w_it = worn.begin(); w_it != worn.end(); ++w_it ) {
        if( w_it == new_item_position ) {
            layer_item( vals, new_item, highest_layer_so_far, power_armored, *this );
        }
        layer_item( vals, *w_it, highest_layer_so_far, power_armored, *this );
    }

    if( worn.end() == new_item_position && !new_item.is_null() ) {
        layer_item( vals, new_item, highest_layer_so_far, power_armored, *this );
    }

    // make sure values are sane
    for( const bodypart_id &bp : get_all_body_parts() ) {
        encumbrance_data &elem = vals[bp];

        elem.armor_encumbrance = std::max( 0, elem.armor_encumbrance );

        // Add armor and layering penalties for the final values
        elem.encumbrance += elem.armor_encumbrance + elem.layer_penalty;
    }
}

int Character::encumb( const bodypart_id &bp ) const
{
    return get_part_encumbrance_data( bp ).encumbrance;
}

void Character::apply_mut_encumbrance( std::map<bodypart_id, encumbrance_data> &vals ) const
{
    const std::vector<trait_id> all_muts = get_mutations();
    std::map<bodypart_str_id, float> total_enc;

    // Lower penalty for bps covered only by XL armor
    // Initialized on demand for performance reasons:
    // (calculation is costly, most of players and npcs are don't have encumbering mutations)
    cata::optional<body_part_set> oversize;

    for( const trait_id &mut : all_muts ) {
        for( const std::pair<const bodypart_str_id, int> &enc : mut->encumbrance_always ) {
            total_enc[enc.first] += enc.second;
        }
        for( const std::pair<const bodypart_str_id, int> &enc : mut->encumbrance_covered ) {
            if( !oversize ) {
                // initialize on demand
                oversize = exclusive_flag_coverage( flag_OVERSIZE );
            }
            if( !oversize->test( enc.first ) ) {
                total_enc[enc.first] += enc.second;
            }
        }
    }

    for( const trait_id &mut : all_muts ) {
        for( const std::pair<const bodypart_str_id, float> &enc : mut->encumbrance_multiplier_always ) {
            total_enc[enc.first] *= enc.second;
        }
    }

    for( const std::pair<const bodypart_str_id, float> &enc : total_enc ) {
        vals[enc.first.id()].encumbrance += enc.second;
    }
}

void Character::mut_cbm_encumb( std::map<bodypart_id, encumbrance_data> &vals ) const
{

    for( const bionic_id &bid : get_bionics() ) {
        for( const std::pair<const bodypart_str_id, int> &element : bid->encumbrance ) {
            vals[element.first.id()].encumbrance += element.second;
        }
    }

    if( has_active_bionic( bio_shock_absorber ) ) {
        for( std::pair<const bodypart_id, encumbrance_data> &val : vals ) {
            val.second.encumbrance += 3; // Slight encumbrance to all parts except eyes
        }
        vals[body_part_eyes].encumbrance -= 3;
    }

    apply_mut_encumbrance( vals );
}

body_part_set Character::exclusive_flag_coverage( const flag_id &flag ) const
{
    body_part_set ret;
    ret.fill( get_all_body_parts() );

    for( const item &elem : worn ) {
        if( !elem.has_flag( flag ) ) {
            // Unset the parts covered by this item
            ret.substract_set( elem.get_covered_body_parts() );
        }
    }

    return ret;
}

/*
 * Innate stats getters
 */

// get_stat() always gets total (current) value, NEVER just the base
// get_stat_bonus() is always just the bonus amount
int Character::get_str() const
{
    return std::max( 0, get_str_base() + str_bonus );
}
int Character::get_dex() const
{
    return std::max( 0, get_dex_base() + dex_bonus );
}
int Character::get_per() const
{
    return std::max( 0, get_per_base() + per_bonus );
}
int Character::get_int() const
{
    return std::max( 0, get_int_base() + int_bonus );
}

int Character::get_str_base() const
{
    return str_max;
}
int Character::get_dex_base() const
{
    return dex_max;
}
int Character::get_per_base() const
{
    return per_max;
}
int Character::get_int_base() const
{
    return int_max;
}

int Character::get_str_bonus() const
{
    return str_bonus;
}
int Character::get_dex_bonus() const
{
    return dex_bonus;
}
int Character::get_per_bonus() const
{
    return per_bonus;
}
int Character::get_int_bonus() const
{
    return int_bonus;
}

static int get_speedydex_bonus( const int dex )
{
    static const std::string speedydex_min_dex( "SPEEDYDEX_MIN_DEX" );
    static const std::string speedydex_dex_speed( "SPEEDYDEX_DEX_SPEED" );
    // this is the number to be multiplied by the increment
    const int modified_dex = std::max( dex - get_option<int>( speedydex_min_dex ), 0 );
    return modified_dex * get_option<int>( speedydex_dex_speed );
}

int Character::get_speed() const
{
    if( has_trait_flag( json_flag_STEADY ) ) {
        return get_speed_base() + std::max( 0, get_speed_bonus() ) + std::max( 0,
                get_speedydex_bonus( get_dex() ) );
    }
    return Creature::get_speed() + get_speedydex_bonus( get_dex() );
}

int Character::ranged_dex_mod() const
{
    ///\EFFECT_DEX <20 increases ranged penalty
    return std::max( ( 20.0 - get_dex() ) * 0.5, 0.0 );
}

int Character::ranged_per_mod() const
{
    ///\EFFECT_PER <20 increases ranged aiming penalty.
    return std::max( ( 20.0 - get_per() ) * 1.2, 0.0 );
}

int Character::get_healthy() const
{
    return healthy;
}
int Character::get_healthy_mod() const
{
    return healthy_mod;
}

/*
 * Innate stats setters
 */

void Character::set_str_bonus( int nstr )
{
    str_bonus = nstr;
    str_cur = std::max( 0, str_max + str_bonus );
}
void Character::set_dex_bonus( int ndex )
{
    dex_bonus = ndex;
    dex_cur = std::max( 0, dex_max + dex_bonus );
}
void Character::set_per_bonus( int nper )
{
    per_bonus = nper;
    per_cur = std::max( 0, per_max + per_bonus );
}
void Character::set_int_bonus( int nint )
{
    int_bonus = nint;
    int_cur = std::max( 0, int_max + int_bonus );
}
void Character::mod_str_bonus( int nstr )
{
    str_bonus += nstr;
    str_cur = std::max( 0, str_max + str_bonus );
}
void Character::mod_dex_bonus( int ndex )
{
    dex_bonus += ndex;
    dex_cur = std::max( 0, dex_max + dex_bonus );
}
void Character::mod_per_bonus( int nper )
{
    per_bonus += nper;
    per_cur = std::max( 0, per_max + per_bonus );
}
void Character::mod_int_bonus( int nint )
{
    int_bonus += nint;
    int_cur = std::max( 0, int_max + int_bonus );
}

void Character::print_health() const
{
    if( !is_player() ) {
        return;
    }
    int current_health = get_healthy();
    if( has_trait( trait_SELFAWARE ) ) {
        add_msg_if_player( _( "Your current health value is %d." ), current_health );
    }

    if( current_health > 0 &&
        ( has_effect( effect_common_cold ) || has_effect( effect_flu ) ) ) {
        return;
    }

    static const std::map<int, std::string> msg_categories = {
        { -100, "health_horrible" },
        { -50, "health_very_bad" },
        { -10, "health_bad" },
        { 10, "" },
        { 50, "health_good" },
        { 100, "health_very_good" },
        { INT_MAX, "health_great" }
    };

    auto iter = msg_categories.lower_bound( current_health );
    if( iter != msg_categories.end() && !iter->second.empty() ) {
        const translation msg = SNIPPET.random_from_category( iter->second ).value_or( translation() );
        add_msg_if_player( current_health > 0 ? m_good : m_bad, "%s", msg );
    }
}

namespace io
{
template<>
std::string enum_to_string<character_stat>( character_stat data )
{
    switch( data ) {
        // *INDENT-OFF*
    case character_stat::STRENGTH:     return "STR";
    case character_stat::DEXTERITY:    return "DEX";
    case character_stat::INTELLIGENCE: return "INT";
    case character_stat::PERCEPTION:   return "PER";

        // *INDENT-ON*
        case character_stat::DUMMY_STAT:
            break;
    }
    abort();
}
} // namespace io

void Character::set_healthy( int nhealthy )
{
    healthy = nhealthy;
}
void Character::mod_healthy( int nhealthy )
{
    float mut_rate = 1.0f;
    for( const trait_id &mut : get_mutations() ) {
        mut_rate *= mut.obj().healthy_rate;
    }
    healthy += nhealthy * mut_rate;
}
void Character::set_healthy_mod( int nhealthy_mod )
{
    healthy_mod = nhealthy_mod;
}
void Character::mod_healthy_mod( int nhealthy_mod, int cap )
{
    // TODO: This really should be a full morale-like system, with per-effect caps
    //       and durations.  This version prevents any single effect from exceeding its
    //       intended ceiling, but multiple effects will overlap instead of adding.

    // Cap indicates how far the mod is allowed to shift in this direction.
    // It can have a different sign to the mod, e.g. for items that treat
    // extremely low health, but can't make you healthy.
    if( nhealthy_mod == 0 || cap == 0 ) {
        return;
    }
    int low_cap;
    int high_cap;
    if( nhealthy_mod < 0 ) {
        low_cap = cap;
        high_cap = 200;
    } else {
        low_cap = -200;
        high_cap = cap;
    }

    // If we're already out-of-bounds, we don't need to do anything.
    if( ( healthy_mod <= low_cap && nhealthy_mod < 0 ) ||
        ( healthy_mod >= high_cap && nhealthy_mod > 0 ) ) {
        return;
    }

    healthy_mod += nhealthy_mod;

    // Since we already bailed out if we were out-of-bounds, we can
    // just clamp to the boundaries here.
    healthy_mod = std::min( healthy_mod, high_cap );
    healthy_mod = std::max( healthy_mod, low_cap );
}

int Character::get_stored_kcal() const
{
    return stored_calories / 1000;
}

std::string Character::activity_level_str( float level ) const
{
    for( const std::pair<const float, std::string> &member : activity_levels_str_map ) {
        if( level <= member.first ) {
            return member.second;
        }
    }
    return ( --activity_levels_str_map.end() )->second;
}

std::string Character::debug_weary_info() const
{
    int amt = activity_history.weariness();
    std::string max_act = activity_level_str( maximum_exertion_level() );
    float move_mult = exertion_adjusted_move_multiplier( EXTRA_EXERCISE );

    int bmr = base_bmr();
    std::string weary_internals = activity_history.debug_weary_info();
    int thresh = weary_threshold();
    int current = weariness_level();
    int morale = get_morale_level();
    int weight = units::to_gram<int>( bodyweight() );
    float bmi = get_bmi();

    return string_format( "Weariness: %s Max Full Exert: %s Mult: %g\nBMR: %d %s Thresh: %d At: %d\nCal: %d/%d Fatigue: %d Morale: %d Wgt: %d (BMI %.1f)",
                          amt, max_act, move_mult, bmr, weary_internals, thresh, current, get_stored_kcal(),
                          get_healthy_kcal(), fatigue, morale, weight, bmi );
}

void Character::mod_stored_kcal( int nkcal, const bool ignore_weariness )
{
    const bool npc_no_food = is_npc() && get_option<bool>( "NO_NPC_FOOD" );
    if( !npc_no_food ) {
        mod_stored_calories( nkcal * 1000, ignore_weariness );
    }
}

void Character::mod_stored_calories( int ncal, const bool ignore_weariness )
{
    int nkcal = ncal / 1000;
    if( nkcal > 0 ) {
        add_gained_calories( nkcal );
    } else {
        add_spent_calories( -nkcal );
    }

    if( !ignore_weariness ) {
        activity_history.calorie_adjust( nkcal );
    }
    set_stored_calories( stored_calories + ncal );
}

void Character::mod_stored_nutr( int nnutr )
{
    // nutr is legacy type code, this function simply converts old nutrition to new kcal
    mod_stored_kcal( -1 * std::round( nnutr * 2500.0f / ( 12 * 24 ) ) );
}

void Character::set_stored_kcal( int kcal )
{
    set_stored_calories( kcal * 1000 );
}

void Character::set_stored_calories( int cal )
{
    if( stored_calories != cal ) {
        stored_calories = cal;

        //some mutant change their max_hp according to their bmi
        recalc_hp();
    }
}

int Character::get_healthy_kcal() const
{
    return healthy_calories / 1000;
}

float Character::get_kcal_percent() const
{
    return static_cast<float>( get_stored_kcal() ) / static_cast<float>( get_healthy_kcal() );
}

int Character::get_hunger() const
{
    return hunger;
}

void Character::mod_hunger( int nhunger )
{
    const bool npc_no_food = is_npc() && get_option<bool>( "NO_NPC_FOOD" );
    if( !npc_no_food ) {
        set_hunger( hunger + nhunger );
    }
}

void Character::set_hunger( int nhunger )
{
    if( hunger != nhunger ) {
        // cap hunger at 300, just below famished
        hunger = std::min( 300, nhunger );
        on_stat_change( "hunger", hunger );
    }
}

// this is a translation from a legacy value
int Character::get_starvation() const
{
    static const std::vector<std::pair<float, float>> starv_thresholds = { {
            std::make_pair( 0.0f, 6000.0f ),
            std::make_pair( 0.8f, 300.0f ),
            std::make_pair( 0.95f, 100.0f )
        }
    };
    if( get_kcal_percent() < 0.95f ) {
        return std::round( multi_lerp( starv_thresholds, get_kcal_percent() ) );
    }
    return 0;
}

int Character::get_thirst() const
{
    return thirst;
}

std::pair<std::string, nc_color> Character::get_thirst_description() const
{
    // some delay from water in stomach is desired, but there needs to be some visceral response
    int thirst = get_thirst() - ( std::max( units::to_milliliter<int>( stomach.get_water() ) / 10,
                                            0 ) );
    std::string hydration_string;
    nc_color hydration_color = c_white;
    if( thirst > 520 ) {
        hydration_color = c_light_red;
        hydration_string = translate_marker( "Parched" );
    } else if( thirst > 240 ) {
        hydration_color = c_light_red;
        hydration_string = translate_marker( "Dehydrated" );
    } else if( thirst > 80 ) {
        hydration_color = c_yellow;
        hydration_string = translate_marker( "Very thirsty" );
    } else if( thirst > 40 ) {
        hydration_color = c_yellow;
        hydration_string = translate_marker( "Thirsty" );
    } else if( thirst < -60 ) {
        hydration_color = c_green;
        hydration_string = translate_marker( "Turgid" );
    } else if( thirst < -20 ) {
        hydration_color = c_green;
        hydration_string = translate_marker( "Hydrated" );
    } else if( thirst < 0 ) {
        hydration_color = c_green;
        hydration_string = translate_marker( "Slaked" );
    }
    return std::make_pair( _( hydration_string ), hydration_color );
}

std::pair<std::string, nc_color> Character::get_hunger_description() const
{
    // clang 3.8 has some sort of issue where if the initializer list contains const arguments,
    // like all of the effect_* string_id variables which are const string_id, then it fails to
    // initialize the array with tuples successfully complaining that
    // "chosen constructor is explicit in copy-initialization". Using std::forward_as_tuple
    // returns a tuple consisting of correctly implcitly copyable types.
    static const std::array<std::tuple<const efftype_id &, const char *, nc_color>, 9> hunger_states{ {
            std::forward_as_tuple( effect_hunger_engorged, translate_marker( "Engorged" ), c_red ),
            std::forward_as_tuple( effect_hunger_full, translate_marker( "Full" ), c_yellow ),
            std::forward_as_tuple( effect_hunger_satisfied, translate_marker( "Satisfied" ), c_green ),
            std::forward_as_tuple( effect_hunger_blank, "", c_white ),
            std::forward_as_tuple( effect_hunger_hungry, translate_marker( "Hungry" ), c_yellow ),
            std::forward_as_tuple( effect_hunger_very_hungry, translate_marker( "Very Hungry" ), c_yellow ),
            std::forward_as_tuple( effect_hunger_near_starving, translate_marker( "Near starving" ), c_red ),
            std::forward_as_tuple( effect_hunger_starving, translate_marker( "Starving!" ), c_red ),
            std::forward_as_tuple( effect_hunger_famished, translate_marker( "Famished" ), c_light_red )
        }
    };
    for( auto &hunger_state : hunger_states ) {
        if( has_effect( std::get<0>( hunger_state ) ) ) {
            return std::make_pair( _( std::get<1>( hunger_state ) ), std::get<2>( hunger_state ) );
        }
    }
    return std::make_pair( _( "ERROR!" ), c_light_red );
}

std::pair<std::string, nc_color> Character::get_fatigue_description() const
{
    int fatigue = get_fatigue();
    std::string fatigue_string;
    nc_color fatigue_color = c_white;
    if( fatigue > fatigue_levels::EXHAUSTED ) {
        fatigue_color = c_red;
        fatigue_string = translate_marker( "Exhausted" );
    } else if( fatigue > fatigue_levels::DEAD_TIRED ) {
        fatigue_color = c_light_red;
        fatigue_string = translate_marker( "Dead Tired" );
    } else if( fatigue > fatigue_levels::TIRED ) {
        fatigue_color = c_yellow;
        fatigue_string = translate_marker( "Tired" );
    }
    return std::make_pair( _( fatigue_string ), fatigue_color );
}

void Character::mod_thirst( int nthirst )
{
    if( has_flag( json_flag_NO_THIRST ) || ( is_npc() && get_option<bool>( "NO_NPC_FOOD" ) ) ) {
        return;
    }
    set_thirst( std::max( -100, thirst + nthirst ) );
}

void Character::set_thirst( int nthirst )
{
    if( thirst != nthirst ) {
        thirst = nthirst;
        on_stat_change( "thirst", thirst );
    }
}

void Character::mod_fatigue( int nfatigue )
{
    set_fatigue( fatigue + nfatigue );
}

void Character::mod_sleep_deprivation( int nsleep_deprivation )
{
    set_sleep_deprivation( sleep_deprivation + nsleep_deprivation );
}

void Character::set_fatigue( int nfatigue )
{
    nfatigue = std::max( nfatigue, -1000 );
    if( fatigue != nfatigue ) {
        fatigue = nfatigue;
        on_stat_change( "fatigue", fatigue );
    }
}

void Character::set_fatigue( fatigue_levels nfatigue )
{
    set_fatigue( static_cast<int>( nfatigue ) );
}

void Character::set_sleep_deprivation( int nsleep_deprivation )
{
    sleep_deprivation = std::min( static_cast< int >( SLEEP_DEPRIVATION_MASSIVE ), std::max( 0,
                                  nsleep_deprivation ) );
}

int Character::get_fatigue() const
{
    return fatigue;
}

int Character::get_sleep_deprivation() const
{
    return sleep_deprivation;
}

std::pair<std::string, nc_color> Character::get_pain_description() const
{
    const std::pair<std::string, nc_color> pain = Creature::get_pain_description();
    nc_color pain_color = pain.second;
    std::string pain_string;
    // get pain color
    if( get_perceived_pain() >= 60 ) {
        pain_color = c_red;
    } else if( get_perceived_pain() >= 40 ) {
        pain_color = c_light_red;
    }
    // get pain string
    if( ( has_trait( trait_SELFAWARE ) || has_effect( effect_got_checked ) ) &&
        get_perceived_pain() > 0 ) {
        pain_string = string_format( "%s %d", _( "Pain " ), get_perceived_pain() );
    } else if( get_perceived_pain() > 0 ) {
        pain_string = pain.first;
    }
    return std::make_pair( pain_string, pain_color );
}

bool Character::is_deaf() const
{
    return get_effect_int( effect_deaf ) > 2 || worn_with_flag( flag_DEAF ) ||
           has_flag( json_flag_DEAF ) ||
           ( has_trait( trait_M_SKIN3 ) && get_map().has_flag_ter_or_furn( "FUNGUS", pos() )
             && in_sleep_state() );
}

bool Character::is_mute() const
{
    return get_effect_int( effect_mute ) || worn_with_flag( flag_MUTE ) ||
           ( has_trait( trait_PROF_FOODP ) && !( is_wearing( itype_id( "foodperson_mask" ) ) ||
                   is_wearing( itype_id( "foodperson_mask_on" ) ) ) ) ||
           has_trait( trait_MUTE );
}
void Character::on_damage_of_type( int adjusted_damage, damage_type type, const bodypart_id &bp )
{
    // Electrical damage has a chance to temporarily incapacitate bionics in the damaged body_part.
    if( type == damage_type::ELECTRIC ) {
        const time_duration min_disable_time = 10_turns * adjusted_damage;
        for( bionic &i : *my_bionics ) {
            if( !i.powered ) {
                // Unpowered bionics are protected from power surges.
                continue;
            }
            const auto &info = i.info();
            if( info.has_flag( STATIC( json_character_flag( "BIONIC_SHOCKPROOF" ) ) ) ||
                info.has_flag( STATIC( json_character_flag( "BIONIC_FAULTY" ) ) ) ) {
                continue;
            }
            const std::map<bodypart_str_id, size_t> &bodyparts = info.occupied_bodyparts;
            if( bodyparts.find( bp.id() ) != bodyparts.end() ) {
                const int bp_hp = get_part_hp_cur( bp );
                // The chance to incapacitate is as high as 50% if the attack deals damage equal to one third of the body part's current health.
                if( x_in_y( adjusted_damage * 3, bp_hp ) && one_in( 2 ) ) {
                    if( i.incapacitated_time == 0_turns ) {
                        add_msg_if_player( m_bad, _( "Your %s bionic shorts out!" ), info.name );
                    }
                    i.incapacitated_time += rng( min_disable_time, 10 * min_disable_time );
                }
            }
        }
    }
}

void Character::reset_bonuses()
{
    // Reset all bonuses to 0 and multipliers to 1.0
    str_bonus = 0;
    dex_bonus = 0;
    per_bonus = 0;
    int_bonus = 0;

    Creature::reset_bonuses();
}

int Character::get_max_healthy() const
{
    const float bmi = get_bmi();
    return clamp( static_cast<int>( std::round( -3 * ( bmi - character_weight_category::normal ) *
                                    ( bmi - character_weight_category::overweight ) + 200 ) ), -200, 200 );
}

void Character::regen( int rate_multiplier )
{
    int pain_ticks = rate_multiplier;
    while( get_pain() > 0 && pain_ticks-- > 0 ) {
        mod_pain( -roll_remainder( 0.2f + get_pain() / 50.0f ) );
    }

    float rest = rest_quality();
    float heal_rate = healing_rate( rest ) * to_turns<int>( 5_minutes );
    if( heal_rate > 0.0f ) {
        healall( roll_remainder( rate_multiplier * heal_rate ) );
    } else if( heal_rate < 0.0f ) {
        int rot_rate = roll_remainder( rate_multiplier * -heal_rate );
        // Has to be in loop because some effects depend on rounding
        while( rot_rate-- > 0 ) {
            hurtall( 1, nullptr, false );
        }
    }

    // include healing effects
    for( const bodypart_id &bp : get_all_body_parts( get_body_part_flags::only_main ) ) {
        float healing = healing_rate_medicine( rest, bp ) * to_turns<int>( 5_minutes );
        int healing_apply = roll_remainder( healing );
        mod_part_healed_total( bp, healing_apply );
        heal( bp, healing_apply );
        if( get_part_damage_bandaged( bp ) > 0 ) {
            mod_part_damage_bandaged( bp, -healing_apply );
            if( get_part_damage_bandaged( bp ) <= 0 ) {
                set_part_damage_bandaged( bp, 0 );
                remove_effect( effect_bandaged, bp );
                add_msg_if_player( _( "Bandaged wounds on your %s healed." ), body_part_name( bp ) );
            }
        }
        if( get_part_damage_disinfected( bp ) > 0 ) {
            mod_part_damage_disinfected( bp, -healing_apply );
            if( get_part_damage_disinfected( bp ) <= 0 ) {
                set_part_damage_disinfected( bp, 0 );
                remove_effect( effect_disinfected, bp );
                add_msg_if_player( _( "Disinfected wounds on your %s healed." ), body_part_name( bp ) );
            }
        }

        // remove effects if the limb was healed by other way
        if( has_effect( effect_bandaged, bp.id() ) && ( is_part_at_max_hp( bp ) ) ) {
            set_part_damage_bandaged( bp, 0 );
            remove_effect( effect_bandaged, bp );
            add_msg_if_player( _( "Bandaged wounds on your %s healed." ), body_part_name( bp ) );
        }
        if( has_effect( effect_disinfected, bp.id() ) && ( is_part_at_max_hp( bp ) ) ) {
            set_part_damage_disinfected( bp, 0 );
            remove_effect( effect_disinfected, bp );
            add_msg_if_player( _( "Disinfected wounds on your %s healed." ), body_part_name( bp ) );
        }
    }

    if( get_rad() > 0 ) {
        mod_rad( -roll_remainder( rate_multiplier / 50.0f ) );
    }
}

void Character::enforce_minimum_healing()
{
    for( const bodypart_id &bp : get_all_body_parts() ) {
        if( get_part_healed_total( bp ) <= 0 ) {
            heal( bp, 1 );
        }
        set_part_healed_total( bp, 0 );
    }
}

void Character::update_health( int external_modifiers )
{
    // Limit healthy_mod to [-200, 200].
    // This also sets approximate bounds for the character's health.
    if( get_healthy_mod() > get_max_healthy() ) {
        set_healthy_mod( get_max_healthy() );
    } else if( get_healthy_mod() < -200 ) {
        set_healthy_mod( -200 );
    }

    // Active leukocyte breeder will keep your health near 100
    int effective_healthy_mod = get_healthy_mod();
    if( has_active_bionic( bio_leukocyte ) ) {
        // Side effect: dependency
        mod_healthy_mod( -50, -200 );
        effective_healthy_mod = 100;
    }

    // Health tends toward healthy_mod.
    // For small differences, it changes 4 points per day
    // For large ones, up to ~40% of the difference per day
    int health_change = effective_healthy_mod - get_healthy() + external_modifiers;
    mod_healthy( sgn( health_change ) * std::max( 1, std::abs( health_change ) / 10 ) );

    // And healthy_mod decays over time.
    // Slowly near 0, but it's hard to overpower it near +/-100
    set_healthy_mod( std::round( get_healthy_mod() * 0.95f ) );

    add_msg_debug( debugmode::DF_CHAR_HEALTH, "Health: %d, Health mod: %d", get_healthy(),
                   get_healthy_mod() );
}

// Returns the number of multiples of tick_length we would "pass" on our way `from` to `to`
// For example, if `tick_length` is 1 hour, then going from 0:59 to 1:01 should return 1
static inline int ticks_between( const time_point &from, const time_point &to,
                                 const time_duration &tick_length )
{
    return ( to_turn<int>( to ) / to_turns<int>( tick_length ) ) - ( to_turn<int>
            ( from ) / to_turns<int>( tick_length ) );
}

void Character::update_body()
{
    update_body( calendar::turn - 1_turns, calendar::turn );
    last_updated = calendar::turn;
}

void Character::update_body( const time_point &from, const time_point &to )
{
    // Early return if we already did update previously on the same turn (e.g. when loading savegame).
    if( to <= last_updated ) {
        return;
    }
    if( !is_npc() ) {
        update_stamina( to_turns<int>( to - from ) );
    }
    update_stomach( from, to );
    recalculate_enchantment_cache();
    if( ticks_between( from, to, 3_minutes ) > 0 ) {
        magic->update_mana( *this->as_player(), to_turns<float>( 3_minutes ) );
    }
    const int five_mins = ticks_between( from, to, 5_minutes );
    if( five_mins > 0 ) {
        activity_history.try_reduce_weariness( base_bmr(), in_sleep_state() );
        check_needs_extremes();
        update_needs( five_mins );
        regen( five_mins );
        // Note: mend ticks once per 5 minutes, but wants rate in TURNS, not 5 minute intervals
        // TODO: change @ref med to take time_duration
        mend( five_mins * to_turns<int>( 5_minutes ) );
        activity_history.reset_activity_level();
    }

    activity_history.new_turn();
    if( ticks_between( from, to, 24_hours ) > 0 && !has_flag( json_flag_NO_MINIMAL_HEALING ) ) {
        enforce_minimum_healing();
    }

    const int thirty_mins = ticks_between( from, to, 30_minutes );
    if( thirty_mins > 0 ) {
        // Radiation kills health even at low doses
        update_health( has_trait( trait_RADIOGENIC ) ? 0 : -get_rad() );
        get_sick();
    }

    for( const auto &v : vitamin::all() ) {
        const time_duration rate = vitamin_rate( v.first );

        // No blood volume regeneration if body lacks fluids
        if( v.first == vitamin_blood && has_effect( effect_hypovolemia ) && get_thirst() > 240 ) {
            continue;
        }

        if( rate > 0_turns ) {
            int qty = ticks_between( from, to, rate );
            if( qty > 0 ) {
                vitamin_mod( v.first, 0 - qty );
            }

        } else if( rate < 0_turns ) {
            // mutations can result in vitamins being generated (but never accumulated)
            int qty = ticks_between( from, to, -rate );
            if( qty > 0 ) {
                vitamin_mod( v.first, qty );
            }
        }
    }

    if( is_avatar() && ticks_between( from, to, 24_hours ) > 0 ) {
        as_avatar()->advance_daily_calories();
    }

    do_skill_rust();
}

item *Character::best_quality_item( const quality_id &qual )
{
    std::vector<item *> qual_inv = items_with( [qual]( const item & itm ) {
        return itm.has_quality( qual );
    } );
    item *best_qual = random_entry( qual_inv );
    for( item *elem : qual_inv ) {
        if( elem->get_quality( qual ) > best_qual->get_quality( qual ) ) {
            best_qual = elem;
        }
    }
    return best_qual;
}

int Character::weariness() const
{
    return activity_history.weariness();
}

int Character::weary_threshold() const
{
    const int bmr = base_bmr();
    int threshold = bmr * get_option<float>( "WEARY_BMR_MULT" );
    // reduce by 1% per 14 points of fatigue after 150 points
    threshold *= 1.0f - ( ( std::max( fatigue, -20 ) - 150 ) / 1400.0f );
    // Each 2 points of morale increase or decrease by 1%
    threshold *= 1.0f + ( get_morale_level() / 200.0f );
    // TODO: Hunger effects this

    return std::max( threshold, bmr / 10 );
}


std::pair<int, int> Character::weariness_transition_progress() const
{
    // Mostly a duplicate of the below function. No real way to clean this up
    int amount = weariness();
    int threshold = weary_threshold();
    amount -= threshold * get_option<float>( "WEARY_INITIAL_STEP" );
    while( amount >= 0 ) {
        amount -= threshold;
        if( threshold > 20 ) {
            threshold *= get_option<float>( "WEARY_THRESH_SCALING" );
        }
    }

    // If we return the absolute value of the amount, it will work better
    // Because as it decreases, we will approach a transition
    return {std::abs( amount ), threshold};
}

int Character::weariness_level() const
{
    int amount = weariness();
    int threshold = weary_threshold();
    int level = 0;
    amount -= threshold * get_option<float>( "WEARY_INITIAL_STEP" );
    while( amount >= 0 ) {
        amount -= threshold;
        if( threshold > 20 ) {
            threshold *= get_option<float>( "WEARY_THRESH_SCALING" );
        }
        ++level;
    }

    return level;
}

float Character::maximum_exertion_level() const
{
    switch( weariness_level() ) {
        case 0:
            return EXTRA_EXERCISE;
        case 1:
            return ACTIVE_EXERCISE;
        case 2:
            return BRISK_EXERCISE;
        case 3:
            return MODERATE_EXERCISE;
        case 4:
            return LIGHT_EXERCISE;
        case 5:
        default:
            return NO_EXERCISE;
    }
}

float Character::exertion_adjusted_move_multiplier( float level ) const
{
    // The default value for level is -1.0
    // And any values we get that are negative or 0
    // will cause incorrect behavior
    if( level <= 0 ) {
        level = activity_history.activity();
    }
    const float max = maximum_exertion_level();
    if( level < max ) {
        return 1.0f;
    }
    return max / level;
}

float Character::instantaneous_activity_level() const
{
    return activity_history.instantaneous_activity_level();
}

float Character::activity_level() const
{
    float max = maximum_exertion_level();
    float attempted_level = activity_history.activity();
    return std::min( max, attempted_level );
}

void Character::update_stomach( const time_point &from, const time_point &to )
{
    const needs_rates rates = calc_needs_rates();
    // No food/thirst/fatigue clock at all
    const bool debug_ls = has_trait( trait_DEBUG_LS );
    // No food/thirst, capped fatigue clock (only up to tired)
    const bool npc_no_food = is_npc() && get_option<bool>( "NO_NPC_FOOD" );
    const bool foodless = debug_ls || npc_no_food;
    const bool no_thirst = has_flag( json_flag_NO_THIRST );
    const bool mycus = has_trait( trait_M_DEPENDENT );
    const float kcal_per_time = get_bmr() / ( 12.0f * 24.0f );
    const int five_mins = ticks_between( from, to, 5_minutes );
    const int half_hours = ticks_between( from, to, 30_minutes );
    const units::volume stomach_capacity = stomach.capacity( *this );

    if( five_mins > 0 ) {
        // Digest nutrients in stomach, they are destined for the guts (except water)
        food_summary digested_to_guts = stomach.digest( *this, rates, five_mins, half_hours );
        // Digest nutrients in guts, they will be distributed to needs levels
        food_summary digested_to_body = guts.digest( *this, rates, five_mins, half_hours );
        // Water from stomach skips guts and gets absorbed by body
        mod_thirst( -units::to_milliliter<int>( digested_to_guts.water ) / 5 );
        guts.ingest( digested_to_guts );

        mod_stored_kcal( digested_to_body.nutr.kcal() );
        vitamins_mod( effect_vitamin_mod( digested_to_body.nutr.vitamins ), false );
        log_activity_level( activity_history.average_activity() );

        if( !foodless && rates.hunger > 0.0f ) {
            mod_hunger( roll_remainder( rates.hunger * five_mins ) );
            // instead of hunger keeping track of how you're living, burn calories instead
            // Explicitly floor it here, the int cast will do so anyways
            mod_stored_calories( -std::floor( five_mins * kcal_per_time * 1000 ) );
        }
    }
    // if npc_no_food no need to calc hunger, and set hunger_effect
    if( npc_no_food ) {
        return;
    }
    if( stomach.time_since_ate() > 10_minutes ) {
        if( stomach.contains() >= stomach_capacity && get_hunger() > -61 ) {
            // you're engorged! your stomach is full to bursting!
            set_hunger( -61 );
        } else if( stomach.contains() >= stomach_capacity / 2 && get_hunger() > -21 ) {
            // full
            set_hunger( -21 );
        } else if( stomach.contains() >= stomach_capacity / 8 && get_hunger() > -1 ) {
            // that's really all the food you need to feel full
            set_hunger( -1 );
        } else if( stomach.contains() == 0_ml ) {
            if( guts.get_calories() == 0 && get_stored_kcal() < get_healthy_kcal() && get_hunger() < 300 ) {
                // there's no food except what you have stored in fat
                set_hunger( 300 );
            } else if( get_hunger() < 100 && ( ( guts.get_calories() == 0 &&
                                                 get_stored_kcal() >= get_healthy_kcal() ) || get_stored_kcal() < get_healthy_kcal() ) ) {
                set_hunger( 100 );
            } else if( get_hunger() < 0 ) {
                set_hunger( 0 );
            }
        }
    } else
        // you fill up when you eat fast, but less so than if you eat slow
        // if you just ate but your stomach is still empty it will still
        // delay your filling up (drugs?)
    {
        if( stomach.contains() >= stomach_capacity && get_hunger() > -61 ) {
            // you're engorged! your stomach is full to bursting!
            set_hunger( -61 );
        } else if( stomach.contains() >= stomach_capacity * 3 / 4 && get_hunger() > -21 ) {
            // full
            set_hunger( -21 );
        } else if( stomach.contains() >= stomach_capacity / 2 && get_hunger() > -1 ) {
            // that's really all the food you need to feel full
            set_hunger( -1 );
        } else if( stomach.contains() > 0_ml && get_kcal_percent() > 0.95 ) {
            // usually eating something cools your hunger
            set_hunger( 0 );
        }
    }

    if( !foodless && rates.thirst > 0.0f ) {
        mod_thirst( roll_remainder( rates.thirst * five_mins ) );
    }
    // Mycus and Metabolic Rehydration makes thirst unnecessary
    // since water is not limited by intake but by absorption, we can just set thirst to zero
    if( mycus || no_thirst ) {
        set_thirst( 0 );
    }

    const bool calorie_deficit = get_bmi() < character_weight_category::normal;
    const units::volume contains = stomach.contains();
    const units::volume cap = stomach.capacity( *this );

    efftype_id hunger_effect;
    // i ate just now!
    const bool just_ate = stomach.time_since_ate() < 15_minutes;
    // i ate a meal recently enough that i shouldn't need another meal
    const bool recently_ate = stomach.time_since_ate() < 3_hours;
    // Hunger effect should intensify whenever stomach contents decreases, last eaten time increases, or calorie deficit intensifies.
    if( calorie_deficit ) {
        //              just_ate    recently_ate
        //              <15 min     <3 hrs      >=3 hrs
        // >= cap       engorged    engorged    engorged
        // > 3/4 cap    full        full        full
        // > 1/2 cap    satisfied   v. hungry   famished/(near)starving
        // <= 1/2 cap   hungry      v. hungry   famished/(near)starving
        if( contains >= cap ) {
            hunger_effect = effect_hunger_engorged;
        } else if( contains > cap * 3 / 4 ) {
            hunger_effect = effect_hunger_full;
        } else if( just_ate && contains > cap / 2 ) {
            hunger_effect = effect_hunger_satisfied;
        } else if( just_ate ) {
            hunger_effect = effect_hunger_hungry;
        } else if( recently_ate ) {
            hunger_effect = effect_hunger_very_hungry;
        } else if( get_bmi() < character_weight_category::underweight ) {
            hunger_effect = effect_hunger_near_starving;
        } else if( get_bmi() < character_weight_category::emaciated ) {
            hunger_effect = effect_hunger_starving;
        } else {
            hunger_effect = effect_hunger_famished;
        }
    } else {
        //              just_ate    recently_ate
        //              <15 min     <3 hrs      >=3 hrs
        // >= 5/6 cap   engorged    engorged    engorged
        // > 11/20 cap  full        full        full
        // >= 3/8 cap   satisfied   satisfied   blank
        // > 0          blank       blank       blank
        // 0            blank       blank       (v.) hungry
        if( contains >= cap * 5 / 6 ) {
            hunger_effect = effect_hunger_engorged;
        } else if( contains > cap * 11 / 20 ) {
            hunger_effect = effect_hunger_full;
        } else if( recently_ate && contains >= cap * 3 / 8 ) {
            hunger_effect = effect_hunger_satisfied;
        } else if( recently_ate || contains > 0_ml ) {
            hunger_effect = effect_hunger_blank;
        } else if( get_bmi() > character_weight_category::overweight ) {
            hunger_effect = effect_hunger_hungry;
        } else {
            hunger_effect = effect_hunger_very_hungry;
        }
    }
    if( !has_effect( hunger_effect ) ) {
        remove_effect( effect_hunger_engorged );
        remove_effect( effect_hunger_full );
        remove_effect( effect_hunger_satisfied );
        remove_effect( effect_hunger_hungry );
        remove_effect( effect_hunger_very_hungry );
        remove_effect( effect_hunger_near_starving );
        remove_effect( effect_hunger_starving );
        remove_effect( effect_hunger_famished );
        remove_effect( effect_hunger_blank );
        add_effect( hunger_effect, 24_hours, true );
    }
}

void Character::update_needs( int rate_multiplier )
{
    const int current_stim = get_stim();
    // Hunger, thirst, & fatigue up every 5 minutes
    effect &sleep = get_effect( effect_sleep );
    // No food/thirst/fatigue clock at all
    const bool debug_ls = has_trait( trait_DEBUG_LS );
    // No food/thirst, capped fatigue clock (only up to tired)
    const bool npc_no_food = is_npc() && get_option<bool>( "NO_NPC_FOOD" );
    const bool asleep = !sleep.is_null();
    const bool lying = asleep || has_effect( effect_lying_down ) ||
                       activity.id() == ACT_TRY_SLEEP;

    needs_rates rates = calc_needs_rates();

    const bool wasnt_fatigued = get_fatigue() <= fatigue_levels::DEAD_TIRED;
    // Don't increase fatigue if sleeping or trying to sleep or if we're at the cap.
    if( get_fatigue() < 1050 && !asleep && !debug_ls ) {
        if( rates.fatigue > 0.0f ) {
            int fatigue_roll = roll_remainder( rates.fatigue * rate_multiplier );
            mod_fatigue( fatigue_roll );

            // Synaptic regen bionic stops SD while awake and boosts it while sleeping
            if( !has_flag( json_flag_STOP_SLEEP_DEPRIVATION ) ) {
                // fatigue_roll should be around 1 - so the counter increases by 1 every minute on average,
                // but characters who need less sleep will also get less sleep deprived, and vice-versa.

                // Note: Since needs are updated in 5-minute increments, we have to multiply the roll again by
                // 5. If rate_multiplier is > 1, fatigue_roll will be higher and this will work out.
                mod_sleep_deprivation( fatigue_roll * 5 );
            }

            if( npc_no_food && get_fatigue() > fatigue_levels::TIRED ) {
                set_fatigue( fatigue_levels::TIRED );
                set_sleep_deprivation( 0 );
            }
        }
    } else if( asleep ) {
        if( rates.recovery > 0.0f ) {
            int recovered = roll_remainder( rates.recovery * rate_multiplier );
            if( get_fatigue() - recovered < -20 ) {
                // Should be wake up, but that could prevent some retroactive regeneration
                sleep.set_duration( 1_turns );
                mod_fatigue( -25 );
            } else {
                if( has_effect( effect_disrupted_sleep ) || has_effect( effect_recently_coughed ) ) {
                    recovered *= .5;
                }
                mod_fatigue( -recovered );

                // Sleeping on the ground, no bionic = 1x rest_modifier
                // Sleeping on a bed, no bionic      = 2x rest_modifier
                // Sleeping on a comfy bed, no bionic= 3x rest_modifier

                // Sleeping on the ground, bionic    = 3x rest_modifier
                // Sleeping on a bed, bionic         = 6x rest_modifier
                // Sleeping on a comfy bed, bionic   = 9x rest_modifier
                float rest_modifier = ( has_flag( json_flag_STOP_SLEEP_DEPRIVATION ) ? 3 : 1 );
                // Melatonin supplements also add a flat bonus to recovery speed
                if( has_effect( effect_melatonin ) ) {
                    rest_modifier += 1;
                }

                const comfort_level comfort = base_comfort_value( pos() ).level;

                if( comfort >= comfort_level::very_comfortable ) {
                    rest_modifier *= 3;
                } else  if( comfort >= comfort_level::comfortable ) {
                    rest_modifier *= 2.5;
                } else if( comfort >= comfort_level::slightly_comfortable ) {
                    rest_modifier *= 2;
                }

                // If we're just tired, we'll get a decent boost to our sleep quality.
                // The opposite is true for very tired characters.
                if( get_fatigue() < fatigue_levels::DEAD_TIRED ) {
                    rest_modifier += 2;
                } else if( get_fatigue() >= fatigue_levels::EXHAUSTED ) {
                    rest_modifier = ( rest_modifier > 2 ) ? rest_modifier - 2 : 1;
                }

                // Recovered is multiplied by 2 as well, since we spend 1/3 of the day sleeping
                mod_sleep_deprivation( -rest_modifier * ( recovered * 2 ) );

            }
        }
    }
    if( is_player() && wasnt_fatigued && get_fatigue() > fatigue_levels::DEAD_TIRED && !lying ) {
        if( !activity ) {
            add_msg_if_player( m_warning, _( "You're feeling tired.  %s to lie down for sleep." ),
                               press_x( ACTION_SLEEP ) );
        } else {
            g->cancel_activity_query( _( "You're feeling tired." ) );
        }
    }

    if( current_stim < 0 ) {
        set_stim( std::min( current_stim + rate_multiplier, 0 ) );
    } else if( current_stim > 0 ) {
        set_stim( std::max( current_stim - rate_multiplier, 0 ) );
    }

    if( get_painkiller() > 0 ) {
        mod_painkiller( -std::min( get_painkiller(), rate_multiplier ) );
    }

    // Huge folks take penalties for cramming themselves in vehicles
    if( in_vehicle && get_size() == creature_size::huge &&
        !( has_trait( trait_NOPAIN ) || has_effect( effect_narcosis ) ) ) {
        vehicle *veh = veh_pointer_or_null( get_map().veh_at( pos() ) );
        // it's painful to work the controls, but passengers in open topped vehicles are fine
        if( veh && ( veh->enclosed_at( pos() ) || veh->player_in_control( *this->as_player() ) ) ) {
            add_msg_if_player( m_bad,
                               _( "You're cramping up from stuffing yourself in this vehicle." ) );
            if( is_npc() ) {
                npc &as_npc = dynamic_cast<npc &>( *this );
                as_npc.complain_about( "cramped_vehicle", 1_hours, "<cramped_vehicle>", false );
            }

            mod_pain( rng( 4, 6 ) );
            mod_focus( -1 );
        }
    }
}
needs_rates Character::calc_needs_rates() const
{
    const effect &sleep = get_effect( effect_sleep );
    const bool asleep = !sleep.is_null();

    needs_rates rates;
    rates.hunger = metabolic_rate();

    rates.kcal = get_bmr();

    add_msg_debug_if_player( debugmode::DF_CHAR_CALORIES, "Metabolic rate: %.2f", rates.hunger );

    static const std::string player_thirst_rate( "PLAYER_THIRST_RATE" );
    rates.thirst = get_option< float >( player_thirst_rate );
    static const std::string thirst_modifier( "thirst_modifier" );
    rates.thirst *= 1.0f + mutation_value( thirst_modifier );
    if( worn_with_flag( flag_SLOWS_THIRST ) ) {
        rates.thirst *= 0.7f;
    }

    static const std::string player_fatigue_rate( "PLAYER_FATIGUE_RATE" );
    rates.fatigue = get_option< float >( player_fatigue_rate );
    static const std::string fatigue_modifier( "fatigue_modifier" );
    rates.fatigue *= 1.0f + mutation_value( fatigue_modifier );

    if( asleep ) {
        static const std::string fatigue_regen_modifier( "fatigue_regen_modifier" );
        rates.recovery = 1.0f + mutation_value( fatigue_regen_modifier );
        if( !is_hibernating() ) {
            // Hunger and thirst advance more slowly while we sleep. This is the standard rate.
            rates.hunger *= 0.5f;
            rates.thirst *= 0.5f;
            const int intense = sleep.is_null() ? 0 : sleep.get_intensity();
            // Accelerated recovery capped to 2x over 2 hours
            // After 16 hours of activity, equal to 7.25 hours of rest
            const int accelerated_recovery_chance = 24 - intense + 1;
            const float accelerated_recovery_rate = 1.0f / accelerated_recovery_chance;
            rates.recovery += accelerated_recovery_rate;
        } else {
            // Hunger and thirst advance *much* more slowly whilst we hibernate.
            rates.hunger *= ( 2.0f / 7.0f );
            rates.thirst *= ( 2.0f / 7.0f );
        }
        rates.recovery -= static_cast<float>( get_perceived_pain() ) / 60;

    } else {
        rates.recovery = 0;
    }

    if( has_activity( ACT_TREE_COMMUNION ) ) {
        // Much of the body's needs are taken care of by the trees.
        // Hair Roots don't provide any bodily needs.
        if( has_trait( trait_ROOTS2 ) || has_trait( trait_ROOTS3 ) ) {
            rates.hunger *= 0.5f;
            rates.thirst *= 0.5f;
            rates.fatigue *= 0.5f;
        }
    }

    if( has_trait( trait_TRANSPIRATION ) ) {
        // Transpiration, the act of moving nutrients with evaporating water, can take a very heavy toll on your thirst when it's really hot.
        rates.thirst *= ( ( get_weather().get_temperature( pos() ) - 32.5f ) / 40.0f );
    }

    if( is_npc() ) {
        rates.hunger *= 0.25f;
        rates.thirst *= 0.25f;
    }

    rates.hunger = enchantment_cache->modify_value( enchant_vals::mod::HUNGER, rates.hunger );
    rates.fatigue = enchantment_cache->modify_value( enchant_vals::mod::FATIGUE, rates.fatigue );
    rates.thirst = enchantment_cache->modify_value( enchant_vals::mod::THIRST, rates.thirst );

    return rates;
}

item Character::reduce_charges( item *it, int quantity )
{
    if( !has_item( *it ) ) {
        debugmsg( "invalid item (name %s) for reduce_charges", it->tname() );
        return item();
    }
    if( it->charges <= quantity ) {
        return i_rem( it );
    }
    it->mod_charges( -quantity );
    item result( *it );
    result.charges = quantity;
    return result;
}

bool Character::can_interface_armor() const
{
    bool okay = std::any_of( my_bionics->begin(), my_bionics->end(),
    []( const bionic & b ) {
        return b.powered && b.info().has_flag( STATIC( json_character_flag( "BIONIC_ARMOR_INTERFACE" ) ) );
    } );
    return okay;
}

bool Character::has_mission_item( int mission_id ) const
{
    return mission_id != -1 && has_item_with( has_mission_item_filter{ mission_id } );
}

bool Character::has_gun_for_ammo( const ammotype &at ) const
{
    return has_item_with( [at]( const item & it ) {
        // item::ammo_type considers the active gunmod.
        return it.is_gun() && it.ammo_types().count( at );
    } );
}

bool Character::has_magazine_for_ammo( const ammotype &at ) const
{
    return has_item_with( [&at]( const item & it ) {
        return !it.has_flag( flag_NO_RELOAD ) &&
               ( ( it.is_magazine() && it.ammo_types().count( at ) ) ||
                 ( it.is_gun() && it.magazine_integral() && it.ammo_types().count( at ) ) ||
                 ( it.is_gun() && it.magazine_current() != nullptr &&
                   it.magazine_current()->ammo_types().count( at ) ) );
    } );
}

void Character::check_needs_extremes()
{
    // Check if we've overdosed... in any deadly way.
    if( get_stim() > 250 ) {
        add_msg_player_or_npc( m_bad,
                               _( "You have a sudden heart attack!" ),
                               _( "<npcname> has a sudden heart attack!" ) );
        get_event_bus().send<event_type::dies_from_drug_overdose>( getID(), efftype_id() );
        set_part_hp_cur( body_part_torso, 0 );
    } else if( get_stim() < -200 || get_painkiller() > 240 ) {
        add_msg_player_or_npc( m_bad,
                               _( "Your breathing stops completely." ),
                               _( "<npcname>'s breathing stops completely." ) );
        get_event_bus().send<event_type::dies_from_drug_overdose>( getID(), efftype_id() );
        set_part_hp_cur( body_part_torso, 0 );
    } else if( has_effect( effect_jetinjector ) && get_effect_dur( effect_jetinjector ) > 40_minutes ) {
        if( !( has_trait( trait_NOPAIN ) ) ) {
            add_msg_player_or_npc( m_bad,
                                   _( "Your heart spasms painfully and stops." ),
                                   _( "<npcname>'s heart spasms painfully and stops." ) );
        } else {
            add_msg_player_or_npc( _( "Your heart spasms and stops." ),
                                   _( "<npcname>'s heart spasms and stops." ) );
        }
        get_event_bus().send<event_type::dies_from_drug_overdose>( getID(), effect_jetinjector );
        set_part_hp_cur( body_part_torso, 0 );
    } else if( get_effect_dur( effect_adrenaline ) > 50_minutes ) {
        add_msg_player_or_npc( m_bad,
                               _( "Your heart spasms and stops." ),
                               _( "<npcname>'s heart spasms and stops." ) );
        get_event_bus().send<event_type::dies_from_drug_overdose>( getID(), effect_adrenaline );
        set_part_hp_cur( body_part_torso, 0 );
    } else if( get_effect_int( effect_drunk ) > 4 ) {
        add_msg_player_or_npc( m_bad,
                               _( "Your breathing slows down to a stop." ),
                               _( "<npcname>'s breathing slows down to a stop." ) );
        get_event_bus().send<event_type::dies_from_drug_overdose>( getID(), effect_drunk );
        set_part_hp_cur( body_part_torso, 0 );
    }

    // check if we've starved
    if( is_player() ) {
        if( get_stored_kcal() <= 0 ) {
            add_msg_if_player( m_bad, _( "You have starved to death." ) );
            get_event_bus().send<event_type::dies_of_starvation>( getID() );
            set_part_hp_cur( body_part_torso, 0 );
        } else {
            if( calendar::once_every( 12_hours ) ) {
                std::string category;
                if( stomach.contains() <= stomach.capacity( *this ) / 4 ) {
                    if( get_kcal_percent() < 0.1f ) {
                        category = "starving";
                    } else if( get_kcal_percent() < 0.25f ) {
                        category = "emaciated";
                    } else if( get_kcal_percent() < 0.5f ) {
                        category = "malnutrition";
                    } else if( get_kcal_percent() < 0.8f ) {
                        category = "low_cal";
                    }
                } else {
                    if( get_kcal_percent() < 0.1f ) {
                        category = "empty_starving";
                    } else if( get_kcal_percent() < 0.25f ) {
                        category = "empty_emaciated";
                    } else if( get_kcal_percent() < 0.5f ) {
                        category = "empty_malnutrition";
                    } else if( get_kcal_percent() < 0.8f ) {
                        category = "empty_low_cal";
                    }
                }
                if( !category.empty() ) {
                    const translation message = SNIPPET.random_from_category( category ).value_or( translation() );
                    add_msg_if_player( m_warning, message );
                }

            }
        }
    }

    // Check if we're dying of thirst
    if( is_player() && get_thirst() >= 600 && ( stomach.get_water() == 0_ml ||
            guts.get_water() == 0_ml ) ) {
        if( get_thirst() >= 1200 ) {
            add_msg_if_player( m_bad, _( "You have died of dehydration." ) );
            get_event_bus().send<event_type::dies_of_thirst>( getID() );
            set_part_hp_cur( body_part_torso, 0 );
        } else if( get_thirst() >= 1000 && calendar::once_every( 30_minutes ) ) {
            add_msg_if_player( m_warning, _( "Even your eyes feel dry…" ) );
        } else if( get_thirst() >= 800 && calendar::once_every( 30_minutes ) ) {
            add_msg_if_player( m_warning, _( "You are THIRSTY!" ) );
        } else if( calendar::once_every( 30_minutes ) ) {
            add_msg_if_player( m_warning, _( "Your mouth feels so dry…" ) );
        }
    }

    // Check if we're falling asleep, unless we're sleeping
    if( get_fatigue() >= fatigue_levels::EXHAUSTED + 25 && !in_sleep_state() ) {
        if( get_fatigue() >= fatigue_levels::MASSIVE_FATIGUE ) {
            add_msg_if_player( m_bad, _( "Survivor sleep now." ) );
            get_event_bus().send<event_type::falls_asleep_from_exhaustion>( getID() );
            mod_fatigue( -10 );
            fall_asleep();
        } else if( get_fatigue() >= 800 && calendar::once_every( 30_minutes ) ) {
            add_msg_if_player( m_warning, _( "Anywhere would be a good place to sleep…" ) );
        } else if( calendar::once_every( 30_minutes ) ) {
            add_msg_if_player( m_warning, _( "You feel like you haven't slept in days." ) );
        }
    }

    // Even if we're not Exhausted, we really should be feeling lack/sleep earlier
    // Penalties start at Dead Tired and go from there
    if( get_fatigue() >= fatigue_levels::DEAD_TIRED && !in_sleep_state() ) {
        if( get_fatigue() >= 700 ) {
            if( calendar::once_every( 30_minutes ) ) {
                add_msg_if_player( m_warning, _( "You're too physically tired to stop yawning." ) );
                add_effect( effect_lack_sleep, 30_minutes + 1_turns );
            }
            /** @EFFECT_INT slightly decreases occurrence of short naps when dead tired */
            if( one_in( 50 + int_cur ) ) {
                // Rivet's idea: look out for microsleeps!
                fall_asleep( 30_seconds );
            }
        } else if( get_fatigue() >= fatigue_levels::EXHAUSTED ) {
            if( calendar::once_every( 30_minutes ) ) {
                add_msg_if_player( m_warning, _( "How much longer until bedtime?" ) );
                add_effect( effect_lack_sleep, 30_minutes + 1_turns );
            }
            /** @EFFECT_INT slightly decreases occurrence of short naps when exhausted */
            if( one_in( 100 + int_cur ) ) {
                fall_asleep( 30_seconds );
            }
        } else if( get_fatigue() >= fatigue_levels::DEAD_TIRED && calendar::once_every( 30_minutes ) ) {
            add_msg_if_player( m_warning, _( "*yawn* You should really get some sleep." ) );
            add_effect( effect_lack_sleep, 30_minutes + 1_turns );
        }
    }

    // Sleep deprivation kicks in if lack of sleep is avoided with stimulants or otherwise for long periods of time
    int sleep_deprivation = get_sleep_deprivation();
    float sleep_deprivation_pct = sleep_deprivation / static_cast<float>( SLEEP_DEPRIVATION_MASSIVE );

    if( sleep_deprivation >= SLEEP_DEPRIVATION_HARMLESS && !in_sleep_state() ) {
        if( calendar::once_every( 60_minutes ) ) {
            if( sleep_deprivation < SLEEP_DEPRIVATION_MINOR ) {
                add_msg_if_player( m_warning,
                                   _( "Your mind feels tired.  It's been a while since you've slept well." ) );
                mod_fatigue( 1 );
            } else if( sleep_deprivation < SLEEP_DEPRIVATION_SERIOUS ) {
                add_msg_if_player( m_bad,
                                   _( "Your mind feels foggy from a lack of good sleep, and your eyes keep trying to close against your will." ) );
                mod_fatigue( 5 );

                if( one_in( 10 ) ) {
                    mod_healthy_mod( -1, 0 );
                }
            } else if( sleep_deprivation < SLEEP_DEPRIVATION_MAJOR ) {
                add_msg_if_player( m_bad,
                                   _( "Your mind feels weary, and you dread every wakeful minute that passes.  You crave sleep, and feel like you're about to collapse." ) );
                mod_fatigue( 10 );

                if( one_in( 5 ) ) {
                    mod_healthy_mod( -2, 0 );
                }
            } else if( sleep_deprivation < SLEEP_DEPRIVATION_MASSIVE ) {
                add_msg_if_player( m_bad,
                                   _( "You haven't slept decently for so long that your whole body is screaming for mercy.  It's a miracle that you're still awake, but it feels more like a curse now." ) );
                mod_fatigue( 40 );

                mod_healthy_mod( -5, 0 );
            }
            // else you pass out for 20 hours, guaranteed

            // Microsleeps are slightly worse if you're sleep deprived, but not by much. (chance: 1 in (75 + int_cur) at lethal sleep deprivation)
            // Note: these can coexist with fatigue-related microsleeps
            /** @EFFECT_INT slightly decreases occurrence of short naps when sleep deprived */
            if( one_in( static_cast<int>( sleep_deprivation_pct * 75 ) + int_cur ) ) {
                fall_asleep( 30_seconds );
            }

            // Stimulants can be used to stay awake a while longer, but after a while you'll just collapse.
            bool can_pass_out = ( get_stim() < 30 && sleep_deprivation >= SLEEP_DEPRIVATION_MINOR ) ||
                                sleep_deprivation >= SLEEP_DEPRIVATION_MAJOR;

            if( can_pass_out && calendar::once_every( 10_minutes ) ) {
                /** @EFFECT_PER slightly increases resilience against passing out from sleep deprivation */
                if( one_in( static_cast<int>( ( 1 - sleep_deprivation_pct ) * 100 ) + per_cur ) ||
                    sleep_deprivation >= SLEEP_DEPRIVATION_MASSIVE ) {
                    add_msg_player_or_npc( m_bad,
                                           _( "Your body collapses due to sleep deprivation, your neglected fatigue rushing back all at once, and you pass out on the spot." )
                                           , _( "<npcname> collapses to the ground from exhaustion." ) );
                    if( get_fatigue() < fatigue_levels::EXHAUSTED ) {
                        set_fatigue( fatigue_levels::EXHAUSTED );
                    }

                    if( sleep_deprivation >= SLEEP_DEPRIVATION_MAJOR ) {
                        fall_asleep( 20_hours );
                    } else if( sleep_deprivation >= SLEEP_DEPRIVATION_SERIOUS ) {
                        fall_asleep( 16_hours );
                    } else {
                        fall_asleep( 12_hours );
                    }
                }
            }

        }
    }
}

void Character::get_sick()
{
    // NPCs are too dumb to handle infections now
    if( is_npc() || has_flag( json_flag_NO_DISEASE ) ) {
        // In a shocking twist, disease immunity prevents diseases.
        return;
    }

    if( has_effect( effect_flu ) || has_effect( effect_common_cold ) ) {
        // While it's certainly possible to get sick when you already are,
        // it wouldn't be very fun.
        return;
    }

    // Normal people get sick about 2-4 times/year.
    int base_diseases_per_year = 3;
    if( has_trait( trait_DISRESISTANT ) ) {
        // Disease resistant people only get sick once a year.
        base_diseases_per_year = 1;
    }

    // This check runs once every 30 minutes, so double to get hours, *24 to get days.
    const int checks_per_year = 2 * 24 * 365;

    // Health is in the range [-200,200].
    // Diseases are half as common for every 50 health you gain.
    float health_factor = std::pow( 2.0f, get_healthy() / 50.0f );

    int disease_rarity = static_cast<int>( checks_per_year * health_factor / base_diseases_per_year );
    add_msg_debug( debugmode::DF_CHAR_HEALTH, "disease_rarity = %d", disease_rarity );
    if( one_in( disease_rarity ) ) {
        if( one_in( 6 ) ) {
            // The flu typically lasts 3-10 days.
            add_env_effect( effect_flu, body_part_mouth, 3, rng( 3_days, 10_days ) );
        } else {
            // A cold typically lasts 1-14 days.
            add_env_effect( effect_common_cold, body_part_mouth, 3, rng( 1_days, 14_days ) );
        }
    }
}

bool Character::is_hibernating() const
{
    // Hibernating only kicks in whilst Engorged; separate tracking for hunger/thirst here
    // as a safety catch.  One test subject managed to get two Colds during hibernation;
    // since those add fatigue and dry out the character, the subject went for the full 10 days plus
    // a little, and came out of it well into Parched.  Hibernating shouldn't endanger your
    // life like that--but since there's much less fluid reserve than food reserve,
    // simply using the same numbers won't work.
    return has_effect( effect_sleep ) && get_kcal_percent() > 0.8f &&
           get_thirst() <= 80 && has_active_mutation( trait_HIBERNATE );
}

/* Here lies the intended effects of body temperature

Assumption 1 : a naked person is comfortable at 19C/66.2F (31C/87.8F at rest).
Assumption 2 : a "lightly clothed" person is comfortable at 13C/55.4F (25C/77F at rest).
Assumption 3 : the player is always running, thus generating more heat.
Assumption 4 : frostbite cannot happen above 0C temperature.*
* In the current model, a naked person can get frostbite at 1C. This isn't true, but it's a compromise with using nice whole numbers.

Here is a list of warmth values and the corresponding temperatures in which the player is comfortable, and in which the player is very cold.

Warmth  Temperature (Comfortable)    Temperature (Very cold)    Notes
  0       19C /  66.2F               -11C /  12.2F               * Naked
 10       13C /  55.4F               -17C /   1.4F               * Lightly clothed
 20        7C /  44.6F               -23C /  -9.4F
 30        1C /  33.8F               -29C / -20.2F
 40       -5C /  23.0F               -35C / -31.0F
 50      -11C /  12.2F               -41C / -41.8F
 60      -17C /   1.4F               -47C / -52.6F
 70      -23C /  -9.4F               -53C / -63.4F
 80      -29C / -20.2F               -59C / -74.2F
 90      -35C / -31.0F               -65C / -85.0F
100      -41C / -41.8F               -71C / -95.8F

WIND POWER
Except for the last entry, pressures are sort of made up...

Breeze : 5mph (1015 hPa)
Strong Breeze : 20 mph (1000 hPa)
Moderate Gale : 30 mph (990 hPa)
Storm : 50 mph (970 hPa)
Hurricane : 100 mph (920 hPa)
HURRICANE : 185 mph (880 hPa) [Ref: Hurricane Wilma]
*/

void Character::update_bodytemp()
{
    if( has_trait( trait_DEBUG_NOTEMP ) ) {
        set_all_parts_temp_conv( BODYTEMP_NORM );
        set_all_parts_temp_cur( BODYTEMP_NORM );
        return;
    }
    /* Cache calls to g->get_temperature( player position ), used in several places in function */
    const int player_local_temp = g->weather.get_temperature( pos() );
    // NOTE : visit weather.h for some details on the numbers used
    // Converts temperature to Celsius/10
    int Ctemperature = static_cast<int>( 100 * temp_to_celsius( player_local_temp ) );
    const w_point weather = *g->weather.weather_precise;
    int vehwindspeed = 0;
    map &here = get_map();
    const optional_vpart_position vp = here.veh_at( pos() );
    if( vp ) {
        vehwindspeed = std::abs( vp->vehicle().velocity / 100 ); // vehicle velocity in mph
    }
    const oter_id &cur_om_ter = overmap_buffer.ter( global_omt_location() );
    bool sheltered = g->is_sheltered( pos() );
    double total_windpower = get_local_windpower( g->weather.windspeed + vehwindspeed, cur_om_ter,
                             pos(),
                             g->weather.winddirection, sheltered );
    // Let's cache this not to check it for every bodyparts
    const bool has_bark = has_trait( trait_BARK );
    const bool has_sleep = has_effect( effect_sleep );
    const bool has_sleep_state = has_sleep || in_sleep_state();
    const bool heat_immune = has_flag( json_flag_HEATPROOF );
    const bool has_heatsink = has_flag( json_flag_HEATSINK ) || is_wearing( itype_rm13_armor_on ) ||
                              heat_immune;
    const bool has_common_cold = has_effect( effect_common_cold );
    const bool has_climate_control = in_climate_control();
    const bool use_floor_warmth = can_use_floor_warmth();
    const furn_id furn_at_pos = here.furn( pos() );
    const cata::optional<vpart_reference> boardable = vp.part_with_feature( "BOARDABLE", true );
    // Temperature norms
    // Ambient normal temperature is lower while asleep
    const int ambient_norm = has_sleep ? 3100 : 1900;

    /**
     * Calculations that affect all body parts equally go here, not in the loop
     */
    // Hunger / Starvation
    // -1000 when about to starve to death
    // -1333 when starving with light eater
    // -2000 if you managed to get 0 metabolism rate somehow
    const float met_rate = metabolic_rate();
    const int hunger_warmth = static_cast<int>( 2000 * std::min( met_rate, 1.0f ) - 2000 );
    // Give SOME bonus to those living furnaces with extreme metabolism
    const int metabolism_warmth = static_cast<int>( std::max( 0.0f, met_rate - 1.0f ) * 1000 );
    // Fatigue
    // ~-900 when exhausted
    const int fatigue_warmth = has_sleep ? 0 : static_cast<int>( clamp( -1.5f * get_fatigue(), -1350.0f,
                               0.0f ) );

    // Sunlight
    const int sunlight_warmth = g->is_in_sunlight( pos() ) ?
                                ( get_weather().weather_id->sun_intensity ==
                                  sun_intensity_type::high ?
                                  1000 :
                                  500 ) : 0;
    const int best_fire = get_heat_radiation( pos(), true );

    const int lying_warmth = use_floor_warmth ? floor_warmth( pos() ) : 0;
    const int water_temperature =
        100 * temp_to_celsius( get_weather().get_cur_weather_gen().get_water_temperature() );

    // Correction of body temperature due to traits and mutations
    // Lower heat is applied always
    const int mutation_heat_low = bodytemp_modifier_traits( false );
    const int mutation_heat_high = bodytemp_modifier_traits( true );
    // Difference between high and low is the "safe" heat - one we only apply if it's beneficial
    const int mutation_heat_bonus = mutation_heat_high - mutation_heat_low;

    const int h_radiation = get_heat_radiation( pos(), false );
    // Current temperature and converging temperature calculations
    for( const bodypart_id &bp : get_all_body_parts() ) {

        if( bp->has_flag( "IGNORE_TEMP" ) ) {
            continue;
        }

        // This adjusts the temperature scale to match the bodytemp scale,
        // it needs to be reset every iteration
        int adjusted_temp = ( Ctemperature - ambient_norm );
        int bp_windpower = total_windpower;
        // Represents the fact that the body generates heat when it is cold.
        // TODO: : should this increase hunger?
        double scaled_temperature = logarithmic_range( BODYTEMP_VERY_COLD, BODYTEMP_VERY_HOT,
                                    get_part_temp_cur( bp ) );
        // Produces a smooth curve between 30.0 and 60.0.
        double homeostasis_adjustment = 30.0 * ( 1.0 + scaled_temperature );
        int clothing_warmth_adjustment = static_cast<int>( homeostasis_adjustment * warmth( bp ) );
        int clothing_warmth_adjusted_bonus = static_cast<int>( homeostasis_adjustment * bonus_item_warmth(
                bp ) );
        // WINDCHILL

        bp_windpower = static_cast<int>( static_cast<float>( bp_windpower ) * ( 1 - get_wind_resistance(
                                             bp ) / 100.0 ) );
        // Calculate windchill
        int windchill = get_local_windchill( player_local_temp,
                                             get_local_humidity( weather.humidity, get_weather().weather_id, sheltered ),
                                             bp_windpower );

        static const auto is_lower = []( const bodypart_id & bp ) {
            return bp == body_part_foot_l  ||
                   bp ==  body_part_foot_r  ||
                   bp ==  body_part_leg_l  ||
                   bp ==  body_part_leg_r ;
        };

        // If you're standing in water, air temperature is replaced by water temperature. No wind.
        // Convert to 0.01C
        if( here.has_flag_ter( TFLAG_DEEP_WATER, pos() ) ||
            ( here.has_flag_ter( TFLAG_SHALLOW_WATER, pos() ) && is_lower( bp ) ) ) {
            adjusted_temp += water_temperature - Ctemperature; // Swap out air temp for water temp.
            windchill = 0;
        }

        // Convergent temperature is affected by ambient temperature,
        // clothing warmth, and body wetness.
        set_part_temp_conv( bp, BODYTEMP_NORM + adjusted_temp + windchill * 100 +
                            clothing_warmth_adjustment );
        // HUNGER / STARVATION
        mod_part_temp_conv( bp, hunger_warmth );
        // FATIGUE
        mod_part_temp_conv( bp, fatigue_warmth );
        // Mutations
        mod_part_temp_conv( bp, mutation_heat_low );
        // DIRECT HEAT SOURCES (generates body heat, helps fight frostbite)
        // Bark : lowers blister count to -5; harder to get blisters
        int blister_count = ( has_bark ? -5 : 0 ); // If the counter is high, your skin starts to burn

        if( get_part_frostbite_timer( bp ) > 0 ) {
            mod_part_frostbite_timer( bp, -std::max( 5, h_radiation ) );
        }
        // 111F (44C) is a temperature in which proteins break down: https://en.wikipedia.org/wiki/Burn
        blister_count += h_radiation - 111 > 0 ?
                         std::max( static_cast<int>( std::sqrt( h_radiation - 111 ) ), 0 ) : 0;

        const bool pyromania = has_trait( trait_PYROMANIA );
        // BLISTERS : Skin gets blisters from intense heat exposure.
        // Fire protection protects from blisters.
        // Heatsinks give near-immunity.
        if( blister_count - get_armor_fire( bp ) - ( has_heatsink ? 20 : 0 ) > 0 ) {
            add_effect( effect_blisters, 1_turns, bp );
            if( pyromania ) {
                add_morale( MORALE_PYROMANIA_NEARFIRE, 10, 10, 1_hours,
                            30_minutes ); // Proximity that's close enough to harm us gives us a bit of a thrill
                rem_morale( MORALE_PYROMANIA_NOFIRE );
            }
        } else if( pyromania && best_fire >= 1 ) { // Only give us fire bonus if there's actually fire
            add_morale( MORALE_PYROMANIA_NEARFIRE, 5, 5, 30_minutes,
                        15_minutes ); // Gain a much smaller mood boost even if it doesn't hurt us
            rem_morale( MORALE_PYROMANIA_NOFIRE );
        }

        mod_part_temp_conv( bp, sunlight_warmth );
        // DISEASES
        if( bp == body_part_head && has_effect( effect_flu ) ) {
            mod_part_temp_conv( bp, 1500 );
        }
        if( has_common_cold ) {
            mod_part_temp_conv( bp, -750 );
        }
        // Loss of blood results in loss of body heat, 1% bodyheat lost per 2% hp lost
        mod_part_temp_conv( bp, - blood_loss( bp ) * get_part_temp_conv( bp ) / 200 );

        // EQUALIZATION
        static const std::pair<bodypart_str_id, bodypart_str_id> connections[] {
            {body_part_torso, body_part_arm_l },
            {body_part_torso, body_part_arm_r },
            {body_part_torso, body_part_leg_l },
            {body_part_torso, body_part_leg_r },
            {body_part_torso, body_part_head },
            {body_part_head, body_part_mouth },
            {body_part_arm_l, body_part_hand_l },
            {body_part_arm_r, body_part_hand_r },
            {body_part_leg_l, body_part_foot_l },
            {body_part_leg_r, body_part_foot_r }
        };

        bool equalized = false;
        for( const auto &conn : connections ) {
            if( bp == conn.first ) {
                temp_equalizer( bp, conn.second );
                equalized = true;
            }
            // connections are defined in one-direction only, but should work in both direction
            if( bp == conn.second ) {
                temp_equalizer( conn.second, bp );
                equalized = true;
            }
        }
        if( !equalized ) {
            debugmsg( "Wacky body part temperature equalization!  Body part is not handled: %s",
                      bp.id().str() );
        }

        // Climate Control eases the effects of high and low ambient temps
        if( has_climate_control ) {
            set_part_temp_conv( bp, temp_corrected_by_climate_control( get_part_temp_conv( bp ) ) );
        }

        // FINAL CALCULATION : Increments current body temperature towards convergent.
        int bonus_fire_warmth = 0;
        if( !has_sleep_state && best_fire > 0 ) {
            // Warming up over a fire
            if( bp == body_part_foot_l || bp == body_part_foot_r ) {
                if( furn_at_pos != f_null ) {
                    // Can sit on something to lift feet up to the fire
                    bonus_fire_warmth = best_fire * furn_at_pos.obj().bonus_fire_warmth_feet;
                } else if( boardable ) {
                    bonus_fire_warmth = best_fire * boardable->info().bonus_fire_warmth_feet;
                } else {
                    // Has to stand
                    bonus_fire_warmth = best_fire * bp->fire_warmth_bonus;
                }
            } else {
                bonus_fire_warmth = best_fire * bp->fire_warmth_bonus;
            }

        }

        const int comfortable_warmth = bonus_fire_warmth + lying_warmth;
        const int bonus_warmth = comfortable_warmth + metabolism_warmth + mutation_heat_bonus;
        if( bonus_warmth > 0 ) {
            // Approximate temp_conv needed to reach comfortable temperature in this very turn
            // Basically inverted formula for temp_cur below
            int desired = 501 * BODYTEMP_NORM - 499 * get_part_temp_conv( bp );
            if( std::abs( BODYTEMP_NORM - desired ) < 1000 ) {
                desired = BODYTEMP_NORM; // Ensure that it converges
            } else if( desired > BODYTEMP_HOT ) {
                desired = BODYTEMP_HOT; // Cap excess at sane temperature
            }

            if( desired < get_part_temp_conv( bp ) ) {
                // Too hot, can't help here
            } else if( desired < get_part_temp_conv( bp ) + bonus_warmth ) {
                // Use some heat, but not all of it
                set_part_temp_conv( bp, desired );
            } else {
                // Use all the heat
                mod_part_temp_conv( bp, bonus_warmth );
            }

            // Morale bonus for comfiness - only if actually comfy (not too warm/cold)
            // Spread the morale bonus in time.
            if( comfortable_warmth > 0 &&
                calendar::once_every( 1_minutes ) && get_effect_int( effect_cold ) == 0 &&
                get_effect_int( effect_hot ) == 0 &&
                get_part_temp_conv( bp ) > BODYTEMP_COLD && get_part_temp_conv( bp ) <= BODYTEMP_NORM ) {
                add_morale( MORALE_COMFY, 1, 10, 2_minutes, 1_minutes, true );
            }
        }

        const int temp_before = get_part_temp_cur( bp );
        const int cur_temp_conv = get_part_temp_conv( bp );
        int temp_difference = temp_before - cur_temp_conv; // Negative if the player is warming up.
        // exp(-0.001) : half life of 60 minutes, exp(-0.002) : half life of 30 minutes,
        // exp(-0.003) : half life of 20 minutes, exp(-0.004) : half life of 15 minutes
        int rounding_error = 0;
        // If temp_diff is small, the player cannot warm up due to rounding errors. This fixes that.
        if( temp_difference < 0 && temp_difference > -600 ) {
            rounding_error = 1;
        }
        if( temp_before != cur_temp_conv ) {
            set_part_temp_cur( bp, static_cast<int>( temp_difference * std::exp( -0.002 ) + cur_temp_conv +
                               rounding_error ) );
        }
        // This statement checks if we should be wearing our bonus warmth.
        // If, after all the warmth calculations, we should be, then we have to recalculate the temperature.
        if( clothing_warmth_adjusted_bonus != 0 &&
            ( ( cur_temp_conv + clothing_warmth_adjusted_bonus ) < BODYTEMP_HOT ||
              get_part_temp_cur( bp ) < BODYTEMP_COLD ) ) {
            mod_part_temp_conv( bp, clothing_warmth_adjusted_bonus );
            rounding_error = 0;
            if( temp_difference < 0 && temp_difference > -600 ) {
                rounding_error = 1;
            }
            const int new_temp_conv = get_part_temp_conv( bp );
            if( temp_before != new_temp_conv ) {
                temp_difference = get_part_temp_cur( bp ) - new_temp_conv;
                set_part_temp_cur( bp, static_cast<int>( temp_difference * std::exp( -0.002 ) + new_temp_conv +
                                   rounding_error ) );
            }
        }
        const int temp_after = get_part_temp_cur( bp );
        // PENALTIES
        if( temp_after < BODYTEMP_FREEZING ) {
            add_effect( effect_cold, 1_turns, bp, true, 3 );
        } else if( temp_after < BODYTEMP_VERY_COLD ) {
            add_effect( effect_cold, 1_turns, bp, true, 2 );
        } else if( temp_after < BODYTEMP_COLD ) {
            add_effect( effect_cold, 1_turns, bp, true, 1 );
        } else if( temp_after > BODYTEMP_SCORCHING && !heat_immune ) {
            add_effect( effect_hot, 1_turns, bp, true, 3 );
            if( bp->main_part == bp.id() ) {
                add_effect( effect_hot_speed, 1_turns, bp, true, 3 );
            }
        } else if( temp_after > BODYTEMP_VERY_HOT && !heat_immune ) {
            add_effect( effect_hot, 1_turns, bp, true, 2 );
            if( bp->main_part == bp.id() ) {
                add_effect( effect_hot_speed, 1_turns, bp, true, 2 );
            }
        } else if( temp_after > BODYTEMP_HOT && !heat_immune ) {
            add_effect( effect_hot, 1_turns, bp, true, 1 );
            if( bp->main_part == bp.id() ) {
                add_effect( effect_hot_speed, 1_turns, bp, true, 1 );
            }
        } else {
            remove_effect( effect_cold, bp );
            remove_effect( effect_hot, bp );
            remove_effect( effect_hot_speed, bp );
        }

        update_frostbite( bp, bp_windpower );

        // Warn the player if condition worsens
        if( temp_before > BODYTEMP_FREEZING && temp_after < BODYTEMP_FREEZING ) {
            //~ %s is bodypart
            add_msg( m_warning, _( "You feel your %s beginning to go numb from the cold!" ),
                     body_part_name( bp ) );
        } else if( temp_before > BODYTEMP_VERY_COLD && temp_after < BODYTEMP_VERY_COLD ) {
            //~ %s is bodypart
            add_msg( m_warning, _( "You feel your %s getting very cold." ),
                     body_part_name( bp ) );
        } else if( temp_before > BODYTEMP_COLD && temp_after < BODYTEMP_COLD ) {
            //~ %s is bodypart
            add_msg( m_warning, _( "You feel your %s getting chilly." ),
                     body_part_name( bp ) );
        } else if( temp_before < BODYTEMP_SCORCHING && temp_after > BODYTEMP_SCORCHING ) {
            //~ %s is bodypart
            add_msg( m_bad, _( "You feel your %s getting red hot from the heat!" ),
                     body_part_name( bp ) );
        } else if( temp_before < BODYTEMP_VERY_HOT && temp_after > BODYTEMP_VERY_HOT ) {
            //~ %s is bodypart
            add_msg( m_warning, _( "You feel your %s getting very hot." ),
                     body_part_name( bp ) );
        } else if( temp_before < BODYTEMP_HOT && temp_after > BODYTEMP_HOT ) {
            //~ %s is bodypart
            add_msg( m_warning, _( "You feel your %s getting warm." ),
                     body_part_name( bp ) );
        }

        // Note: Numbers are based off of BODYTEMP at the top of weather.h
        // If torso is BODYTEMP_COLD which is 34C, the early stages of hypothermia begin
        // constant shivering will prevent the player from falling asleep.
        // Otherwise, if any other body part is BODYTEMP_VERY_COLD, or 31C
        // AND you have frostbite, then that also prevents you from sleeping
        if( in_sleep_state() && !has_effect( effect_narcosis ) ) {
            if( bp == body_part_torso && temp_after <= BODYTEMP_COLD ) {
                add_msg( m_warning, _( "Your shivering prevents you from sleeping." ) );
                wake_up();
            } else if( bp != body_part_torso && temp_after <= BODYTEMP_VERY_COLD &&
                       has_effect( effect_frostbite ) ) {
                add_msg( m_warning, _( "You are too cold.  Your frostbite prevents you from sleeping." ) );
                wake_up();
            }
        }

        const int conv_temp = get_part_temp_conv( bp );
        // Warn the player that wind is going to be a problem.
        // But only if it can be a problem, no need to spam player with "wind chills your scorching body"
        if( conv_temp <= BODYTEMP_COLD && windchill < -10 && one_in( 200 ) ) {
            add_msg( m_bad, _( "The wind is making your %s feel quite cold." ),
                     body_part_name( bp ) );
        } else if( conv_temp <= BODYTEMP_COLD && windchill < -20 && one_in( 100 ) ) {
            add_msg( m_bad,
                     _( "The wind is very strong; you should find some more wind-resistant clothing for your %s." ),
                     body_part_name( bp ) );
        } else if( conv_temp <= BODYTEMP_COLD && windchill < -30 && one_in( 50 ) ) {
            add_msg( m_bad, _( "Your clothing is not providing enough protection from the wind for your %s!" ),
                     body_part_name( bp ) );
        }
    }
}

void Character::update_frostbite( const bodypart_id &bp, const int FBwindPower )
{
    // FROSTBITE - only occurs to hands, feet, face
    /**

    Source : http://www.atc.army.mil/weather/windchill.pdf

    Temperature and wind chill are main factors, mitigated by clothing warmth. Each 10 warmth protects against 2C of cold.

    1200 turns in low risk, + 3 tics
    450 turns in moderate risk, + 8 tics
    50 turns in high risk, +72 tics

    Let's say frostnip @ 1800 tics, frostbite @ 3600 tics

    >> Chunked into 8 parts (http://imgur.com/xlTPmJF)
    -- 2 hour risk --
    Between 30F and 10F
    Between 10F and -5F, less than 20mph, -4x + 3y - 20 > 0, x : F, y : mph
    -- 45 minute risk --
    Between 10F and -5F, less than 20mph, -4x + 3y - 20 < 0, x : F, y : mph
    Between 10F and -5F, greater than 20mph
    Less than -5F, less than 10 mph
    Less than -5F, more than 10 mph, -4x + 3y - 170 > 0, x : F, y : mph
    -- 5 minute risk --
    Less than -5F, more than 10 mph, -4x + 3y - 170 < 0, x : F, y : mph
    Less than -35F, more than 10 mp
    **/

    const int player_local_temp = g->weather.get_temperature( pos() );
    const int temp_after = get_part_temp_cur( bp );

    if( bp == body_part_mouth || bp == body_part_foot_r ||
        bp == body_part_foot_l || bp == body_part_hand_r || bp == body_part_hand_l ) {
        // Handle the frostbite timer
        // Need temps in F, windPower already in mph
        int wetness_percentage = 100 * get_part_wetness_percentage( bp ); // 0 - 100
        // Warmth gives a slight buff to temperature resistance
        // Wetness gives a heavy nerf to temperature resistance
        double adjusted_warmth = warmth( bp ) - wetness_percentage;
        int Ftemperature = static_cast<int>( player_local_temp + 0.2 * adjusted_warmth );

        int intense = get_effect_int( effect_frostbite, bp );

        // This has been broken down into 8 zones
        // Low risk zones (stops at frostnip)
        if( temp_after < BODYTEMP_COLD && ( ( Ftemperature < 30 && Ftemperature >= 10 ) ||
                                            ( Ftemperature < 10 && Ftemperature >= -5 && FBwindPower < 20 &&
                                              -4 * Ftemperature + 3 * FBwindPower - 20 >= 0 ) ) ) {
            if( get_part_frostbite_timer( bp ) < 2000 ) {
                mod_part_frostbite_timer( bp, 3 );
            }
            if( one_in( 100 ) && !has_effect( effect_frostbite, bp.id() ) ) {
                add_msg( m_warning, _( "Your %s will be frostnipped in the next few hours." ),
                         body_part_name( bp ) );
            }
            // Medium risk zones
        } else if( temp_after < BODYTEMP_COLD &&
                   ( ( Ftemperature < 10 && Ftemperature >= -5 && FBwindPower < 20 &&
                       -4 * Ftemperature + 3 * FBwindPower - 20 < 0 ) ||
                     ( Ftemperature < 10 && Ftemperature >= -5 && FBwindPower >= 20 ) ||
                     ( Ftemperature < -5 && FBwindPower < 10 ) ||
                     ( Ftemperature < -5 && FBwindPower >= 10 &&
                       -4 * Ftemperature + 3 * FBwindPower - 170 >= 0 ) ) ) {
            mod_part_frostbite_timer( bp, 8 );
            if( one_in( 100 ) && intense < 2 ) {
                add_msg( m_warning, _( "Your %s will be frostbitten within the hour!" ),
                         body_part_name( bp ) );
            }
            // High risk zones
        } else if( temp_after < BODYTEMP_COLD &&
                   ( ( Ftemperature < -5 && FBwindPower >= 10 &&
                       -4 * Ftemperature + 3 * FBwindPower - 170 < 0 ) ||
                     ( Ftemperature < -35 && FBwindPower >= 10 ) ) ) {
            mod_part_frostbite_timer( bp, 72 );
            if( one_in( 100 ) && intense < 2 ) {
                add_msg( m_warning, _( "Your %s will be frostbitten any minute now!" ),
                         body_part_name( bp ) );
            }
            // Risk free, so reduce frostbite timer
        } else {
            mod_part_frostbite_timer( bp, -3 );
        }

        int frostbite_timer = get_part_frostbite_timer( bp );
        // Handle the bestowing of frostbite
        if( frostbite_timer < 0 ) {
            set_part_frostbite_timer( bp, 0 );
        } else if( frostbite_timer > 4200 ) {
            // This ensures that the player will recover in at most 3 hours.
            set_part_frostbite_timer( bp, 4200 );
        }
        frostbite_timer = get_part_frostbite_timer( bp );
        // Frostbite, no recovery possible
        if( frostbite_timer >= 3600 ) {
            add_effect( effect_frostbite, 1_turns, bp, true, 2 );
            remove_effect( effect_frostbite_recovery, bp );
            // Else frostnip, add recovery if we were frostbitten
        } else if( frostbite_timer >= 1800 ) {
            if( intense == 2 ) {
                add_effect( effect_frostbite_recovery, 1_turns, bp, true );
            }
            add_effect( effect_frostbite, 1_turns, bp, true, 1 );
            // Else fully recovered
        } else if( frostbite_timer == 0 ) {
            remove_effect( effect_frostbite, bp );
            remove_effect( effect_frostbite_recovery, bp );
        }
    }
}

void Character::temp_equalizer( const bodypart_id &bp1, const bodypart_id &bp2 )
{
    // Body heat is moved around.
    // Shift in one direction only, will be shifted in the other direction separately.
    int diff = static_cast<int>( ( get_part_temp_cur( bp2 ) - get_part_temp_cur( bp1 ) ) *
                                 0.0001 ); // If bp1 is warmer, it will lose heat
    mod_part_temp_cur( bp1, diff );
}

Character::comfort_response_t Character::base_comfort_value( const tripoint &p ) const
{
    // Comfort of sleeping spots is "objective", while sleep_spot( p ) is "subjective"
    // As in the latter also checks for fatigue and other variables while this function
    // only looks at the base comfyness of something. It's still subjective, in a sense,
    // as arachnids who sleep in webs will find most places comfortable for instance.
    int comfort = 0;

    comfort_response_t comfort_response;

    bool plantsleep = has_trait( trait_CHLOROMORPH );
    bool fungaloid_cosplay = has_trait( trait_M_SKIN3 );
    bool websleep = has_trait( trait_WEB_WALKER );
    bool webforce = has_trait( trait_THRESH_SPIDER ) && ( has_trait( trait_WEB_SPINNER ) ||
                    ( has_trait( trait_WEB_WEAVER ) ) );
    bool in_shell = has_active_mutation( trait_SHELL2 );
    bool watersleep = has_trait( trait_WATERSLEEP );

    map &here = get_map();
    const optional_vpart_position vp = here.veh_at( p );
    const maptile tile = here.maptile_at( p );
    const trap &trap_at_pos = tile.get_trap_t();
    const ter_id ter_at_pos = tile.get_ter();
    const furn_id furn_at_pos = tile.get_furn();

    int web = here.get_field_intensity( p, fd_web );

    // Some mutants have different comfort needs
    if( !plantsleep && !webforce ) {
        if( in_shell ) {
            comfort += 1 + static_cast<int>( comfort_level::slightly_comfortable );
            // Note: shelled individuals can still use sleeping aids!
        } else if( vp ) {
            const cata::optional<vpart_reference> carg = vp.part_with_feature( "CARGO", false );
            const cata::optional<vpart_reference> board = vp.part_with_feature( "BOARDABLE", true );
            if( carg ) {
                const vehicle_stack items = vp->vehicle().get_items( carg->part_index() );
                for( const item &items_it : items ) {
                    if( items_it.has_flag( flag_SLEEP_AID ) ) {
                        // Note: BED + SLEEP_AID = 9 pts, or 1 pt below very_comfortable
                        comfort += 1 + static_cast<int>( comfort_level::slightly_comfortable );
                        comfort_response.aid = &items_it;
                        break; // prevents using more than 1 sleep aid
                    }
                    if( items_it.has_flag( flag_SLEEP_AID_CONTAINER ) ) {
                        bool found = false;
                        if( items_it.contents.num_item_stacks() > 1 ) {
                            // Only one item is allowed, so we don't fill our pillowcase with nails
                            continue;
                        }
                        for( const item *it : items_it.all_items_top() ) {
                            if( it->has_flag( flag_SLEEP_AID ) ) {
                                // Note: BED + SLEEP_AID = 9 pts, or 1 pt below very_comfortable
                                comfort += 1 + static_cast<int>( comfort_level::slightly_comfortable );
                                comfort_response.aid = &items_it;
                                found = true;
                                break; // prevents using more than 1 sleep aid
                            }
                        }
                        // Only 1 sleep aid
                        if( found ) {
                            break;
                        }
                    }
                }
            }
            if( board ) {
                comfort += board->info().comfort;
            } else {
                comfort -= here.move_cost( p );
            }
        }
        // Not in a vehicle, start checking furniture/terrain/traps at this point in decreasing order
        else if( furn_at_pos != f_null ) {
            comfort += 0 + furn_at_pos.obj().comfort;
        }
        // Web sleepers can use their webs if better furniture isn't available
        else if( websleep && web >= 3 ) {
            comfort += 1 + static_cast<int>( comfort_level::slightly_comfortable );
        } else if( ter_at_pos == t_improvised_shelter ) {
            comfort += 0 + static_cast<int>( comfort_level::slightly_comfortable );
        } else if( ter_at_pos == t_floor || ter_at_pos == t_floor_waxed ||
                   ter_at_pos == t_carpet_red || ter_at_pos == t_carpet_yellow ||
                   ter_at_pos == t_carpet_green || ter_at_pos == t_carpet_purple ) {
            comfort += 1 + static_cast<int>( comfort_level::neutral );
        } else if( !trap_at_pos.is_null() ) {
            comfort += 0 + trap_at_pos.comfort;
        } else {
            // Not a comfortable sleeping spot
            comfort -= here.move_cost( p );
        }

        if( comfort_response.aid == nullptr ) {
            const map_stack items = here.i_at( p );
            for( const item &items_it : items ) {
                if( items_it.has_flag( flag_SLEEP_AID ) ) {
                    // Note: BED + SLEEP_AID = 9 pts, or 1 pt below very_comfortable
                    comfort += 1 + static_cast<int>( comfort_level::slightly_comfortable );
                    comfort_response.aid = &items_it;
                    break; // prevents using more than 1 sleep aid
                }
                if( items_it.has_flag( flag_SLEEP_AID_CONTAINER ) ) {
                    bool found = false;
                    if( items_it.contents.num_item_stacks() > 1 ) {
                        // Only one item is allowed, so we don't fill our pillowcase with nails
                        continue;
                    }
                    for( const item *it : items_it.all_items_top() ) {
                        if( it->has_flag( flag_SLEEP_AID ) ) {
                            // Note: BED + SLEEP_AID = 9 pts, or 1 pt below very_comfortable
                            comfort += 1 + static_cast<int>( comfort_level::slightly_comfortable );
                            comfort_response.aid = &items_it;
                            found = true;
                            break; // prevents using more than 1 sleep aid
                        }
                    }
                    // Only 1 sleep aid
                    if( found ) {
                        break;
                    }
                }
            }
        }
        if( fungaloid_cosplay && here.has_flag_ter_or_furn( "FUNGUS", pos() ) ) {
            comfort += static_cast<int>( comfort_level::very_comfortable );
        } else if( watersleep && here.has_flag_ter( "SWIMMABLE", pos() ) ) {
            comfort += static_cast<int>( comfort_level::very_comfortable );
        }
    } else if( plantsleep ) {
        if( vp || furn_at_pos != f_null ) {
            // Sleep ain't happening in a vehicle or on furniture
            comfort = static_cast<int>( comfort_level::impossible );
        } else {
            // It's very easy for Chloromorphs to get to sleep on soil!
            if( ter_at_pos == t_dirt || ter_at_pos == t_pit || ter_at_pos == t_dirtmound ||
                ter_at_pos == t_pit_shallow ) {
                comfort += static_cast<int>( comfort_level::very_comfortable );
            }
            // Not as much if you have to dig through stuff first
            else if( ter_at_pos == t_grass ) {
                comfort += static_cast<int>( comfort_level::comfortable );
            }
            // Sleep ain't happening
            else {
                comfort = static_cast<int>( comfort_level::impossible );
            }
        }
        // Has webforce
    } else {
        if( web >= 3 ) {
            // Thick Web and you're good to go
            comfort += static_cast<int>( comfort_level::very_comfortable );
        } else {
            comfort = static_cast<int>( comfort_level::impossible );
        }
    }

    if( comfort > static_cast<int>( comfort_level::comfortable ) ) {
        comfort_response.level = comfort_level::very_comfortable;
    } else if( comfort > static_cast<int>( comfort_level::slightly_comfortable ) ) {
        comfort_response.level = comfort_level::comfortable;
    } else if( comfort > static_cast<int>( comfort_level::neutral ) ) {
        comfort_response.level = comfort_level::slightly_comfortable;
    } else if( comfort == static_cast<int>( comfort_level::neutral ) ) {
        comfort_response.level = comfort_level::neutral;
    } else {
        comfort_response.level = comfort_level::uncomfortable;
    }
    return comfort_response;
}

int Character::blood_loss( const bodypart_id &bp ) const
{
    int hp_cur_sum = get_part_hp_cur( bp );
    int hp_max_sum = get_part_hp_max( bp );

    if( bp == body_part_leg_l || bp == body_part_leg_r ) {
        hp_cur_sum = get_part_hp_cur( body_part_leg_l ) + get_part_hp_cur( body_part_leg_r );
        hp_max_sum = get_part_hp_max( body_part_leg_l ) + get_part_hp_max( body_part_leg_r );
    } else if( bp == body_part_arm_l || bp == body_part_arm_r ) {
        hp_cur_sum = get_part_hp_cur( body_part_arm_l ) + get_part_hp_cur( body_part_arm_r );
        hp_max_sum = get_part_hp_max( body_part_arm_l ) + get_part_hp_max( body_part_arm_r );
    }

    hp_cur_sum = std::min( hp_max_sum, std::max( 0, hp_cur_sum ) );
    hp_max_sum = std::max( hp_max_sum, 1 );
    return 100 - ( 100 * hp_cur_sum ) / hp_max_sum;
}

float Character::get_dodge_base() const
{
    /** @EFFECT_DEX increases dodge base */
    /** @EFFECT_DODGE increases dodge_base */
    return get_dex() / 2.0f + get_skill_level( skill_dodge );
}
float Character::get_hit_base() const
{
    /** @EFFECT_DEX increases hit base, slightly */
    return get_dex() / 4.0f;
}

bodypart_id Character::body_window( const std::string &menu_header,
                                    bool show_all, bool precise,
                                    int normal_bonus, int head_bonus, int torso_bonus,
                                    int bleed, float bite, float infect, float bandage_power, float disinfectant_power ) const
{
    /* This struct establishes some kind of connection between the hp_part (which can be healed and
     * have HP) and the body_part. Note that there are more body_parts than hp_parts. For example:
     * Damage to bp_head, bp_eyes and bp_mouth is all applied on the HP of hp_head. */
    struct healable_bp {
        mutable bool allowed;
        bodypart_id bp;
        std::string name; // Translated name as it appears in the menu.
        int bonus;
    };
    /* The array of the menu entries show to the player. The entries are displayed in this order,
     * it may be changed here. */
    std::array<healable_bp, 6> parts = { {
            { false, body_part_head,  _( "Head" ), head_bonus },
            { false, body_part_torso, _( "Torso" ), torso_bonus },
            { false, body_part_arm_l, _( "Left Arm" ), normal_bonus },
            { false, body_part_arm_r,  _( "Right Arm" ), normal_bonus },
            { false, body_part_leg_l,  _( "Left Leg" ), normal_bonus },
            { false, body_part_leg_r,  _( "Right Leg" ), normal_bonus },
        }
    };

    int max_bp_name_len = 0;
    for( const healable_bp &e : parts ) {
        max_bp_name_len = std::max( max_bp_name_len, utf8_width( e.name ) );
    }

    uilist bmenu;
    bmenu.desc_enabled = true;
    bmenu.text = menu_header;
    bmenu.textwidth = 60;

    bmenu.hilight_disabled = true;
    bool is_valid_choice = false;

    // If this is an NPC, the player is the one examining them and so the fact
    // that they can't self-diagnose effectively doesn't matter
    bool no_feeling = is_player() && has_trait( trait_NOPAIN );

    for( size_t i = 0; i < parts.size(); i++ ) {
        const healable_bp &e = parts[i];
        const bodypart_id &bp = e.bp;
        const int maximal_hp = get_part_hp_max( bp );
        const int current_hp = get_part_hp_cur( bp );
        // This will c_light_gray if the part does not have any effects cured by the item/effect
        // (e.g. it cures only bites, but the part does not have a bite effect)
        const nc_color state_col = limb_color( bp, bleed > 0, bite > 0.0f, infect > 0.0f );
        const bool has_curable_effect = state_col != c_light_gray;
        // The same as in the main UI sidebar. Independent of the capability of the healing item/effect!
        const nc_color all_state_col = limb_color( bp, true, true, true );
        // Broken means no HP can be restored, it requires surgical attention.
        const bool limb_is_broken = is_limb_broken( bp );
        const bool limb_is_mending = worn_with_flag( flag_SPLINT, bp );

        if( show_all ) {
            e.allowed = true;
        } else if( has_curable_effect ) {
            e.allowed = true;
        } else if( limb_is_broken ) {
            e.allowed = false;
        } else if( current_hp < maximal_hp && ( e.bonus != 0 || bandage_power > 0.0f  ||
                                                disinfectant_power > 0.0f ) ) {
            e.allowed = true;
        } else {
            e.allowed = false;
        }

        std::string msg;
        std::string desc;
        bool bleeding = has_effect( effect_bleed, bp.id() );
        bool bitten = has_effect( effect_bite, bp.id() );
        bool infected = has_effect( effect_infected, bp.id() );
        bool bandaged = has_effect( effect_bandaged, bp.id() );
        const int b_power = get_effect_int( effect_bandaged, bp );
        const int d_power = get_effect_int( effect_disinfected, bp );
        int new_b_power = static_cast<int>( std::floor( bandage_power ) );
        if( bandaged ) {
            const effect &eff = get_effect( effect_bandaged, bp );
            if( new_b_power > eff.get_max_intensity() ) {
                new_b_power = eff.get_max_intensity();
            }

        }
        int new_d_power = static_cast<int>( std::floor( disinfectant_power ) );

        const auto &aligned_name = std::string( max_bp_name_len - utf8_width( e.name ), ' ' ) + e.name;
        std::string hp_str;
        if( limb_is_mending ) {
            desc += colorize( _( "It is broken, but has been set, and just needs time to heal." ),
                              c_blue ) + "\n";
            if( no_feeling ) {
                hp_str = colorize( "==%==", c_blue );
            } else {
                const auto &eff = get_effect( effect_mending, bp );
                const int mend_perc = eff.is_null() ? 0.0 : 100 * eff.get_duration() / eff.get_max_duration();

                const int num = mend_perc / 20;
                hp_str = colorize( std::string( num, '#' ) + std::string( 5 - num, '=' ), c_blue );
                if( precise ) {
                    hp_str = string_format( "%s %3d%%", hp_str, mend_perc );
                }
            }
        } else if( limb_is_broken ) {
            desc += colorize( _( "It is broken.  It needs a splint or surgical attention." ), c_red ) + "\n";
            hp_str = "==%==";
        } else if( no_feeling ) {
            if( current_hp < maximal_hp * 0.25 ) {
                hp_str = colorize( _( "Very Bad" ), c_red );
            } else if( current_hp < maximal_hp * 0.5 ) {
                hp_str = colorize( _( "Bad" ), c_light_red );
            } else if( current_hp < maximal_hp * 0.75 ) {
                hp_str = colorize( _( "Okay" ), c_light_green );
            } else {
                hp_str = colorize( _( "Good" ), c_green );
            }
        } else {
            std::pair<std::string, nc_color> h_bar = get_hp_bar( current_hp, maximal_hp, false );
            hp_str = colorize( h_bar.first, h_bar.second ) +
                     colorize( std::string( 5 - utf8_width( h_bar.first ), '.' ), c_white );

            if( precise ) {
                hp_str = string_format( "%s %3d/%d", hp_str, current_hp, maximal_hp );
            }
        }
        msg += colorize( aligned_name, all_state_col ) + " " + hp_str;

        // BLEEDING block
        if( bleeding ) {
            desc += string_format( _( "Bleeding: %s" ),
                                   colorize( get_effect( effect_bleed, bp ).get_speed_name(),
                                             colorize_bleeding_intensity( get_effect_int( effect_bleed, bp ) ) ) );
            if( bleed > 0 ) {
                int percent = static_cast<int>( bleed * 100 / get_effect_int( effect_bleed, bp ) );
                percent = std::min( percent, 100 );
                desc += " -> " + colorize( string_format( _( "%d %% improvement" ), percent ), c_green );
            }
            desc += "\n";
        }

        // BANDAGE block
        if( e.allowed && ( new_b_power > 0 || b_power > 0 ) ) {
            desc += string_format( _( "Bandaged: %s" ), texitify_healing_power( b_power ) );
            if( new_b_power > 0 ) {
                desc += string_format( " -> %s", texitify_healing_power( new_b_power ) );
                if( new_b_power <= b_power ) {
                    desc += _( " (no improvement)" );
                }
            }
            desc += "\n";
        }

        // DISINFECTANT block
        if( e.allowed && ( d_power > 0 || new_d_power > 0 ) ) {
            desc += string_format( _( "Disinfected: %s" ), texitify_healing_power( d_power ) );
            if( new_d_power > 0 ) {
                desc += string_format( " -> %s",  texitify_healing_power( new_d_power ) );
                if( new_d_power <= d_power ) {
                    desc += _( " (no improvement)" );
                }
            }
            desc += "\n";
        }

        // BITTEN block
        if( bitten ) {
            desc += string_format( "%s: ", get_effect( effect_bite, bp ).get_speed_name() );
            if( bite > 0 ) {
                desc += colorize( string_format( _( "Chance to clean and disinfect: %d %%" ),
                                                 static_cast<int>( bite * 100 ) ), c_light_green );
            } else {
                desc += colorize( _( "It has a deep bite wound that needs cleaning." ), c_red );
            }
            desc += "\n";
        }

        // INFECTED block
        if( infected ) {
            desc += string_format( "%s: ", get_effect( effect_infected, bp ).get_speed_name() );
            if( infect > 0 ) {
                desc += colorize( string_format( _( "Chance to cure infection: %d %%" ),
                                                 static_cast<int>( infect * 100 ) ), c_light_green ) + "\n";
            } else {
                desc += colorize( _( "It has a deep wound that looks infected.  Antibiotics might be required." ),
                                  c_red );
            }
            desc += "\n";
        }
        // END of blocks

        if( ( !e.allowed && !limb_is_broken ) || ( show_all && current_hp == maximal_hp &&
                !limb_is_broken && !bitten && !infected && !bleeding ) ) {
            desc += colorize( _( "Healthy." ), c_green ) + "\n";
        }
        if( !e.allowed ) {
            desc += colorize( _( "You don't expect any effect from using this." ), c_yellow );
        } else {
            is_valid_choice = true;
        }
        bmenu.addentry_desc( i, e.allowed, MENU_AUTOASSIGN, msg, desc );
    }

    if( !is_valid_choice ) { // no body part can be chosen for this item/effect
        bmenu.init();
        bmenu.desc_enabled = false;
        bmenu.text = _( "No limb would benefit from it." );
        bmenu.addentry( parts.size(), true, 'q', "%s", _( "Cancel" ) );
    }

    bmenu.query();
    if( bmenu.ret >= 0 && static_cast<size_t>( bmenu.ret ) < parts.size() &&
        parts[bmenu.ret].allowed ) {
        return parts[bmenu.ret].bp;
    } else {
        return bodypart_str_id::NULL_ID();
    }
}

nc_color Character::limb_color( const bodypart_id &bp, bool bleed, bool bite, bool infect ) const
{
    if( bp == bodypart_str_id::NULL_ID() ) {
        return c_light_gray;
    }
    int color_bit = 0;
    nc_color i_color = c_light_gray;
    const int intense = get_effect_int( effect_bleed, bp );
    if( bleed && intense > 0 ) {
        color_bit += 1;
    }
    if( bite && has_effect( effect_bite, bp.id() ) ) {
        color_bit += 10;
    }
    if( infect && has_effect( effect_infected, bp.id() ) ) {
        color_bit += 100;
    }
    switch( color_bit ) {
        case 1:
            i_color = colorize_bleeding_intensity( intense );
            break;
        case 10:
            i_color = c_blue;
            break;
        case 100:
            i_color = c_green;
            break;
        case 11:
            if( intense < 21 ) {
                i_color = c_magenta;
            } else {
                i_color = c_magenta_red;
            }
            break;
        case 101:
            if( intense < 21 ) {
                i_color = c_yellow;
            } else {
                i_color = c_yellow_red;
            }
            break;
    }

    return i_color;
}

std::string Character::get_name() const
{
    return name;
}

std::vector<std::string> Character::get_grammatical_genders() const
{
    if( male ) {
        return { "m" };
    } else {
        return { "f" };
    }
}

nc_color Character::symbol_color() const
{
    nc_color basic = basic_symbol_color();

    if( has_effect( effect_downed ) ) {
        return hilite( basic );
    } else if( has_effect( effect_grabbed ) ) {
        return cyan_background( basic );
    }

    const auto &fields = get_map().field_at( pos() );

    // Priority: electricity, fire, acid, gases
    bool has_elec = false;
    bool has_fire = false;
    bool has_acid = false;
    bool has_fume = false;
    for( const auto &field : fields ) {
        has_elec = field.first.obj().has_elec;
        if( has_elec ) {
            return hilite( basic );
        }
        has_fire = field.first.obj().has_fire;
        has_acid = field.first.obj().has_acid;
        has_fume = field.first.obj().has_fume;
    }
    if( has_fire ) {
        return red_background( basic );
    }
    if( has_acid ) {
        return green_background( basic );
    }
    if( has_fume ) {
        return white_background( basic );
    }
    if( in_sleep_state() ) {
        return hilite( basic );
    }
    return basic;
}

bool Character::is_immune_field( const field_type_id &fid ) const
{
    // Obviously this makes us invincible
    if( has_trait( trait_DEBUG_NODMG ) || has_effect( effect_incorporeal ) ) {
        return true;
    }
    // Check to see if we are immune
    const field_type &ft = fid.obj();
    for( const trait_id &t : ft.immunity_data_traits ) {
        if( has_trait( t ) ) {
            return true;
        }
    }
    bool immune_by_body_part_resistance = !ft.immunity_data_body_part_env_resistance.empty();
    for( const std::pair<bodypart_str_id, int> &fide : ft.immunity_data_body_part_env_resistance ) {
        immune_by_body_part_resistance = immune_by_body_part_resistance &&
                                         get_env_resist( fide.first.id() ) >= fide.second;
    }
    if( immune_by_body_part_resistance ) {
        return true;
    }
    if( ft.has_elec ) {
        return is_elec_immune();
    }
    if( ft.has_fire ) {
        return has_flag( json_flag_HEATSINK ) || is_wearing( itype_rm13_armor_on );
    }
    if( ft.has_acid ) {
        return !is_on_ground() && get_env_resist( body_part_foot_l ) >= 15 &&
               get_env_resist( body_part_foot_r ) >= 15 &&
               get_env_resist( body_part_leg_l ) >= 15 &&
               get_env_resist( body_part_leg_r ) >= 15 &&
               get_armor_type( damage_type::ACID, body_part_foot_l ) >= 5 &&
               get_armor_type( damage_type::ACID, body_part_foot_r ) >= 5 &&
               get_armor_type( damage_type::ACID, body_part_leg_l ) >= 5 &&
               get_armor_type( damage_type::ACID, body_part_leg_r ) >= 5;
    }
    // If we haven't found immunity yet fall up to the next level
    return Creature::is_immune_field( fid );
}

bool Character::is_elec_immune() const
{
    return is_immune_damage( damage_type::ELECTRIC );
}

bool Character::is_immune_effect( const efftype_id &eff ) const
{
    if( eff == effect_downed ) {
        return is_throw_immune() || ( has_trait( trait_LEG_TENT_BRACE ) && footwear_factor() == 0 );
    } else if( eff == effect_onfire ) {
        return is_immune_damage( damage_type::HEAT );
    } else if( eff == effect_deaf ) {
        return worn_with_flag( flag_DEAF ) || has_flag( json_flag_DEAF ) ||
               worn_with_flag( flag_PARTIAL_DEAF ) ||
               has_flag( json_flag_IMMUNE_HEARING_DAMAGE ) ||
               is_wearing( itype_rm13_armor_on );
    } else if( eff == effect_mute ) {
        return has_bionic( bio_voice );
    } else if( eff == effect_corroding ) {
        return is_immune_damage( damage_type::ACID ) || has_trait( trait_SLIMY ) ||
               has_trait( trait_VISCOUS );
    } else if( eff == effect_nausea ) {
        return has_trait( trait_STRONGSTOMACH );
    }

    return false;
}

bool Character::is_immune_damage( const damage_type dt ) const
{
    switch( dt ) {
        case damage_type::NONE:
            return true;
        case damage_type::PURE:
            return false;
        case damage_type::BIOLOGICAL:
            return has_flag( json_flag_BIO_IMMUNE ) ||
                   worn_with_flag( flag_BIO_IMMUNE );
        case damage_type::BASH:
            return has_flag( json_flag_BASH_IMMUNE ) ||
                   worn_with_flag( flag_BASH_IMMUNE );
        case damage_type::CUT:
            return has_flag( json_flag_CUT_IMMUNE ) ||
                   worn_with_flag( flag_CUT_IMMUNE );
        case damage_type::ACID:
            return has_flag( json_flag_ACID_IMMUNE ) ||
                   worn_with_flag( flag_ACID_IMMUNE );
        case damage_type::STAB:
            return has_flag( json_flag_STAB_IMMUNE ) ||
                   worn_with_flag( flag_STAB_IMMUNE );
        case damage_type::BULLET:
            return has_flag( json_flag_BULLET_IMMUNE ) ||
                   worn_with_flag( flag_BULLET_IMMUNE );
        case damage_type::HEAT:
            return has_flag( json_flag_HEATPROOF ) ||
                   worn_with_flag( flag_HEAT_IMMUNE );
        case damage_type::COLD:
            return has_flag( json_flag_COLD_IMMUNE ) ||
                   worn_with_flag( flag_COLD_IMMUNE );
        case damage_type::ELECTRIC:
            return has_flag( json_flag_ELECTRIC_IMMUNE ) ||
                   worn_with_flag( flag_ELECTRIC_IMMUNE );
        default:
            return true;
    }
}

bool Character::is_rad_immune() const
{
    bool has_helmet = false;
    return ( is_wearing_power_armor( &has_helmet ) && has_helmet ) || worn_with_flag( flag_RAD_PROOF );
}

int Character::throw_range( const item &it ) const
{
    if( it.is_null() ) {
        return -1;
    }

    item tmp = it;

    if( tmp.count_by_charges() && tmp.charges > 1 ) {
        tmp.charges = 1;
    }

    /** @EFFECT_STR determines maximum weight that can be thrown */
    if( ( tmp.weight() / 113_gram ) > static_cast<int>( str_cur * 15 ) ) {
        return 0;
    }
    // Increases as weight decreases until 150 g, then decreases again
    /** @EFFECT_STR increases throwing range, vs item weight (high or low) */
    int str_override = str_cur;
    if( is_mounted() ) {
        auto *mons = mounted_creature.get();
        str_override = mons->mech_str_addition() != 0 ? mons->mech_str_addition() : str_cur;
    }
    int ret = ( str_override * 10 ) / ( tmp.weight() >= 150_gram ? tmp.weight() / 113_gram : 10 -
                                        static_cast<int>(
                                            tmp.weight() / 15_gram ) );
    ret -= tmp.volume() / 1_liter;
    static const std::set<material_id> affected_materials = { material_id( "iron" ), material_id( "steel" ) };
    if( has_active_bionic( bio_railgun ) && tmp.made_of_any( affected_materials ) ) {
        ret *= 2;
    }
    if( ret < 1 ) {
        return 1;
    }
    // Cap at double our strength + skill
    /** @EFFECT_STR caps throwing range */

    /** @EFFECT_THROW caps throwing range */
    if( ret > str_override * 3 + get_skill_level( skill_throw ) ) {
        return str_override * 3 + get_skill_level( skill_throw );
    }

    return ret;
}

const std::vector<material_id> Character::fleshy = { material_id( "flesh" ), material_id( "hflesh" ) };
bool Character::made_of( const material_id &m ) const
{
    // TODO: check for mutations that change this.
    return std::find( fleshy.begin(), fleshy.end(), m ) != fleshy.end();
}
bool Character::made_of_any( const std::set<material_id> &ms ) const
{
    // TODO: check for mutations that change this.
    return std::any_of( fleshy.begin(), fleshy.end(), [&ms]( const material_id & e ) {
        return ms.count( e );
    } );
}

tripoint Character::global_square_location() const
{
    return get_map().getabs( position );
}

tripoint Character::global_sm_location() const
{
    return ms_to_sm_copy( global_square_location() );
}

tripoint_abs_omt Character::global_omt_location() const
{
    // TODO: fix point types
    return tripoint_abs_omt( ms_to_omt_copy( global_square_location() ) );
}

bool Character::is_blind() const
{
    return ( worn_with_flag( flag_BLIND ) ||
             has_flag( json_flag_BLIND ) );
}

bool Character::is_invisible() const
{
    return (
               has_flag( json_flag_INVISIBLE ) ||
               is_wearing_active_optcloak() ||
               has_trait( trait_DEBUG_CLOAK )
           );
}

int Character::visibility( bool, int ) const
{
    // 0-100 %
    if( is_invisible() ) {
        return 0;
    }
    // TODO:
    // if ( dark_clothing() && light check ...
    int stealth_modifier = std::floor( mutation_value( "stealth_modifier" ) );
    return clamp( 100 - stealth_modifier, 40, 160 );
}

/*
 * Calculate player brightness based on the brightest active item, as
 * per itype tag LIGHT_* and optional CHARGEDIM ( fade starting at 20% charge )
 * item.light.* is -unimplemented- for the moment, as it is a custom override for
 * applying light sources/arcs with specific angle and direction.
 */
float Character::active_light() const
{
    float lumination = 0.0f;

    int maxlum = 0;
    has_item_with( [&maxlum]( const item & it ) {
        const int lumit = it.getlight_emit();
        if( maxlum < lumit ) {
            maxlum = lumit;
        }
        return false; // continue search, otherwise has_item_with would cancel the search
    } );

    lumination = static_cast<float>( maxlum );

    float mut_lum = 0.0f;
    for( const trait_id &mut : get_mutations() ) {
        float curr_lum = 0.0f;
        for( const std::pair<const bodypart_str_id, float> &elem : mut->lumination ) {
            int coverage = 0;
            for( const item &i : worn ) {
                if( i.covers( elem.first.id() ) && !i.has_flag( flag_ALLOWS_NATURAL_ATTACKS ) &&
                    !i.has_flag( flag_SEMITANGIBLE ) &&
                    !i.has_flag( flag_PERSONAL ) && !i.has_flag( flag_AURA ) ) {
                    coverage += i.get_coverage( elem.first.id() );
                }
            }
            curr_lum += elem.second * ( 1 - ( coverage / 100.0f ) );
        }
        mut_lum += curr_lum;
    }

    lumination = std::max( lumination, mut_lum );

    if( lumination < 60 && has_active_bionic( bio_flashlight ) ) {
        lumination = 60;
    } else if( lumination < 5 && ( has_effect( effect_glowing ) ||
                                   ( has_active_bionic( bio_tattoo_led ) ||
                                     has_effect( effect_glowy_led ) ) ) ) {
        lumination = 5;
    }
    return lumination;
}

bool Character::sees_with_specials( const Creature &critter ) const
{
    // electroreceptors grants vision of robots and electric monsters through walls
    if( has_trait( trait_ELECTRORECEPTORS ) &&
        ( critter.in_species( species_ROBOT ) || critter.has_flag( MF_ELECTRIC ) ) ) {
        return true;
    }

    if( critter.digging() && has_active_bionic( bio_ground_sonar ) ) {
        // Bypass the check below, the bionic sonar also bypasses the sees(point) check because
        // walls don't block sonar which is transmitted in the ground, not the air.
        // TODO: this might need checks whether the player is in the air, or otherwise not connected
        // to the ground. It also might need a range check.
        return true;
    }

    return false;
}

bool Character::pour_into( item &container, item &liquid )
{
    std::string err;
    const int amount = container.get_remaining_capacity_for_liquid( liquid, *this, &err );

    if( !err.empty() ) {
        if( !container.has_item_with( [&liquid]( const item & it ) {
        return it.typeId() == liquid.typeId();
        } ) ) {
            add_msg_if_player( m_bad, err );
        } else {
            //~ you filled <container> to the brim with <liquid>
            add_msg_if_player( _( "You filled %1$s to the brim with %2$s." ), container.tname(),
                               liquid.tname() );
        }
        return false;
    }

    add_msg_if_player( _( "You pour %1$s into the %2$s." ), liquid.tname(), container.tname() );

    liquid.charges -= container.fill_with( liquid, amount );
    inv->unsort();

    if( liquid.charges > 0 ) {
        add_msg_if_player( _( "There's some left over!" ) );
    }

    return true;
}

bool Character::pour_into( const vpart_reference &vp, item &liquid ) const
{
    if( !vp.part().fill_with( liquid ) ) {
        return false;
    }

    //~ $1 - vehicle name, $2 - part name, $3 - liquid type
    add_msg_if_player( _( "You refill the %1$s's %2$s with %3$s." ),
                       vp.vehicle().name, vp.part().name(), liquid.type_name() );

    if( liquid.charges > 0 ) {
        add_msg_if_player( _( "There's some left over!" ) );
    }
    return true;
}

resistances Character::mutation_armor( bodypart_id bp ) const
{
    resistances res;
    for( const trait_id &iter : get_mutations() ) {
        res += iter->damage_resistance( bp );
    }

    return res;
}

float Character::mutation_armor( bodypart_id bp, damage_type dt ) const
{
    return mutation_armor( bp ).type_resist( dt );
}

float Character::mutation_armor( bodypart_id bp, const damage_unit &du ) const
{
    return mutation_armor( bp ).get_effective_resist( du );
}

int Character::ammo_count_for( const item &gun )
{
    int ret = item::INFINITE_CHARGES;
    if( !gun.is_gun() ) {
        return ret;
    }

    int required = gun.ammo_required();

    if( required > 0 ) {
        int total_ammo = 0;
        total_ammo += gun.ammo_remaining();

        bool has_mag = gun.magazine_integral();

        const auto found_ammo = find_ammo( gun, true, -1 );
        int loose_ammo = 0;
        for( const auto &ammo : found_ammo ) {
            if( ammo->is_magazine() ) {
                has_mag = true;
                total_ammo += ammo->ammo_remaining();
            } else if( ammo->is_ammo() ) {
                loose_ammo += ammo->charges;
            }
        }

        if( has_mag ) {
            total_ammo += loose_ammo;
        }

        ret = std::min( ret, total_ammo / required );
    }

    int ups_drain = gun.get_gun_ups_drain();
    if( ups_drain > 0 ) {
        ret = std::min( ret, charges_of( itype_UPS ) / ups_drain );
    }

    return ret;
}

bool Character::can_reload( const item &it, const itype_id &ammo ) const
{
    if( !it.is_reloadable_with( ammo ) ) {
        return false;
    }

    if( it.is_ammo_belt() ) {
        const cata::optional<itype_id> &linkage = it.type->magazine->linkage;
        if( linkage && !has_charges( *linkage, 1 ) ) {
            return false;
        }
    }

    return true;
}

hint_rating Character::rate_action_reload( const item &it ) const
{
    hint_rating res = hint_rating::cant;

    // Guns may contain additional reloadable mods so check these first
    for( const item *mod : it.gunmods() ) {
        switch( rate_action_reload( *mod ) ) {
            case hint_rating::good:
                return hint_rating::good;

            case hint_rating::cant:
                continue;

            case hint_rating::iffy:
                res = hint_rating::iffy;
        }
    }

    if( !it.is_reloadable() ) {
        return res;
    }

    return can_reload( it ) ? hint_rating::good : hint_rating::iffy;
}

hint_rating Character::rate_action_unload( const item &it ) const
{
    if( it.is_container() && !it.contents.empty() &&
        it.can_unload_liquid() ) {
        return hint_rating::good;
    }

    if( it.has_flag( flag_NO_UNLOAD ) ) {
        return hint_rating::cant;
    }

    if( it.magazine_current() ) {
        return hint_rating::good;
    }

    for( const item *e : it.gunmods() ) {
        if( ( e->is_gun() && !e->has_flag( flag_NO_UNLOAD ) &&
              ( e->magazine_current() || e->ammo_remaining() > 0 || e->casings_count() > 0 ) ) ||
            ( e->has_flag( flag_BRASS_CATCHER ) && !e->is_container_empty() ) ) {
            return hint_rating::good;
        }
    }

    if( it.ammo_types().empty() ) {
        return hint_rating::cant;
    }

    if( it.ammo_remaining() > 0 || it.casings_count() > 0 ) {
        return hint_rating::good;
    }

    return hint_rating::iffy;
}

float Character::rest_quality() const
{
    // Just a placeholder for now.
    // TODO: Waiting/reading/being unconscious on bed/sofa/grass
    return has_effect( effect_sleep ) ? 1.0f : 0.0f;
}

std::string Character::extended_description() const
{
    std::string ss;
    if( is_player() ) {
        // <bad>This is me, <player_name>.</bad>
        ss += string_format( _( "This is you - %s." ), name );
    } else {
        ss += string_format( _( "This is %s." ), name );
    }

    ss += "\n--\n";

    const std::vector<bodypart_id> &bps = get_all_body_parts( get_body_part_flags::only_main );
    // Find length of bp names, to align
    // accumulate looks weird here, any better function?
    int longest = std::accumulate( bps.begin(), bps.end(), 0,
    []( int m, bodypart_id bp ) {
        return std::max( m, utf8_width( body_part_name_as_heading( bp, 1 ) ) );
    } );

    // This is a stripped-down version of the body_window function
    // This should be extracted into a separate function later on
    for( const bodypart_id &bp : bps ) {
        const std::string &bp_heading = body_part_name_as_heading( bp, 1 );

        const nc_color state_col = limb_color( bp, true, true, true );
        nc_color name_color = state_col;
        std::pair<std::string, nc_color> hp_bar = get_hp_bar( get_part_hp_cur( bp ), get_part_hp_max( bp ),
                false );

        ss += colorize( left_justify( bp_heading, longest ), name_color );
        ss += colorize( hp_bar.first, hp_bar.second );
        // Trailing bars. UGLY!
        // TODO: Integrate into get_hp_bar somehow
        ss += colorize( std::string( 5 - utf8_width( hp_bar.first ), '.' ), c_white );
        ss += "\n";
    }

    ss += "--\n";
    ss += _( "Wielding:" ) + std::string( " " );
    if( weapon.is_null() ) {
        ss += _( "Nothing" );
    } else {
        ss += weapon.tname();
    }

    ss += "\n";
    ss += _( "Wearing:" ) + std::string( " " );
    ss += enumerate_as_string( worn.begin(), worn.end(), []( const item & it ) {
        return it.tname();
    } );

    return replace_colors( ss );
}

social_modifiers Character::get_mutation_bionic_social_mods() const
{
    social_modifiers mods;
    for( const mutation_branch *mut : cached_mutations ) {
        mods += mut->social_mods;
    }
    for( const bionic &bio : *my_bionics ) {
        mods += bio.info().social_mods;
    }
    return mods;
}

template <cata::optional<float> mutation_branch::*member>
float calc_mutation_value( const std::vector<const mutation_branch *> &mutations )
{
    float lowest = 0.0f;
    float highest = 0.0f;
    for( const mutation_branch *mut : mutations ) {
        if( ( mut->*member ).has_value() ) {
            float val = ( mut->*member ).value();
            lowest = std::min( lowest, val );
            highest = std::max( highest, val );
        }
    }

    return std::min( 0.0f, lowest ) + std::max( 0.0f, highest );
}

template <cata::optional<float> mutation_branch::*member>
float calc_mutation_value_additive( const std::vector<const mutation_branch *> &mutations )
{
    float ret = 0.0f;
    for( const mutation_branch *mut : mutations ) {
        if( ( mut->*member ).has_value() ) {
            ret += ( mut->*member ).value();
        }
    }
    return ret;
}

template <cata::optional<float> mutation_branch::*member>
float calc_mutation_value_multiplicative( const std::vector<const mutation_branch *> &mutations )
{
    float ret = 1.0f;
    for( const mutation_branch *mut : mutations ) {
        if( ( mut->*member ).has_value() ) {
            ret *= ( mut->*member ).value();
        }
    }
    return ret;
}

static const std::map<std::string, std::function <float( std::vector<const mutation_branch *> )>>
mutation_value_map = {
    { "healing_awake", calc_mutation_value<&mutation_branch::healing_awake> },
    { "healing_resting", calc_mutation_value<&mutation_branch::healing_resting> },
    { "mending_modifier", calc_mutation_value_multiplicative<&mutation_branch::mending_modifier> },
    { "hp_modifier", calc_mutation_value<&mutation_branch::hp_modifier> },
    { "hp_modifier_secondary", calc_mutation_value<&mutation_branch::hp_modifier_secondary> },
    { "hp_adjustment", calc_mutation_value<&mutation_branch::hp_adjustment> },
    { "temperature_speed_modifier", calc_mutation_value<&mutation_branch::temperature_speed_modifier> },
    { "metabolism_modifier", calc_mutation_value<&mutation_branch::metabolism_modifier> },
    { "thirst_modifier", calc_mutation_value<&mutation_branch::thirst_modifier> },
    { "fatigue_regen_modifier", calc_mutation_value<&mutation_branch::fatigue_regen_modifier> },
    { "fatigue_modifier", calc_mutation_value<&mutation_branch::fatigue_modifier> },
    { "stamina_regen_modifier", calc_mutation_value<&mutation_branch::stamina_regen_modifier> },
    { "stealth_modifier", calc_mutation_value<&mutation_branch::stealth_modifier> },
    { "str_modifier", calc_mutation_value<&mutation_branch::str_modifier> },
    { "dodge_modifier", calc_mutation_value_additive<&mutation_branch::dodge_modifier> },
    { "mana_modifier", calc_mutation_value_additive<&mutation_branch::mana_modifier> },
    { "mana_multiplier", calc_mutation_value_multiplicative<&mutation_branch::mana_multiplier> },
    { "mana_regen_multiplier", calc_mutation_value_multiplicative<&mutation_branch::mana_regen_multiplier> },
    { "bionic_mana_penalty", calc_mutation_value_multiplicative<&mutation_branch::bionic_mana_penalty> },
    { "casting_time_multiplier", calc_mutation_value_multiplicative<&mutation_branch::casting_time_multiplier> },
    { "movecost_modifier", calc_mutation_value_multiplicative<&mutation_branch::movecost_modifier> },
    { "movecost_flatground_modifier", calc_mutation_value_multiplicative<&mutation_branch::movecost_flatground_modifier> },
    { "movecost_obstacle_modifier", calc_mutation_value_multiplicative<&mutation_branch::movecost_obstacle_modifier> },
    { "attackcost_modifier", calc_mutation_value_multiplicative<&mutation_branch::attackcost_modifier> },
    { "max_stamina_modifier", calc_mutation_value_multiplicative<&mutation_branch::max_stamina_modifier> },
    { "weight_capacity_modifier", calc_mutation_value_multiplicative<&mutation_branch::weight_capacity_modifier> },
    { "hearing_modifier", calc_mutation_value_multiplicative<&mutation_branch::hearing_modifier> },
    { "movecost_swim_modifier", calc_mutation_value_multiplicative<&mutation_branch::movecost_swim_modifier> },
    { "noise_modifier", calc_mutation_value_multiplicative<&mutation_branch::noise_modifier> },
    { "overmap_sight", calc_mutation_value_additive<&mutation_branch::overmap_sight> },
    { "overmap_multiplier", calc_mutation_value_multiplicative<&mutation_branch::overmap_multiplier> },
    { "map_memory_capacity_multiplier", calc_mutation_value_multiplicative<&mutation_branch::map_memory_capacity_multiplier> },
    { "reading_speed_multiplier", calc_mutation_value_multiplicative<&mutation_branch::reading_speed_multiplier> },
    { "skill_rust_multiplier", calc_mutation_value_multiplicative<&mutation_branch::skill_rust_multiplier> },
    { "crafting_speed_multiplier", calc_mutation_value_multiplicative<&mutation_branch::crafting_speed_multiplier> },
    { "obtain_cost_multiplier", calc_mutation_value_multiplicative<&mutation_branch::obtain_cost_multiplier> },
    { "stomach_size_multiplier", calc_mutation_value_multiplicative<&mutation_branch::stomach_size_multiplier> },
    { "vomit_multiplier", calc_mutation_value_multiplicative<&mutation_branch::vomit_multiplier> },
    { "consume_time_modifier", calc_mutation_value_multiplicative<&mutation_branch::consume_time_modifier> }
};

float Character::mutation_value( const std::string &val ) const
{
    // Syntax similar to tuple get<n>()
    const auto found = mutation_value_map.find( val );

    if( found == mutation_value_map.end() ) {
        debugmsg( "Invalid mutation value name %s", val );
        return 0.0f;
    } else {
        return found->second( cached_mutations );
    }
}

float Character::healing_rate( float at_rest_quality ) const
{
    // TODO: Cache
    float heal_rate;
    if( !is_npc() ) {
        heal_rate = get_option< float >( "PLAYER_HEALING_RATE" );
    } else {
        heal_rate = get_option< float >( "NPC_HEALING_RATE" );
    }
    float awake_rate = heal_rate * mutation_value( "healing_awake" );
    float final_rate = 0.0f;
    if( awake_rate > 0.0f ) {
        final_rate += awake_rate;
    } else if( at_rest_quality < 1.0f ) {
        // Resting protects from rot
        final_rate += ( 1.0f - at_rest_quality ) * awake_rate;
    }
    float asleep_rate = 0.0f;
    if( at_rest_quality > 0.0f ) {
        asleep_rate = at_rest_quality * heal_rate * ( 1.0f + mutation_value( "healing_resting" ) );
    }
    if( asleep_rate > 0.0f ) {
        final_rate += asleep_rate * ( 1.0f + get_healthy() / 200.0f );
    }

    // Most common case: awake player with no regenerative abilities
    // ~7e-5 is 1 hp per day, anything less than that is totally negligible
    static constexpr float eps = 0.000007f;
    add_msg_debug( debugmode::DF_CHAR_HEALTH, "%s healing: %.6f", name, final_rate );
    if( std::abs( final_rate ) < eps ) {
        return 0.0f;
    }

    float primary_hp_mod = mutation_value( "hp_modifier" );
    if( primary_hp_mod < 0.0f ) {
        // HP mod can't get below -1.0
        final_rate *= 1.0f + primary_hp_mod;
    }

    return enchantment_cache->modify_value( enchant_vals::mod::REGEN_HP, final_rate );
}

float Character::healing_rate_medicine( float at_rest_quality, const bodypart_id &bp ) const
{
    float rate_medicine = 0.0f;

    for( const auto &elem : *effects ) {
        for( const std::pair<const bodypart_id, effect> &i : elem.second ) {
            const effect &eff = i.second;
            float tmp_rate = static_cast<float>( eff.get_amount( "HEAL_RATE" ) ) / to_turns<int>
                             ( 24_hours );

            if( bp == body_part_head ) {
                tmp_rate *= eff.get_amount( "HEAL_HEAD" ) / 100.0f;
            }
            if( bp == body_part_torso ) {
                tmp_rate *= eff.get_amount( "HEAL_TORSO" ) / 100.0f;
            }
            rate_medicine += tmp_rate;
        }
    }

    rate_medicine *= 1.0f + mutation_value( "healing_resting" );
    rate_medicine *= 1.0f + at_rest_quality;

    // increase healing if character has both effects
    if( has_effect( effect_bandaged ) && has_effect( effect_disinfected ) ) {
        rate_medicine *= 1.25;
    }

    if( get_healthy() > 0.0f ) {
        rate_medicine *= 1.0f + get_healthy() / 200.0f;
    } else {
        rate_medicine *= 1.0f + get_healthy() / 400.0f;
    }
    float primary_hp_mod = mutation_value( "hp_modifier" );
    if( primary_hp_mod < 0.0f ) {
        // HP mod can't get below -1.0
        rate_medicine *= 1.0f + primary_hp_mod;
    }
    return rate_medicine;
}

float Character::get_bmi() const
{
    return 12 * get_kcal_percent() + 13;
}

std::string Character::get_weight_string() const
{
    std::pair<std::string, nc_color> weight_pair = get_weight_description();
    return colorize( weight_pair.first, weight_pair.second );
}

std::pair<std::string, nc_color> Character::get_weight_description() const
{
    const float bmi = get_bmi();
    std::string weight_string;
    nc_color weight_color = c_light_gray;
    if( get_option<bool>( "CRAZY" ) ) {
        if( bmi > character_weight_category::morbidly_obese + 10.0f ) {
            weight_string = translate_marker( "AW HELL NAH" );
            weight_color = c_red;
        } else if( bmi > character_weight_category::morbidly_obese + 5.0f ) {
            weight_string = translate_marker( "DAYUM" );
            weight_color = c_red;
        } else if( bmi > character_weight_category::morbidly_obese ) {
            weight_string = translate_marker( "Fluffy" );
            weight_color = c_red;
        } else if( bmi > character_weight_category::very_obese ) {
            weight_string = translate_marker( "Husky" );
            weight_color = c_red;
        } else if( bmi > character_weight_category::obese ) {
            weight_string = translate_marker( "Healthy" );
            weight_color = c_light_red;
        } else if( bmi > character_weight_category::overweight ) {
            weight_string = translate_marker( "Big" );
            weight_color = c_yellow;
        } else if( bmi > character_weight_category::normal ) {
            weight_string = translate_marker( "Normal" );
            weight_color = c_light_gray;
        } else if( bmi > character_weight_category::underweight ) {
            weight_string = translate_marker( "Bean Pole" );
            weight_color = c_yellow;
        } else if( bmi > character_weight_category::emaciated ) {
            weight_string = translate_marker( "Emaciated" );
            weight_color = c_light_red;
        } else {
            weight_string = translate_marker( "Spooky Scary Skeleton" );
            weight_color = c_red;
        }
    } else {
        if( bmi > character_weight_category::morbidly_obese ) {
            weight_string = translate_marker( "Morbidly Obese" );
            weight_color = c_red;
        } else if( bmi > character_weight_category::very_obese ) {
            weight_string = translate_marker( "Very Obese" );
            weight_color = c_red;
        } else if( bmi > character_weight_category::obese ) {
            weight_string = translate_marker( "Obese" );
            weight_color = c_light_red;
        } else if( bmi > character_weight_category::overweight ) {
            weight_string = translate_marker( "Overweight" );
            weight_color = c_yellow;
        } else if( bmi > character_weight_category::normal ) {
            weight_string = translate_marker( "Normal" );
            weight_color = c_light_gray;
        } else if( bmi > character_weight_category::underweight ) {
            weight_string = translate_marker( "Underweight" );
            weight_color = c_yellow;
        } else if( bmi > character_weight_category::emaciated ) {
            weight_string = translate_marker( "Emaciated" );
            weight_color = c_light_red;
        } else {
            weight_string = translate_marker( "Skeletal" );
            weight_color = c_red;
        }
    }
    return std::make_pair( _( weight_string ), weight_color );
}

std::string Character::get_weight_long_description() const
{
    const float bmi = get_bmi();
    if( bmi > character_weight_category::morbidly_obese ) {
        return _( "You have far more fat than is healthy or useful.  It is causing you major problems." );
    } else if( bmi > character_weight_category::very_obese ) {
        return _( "You have too much fat.  It impacts your day-to-day health and wellness." );
    } else if( bmi > character_weight_category::obese ) {
        return _( "You've definitely put on a lot of extra weight.  Although helpful in times of famine, this is too much and is impacting your health." );
    } else if( bmi > character_weight_category::overweight ) {
        return _( "You've put on some extra pounds.  Nothing too excessive, but it's starting to impact your health and waistline a bit." );
    } else if( bmi > character_weight_category::normal ) {
        return _( "You look to be a pretty healthy weight, with some fat to last you through the winter, but nothing excessive." );
    } else if( bmi > character_weight_category::underweight ) {
        return _( "You are thin, thinner than is healthy.  You are less resilient to going without food." );
    } else if( bmi > character_weight_category::emaciated ) {
        return _( "You are very unhealthily underweight, nearing starvation." );
    } else {
        return _( "You have very little meat left on your bones.  You appear to be starving." );
    }
}

units::mass Character::bodyweight() const
{
    return units::from_kilogram( get_bmi() * std::pow( height() / 100.0f, 2 ) );
}

units::mass Character::bionics_weight() const
{
    units::mass bio_weight = 0_gram;
    for( const bionic_id &bid : get_bionics() ) {
        if( !bid->included ) {
            bio_weight += item::find_type( bid->itype() )->weight;
        }
    }
    return bio_weight;
}

void Character::reset_chargen_attributes()
{
    init_age = 25;
    init_height = 175;
}

int Character::base_age() const
{
    return init_age;
}

void Character::set_base_age( int age )
{
    init_age = age;
}

void Character::mod_base_age( int mod )
{
    init_age += mod;
}

int Character::age() const
{
    int years_since_cataclysm = to_turns<int>( calendar::turn - calendar::turn_zero ) /
                                to_turns<int>( calendar::year_length() );
    return init_age + years_since_cataclysm;
}

std::string Character::age_string() const
{
    //~ how old the character is in years. try to limit number of characters to fit on the screen
    std::string unformatted = _( "%d years" );
    return string_format( unformatted, age() );
}

int Character::base_height() const
{
    return init_height;
}

void Character::set_base_height( int height )
{
    init_height = height;
}

void Character::mod_base_height( int mod )
{
    init_height += mod;
}

std::string Character::height_string() const
{
    const bool metric = get_option<std::string>( "DISTANCE_UNITS" ) == "metric";

    if( metric ) {
        std::string metric_string = _( "%d cm" );
        return string_format( metric_string, height() );
    }

    int total_inches = std::round( height() / 2.54 );
    int feet = std::floor( total_inches / 12 );
    int remainder_inches = total_inches % 12;
    return string_format( "%d\'%d\"", feet, remainder_inches );
}

int Character::height() const
{
    switch( get_size() ) {
        case creature_size::tiny:
            return init_height - 100;
        case creature_size::small:
            return init_height - 50;
        case creature_size::medium:
            return init_height;
        case creature_size::large:
            return init_height + 50;
        case creature_size::huge:
            return init_height + 100;
        case creature_size::num_sizes:
            debugmsg( "ERROR: Character has invalid size class." );
            return 0;
    }

    debugmsg( "Invalid size class" );
    abort();
}

int Character::base_bmr() const
{
    /**
    Values are for males, and average!
    */
    const int equation_constant = 5;
    const int weight_factor = units::to_gram<int>( bodyweight() / 100.0 );
    const int height_factor = 6.25 * height();
    const int age_factor = 5 * age();
    return metabolic_rate_base() * ( weight_factor + height_factor - age_factor + equation_constant );
}

int Character::get_bmr() const
{
    int base_bmr_calc = base_bmr();
    base_bmr_calc *= std::min( activity_history.average_activity(), maximum_exertion_level() );
    return std::ceil( enchantment_cache->modify_value( enchant_vals::mod::METABOLISM, base_bmr_calc ) );
}

void Character::set_activity_level( float new_level )
{
    activity_history.log_activity( new_level );
}

void Character::reset_activity_level()
{
    activity_history.reset_activity_level();
}

std::string Character::activity_level_str() const
{
    return activity_history.activity_level_str();
}

int Character::get_armor_bash( bodypart_id bp ) const
{
    return get_armor_bash_base( bp ) + armor_bash_bonus;
}

int Character::get_armor_cut( bodypart_id bp ) const
{
    return get_armor_cut_base( bp ) + armor_cut_bonus;
}

int Character::get_armor_bullet( bodypart_id bp ) const
{
    return get_armor_bullet_base( bp ) + armor_bullet_bonus;
}

int Character::get_armor_type( damage_type dt, bodypart_id bp ) const
{
    switch( dt ) {
        case damage_type::PURE:
        case damage_type::BIOLOGICAL:
            return 0;
        case damage_type::BASH:
            return get_armor_bash( bp );
        case damage_type::CUT:
            return get_armor_cut( bp );
        case damage_type::STAB:
            return get_armor_cut( bp ) * 0.8f;
        case damage_type::BULLET:
            return get_armor_bullet( bp );
        case damage_type::ACID:
        case damage_type::HEAT:
        case damage_type::COLD:
        case damage_type::ELECTRIC: {
            int ret = 0;
            for( const item &i : worn ) {
                if( i.covers( bp ) ) {
                    ret += i.damage_resist( dt );
                }
            }

            ret += mutation_armor( bp, dt );
            return ret;
        }
        case damage_type::NONE:
        case damage_type::NUM:
            // Let it error below
            break;
    }

    debugmsg( "Invalid damage type: %d", dt );
    return 0;
}

int Character::get_armor_bash_base( bodypart_id bp ) const
{
    float ret = 0;
    for( const item &i : worn ) {
        if( i.covers( bp ) ) {
            ret += i.bash_resist();
        }
    }
    for( const bionic_id &bid : get_bionics() ) {
        const auto bash_prot = bid->bash_protec.find( bp.id() );
        if( bash_prot != bid->bash_protec.end() ) {
            ret += bash_prot->second;
        }
    }

    ret += mutation_armor( bp, damage_type::BASH );
    return ret;
}

int Character::get_armor_cut_base( bodypart_id bp ) const
{
    float ret = 0;
    for( const item &i : worn ) {
        if( i.covers( bp ) ) {
            ret += i.cut_resist();
        }
    }
    for( const bionic_id &bid : get_bionics() ) {
        const auto cut_prot = bid->cut_protec.find( bp.id() );
        if( cut_prot != bid->cut_protec.end() ) {
            ret += cut_prot->second;
        }
    }

    ret += mutation_armor( bp, damage_type::CUT );
    return ret;
}

int Character::get_armor_bullet_base( bodypart_id bp ) const
{
    float ret = 0;
    for( const item &i : worn ) {
        if( i.covers( bp ) ) {
            ret += i.bullet_resist();
        }
    }

    for( const bionic_id &bid : get_bionics() ) {
        const auto bullet_prot = bid->bullet_protec.find( bp.id() );
        if( bullet_prot != bid->bullet_protec.end() ) {
            ret += bullet_prot->second;
        }
    }

    ret += mutation_armor( bp, damage_type::BULLET );
    return ret;
}

int Character::get_env_resist( bodypart_id bp ) const
{
    float ret = 0;
    for( const item &i : worn ) {
        // Head protection works on eyes too (e.g. baseball cap)
        if( i.covers( bp ) || ( bp == body_part_eyes && i.covers( body_part_head ) ) ) {
            ret += i.get_env_resist();
        }
    }

    for( const bionic_id &bid : get_bionics() ) {
        const auto EP = bid->env_protec.find( bp.id() );
        if( EP != bid->env_protec.end() ) {
            ret += EP->second;
        }
    }

    if( bp == body_part_eyes && has_trait( trait_SEESLEEP ) ) {
        ret += 8;
    }
    return ret;
}

int Character::get_armor_acid( bodypart_id bp ) const
{
    return get_armor_type( damage_type::ACID, bp );
}

int Character::get_stim() const
{
    return stim;
}

void Character::set_stim( int new_stim )
{
    stim = new_stim;
}

void Character::mod_stim( int mod )
{
    stim += mod;
}

int Character::get_rad() const
{
    return radiation;
}

void Character::set_rad( int new_rad )
{
    radiation = new_rad;
}

void Character::mod_rad( int mod )
{
    if( has_flag( json_flag_NO_RADIATION ) ) {
        return;
    }
    set_rad( std::max( 0, get_rad() + mod ) );
}

int Character::get_stamina() const
{
    return stamina;
}

int Character::get_stamina_max() const
{
    static const std::string player_max_stamina( "PLAYER_MAX_STAMINA" );
    static const std::string max_stamina_modifier( "max_stamina_modifier" );
    int maxStamina = get_option< int >( player_max_stamina );
    maxStamina *= Character::mutation_value( max_stamina_modifier );
    maxStamina = enchantment_cache->modify_value( enchant_vals::mod::MAX_STAMINA, maxStamina );
    return maxStamina;
}

void Character::set_stamina( int new_stamina )
{
    stamina = new_stamina;
}

void Character::mod_stamina( int mod )
{
    // TODO: Make NPCs smart enough to use stamina
    if( is_npc() ) {
        return;
    }
    stamina += mod;
    if( stamina < 0 ) {
        add_effect( effect_winded, 10_turns );
    }
    stamina = clamp( stamina, 0, get_stamina_max() );
}

void Character::burn_move_stamina( int moves )
{
    int overburden_percentage = 0;
    units::mass current_weight = weight_carried();
    // Make it at least 1 gram to avoid divide-by-zero warning
    units::mass max_weight = std::max( weight_capacity(), 1_gram );
    if( current_weight > max_weight ) {
        overburden_percentage = ( current_weight - max_weight ) * 100 / max_weight;
    }

    int burn_ratio = get_option<int>( "PLAYER_BASE_STAMINA_BURN_RATE" );
    for( const bionic_id &bid : get_bionic_fueled_with( item( "muscle" ) ) ) {
        if( has_active_bionic( bid ) ) {
            burn_ratio = burn_ratio * 2 - 3;
        }
    }
    burn_ratio += overburden_percentage;
    burn_ratio *= move_mode->stamina_mult();
    mod_stamina( -( ( moves * burn_ratio ) / 100.0 ) * stamina_move_cost_modifier() );
    add_msg_debug( debugmode::DF_CHARACTER, "Stamina burn: %d", -( ( moves * burn_ratio ) / 100 ) );
    // Chance to suffer pain if overburden and stamina runs out or has trait BADBACK
    // Starts at 1 in 25, goes down by 5 for every 50% more carried
    if( ( current_weight > max_weight ) && ( has_trait( trait_BADBACK ) || get_stamina() == 0 ) &&
        one_in( 35 - 5 * current_weight / ( max_weight / 2 ) ) ) {
        add_msg_if_player( m_bad, _( "Your body strains under the weight!" ) );
        // 1 more pain for every 800 grams more (5 per extra STR needed)
        if( ( ( current_weight - max_weight ) / 800_gram > get_pain() && get_pain() < 100 ) ) {
            mod_pain( 1 );
        }
    }
}

float Character::stamina_move_cost_modifier() const
{
    // Both walk and run speed drop to half their maximums as stamina approaches 0.
    // Convert stamina to a float first to allow for decimal place carrying
    float stamina_modifier = ( static_cast<float>( get_stamina() ) / get_stamina_max() + 1 ) / 2;
    return stamina_modifier * move_mode->move_speed_mult();
}

void Character::update_stamina( int turns )
{
    static const std::string player_base_stamina_regen_rate( "PLAYER_BASE_STAMINA_REGEN_RATE" );
    static const std::string stamina_regen_modifier( "stamina_regen_modifier" );
    const float base_regen_rate = get_option<float>( player_base_stamina_regen_rate );
    const int current_stim = get_stim();
    float stamina_recovery = 0.0f;
    // Recover some stamina every turn.
    // Mutated stamina works even when winded
    // max stamina modifers from mutation also affect stamina multi
    float stamina_multiplier = std::max<float>( 0.1f, ( !has_effect( effect_winded ) ? 1.0f : 0.1f ) +
                               mutation_value( stamina_regen_modifier ) + ( mutation_value( "max_stamina_modifier" ) - 1.0f ) );
    // But mouth encumbrance interferes, even with mutated stamina.
    stamina_recovery += stamina_multiplier * std::max( 1.0f,
                        base_regen_rate - ( encumb( body_part_mouth ) / 5.0f ) );
    stamina_recovery = enchantment_cache->modify_value( enchant_vals::mod::REGEN_STAMINA,
                       stamina_recovery );
    // TODO: recovering stamina causes hunger/thirst/fatigue.
    // TODO: Tiredness slowing recovery

    // stim recovers stamina (or impairs recovery)
    if( current_stim > 0 ) {
        // TODO: Make stamina recovery with stims cost health
        stamina_recovery += std::min( 5.0f, current_stim / 15.0f );
    } else if( current_stim < 0 ) {
        // Affect it less near 0 and more near full
        // Negative stim kill at -200
        // At -100 stim it inflicts -20 malus to regen at 100%  stamina,
        // effectivly countering stamina gain of default 20,
        // at 50% stamina its -10 (50%), cuts by 25% at 25% stamina
        stamina_recovery += current_stim / 5.0f * get_stamina() / get_stamina_max();
    }

    const int max_stam = get_stamina_max();
    if( get_power_level() >= 3_kJ && has_active_bionic( bio_gills ) ) {
        int bonus = std::min<int>( units::to_kilojoule( get_power_level() ) / 3,
                                   max_stam - get_stamina() - stamina_recovery * turns );
        // so the effective recovery is up to 5x default
        bonus = std::min( bonus, 4 * static_cast<int>( base_regen_rate ) );
        if( bonus > 0 ) {
            stamina_recovery += bonus;
            bonus /= 10;
            bonus = std::max( bonus, 1 );
            mod_power_level( units::from_kilojoule( -bonus ) );
        }
    }

    mod_stamina( roll_remainder( stamina_recovery * turns ) );
    add_msg_debug( debugmode::DF_CHARACTER, "Stamina recovery: %d",
                   roll_remainder( stamina_recovery * turns ) );
    // Cap at max
    set_stamina( std::min( std::max( get_stamina(), 0 ), max_stam ) );
}

bool Character::invoke_item( item *used )
{
    return invoke_item( used, pos() );
}

bool Character::invoke_item( item *, const tripoint &, int )
{
    return false;
}

bool Character::invoke_item( item *used, const std::string &method )
{
    return invoke_item( used, method, pos() );
}

bool Character::invoke_item( item *used, const std::string &method, const tripoint &pt,
                             int pre_obtain_moves )
{
    if( !has_enough_charges( *used, true ) ) {
        moves = pre_obtain_moves;
        return false;
    }

    item *actually_used = used->get_usable_item( method );
    if( actually_used == nullptr ) {
        debugmsg( "Tried to invoke a method %s on item %s, which doesn't have this method",
                  method.c_str(), used->tname() );
        moves = pre_obtain_moves;
        return false;
    }

    cata::optional<int> charges_used = actually_used->type->invoke( *this->as_player(), *actually_used,
                                       pt, method );
    if( !charges_used.has_value() ) {
        moves = pre_obtain_moves;
        return false;
    }
    if( charges_used.value() == 0 ) {
        return false;
    }
    // Prevent accessing the item as it may have been deleted by the invoked iuse function.
    if( used->is_tool() || actually_used->is_medication() ) {
        return consume_charges( *actually_used, charges_used.value() );
    } else if( used->is_bionic() || used->is_deployable() || method == "place_trap" ) {
        i_rem( used );
        return true;
    } else if( used->is_comestible() ) {
        const bool ret = consume_effects( *used );
        consume_charges( *used, charges_used.value() );
        return ret;
    }

    return false;
}

bool Character::dispose_item( item_location &&obj, const std::string &prompt )
{
    uilist menu;
    menu.text = prompt.empty() ? string_format( _( "Dispose of %s" ), obj->tname() ) : prompt;

    using dispose_option = struct {
        std::string prompt;
        bool enabled;
        char invlet;
        int moves;
        std::function<bool()> action;
    };

    std::vector<dispose_option> opts;

    const bool bucket = obj->will_spill() && !obj->is_container_empty();

    opts.emplace_back( dispose_option{
        bucket ? _( "Spill contents and store in inventory" ) : _( "Store in inventory" ),
        can_stash( *obj ), '1',
        item_handling_cost( *obj ),
        [this, bucket, &obj] {
            if( bucket && !obj->contents.spill_open_pockets( *this, obj.get_item() ) )
            {
                return false;
            }

            moves -= item_handling_cost( *obj );
            this->i_add( *obj, true, &*obj );
            obj.remove_item();
            return true;
        }
    } );

    opts.emplace_back( dispose_option{
        _( "Drop item" ), true, '2', 0, [this, &obj] {
            put_into_vehicle_or_drop( *this, item_drop_reason::deliberate, { *obj } );
            obj.remove_item();
            return true;
        }
    } );

    opts.emplace_back( dispose_option{
        bucket ? _( "Spill contents and wear item" ) : _( "Wear item" ),
        can_wear( *obj ).success(), '3', item_wear_cost( *obj ),
        [this, bucket, &obj] {
            if( bucket && !obj->spill_contents( *this ) )
            {
                return false;
            }

            item it = *obj;
            obj.remove_item();
            return !!wear_item( it );
        }
    } );

    for( auto &e : worn ) {
        if( e.can_holster( *obj ) ) {
            const holster_actor *ptr = dynamic_cast<const holster_actor *>
                                       ( e.type->get_use( "holster" )->get_actor_ptr() );
            opts.emplace_back( dispose_option{
                string_format( _( "Store in %s" ), e.tname() ), true, e.invlet,
                item_store_cost( *obj, e, false, e.contents.insert_cost( *obj ) ),
                [this, ptr, &e, &obj] {
                    return ptr->store( *this->as_player(), e, *obj );
                }
            } );
        }
    }

    int w = utf8_width( menu.text, true ) + 4;
    for( const auto &e : opts ) {
        w = std::max( w, utf8_width( e.prompt, true ) + 4 );
    }
    for( auto &e : opts ) {
        e.prompt += std::string( w - utf8_width( e.prompt, true ), ' ' );
    }

    menu.text.insert( 0, 2, ' ' ); // add space for UI hotkeys
    menu.text += std::string( w + 2 - utf8_width( menu.text, true ), ' ' );
    menu.text += _( " | Moves  " );

    for( const auto &e : opts ) {
        menu.addentry( -1, e.enabled, e.invlet, string_format( e.enabled ? "%s | %-7d" : "%s |",
                       e.prompt, e.moves ) );
    }

    menu.query();
    if( menu.ret >= 0 ) {
        return opts[menu.ret].action();
    }
    return false;
}

bool Character::has_enough_charges( const item &it, bool show_msg ) const
{
    if( !it.is_tool() || !it.ammo_required() ) {
        return true;
    }
    if( it.has_flag( flag_USE_UPS ) ) {
        if( has_charges( itype_UPS, it.ammo_required() ) || it.ammo_sufficient() ) {
            return true;
        }
        if( show_msg ) {
            add_msg_if_player( m_info,
                               ngettext( "Your %s needs %d charge from some UPS.",
                                         "Your %s needs %d charges from some UPS.",
                                         it.ammo_required() ),
                               it.tname(), it.ammo_required() );
        }
        return false;
    } else if( !it.ammo_sufficient() ) {
        if( show_msg ) {
            add_msg_if_player( m_info,
                               ngettext( "Your %s has %d charge, but needs %d.",
                                         "Your %s has %d charges, but needs %d.",
                                         it.ammo_remaining() ),
                               it.tname(), it.ammo_remaining(), it.ammo_required() );
        }
        return false;
    }
    return true;
}

bool Character::consume_charges( item &used, int qty )
{
    if( qty < 0 ) {
        debugmsg( "Tried to consume negative charges" );
        return false;
    }

    if( qty == 0 ) {
        return false;
    }

    if( !used.is_tool() && !used.is_food() && !used.is_medication() ) {
        debugmsg( "Tried to consume charges for non-tool, non-food, non-med item" );
        return false;
    }

    // Consume comestibles destroying them if no charges remain
    if( used.is_food() || used.is_medication() ) {
        used.charges -= qty;
        if( used.charges <= 0 ) {
            i_rem( &used );
            return true;
        }
        return false;
    }

    // Tools which don't require ammo are instead destroyed
    if( used.is_tool() && !used.ammo_required() ) {
        if( has_item( used ) ) {
            i_rem( &used );
        } else {
            map_stack items = get_map().i_at( pos() );
            for( item_stack::iterator iter = items.begin(); iter != items.end(); iter++ ) {
                if( &( *iter ) == &used ) {
                    iter = items.erase( iter );
                    break;
                }
            }
        }
        return true;
    }

    // USE_UPS never occurs on base items but is instead added by the UPS tool mod
    if( used.has_flag( flag_USE_UPS ) ) {
        // With the new UPS system, we'll want to use any charges built up in the tool before pulling from the UPS
        // The usage of the item was already approved, so drain item if possible, otherwise use UPS
        if( used.charges >= qty || ( used.magazine_integral() &&
                                     !used.has_flag( flag_id( "USES_BIONIC_POWER" ) ) && used.ammo_remaining() >= qty ) ) {
            used.ammo_consume( qty, pos() );
        } else {
            use_charges( itype_UPS, qty );
        }
    } else {
        used.ammo_consume( std::min( qty, used.ammo_remaining() ), pos() );
    }
    return false;
}

int Character::item_handling_cost( const item &it, bool penalties, int base_cost ) const
{
    int mv = base_cost;
    if( penalties ) {
        // 40 moves per liter, up to 200 at 5 liters
        mv += std::min( 200, it.volume() / 20_ml );
    }

    if( weapon.typeId() == itype_e_handcuffs ) {
        mv *= 4;
    } else if( penalties && has_effect( effect_grabbed ) ) {
        mv *= 2;
    }

    // For single handed items use the least encumbered hand
    if( it.is_two_handed( *this ) ) {
        mv += encumb( body_part_hand_l ) + encumb( body_part_hand_r );
    } else {
        mv += std::min( encumb( body_part_hand_l ), encumb( body_part_hand_r ) );
    }

    return std::max( mv, 0 );
}

int Character::item_store_cost( const item &it, const item & /* container */, bool penalties,
                                int base_cost ) const
{
    /** @EFFECT_PISTOL decreases time taken to store a pistol */
    /** @EFFECT_SMG decreases time taken to store an SMG */
    /** @EFFECT_RIFLE decreases time taken to store a rifle */
    /** @EFFECT_SHOTGUN decreases time taken to store a shotgun */
    /** @EFFECT_LAUNCHER decreases time taken to store a launcher */
    /** @EFFECT_STABBING decreases time taken to store a stabbing weapon */
    /** @EFFECT_CUTTING decreases time taken to store a cutting weapon */
    /** @EFFECT_BASHING decreases time taken to store a bashing weapon */
    int lvl = get_skill_level( it.is_gun() ? it.gun_skill() : it.melee_skill() );
    return item_handling_cost( it, penalties, base_cost ) / ( ( lvl + 10.0f ) / 10.0f );
}

int Character::item_retrieve_cost( const item &it, const item &container, bool penalties,
                                   int base_cost ) const
{
    // Drawing from an holster use the same formula as storing an item for now
    /**
         * @EFFECT_PISTOL decreases time taken to draw pistols from holsters
         * @EFFECT_SMG decreases time taken to draw smgs from holsters
         * @EFFECT_RIFLE decreases time taken to draw rifles from holsters
         * @EFFECT_SHOTGUN decreases time taken to draw shotguns from holsters
         * @EFFECT_LAUNCHER decreases time taken to draw launchers from holsters
         * @EFFECT_STABBING decreases time taken to draw stabbing weapons from sheathes
         * @EFFECT_CUTTING decreases time taken to draw cutting weapons from scabbards
         * @EFFECT_BASHING decreases time taken to draw bashing weapons from holsters
         */
    return item_store_cost( it, container, penalties, base_cost );
}

int Character::item_wear_cost( const item &it ) const
{
    double mv = item_handling_cost( it );

    switch( it.get_layer() ) {
        case layer_level::PERSONAL:
            break;

        case layer_level::UNDERWEAR:
            mv *= 1.5;
            break;

        case layer_level::REGULAR:
            break;

        case layer_level::WAIST:
        case layer_level::OUTER:
            mv /= 1.5;
            break;

        case layer_level::BELTED:
            mv /= 2.0;
            break;

        case layer_level::AURA:
            break;

        default:
            break;
    }

    mv *= std::max( it.get_avg_encumber( *this ) / 10.0, 1.0 );

    return mv;
}

void Character::cough( bool harmful, int loudness )
{
    if( has_effect( effect_cough_suppress ) ) {
        return;
    }

    if( harmful ) {
        const int stam = get_stamina();
        const int malus = get_stamina_max() * 0.05; // 5% max stamina
        mod_stamina( -malus );
        if( stam < malus && x_in_y( malus - stam, malus ) && one_in( 6 ) ) {
            apply_damage( nullptr, body_part_torso, 1 );
        }
    }

    if( !is_npc() ) {
        add_msg( m_bad, _( "You cough heavily." ) );
    }
    sounds::sound( pos(), loudness, sounds::sound_t::speech, _( "a hacking cough." ), false, "misc",
                   "cough" );

    moves -= 80;

    add_effect( effect_disrupted_sleep, 5_minutes );
}

void Character::wake_up()
{
    //Can't wake up if under anesthesia
    if( has_effect( effect_narcosis ) ) {
        return;
    }

    // Do not remove effect_sleep or effect_alarm_clock now otherwise it invalidates an effect
    // iterator in player::process_effects().
    // We just set it for later removal (also happening in player::process_effects(), so no side
    // effects) with a duration of 0 turns.

    if( has_effect( effect_sleep ) ) {
        get_event_bus().send<event_type::character_wakes_up>( getID() );
        get_effect( effect_sleep ).set_duration( 0_turns );
    }
    remove_effect( effect_slept_through_alarm );
    remove_effect( effect_lying_down );
    if( has_effect( effect_alarm_clock ) ) {
        get_effect( effect_alarm_clock ).set_duration( 0_turns );
    }
    recalc_sight_limits();

    if( has_effect( effect_nightmares ) ) {
        add_msg_if_player( m_bad, "%s",
                           SNIPPET.random_from_category( "nightmares" ).value_or( translation() ) );
        add_morale( morale_nightmare, -15, -30, 30_minutes );
    }
}

int Character::get_shout_volume() const
{
    int base = 10;
    int shout_multiplier = 2;

    // Mutations make shouting louder, they also define the default message
    if( has_trait( trait_SHOUT3 ) ) {
        shout_multiplier = 4;
        base = 20;
    } else if( has_trait( trait_SHOUT2 ) ) {
        base = 15;
        shout_multiplier = 3;
    }

    // You can't shout without your face
    if( has_trait( trait_PROF_FOODP ) && !( is_wearing( itype_id( "foodperson_mask" ) ) ||
                                            is_wearing( itype_id( "foodperson_mask_on" ) ) ) ) {
        base = 0;
        shout_multiplier = 0;
    }

    // Masks and such dampen the sound
    // Balanced around whisper for wearing bondage mask
    // and noise ~= 10 (door smashing) for wearing dust mask for character with strength = 8
    /** @EFFECT_STR increases shouting volume */
    const int penalty = encumb( body_part_mouth ) * 3 / 2;
    int noise = base + str_cur * shout_multiplier - penalty;

    // Minimum noise volume possible after all reductions.
    // Volume 1 can't be heard even by player
    constexpr int minimum_noise = 2;

    if( noise <= base ) {
        noise = std::max( minimum_noise, noise );
    }

    noise = enchantment_cache->modify_value( enchant_vals::mod::SHOUT_NOISE, noise );

    // Screaming underwater is not good for oxygen and harder to do overall
    if( underwater ) {
        noise = std::max( minimum_noise, noise / 2 );
    }
    return noise;
}

void Character::shout( std::string msg, bool order )
{
    int base = 10;
    std::string shout;

    // You can't shout without your face
    if( has_trait( trait_PROF_FOODP ) && !( is_wearing( itype_id( "foodperson_mask" ) ) ||
                                            is_wearing( itype_id( "foodperson_mask_on" ) ) ) ) {
        add_msg_if_player( m_warning, _( "You try to shout, but you have no face!" ) );
        return;
    }

    // Mutations make shouting louder, they also define the default message
    if( has_trait( trait_SHOUT3 ) ) {
        base = 20;
        if( msg.empty() ) {
            msg = is_player() ? _( "yourself let out a piercing howl!" ) : _( "a piercing howl!" );
            shout = "howl";
        }
    } else if( has_trait( trait_SHOUT2 ) ) {
        base = 15;
        if( msg.empty() ) {
            msg = is_player() ? _( "yourself scream loudly!" ) : _( "a loud scream!" );
            shout = "scream";
        }
    }

    if( msg.empty() ) {
        msg = is_player() ? _( "yourself shout loudly!" ) : _( "a loud shout!" );
        shout = "default";
    }
    int noise = get_shout_volume();

    // Minimum noise volume possible after all reductions.
    // Volume 1 can't be heard even by player
    constexpr int minimum_noise = 2;

    if( noise <= base ) {
        std::string dampened_shout;
        std::transform( msg.begin(), msg.end(), std::back_inserter( dampened_shout ), tolower );
        msg = std::move( dampened_shout );
    }

    // Screaming underwater is not good for oxygen and harder to do overall
    if( underwater ) {
        if( !has_trait( trait_GILLS ) && !has_trait( trait_GILLS_CEPH ) ) {
            mod_stat( "oxygen", -noise );
        }
    }

    const int penalty = encumb( body_part_mouth ) * 3 / 2;
    // TODO: indistinct noise descriptions should be handled in the sounds code
    if( noise <= minimum_noise ) {
        add_msg_if_player( m_warning,
                           _( "The sound of your voice is almost completely muffled!" ) );
        msg = is_player() ? _( "your muffled shout" ) : _( "an indistinct voice" );
    } else if( noise * 2 <= noise + penalty ) {
        // The shout's volume is 1/2 or lower of what it would be without the penalty
        add_msg_if_player( m_warning, _( "The sound of your voice is significantly muffled!" ) );
    }

    sounds::sound( pos(), noise, order ? sounds::sound_t::order : sounds::sound_t::alert, msg, false,
                   "shout", shout );
}

void Character::vomit()
{
    get_event_bus().send<event_type::throws_up>( getID() );

    if( stomach.contains() != 0_ml ) {
        stomach.empty();
        get_map().add_field( adjacent_tile(), fd_bile, 1 );
        add_msg_player_or_npc( m_bad, _( "You throw up heavily!" ), _( "<npcname> throws up heavily!" ) );
    }

    if( !has_effect( effect_nausea ) ) {  // Prevents never-ending nausea
        const effect dummy_nausea( effect_source( this ), &effect_nausea.obj(), 0_turns,
                                   bodypart_str_id::NULL_ID(), false, 1, calendar::turn );
        add_effect( effect_nausea, std::max( dummy_nausea.get_max_duration() * units::to_milliliter(
                stomach.contains() ) / 21, dummy_nausea.get_int_dur_factor() ) );
    }

    mod_moves( -100 );
    for( auto &elem : *effects ) {
        for( auto &_effect_it : elem.second ) {
            auto &it = _effect_it.second;
            if( it.get_id() == effect_foodpoison ) {
                it.mod_duration( -30_minutes );
            } else if( it.get_id() == effect_drunk ) {
                it.mod_duration( rng( -10_minutes, -50_minutes ) );
            }
        }
    }
    remove_effect( effect_pkill1 );
    remove_effect( effect_pkill2 );
    remove_effect( effect_pkill3 );
    // Don't wake up when just retching
    if( stomach.contains() > 0_ml ) {
        wake_up();
    }
}

// adjacent_tile() returns a safe, unoccupied adjacent tile. If there are no such tiles, returns player position instead.
tripoint Character::adjacent_tile() const
{
    std::vector<tripoint> ret;
    int dangerous_fields = 0;
    map &here = get_map();
    for( const tripoint &p : here.points_in_radius( pos(), 1 ) ) {
        if( p == pos() ) {
            // Don't consider player position
            continue;
        }
        if( g->critter_at( p ) != nullptr ) {
            continue;
        }
        if( here.impassable( p ) ) {
            continue;
        }
        const trap &curtrap = here.tr_at( p );
        // If we don't known a trap here, the spot "appears" to be good, so consider it.
        // Same if we know a benign trap (as it's not dangerous).
        if( curtrap.can_see( p, *this ) && !curtrap.is_benign() ) {
            continue;
        }
        // Only consider tile if unoccupied, passable and has no traps
        dangerous_fields = 0;
        auto &tmpfld = here.field_at( p );
        for( auto &fld : tmpfld ) {
            const field_entry &cur = fld.second;
            if( cur.is_dangerous() ) {
                dangerous_fields++;
            }
        }

        if( dangerous_fields == 0 ) {
            ret.push_back( p );
        }
    }

    return random_entry( ret, pos() ); // player position if no valid adjacent tiles
}

void Character::set_fac_id( const std::string &my_fac_id )
{
    fac_id = faction_id( my_fac_id );
}

std::string get_stat_name( character_stat Stat )
{
    switch( Stat ) {
        // *INDENT-OFF*
    case character_stat::STRENGTH:     return pgettext( "strength stat", "STR" );
    case character_stat::DEXTERITY:    return pgettext( "dexterity stat", "DEX" );
    case character_stat::INTELLIGENCE: return pgettext( "intelligence stat", "INT" );
    case character_stat::PERCEPTION:   return pgettext( "perception stat", "PER" );
        // *INDENT-ON*
        default:
            break;
    }
    return pgettext( "fake stat there's an error", "ERR" );
}

void Character::build_mut_dependency_map( const trait_id &mut,
        std::unordered_map<trait_id, int> &dependency_map, int distance )
{
    // Skip base traits and traits we've seen with a lower distance
    const auto lowest_distance = dependency_map.find( mut );
    if( !has_base_trait( mut ) && ( lowest_distance == dependency_map.end() ||
                                    distance < lowest_distance->second ) ) {
        dependency_map[mut] = distance;
        // Recurse over all prerequisite and replacement mutations
        const mutation_branch &mdata = mut.obj();
        for( const trait_id &i : mdata.prereqs ) {
            build_mut_dependency_map( i, dependency_map, distance + 1 );
        }
        for( const trait_id &i : mdata.prereqs2 ) {
            build_mut_dependency_map( i, dependency_map, distance + 1 );
        }
        for( const trait_id &i : mdata.replacements ) {
            build_mut_dependency_map( i, dependency_map, distance + 1 );
        }
    }
}

void Character::set_highest_cat_level()
{
    mutation_category_level.clear();

    // For each of our mutations...
    for( const trait_id &mut : get_mutations() ) {
        // ...build up a map of all prerequisite/replacement mutations along the tree, along with their distance from the current mutation
        std::unordered_map<trait_id, int> dependency_map;
        build_mut_dependency_map( mut, dependency_map, 0 );

        // Then use the map to set the category levels
        for( const std::pair<const trait_id, int> &i : dependency_map ) {
            const mutation_branch &mdata = i.first.obj();
            if( !mdata.flags.count( json_flag_NON_THRESH ) ) {
                for( const mutation_category_id &cat : mdata.category ) {
                    // Decay category strength based on how far it is from the current mutation
                    mutation_category_level[cat] += 8 / static_cast<int>( std::pow( 2, i.second ) );
                }
            }
        }
    }
}

void Character::drench_mut_calc()
{
    for( const bodypart_id &bp : get_all_body_parts() ) {
        int ignored = 0;
        int neutral = 0;
        int good = 0;

        for( const trait_id &iter : get_mutations() ) {
            const mutation_branch &mdata = iter.obj();
            const auto wp_iter = mdata.protection.find( bp.id() );
            if( wp_iter != mdata.protection.end() ) {
                ignored += wp_iter->second.x;
                neutral += wp_iter->second.y;
                good += wp_iter->second.z;
            }
        }
        set_part_mut_drench( bp, { WT_GOOD, good } );
        set_part_mut_drench( bp, { WT_NEUTRAL, neutral } );
        set_part_mut_drench( bp, { WT_IGNORED, ignored } );
    }
}

/// Returns the mutation category with the highest strength
mutation_category_id Character::get_highest_category() const
{
    int iLevel = 0;
    mutation_category_id sMaxCat;

    for( const std::pair<const mutation_category_id, int> &elem : mutation_category_level ) {
        if( elem.second > iLevel ) {
            sMaxCat = elem.first;
            iLevel = elem.second;
        } else if( elem.second == iLevel ) {
            sMaxCat = mutation_category_id();  // no category on ties
        }
    }
    return sMaxCat;
}

void Character::recalculate_enchantment_cache()
{
    // start by resetting the cache to all inventory items
    *enchantment_cache = inv->get_active_enchantment_cache( *this );

    visit_items( [&]( const item * it, item * ) {
        for( const enchantment &ench : it->get_enchantments() ) {
            if( ench.is_active( *this, *it ) ) {
                enchantment_cache->force_add( ench );
            }
        }
        return VisitResponse::NEXT;
    } );

    // get from traits/ mutations
    for( const std::pair<const trait_id, trait_data> &mut_map : my_mutations ) {
        const mutation_branch &mut = mut_map.first.obj();

        for( const enchantment_id &ench_id : mut.enchantments ) {
            const enchantment &ench = ench_id.obj();
            if( ench.is_active( *this, mut.activated && mut_map.second.powered ) ) {
                enchantment_cache->force_add( ench );
            }
        }
    }

    for( const bionic &bio : *my_bionics ) {
        const bionic_id &bid = bio.id;

        for( const enchantment_id &ench_id : bid->enchantments ) {
            const enchantment &ench = ench_id.obj();
            if( ench.is_active( *this, bio.powered &&
                                bid->has_flag( STATIC( json_character_flag( "BIONIC_TOGGLED" ) ) ) ) ) {
                enchantment_cache->force_add( ench );
            }
        }
    }
}

double Character::calculate_by_enchantment( double modify, enchant_vals::mod value,
        bool round_output ) const
{
    modify += enchantment_cache->get_value_add( value );
    modify *= 1.0 + enchantment_cache->get_value_multiply( value );
    if( round_output ) {
        modify = std::round( modify );
    }
    return modify;
}

void Character::passive_absorb_hit( const bodypart_id &bp, damage_unit &du ) const
{
    // >0 check because some mutations provide negative armor
    // Thin skin check goes before subdermal armor plates because SUBdermal
    if( du.amount > 0.0f ) {
        // HACK: Get rid of this as soon as CUT and STAB are split
        if( du.type == damage_type::STAB ) {
            damage_unit du_copy = du;
            du_copy.type = damage_type::CUT;
            du.amount -= mutation_armor( bp, du_copy );
        } else {
            du.amount -= mutation_armor( bp, du );
        }
    }
    du.amount -= bionic_armor_bonus( bp, du.type ); //Check for passive armor bionics
    du.amount -= mabuff_armor_bonus( du.type );
    du.amount = std::max( 0.0f, du.amount );
}

static void destroyed_armor_msg( Character &who, const std::string &pre_damage_name )
{
    if( who.is_avatar() ) {
        get_memorial().add(
            //~ %s is armor name
            pgettext( "memorial_male", "Worn %s was completely destroyed." ),
            pgettext( "memorial_female", "Worn %s was completely destroyed." ),
            pre_damage_name );
    }
    who.add_msg_player_or_npc( m_bad, _( "Your %s is completely destroyed!" ),
                               _( "<npcname>'s %s is completely destroyed!" ),
                               pre_damage_name );
}

static void item_armor_enchantment_adjust( Character &guy, damage_unit &du, item &armor )
{
    switch( du.type ) {
        case damage_type::ACID:
            du.amount = armor.calculate_by_enchantment( guy, du.amount, enchant_vals::mod::ITEM_ARMOR_ACID );
            break;
        case damage_type::BASH:
            du.amount = armor.calculate_by_enchantment( guy, du.amount, enchant_vals::mod::ITEM_ARMOR_BASH );
            break;
        case damage_type::BIOLOGICAL:
            du.amount = armor.calculate_by_enchantment( guy, du.amount, enchant_vals::mod::ITEM_ARMOR_BIO );
            break;
        case damage_type::COLD:
            du.amount = armor.calculate_by_enchantment( guy, du.amount, enchant_vals::mod::ITEM_ARMOR_COLD );
            break;
        case damage_type::CUT:
            du.amount = armor.calculate_by_enchantment( guy, du.amount, enchant_vals::mod::ITEM_ARMOR_CUT );
            break;
        case damage_type::ELECTRIC:
            du.amount = armor.calculate_by_enchantment( guy, du.amount, enchant_vals::mod::ITEM_ARMOR_ELEC );
            break;
        case damage_type::HEAT:
            du.amount = armor.calculate_by_enchantment( guy, du.amount, enchant_vals::mod::ITEM_ARMOR_HEAT );
            break;
        case damage_type::STAB:
            du.amount = armor.calculate_by_enchantment( guy, du.amount, enchant_vals::mod::ITEM_ARMOR_STAB );
            break;
        case damage_type::BULLET:
            du.amount = armor.calculate_by_enchantment( guy, du.amount, enchant_vals::mod::ITEM_ARMOR_BULLET );
            break;
        default:
            return;
    }
    du.amount = std::max( 0.0f, du.amount );
}

// adjusts damage unit depending on type by enchantments.
// the ITEM_ enchantments only affect the damage resistance for that one item, while the others affect all of them
static void armor_enchantment_adjust( Character &guy, damage_unit &du )
{
    switch( du.type ) {
        case damage_type::ACID:
            du.amount = guy.calculate_by_enchantment( du.amount, enchant_vals::mod::ARMOR_ACID );
            break;
        case damage_type::BASH:
            du.amount = guy.calculate_by_enchantment( du.amount, enchant_vals::mod::ARMOR_BASH );
            break;
        case damage_type::BIOLOGICAL:
            du.amount = guy.calculate_by_enchantment( du.amount, enchant_vals::mod::ARMOR_BIO );
            break;
        case damage_type::COLD:
            du.amount = guy.calculate_by_enchantment( du.amount, enchant_vals::mod::ARMOR_COLD );
            break;
        case damage_type::CUT:
            du.amount = guy.calculate_by_enchantment( du.amount, enchant_vals::mod::ARMOR_CUT );
            break;
        case damage_type::ELECTRIC:
            du.amount = guy.calculate_by_enchantment( du.amount, enchant_vals::mod::ARMOR_ELEC );
            break;
        case damage_type::HEAT:
            du.amount = guy.calculate_by_enchantment( du.amount, enchant_vals::mod::ARMOR_HEAT );
            break;
        case damage_type::STAB:
            du.amount = guy.calculate_by_enchantment( du.amount, enchant_vals::mod::ARMOR_STAB );
            break;
        case damage_type::BULLET:
            du.amount = guy.calculate_by_enchantment( du.amount, enchant_vals::mod::ARMOR_BULLET );
            break;
        default:
            return;
    }
    du.amount = std::max( 0.0f, du.amount );
}

void Character::absorb_hit( const bodypart_id &bp, damage_instance &dam )
{
    std::list<item> worn_remains;
    bool armor_destroyed = false;

    for( damage_unit &elem : dam.damage_units ) {
        if( elem.amount < 0 ) {
            // Prevents 0 damage hits (like from hallucinations) from ripping armor
            elem.amount = 0;
            continue;
        }

        // The bio_ads CBM absorbs damage before hitting armor
        if( has_active_bionic( bio_ads ) ) {
            if( elem.amount > 0 && get_power_level() > 24_kJ ) {
                if( elem.type == damage_type::BASH ) {
                    elem.amount -= rng( 1, 2 );
                } else if( elem.type == damage_type::CUT ) {
                    elem.amount -= rng( 1, 4 );
                } else if( elem.type == damage_type::STAB || elem.type == damage_type::BULLET ) {
                    elem.amount -= rng( 1, 8 );
                }
                mod_power_level( -bio_ads->power_trigger );
            }
            if( elem.amount < 0 ) {
                elem.amount = 0;
            }
        }

        armor_enchantment_adjust( *this, elem );

        // Only the outermost armor can be set on fire
        bool outermost = true;
        // The worn vector has the innermost item first, so
        // iterate reverse to damage the outermost (last in worn vector) first.
        for( auto iter = worn.rbegin(); iter != worn.rend(); ) {
            item &armor = *iter;

            if( !armor.covers( bp ) ) {
                ++iter;
                continue;
            }

            const std::string pre_damage_name = armor.tname();
            bool destroy = false;

            item_armor_enchantment_adjust( *this, elem, armor );
            // Heat damage can set armor on fire
            // Even though it doesn't cause direct physical damage to it
            if( outermost && elem.type == damage_type::HEAT && elem.amount >= 1.0f ) {
                // TODO: Different fire intensity values based on damage
                fire_data frd{ 2 };
                destroy = armor.burn( frd );
                int fuel = roll_remainder( frd.fuel_produced );
                if( fuel > 0 ) {
                    add_effect( effect_onfire, time_duration::from_turns( fuel + 1 ), bp, false, 0, false,
                                true );
                }
            }

            if( !destroy ) {
                destroy = armor_absorb( elem, armor, bp );
            }

            if( destroy ) {
                if( get_player_view().sees( *this ) ) {
                    SCT.add( point( posx(), posy() ), direction::NORTH, remove_color_tags( pre_damage_name ),
                             m_neutral, _( "destroyed" ), m_info );
                }
                destroyed_armor_msg( *this, pre_damage_name );
                armor_destroyed = true;
                armor.on_takeoff( *this );
                for( const item *it : armor.all_items_top( item_pocket::pocket_type::CONTAINER ) ) {
                    worn_remains.push_back( *it );
                }
                // decltype is the type name of the iterator, note that reverse_iterator::base returns the
                // iterator to the next element, not the one the revers_iterator points to.
                // http://stackoverflow.com/questions/1830158/how-to-call-erase-with-a-reverse-iterator
                iter = decltype( iter )( worn.erase( --( iter.base() ) ) );
            } else {
                ++iter;
                outermost = false;
            }
        }

        passive_absorb_hit( bp, elem );

        if( elem.type == damage_type::BASH ) {
            if( has_trait( trait_LIGHT_BONES ) ) {
                elem.amount *= 1.4;
            }
            if( has_trait( trait_HOLLOW_BONES ) ) {
                elem.amount *= 1.8;
            }
        }

        elem.amount = std::max( elem.amount, 0.0f );
    }
    map &here = get_map();
    for( item &remain : worn_remains ) {
        here.add_item_or_charges( pos(), remain );
    }
    if( armor_destroyed ) {
        drop_invalid_inventory();
    }
}

bool Character::armor_absorb( damage_unit &du, item &armor, const bodypart_id &bp )
{
    if( rng( 1, 100 ) > armor.get_coverage( bp ) ) {
        return false;
    }

    // TODO: add some check for power armor
    armor.mitigate_damage( du );

    // We want armor's own resistance to this type, not the resistance it grants
    const float armors_own_resist = armor.damage_resist( du.type, true );
    if( armors_own_resist > 1000.0f ) {
        // This is some weird type that doesn't damage armors
        return false;
    }

    // Scale chance of article taking damage based on the number of parts it covers.
    // This represents large articles being able to take more punishment
    // before becoming ineffective or being destroyed.
    const int num_parts_covered = armor.get_covered_body_parts().count();
    if( !one_in( num_parts_covered ) ) {
        return false;
    }

    // Don't damage armor as much when bypassed by armor piercing
    // Most armor piercing damage comes from bypassing armor, not forcing through
    const float raw_dmg = du.amount;
    if( raw_dmg > armors_own_resist ) {
        // If damage is above armor value, the chance to avoid armor damage is
        // 50% + 50% * 1/dmg
        if( one_in( raw_dmg ) || one_in( 2 ) ) {
            return false;
        }
    } else {
        // Sturdy items and power armors never take chip damage.
        // Other armors have 0.5% of getting damaged from hits below their armor value.
        if( armor.has_flag( flag_STURDY ) || armor.is_power_armor() || !one_in( 200 ) ) {
            return false;
        }
    }

    const material_type &material = armor.get_random_material();
    std::string damage_verb = ( du.type == damage_type::BASH ) ? material.bash_dmg_verb() :
                              material.cut_dmg_verb();

    const std::string pre_damage_name = armor.tname();
    const std::string pre_damage_adj = armor.get_base_material().dmg_adj( armor.damage_level() );

    // add "further" if the damage adjective and verb are the same
    std::string format_string = ( pre_damage_adj == damage_verb ) ?
                                _( "Your %1$s is %2$s further!" ) : _( "Your %1$s is %2$s!" );
    add_msg_if_player( m_bad, format_string, pre_damage_name, damage_verb );
    //item is damaged
    if( is_player() ) {
        SCT.add( point( posx(), posy() ), direction::NORTH, remove_color_tags( pre_damage_name ), m_neutral,
                 damage_verb,
                 m_info );
    }

    return armor.mod_damage( armor.has_flag( flag_FRAGILE ) ?
                             rng( 2 * itype::damage_scale, 3 * itype::damage_scale ) : itype::damage_scale, du.type );
}

float Character::bionic_armor_bonus( const bodypart_id &bp, damage_type dt ) const
{
    float result = 0.0f;
    if( dt == damage_type::CUT || dt == damage_type::STAB ) {
        for( const bionic_id &bid : get_bionics() ) {
            const auto cut_prot = bid->cut_protec.find( bp.id() );
            if( cut_prot != bid->cut_protec.end() ) {
                result += cut_prot->second;
            }
        }
    } else if( dt == damage_type::BASH ) {
        for( const bionic_id &bid : get_bionics() ) {
            const auto bash_prot = bid->bash_protec.find( bp.id() );
            if( bash_prot != bid->bash_protec.end() ) {
                result += bash_prot->second;
            }
        }
    } else if( dt == damage_type::BULLET ) {
        for( const bionic_id &bid : get_bionics() ) {
            const auto bullet_prot = bid->bullet_protec.find( bp.id() );
            if( bullet_prot != bid->bullet_protec.end() ) {
                result += bullet_prot->second;
            }
        }
    }

    return result;
}

int Character::get_armor_fire( const bodypart_id &bp ) const
{
    return get_armor_type( damage_type::HEAT, bp );
}

void Character::did_hit( Creature &target )
{
    enchantment_cache->cast_hit_you( *this, target );
}

ret_val<bool> Character::can_wield( const item &it ) const
{
    if( has_effect( effect_incorporeal ) ) {
        return ret_val<bool>::make_failure( _( "You can't wield anything while incorporeal." ) );
    }
    if( get_working_arm_count() <= 0 ) {
        return ret_val<bool>::make_failure(
                   _( "You need at least one arm to even consider wielding something." ) );
    }
    if( it.made_of_from_type( phase_id::LIQUID ) ) {
        return ret_val<bool>::make_failure( _( "Can't wield spilt liquids." ) );
    }

    if( is_armed() && !can_unwield( weapon ).success() ) {
        return ret_val<bool>::make_failure( _( "The %s is preventing you from wielding the %s." ),
                                            weapname(), it.tname() );
    }
    monster *mount = mounted_creature.get();
    if( it.is_two_handed( *this ) && ( !has_two_arms() || worn_with_flag( flag_RESTRICT_HANDS ) ) &&
        !( is_mounted() && mount->has_flag( MF_RIDEABLE_MECH ) &&
           mount->type->mech_weapon && it.typeId() == mount->type->mech_weapon ) ) {
        if( worn_with_flag( flag_RESTRICT_HANDS ) ) {
            return ret_val<bool>::make_failure(
                       _( "Something you are wearing hinders the use of both hands." ) );
        } else if( it.has_flag( flag_ALWAYS_TWOHAND ) ) {
            return ret_val<bool>::make_failure( _( "The %s can't be wielded with only one arm." ),
                                                it.tname() );
        } else {
            return ret_val<bool>::make_failure( _( "You are too weak to wield %s with only one arm." ),
                                                it.tname() );
        }
    }
    if( is_mounted() && mount->has_flag( MF_RIDEABLE_MECH ) &&
        mount->type->mech_weapon && it.typeId() != mount->type->mech_weapon ) {
        return ret_val<bool>::make_failure( _( "You cannot wield anything while piloting a mech." ) );
    }

    return ret_val<bool>::make_success();
}

bool Character::has_wield_conflicts( const item &it ) const
{
    return is_wielding( it ) || ( is_armed() && !it.can_combine( weapon ) );
}

bool Character::unwield()
{
    if( weapon.is_null() ) {
        return true;
    }

    if( !can_unwield( weapon ).success() ) {
        return false;
    }

    // currently the only way to unwield NO_UNWIELD weapon is if it's a bionic that can be deactivated
    if( weapon.has_flag( flag_NO_UNWIELD ) ) {
        cata::optional<int> wi = active_bionic_weapon_index();
        return wi && deactivate_bionic( *wi );
    }

    const std::string query = string_format( _( "Stop wielding %s?" ), weapon.tname() );

    if( !dispose_item( item_location( *this, &weapon ), query ) ) {
        return false;
    }

    inv->unsort();

    return true;
}

std::string Character::weapname() const
{
    if( weapon.is_gun() ) {
        std::string gunmode;
        // only required for empty mags and empty guns
        std::string mag_ammo;
        if( weapon.gun_all_modes().size() > 1 ) {
            gunmode = weapon.gun_current_mode().tname();
        }

        if( weapon.ammo_remaining() == 0 ) {
            if( weapon.magazine_current() != nullptr ) {
                const item *mag = weapon.magazine_current();
                mag_ammo = string_format( " (0/%d)",
                                          mag->ammo_capacity( item( mag->ammo_default() ).ammo_type() ) );
            } else if( weapon.is_reloadable() ) {
                mag_ammo = _( " (empty)" );
            }
        }

        return string_format( "%s%s%s", gunmode, weapon.display_name(), mag_ammo );

    } else if( !is_armed() ) {
        return _( "fists" );

    } else {
        return weapon.tname();
    }
}

void Character::on_hit( Creature *source, bodypart_id bp_hit,
                        float /*difficulty*/, dealt_projectile_attack const *const proj )
{
    check_dead_state();
    if( source == nullptr || proj != nullptr ) {
        return;
    }

    bool u_see = get_player_view().sees( *this );
    const units::energy trigger_cost_base = bionic_id( "bio_ods" )->power_trigger;
    if( has_active_bionic( bionic_id( "bio_ods" ) ) && get_power_level() > ( 5 * trigger_cost_base ) ) {
        if( is_player() ) {
            add_msg( m_good, _( "Your offensive defense system shocks %s in mid-attack!" ),
                     source->disp_name() );
        } else if( u_see ) {
            add_msg( _( "%1$s's offensive defense system shocks %2$s in mid-attack!" ),
                     disp_name(),
                     source->disp_name() );
        }
        int shock = rng( 1, 4 );
        mod_power_level( -shock * trigger_cost_base );
        damage_instance ods_shock_damage;
        ods_shock_damage.add_damage( damage_type::ELECTRIC, shock * 5 );
        // Should hit body part used for attack
        source->deal_damage( this, body_part_torso, ods_shock_damage );
    }
    if( !wearing_something_on( bp_hit ) &&
        ( has_trait( trait_SPINES ) || has_trait( trait_QUILLS ) ) ) {
        int spine = rng( 1, has_trait( trait_QUILLS ) ? 20 : 8 );
        if( !is_player() ) {
            if( u_see ) {
                add_msg( _( "%1$s's %2$s puncture %3$s in mid-attack!" ), name,
                         ( has_trait( trait_QUILLS ) ? _( "quills" ) : _( "spines" ) ),
                         source->disp_name() );
            }
        } else {
            add_msg( m_good, _( "Your %1$s puncture %2$s in mid-attack!" ),
                     ( has_trait( trait_QUILLS ) ? _( "quills" ) : _( "spines" ) ),
                     source->disp_name() );
        }
        damage_instance spine_damage;
        spine_damage.add_damage( damage_type::STAB, spine );
        source->deal_damage( this, body_part_torso, spine_damage );
    }
    if( ( !( wearing_something_on( bp_hit ) ) ) && ( has_trait( trait_THORNS ) ) &&
        ( !( source->has_weapon() ) ) ) {
        if( !is_player() ) {
            if( u_see ) {
                add_msg( _( "%1$s's %2$s scrape %3$s in mid-attack!" ), name,
                         _( "thorns" ), source->disp_name() );
            }
        } else {
            add_msg( m_good, _( "Your thorns scrape %s in mid-attack!" ), source->disp_name() );
        }
        int thorn = rng( 1, 4 );
        damage_instance thorn_damage;
        thorn_damage.add_damage( damage_type::CUT, thorn );
        // In general, critters don't have separate limbs
        // so safer to target the torso
        source->deal_damage( this, body_part_torso, thorn_damage );
    }
    if( ( !( wearing_something_on( bp_hit ) ) ) && ( has_trait( trait_CF_HAIR ) ) ) {
        if( !is_player() ) {
            if( u_see ) {
                add_msg( _( "%1$s gets a load of %2$s's %3$s stuck in!" ), source->disp_name(),
                         name, ( _( "hair" ) ) );
            }
        } else {
            add_msg( m_good, _( "Your hairs detach into %s!" ), source->disp_name() );
        }
        source->add_effect( effect_stunned, 2_turns );
        if( one_in( 3 ) ) { // In the eyes!
            source->add_effect( effect_blind, 2_turns );
        }
    }
    if( worn_with_flag( flag_REQUIRES_BALANCE ) && !has_effect( effect_downed ) ) {
        int rolls = 4;
        if( worn_with_flag( flag_ROLLER_ONE ) ) {
            rolls += 2;
        }
        if( has_trait( trait_PROF_SKATER ) ) {
            rolls--;
        }
        if( has_trait( trait_DEFT ) ) {
            rolls--;
        }
        if( has_trait( trait_CLUMSY ) ) {
            rolls++;
        }

        if( stability_roll() < dice( rolls, 10 ) ) {
            if( !is_player() ) {
                if( u_see ) {
                    add_msg( _( "%1$s loses their balance while being hit!" ), name );
                }
            } else {
                add_msg( m_bad, _( "You lose your balance while being hit!" ) );
            }
            // This kind of downing is not subject to immunity.
            add_effect( effect_downed, 2_turns, false, 0, true );
        }
    }

    enchantment_cache->cast_hit_me( *this, source );
}

/*
    Where damage to character is actually applied to hit body parts
    Might be where to put bleed stuff rather than in player::deal_damage()
 */
void Character::apply_damage( Creature *source, bodypart_id hurt, int dam, const bool bypass_med )
{
    if( is_dead_state() || has_trait( trait_DEBUG_NODMG ) || has_effect( effect_incorporeal ) ) {
        // don't do any more damage if we're already dead
        // Or if we're debugging and don't want to die
        // Or we are intangible
        return;
    }

    if( hurt == bodypart_str_id::NULL_ID() ) {
        debugmsg( "Wacky body part hurt!" );
        hurt = body_part_torso;
    }

    mod_pain( dam / 2 );

    const bodypart_id &part_to_damage = hurt->main_part;

    const int dam_to_bodypart = std::min( dam, get_part_hp_cur( part_to_damage ) );

    mod_part_hp_cur( part_to_damage, - dam_to_bodypart );
    get_event_bus().send<event_type::character_takes_damage>( getID(), dam_to_bodypart );

    if( !weapon.is_null() && !as_player()->can_wield( weapon ).success() &&
        can_drop( weapon ).success() ) {
        add_msg_if_player( _( "You are no longer able to wield your %s and drop it!" ),
                           weapon.display_name() );
        put_into_vehicle_or_drop( *this, item_drop_reason::tumbling, { weapon } );
        i_rem( &weapon );
    }
    if( has_effect( effect_mending, part_to_damage.id() ) && ( source == nullptr ||
            !source->is_hallucination() ) ) {
        effect &e = get_effect( effect_mending, part_to_damage );
        float remove_mend = dam / 20.0f;
        e.mod_duration( -e.get_max_duration() * remove_mend );
    }

    if( dam > get_painkiller() ) {
        on_hurt( source );
    }

    if( !bypass_med ) {
        // remove healing effects if damaged
        int remove_med = roll_remainder( dam / 5.0f );
        if( remove_med > 0 && has_effect( effect_bandaged, part_to_damage.id() ) ) {
            remove_med -= reduce_healing_effect( effect_bandaged, remove_med, part_to_damage );
        }
        if( remove_med > 0 && has_effect( effect_disinfected, part_to_damage.id() ) ) {
            reduce_healing_effect( effect_disinfected, remove_med, part_to_damage );
        }
    }
}

dealt_damage_instance Character::deal_damage( Creature *source, bodypart_id bp,
        const damage_instance &d )
{
    if( has_trait( trait_DEBUG_NODMG ) || has_effect( effect_incorporeal ) ) {
        return dealt_damage_instance();
    }

    //damage applied here
    dealt_damage_instance dealt_dams = Creature::deal_damage( source, bp, d );
    //block reduction should be by applied this point
    int dam = dealt_dams.total_damage();

    // TODO: Pre or post blit hit tile onto "this"'s location here
    if( dam > 0 && get_player_view().sees( pos() ) ) {
        g->draw_hit_player( *this, dam );

        if( is_player() && source ) {
            //monster hits player melee
            SCT.add( point( posx(), posy() ),
                     direction_from( point_zero, point( posx() - source->posx(), posy() - source->posy() ) ),
                     get_hp_bar( dam, get_hp_max( bp ) ).first, m_bad, body_part_name( bp ), m_neutral );
        }
    }

    // And slimespawners too
    if( ( has_trait( trait_SLIMESPAWNER ) ) && ( dam >= 10 ) && one_in( 20 - dam ) ) {
        if( monster *const slime = g->place_critter_around( mon_player_blob, pos(), 1 ) ) {
            slime->friendly = -1;
            add_msg_if_player( m_warning, _( "A mass of slime is torn from you, and moves on its own!" ) );
        }
    }

    Character &player_character = get_player_character();
    //Acid blood effects.
    bool u_see = player_character.sees( *this );
    int cut_dam = dealt_dams.type_damage( damage_type::CUT );
    if( source && has_trait( trait_ACIDBLOOD ) && !one_in( 3 ) &&
        ( dam >= 4 || cut_dam > 0 ) && ( rl_dist( player_character.pos(), source->pos() ) <= 1 ) ) {
        if( is_player() ) {
            add_msg( m_good, _( "Your acidic blood splashes %s in mid-attack!" ),
                     source->disp_name() );
        } else if( u_see ) {
            add_msg( _( "%1$s's acidic blood splashes on %2$s in mid-attack!" ),
                     disp_name(), source->disp_name() );
        }
        damage_instance acidblood_damage;
        acidblood_damage.add_damage( damage_type::ACID, rng( 4, 16 ) );
        if( !one_in( 4 ) ) {
            source->deal_damage( this, body_part_arm_l, acidblood_damage );
            source->deal_damage( this, body_part_arm_r, acidblood_damage );
        } else {
            source->deal_damage( this, body_part_torso, acidblood_damage );
            source->deal_damage( this, body_part_head, acidblood_damage );
        }
    }

    int recoil_mul = 100;

    if( bp == body_part_eyes ) {
        if( dam > 5 || cut_dam > 0 ) {
            const time_duration minblind = std::max( 1_turns, 1_turns * ( dam + cut_dam ) / 10 );
            const time_duration maxblind = std::min( 5_turns, 1_turns * ( dam + cut_dam ) / 4 );
            add_effect( effect_blind, rng( minblind, maxblind ) );
        }
    } else if( bp == body_part_hand_l || bp == body_part_arm_l ||
               bp == body_part_hand_r || bp == body_part_arm_r ) {
        recoil_mul = 200;
    } else if( bp == bodypart_str_id::NULL_ID() ) {
        debugmsg( "Wacky body part hit!" );
    }

    // TODO: Scale with damage in a way that makes sense for power armors, plate armor and naked skin.
    recoil += recoil_mul * weapon.volume() / 250_ml;
    recoil = std::min( MAX_RECOIL, recoil );
    //looks like this should be based off of dealt damages, not d as d has no damage reduction applied.
    // Skip all this if the damage isn't from a creature. e.g. an explosion.
    if( source != nullptr ) {
        if( source->has_flag( MF_GRABS ) && !source->is_hallucination() &&
            !source->has_effect( effect_grabbing ) ) {
            /** @EFFECT_DEX increases chance to avoid being grabbed */

            int reflex_mod = has_trait( trait_FAST_REFLEXES ) ? 2 : 1;
            const bool dodged_grab = rng( 0, reflex_mod * get_dex() ) > rng( 0, 10 );

            if( has_grab_break_tec() && dodged_grab ) {
                if( has_effect( effect_grabbed ) ) {
                    add_msg_if_player( m_warning, _( "The %s tries to grab you as well, but you bat it away!" ),
                                       source->disp_name() );
                } else {
                    add_msg_player_or_npc( m_info, _( "The %s tries to grab you, but you break its grab!" ),
                                           _( "The %s tries to grab <npcname>, but they break its grab!" ),
                                           source->disp_name() );
                }
            } else {
                int prev_effect = get_effect_int( effect_grabbed );
                add_effect( effect_grabbed, 2_turns,  body_part_torso, false, prev_effect + 2 );
                source->add_effect( effect_grabbing, 2_turns );
                add_msg_player_or_npc( m_bad, _( "You are grabbed by %s!" ), _( "<npcname> is grabbed by %s!" ),
                                       source->disp_name() );
            }
        }
    }

    int sum_cover = 0;
    for( const item &i : worn ) {
        if( i.covers( bp ) && i.is_filthy() ) {
            sum_cover += i.get_coverage( bp );
        }
    }

    // Chance of infection is damage (with cut and stab x4) * sum of coverage on affected body part, in percent.
    // i.e. if the body part has a sum of 100 coverage from filthy clothing,
    // each point of damage has a 1% change of causing infection.
    if( sum_cover > 0 ) {
        const int cut_type_dam = dealt_dams.type_damage( damage_type::CUT ) + dealt_dams.type_damage(
                                     damage_type::STAB );
        const int combined_dam = dealt_dams.type_damage( damage_type::BASH ) + ( cut_type_dam * 4 );
        const int infection_chance = ( combined_dam * sum_cover ) / 100;
        if( x_in_y( infection_chance, 100 ) ) {
            if( has_effect( effect_bite, bp.id() ) ) {
                add_effect( effect_bite, 40_minutes, bp, true );
            } else if( has_effect( effect_infected, bp.id() ) ) {
                add_effect( effect_infected, 25_minutes, bp, true );
            } else {
                add_effect( effect_bite, 1_turns, bp, true );
            }
            add_msg_if_player( _( "Filth from your clothing has been embedded deep in the wound." ) );
        }
    }

    on_hurt( source );
    return dealt_dams;
}

int Character::reduce_healing_effect( const efftype_id &eff_id, int remove_med,
                                      const bodypart_id &hurt )
{
    effect &e = get_effect( eff_id, hurt );
    int intensity = e.get_intensity();
    if( remove_med < intensity ) {
        if( eff_id == effect_bandaged ) {
            add_msg_if_player( m_bad, _( "Bandages on your %s were damaged!" ), body_part_name( hurt ) );
        } else  if( eff_id == effect_disinfected ) {
            add_msg_if_player( m_bad, _( "You got some filth on your disinfected %s!" ),
                               body_part_name( hurt ) );
        }
    } else {
        if( eff_id == effect_bandaged ) {
            add_msg_if_player( m_bad, _( "Bandages on your %s were destroyed!" ),
                               body_part_name( hurt ) );
        } else  if( eff_id == effect_disinfected ) {
            add_msg_if_player( m_bad, _( "Your %s is no longer disinfected!" ), body_part_name( hurt ) );
        }
    }
    e.mod_duration( -6_hours * remove_med );
    return intensity;
}

void Character::heal_bp( bodypart_id bp, int dam )
{
    heal( bp, dam );
}

void Character::heal( const bodypart_id &healed, int dam )
{
    if( !is_limb_broken( healed ) ) {
        int effective_heal = std::min( dam, get_part_hp_max( healed ) - get_part_hp_cur( healed ) );
        mod_part_hp_cur( healed, effective_heal );
        get_event_bus().send<event_type::character_heals_damage>( getID(), effective_heal );
    }
}

void Character::healall( int dam )
{
    for( const bodypart_id &bp : get_all_body_parts() ) {
        heal( bp, dam );
        mod_part_healed_total( bp, dam );
    }
}

void Character::hurtall( int dam, Creature *source, bool disturb /*= true*/ )
{
    if( is_dead_state() || has_trait( trait_DEBUG_NODMG ) || has_effect( effect_incorporeal ) ||
        dam <= 0 ) {
        return;
    }

    for( const bodypart_id &bp : get_all_body_parts( get_body_part_flags::only_main ) ) {
        // Don't use apply_damage here or it will annoy the player with 6 queries
        const int dam_to_bodypart = std::min( dam, get_part_hp_cur( bp ) );
        mod_part_hp_cur( bp, - dam_to_bodypart );
        get_event_bus().send<event_type::character_takes_damage>( getID(), dam_to_bodypart );
    }

    // Low pain: damage is spread all over the body, so not as painful as 6 hits in one part
    mod_pain( dam );
    on_hurt( source, disturb );
}

int Character::hitall( int dam, int vary, Creature *source )
{
    int damage_taken = 0;
    for( const bodypart_id &bp : get_all_body_parts( get_body_part_flags::only_main ) ) {
        int ddam = vary ? dam * rng( 100 - vary, 100 ) / 100 : dam;
        int cut = 0;
        damage_instance damage = damage_instance::physical( ddam, cut, 0 );
        damage_taken += deal_damage( source, bp, damage ).total_damage();
    }
    return damage_taken;
}

void Character::on_hurt( Creature *source, bool disturb /*= true*/ )
{
    if( has_trait( trait_ADRENALINE ) && !has_effect( effect_adrenaline ) &&
        ( get_part_hp_cur( body_part_head ) < 25 ||
          get_part_hp_cur( body_part_torso ) < 15 ) ) {
        add_effect( effect_adrenaline, 20_minutes );
    }

    if( disturb ) {
        if( has_effect( effect_sleep ) ) {
            wake_up();
        }
        if( !is_npc() && !has_effect( effect_narcosis ) ) {
            if( source != nullptr ) {
                if( sees( *source ) ) {
                    g->cancel_activity_or_ignore_query( distraction_type::attacked,
                                                        string_format( _( "You were attacked by %s!" ), source->disp_name() ) );
                } else {
                    g->cancel_activity_or_ignore_query( distraction_type::attacked,
                                                        _( "You were attacked by something you can't see!" ) );
                }
            } else {
                g->cancel_activity_or_ignore_query( distraction_type::attacked, _( "You were hurt!" ) );
            }
        }
    }

    if( is_dead_state() ) {
        set_killer( source );
    }
}

bool Character::crossed_threshold() const
{
    for( const trait_id &mut : get_mutations() ) {
        if( mut->threshold ) {
            return true;
        }
    }
    return false;
}

void Character::update_type_of_scent( bool init )
{
    scenttype_id new_scent = scenttype_id( "sc_human" );
    for( const trait_id &mut : get_mutations() ) {
        if( mut.obj().scent_typeid ) {
            new_scent = mut.obj().scent_typeid.value();
        }
    }

    if( !init && new_scent != get_type_of_scent() ) {
        get_scent().reset();
    }
    set_type_of_scent( new_scent );
}

void Character::update_type_of_scent( const trait_id &mut, bool gain )
{
    const cata::optional<scenttype_id> &mut_scent = mut->scent_typeid;
    if( mut_scent ) {
        if( gain && mut_scent.value() != get_type_of_scent() ) {
            set_type_of_scent( mut_scent.value() );
            get_scent().reset();
        } else {
            update_type_of_scent();
        }
    }
}

void Character::set_type_of_scent( const scenttype_id &id )
{
    type_of_scent = id;
}

scenttype_id Character::get_type_of_scent() const
{
    return type_of_scent;
}

void Character::restore_scent()
{
    const std::string prev_scent = get_value( "prev_scent" );
    if( !prev_scent.empty() ) {
        remove_effect( effect_masked_scent );
        set_type_of_scent( scenttype_id( prev_scent ) );
        remove_value( "prev_scent" );
        remove_value( "waterproof_scent" );
        add_msg_if_player( m_info, _( "You smell like yourself again." ) );
    }
}

void Character::spores()
{
    map &here = get_map();
    fungal_effects fe( *g, here );
    //~spore-release sound
    sounds::sound( pos(), 10, sounds::sound_t::combat, _( "Pouf!" ), false, "misc", "puff" );
    for( const tripoint &sporep : here.points_in_radius( pos(), 1 ) ) {
        if( sporep == pos() ) {
            continue;
        }
        fe.fungalize( sporep, this, 0.25 );
    }
}

void Character::blossoms()
{
    // Player blossoms are shorter-ranged, but you can fire much more frequently if you like.
    sounds::sound( pos(), 10, sounds::sound_t::combat, _( "Pouf!" ), false, "misc", "puff" );
    map &here = get_map();
    for( const tripoint &tmp : here.points_in_radius( pos(), 2 ) ) {
        here.add_field( tmp, fd_fungal_haze, rng( 1, 2 ) );
    }
}

void Character::update_vitamins( const vitamin_id &vit )
{
    if( is_npc() && vit->type() != vitamin_type::COUNTER ) {
        return; // NPCs cannot develop vitamin diseases, bypass for special
    }

    efftype_id def = vit.obj().deficiency();
    efftype_id exc = vit.obj().excess();

    int lvl = vit.obj().severity( vitamin_get( vit ) );
    if( lvl <= 0 ) {
        remove_effect( def );
    }
    if( lvl >= 0 ) {
        remove_effect( exc );
    }
    if( lvl > 0 ) {
        if( has_effect( def ) ) {
            get_effect( def ).set_intensity( lvl, true );
        } else {
            add_effect( def, 1_turns, true, lvl );
        }
    }
    if( lvl < 0 ) {
        if( has_effect( exc ) ) {
            get_effect( exc ).set_intensity( -lvl, true );
        } else {
            add_effect( exc, 1_turns, true, -lvl );
        }
    }
}

void Character::rooted_message() const
{
    bool wearing_shoes = footwear_factor() == 1.0;
    if( ( has_trait( trait_ROOTS2 ) || has_trait( trait_ROOTS3 ) ) &&
        get_map().has_flag( flag_PLOWABLE, pos() ) &&
        !wearing_shoes ) {
        add_msg( m_info, _( "You sink your roots into the soil." ) );
    }
}

void Character::rooted()
// This assumes that daily Iron, Calcium, and Thirst needs should be filled at the same rate.
// Baseline humans need 96 Iron and Calcium, and 288 Thirst per day.
// Thirst level -40 puts it right in the middle of the 'Hydrated' zone.
// TODO: The rates for iron, calcium, and thirst should probably be pulled from the nutritional data rather than being hardcoded here, so that future balance changes don't break this.
{
    double shoe_factor = footwear_factor();
    if( ( has_trait( trait_ROOTS2 ) || has_trait( trait_ROOTS3 ) ) &&
        get_map().has_flag( flag_PLOWABLE, pos() ) && shoe_factor != 1.0 ) {
        int time_to_full = 43200; // 12 hours
        if( has_trait( trait_ROOTS3 ) ) {
            time_to_full += -14400;    // -4 hours
        }
        if( x_in_y( 96, time_to_full ) ) {
            vitamin_mod( vitamin_id( "iron" ), 1, true );
            vitamin_mod( vitamin_id( "calcium" ), 1, true );
            mod_healthy_mod( 5, 50 );
        }
        if( get_thirst() > -40 && x_in_y( 288, time_to_full ) ) {
            mod_thirst( -1 );
        }
    }
}

bool Character::wearing_something_on( const bodypart_id &bp ) const
{
    for( const item &i : worn ) {
        if( i.covers( bp ) ) {
            return true;
        }
    }
    return false;
}

bool Character::is_wearing_shoes( const side &which_side ) const
{
    bool left = true;
    bool right = true;
    if( which_side == side::LEFT || which_side == side::BOTH ) {
        left = false;
        for( const item &worn_item : worn ) {
            if( worn_item.covers( body_part_foot_l ) && !worn_item.has_flag( flag_BELTED ) &&
                !worn_item.has_flag( flag_PERSONAL ) && !worn_item.has_flag( flag_AURA ) &&
                !worn_item.has_flag( flag_SEMITANGIBLE ) && !worn_item.has_flag( flag_SKINTIGHT ) ) {
                left = true;
                break;
            }
        }
    }
    if( which_side == side::RIGHT || which_side == side::BOTH ) {
        right = false;
        for( const item &worn_item : worn ) {
            if( worn_item.covers( body_part_foot_r ) && !worn_item.has_flag( flag_BELTED ) &&
                !worn_item.has_flag( flag_PERSONAL ) && !worn_item.has_flag( flag_AURA ) &&
                !worn_item.has_flag( flag_SEMITANGIBLE ) && !worn_item.has_flag( flag_SKINTIGHT ) ) {
                right = true;
                break;
            }
        }
    }
    return ( left && right );
}

bool Character::is_wearing_helmet() const
{
    for( const item &i : worn ) {
        if( i.covers( body_part_head ) && !i.has_flag( flag_HELMET_COMPAT ) &&
            !i.has_flag( flag_SKINTIGHT ) &&
            !i.has_flag( flag_PERSONAL ) && !i.has_flag( flag_AURA ) && !i.has_flag( flag_SEMITANGIBLE ) &&
            !i.has_flag( flag_OVERSIZE ) ) {
            return true;
        }
    }
    return false;
}

int Character::head_cloth_encumbrance() const
{
    int ret = 0;
    for( const item &i : worn ) {
        const item *worn_item = &i;
        if( i.covers( body_part_head ) && !i.has_flag( flag_SEMITANGIBLE ) &&
            ( worn_item->has_flag( flag_HELMET_COMPAT ) || worn_item->has_flag( flag_SKINTIGHT ) ) ) {
            ret += worn_item->get_encumber( *this, body_part_head );
        }
    }
    return ret;
}

double Character::armwear_factor() const
{
    double ret = 0;
    if( wearing_something_on( body_part_arm_l ) ) {
        ret += .5;
    }
    if( wearing_something_on( body_part_arm_r ) ) {
        ret += .5;
    }
    return ret;
}

double Character::footwear_factor() const
{
    double ret = 0;
    for( const item &i : worn ) {
        if( i.covers( body_part_foot_l ) && !i.has_flag( flag_NOT_FOOTWEAR ) ) {
            ret += 0.5f;
            break;
        }
    }
    for( const item &i : worn ) {
        if( i.covers( body_part_foot_r ) && !i.has_flag( flag_NOT_FOOTWEAR ) ) {
            ret += 0.5f;
            break;
        }
    }
    return ret;
}

int Character::shoe_type_count( const itype_id &it ) const
{
    int ret = 0;
    if( is_wearing_on_bp( it, body_part_foot_l ) ) {
        ret++;
    }
    if( is_wearing_on_bp( it, body_part_foot_r ) ) {
        ret++;
    }
    return ret;
}

std::vector<item *> Character::inv_dump()
{
    std::vector<item *> ret;
    if( is_armed() && can_drop( weapon ).success() ) {
        ret.push_back( &weapon );
    }
    for( item &i : worn ) {
        ret.push_back( &i );
    }
    inv->dump( ret );
    return ret;
}

bool Character::covered_with_flag( const flag_id &f, const body_part_set &parts ) const
{
    if( parts.none() ) {
        return true;
    }

    body_part_set to_cover( parts );

    for( const auto &elem : worn ) {
        if( !elem.has_flag( f ) ) {
            continue;
        }

        to_cover.substract_set( elem.get_covered_body_parts() );

        if( to_cover.none() ) {
            return true;    // Allows early exit.
        }
    }

    return to_cover.none();
}

bool Character::is_waterproof( const body_part_set &parts ) const
{
    return covered_with_flag( flag_WATERPROOF, parts );
}

void Character::update_morale()
{
    morale->decay( 1_minutes );
    apply_persistent_morale();
}

units::volume Character::free_space() const
{
    units::volume volume_capacity = 0_ml;
    volume_capacity += weapon.get_total_capacity();
    for( const item_pocket *pocket : weapon.contents.get_all_contained_pockets().value() ) {
        if( pocket->contains_phase( phase_id::SOLID ) ) {
            for( const item *it : pocket->all_items_top() ) {
                volume_capacity -= it->volume();
            }
        } else if( !pocket->empty() ) {
            volume_capacity -= pocket->volume_capacity();
        }
    }
    volume_capacity += weapon.check_for_free_space();
    for( const item &w : worn ) {
        volume_capacity += w.get_total_capacity();
        for( const item_pocket *pocket : w.contents.get_all_contained_pockets().value() ) {
            if( pocket->contains_phase( phase_id::SOLID ) ) {
                for( const item *it : pocket->all_items_top() ) {
                    volume_capacity -= it->volume();
                }
            } else if( !pocket->empty() ) {
                volume_capacity -= pocket->volume_capacity();
            }
        }
        volume_capacity += w.check_for_free_space();
    }
    return volume_capacity;
}

units::volume Character::volume_capacity() const
{
    units::volume volume_capacity = 0_ml;
    volume_capacity += weapon.contents.total_container_capacity();
    for( const item &w : worn ) {
        volume_capacity += w.contents.total_container_capacity();
    }
    return volume_capacity;
}

units::volume Character::volume_capacity_with_tweaks( const
        std::vector<std::pair<item_location, int>>
        &locations ) const
{
    std::map<const item *, int> dropping;
    for( const std::pair<item_location, int> &location_pair : locations ) {
        dropping.emplace( location_pair.first.get_item(), location_pair.second );
    }
    return volume_capacity_with_tweaks( item_tweaks( { dropping } ) );
}

units::volume Character::volume_capacity_with_tweaks( const item_tweaks &tweaks ) const
{
    const std::map<const item *, int> empty;
    const std::map<const item *, int> &without = tweaks.without_items ? tweaks.without_items->get() :
            empty;

    units::volume volume_capacity = 0_ml;

    if( !without.count( &weapon ) ) {
        volume_capacity += weapon.get_total_capacity();
    }

    for( const item &i : worn ) {
        if( !without.count( &i ) ) {
            volume_capacity += i.get_total_capacity();
        }
    }

    return volume_capacity;
}

units::volume Character::volume_carried() const
{
    return volume_capacity() - free_space();
}

void Character::hoarder_morale_penalty()
{
    int pen = free_space() / 125_ml;
    if( pen > 70 ) {
        pen = 70;
    }
    if( pen <= 0 ) {
        pen = 0;
    }
    if( has_effect( effect_took_xanax ) ) {
        pen = pen / 7;
    } else if( has_effect( effect_took_prozac ) ) {
        pen = pen / 2;
    }
    if( pen > 0 ) {
        add_morale( MORALE_PERM_HOARDER, -pen, -pen, 1_minutes, 1_minutes, true );
    }
}

void Character::apply_persistent_morale()
{
    // Hoarders get a morale penalty if they're not carrying a full inventory.
    if( has_trait( trait_HOARDER ) ) {
        hoarder_morale_penalty();
    }
    // Nomads get a morale penalty if they stay near the same overmap tiles too long.
    if( has_trait( trait_NOMAD ) || has_trait( trait_NOMAD2 ) || has_trait( trait_NOMAD3 ) ) {
        const tripoint_abs_omt ompos = global_omt_location();
        float total_time = 0.0f;
        // Check how long we've stayed in any overmap tile within 5 of us.
        const int max_dist = 5;
        for( const tripoint_abs_omt &pos : points_in_radius( ompos, max_dist ) ) {
            const float dist = rl_dist( ompos, pos );
            if( dist > max_dist ) {
                continue;
            }
            const auto iter = overmap_time.find( pos.xy() );
            if( iter == overmap_time.end() ) {
                continue;
            }
            // Count time in own tile fully, tiles one away as 4/5, tiles two away as 3/5, etc.
            total_time += to_moves<float>( iter->second ) * ( max_dist - dist ) / max_dist;
        }
        // Characters with higher tiers of Nomad suffer worse morale penalties, faster.
        int max_unhappiness;
        float min_time;
        float max_time;
        if( has_trait( trait_NOMAD ) ) {
            max_unhappiness = 20;
            min_time = to_moves<float>( 12_hours );
            max_time = to_moves<float>( 1_days );
        } else if( has_trait( trait_NOMAD2 ) ) {
            max_unhappiness = 40;
            min_time = to_moves<float>( 4_hours );
            max_time = to_moves<float>( 8_hours );
        } else { // traid_NOMAD3
            max_unhappiness = 60;
            min_time = to_moves<float>( 1_hours );
            max_time = to_moves<float>( 2_hours );
        }
        // The penalty starts at 1 at min_time and scales up to max_unhappiness at max_time.
        const float t = ( total_time - min_time ) / ( max_time - min_time );
        const int pen = std::ceil( lerp_clamped( 0, max_unhappiness, t ) );
        if( pen > 0 ) {
            add_morale( MORALE_PERM_NOMAD, -pen, -pen, 1_minutes, 1_minutes, true );
        }
    }

    if( has_trait( trait_PROF_FOODP ) ) {
        // Loosing your face is distressing
        if( !( is_wearing( itype_id( "foodperson_mask" ) ) ||
               is_wearing( itype_id( "foodperson_mask_on" ) ) ) ) {
            add_morale( MORALE_PERM_NOFACE, -20, -20, 1_minutes, 1_minutes, true );
        } else if( is_wearing( itype_id( "foodperson_mask" ) ) ||
                   is_wearing( itype_id( "foodperson_mask_on" ) ) ) {
            rem_morale( MORALE_PERM_NOFACE );
        }

        if( is_wearing( itype_id( "foodperson_mask_on" ) ) ) {
            add_morale( MORALE_PERM_FPMODE_ON, 10, 10, 1_minutes, 1_minutes, true );
        } else {
            rem_morale( MORALE_PERM_FPMODE_ON );
        }
    }
}

int Character::get_morale_level() const
{
    return morale->get_level();
}

void Character::add_morale( const morale_type &type, int bonus, int max_bonus,
                            const time_duration &duration, const time_duration &decay_start,
                            bool capped, const itype *item_type )
{
    morale->add( type, bonus, max_bonus, duration, decay_start, capped, item_type );
}

int Character::has_morale( const morale_type &type ) const
{
    return morale->has( type );
}

void Character::rem_morale( const morale_type &type, const itype *item_type )
{
    morale->remove( type, item_type );
}

void Character::clear_morale()
{
    morale->clear();
}

bool Character::has_morale_to_read() const
{
    return get_morale_level() >= -40;
}

void Character::check_and_recover_morale()
{
    player_morale test_morale;

    for( const item &wit : worn ) {
        test_morale.on_item_wear( wit );
    }

    for( const trait_id &mut : get_mutations() ) {
        test_morale.on_mutation_gain( mut );
    }

    for( auto &elem : *effects ) {
        for( std::pair<const bodypart_id, effect> &_effect_it : elem.second ) {
            const effect &e = _effect_it.second;
            test_morale.on_effect_int_change( e.get_id(), e.get_intensity(), e.get_bp() );
        }
    }

    test_morale.on_stat_change( "hunger", get_hunger() );
    test_morale.on_stat_change( "thirst", get_thirst() );
    test_morale.on_stat_change( "fatigue", get_fatigue() );
    test_morale.on_stat_change( "pain", get_pain() );
    test_morale.on_stat_change( "pkill", get_painkiller() );
    test_morale.on_stat_change( "perceived_pain", get_perceived_pain() );

    apply_persistent_morale();

    if( !morale->consistent_with( test_morale ) ) {
        *morale = player_morale( test_morale ); // Recover consistency
        add_msg_debug( debugmode::DF_CHARACTER, "%s morale was recovered.", disp_name( true ) );
    }
}

void Character::start_hauling()
{
    add_msg( _( "You start hauling items along the ground." ) );
    if( is_armed() ) {
        add_msg( m_warning, _( "Your hands are not free, which makes hauling slower." ) );
    }
    hauling = true;
}

void Character::stop_hauling()
{
    if( hauling ) {
        add_msg( _( "You stop hauling items." ) );
        hauling = false;
    }
    if( has_activity( ACT_MOVE_ITEMS ) ) {
        cancel_activity();
    }
}

bool Character::is_hauling() const
{
    return hauling;
}

void Character::assign_activity( const activity_id &type, int moves, int index, int pos,
                                 const std::string &name )
{
    assign_activity( player_activity( type, moves, index, pos, name ) );
}

void Character::assign_activity( const player_activity &act, bool allow_resume )
{
    bool resuming = false;
    if( allow_resume && !backlog.empty() && backlog.front().can_resume_with( act, *this ) ) {
        resuming = true;
        add_msg_if_player( _( "You resume your task." ) );
        activity = backlog.front();
        backlog.pop_front();
    } else {
        if( activity ) {
            backlog.push_front( activity );
        }

        activity = act;
    }

    activity.start_or_resume( *this, resuming );

    if( is_npc() ) {
        cancel_stashed_activity();
        npc *guy = dynamic_cast<npc *>( this );
        guy->set_attitude( NPCATT_ACTIVITY );
        guy->set_mission( NPC_MISSION_ACTIVITY );
        guy->current_activity_id = activity.id();
    }
}

bool Character::has_activity( const activity_id &type ) const
{
    return activity.id() == type;
}

bool Character::has_activity( const std::vector<activity_id> &types ) const
{
    return std::find( types.begin(), types.end(), activity.id() ) != types.end();
}

void Character::cancel_activity()
{
    activity.canceled( *this );
    if( has_activity( ACT_MOVE_ITEMS ) && is_hauling() ) {
        stop_hauling();
    }
    // Clear any backlog items that aren't auto-resume.
    for( auto backlog_item = backlog.begin(); backlog_item != backlog.end(); ) {
        if( backlog_item->auto_resume ) {
            backlog_item++;
        } else {
            backlog_item = backlog.erase( backlog_item );
        }
    }
    // act wait stamina interrupts an ongoing activity.
    // and automatically puts auto_resume = true on it
    // we don't want that to persist if there is another interruption.
    // and player moves elsewhere.
    if( has_activity( ACT_WAIT_STAMINA ) && !backlog.empty() &&
        backlog.front().auto_resume ) {
        backlog.front().auto_resume = false;
    }
    if( activity && activity.is_suspendable() ) {
        activity.allow_distractions();
        backlog.push_front( activity );
    }
    sfx::end_activity_sounds(); // kill activity sounds when canceled
    activity = player_activity();
}

void Character::resume_backlog_activity()
{
    if( !backlog.empty() && backlog.front().auto_resume ) {
        activity = backlog.front();
        activity.auto_resume = false;
        activity.allow_distractions();
        backlog.pop_front();
    }
}

void Character::fall_asleep()
{
    // Communicate to the player that he is using items on the floor
    std::string item_name = is_snuggling();
    if( item_name == "many" ) {
        if( one_in( 15 ) ) {
            add_msg_if_player( _( "You nestle into your pile of clothes for warmth." ) );
        } else {
            add_msg_if_player( _( "You use your pile of clothes for warmth." ) );
        }
    } else if( item_name != "nothing" ) {
        if( one_in( 15 ) ) {
            add_msg_if_player( _( "You snuggle your %s to keep warm." ), item_name );
        } else {
            add_msg_if_player( _( "You use your %s to keep warm." ), item_name );
        }
    }
    if( has_active_mutation( trait_HIBERNATE ) &&
        get_kcal_percent() > 0.8f ) {
        if( is_avatar() ) {
            get_memorial().add( pgettext( "memorial_male", "Entered hibernation." ),
                                pgettext( "memorial_female", "Entered hibernation." ) );
        }
        // some days worth of round-the-clock Snooze.  Cata seasons default to 91 days.
        fall_asleep( 10_days );
        // If you're not fatigued enough for 10 days, you won't sleep the whole thing.
        // In practice, the fatigue from filling the tank from (no msg) to Time For Bed
        // will last about 8 days.
    }

    fall_asleep( 10_hours ); // default max sleep time.
}

void Character::fall_asleep( const time_duration &duration )
{
    if( activity ) {
        if( activity.id() == ACT_TRY_SLEEP ) {
            activity.set_to_null();
        } else {
            cancel_activity();
        }
    }
    add_effect( effect_sleep, duration );
}

void Character::migrate_items_to_storage( bool disintegrate )
{
    inv->visit_items( [&]( const item * it, item * ) {
        if( disintegrate ) {
            if( try_add( *it ) == nullptr ) {
                std::string profession_id = "<none>";
                if( const player *me = as_player() ) {
                    profession_id = me->prof->ident().str();
                }
                debugmsg( "ERROR: Could not put %s (%s) into inventory.  Check if the "
                          "profession (%s) has enough space.",
                          it->tname(), it->typeId().str(), profession_id );
                return VisitResponse::ABORT;
            }
        } else {
            item &added = i_add( *it, true, /*avoid=*/nullptr,
                                 /*allow_drop=*/false, /*allow_wield=*/!has_wield_conflicts( *it ) );
            if( added.is_null() ) {
                put_into_vehicle_or_drop( *this, item_drop_reason::tumbling, { *it } );
            }
        }
        return VisitResponse::SKIP;
    } );
    inv->clear();
}

std::string Character::is_snuggling() const
{
    map &here = get_map();
    auto begin = here.i_at( pos() ).begin();
    auto end = here.i_at( pos() ).end();

    if( in_vehicle ) {
        if( const cata::optional<vpart_reference> vp = here.veh_at( pos() ).part_with_feature( VPFLAG_CARGO,
                false ) ) {
            vehicle *const veh = &vp->vehicle();
            const int cargo = vp->part_index();
            if( !veh->get_items( cargo ).empty() ) {
                begin = veh->get_items( cargo ).begin();
                end = veh->get_items( cargo ).end();
            }
        }
    }
    const item *floor_armor = nullptr;
    int ticker = 0;

    // If there are no items on the floor, return nothing
    if( begin == end ) {
        return "nothing";
    }

    for( auto candidate = begin; candidate != end; ++candidate ) {
        if( !candidate->is_armor() ) {
            continue;
        } else if( candidate->volume() > 250_ml && candidate->get_warmth() > 0 &&
                   ( candidate->covers( body_part_torso ) || candidate->covers( body_part_leg_l ) ||
                     candidate->covers( body_part_leg_r ) ) ) {
            floor_armor = &*candidate;
            ticker++;
        }
    }

    if( ticker == 0 ) {
        return "nothing";
    } else if( ticker == 1 ) {
        return floor_armor->type_name();
    } else if( ticker > 1 ) {
        return "many";
    }

    return "nothing";
}

int Character::warmth( const bodypart_id &bp ) const
{
    int ret = 0;
    double warmth = 0.0;

    for( const item &i : worn ) {
        if( i.covers( bp ) ) {
            warmth = i.get_warmth();
            // Wool items do not lose their warmth due to being wet.
            // Warmth is reduced by 0 - 66% based on wetness.
            if( !i.made_of( material_id( "wool" ) ) ) {
                warmth *= 1.0 - 0.66 * get_part_wetness_percentage( bp );
            }
            ret += std::round( warmth );
        }
    }
    ret += get_effect_int( effect_heating_bionic, bp );
    return ret;
}

static int bestwarmth( const std::list< item > &its, const flag_id &flag )
{
    int best = 0;
    for( const item &w : its ) {
        if( w.has_flag( flag ) && w.get_warmth() > best ) {
            best = w.get_warmth();
        }
    }
    return best;
}

int Character::bonus_item_warmth( const bodypart_id &bp ) const
{
    int ret = 0;

    // If the player is not wielding anything big, check if hands can be put in pockets
    if( ( bp == body_part_hand_l || bp == body_part_hand_r ) &&
        weapon.volume() < 500_ml ) {
        ret += bestwarmth( worn, flag_POCKETS );
    }

    // If the player's head is not encumbered, check if hood can be put up
    if( bp == body_part_head && encumb( body_part_head ) < 10 ) {
        ret += bestwarmth( worn, flag_HOOD );
    }

    // If the player's mouth is not encumbered, check if collar can be put up
    if( bp == body_part_mouth && encumb( body_part_mouth ) < 10 ) {
        ret += bestwarmth( worn, flag_COLLAR );
    }

    return ret;
}

bool Character::can_use_floor_warmth() const
{
    return in_sleep_state() ||
           has_activity( activity_id( "ACT_WAIT" ) ) ||
           has_activity( activity_id( "ACT_WAIT_NPC" ) ) ||
           has_activity( activity_id( "ACT_WAIT_STAMINA" ) ) ||
           has_activity( activity_id( "ACT_AUTODRIVE" ) ) ||
           has_activity( activity_id( "ACT_READ" ) ) ||
           has_activity( activity_id( "ACT_SOCIALIZE" ) ) ||
           has_activity( activity_id( "ACT_MEDITATE" ) ) ||
           has_activity( activity_id( "ACT_FISH" ) ) ||
           has_activity( activity_id( "ACT_GAME" ) ) ||
           has_activity( activity_id( "ACT_HAND_CRANK" ) ) ||
           has_activity( activity_id( "ACT_HEATING" ) ) ||
           has_activity( activity_id( "ACT_VIBE" ) ) ||
           has_activity( activity_id( "ACT_TRY_SLEEP" ) ) ||
           has_activity( activity_id( "ACT_OPERATION" ) ) ||
           has_activity( activity_id( "ACT_TREE_COMMUNION" ) ) ||
           has_activity( activity_id( "ACT_EAT_MENU" ) ) ||
           has_activity( activity_id( "ACT_CONSUME_FOOD_MENU" ) ) ||
           has_activity( activity_id( "ACT_CONSUME_DRINK_MENU" ) ) ||
           has_activity( activity_id( "ACT_CONSUME_MEDS_MENU" ) ) ||
           has_activity( activity_id( "ACT_STUDY_SPELL" ) );
}

int Character::floor_bedding_warmth( const tripoint &pos )
{
    map &here = get_map();
    const trap &trap_at_pos = here.tr_at( pos );
    const ter_id ter_at_pos = here.ter( pos );
    const furn_id furn_at_pos = here.furn( pos );
    int floor_bedding_warmth = 0;

    const optional_vpart_position vp = here.veh_at( pos );
    const cata::optional<vpart_reference> boardable = vp.part_with_feature( "BOARDABLE", true );
    // Search the floor for bedding
    if( furn_at_pos != f_null ) {
        floor_bedding_warmth += furn_at_pos.obj().floor_bedding_warmth;
    } else if( !trap_at_pos.is_null() ) {
        floor_bedding_warmth += trap_at_pos.floor_bedding_warmth;
    } else if( boardable ) {
        floor_bedding_warmth += boardable->info().floor_bedding_warmth;
    } else if( ter_at_pos == t_improvised_shelter ) {
        floor_bedding_warmth -= 500;
    } else {
        floor_bedding_warmth -= 2000;
    }

    return floor_bedding_warmth;
}

int Character::floor_item_warmth( const tripoint &pos )
{
    int item_warmth = 0;

    const auto warm = [&item_warmth]( const auto & stack ) {
        for( const item &elem : stack ) {
            if( !elem.is_armor() ) {
                continue;
            }
            // Items that are big enough and covers the torso are used to keep warm.
            // Smaller items don't do as good a job
            if( elem.volume() > 250_ml &&
                ( elem.covers( body_part_torso ) || elem.covers( body_part_leg_l ) ||
                  elem.covers( body_part_leg_r ) ) ) {
                item_warmth += 60 * elem.get_warmth() * elem.volume() / 2500_ml;
            }
        }
    };

    map &here = get_map();

    if( !!here.veh_at( pos ) ) {
        if( const cata::optional<vpart_reference> vp = here.veh_at( pos ).part_with_feature( VPFLAG_CARGO,
                false ) ) {
            vehicle *const veh = &vp->vehicle();
            const int cargo = vp->part_index();
            vehicle_stack vehicle_items = veh->get_items( cargo );
            warm( vehicle_items );
        }
        return item_warmth;
    }
    map_stack floor_items = here.i_at( pos );
    warm( floor_items );
    return item_warmth;
}

int Character::floor_warmth( const tripoint &pos ) const
{
    const int item_warmth = floor_item_warmth( pos );
    int bedding_warmth = floor_bedding_warmth( pos );

    // If the PC has fur, etc, that will apply too
    int floor_mut_warmth = bodytemp_modifier_traits_floor();
    // DOWN does not provide floor insulation, though.
    // Better-than-light fur or being in one's shell does.
    if( ( !( has_trait( trait_DOWN ) ) ) && ( floor_mut_warmth >= 200 ) ) {
        bedding_warmth = std::max( 0, bedding_warmth );
    }
    return ( item_warmth + bedding_warmth + floor_mut_warmth );
}

int Character::bodytemp_modifier_traits( bool overheated ) const
{
    int mod = 0;
    for( const trait_id &iter : get_mutations() ) {
        mod += overheated ? iter->bodytemp_min : iter->bodytemp_max;
    }
    return mod;
}

int Character::bodytemp_modifier_traits_floor() const
{
    int mod = 0;
    for( const trait_id &iter : get_mutations() ) {
        mod += iter->bodytemp_sleep;
    }
    return mod;
}

int Character::temp_corrected_by_climate_control( int temperature ) const
{
    const int variation = static_cast<int>( BODYTEMP_NORM * 0.5 );
    if( temperature < BODYTEMP_SCORCHING + variation &&
        temperature > BODYTEMP_FREEZING - variation ) {
        if( temperature > BODYTEMP_SCORCHING ) {
            temperature = BODYTEMP_VERY_HOT;
        } else if( temperature > BODYTEMP_VERY_HOT ) {
            temperature = BODYTEMP_HOT;
        } else if( temperature > BODYTEMP_HOT ) {
            temperature = BODYTEMP_NORM;
        } else if( temperature < BODYTEMP_FREEZING ) {
            temperature = BODYTEMP_VERY_COLD;
        } else if( temperature < BODYTEMP_VERY_COLD ) {
            temperature = BODYTEMP_COLD;
        } else if( temperature < BODYTEMP_COLD ) {
            temperature = BODYTEMP_NORM;
        }
    }
    return temperature;
}

bool Character::in_sleep_state() const
{
    return Creature::in_sleep_state() || activity.id() == ACT_TRY_SLEEP;
}

bool Character::has_item_with_flag( const flag_id &flag, bool need_charges ) const
{
    return has_item_with( [&flag, &need_charges, this]( const item & it ) {
        if( it.is_tool() && need_charges ) {
            return it.has_flag( flag ) && ( it.type->tool->max_charges == 0 ||
                                            it.units_remaining( *this ) > 0 );
        }
        return it.has_flag( flag );
    } );
}

std::vector<const item *> Character::all_items_with_flag( const flag_id &flag ) const
{
    return items_with( [&flag]( const item & it ) {
        return it.has_flag( flag );
    } );
}

bool Character::has_charges( const itype_id &it, int quantity,
                             const std::function<bool( const item & )> &filter ) const
{
    if( it == itype_fire || it == itype_apparatus ) {
        return has_fire( quantity );
    }
    if( it == itype_UPS && is_mounted() &&
        mounted_creature.get()->has_flag( MF_RIDEABLE_MECH ) ) {
        auto *mons = mounted_creature.get();
        return quantity <= mons->battery_item->ammo_remaining();
    }
    return charges_of( it, quantity, filter ) == quantity;
}

std::list<item> Character::use_amount( const itype_id &it, int quantity,
                                       const std::function<bool( const item & )> &filter )
{
    std::list<item> ret;
    if( weapon.use_amount( it, quantity, ret ) ) {
        remove_weapon();
    }
    for( auto a = worn.begin(); a != worn.end() && quantity > 0; ) {
        if( a->use_amount( it, quantity, ret, filter ) ) {
            a->on_takeoff( *this );
            a = worn.erase( a );
        } else {
            ++a;
        }
    }
    if( quantity <= 0 ) {
        return ret;
    }
    std::list<item> tmp = inv->use_amount( it, quantity, filter );
    ret.splice( ret.end(), tmp );
    return ret;
}

bool Character::use_charges_if_avail( const itype_id &it, int quantity )
{
    if( has_charges( it, quantity ) ) {
        use_charges( it, quantity );
        return true;
    }
    return false;
}

std::list<item> Character::use_charges( const itype_id &what, int qty, const int radius,
                                        const std::function<bool( const item & )> &filter )
{
    std::list<item> res;
    inventory inv = crafting_inventory( pos(), radius, true );

    if( qty <= 0 ) {
        return res;
    }
    for( const auto &bio : *this->my_bionics ) {
        const bionic_data &bid = bio.info();
        if( bid.fake_item == what && ( !bid.activated || bio.powered ) ) {
            mod_power_level( units::from_kilojoule( -qty ) );
            return res;
        }
    }

    if( what == itype_fire ) {
        use_fire( qty );
        return res;

    } else if( what == itype_UPS ) {
        if( is_mounted() && mounted_creature.get()->has_flag( MF_RIDEABLE_MECH ) &&
            mounted_creature.get()->battery_item ) {
            auto *mons = mounted_creature.get();
            int power_drain = std::min( mons->battery_item->ammo_remaining(), qty );
            mons->use_mech_power( -power_drain );
            qty -= std::min( qty, power_drain );
            return res;
        }
        if( has_power() && has_active_bionic( bio_ups ) ) {
            int bio = std::min( units::to_kilojoule( get_power_level() ), qty );
            mod_power_level( units::from_kilojoule( -bio ) );
            qty -= std::min( qty, bio );
        }

        int adv = inv.charges_of( itype_adv_UPS_off, static_cast<int>( std::ceil( qty * 0.6 ) ) );
        if( adv > 0 ) {
            std::list<item> found = use_charges( itype_adv_UPS_off, adv, radius );
            res.splice( res.end(), found );
            qty -= std::min( qty, static_cast<int>( adv / 0.6 ) );
        }

        int ups = inv.charges_of( itype_UPS_off, qty );
        if( ups > 0 ) {
            std::list<item> found = use_charges( itype_UPS_off, ups, radius );
            res.splice( res.end(), found );
            qty -= std::min( qty, ups );
        }
        return res;
    }

    std::vector<item *> del;

    bool has_tool_with_UPS = false;
    // Detection of UPS tool
    inv.visit_items( [ &what, &qty, &has_tool_with_UPS, &filter]( item * e, item * ) {
        if( filter( *e ) && e->typeId() == what && e->has_flag( flag_USE_UPS ) ) {
            has_tool_with_UPS = true;
            return VisitResponse::ABORT;
        }
        return qty > 0 ? VisitResponse::NEXT : VisitResponse::ABORT;
    } );

    if( radius >= 0 ) {
        get_map().use_charges( pos(), radius, what, qty, return_true<item> );
    }
    if( qty > 0 ) {
        visit_items( [this, &what, &qty, &res, &del, &filter]( item * e, item * ) {
            if( e->use_charges( what, qty, res, pos(), filter ) ) {
                del.push_back( e );
            }
            return qty > 0 ? VisitResponse::NEXT : VisitResponse::ABORT;
        } );
    }

    for( item *e : del ) {
        remove_item( *e );
    }

    if( has_tool_with_UPS ) {
        use_charges( itype_UPS, qty, radius );
    }

    return res;
}

std::list<item> Character::use_charges( const itype_id &what, int qty,
                                        const std::function<bool( const item & )> &filter )
{
    return use_charges( what, qty, -1, filter );
}

item Character::find_firestarter_with_charges( const int quantity ) const
{
    for( const item *i : all_items_with_flag( flag_FIRESTARTER ) ) {
        if( !i->typeId()->can_have_charges() ) {
            const use_function *usef = i->type->get_use( "firestarter" );
            if( usef != nullptr && usef->get_actor_ptr() != nullptr ) {
                const firestarter_actor *actor = dynamic_cast<const firestarter_actor *>( usef->get_actor_ptr() );
                if( actor->can_use( *this->as_character(), *i, false, tripoint_zero ).success() ) {
                    return *i;
                }
            }
        } else if( has_charges( i->typeId(), quantity ) ) {
            return *i;
        }
    }
    for( const auto &bio : *this->my_bionics ) {
        const bionic_data &bid = bio.info();
        if( bid.fake_item.is_valid() && ( !bid.has_flag( json_flag_BIONIC_TOGGLED ) || ( !bid.activated ||
                                          bio.powered ) )  && get_power_level() > quantity * 5_kJ ) {
            item fake( bid.fake_item );
            if( !fake.is_null() && bid.fake_item->has_flag( flag_FIRESTARTER ) ) {
                return fake;
            }
        }
    }
    return item();
}

bool Character::has_fire( const int quantity ) const
{
    // TODO: Replace this with a "tool produces fire" flag.

    if( get_map().has_nearby_fire( pos() ) ) {
        return true;
    } else if( has_item_with_flag( flag_FIRE ) ) {
        return true;
    } else if( !find_firestarter_with_charges( quantity ).is_null() ) {
        return true;
    } else if( is_npc() ) {
        // HACK: A hack to make NPCs use their Molotovs
        return true;
    }

    return false;
}

void Character::mod_painkiller( int npkill )
{
    set_painkiller( pkill + npkill );
}

void Character::set_painkiller( int npkill )
{
    npkill = std::max( npkill, 0 );
    if( pkill != npkill ) {
        const int prev_pain = get_perceived_pain();
        pkill = npkill;
        on_stat_change( "pkill", pkill );
        const int cur_pain = get_perceived_pain();

        if( cur_pain != prev_pain ) {
            react_to_felt_pain( cur_pain - prev_pain );
            on_stat_change( "perceived_pain", cur_pain );
        }
    }
}

int Character::get_painkiller() const
{
    return pkill;
}

void Character::use_fire( const int quantity )
{
    //Okay, so checks for nearby fires first,
    //then held lit torch or candle, bionic tool/lighter/laser
    //tries to use 1 charge of lighters, matches, flame throwers
    //If there is enough power, will use power of one activation of the bio_lighter, bio_tools and bio_laser
    // (home made, military), hotplate, welder in that order.
    // bio_lighter, bio_laser, bio_tools, has_active_bionic("bio_tools"

    if( get_map().has_nearby_fire( pos() ) ) {
        return;
    } else if( has_item_with_flag( flag_FIRE ) ) {
        return;
    } else {
        const item firestarter = find_firestarter_with_charges( quantity );
        if( firestarter.is_null() ) {
            return;
        }
        if( firestarter.type->has_flag( flag_USES_BIONIC_POWER ) ) {
            mod_power_level( -quantity * 5_kJ );
            return;
        }
        if( firestarter.typeId()->can_have_charges() ) {
            use_charges( firestarter.typeId(), quantity );
            return;
        }
    }
}

int Character::heartrate_bpm() const
{
    //Dead have no heartbeat usually and no heartbeat in omnicell
    if( is_dead_state() || has_trait( trait_SLIMESPAWNER ) ) {
        return 0;
    }
    //This function returns heartrate in BPM basing of health, physical state, tiredness,
    //moral effects, stimulators and anything that should fit here.
    //Some values are picked to make sense from math point of view
    //and seem correct but effects may vary in real life.
    //This needs more attention from experienced contributors to work more smooth.
    //Average healthy bpm is 60-80. That's a simple imitation of normal distribution.
    //Must a better way to do that. Possibly this value should be generated with player creation.
    int average_heartbeat = 70 + rng( -5, 5 ) + rng( -5, 5 );
    //Chemical imbalance makes this less predictable. It's possible this range needs tweaking
    if( has_trait( trait_CHEMIMBALANCE ) ) {
        average_heartbeat += rng( -15, 15 );
    }
    //Quick also raises basic BPM
    if( has_trait( trait_QUICK ) ) {
        average_heartbeat *= 1.1;
    }
    //Badtemper makes your BPM raise from anger
    if( has_trait( trait_BADTEMPER ) ) {
        average_heartbeat *= 1.1;
    }
    //COLDBLOOD dependencies, works almost same way as temperature effect for speed.
    const int player_local_temp = get_weather().get_temperature( pos() );
    float temperature_modifier = 0.0f;
    if( has_trait( trait_COLDBLOOD ) ) {
        temperature_modifier = 0.002f;
    }
    if( has_trait( trait_COLDBLOOD2 ) ) {
        temperature_modifier = 0.00333f;
    }
    if( has_trait( trait_COLDBLOOD3 ) || has_trait( trait_COLDBLOOD4 ) ) {
        temperature_modifier = 0.005f;
    }
    average_heartbeat *= 1 + ( ( player_local_temp - 65 ) * temperature_modifier );
    //Limit avg from below with 20, arbitrary
    average_heartbeat = std::max( 20, average_heartbeat );
    const float stamina_level = static_cast<float>( get_stamina() ) / get_stamina_max();
    float stamina_effect = 0.0f;
    if( stamina_level >= 0.9f ) {
        stamina_effect = 0.0f;
    } else if( stamina_level >= 0.8f ) {
        stamina_effect = 0.2f;
    } else if( stamina_level >= 0.6f ) {
        stamina_effect = 0.5f;
    } else if( stamina_level >= 0.4f ) {
        stamina_effect = 1.0f;
    } else if( stamina_level >= 0.2f ) {
        stamina_effect = 1.5f;
    } else {
        stamina_effect = 2.0f;
    }
    //can triple heartrate
    int heartbeat = average_heartbeat * ( 1 + stamina_effect );
    const int stim_level = get_stim();
    int stim_modifer = 0;
    if( stim_level > 0 ) {
        //that's asymptotical function that is equal to 1 at around 30 stim level
        //and slows down all the time almost reaching 2.
        //Tweaking x*x multiplier will accordingly change effect accumulation
        stim_modifer = 2 - 2 / ( 1 + 0.001 * stim_level * stim_level );
    }
    heartbeat += average_heartbeat * stim_modifer;
    if( get_effect_dur( effect_cig ) > 0_turns ) {
        //Nicotine-induced tachycardia
        if( get_effect_dur( effect_cig ) > 10_minutes * ( addiction_level( add_type::CIG ) + 1 ) ) {
            heartbeat += average_heartbeat * 0.4;
        } else {
            heartbeat += average_heartbeat * 0.1;
        }
    }
    //health effect that can make things better or worse is applied in the end.
    //Based on get_max_healthy that already has bmi factored
    const int healthy = get_max_healthy();
    //a bit arbitrary formula that can use some love
    float healthy_modifier = -0.05f * std::round( healthy / 20.0f );
    heartbeat += average_heartbeat * healthy_modifier;
    //Pain simply adds 2% per point after it reaches 5 (that's arbitrary)
    const int cur_pain = get_perceived_pain();
    float pain_modifier = 0.0f;
    if( cur_pain > 5 ) {
        pain_modifier = 0.02 * ( cur_pain - 5 );
    }
    heartbeat += average_heartbeat * pain_modifier;
    //if BPM raised at least by 20% for a player with ADRENALINE, it adds 20% of avg to result
    if( has_trait( trait_ADRENALINE ) && heartbeat > average_heartbeat * 1.2 ) {
        heartbeat += average_heartbeat * 0.2;
    }
    //Happy get it bit faster and miserable some more.
    //Morale effects might need more consideration
    const int morale_level = get_morale_level();
    if( morale_level >= 20 ) {
        heartbeat += average_heartbeat * 0.1;
    }
    if( morale_level <= -20 ) {
        heartbeat += average_heartbeat * 0.2;
    }
    //add fear?
    //A single clamp in the end should be enough
    const int max_heartbeat = average_heartbeat * 3.5;
    heartbeat = clamp( heartbeat, average_heartbeat, max_heartbeat );
    return heartbeat;
}

void Character::on_worn_item_washed( const item &it )
{
    if( is_worn( it ) ) {
        morale->on_worn_item_washed( it );
    }
}

void Character::on_item_wear( const item &it )
{
    invalidate_inventory_validity_cache();
    for( const trait_id &mut : it.mutations_from_wearing( *this ) ) {
        mutation_effect( mut, true );
        recalc_sight_limits();
        calc_encumbrance();

        // If the stamina is higher than the max (Languorous), set it back to max
        if( get_stamina() > get_stamina_max() ) {
            set_stamina( get_stamina_max() );
        }
    }
    morale->on_item_wear( it );
}

void Character::on_item_takeoff( const item &it )
{
    invalidate_inventory_validity_cache();
    for( const trait_id &mut : it.mutations_from_wearing( *this ) ) {
        mutation_loss_effect( mut );
        recalc_sight_limits();
        calc_encumbrance();
        if( get_stamina() > get_stamina_max() ) {
            set_stamina( get_stamina_max() );
        }
    }
    morale->on_item_takeoff( it );
}

void Character::on_effect_int_change( const efftype_id &eid, int intensity, const bodypart_id &bp )
{
    // Adrenaline can reduce perceived pain (or increase it when you enter comedown).
    // See @ref get_perceived_pain()
    if( eid == effect_adrenaline ) {
        // Note that calling this does no harm if it wasn't changed.
        on_stat_change( "perceived_pain", get_perceived_pain() );
    }

    morale->on_effect_int_change( eid, intensity, bp );
}

void Character::on_mutation_gain( const trait_id &mid )
{
    morale->on_mutation_gain( mid );
    magic->on_mutation_gain( mid, *this );
    update_type_of_scent( mid );
    recalculate_enchantment_cache(); // mutations can have enchantments
    effect_on_conditions::process_reactivate();
}

void Character::on_mutation_loss( const trait_id &mid )
{
    morale->on_mutation_loss( mid );
    magic->on_mutation_loss( mid );
    update_type_of_scent( mid, false );
    recalculate_enchantment_cache(); // mutations can have enchantments
    effect_on_conditions::process_reactivate();
}

void Character::on_stat_change( const std::string &stat, int value )
{
    morale->on_stat_change( stat, value );
}

bool Character::has_opposite_trait( const trait_id &flag ) const
{
    for( const trait_id &i : flag->cancels ) {
        if( has_trait( i ) ) {
            return true;
        }
    }
    for( const std::pair<const trait_id, trait_data> &mut : my_mutations ) {
        for( const trait_id &canceled_trait : mut.first->cancels ) {
            if( canceled_trait == flag ) {
                return true;
            }
        }
    }
    return false;
}

int Character::adjust_for_focus( int amount ) const
{
    int effective_focus = get_focus();
    if( has_trait( trait_FASTLEARNER ) ) {
        effective_focus += 15;
    }
    if( has_active_bionic( bio_memory ) ) {
        effective_focus += 10;
    }
    if( has_trait( trait_SLOWLEARNER ) ) {
        effective_focus -= 15;
    }
    effective_focus += ( get_int() - get_option<int>( "INT_BASED_LEARNING_BASE_VALUE" ) ) *
                       get_option<int>( "INT_BASED_LEARNING_FOCUS_ADJUSTMENT" );
    effective_focus = std::max( effective_focus, 1 );
    return effective_focus * std::min( amount, 1000 );
}

std::set<tripoint> Character::get_path_avoid() const
{
    std::set<tripoint> ret;
    for( npc &guy : g->all_npcs() ) {
        if( sees( guy ) ) {
            ret.insert( guy.pos() );
        }
    }

    // TODO: Add known traps in a way that doesn't destroy performance

    return ret;
}

const pathfinding_settings &Character::get_pathfinding_settings() const
{
    return *path_settings;
}

bool Character::crush_frozen_liquid( item_location loc )
{
    if( has_quality( quality_id( "HAMMER" ) ) ) {
        item hammering_item = item_with_best_of_quality( quality_id( "HAMMER" ) );
        //~ %1$s: item to be crushed, %2$s: hammer name
        if( query_yn( _( "Do you want to crush up %1$s with your %2$s?\n"
                         "<color_red>Be wary of fragile items nearby!</color>" ),
                      loc.get_item()->display_name(), hammering_item.tname() ) ) {

            //Risk smashing tile with hammering tool, risk is lower with higher dex, damage lower with lower strength
            if( one_in( 1 + dex_cur / 4 ) ) {
                add_msg_if_player( colorize( _( "You swing your %s wildly!" ), c_red ),
                                   hammering_item.tname() );
                int smashskill = str_cur + hammering_item.damage_melee( damage_type::BASH );
                get_map().bash( loc.position(), smashskill );
            }
            add_msg_if_player( _( "You crush up and gather %s" ), loc.get_item()->display_name() );
            return true;
        }
    } else {
        popup( _( "You need a hammering tool to crush up frozen liquids!" ) );
    }
    return false;
}

float Character::power_rating() const
{
    int dmg = std::max( { weapon.damage_melee( damage_type::BASH ),
                          weapon.damage_melee( damage_type::CUT ),
                          weapon.damage_melee( damage_type::STAB )
                        } );

    int ret = 2;
    // Small guns can be easily hidden from view
    if( weapon.volume() <= 250_ml ) {
        ret = 2;
    } else if( weapon.is_gun() ) {
        ret = 4;
    } else if( dmg > 12 ) {
        ret = 3; // Melee weapon or weapon-y tool
    }
    if( get_size() == creature_size::huge ) {
        ret += 1;
    }
    if( is_wearing_power_armor( nullptr ) ) {
        ret = 5; // No mercy!
    }
    return ret;
}

float Character::speed_rating() const
{
    float ret = get_speed() / 100.0f;
    ret *= 100.0f / run_cost( 100, false );
    // Adjustment for player being able to run, but not doing so at the moment
    if( !is_running() ) {
        ret *= 1.0f + ( static_cast<float>( get_stamina() ) / static_cast<float>( get_stamina_max() ) );
    }
    return ret;
}

item &Character::item_with_best_of_quality( const quality_id &qid )
{
    int maxq = max_quality( qid );
    auto items_with_quality = items_with( [qid]( const item & it ) {
        return it.has_quality( qid );
    } );
    for( item *it : items_with_quality ) {
        if( it->get_quality( qid ) == maxq ) {
            return *it;
        }
    }
    return null_item_reference();
}

int Character::run_cost( int base_cost, bool diag ) const
{
    float movecost = static_cast<float>( base_cost );
    if( diag ) {
        movecost *= 0.7071f; // because everything here assumes 100 is base
    }
    const bool flatground = movecost < 105;
    map &here = get_map();
    // The "FLAT" tag includes soft surfaces, so not a good fit.
    const bool on_road = flatground && here.has_flag( STATIC( "ROAD" ), pos() );
    const bool on_fungus = here.has_flag_ter_or_furn( STATIC( "FUNGUS" ), pos() );

    if( !is_mounted() ) {
        if( movecost > 105 ) {
            movecost *= mutation_value( "movecost_obstacle_modifier" );
            if( movecost < 100 ) {
                movecost = 100;
            }
        }
        if( has_trait( trait_M_IMMUNE ) && on_fungus ) {
            if( movecost > 75 ) {
                // Mycal characters are faster on their home territory, even through things like shrubs
                movecost = 75;
            }
        }

        // Linearly increase move cost relative to individual leg hp.
        movecost += 50 * ( 1 - std::sqrt( static_cast<float>( get_part_hp_cur( body_part_leg_l ) ) /
                                          static_cast<float>( get_part_hp_max( body_part_leg_l ) ) ) );
        movecost += 50 * ( 1 - std::sqrt( static_cast<float>( get_part_hp_cur( body_part_leg_r ) ) /
                                          static_cast<float>( get_part_hp_max( body_part_leg_r ) ) ) );

        movecost *= mutation_value( "movecost_modifier" );
        if( flatground ) {
            movecost *= mutation_value( "movecost_flatground_modifier" );
        }
        if( has_trait( trait_PADDED_FEET ) && !footwear_factor() ) {
            movecost *= .9f;
        }

        if( worn_with_flag( flag_SLOWS_MOVEMENT ) ) {
            movecost *= 1.1f;
        }
        if( worn_with_flag( flag_FIN ) ) {
            movecost *= 1.5f;
        }
        if( worn_with_flag( flag_ROLLER_INLINE ) ) {
            if( on_road ) {
                movecost *= 0.5f;
            } else {
                movecost *= 1.5f;
            }
        }
        // Quad skates might be more stable than inlines,
        // but that also translates into a slower speed when on good surfaces.
        if( worn_with_flag( flag_ROLLER_QUAD ) ) {
            if( on_road ) {
                movecost *= 0.7f;
            } else {
                movecost *= 1.3f;
            }
        }
        // Skates with only one wheel (roller shoes) are fairly less stable
        // and fairly slower as well
        if( worn_with_flag( flag_ROLLER_ONE ) ) {
            if( on_road ) {
                movecost *= 0.85f;
            } else {
                movecost *= 1.1f;
            }
        }

        movecost +=
            ( ( encumb( body_part_foot_l ) + encumb( body_part_foot_r ) ) * 2.5 +
              ( encumb( body_part_leg_l ) + encumb( body_part_leg_r ) ) * 1.5 ) / 10;

        // ROOTS3 does slow you down as your roots are probing around for nutrients,
        // whether you want them to or not.  ROOTS1 is just too squiggly without shoes
        // to give you some stability.  Plants are a bit of a slow-mover.  Deal.
        const bool mutfeet = has_trait( trait_LEG_TENTACLES ) || has_trait( trait_PADDED_FEET ) ||
                             has_trait( trait_HOOVES ) || has_trait( trait_TOUGH_FEET ) || has_trait( trait_ROOTS2 );
        if( !is_wearing_shoes( side::LEFT ) && !mutfeet ) {
            movecost += 8;
        }
        if( !is_wearing_shoes( side::RIGHT ) && !mutfeet ) {
            movecost += 8;
        }

        if( has_trait( trait_ROOTS3 ) && here.has_flag( STATIC( "DIGGABLE" ), pos() ) ) {
            movecost += 10 * footwear_factor();
        }

        movecost = calculate_by_enchantment( movecost, enchant_vals::mod::MOVE_COST );
        movecost /= stamina_move_cost_modifier();
    }

    if( diag ) {
        movecost *= M_SQRT2;
    }

    return static_cast<int>( movecost );
}

void Character::place_corpse()
{
    //If the character/NPC is on a distant mission, don't drop their their gear when they die since they still have a local pos
    if( !death_drops ) {
        return;
    }
    std::vector<item *> tmp = inv_dump();
    item body = item::make_corpse( mtype_id::NULL_ID(), calendar::turn, name );
    body.set_item_temperature( 310.15 );
    map &here = get_map();
    for( item *itm : tmp ) {
        here.add_item_or_charges( pos(), *itm );
    }
    for( const bionic &bio : *my_bionics ) {
        if( item::type_is_defined( bio.info().itype() ) ) {
            item cbm( bio.id.str(), calendar::turn );
            cbm.set_flag( flag_FILTHY );
            cbm.set_flag( flag_NO_STERILE );
            cbm.set_flag( flag_NO_PACKED );
            cbm.faults.emplace( fault_id( "fault_bionic_salvaged" ) );
            body.put_in( cbm, item_pocket::pocket_type::CORPSE );
        }
    }

    here.add_item_or_charges( pos(), body );
}

void Character::place_corpse( const tripoint_abs_omt &om_target )
{
    tinymap bay;
    bay.load( project_to<coords::sm>( om_target ), false );
    point fin( rng( 1, SEEX * 2 - 2 ), rng( 1, SEEX * 2 - 2 ) );
    // This makes no sense at all. It may find a random tile without furniture, but
    // if the first try to find one fails, it will go through all tiles of the map
    // and essentially select the last one that has no furniture.
    // Q: Why check for furniture? (Check for passable or can-place-items seems more useful.)
    // Q: Why not grep a random point out of all the possible points (e.g. via random_entry)?
    // Q: Why use furn_str_id instead of f_null?
    // TODO: fix it, see above.
    if( bay.furn( fin ) != furn_str_id( "f_null" ) ) {
        for( const tripoint &p : bay.points_on_zlevel() ) {
            if( bay.furn( p ) == furn_str_id( "f_null" ) ) {
                fin.x = p.x;
                fin.y = p.y;
            }
        }
    }

    std::vector<item *> tmp = inv_dump();
    item body = item::make_corpse( mtype_id::NULL_ID(), calendar::turn, name );
    for( item *itm : tmp ) {
        bay.add_item_or_charges( fin, *itm );
    }
    for( const bionic &bio : *my_bionics ) {
        if( item::type_is_defined( bio.info().itype() ) ) {
            body.put_in( item( bio.id.str(), calendar::turn ), item_pocket::pocket_type::CORPSE );
        }
    }

    bay.add_item_or_charges( fin, body );
}

bool Character::sees_with_infrared( const Creature &critter ) const
{
    if( !vision_mode_cache[IR_VISION] || !critter.is_warm() ) {
        return false;
    }

    map &here = get_map();
    if( is_player() || critter.is_player() ) {
        // Players should not use map::sees
        // Likewise, players should not be "looked at" with map::sees, not to break symmetry
        return here.pl_line_of_sight( critter.pos(),
                                      sight_range( current_daylight_level( calendar::turn ) ) );
    }

    return here.sees( pos(), critter.pos(), sight_range( current_daylight_level( calendar::turn ) ) );
}

bool Character::is_visible_in_range( const Creature &critter, const int range ) const
{
    return sees( critter ) && rl_dist( pos(), critter.pos() ) <= range;
}

std::vector<Creature *> Character::get_visible_creatures( const int range ) const
{
    return g->get_creatures_if( [this, range]( const Creature & critter ) -> bool {
        return this != &critter && pos() != critter.pos() && // TODO: get rid of fake npcs (pos() check)
        rl_dist( pos(), critter.pos() ) <= range && sees( critter );
    } );
}

std::vector<Creature *> Character::get_targetable_creatures( const int range, bool melee ) const
{
    map &here = get_map();
    return g->get_creatures_if( [this, range, melee, &here]( const Creature & critter ) -> bool {
        //the call to map.sees is to make sure that even if we can see it through walls
        //via a mutation or cbm we only attack targets with a line of sight
        bool can_see = ( ( sees( critter ) || sees_with_infrared( critter ) ) && here.sees( pos(), critter.pos(), 100 ) );
        if( can_see && melee )  //handles the case where we can see something with glass in the way for melee attacks
        {
            std::vector<tripoint> path = here.find_clear_path( pos(), critter.pos() );
            for( const tripoint &point : path ) {
                if( here.impassable( point ) &&
                    !( weapon.has_flag( flag_SPEAR ) && // Fences etc. Spears can stab through those
                       here.has_flag( STATIC( "THIN_OBSTACLE" ),
                                      point ) ) ) { //this mirrors melee.cpp function reach_attack
                    can_see = false;
                    break;
                }
            }
        }
        bool in_range = std::round( rl_dist_exact( pos(), critter.pos() ) ) <= range;
        // TODO: get rid of fake npcs (pos() check)
        bool valid_target = this != &critter && pos() != critter.pos() && attitude_to( critter ) != Creature::Attitude::FRIENDLY;
        return valid_target && in_range && can_see;
    } );
}

std::vector<Creature *> Character::get_hostile_creatures( int range ) const
{
    return g->get_creatures_if( [this, range]( const Creature & critter ) -> bool {
        // Fixes circular distance range for ranged attacks
        float dist_to_creature = std::round( rl_dist_exact( pos(), critter.pos() ) );
        return this != &critter && pos() != critter.pos() && // TODO: get rid of fake npcs (pos() check)
        dist_to_creature <= range && critter.attitude_to( *this ) == Creature::Attitude::HOSTILE
        && sees( critter );
    } );
}

bool Character::knows_trap( const tripoint &pos ) const
{
    const tripoint p = get_map().getabs( pos );
    return known_traps.count( p ) > 0;
}

void Character::add_known_trap( const tripoint &pos, const trap &t )
{
    const tripoint p = get_map().getabs( pos );
    if( t.is_null() ) {
        known_traps.erase( p );
    } else {
        // TODO: known_traps should map to a trap_str_id
        known_traps[p] = t.id.str();
    }
}

bool Character::can_hear( const tripoint &source, const int volume ) const
{
    if( is_deaf() ) {
        return false;
    }

    // source is in-ear and at our square, we can hear it
    if( source == pos() && volume == 0 ) {
        return true;
    }
    const int dist = rl_dist( source, pos() );
    const float volume_multiplier = hearing_ability();
    return ( volume - get_weather().weather_id->sound_attn ) * volume_multiplier >= dist;
}

float Character::hearing_ability() const
{
    float volume_multiplier = 1.0f;

    // Mutation/Bionic volume modifiers
    if( has_flag( json_flag_SUPER_HEARING ) ) {
        volume_multiplier *= 3.5f;
    }
    if( has_trait( trait_PER_SLIME ) ) {
        // Random hearing :-/
        // (when it's working at all, see player.cpp)
        // changed from 0.5 to fix Mac compiling error
        volume_multiplier *= ( rng( 1, 2 ) );
    }

    volume_multiplier *= Character::mutation_value( "hearing_modifier" );

    if( has_effect( effect_deaf ) ) {
        // Scale linearly up to 30 minutes
        volume_multiplier *= ( 30_minutes - get_effect_dur( effect_deaf ) ) / 30_minutes;
    }

    if( has_effect( effect_earphones ) ) {
        volume_multiplier *= 0.25f;
    }

    return volume_multiplier;
}

std::vector<std::string> Character::short_description_parts() const
{
    std::vector<std::string> result;

    if( is_armed() ) {
        result.push_back( _( "Wielding: " ) + weapon.tname() );
    }
    const std::string worn_str = enumerate_as_string( worn.begin(), worn.end(),
    []( const item & it ) {
        return it.tname();
    } );
    if( !worn_str.empty() ) {
        result.push_back( _( "Wearing: " ) + worn_str );
    }
    const int visibility_cap = 0; // no cap
    const auto trait_str = visible_mutations( visibility_cap );
    if( !trait_str.empty() ) {
        result.push_back( _( "Traits: " ) + trait_str );
    }
    return result;
}

std::string Character::short_description() const
{
    return join( short_description_parts(), ";   " );
}

void Character::process_one_effect( effect &it, bool is_new )
{
    bool reduced = resists_effect( it );
    double mod = 1;
    const bodypart_id &bp = it.get_bp();
    int val = 0;

    // Still hardcoded stuff, do this first since some modify their other traits
    hardcoded_effects( it );

    const auto get_effect = [&it, is_new]( const std::string & arg, bool reduced ) {
        if( is_new ) {
            return it.get_amount( arg, reduced );
        }
        return it.get_mod( arg, reduced );
    };

    // Handle miss messages
    const std::vector<std::pair<translation, int>> &msgs = it.get_miss_msgs();
    if( !msgs.empty() ) {
        for( const auto &i : msgs ) {
            add_miss_reason( i.first.translated(), static_cast<unsigned>( i.second ) );
        }
    }

    // Handle vitamins
    for( const vitamin_applied_effect &vit : it.vit_effects( reduced ) ) {
        if( vit.tick && vit.rate && calendar::once_every( *vit.tick ) ) {
            const int mod = rng( vit.rate->first, vit.rate->second );
            vitamin_mod( vit.vitamin, mod, false );
        }
    }

    // Handle health mod
    val = get_effect( "H_MOD", reduced );
    if( val != 0 ) {
        mod = 1;
        if( is_new || it.activated( calendar::turn, "H_MOD", val, reduced, mod ) ) {
            int bounded = bound_mod_to_vals(
                              get_healthy_mod(), val, it.get_max_val( "H_MOD", reduced ),
                              it.get_min_val( "H_MOD", reduced ) );
            // This already applies bounds, so we pass them through.
            mod_healthy_mod( bounded, get_healthy_mod() + bounded );
        }
    }

    // Handle health
    val = get_effect( "HEALTH", reduced );
    if( val != 0 ) {
        mod = 1;
        if( is_new || it.activated( calendar::turn, "HEALTH", val, reduced, mod ) ) {
            mod_healthy( bound_mod_to_vals( get_healthy(), val,
                                            it.get_max_val( "HEALTH", reduced ), it.get_min_val( "HEALTH", reduced ) ) );
        }
    }

    // Handle stim
    val = get_effect( "STIM", reduced );
    if( val != 0 ) {
        mod = 1;
        if( is_new || it.activated( calendar::turn, "STIM", val, reduced, mod ) ) {
            mod_stim( bound_mod_to_vals( get_stim(), val, it.get_max_val( "STIM", reduced ),
                                         it.get_min_val( "STIM", reduced ) ) );
        }
    }

    // Handle hunger
    val = get_effect( "HUNGER", reduced );
    if( val != 0 ) {
        mod = 1;
        if( is_new || it.activated( calendar::turn, "HUNGER", val, reduced, mod ) ) {
            mod_hunger( bound_mod_to_vals( get_hunger(), val, it.get_max_val( "HUNGER", reduced ),
                                           it.get_min_val( "HUNGER", reduced ) ) );
        }
    }

    // Handle thirst
    val = get_effect( "THIRST", reduced );
    if( val != 0 ) {
        mod = 1;
        if( is_new || it.activated( calendar::turn, "THIRST", val, reduced, mod ) ) {
            mod_thirst( bound_mod_to_vals( get_thirst(), val, it.get_max_val( "THIRST", reduced ),
                                           it.get_min_val( "THIRST", reduced ) ) );
        }
    }

    // Handle fatigue
    val = get_effect( "FATIGUE", reduced );
    // Prevent ongoing fatigue effects while asleep.
    // These are meant to change how fast you get tired, not how long you sleep.
    if( val != 0 && !in_sleep_state() ) {
        mod = 1;
        if( is_new || it.activated( calendar::turn, "FATIGUE", val, reduced, mod ) ) {
            mod_fatigue( bound_mod_to_vals( get_fatigue(), val, it.get_max_val( "FATIGUE", reduced ),
                                            it.get_min_val( "FATIGUE", reduced ) ) );
        }
    }

    // Handle Radiation
    val = get_effect( "RAD", reduced );
    if( val != 0 ) {
        mod = 1;
        if( is_new || it.activated( calendar::turn, "RAD", val, reduced, mod ) ) {
            mod_rad( bound_mod_to_vals( get_rad(), val, it.get_max_val( "RAD", reduced ), 0 ) );
            // Radiation can't go negative
            if( get_rad() < 0 ) {
                set_rad( 0 );
            }
        }
    }

    // Handle Pain
    val = get_effect( "PAIN", reduced );
    if( val != 0 ) {
        mod = 1;
        if( it.get_sizing( "PAIN" ) ) {
            if( has_trait( trait_FAT ) ) {
                mod *= 1.5;
            }
            if( get_size() == creature_size::large ) {
                mod *= 2;
            }
            if( get_size() == creature_size::huge ) {
                mod *= 3;
            }
        }
        if( is_new || it.activated( calendar::turn, "PAIN", val, reduced, mod ) ) {
            int pain_inc = bound_mod_to_vals( get_pain(), val, it.get_max_val( "PAIN", reduced ), 0 );
            mod_pain( pain_inc );
            if( pain_inc > 0 ) {
                add_pain_msg( val, bp );
            }
        }
    }

    // Handle Damage
    val = get_effect( "HURT", reduced );
    if( val != 0 ) {
        mod = 1;
        if( it.get_sizing( "HURT" ) ) {
            if( has_trait( trait_FAT ) ) {
                mod *= 1.5;
            }
            if( get_size() == creature_size::large ) {
                mod *= 2;
            }
            if( get_size() == creature_size::huge ) {
                mod *= 3;
            }
        }
        if( is_new || it.activated( calendar::turn, "HURT", val, reduced, mod ) ) {
            if( bp == bodypart_str_id::NULL_ID() ) {
                if( val > 5 ) {
                    add_msg_if_player( _( "Your %s HURTS!" ), body_part_name_accusative( body_part_torso ) );
                } else {
                    add_msg_if_player( _( "Your %s hurts!" ), body_part_name_accusative( body_part_torso ) );
                }
                apply_damage( nullptr, body_part_torso, val, true );
            } else {
                if( val > 5 ) {
                    add_msg_if_player( _( "Your %s HURTS!" ), body_part_name_accusative( bp ) );
                } else {
                    add_msg_if_player( _( "Your %s hurts!" ), body_part_name_accusative( bp ) );
                }
                apply_damage( nullptr, bp, val, true );
            }
        }
    }

    // Handle Sleep
    val = get_effect( "SLEEP", reduced );
    if( val != 0 ) {
        mod = 1;
        if( ( is_new || it.activated( calendar::turn, "SLEEP", val, reduced, mod ) ) &&
            !has_effect( efftype_id( "sleep" ) ) ) {
            add_msg_if_player( _( "You pass out!" ) );
            fall_asleep( time_duration::from_turns( val ) );
        }
    }

    // Handle painkillers
    val = get_effect( "PKILL", reduced );
    if( val != 0 ) {
        mod = it.get_addict_mod( "PKILL", addiction_level( add_type::PKILLER ) );
        if( is_new || it.activated( calendar::turn, "PKILL", val, reduced, mod ) ) {
            mod_painkiller( bound_mod_to_vals( get_painkiller(), val, it.get_max_val( "PKILL", reduced ), 0 ) );
        }
    }

    // Handle coughing
    mod = 1;
    val = 0;
    if( it.activated( calendar::turn, "COUGH", val, reduced, mod ) ) {
        cough( it.get_harmful_cough() );
    }

    // Handle vomiting
    mod = vomit_mod();
    val = 0;
    if( it.activated( calendar::turn, "VOMIT", val, reduced, mod ) ) {
        vomit();
    }

    // Handle stamina
    val = get_effect( "STAMINA", reduced );
    if( val != 0 ) {
        mod = 1;
        if( is_new || it.activated( calendar::turn, "STAMINA", val, reduced, mod ) ) {
            mod_stamina( bound_mod_to_vals( get_stamina(), val,
                                            it.get_max_val( "STAMINA", reduced ),
                                            it.get_min_val( "STAMINA", reduced ) ) );
        }
    }

    // Speed and stats are handled in recalc_speed_bonus and reset_stats respectively
}

void Character::process_effects()
{
    //Special Removals
    if( has_effect( effect_darkness ) && g->is_in_sunlight( pos() ) ) {
        remove_effect( effect_darkness );
    }
    if( has_trait( trait_M_IMMUNE ) && has_effect( effect_fungus ) ) {
        vomit();
        remove_effect( effect_fungus );
        add_msg_if_player( m_bad, _( "We have mistakenly colonized a local guide!  Purging now." ) );
    }
    if( has_trait( trait_PARAIMMUNE ) && ( has_effect( effect_dermatik ) ||
                                           has_effect( effect_tapeworm ) ||
                                           has_effect( effect_bloodworms ) || has_effect( effect_brainworms ) ||
                                           has_effect( effect_paincysts ) ) ) {
        remove_effect( effect_dermatik );
        remove_effect( effect_tapeworm );
        remove_effect( effect_bloodworms );
        remove_effect( effect_brainworms );
        remove_effect( effect_paincysts );
        add_msg_if_player( m_good, _( "Something writhes inside of you as it dies." ) );
    }
    if( has_trait( trait_ACIDBLOOD ) && ( has_effect( effect_dermatik ) ||
                                          has_effect( effect_bloodworms ) ||
                                          has_effect( effect_brainworms ) ) ) {
        remove_effect( effect_dermatik );
        remove_effect( effect_bloodworms );
        remove_effect( effect_brainworms );
    }
    if( has_trait( trait_EATHEALTH ) && has_effect( effect_tapeworm ) ) {
        remove_effect( effect_tapeworm );
        add_msg_if_player( m_good, _( "Your bowels gurgle as something inside them dies." ) );
    }
    if( has_trait( trait_INFIMMUNE ) && ( has_effect( effect_bite ) || has_effect( effect_infected ) ||
                                          has_effect( effect_recover ) ) ) {
        remove_effect( effect_bite );
        remove_effect( effect_infected );
        remove_effect( effect_recover );
    }

    //Human only effects
    for( std::pair<const efftype_id, std::map<bodypart_id, effect>> &elem : *effects ) {
        for( std::pair<const bodypart_id, effect> &_effect_it : elem.second ) {
            process_one_effect( _effect_it.second, false );
        }
    }

    Creature::process_effects();
}

double Character::vomit_mod()
{
    double mod = mutation_value( "vomit_multiplier" );
    if( has_effect( effect_weed_high ) ) {
        mod *= .1;
    }
    // If you're already nauseous, any food in your stomach greatly
    // increases chance of vomiting. Liquids don't provoke vomiting, though.
    if( stomach.contains() != 0_ml && has_effect( effect_nausea ) ) {
        mod *= 5 * get_effect_int( effect_nausea );
    }
    return mod;
}

int Character::sleep_spot( const tripoint &p ) const
{
    const int current_stim = get_stim();
    const comfort_response_t comfort_info = base_comfort_value( p );
    if( comfort_info.aid != nullptr ) {
        add_msg_if_player( m_info, _( "You use your %s for comfort." ), comfort_info.aid->tname() );
    }

    int sleepy = static_cast<int>( comfort_info.level );
    bool watersleep = has_trait( trait_WATERSLEEP );

    if( has_addiction( add_type::SLEEP ) ) {
        sleepy -= 4;
    }

    sleepy = enchantment_cache->modify_value( enchant_vals::mod::SLEEPY, sleepy );

    if( watersleep && get_map().has_flag_ter( "SWIMMABLE", pos() ) ) {
        sleepy += 10; //comfy water!
    }

    if( get_fatigue() < fatigue_levels::TIRED + 1 ) {
        sleepy -= static_cast<int>( ( fatigue_levels::TIRED + 1 - get_fatigue() ) / 4 );
    } else {
        sleepy += static_cast<int>( ( get_fatigue() - fatigue_levels::TIRED + 1 ) / 16 );
    }

    if( current_stim > 0 || !has_trait( trait_INSOMNIA ) ) {
        sleepy -= 2 * current_stim;
    } else {
        // Make it harder for insomniac to get around the trait
        sleepy -= current_stim;
    }

    return sleepy;
}

bool Character::can_sleep()
{
    if( has_effect( effect_meth ) ) {
        // Sleep ain't happening until that meth wears off completely.
        return false;
    }

    // Since there's a bit of randomness to falling asleep, we want to
    // prevent exploiting this if can_sleep() gets called over and over.
    // Only actually check if we can fall asleep no more frequently than
    // every 30 minutes.  We're assuming that if we return true, we'll
    // immediately be falling asleep after that.
    //
    // Also if player debug menu'd time backwards this breaks, just do the
    // check anyway, this will reset the timer if 'dur' is negative.
    const time_point now = calendar::turn;
    const time_duration dur = now - last_sleep_check;
    if( dur >= 0_turns && dur < 30_minutes ) {
        return false;
    }
    last_sleep_check = now;

    int sleepy = sleep_spot( pos() );
    sleepy += rng( -8, 8 );
    bool result = sleepy > 0;

    if( has_active_bionic( bio_soporific ) ) {
        if( bio_soporific_powered_at_last_sleep_check && !has_power() ) {
            add_msg_if_player( m_bad, _( "Your soporific inducer runs out of power!" ) );
        } else if( !bio_soporific_powered_at_last_sleep_check && has_power() ) {
            add_msg_if_player( m_good, _( "Your soporific inducer starts back up." ) );
        }
        bio_soporific_powered_at_last_sleep_check = has_power();
    }

    return result;
}

void Character::shift_destination( const point &shift )
{
    if( next_expected_position ) {
        *next_expected_position += shift;
    }

    for( auto &elem : auto_move_route ) {
        elem += shift;
    }
}

bool Character::has_weapon() const
{
    return !unarmed_attack();
}

int Character::get_lowest_hp() const
{
    // Set lowest_hp to an arbitrarily large number.
    int lowest_hp = 999;
    for( const std::pair<const bodypart_str_id, bodypart> &elem : get_body() ) {
        const int cur_hp = elem.second.get_hp_cur();
        if( cur_hp < lowest_hp ) {
            lowest_hp = cur_hp;
        }
    }
    return lowest_hp;
}

Creature::Attitude Character::attitude_to( const Creature &other ) const
{
    const monster *m = dynamic_cast<const monster *>( &other );
    if( m != nullptr ) {
        if( m->friendly != 0 ) {
            return Attitude::FRIENDLY;
        }
        switch( m->attitude( const_cast<Character *>( this ) ) ) {
            // player probably does not want to harm them, but doesn't care much at all.
            case MATT_FOLLOW:
            case MATT_FPASSIVE:
            case MATT_IGNORE:
            case MATT_FLEE:
                return Attitude::NEUTRAL;
            // player does not want to harm those.
            case MATT_FRIEND:
                return Attitude::FRIENDLY;
            case MATT_ATTACK:
                return Attitude::HOSTILE;
            case MATT_NULL:
            case NUM_MONSTER_ATTITUDES:
                break;
        }

        return Attitude::NEUTRAL;
    }

    const npc *p = dynamic_cast<const npc *>( &other );
    if( p != nullptr ) {
        if( p->is_enemy() ) {
            return Attitude::HOSTILE;
        } else if( p->is_player_ally() ) {
            return Attitude::FRIENDLY;
        } else {
            return Attitude::NEUTRAL;
        }
    } else if( &other == this ) {
        return Attitude::FRIENDLY;
    }

    return Attitude::NEUTRAL;
}

npc_attitude Character::get_attitude() const
{
    return NPCATT_NULL;
}

bool Character::sees( const tripoint &t, bool, int ) const
{
    const int wanted_range = rl_dist( pos(), t );
    bool can_see = is_player() ? get_map().pl_sees( t, wanted_range ) :
                   Creature::sees( t );
    // Clairvoyance is now pretty cheap, so we can check it early
    if( wanted_range < MAX_CLAIRVOYANCE && wanted_range < clairvoyance() ) {
        return true;
    }

    if( can_see && wanted_range > unimpaired_range() ) {
        can_see = false;
    }

    return can_see;
}

bool Character::sees( const Creature &critter ) const
{
    // This handles only the player/npc specific stuff (monsters don't have traits or bionics).
    const int dist = rl_dist( pos(), critter.pos() );
    if( dist <= 3 && has_active_mutation( trait_ANTENNAE ) ) {
        return true;
    }
    if( dist < MAX_CLAIRVOYANCE && dist < clairvoyance() ) {
        return true;
    }
    if( field_fd_clairvoyant.is_valid() &&
        get_map().get_field( critter.pos(), field_fd_clairvoyant ) ) {
        return true;
    }
    return Creature::sees( critter );
}

nc_color Character::bodytemp_color( const bodypart_id &bp ) const
{
    nc_color color = c_light_gray; // default
    const int temp_conv = get_part_temp_conv( bp );
    if( bp == body_part_eyes ) {
        color = c_light_gray;    // Eyes don't count towards warmth
    } else if( temp_conv  > BODYTEMP_SCORCHING ) {
        color = c_red;
    } else if( temp_conv  > BODYTEMP_VERY_HOT ) {
        color = c_light_red;
    } else if( temp_conv  > BODYTEMP_HOT ) {
        color = c_yellow;
    } else if( temp_conv  > BODYTEMP_COLD ) {
        color = c_green;
    } else if( temp_conv  > BODYTEMP_VERY_COLD ) {
        color = c_light_blue;
    } else if( temp_conv  > BODYTEMP_FREEZING ) {
        color = c_cyan;
    } else {
        color = c_blue;
    }
    return color;
}

void Character::set_destination( const std::vector<tripoint> &route,
                                 const player_activity &new_destination_activity )
{
    auto_move_route = route;
    set_destination_activity( new_destination_activity );
    destination_point.emplace( get_map().getabs( route.back() ) );
}

void Character::clear_destination()
{
    auto_move_route.clear();
    clear_destination_activity();
    destination_point = cata::nullopt;
    next_expected_position = cata::nullopt;
}

bool Character::has_distant_destination() const
{
    return has_destination() && !get_destination_activity().is_null() &&
           get_destination_activity().id() == ACT_TRAVELLING && !omt_path.empty();
}

bool Character::is_auto_moving() const
{
    return destination_point.has_value();
}

bool Character::has_destination() const
{
    return !auto_move_route.empty();
}

bool Character::has_destination_activity() const
{
    return !get_destination_activity().is_null() && destination_point &&
           position == get_map().getlocal( *destination_point );
}

void Character::start_destination_activity()
{
    if( !has_destination_activity() ) {
        debugmsg( "Tried to start invalid destination activity" );
        return;
    }

    assign_activity( get_destination_activity() );
    clear_destination();
}

std::vector<tripoint> &Character::get_auto_move_route()
{
    return auto_move_route;
}

action_id Character::get_next_auto_move_direction()
{
    if( !has_destination() ) {
        return ACTION_NULL;
    }

    if( next_expected_position ) {
        if( pos() != *next_expected_position ) {
            // We're off course, possibly stumbling or stuck, cancel auto move
            return ACTION_NULL;
        }
    }

    next_expected_position.emplace( auto_move_route.front() );
    auto_move_route.erase( auto_move_route.begin() );

    tripoint dp = *next_expected_position - pos();

    // Make sure the direction is just one step and that
    // all diagonal moves have 0 z component
    if( std::abs( dp.x ) > 1 || std::abs( dp.y ) > 1 || std::abs( dp.z ) > 1 ||
        ( std::abs( dp.z ) != 0 && ( std::abs( dp.x ) != 0 || std::abs( dp.y ) != 0 ) ) ) {
        // Should never happen, but check just in case
        return ACTION_NULL;
    }
    return get_movement_action_from_delta( dp, iso_rotate::yes );
}

int Character::talk_skill() const
{
    /** @EFFECT_INT slightly increases talking skill */

    /** @EFFECT_PER slightly increases talking skill */

    /** @EFFECT_SPEECH increases talking skill */
    int ret = get_int() + get_per() + get_skill_level( skill_id( "speech" ) ) * 3;
    return ret;
}

int Character::intimidation() const
{
    /** @EFFECT_STR increases intimidation factor */
    int ret = get_str() * 2;
    if( weapon.is_gun() ) {
        ret += 10;
    }
    if( weapon.damage_melee( damage_type::BASH ) >= 12 ||
        weapon.damage_melee( damage_type::CUT ) >= 12 ||
        weapon.damage_melee( damage_type::STAB ) >= 12 ) {
        ret += 5;
    }

    if( get_stim() > 20 ) {
        ret += 2;
    }
    if( has_effect( effect_drunk ) ) {
        ret -= 4;
    }
    ret = enchantment_cache->modify_value( enchant_vals::mod::SOCIAL_INTIMIDATE, ret );
    return ret;
}

bool Character::has_proficiency( const proficiency_id &prof ) const
{
    return _proficiencies->has_learned( prof );
}

bool Character::has_prof_prereqs( const proficiency_id &prof ) const
{
    return _proficiencies->has_prereqs( prof );
}

void Character::add_proficiency( const proficiency_id &prof, bool ignore_requirements )
{
    if( ignore_requirements ) {
        _proficiencies->direct_learn( prof );
        return;
    }
    _proficiencies->learn( prof );
}

void Character::lose_proficiency( const proficiency_id &prof, bool ignore_requirements )
{
    if( ignore_requirements ) {
        _proficiencies->direct_remove( prof );
        return;
    }
    _proficiencies->remove( prof );
}

std::vector<display_proficiency> Character::display_proficiencies() const
{
    return _proficiencies->display();
}

void Character::practice_proficiency( const proficiency_id &prof, const time_duration &amount,
                                      const cata::optional<time_duration> &max )
{
    int amt = to_seconds<int>( amount );
    const float pct_before = _proficiencies->pct_practiced( prof );
    time_duration focused_amount = time_duration::from_seconds( adjust_for_focus( amt ) / 100 );
    const bool learned = _proficiencies->practice( prof, focused_amount, max );
    const float pct_after = _proficiencies->pct_practiced( prof );

    if( pct_after > pct_before ) {
        focus_pool -= focus_pool / 100;
    }

    if( learned ) {
        add_msg_if_player( m_good, _( "You are now proficient in %s!" ), prof->name() );
    }
}

time_duration Character::proficiency_training_needed( const proficiency_id &prof ) const
{
    return _proficiencies->training_time_needed( prof );
}

std::vector<proficiency_id> Character::known_proficiencies() const
{
    return _proficiencies->known_profs();
}

std::vector<proficiency_id> Character::learning_proficiencies() const
{
    return _proficiencies->learning_profs();
}

bool Character::defer_move( const tripoint &next )
{
    // next must be adjacent to current pos
    if( square_dist( next, pos() ) != 1 ) {
        return false;
    }
    // next must be adjacent to subsequent move in any preexisting automove route
    if( has_destination() && square_dist( auto_move_route.front(), next ) != 1 ) {
        return false;
    }
    auto_move_route.insert( auto_move_route.begin(), next );
    next_expected_position = pos();
    return true;
}

bool Character::add_or_drop_with_msg( item &it, const bool /*unloading*/, const item *avoid )
{
    if( it.made_of( phase_id::LIQUID ) ) {
        liquid_handler::consume_liquid( it, 1, avoid );
        return it.charges <= 0;
    }
    if( !this->can_pickVolume( it, false, avoid ) ) {
        put_into_vehicle_or_drop( *this, item_drop_reason::too_large, { it } );
    } else if( !this->can_pickWeight( it, !get_option<bool>( "DANGEROUS_PICKUPS" ) ) ) {
        put_into_vehicle_or_drop( *this, item_drop_reason::too_heavy, { it } );
    } else {
        bool wielded_has_it = false;
        // Cannot use weapon.has_item(it) because it skips any pockets that
        // are not containers such as magazines and magazine wells.
        for( const item *scan_contents : weapon.all_items_top() ) {
            if( scan_contents == &it ) {
                wielded_has_it = true;
                break;
            }
        }
        const bool allow_wield = !wielded_has_it && weapon.magazine_current() != &it;
        const int prev_charges = it.charges;
        auto &ni = this->i_add( it, true, avoid, /*allow_drop=*/false, /*allow_wield=*/allow_wield );
        if( ni.is_null() ) {
            // failed to add
            put_into_vehicle_or_drop( *this, item_drop_reason::tumbling, { it } );
        } else if( &ni == &it ) {
            // merged into the original stack, restore original charges
            it.charges = prev_charges;
            put_into_vehicle_or_drop( *this, item_drop_reason::tumbling, { it } );
        } else {
            // successfully added
            add_msg( _( "You put the %s in your inventory." ), ni.tname() );
            add_msg( m_info, "%c - %s", ni.invlet == 0 ? ' ' : ni.invlet, ni.tname() );
        }
    }
    return true;
}

bool Character::unload( item_location &loc, bool bypass_activity )
{
    item &it = *loc;
    // Unload a container consuming moves per item successfully removed
    if( it.is_container() ) {
        if( it.contents.empty() ) {
            add_msg( m_info, _( "The %s is already empty!" ), it.tname() );
            return false;
        }
        if( !it.can_unload_liquid() ) {
            add_msg( m_info, _( "The liquid can't be unloaded in its current state!" ) );
            return false;
        }

        int moves = 0;
        for( item *contained : it.all_items_top() ) {
            moves += this->item_handling_cost( *contained );
        }
        assign_activity( player_activity( unload_activity_actor( moves, loc ) ) );

        return true;
    }

    // If item can be unloaded more than once (currently only guns) prompt user to choose
    std::vector<std::string> msgs( 1, it.tname() );
    std::vector<item *> opts( 1, &it );

    for( item *e : it.gunmods() ) {
        if( ( e->is_gun() && !e->has_flag( flag_NO_UNLOAD ) &&
              ( e->magazine_current() || e->ammo_remaining() > 0 || e->casings_count() > 0 ) ) ||
            ( e->has_flag( flag_BRASS_CATCHER ) && !e->is_container_empty() ) ) {
            msgs.emplace_back( e->tname() );
            opts.emplace_back( e );
        }
    }

    item *target = nullptr;
    item_location targloc;
    if( opts.size() > 1 ) {
        const int ret = uilist( _( "Unload what?" ), msgs );
        if( ret >= 0 ) {
            target = opts[ret];
            targloc = item_location( loc, opts[ret] );
        }
    } else {
        target = &it;
        targloc = loc;
    }

    if( target == nullptr ) {
        return false;
    }

    // Next check for any reasons why the item cannot be unloaded
    if( !target->has_flag( flag_BRASS_CATCHER ) ) {
        if( target->ammo_types().empty() && target->magazine_compatible().empty() ) {
            add_msg( m_info, _( "You can't unload a %s!" ), target->tname() );
            return false;
        }

        if( target->has_flag( flag_NO_UNLOAD ) ) {
            if( target->has_flag( flag_RECHARGE ) || target->has_flag( flag_USE_UPS ) ) {
                add_msg( m_info, _( "You can't unload a rechargeable %s!" ), target->tname() );
            } else {
                add_msg( m_info, _( "You can't unload a %s!" ), target->tname() );
            }
            return false;
        }

        if( !target->magazine_current() && target->ammo_remaining() <= 0 && target->casings_count() <= 0 ) {
            if( target->is_tool() ) {
                add_msg( m_info, _( "Your %s isn't charged." ), target->tname() );
            } else {
                add_msg( m_info, _( "Your %s isn't loaded." ), target->tname() );
            }
            return false;
        }
    }

    target->casings_handle( [&]( item & e ) {
        return this->i_add_or_drop( e );
    } );

    if( target->is_magazine() ) {
        if( bypass_activity ) {
            unload_activity_actor::unload( *this, targloc );
        } else {
            int mv = 0;
            for( const item *content : target->all_items_top() ) {
                // We use the same cost for both reloading and unloading
                mv += this->item_reload_cost( it, *content, content->charges );
            }
            if( it.is_ammo_belt() ) {
                // Disassembling ammo belts is easier than assembling them
                mv /= 2;
            }
            assign_activity( player_activity( unload_activity_actor( mv, targloc ) ) );
        }
        return true;

    } else if( target->magazine_current() ) {
        if( !this->add_or_drop_with_msg( *target->magazine_current(), true ) ) {
            return false;
        }
        // Eject magazine consuming half as much time as required to insert it
        this->moves -= this->item_reload_cost( *target, *target->magazine_current(), -1 ) / 2;

        target->remove_items_with( [&target]( const item & e ) {
            return target->magazine_current() == &e;
        } );

    } else if( target->ammo_remaining() ) {
        int qty = target->ammo_remaining();

        // Construct a new ammo item and try to drop it
        item ammo( target->ammo_current(), calendar::turn, qty );
        if( target->is_filthy() ) {
            ammo.set_flag( flag_FILTHY );
        }

        if( ammo.made_of_from_type( phase_id::LIQUID ) ) {
            if( !this->add_or_drop_with_msg( ammo ) ) {
                qty -= ammo.charges; // only handled part (or none) of the liquid
            }
            if( qty <= 0 ) {
                return false; // no liquid was moved
            }

        } else if( !this->add_or_drop_with_msg( ammo, qty > 1 ) ) {
            return false;
        }

        // If successful remove appropriate qty of ammo consuming half as much time as required to load it
        this->moves -= this->item_reload_cost( *target, ammo, qty ) / 2;

        target->ammo_set( target->ammo_current(), target->ammo_remaining() - qty );
    } else if( target->has_flag( flag_BRASS_CATCHER ) ) {
        target->spill_contents( get_player_character() );
    }

    // Turn off any active tools
    if( target->is_tool() && target->active && target->ammo_remaining() == 0 ) {
        target->type->invoke( *this->as_player(), *target, this->pos() );
    }

    add_msg( _( "You unload your %s." ), target->tname() );

    if( it.has_flag( flag_MAG_DESTROY ) && it.ammo_remaining() == 0 ) {
        loc.remove_item();
    }

    return true;
}

int Character::item_reload_cost( const item &it, const item &ammo, int qty ) const
{
    if( ammo.is_ammo() || ammo.is_frozen_liquid() || ammo.made_of_from_type( phase_id::LIQUID ) ) {
        qty = std::max( std::min( ammo.charges, qty ), 1 );
    } else if( ammo.is_ammo_container() ) {
        int min_clamp = 0;
        // find the first ammo in the container to get its charges
        ammo.visit_items( [&min_clamp]( const item * it, item * ) {
            if( it->is_ammo() ) {
                min_clamp = it->charges;
                return VisitResponse::ABORT;
            }
            return VisitResponse::NEXT;
        } );

        qty = clamp( qty, min_clamp, 1 );
    } else if( ammo.is_magazine() ) {
        qty = 1;
    } else {
        debugmsg( "cannot determine reload cost as %s is neither ammo or magazine", ammo.tname() );
        return 0;
    }

    // If necessary create duplicate with appropriate number of charges
    item obj = ammo;
    obj = obj.split( qty );
    if( obj.is_null() ) {
        obj = ammo;
    }
    // No base cost for handling ammo - that's already included in obtain cost
    // We have the ammo in our hands right now
    int mv = item_handling_cost( obj, true, 0 );

    if( ammo.has_flag( flag_MAG_BULKY ) ) {
        mv *= 1.5; // bulky magazines take longer to insert
    }

    if( !it.is_gun() && !it.is_magazine() ) {
        return mv + 100; // reload a tool or sealable container
    }

    /** @EFFECT_GUN decreases the time taken to reload a magazine */
    /** @EFFECT_PISTOL decreases time taken to reload a pistol */
    /** @EFFECT_SMG decreases time taken to reload an SMG */
    /** @EFFECT_RIFLE decreases time taken to reload a rifle */
    /** @EFFECT_SHOTGUN decreases time taken to reload a shotgun */
    /** @EFFECT_LAUNCHER decreases time taken to reload a launcher */

    int cost = 0;
    if( it.is_gun() ) {
        cost = it.get_reload_time();
    } else if( it.type->magazine ) {
        cost = it.type->magazine->reload_time * qty;
    } else {
        cost = it.contents.obtain_cost( ammo );
    }

    skill_id sk = it.is_gun() ? it.type->gun->skill_used : skill_gun;
    mv += cost / ( 1.0f + std::min( get_skill_level( sk ) * 0.1f, 1.0f ) );

    if( it.has_flag( flag_STR_RELOAD ) ) {
        /** @EFFECT_STR reduces reload time of some weapons */
        mv -= get_str() * 20;
    }

    return std::max( mv, 25 );
}

book_mastery Character::get_book_mastery( const item &book ) const
{
    if( !book.is_book() || !has_identified( book.typeId() ) ) {
        return book_mastery::CANT_DETERMINE;
    }
    // TODO: add illiterate check?

    const cata::value_ptr<islot_book> &type = book.type->book;
    const skill_id &skill = type->skill;

    if( !skill ) {
        // book gives no skill
        return book_mastery::MASTERED;
    }

    const int skill_level = get_skill_level( skill );
    const int skill_requirement = type->req;
    const int max_skill_learnable = type->level;

    if( skill_requirement > skill_level ) {
        return book_mastery::CANT_UNDERSTAND;
    }
    if( skill_level >= max_skill_learnable ) {
        return book_mastery::MASTERED;
    }
    return book_mastery::LEARNING;
}

static const itype_id itype_cookbook_human( "cookbook_human" );
static const trait_id trait_HATES_BOOKS( "HATES_BOOKS" );
static const trait_id trait_LOVES_BOOKS( "LOVES_BOOKS" );
static const trait_id trait_CANNIBAL( "CANNIBAL" );
static const trait_id trait_PSYCHOPATH( "PSYCHOPATH" );
static const trait_id trait_SAPIOVORE( "SAPIOVORE" );
static const trait_id trait_SPIRITUAL( "SPIRITUAL" );

bool Character::fun_to_read( const item &book ) const
{
    return book_fun_for( book, *this ) > 0;
}

int Character::book_fun_for( const item &book, const Character &p ) const
{
    int fun_bonus = book.type->book->fun;
    if( !book.is_book() ) {
        debugmsg( "called avatar::book_fun_for with non-book" );
        return 0;
    }

    // If you don't have a problem with eating humans, To Serve Man becomes rewarding
    if( ( p.has_trait( trait_CANNIBAL ) || p.has_trait( trait_PSYCHOPATH ) ||
          p.has_trait( trait_SAPIOVORE ) ) &&
        book.typeId() == itype_cookbook_human ) {
        fun_bonus = std::abs( fun_bonus );
    } else if( p.has_trait( trait_SPIRITUAL ) && book.has_flag( flag_INSPIRATIONAL ) ) {
        fun_bonus = std::abs( fun_bonus * 3 );
    }

    if( has_trait( trait_LOVES_BOOKS ) ) {
        fun_bonus++;
    } else if( has_trait( trait_HATES_BOOKS ) ) {
        if( book.type->book->fun > 0 ) {
            fun_bonus = 0;
        } else {
            fun_bonus--;
        }
    }

    if( fun_bonus > 1 && book.get_chapters() > 0 && book.get_remaining_chapters( p ) == 0 ) {
        fun_bonus /= 2;
    }

    return fun_bonus;
}

bool Character::has_bionic_with_flag( const json_character_flag &flag ) const
{
    for( const bionic &bio : *my_bionics ) {
        if( bio.info().has_flag( flag ) ) {
            return true;
        }
        if( bio.info().activated ) {
            if( ( bio.info().has_active_flag( flag ) && has_active_bionic( bio.id ) ) ||
                ( bio.info().has_inactive_flag( flag ) && !has_active_bionic( bio.id ) ) ) {
                return true;
            }
        }
    }

    return false;
}

bool Character::has_flag( const json_character_flag &flag ) const
{
    // If this is a performance problem create a map of flags stored for a character and updated on trait, mutation, bionic add/remove, activate/deactivate, effect gain/loss
    return has_trait_flag( flag ) || has_bionic_with_flag( flag ) || has_effect_with_flag( flag );
}

bool Character::is_driving() const
{
    const optional_vpart_position vp = get_map().veh_at( pos() );
    return vp && vp->vehicle().is_moving() && vp->vehicle().player_in_control( *this );
}<|MERGE_RESOLUTION|>--- conflicted
+++ resolved
@@ -278,10 +278,6 @@
 static const bionic_id bio_gills( "bio_gills" );
 static const bionic_id bio_ground_sonar( "bio_ground_sonar" );
 static const bionic_id bio_hydraulics( "bio_hydraulics" );
-<<<<<<< HEAD
-=======
-static const bionic_id bio_jointservo( "bio_jointservo" );
->>>>>>> ef6a2f27
 static const bionic_id bio_leukocyte( "bio_leukocyte" );
 static const bionic_id bio_memory( "bio_memory" );
 static const bionic_id bio_railgun( "bio_railgun" );
