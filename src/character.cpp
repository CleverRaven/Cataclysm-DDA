#include "character.h"

#include <cctype>
#include <algorithm>
#include <array>
#include <climits>
#include <cmath>
#include <cstddef>
#include <cstdlib>
#include <iterator>
#include <memory>
#include <numeric>
#include <ostream>
#include <tuple>
#include <type_traits>

#include "action.h"
#include "activity_actor_definitions.h"
#include "activity_handlers.h"
#include "anatomy.h"
#include "avatar.h"
#include "bionics.h"
#include "cata_utility.h"
#include "catacharset.h"
#include "character_martial_arts.h"
#include "clzones.h"
#include "colony.h"
#include "color.h"
#include "construction.h"
#include "coordinate_conversions.h"
#include "coordinates.h"
#include "cursesdef.h"
#include "debug.h"
#include "disease.h"
#include "effect.h"
#include "effect_source.h"
#include "enums.h"
#include "event.h"
#include "event_bus.h"
#include "field.h"
#include "field_type.h"
#include "fire.h"
#include "flag.h"
#include "fungal_effects.h"
#include "game.h"
#include "game_constants.h"
#include "gun_mode.h"
#include "handle_liquid.h"
#include "input.h"
#include "inventory.h"
#include "item_contents.h"
#include "item_location.h"
#include "item_pocket.h"
#include "item_stack.h"
#include "itype.h"
#include "iuse.h"
#include "iuse_actor.h"
#include "json.h"
#include "lightmap.h"
#include "line.h"
#include "magic.h"
#include "make_static.h"
#include "map.h"
#include "map_iterator.h"
#include "map_selector.h"
#include "mapdata.h"
#include "material.h"
#include "math_defines.h"
#include "memorial_logger.h"
#include "messages.h"
#include "mission.h"
#include "monster.h"
#include "morale.h"
#include "morale_types.h"
#include "move_mode.h"
#include "mtype.h"
#include "mutation.h"
#include "npc.h"
#include "omdata.h"
#include "options.h"
#include "output.h"
#include "overlay_ordering.h"
#include "overmapbuffer.h"
#include "pathfinding.h"
#include "player.h"
#include "profession.h"
#include "proficiency.h"
#include "recipe_dictionary.h"
#include "ret_val.h"
#include "rng.h"
#include "scent_map.h"
#include "skill.h"
#include "skill_boost.h"
#include "sounds.h"
#include "stomach.h"
#include "string_formatter.h"
#include "submap.h"
#include "text_snippets.h"
#include "translations.h"
#include "trap.h"
#include "ui.h"
#include "ui_manager.h"
#include "units.h"
#include "value_ptr.h"
#include "veh_type.h"
#include "vehicle.h"
#include "vehicle_selector.h"
#include "viewer.h"
#include "vitamin.h"
#include "vpart_position.h"
#include "vpart_range.h"
#include "weather.h"
#include "weather_gen.h"
#include "weather_type.h"

struct dealt_projectile_attack;

static const activity_id ACT_MOVE_ITEMS( "ACT_MOVE_ITEMS" );
static const activity_id ACT_TRAVELLING( "ACT_TRAVELLING" );
static const activity_id ACT_TREE_COMMUNION( "ACT_TREE_COMMUNION" );
static const activity_id ACT_TRY_SLEEP( "ACT_TRY_SLEEP" );
static const activity_id ACT_WAIT_STAMINA( "ACT_WAIT_STAMINA" );

static const bionic_id bio_soporific( "bio_soporific" );
static const bionic_id bio_uncanny_dodge( "bio_uncanny_dodge" );

static const efftype_id effect_adrenaline( "adrenaline" );
static const efftype_id effect_alarm_clock( "alarm_clock" );
static const efftype_id effect_bandaged( "bandaged" );
static const efftype_id effect_beartrap( "beartrap" );
static const efftype_id effect_bite( "bite" );
static const efftype_id effect_bleed( "bleed" );
static const efftype_id effect_blind( "blind" );
static const efftype_id effect_blisters( "blisters" );
static const efftype_id effect_bloodworms( "bloodworms" );
static const efftype_id effect_boomered( "boomered" );
static const efftype_id effect_brainworms( "brainworms" );
static const efftype_id effect_cig( "cig" );
static const efftype_id effect_cold( "cold" );
static const efftype_id effect_common_cold( "common_cold" );
static const efftype_id effect_contacts( "contacts" );
static const efftype_id effect_controlled( "controlled" );
static const efftype_id effect_corroding( "corroding" );
static const efftype_id effect_cough_suppress( "cough_suppress" );
static const efftype_id effect_crushed( "crushed" );
static const efftype_id effect_darkness( "darkness" );
static const efftype_id effect_deaf( "deaf" );
static const efftype_id effect_dermatik( "dermatik" );
static const efftype_id effect_mute( "mute" );
static const efftype_id effect_disinfected( "disinfected" );
static const efftype_id effect_disrupted_sleep( "disrupted_sleep" );
static const efftype_id effect_downed( "downed" );
static const efftype_id effect_drunk( "drunk" );
static const efftype_id effect_earphones( "earphones" );
static const efftype_id effect_flu( "flu" );
static const efftype_id effect_foodpoison( "foodpoison" );
static const efftype_id effect_frostbite( "frostbite" );
static const efftype_id effect_frostbite_recovery( "frostbite_recovery" );
static const efftype_id effect_fungus( "fungus" );
static const efftype_id effect_glowing( "glowing" );
static const efftype_id effect_glowy_led( "glowy_led" );
static const efftype_id effect_got_checked( "got_checked" );
static const efftype_id effect_grabbed( "grabbed" );
static const efftype_id effect_grabbing( "grabbing" );
static const efftype_id effect_harnessed( "harnessed" );
static const efftype_id effect_heating_bionic( "heating_bionic" );
static const efftype_id effect_heavysnare( "heavysnare" );
static const efftype_id effect_hot( "hot" );
static const efftype_id effect_hot_speed( "hot_speed" );
static const efftype_id effect_hunger_blank( "hunger_blank" );
static const efftype_id effect_hunger_engorged( "hunger_engorged" );
static const efftype_id effect_hunger_famished( "hunger_famished" );
static const efftype_id effect_hunger_full( "hunger_full" );
static const efftype_id effect_hunger_hungry( "hunger_hungry" );
static const efftype_id effect_hunger_near_starving( "hunger_near_starving" );
static const efftype_id effect_hunger_satisfied( "hunger_satisfied" );
static const efftype_id effect_hunger_starving( "hunger_starving" );
static const efftype_id effect_hunger_very_hungry( "hunger_very_hungry" );
static const efftype_id effect_hypovolemia( "hypovolemia" );
static const efftype_id effect_in_pit( "in_pit" );
static const efftype_id effect_incorporeal( "incorporeal" );
static const efftype_id effect_infected( "infected" );
static const efftype_id effect_jetinjector( "jetinjector" );
static const efftype_id effect_lack_sleep( "lack_sleep" );
static const efftype_id effect_lightsnare( "lightsnare" );
static const efftype_id effect_lying_down( "lying_down" );
static const efftype_id effect_masked_scent( "masked_scent" );
static const efftype_id effect_melatonin( "melatonin" );
static const efftype_id effect_mending( "mending" );
static const efftype_id effect_meth( "meth" );
static const efftype_id effect_narcosis( "narcosis" );
static const efftype_id effect_nausea( "nausea" );
static const efftype_id effect_nightmares( "nightmares" );
static const efftype_id effect_no_sight( "no_sight" );
static const efftype_id effect_onfire( "onfire" );
static const efftype_id effect_paincysts( "paincysts" );
static const efftype_id effect_pkill1( "pkill1" );
static const efftype_id effect_pkill2( "pkill2" );
static const efftype_id effect_pkill3( "pkill3" );
static const efftype_id effect_recently_coughed( "recently_coughed" );
static const efftype_id effect_recover( "recover" );
static const efftype_id effect_ridden( "ridden" );
static const efftype_id effect_riding( "riding" );
static const efftype_id effect_monster_saddled( "monster_saddled" );
static const efftype_id effect_sleep( "sleep" );
static const efftype_id effect_slept_through_alarm( "slept_through_alarm" );
static const efftype_id effect_stunned( "stunned" );
static const efftype_id effect_tapeworm( "tapeworm" );
static const efftype_id effect_tied( "tied" );
static const efftype_id effect_took_prozac( "took_prozac" );
static const efftype_id effect_took_xanax( "took_xanax" );
static const efftype_id effect_webbed( "webbed" );
static const efftype_id effect_weed_high( "weed_high" );
static const efftype_id effect_winded( "winded" );

static const field_type_str_id field_fd_clairvoyant( "fd_clairvoyant" );

static const itype_id itype_adv_UPS_off( "adv_UPS_off" );
static const itype_id itype_apparatus( "apparatus" );
static const itype_id itype_beartrap( "beartrap" );
static const itype_id itype_e_handcuffs( "e_handcuffs" );
static const itype_id itype_fire( "fire" );
static const itype_id itype_rm13_armor_on( "rm13_armor_on" );
static const itype_id itype_rope_6( "rope_6" );
static const itype_id itype_snare_trigger( "snare_trigger" );
static const itype_id itype_string_36( "string_36" );
static const itype_id itype_toolset( "toolset" );
static const itype_id itype_UPS( "UPS" );
static const itype_id itype_UPS_off( "UPS_off" );

static const skill_id skill_archery( "archery" );
static const skill_id skill_dodge( "dodge" );
static const skill_id skill_gun( "gun" );
static const skill_id skill_pistol( "pistol" );
static const skill_id skill_rifle( "rifle" );
static const skill_id skill_shotgun( "shotgun" );
static const skill_id skill_smg( "smg" );
static const skill_id skill_swimming( "swimming" );
static const skill_id skill_throw( "throw" );

static const species_id species_HUMAN( "HUMAN" );
static const species_id species_ROBOT( "ROBOT" );

static const trait_id trait_ACIDBLOOD( "ACIDBLOOD" );
static const trait_id trait_ADRENALINE( "ADRENALINE" );
static const trait_id trait_ANTENNAE( "ANTENNAE" );
static const trait_id trait_ANTLERS( "ANTLERS" );
static const trait_id trait_BADBACK( "BADBACK" );
static const trait_id trait_CF_HAIR( "CF_HAIR" );
static const trait_id trait_CHITIN_FUR( "CHITIN_FUR" );
static const trait_id trait_CHITIN_FUR2( "CHITIN_FUR2" );
static const trait_id trait_CHITIN_FUR3( "CHITIN_FUR3" );
static const trait_id trait_CLUMSY( "CLUMSY" );
static const trait_id trait_DEBUG_NODMG( "DEBUG_NODMG" );
static const trait_id trait_DEFT( "DEFT" );
static const trait_id trait_EASYSLEEPER( "EASYSLEEPER" );
static const trait_id trait_EASYSLEEPER2( "EASYSLEEPER2" );
static const trait_id trait_EATHEALTH( "EATHEALTH" );
static const trait_id trait_FAT( "FAT" );
static const trait_id trait_FELINE_FUR( "FELINE_FUR" );
static const trait_id trait_FUR( "FUR" );
static const trait_id trait_INFIMMUNE( "INFIMMUNE" );
static const trait_id trait_INSOMNIA( "INSOMNIA" );
static const trait_id trait_LIGHTFUR( "LIGHTFUR" );
static const trait_id trait_LUPINE_FUR( "LUPINE_FUR" );
static const trait_id trait_PACIFIST( "PACIFIST" );
static const trait_id trait_PARAIMMUNE( "PARAIMMUNE" );
static const trait_id trait_PROF_SKATER( "PROF_SKATER" );
static const trait_id trait_QUILLS( "QUILLS" );
static const trait_id trait_SAVANT( "SAVANT" );
static const trait_id trait_SPINES( "SPINES" );
static const trait_id trait_SQUEAMISH( "SQUEAMISH" );
static const trait_id trait_THORNS( "THORNS" );
static const trait_id trait_URSINE_FUR( "URSINE_FUR" );
static const trait_id trait_WOOLALLERGY( "WOOLALLERGY" );

static const bionic_id bio_ads( "bio_ads" );
static const bionic_id bio_blaster( "bio_blaster" );
static const bionic_id bio_climate( "bio_climate" );
static const bionic_id bio_voice( "bio_voice" );
static const bionic_id bio_flashlight( "bio_flashlight" );
static const bionic_id bio_gills( "bio_gills" );
static const bionic_id bio_ground_sonar( "bio_ground_sonar" );
static const bionic_id bio_heatsink( "bio_heatsink" );
static const bionic_id bio_hydraulics( "bio_hydraulics" );
static const bionic_id bio_jointservo( "bio_jointservo" );
static const bionic_id bio_laser( "bio_laser" );
static const bionic_id bio_leukocyte( "bio_leukocyte" );
static const bionic_id bio_lighter( "bio_lighter" );
static const bionic_id bio_memory( "bio_memory" );
static const bionic_id bio_railgun( "bio_railgun" );
static const bionic_id bio_recycler( "bio_recycler" );
static const bionic_id bio_shock_absorber( "bio_shock_absorber" );
static const bionic_id bio_tattoo_led( "bio_tattoo_led" );
static const bionic_id bio_tools( "bio_tools" );
static const bionic_id bio_ups( "bio_ups" );
// Aftershock stuff!
static const bionic_id afs_bio_linguistic_coprocessor( "afs_bio_linguistic_coprocessor" );

static const trait_id trait_BADTEMPER( "BADTEMPER" );
static const trait_id trait_BARK( "BARK" );
static const trait_id trait_BIRD_EYE( "BIRD_EYE" );
static const trait_id trait_CEPH_VISION( "CEPH_VISION" );
static const trait_id trait_CHEMIMBALANCE( "CHEMIMBALANCE" );
static const trait_id trait_CHLOROMORPH( "CHLOROMORPH" );
static const trait_id trait_COLDBLOOD( "COLDBLOOD" );
static const trait_id trait_COLDBLOOD2( "COLDBLOOD2" );
static const trait_id trait_COLDBLOOD3( "COLDBLOOD3" );
static const trait_id trait_COLDBLOOD4( "COLDBLOOD4" );
static const trait_id trait_MUTE( "MUTE" );
static const trait_id trait_DEBUG_CLOAK( "DEBUG_CLOAK" );
static const trait_id trait_DEBUG_LS( "DEBUG_LS" );
static const trait_id trait_DEBUG_NIGHTVISION( "DEBUG_NIGHTVISION" );
static const trait_id trait_DEBUG_NOTEMP( "DEBUG_NOTEMP" );
static const trait_id trait_DISRESISTANT( "DISRESISTANT" );
static const trait_id trait_DOWN( "DOWN" );
static const trait_id trait_ELECTRORECEPTORS( "ELECTRORECEPTORS" );
static const trait_id trait_ELFA_FNV( "ELFA_FNV" );
static const trait_id trait_ELFA_NV( "ELFA_NV" );
static const trait_id trait_FASTLEARNER( "FASTLEARNER" );
static const trait_id trait_FAST_REFLEXES( "FAST_REFLEXES" );
static const trait_id trait_FEL_NV( "FEL_NV" );
static const trait_id trait_GILLS( "GILLS" );
static const trait_id trait_GILLS_CEPH( "GILLS_CEPH" );
static const trait_id trait_HEAVYSLEEPER( "HEAVYSLEEPER" );
static const trait_id trait_HEAVYSLEEPER2( "HEAVYSLEEPER2" );
static const trait_id trait_HIBERNATE( "HIBERNATE" );
static const trait_id trait_HOARDER( "HOARDER" );
static const trait_id trait_HOLLOW_BONES( "HOLLOW_BONES" );
static const trait_id trait_HOOVES( "HOOVES" );
static const trait_id trait_HORNS_POINTED( "HORNS_POINTED" );
static const trait_id trait_LEG_TENT_BRACE( "LEG_TENT_BRACE" );
static const trait_id trait_LEG_TENTACLES( "LEG_TENTACLES" );
static const trait_id trait_LIGHT_BONES( "LIGHT_BONES" );
static const trait_id trait_M_DEPENDENT( "M_DEPENDENT" );
static const trait_id trait_M_IMMUNE( "M_IMMUNE" );
static const trait_id trait_M_SKIN3( "M_SKIN3" );
static const trait_id trait_MYOPIC( "MYOPIC" );
static const trait_id trait_NIGHTVISION( "NIGHTVISION" );
static const trait_id trait_NIGHTVISION2( "NIGHTVISION2" );
static const trait_id trait_NIGHTVISION3( "NIGHTVISION3" );
static const trait_id trait_NOMAD( "NOMAD" );
static const trait_id trait_NOMAD2( "NOMAD2" );
static const trait_id trait_NOMAD3( "NOMAD3" );
static const trait_id trait_NOPAIN( "NOPAIN" );
static const trait_id trait_PADDED_FEET( "PADDED_FEET" );
static const trait_id trait_PAWS( "PAWS" );
static const trait_id trait_PAWS_LARGE( "PAWS_LARGE" );
static const trait_id trait_PER_SLIME( "PER_SLIME" );
static const trait_id trait_PER_SLIME_OK( "PER_SLIME_OK" );
static const trait_id trait_PROF_FOODP( "PROF_FOODP" );
static const trait_id trait_QUICK( "QUICK" );
static const trait_id trait_PYROMANIA( "PYROMANIA" );
static const trait_id trait_RADIOGENIC( "RADIOGENIC" );
static const trait_id trait_ROOTS2( "ROOTS2" );
static const trait_id trait_ROOTS3( "ROOTS3" );
static const trait_id trait_SEESLEEP( "SEESLEEP" );
static const trait_id trait_SELFAWARE( "SELFAWARE" );
static const trait_id trait_SHELL2( "SHELL2" );
static const trait_id trait_SHOUT2( "SHOUT2" );
static const trait_id trait_SHOUT3( "SHOUT3" );
static const trait_id trait_SLIMESPAWNER( "SLIMESPAWNER" );
static const trait_id trait_SLIMY( "SLIMY" );
static const trait_id trait_SLOWLEARNER( "SLOWLEARNER" );
static const trait_id trait_STRONGSTOMACH( "STRONGSTOMACH" );
static const trait_id trait_THRESH_CEPHALOPOD( "THRESH_CEPHALOPOD" );
static const trait_id trait_THRESH_INSECT( "THRESH_INSECT" );
static const trait_id trait_THRESH_PLANT( "THRESH_PLANT" );
static const trait_id trait_THRESH_SPIDER( "THRESH_SPIDER" );
static const trait_id trait_TOUGH_FEET( "TOUGH_FEET" );
static const trait_id trait_TRANSPIRATION( "TRANSPIRATION" );
static const trait_id trait_URSINE_EYE( "URSINE_EYE" );
static const trait_id trait_VISCOUS( "VISCOUS" );
static const trait_id trait_WATERSLEEP( "WATERSLEEP" );
static const trait_id trait_WEBBED( "WEBBED" );
static const trait_id trait_WEB_SPINNER( "WEB_SPINNER" );
static const trait_id trait_WEB_WALKER( "WEB_WALKER" );
static const trait_id trait_WEB_WEAVER( "WEB_WEAVER" );

static const std::string flag_PLOWABLE( "PLOWABLE" );

static const json_character_flag json_flag_ALARMCLOCK( "ALARMCLOCK" );
static const json_character_flag json_flag_ACID_IMMUNE( "ACID_IMMUNE" );
static const json_character_flag json_flag_BASH_IMMUNE( "BASH_IMMUNE" );
static const json_character_flag json_flag_BIO_IMMUNE( "BIO_IMMUNE" );
static const json_character_flag json_flag_BLIND( "BLIND" );
static const json_character_flag json_flag_BULLET_IMMUNE( "BULLET_IMMUNE" );
static const json_character_flag json_flag_CLAIRVOYANCE( "CLAIRVOYANCE" );
static const json_character_flag json_flag_CLAIRVOYANCE_PLUS( "CLAIRVOYANCE_PLUS" );
static const json_character_flag json_flag_COLD_IMMUNE( "COLD_IMMUNE" );
static const json_character_flag json_flag_CUT_IMMUNE( "CUT_IMMUNE" );
static const json_character_flag json_flag_DEAF( "DEAF" );
static const json_character_flag json_flag_ELECTRIC_IMMUNE( "ELECTRIC_IMMUNE" );
static const json_character_flag json_flag_ENHANCED_VISION( "ENHANCED_VISION" );
static const json_character_flag json_flag_EYE_MEMBRANE( "EYE_MEMBRANE" );
static const json_character_flag json_flag_HEATPROOF( "HEATPROOF" );
static const json_character_flag json_flag_IMMUNE_HEARING_DAMAGE( "IMMUNE_HEARING_DAMAGE" );
static const json_character_flag json_flag_INFRARED( "INFRARED" );
static const json_character_flag json_flag_NIGHT_VISION( "NIGHT_VISION" );
static const json_character_flag json_flag_NO_DISEASE( "NO_DISEASE" );
static const json_character_flag json_flag_NO_MINIMAL_HEALING( "NO_MINIMAL_HEALING" );
static const json_character_flag json_flag_NO_RADIATION( "NO_RADIATION" );
static const json_character_flag json_flag_NO_THIRST( "NO_THIRST" );
static const json_character_flag json_flag_NON_THRESH( "NON_THRESH" );
static const json_character_flag json_flag_PRED2( "PRED2" );
static const json_character_flag json_flag_PRED3( "PRED3" );
static const json_character_flag json_flag_PRED4( "PRED4" );
static const json_character_flag json_flag_STAB_IMMUNE( "STAB_IMMUNE" );
static const json_character_flag json_flag_STEADY( "STEADY" );
static const json_character_flag json_flag_STOP_SLEEP_DEPRIVATION( "STOP_SLEEP_DEPRIVATION" );
static const json_character_flag json_flag_SUPER_CLAIRVOYANCE( "SUPER_CLAIRVOYANCE" );
static const json_character_flag json_flag_SUPER_HEARING( "SUPER_HEARING" );
static const json_character_flag json_flag_UNCANNY_DODGE( "UNCANNY_DODGE" );
static const json_character_flag json_flag_WATCH( "WATCH" );

static const mtype_id mon_player_blob( "mon_player_blob" );

static const vitamin_id vitamin_blood( "blood" );
static const morale_type morale_nightmare( "morale_nightmare" );

namespace io
{

template<>
std::string enum_to_string<blood_type>( blood_type data )
{
    switch( data ) {
            // *INDENT-OFF*
        case blood_type::blood_O: return "O";
        case blood_type::blood_A: return "A";
        case blood_type::blood_B: return "B";
        case blood_type::blood_AB: return "AB";
            // *INDENT-ON*
        case blood_type::num_bt:
            break;
    }
    debugmsg( "Invalid blood_type" );
    abort();
}

} // namespace io

// *INDENT-OFF*
Character::Character() :
    cached_time( calendar::before_time_starts ),
    id( -1 ),
    next_climate_control_check( calendar::before_time_starts ),
    last_climate_control_ret( false )
{
    randomize_blood();
    str_max = 0;
    dex_max = 0;
    per_max = 0;
    int_max = 0;
    str_cur = 0;
    dex_cur = 0;
    per_cur = 0;
    int_cur = 0;
    str_bonus = 0;
    dex_bonus = 0;
    per_bonus = 0;
    int_bonus = 0;
    healthy = 0;
    healthy_mod = 0;
    hunger = 0;
    thirst = 0;
    fatigue = 0;
    sleep_deprivation = 0;
    set_rad( 0 );
    slow_rad = 0;
    set_stim( 0 );
    set_stamina( 10000 ); //Temporary value for stamina. It will be reset later from external json option.
    set_anatomy( anatomy_id("human_anatomy") );
    update_type_of_scent( true );
    pkill = 0;
    // 45 days to starve to death
    // 55 Mcal or 55k kcal
    healthy_calories = 55'000'000;
    stored_calories = healthy_calories;
    initialize_stomach_contents();

    name.clear();
    custom_profession.clear();

    *path_settings = pathfinding_settings{ 0, 1000, 1000, 0, true, true, true, false, true };

    move_mode = move_mode_id( "walk" );
    next_expected_position = cata::nullopt;
}
// *INDENT-ON*

Character::~Character() = default;
Character::Character( Character && ) = default;
Character &Character::operator=( Character && ) = default;

void Character::setID( character_id i, bool force )
{
    if( id.is_valid() && !force ) {
        debugmsg( "tried to set id of a npc/player, but has already a id: %d", id.get_value() );
    } else if( !i.is_valid() && !force ) {
        debugmsg( "tried to set invalid id of a npc/player: %d", i.get_value() );
    } else {
        id = i;
    }
}

character_id Character::getID() const
{
    return this->id;
}

void Character::randomize_blood()
{
    // Blood type distribution data is taken from this study on blood types of
    // COVID-19 patients presented to five major hospitals in Massachusetts:
    // https://www.ncbi.nlm.nih.gov/pmc/articles/PMC7354354/
    // and is adjusted for racial/ethnic distribution in game, which is defined in
    // data/json/npcs/appearance_trait_groups.json
    static const std::array<std::tuple<double, blood_type, bool>, 8> blood_type_distribution = {{
            std::make_tuple( 0.3821, blood_type::blood_O, true ),
            std::make_tuple( 0.0387, blood_type::blood_O, false ),
            std::make_tuple( 0.3380, blood_type::blood_A, true ),
            std::make_tuple( 0.0414, blood_type::blood_A, false ),
            std::make_tuple( 0.1361, blood_type::blood_B, true ),
            std::make_tuple( 0.0134, blood_type::blood_B, false ),
            std::make_tuple( 0.0437, blood_type::blood_AB, true ),
            std::make_tuple( 0.0066, blood_type::blood_AB, false )
        }
    };
    const double x = rng_float( 0.0, 1.0 );
    double cumulative_prob = 0.0;
    for( const std::tuple<double, blood_type, bool> &type : blood_type_distribution ) {
        cumulative_prob += std::get<0>( type );
        if( x <= cumulative_prob ) {
            my_blood_type = std::get<1>( type );
            blood_rh_factor = std::get<2>( type );
            return;
        }
    }
    my_blood_type = blood_type::blood_AB;
    blood_rh_factor = false;
}

field_type_id Character::bloodType() const
{
    if( has_trait( trait_ACIDBLOOD ) ) {
        return fd_acid;
    }
    if( has_trait( trait_THRESH_PLANT ) ) {
        return fd_blood_veggy;
    }
    if( has_trait( trait_THRESH_INSECT ) || has_trait( trait_THRESH_SPIDER ) ) {
        return fd_blood_insect;
    }
    if( has_trait( trait_THRESH_CEPHALOPOD ) ) {
        return fd_blood_invertebrate;
    }
    return fd_blood;
}
field_type_id Character::gibType() const
{
    return fd_gibs_flesh;
}

bool Character::in_species( const species_id &spec ) const
{
    return spec == species_HUMAN;
}

bool Character::is_warm() const
{
    // TODO: is there a mutation (plant?) that makes a npc not warm blooded?
    return true;
}

const std::string &Character::symbol() const
{
    static const std::string character_symbol( "@" );
    return character_symbol;
}

void Character::mod_stat( const std::string &stat, float modifier )
{
    if( stat == "str" ) {
        mod_str_bonus( modifier );
    } else if( stat == "dex" ) {
        mod_dex_bonus( modifier );
    } else if( stat == "per" ) {
        mod_per_bonus( modifier );
    } else if( stat == "int" ) {
        mod_int_bonus( modifier );
    } else if( stat == "healthy" ) {
        mod_healthy( modifier );
    } else if( stat == "hunger" ) {
        mod_hunger( modifier );
    } else {
        Creature::mod_stat( stat, modifier );
    }
}

int Character::get_fat_to_hp() const
{
    float mut_fat_hp = 0.0f;
    for( const trait_id &mut : get_mutations() ) {
        mut_fat_hp += mut.obj().fat_to_max_hp;
    }

    return mut_fat_hp * ( get_bmi() - character_weight_category::normal );
}

creature_size Character::get_size() const
{
    return size_class;
}

std::string Character::disp_name( bool possessive, bool capitalize_first ) const
{
    if( !possessive ) {
        if( is_player() ) {
            return capitalize_first ? _( "You" ) : _( "you" );
        }
        return name;
    } else {
        if( is_player() ) {
            return capitalize_first ? _( "Your" ) : _( "your" );
        }
        return string_format( _( "%s's" ), name );
    }
}

std::string Character::skin_name() const
{
    // TODO: Return actual deflecting layer name
    return _( "armor" );
}

int Character::effective_dispersion( int dispersion ) const
{
    /** @EFFECT_PER penalizes sight dispersion when low. */
    dispersion += ranged_per_mod();

    dispersion += encumb( body_part_eyes ) / 2;

    return std::max( dispersion, 0 );
}

std::pair<int, int> Character::get_fastest_sight( const item &gun, double recoil ) const
{
    // Get fastest sight that can be used to improve aim further below @ref recoil.
    int sight_speed_modifier = INT_MIN;
    int limit = 0;
    if( effective_dispersion( gun.type->gun->sight_dispersion ) < recoil ) {
        sight_speed_modifier = gun.has_flag( flag_DISABLE_SIGHTS ) ? 0 : 6;
        limit = effective_dispersion( gun.type->gun->sight_dispersion );
    }

    for( const item *e : gun.gunmods() ) {
        const islot_gunmod &mod = *e->type->gunmod;
        if( mod.sight_dispersion < 0 || mod.aim_speed < 0 ) {
            continue; // skip gunmods which don't provide a sight
        }
        if( effective_dispersion( mod.sight_dispersion ) < recoil &&
            mod.aim_speed > sight_speed_modifier ) {
            sight_speed_modifier = mod.aim_speed;
            limit = effective_dispersion( mod.sight_dispersion );
        }
    }
    return std::make_pair( sight_speed_modifier, limit );
}

int Character::get_most_accurate_sight( const item &gun ) const
{
    if( !gun.is_gun() ) {
        return 0;
    }

    int limit = effective_dispersion( gun.type->gun->sight_dispersion );
    for( const item *e : gun.gunmods() ) {
        const islot_gunmod &mod = *e->type->gunmod;
        if( mod.aim_speed >= 0 ) {
            limit = std::min( limit, effective_dispersion( mod.sight_dispersion ) );
        }
    }

    return limit;
}

double Character::aim_speed_skill_modifier( const skill_id &gun_skill ) const
{
    double skill_mult = 1.0;
    if( gun_skill == skill_pistol ) {
        skill_mult = 2.0;
    } else if( gun_skill == skill_rifle ) {
        skill_mult = 0.9;
    }
    /** @EFFECT_PISTOL increases aiming speed for pistols */
    /** @EFFECT_SMG increases aiming speed for SMGs */
    /** @EFFECT_RIFLE increases aiming speed for rifles */
    /** @EFFECT_SHOTGUN increases aiming speed for shotguns */
    /** @EFFECT_LAUNCHER increases aiming speed for launchers */
    return skill_mult * std::min( MAX_SKILL, get_skill_level( gun_skill ) );
}

double Character::aim_speed_dex_modifier() const
{
    return get_dex() - 8;
}

double Character::aim_speed_encumbrance_modifier() const
{
    return ( encumb( body_part_hand_l ) + encumb( body_part_hand_r ) ) / 10.0;
}

double Character::aim_cap_from_volume( const item &gun ) const
{
    skill_id gun_skill = gun.gun_skill();

    units::volume wielded_volume = gun.volume();
    if( gun.has_flag( flag_COLLAPSIBLE_STOCK ) ) {
        // use the unfolded volume
        wielded_volume += gun.collapsed_volume_delta();
    }

    double aim_cap = std::min( 49.0, 49.0 - static_cast<float>( wielded_volume / 75_ml ) );
    // TODO: also scale with skill level.
    if( gun_skill == skill_smg ) {
        aim_cap = std::max( 12.0, aim_cap );
    } else if( gun_skill == skill_shotgun ) {
        aim_cap = std::max( 12.0, aim_cap );
    } else if( gun_skill == skill_pistol ) {
        aim_cap = std::max( 15.0, aim_cap * 1.25 );
    } else if( gun_skill == skill_rifle ) {
        aim_cap = std::max( 7.0, aim_cap - 7.0 );
    } else if( gun_skill == skill_archery ) {
        aim_cap = std::max( 13.0, aim_cap );
    } else { // Launchers, etc.
        aim_cap = std::max( 10.0, aim_cap );
    }
    return aim_cap;
}

double Character::aim_per_move( const item &gun, double recoil ) const
{
    if( !gun.is_gun() ) {
        return 0.0;
    }

    std::pair<int, int> best_sight = get_fastest_sight( gun, recoil );
    int sight_speed_modifier = best_sight.first;
    int limit = best_sight.second;
    if( sight_speed_modifier == INT_MIN ) {
        // No suitable sights (already at maximum aim).
        return 0;
    }

    // Overall strategy for determining aim speed is to sum the factors that contribute to it,
    // then scale that speed by current recoil level.
    // Player capabilities make aiming faster, and aim speed slows down as it approaches 0.
    // Base speed is non-zero to prevent extreme rate changes as aim speed approaches 0.
    double aim_speed = 10.0;

    skill_id gun_skill = gun.gun_skill();
    // Ranges [0 - 10]
    aim_speed += aim_speed_skill_modifier( gun_skill );

    // Range [0 - 12]
    /** @EFFECT_DEX increases aiming speed */
    aim_speed += aim_speed_dex_modifier();

    // Range [0 - 10]
    aim_speed += sight_speed_modifier;

    // Each 5 points (combined) of hand encumbrance decreases aim speed by one unit.
    aim_speed -= aim_speed_encumbrance_modifier();

    aim_speed = std::min( aim_speed, aim_cap_from_volume( gun ) );

    // Just a raw scaling factor.
    aim_speed *= 6.5;

    // Scale rate logistically as recoil goes from MAX_RECOIL to 0.
    aim_speed *= 1.0 - logarithmic_range( 0, MAX_RECOIL, recoil );

    // Minimum improvement is 5MoA.  This mostly puts a cap on how long aiming for sniping takes.
    aim_speed = std::max( aim_speed, 5.0 );

    // Never improve by more than the currently used sights permit.
    return std::min( aim_speed, recoil - limit );
}

const tripoint &Character::pos() const
{
    return position;
}

int Character::sight_range( int light_level ) const
{
    if( light_level == 0 ) {
        return 1;
    }
    /* Via Beer-Lambert we have:
     * light_level * (1 / exp( LIGHT_TRANSPARENCY_OPEN_AIR * distance) ) <= LIGHT_AMBIENT_LOW
     * Solving for distance:
     * 1 / exp( LIGHT_TRANSPARENCY_OPEN_AIR * distance ) <= LIGHT_AMBIENT_LOW / light_level
     * 1 <= exp( LIGHT_TRANSPARENCY_OPEN_AIR * distance ) * LIGHT_AMBIENT_LOW / light_level
     * light_level <= exp( LIGHT_TRANSPARENCY_OPEN_AIR * distance ) * LIGHT_AMBIENT_LOW
     * log(light_level) <= LIGHT_TRANSPARENCY_OPEN_AIR * distance + log(LIGHT_AMBIENT_LOW)
     * log(light_level) - log(LIGHT_AMBIENT_LOW) <= LIGHT_TRANSPARENCY_OPEN_AIR * distance
     * log(LIGHT_AMBIENT_LOW / light_level) <= LIGHT_TRANSPARENCY_OPEN_AIR * distance
     * log(LIGHT_AMBIENT_LOW / light_level) * (1 / LIGHT_TRANSPARENCY_OPEN_AIR) <= distance
     */
    int range = static_cast<int>( -std::log( get_vision_threshold( static_cast<int>
                                  ( get_map().ambient_light_at( pos() ) ) ) / static_cast<float>( light_level ) ) *
                                  ( 1.0 / LIGHT_TRANSPARENCY_OPEN_AIR ) );

    // Clamp to [1, sight_max].
    return clamp( range, 1, sight_max );
}

int Character::unimpaired_range() const
{
    return std::min( sight_max, 60 );
}

bool Character::overmap_los( const tripoint_abs_omt &omt, int sight_points )
{
    const tripoint_abs_omt ompos = global_omt_location();
    const point_rel_omt offset = omt.xy() - ompos.xy();
    if( offset.x() < -sight_points || offset.x() > sight_points ||
        offset.y() < -sight_points || offset.y() > sight_points ) {
        // Outside maximum sight range
        return false;
    }

    // TODO: fix point types
    const std::vector<tripoint> line = line_to( ompos.raw(), omt.raw(), 0, 0 );
    for( size_t i = 0; i < line.size() && sight_points >= 0; i++ ) {
        const tripoint &pt = line[i];
        const oter_id &ter = overmap_buffer.ter( tripoint_abs_omt( pt ) );
        sight_points -= static_cast<int>( ter->get_see_cost() );
        if( sight_points < 0 ) {
            return false;
        }
    }
    return true;
}

int Character::overmap_sight_range( int light_level ) const
{
    int sight = sight_range( light_level );
    if( sight < SEEX ) {
        return 0;
    }
    if( sight <= SEEX * 4 ) {
        return ( sight / ( SEEX / 2 ) );
    }

    sight = 6;
    // The higher your perception, the farther you can see.
    sight += static_cast<int>( get_per() / 2 );
    // The higher up you are, the farther you can see.
    sight += std::max( 0, posz() ) * 2;
    // Mutations like Scout and Topographagnosia affect how far you can see.
    sight += mutation_value( "overmap_sight" );

    float multiplier = mutation_value( "overmap_multiplier" );
    // Binoculars double your sight range.
    const bool has_optic = ( has_item_with_flag( flag_ZOOM ) || has_flag( json_flag_ENHANCED_VISION ) ||
                             ( is_mounted() &&
                               mounted_creature->has_flag( MF_MECH_RECON_VISION ) ) );
    if( has_optic ) {
        multiplier += 1;
    }

    sight = std::round( sight * multiplier );
    return std::max( sight, 3 );
}

int Character::clairvoyance() const
{
    if( vision_mode_cache[VISION_CLAIRVOYANCE_SUPER] ) {
        return MAX_CLAIRVOYANCE;
    }

    if( vision_mode_cache[VISION_CLAIRVOYANCE_PLUS] ) {
        return 8;
    }

    if( vision_mode_cache[VISION_CLAIRVOYANCE] ) {
        return 3;
    }

    return 0;
}

bool Character::sight_impaired() const
{
    const bool in_light = get_map().ambient_light_at( pos() ) > LIGHT_AMBIENT_LIT;
    return ( ( ( has_effect( effect_boomered ) || has_effect( effect_no_sight ) ||
                 has_effect( effect_darkness ) ) &&
               ( !( has_trait( trait_PER_SLIME_OK ) ) ) ) ||
             ( underwater && !has_flag( json_flag_EYE_MEMBRANE ) &&
               !worn_with_flag( flag_SWIM_GOGGLES ) ) ||
             ( ( has_trait( trait_MYOPIC ) || ( in_light && has_trait( trait_URSINE_EYE ) ) ) &&
               !worn_with_flag( flag_FIX_NEARSIGHT ) &&
               !has_effect( effect_contacts ) &&
               !has_flag( json_flag_ENHANCED_VISION ) ) ||
             has_trait( trait_PER_SLIME ) || is_blind() );
}

bool Character::has_alarm_clock() const
{
    map &here = get_map();
    return ( has_item_with_flag( flag_ALARMCLOCK, true ) ||
             ( here.veh_at( pos() ) &&
               !empty( here.veh_at( pos() )->vehicle().get_avail_parts( "ALARMCLOCK" ) ) ) ||
             has_flag( json_flag_ALARMCLOCK ) );
}

bool Character::has_watch() const
{
    map &here = get_map();
    return ( has_item_with_flag( flag_WATCH, true ) ||
             ( here.veh_at( pos() ) &&
               !empty( here.veh_at( pos() )->vehicle().get_avail_parts( "WATCH" ) ) ) ||
             has_flag( json_flag_WATCH ) );
}

void Character::react_to_felt_pain( int intensity )
{
    if( intensity <= 0 ) {
        return;
    }
    if( is_player() && intensity >= 2 ) {
        g->cancel_activity_or_ignore_query( distraction_type::pain, _( "Ouch, something hurts!" ) );
    }
    // Only a large pain burst will actually wake people while sleeping.
    if( has_effect( effect_sleep ) && !has_effect( effect_narcosis ) ) {
        int pain_thresh = rng( 3, 5 );

        if( has_trait( trait_HEAVYSLEEPER ) ) {
            pain_thresh += 2;
        } else if( has_trait( trait_HEAVYSLEEPER2 ) ) {
            pain_thresh += 5;
        }

        if( intensity >= pain_thresh ) {
            wake_up();
        }
    }
}

void Character::action_taken()
{
    nv_cached = false;
}

int Character::swim_speed() const
{
    int ret;
    if( is_mounted() ) {
        monster *mon = mounted_creature.get();
        // no difference in swim speed by monster type yet.
        // TODO: difference in swim speed by monster type.
        // No monsters are currently mountable and can swim, though mods may allow this.
        if( mon->swims() ) {
            ret = 25;
            ret += get_weight() / 120_gram - 50 * ( mon->get_size() - 1 );
            return ret;
        }
    }
    const body_part_set usable = exclusive_flag_coverage( flag_ALLOWS_NATURAL_ATTACKS );
    float hand_bonus_mult = ( usable.test( body_part_hand_l ) ? 0.5f : 0.0f ) +
                            ( usable.test( body_part_hand_r ) ? 0.5f : 0.0f );

    // base swim speed.
    ret = ( 440 * mutation_value( "movecost_swim_modifier" ) ) + weight_carried() /
          ( 60_gram / mutation_value( "movecost_swim_modifier" ) ) - 50 * get_skill_level( skill_swimming );
    /** @EFFECT_STR increases swim speed bonus from PAWS */
    if( has_trait( trait_PAWS ) ) {
        ret -= hand_bonus_mult * ( 20 + str_cur * 3 );
    }
    /** @EFFECT_STR increases swim speed bonus from PAWS_LARGE */
    if( has_trait( trait_PAWS_LARGE ) ) {
        ret -= hand_bonus_mult * ( 20 + str_cur * 4 );
    }
    /** @EFFECT_STR increases swim speed bonus from swim_fins */
    if( worn_with_flag( flag_FIN, body_part_foot_l ) ||
        worn_with_flag( flag_FIN, body_part_foot_r ) ) {
        if( worn_with_flag( flag_FIN, body_part_foot_l ) &&
            worn_with_flag( flag_FIN, body_part_foot_r ) ) {
            ret -= ( 15 * str_cur );
        } else {
            ret -= ( 15 * str_cur ) / 2;
        }
    }
    /** @EFFECT_STR increases swim speed bonus from WEBBED */
    if( has_trait( trait_WEBBED ) ) {
        ret -= hand_bonus_mult * ( 60 + str_cur * 5 );
    }
    /** @EFFECT_SWIMMING increases swim speed */
    ret += ( 50 - get_skill_level( skill_swimming ) * 2 ) * ( ( encumb( body_part_leg_l ) +
            encumb( body_part_leg_r ) ) / 10 );
    ret += ( 80 - get_skill_level( skill_swimming ) * 3 ) * ( encumb( body_part_torso ) / 10 );
    if( get_skill_level( skill_swimming ) < 10 ) {
        for( const item &i : worn ) {
            ret += i.volume() / 125_ml * ( 10 - get_skill_level( skill_swimming ) );
        }
    }
    /** @EFFECT_STR increases swim speed */

    /** @EFFECT_DEX increases swim speed */
    ret -= str_cur * 6 + dex_cur * 4;
    if( worn_with_flag( flag_FLOTATION ) ) {
        ret = std::min( ret, 400 );
        ret = std::max( ret, 200 );
    }
    // If (ret > 500), we can not swim; so do not apply the underwater bonus.
    if( underwater && ret < 500 ) {
        ret -= 50;
    }

    ret += move_mode->swim_speed_mod();

    if( ret < 30 ) {
        ret = 30;
    }
    return ret;
}

bool Character::is_on_ground() const
{
    return get_working_leg_count() < 2 || has_effect( effect_downed );
}

bool Character::can_stash( const item &it )
{
    return best_pocket( it, nullptr ).second != nullptr;
}

bool Character::can_stash_partial( const item &it )
{
    item copy = it;
    if( it.count_by_charges() ) {
        copy.charges = 1;
    }

    return can_stash( copy );
}

void Character::cancel_stashed_activity()
{
    stashed_outbounds_activity = player_activity();
    stashed_outbounds_backlog = player_activity();
}

player_activity Character::get_stashed_activity() const
{
    return stashed_outbounds_activity;
}

void Character::set_stashed_activity( const player_activity &act, const player_activity &act_back )
{
    stashed_outbounds_activity = act;
    stashed_outbounds_backlog = act_back;
}

bool Character::has_stashed_activity() const
{
    return static_cast<bool>( stashed_outbounds_activity );
}

void Character::assign_stashed_activity()
{
    activity = stashed_outbounds_activity;
    backlog.push_front( stashed_outbounds_backlog );
    cancel_stashed_activity();
}

bool Character::check_outbounds_activity( const player_activity &act, bool check_only )
{
    map &here = get_map();
    if( ( act.placement != tripoint_zero && act.placement != tripoint_min &&
          !here.inbounds( here.getlocal( act.placement ) ) ) || ( !act.coords.empty() &&
                  !here.inbounds( here.getlocal( act.coords.back() ) ) ) ) {
        if( is_npc() && !check_only ) {
            // stash activity for when reloaded.
            stashed_outbounds_activity = act;
            if( !backlog.empty() ) {
                stashed_outbounds_backlog = backlog.front();
            }
            activity = player_activity();
        }
        add_msg_debug(
            "npc %s at pos %d %d, activity target is not inbounds at %d %d therefore activity was stashed",
            disp_name(), pos().x, pos().y, act.placement.x, act.placement.y );
        return true;
    }
    return false;
}

void Character::set_destination_activity( const player_activity &new_destination_activity )
{
    destination_activity = new_destination_activity;
}

void Character::clear_destination_activity()
{
    destination_activity = player_activity();
}

player_activity Character::get_destination_activity() const
{
    return destination_activity;
}

void Character::mount_creature( monster &z )
{
    tripoint pnt = z.pos();
    shared_ptr_fast<monster> mons = g->shared_from( z );
    if( mons == nullptr ) {
        add_msg_debug( "mount_creature(): monster not found in critter_tracker" );
        return;
    }
    add_effect( effect_riding, 1_turns, true );
    z.add_effect( effect_ridden, 1_turns, true );
    if( z.has_effect( effect_tied ) ) {
        z.remove_effect( effect_tied );
        if( z.tied_item ) {
            i_add( *z.tied_item );
            z.tied_item.reset();
        }
    }
    z.mounted_player_id = getID();
    if( z.has_effect( effect_harnessed ) ) {
        z.remove_effect( effect_harnessed );
        add_msg_if_player( m_info, _( "You remove the %s's harness." ), z.get_name() );
    }
    mounted_creature = mons;
    mons->mounted_player = this;
    if( is_avatar() ) {
        avatar &player_character = get_avatar();
        if( player_character.is_hauling() ) {
            player_character.stop_hauling();
        }
        if( player_character.get_grab_type() != object_type::NONE ) {
            add_msg( m_warning, _( "You let go of the grabbed object." ) );
            player_character.grab( object_type::NONE );
        }
        g->place_player( pnt );
    } else {
        npc &guy = dynamic_cast<npc &>( *this );
        guy.setpos( pnt );
    }
    z.facing = facing;
    add_msg_if_player( m_good, _( "You climb on the %s." ), z.get_name() );
    if( z.has_flag( MF_RIDEABLE_MECH ) ) {
        if( !z.type->mech_weapon.is_empty() ) {
            item mechwep = item( z.type->mech_weapon );
            wield( mechwep );
        }
        add_msg_if_player( m_good, _( "You hear your %s whir to life." ), z.get_name() );
    }
    // some rideable mechs have night-vision
    recalc_sight_limits();
    mod_moves( -100 );
}

bool Character::check_mount_will_move( const tripoint &dest_loc )
{
    if( !is_mounted() ) {
        return true;
    }
    if( mounted_creature && mounted_creature->type->has_fear_trigger( mon_trigger::HOSTILE_CLOSE ) ) {
        for( const monster &critter : g->all_monsters() ) {
            Attitude att = critter.attitude_to( *this );
            if( att == Attitude::HOSTILE && sees( critter ) && rl_dist( pos(), critter.pos() ) <= 15 &&
                rl_dist( dest_loc, critter.pos() ) < rl_dist( pos(), critter.pos() ) ) {
                add_msg_if_player( _( "You fail to budge your %s!" ), mounted_creature->get_name() );
                return false;
            }
        }
    }
    return true;
}

bool Character::check_mount_is_spooked()
{
    if( !is_mounted() ) {
        return false;
    }
    // chance to spook per monster nearby:
    // base 1% per turn.
    // + 1% per square closer than 15 distance. (1% - 15%)
    // * 2 if hostile monster is bigger than or same size as mounted creature.
    // -0.25% per point of dexterity (low -1%, average -2%, high -3%, extreme -3.5%)
    // -0.1% per point of strength ( low -0.4%, average -0.8%, high -1.2%, extreme -1.4% )
    // / 2 if horse has full tack and saddle.
    // Monster in spear reach monster and average stat (8) player on saddled horse, 14% -2% -0.8% / 2 = ~5%
    if( mounted_creature && mounted_creature->type->has_fear_trigger( mon_trigger::HOSTILE_CLOSE ) ) {
        const creature_size mount_size = mounted_creature->get_size();
        const bool saddled = mounted_creature->has_effect( effect_monster_saddled );
        for( const monster &critter : g->all_monsters() ) {
            double chance = 1.0;
            Attitude att = critter.attitude_to( *this );
            // actually too close now - horse might spook.
            if( att == Attitude::HOSTILE && sees( critter ) && rl_dist( pos(), critter.pos() ) <= 10 ) {
                chance += 10 - rl_dist( pos(), critter.pos() );
                if( critter.get_size() >= mount_size ) {
                    chance *= 2;
                }
                chance -= 0.25 * get_dex();
                chance -= 0.1 * get_str();
                if( saddled ) {
                    chance /= 2;
                }
                chance = std::max( 1.0, chance );
                if( x_in_y( chance, 100.0 ) ) {
                    forced_dismount();
                    return true;
                }
            }
        }
    }
    return false;
}

bool Character::is_mounted() const
{
    return has_effect( effect_riding ) && mounted_creature;
}

void Character::forced_dismount()
{
    remove_effect( effect_riding );
    bool mech = false;
    if( mounted_creature ) {
        auto *mon = mounted_creature.get();
        if( mon->has_flag( MF_RIDEABLE_MECH ) && !mon->type->mech_weapon.is_empty() ) {
            mech = true;
            remove_item( weapon );
        }
        mon->mounted_player_id = character_id();
        mon->remove_effect( effect_ridden );
        mon->add_effect( effect_controlled, 5_turns );
        mounted_creature = nullptr;
        mon->mounted_player = nullptr;
    }
    std::vector<tripoint> valid;
    for( const tripoint &jk : get_map().points_in_radius( pos(), 1 ) ) {
        if( g->is_empty( jk ) ) {
            valid.push_back( jk );
        }
    }
    if( !valid.empty() ) {
        setpos( random_entry( valid ) );
        if( mech ) {
            add_msg_player_or_npc( m_bad, _( "You are ejected from your mech!" ),
                                   _( "<npcname> is ejected from their mech!" ) );
        } else {
            add_msg_player_or_npc( m_bad, _( "You fall off your mount!" ),
                                   _( "<npcname> falls off their mount!" ) );
        }
        const int dodge = get_dodge();
        const int damage = std::max( 0, rng( 1, 20 ) - rng( dodge, dodge * 2 ) );
        bodypart_id hit( "bp_null" );
        switch( rng( 1, 10 ) ) {
            case  1:
                if( one_in( 2 ) ) {
                    hit = body_part_foot_l;
                } else {
                    hit = body_part_foot_r;
                }
                break;
            case  2:
            case  3:
            case  4:
                if( one_in( 2 ) ) {
                    hit = body_part_leg_l;
                } else {
                    hit = body_part_leg_r;
                }
                break;
            case  5:
            case  6:
            case  7:
                if( one_in( 2 ) ) {
                    hit = body_part_arm_l;
                } else {
                    hit = body_part_arm_r;
                }
                break;
            case  8:
            case  9:
                hit = body_part_torso;
                break;
            case 10:
                hit = body_part_head;
                break;
        }
        if( damage > 0 ) {
            add_msg_if_player( m_bad, _( "You hurt yourself!" ) );
            deal_damage( nullptr, hit, damage_instance( damage_type::BASH, damage ) );
            if( is_avatar() ) {
                get_memorial().add(
                    pgettext( "memorial_male", "Fell off a mount." ),
                    pgettext( "memorial_female", "Fell off a mount." ) );
            }
            check_dead_state();
        }
        add_effect( effect_downed, 5_turns, true );
    } else {
        add_msg_debug( "Forced_dismount could not find a square to deposit player" );
    }
    if( is_avatar() ) {
        avatar &player_character = get_avatar();
        if( player_character.get_grab_type() != object_type::NONE ) {
            add_msg( m_warning, _( "You let go of the grabbed object." ) );
            player_character.grab( object_type::NONE );
        }
        set_movement_mode( move_mode_id( "walk" ) );
        if( player_character.is_auto_moving() || player_character.has_destination() ||
            player_character.has_destination_activity() ) {
            player_character.clear_destination();
        }
        g->update_map( player_character );
    }
    if( activity ) {
        cancel_activity();
    }
    moves -= 150;
}

void Character::dismount()
{
    if( !is_mounted() ) {
        add_msg_debug( "dismount called when not riding" );
        return;
    }
    if( const cata::optional<tripoint> pnt = choose_adjacent( _( "Dismount where?" ) ) ) {
        if( !g->is_empty( *pnt ) ) {
            add_msg( m_warning, _( "You cannot dismount there!" ) );
            return;
        }
        remove_effect( effect_riding );
        monster *critter = mounted_creature.get();
        critter->mounted_player_id = character_id();
        if( critter->has_flag( MF_RIDEABLE_MECH ) && !critter->type->mech_weapon.is_empty() &&
            weapon.typeId() == critter->type->mech_weapon ) {
            remove_item( weapon );
        }
        avatar &player_character = get_avatar();
        if( is_avatar() && player_character.get_grab_type() != object_type::NONE ) {
            add_msg( m_warning, _( "You let go of the grabbed object." ) );
            player_character.grab( object_type::NONE );
        }
        critter->remove_effect( effect_ridden );
        critter->add_effect( effect_controlled, 5_turns );
        mounted_creature = nullptr;
        critter->mounted_player = nullptr;
        setpos( *pnt );
        mod_moves( -100 );
        set_movement_mode( move_mode_id( "walk" ) );
    }
}

float Character::stability_roll() const
{
    /** @EFFECT_STR improves player stability roll */

    /** @EFFECT_PER slightly improves player stability roll */

    /** @EFFECT_DEX slightly improves player stability roll */

    /** @EFFECT_MELEE improves player stability roll */
    return get_melee() + get_str() + ( get_per() / 3.0f ) + ( get_dex() / 4.0f );
}

bool Character::is_dead_state() const
{
    return get_part_hp_cur( body_part_head ) <= 0 ||
           get_part_hp_cur( body_part_torso ) <= 0;
}

void Character::on_dodge( Creature *source, float difficulty )
{
    static const matec_id tec_none( "tec_none" );

    // Each avoided hit consumes an available dodge
    // When no more available we are likely to fail player::dodge_roll
    dodges_left--;

    // dodging throws of our aim unless we are either skilled at dodging or using a small weapon
    if( is_armed() && weapon.is_gun() ) {
        recoil += std::max( weapon.volume() / 250_ml - get_skill_level( skill_dodge ), 0 ) * rng( 0, 100 );
        recoil = std::min( MAX_RECOIL, recoil );
    }

    // Even if we are not to train still call practice to prevent skill rust
    difficulty = std::max( difficulty, 0.0f );
    practice( skill_dodge, difficulty * 2, difficulty );

    martial_arts_data->ma_ondodge_effects( *this );

    // For adjacent attackers check for techniques usable upon successful dodge
    if( source && square_dist( pos(), source->pos() ) == 1 ) {
        matec_id tec = pick_technique( *source, used_weapon(), false, true, false );

        if( tec != tec_none && !is_dead_state() ) {
            if( get_stamina() < get_stamina_max() / 3 ) {
                add_msg( m_bad, _( "You try to counterattack, but you are too exhausted!" ) );
            } else {
                melee_attack( *source, false, tec );
            }
        }
    }
}

float Character::get_melee() const
{
    return get_skill_level( skill_id( "melee" ) );
}

bool Character::uncanny_dodge()
{

    bool is_u = is_avatar();
    bool seen = get_player_view().sees( *this );

    const bool can_dodge_bio = get_power_level() >= 75_kJ && has_active_bionic( bio_uncanny_dodge );
    const bool can_dodge_mut = get_stamina() >= 300 && has_trait_flag( json_flag_UNCANNY_DODGE );
    const bool can_dodge_both = get_power_level() >= 37500_J &&
                                has_active_bionic( bio_uncanny_dodge ) &&
                                get_stamina() >= 150 && has_trait_flag( json_flag_UNCANNY_DODGE );

    if( !( can_dodge_bio || can_dodge_mut || can_dodge_both ) ) {
        return false;
    }
    tripoint adjacent = adjacent_tile();

    if( can_dodge_both ) {
        mod_power_level( -37500_J );
        mod_stamina( -150 );
    } else if( can_dodge_bio ) {
        mod_power_level( -75_kJ );
    } else if( can_dodge_mut ) {
        mod_stamina( -300 );
    }

    map &here = get_map();
    const optional_vpart_position veh_part = here.veh_at( position );
    if( in_vehicle && veh_part && veh_part.avail_part_with_feature( "SEATBELT" ) ) {
        return false;
    }

    //uncanny dodge triggered in car and wasn't secured by seatbelt
    if( in_vehicle && veh_part ) {
        here.unboard_vehicle( pos() );
    }
    if( adjacent.x != posx() || adjacent.y != posy() ) {
        position.x = adjacent.x;
        position.y = adjacent.y;

        //landed in a vehicle tile
        if( here.veh_at( position ) ) {
            here.board_vehicle( pos(), this );
        }

        if( is_u ) {
            add_msg( _( "Time seems to slow down, and you instinctively dodge!" ) );
        } else if( seen ) {
            add_msg( _( "%s dodges… so fast!" ), this->disp_name() );

        }
        return true;
    }
    if( is_u ) {
        add_msg( _( "You try to dodge, but there's no room!" ) );
    } else if( seen ) {
        add_msg( _( "%s tries to dodge, but there's no room!" ), this->disp_name() );
    }
    return false;
}

void Character::handle_skill_warning( const skill_id &id, bool force_warning )
{
    //remind the player intermittently that no skill gain takes place
    if( is_player() && ( force_warning || one_in( 5 ) ) ) {
        SkillLevel &level = get_skill_level_object( id );

        const Skill &skill = id.obj();
        std::string skill_name = skill.name();
        int curLevel = level.level();

        add_msg( m_info, _( "This task is too simple to train your %s beyond %d." ),
                 skill_name, curLevel );
    }
}

/** Returns true if the character has two functioning arms */
bool Character::has_two_arms() const
{
    return get_working_arm_count() >= 2;
}

// working is defined here as not disabled which means arms can be not broken
// and still not count if they have low enough hitpoints
int Character::get_working_arm_count() const
{
    if( has_active_mutation( trait_SHELL2 ) ) {
        return 0;
    }

    int limb_count = 0;
    if( !is_limb_disabled( body_part_arm_l ) ) {
        limb_count++;
    }
    if( !is_limb_disabled( body_part_arm_r ) ) {
        limb_count++;
    }
    if( has_bionic( bio_blaster ) && limb_count > 0 ) {
        limb_count--;
    }

    return limb_count;
}

// working is defined here as not broken
int Character::get_working_leg_count() const
{
    int limb_count = 0;
    if( !is_limb_broken( body_part_leg_l ) ) {
        limb_count++;
    }
    if( !is_limb_broken( body_part_leg_r ) ) {
        limb_count++;
    }
    return limb_count;
}

bool Character::is_limb_disabled( const bodypart_id &limb ) const
{
    return get_part_hp_cur( limb ) <= get_part_hp_max( limb ) * .125;
}

// this is the source of truth on if a limb is broken so all code to determine
// if a limb is broken should point here to make any future changes to breaking easier
bool Character::is_limb_broken( const bodypart_id &limb ) const
{
    return get_part_hp_cur( limb ) == 0;
}

bool Character::can_run() const
{
    return get_stamina() > 0 && !has_effect( effect_winded ) && get_working_leg_count() >= 2;
}

void Character::try_remove_downed()
{

    /** @EFFECT_DEX increases chance to stand up when knocked down */

    /** @EFFECT_STR increases chance to stand up when knocked down, slightly */
    if( rng( 0, 40 ) > get_dex() + get_str() / 2 ) {
        add_msg_if_player( _( "You struggle to stand." ) );
    } else {
        add_msg_player_or_npc( m_good, _( "You stand up." ),
                               _( "<npcname> stands up." ) );
        remove_effect( effect_downed );
    }
}

void Character::try_remove_bear_trap()
{
    /* Real bear traps can't be removed without the proper tools or immense strength; eventually this should
       allow normal players two options: removal of the limb or removal of the trap from the ground
       (at which point the player could later remove it from the leg with the right tools).
       As such we are currently making it a bit easier for players and NPC's to get out of bear traps.
    */
    /** @EFFECT_STR increases chance to escape bear trap */
    // If is riding, then despite the character having the effect, it is the mounted creature that escapes.
    map &here = get_map();
    if( is_player() && is_mounted() ) {
        auto *mon = mounted_creature.get();
        if( mon->type->melee_dice * mon->type->melee_sides >= 18 ) {
            if( x_in_y( mon->type->melee_dice * mon->type->melee_sides, 200 ) ) {
                mon->remove_effect( effect_beartrap );
                remove_effect( effect_beartrap );
                here.spawn_item( pos(), itype_beartrap );
                add_msg( _( "The %s escapes the bear trap!" ), mon->get_name() );
            } else {
                add_msg_if_player( m_bad,
                                   _( "Your %s tries to free itself from the bear trap, but can't get loose!" ), mon->get_name() );
            }
        }
    } else {
        if( x_in_y( get_str(), 100 ) ) {
            remove_effect( effect_beartrap );
            add_msg_player_or_npc( m_good, _( "You free yourself from the bear trap!" ),
                                   _( "<npcname> frees themselves from the bear trap!" ) );
            item beartrap( "beartrap", calendar::turn );
            here.add_item_or_charges( pos(), beartrap );
        } else {
            add_msg_if_player( m_bad,
                               _( "You try to free yourself from the bear trap, but can't get loose!" ) );
        }
    }
}

void Character::try_remove_lightsnare()
{
    map &here = get_map();
    if( is_mounted() ) {
        auto *mon = mounted_creature.get();
        if( x_in_y( mon->type->melee_dice * mon->type->melee_sides, 12 ) ) {
            mon->remove_effect( effect_lightsnare );
            remove_effect( effect_lightsnare );
            here.spawn_item( pos(), itype_string_36 );
            here.spawn_item( pos(), itype_snare_trigger );
            add_msg( _( "The %s escapes the light snare!" ), mon->get_name() );
        }
    } else {
        /** @EFFECT_STR increases chance to escape light snare */

        /** @EFFECT_DEX increases chance to escape light snare */
        if( x_in_y( get_str(), 12 ) || x_in_y( get_dex(), 8 ) ) {
            remove_effect( effect_lightsnare );
            add_msg_player_or_npc( m_good, _( "You free yourself from the light snare!" ),
                                   _( "<npcname> frees themselves from the light snare!" ) );
            item string( "string_36", calendar::turn );
            item snare( "snare_trigger", calendar::turn );
            here.add_item_or_charges( pos(), string );
            here.add_item_or_charges( pos(), snare );
        } else {
            add_msg_if_player( m_bad,
                               _( "You try to free yourself from the light snare, but can't get loose!" ) );
        }
    }
}

void Character::try_remove_heavysnare()
{
    map &here = get_map();
    if( is_mounted() ) {
        auto *mon = mounted_creature.get();
        if( mon->type->melee_dice * mon->type->melee_sides >= 7 ) {
            if( x_in_y( mon->type->melee_dice * mon->type->melee_sides, 32 ) ) {
                mon->remove_effect( effect_heavysnare );
                remove_effect( effect_heavysnare );
                here.spawn_item( pos(), itype_rope_6 );
                here.spawn_item( pos(), itype_snare_trigger );
                add_msg( _( "The %s escapes the heavy snare!" ), mon->get_name() );
            }
        }
    } else {
        /** @EFFECT_STR increases chance to escape heavy snare, slightly */

        /** @EFFECT_DEX increases chance to escape light snare */
        if( x_in_y( get_str(), 32 ) || x_in_y( get_dex(), 16 ) ) {
            remove_effect( effect_heavysnare );
            add_msg_player_or_npc( m_good, _( "You free yourself from the heavy snare!" ),
                                   _( "<npcname> frees themselves from the heavy snare!" ) );
            item rope( "rope_6", calendar::turn );
            item snare( "snare_trigger", calendar::turn );
            here.add_item_or_charges( pos(), rope );
            here.add_item_or_charges( pos(), snare );
        } else {
            add_msg_if_player( m_bad,
                               _( "You try to free yourself from the heavy snare, but can't get loose!" ) );
        }
    }
}

void Character::try_remove_crushed()
{
    /** @EFFECT_STR increases chance to escape crushing rubble */

    /** @EFFECT_DEX increases chance to escape crushing rubble, slightly */
    if( x_in_y( get_str() + get_dex() / 4.0, 100 ) ) {
        remove_effect( effect_crushed );
        add_msg_player_or_npc( m_good, _( "You free yourself from the rubble!" ),
                               _( "<npcname> frees themselves from the rubble!" ) );
    } else {
        add_msg_if_player( m_bad, _( "You try to free yourself from the rubble, but can't get loose!" ) );
    }
}

bool Character::try_remove_grab()
{
    int zed_number = 0;
    if( is_mounted() ) {
        auto *mon = mounted_creature.get();
        if( mon->has_effect( effect_grabbed ) ) {
            if( ( dice( mon->type->melee_dice + mon->type->melee_sides,
                        3 ) < get_effect_int( effect_grabbed ) ) ||
                !one_in( 4 ) ) {
                add_msg( m_bad, _( "Your %s tries to break free, but fails!" ), mon->get_name() );
                return false;
            } else {
                add_msg( m_good, _( "Your %s breaks free from the grab!" ), mon->get_name() );
                remove_effect( effect_grabbed );
                mon->remove_effect( effect_grabbed );
            }
        } else {
            if( one_in( 4 ) ) {
                add_msg( m_bad, _( "You are pulled from your %s!" ), mon->get_name() );
                remove_effect( effect_grabbed );
                forced_dismount();
            }
        }
    } else {
        map &here = get_map();
        for( auto&& dest : here.points_in_radius( pos(), 1, 0 ) ) { // *NOPAD*
            const monster *const mon = g->critter_at<monster>( dest );
            if( mon && mon->has_effect( effect_grabbing ) ) {
                zed_number += mon->get_grab_strength();
            }
        }
        if( zed_number == 0 ) {
            add_msg_player_or_npc( m_good, _( "You find yourself no longer grabbed." ),
                                   _( "<npcname> finds themselves no longer grabbed." ) );
            remove_effect( effect_grabbed );

            /** @EFFECT_STR increases chance to escape grab */
        } else if( rng( 0, get_str() ) < rng( get_effect_int( effect_grabbed, body_part_torso ),
                                              8 ) ) {
            add_msg_player_or_npc( m_bad, _( "You try break out of the grab, but fail!" ),
                                   _( "<npcname> tries to break out of the grab, but fails!" ) );
            return false;
        } else {
            add_msg_player_or_npc( m_good, _( "You break out of the grab!" ),
                                   _( "<npcname> breaks out of the grab!" ) );
            remove_effect( effect_grabbed );
            for( auto&& dest : here.points_in_radius( pos(), 1, 0 ) ) { // *NOPAD*
                monster *mon = g->critter_at<monster>( dest );
                if( mon && mon->has_effect( effect_grabbing ) ) {
                    mon->remove_effect( effect_grabbing );
                }
            }
        }
    }
    return true;
}

void Character::try_remove_webs()
{
    if( is_mounted() ) {
        auto *mon = mounted_creature.get();
        if( x_in_y( mon->type->melee_dice * mon->type->melee_sides,
                    6 * get_effect_int( effect_webbed ) ) ) {
            add_msg( _( "The %s breaks free of the webs!" ), mon->get_name() );
            mon->remove_effect( effect_webbed );
            remove_effect( effect_webbed );
        }
        /** @EFFECT_STR increases chance to escape webs */
    } else if( x_in_y( get_str(), 6 * get_effect_int( effect_webbed ) ) ) {
        add_msg_player_or_npc( m_good, _( "You free yourself from the webs!" ),
                               _( "<npcname> frees themselves from the webs!" ) );
        remove_effect( effect_webbed );
    } else {
        add_msg_if_player( _( "You try to free yourself from the webs, but can't get loose!" ) );
    }
}

void Character::try_remove_impeding_effect()
{
    for( const effect &eff : get_effects_with_flag( flag_EFFECT_IMPEDING ) ) {
        const efftype_id &eff_id = eff.get_id();
        if( is_mounted() ) {
            auto *mon = mounted_creature.get();
            if( x_in_y( mon->type->melee_dice * mon->type->melee_sides,
                        6 * get_effect_int( eff_id ) ) ) {
                add_msg( _( "The %s breaks free!" ), mon->get_name() );
                mon->remove_effect( eff_id );
                remove_effect( eff_id );
            }
            /** @EFFECT_STR increases chance to escape webs */
        } else if( x_in_y( get_str(), 6 * get_effect_int( eff_id ) ) ) {
            add_msg_player_or_npc( m_good, _( "You free yourself!" ),
                                   _( "<npcname> frees themselves!" ) );
            remove_effect( eff_id );
        } else {
            add_msg_if_player( _( "You try to free yourself, but can't!" ) );
        }
    }
}

bool Character::move_effects( bool attacking )
{
    if( has_effect( effect_downed ) ) {
        try_remove_downed();
        return false;
    }
    if( has_effect( effect_webbed ) ) {
        try_remove_webs();
        return false;
    }
    if( has_effect( effect_lightsnare ) ) {
        try_remove_lightsnare();
        return false;

    }
    if( has_effect( effect_heavysnare ) ) {
        try_remove_heavysnare();
        return false;
    }
    if( has_effect( effect_beartrap ) ) {
        try_remove_bear_trap();
        return false;
    }
    if( has_effect( effect_crushed ) ) {
        try_remove_crushed();
        return false;
    }
    if( has_effect_with_flag( flag_EFFECT_IMPEDING ) ) {
        try_remove_impeding_effect();
        return false;
    }

    // Below this point are things that allow for movement if they succeed

    // Currently we only have one thing that forces movement if you succeed, should we get more
    // than this will need to be reworked to only have success effects if /all/ checks succeed
    if( has_effect( effect_in_pit ) ) {
        /** @EFFECT_STR increases chance to escape pit */

        /** @EFFECT_DEX increases chance to escape pit, slightly */
        if( rng( 0, 40 ) > get_str() + get_dex() / 2 ) {
            add_msg_if_player( m_bad, _( "You try to escape the pit, but slip back in." ) );
            return false;
        } else {
            add_msg_player_or_npc( m_good, _( "You escape the pit!" ),
                                   _( "<npcname> escapes the pit!" ) );
            remove_effect( effect_in_pit );
        }
    }
    return !has_effect( effect_grabbed ) || attacking || try_remove_grab();
}

void Character::wait_effects( bool attacking )
{
    if( has_effect( effect_downed ) ) {
        try_remove_downed();
        return;
    }
    if( has_effect( effect_beartrap ) ) {
        try_remove_bear_trap();
        return;
    }
    if( has_effect( effect_lightsnare ) ) {
        try_remove_lightsnare();
        return;
    }
    if( has_effect( effect_heavysnare ) ) {
        try_remove_heavysnare();
        return;
    }
    if( has_effect( effect_webbed ) ) {
        try_remove_webs();
        return;
    }
    if( has_effect_with_flag( flag_EFFECT_IMPEDING ) ) {
        try_remove_impeding_effect();
        return;
    }
    if( has_effect( effect_grabbed ) && !attacking && !try_remove_grab() ) {
        return;
    }
}

move_mode_id Character::current_movement_mode() const
{
    return move_mode;
}

bool Character::movement_mode_is( const move_mode_id &mode ) const
{
    return move_mode == mode;
}

bool Character::is_running() const
{
    return move_mode->type() == move_mode_type::RUNNING;
}

bool Character::is_walking() const
{
    return move_mode->type() == move_mode_type::WALKING;
}

bool Character::is_crouching() const
{
    return move_mode->type() == move_mode_type::CROUCHING;
}

steed_type Character::get_steed_type() const
{
    steed_type steed;
    if( is_mounted() ) {
        if( mounted_creature->has_flag( MF_RIDEABLE_MECH ) ) {
            steed = steed_type::MECH;
        } else {
            steed = steed_type::ANIMAL;
        }
    } else {
        steed = steed_type::NONE;
    }
    return steed;
}

bool Character::can_switch_to( const move_mode_id &mode ) const
{
    // Only running modes are restricted at the moment and only when its your legs doing the running
    return get_steed_type() != steed_type::NONE || mode->type() != move_mode_type::RUNNING || can_run();
}

void Character::expose_to_disease( const diseasetype_id &dis_type )
{
    const cata::optional<int> &healt_thresh = dis_type->health_threshold;
    if( healt_thresh && healt_thresh.value() < get_healthy() ) {
        return;
    }
    const std::set<bodypart_str_id> &bps = dis_type->affected_bodyparts;
    if( !bps.empty() ) {
        for( const bodypart_str_id &bp : bps ) {
            add_effect( dis_type->symptoms, rng( dis_type->min_duration, dis_type->max_duration ), bp.id(),
                        false,
                        rng( dis_type->min_intensity, dis_type->max_intensity ) );
        }
    } else {
        add_effect( dis_type->symptoms, rng( dis_type->min_duration, dis_type->max_duration ),
                    bodypart_str_id::NULL_ID(),
                    false,
                    rng( dis_type->min_intensity, dis_type->max_intensity ) );
    }
}

void Character::process_turn()
{
    migrate_items_to_storage( false );

    for( bionic &i : *my_bionics ) {
        if( i.incapacitated_time > 0_turns ) {
            i.incapacitated_time -= 1_turns;
            if( i.incapacitated_time == 0_turns ) {
                add_msg_if_player( m_bad, _( "Your %s bionic comes back online." ), i.info().name );
            }
        }
    }

    for( const trait_id &mut : get_mutations() ) {
        mutation_reflex_trigger( mut );
    }

    Creature::process_turn();
}

void Character::recalc_hp()
{
    int str_boost_val = 0;
    cata::optional<skill_boost> str_boost = skill_boost::get( "str" );
    if( str_boost ) {
        int skill_total = 0;
        for( const std::string &skill_str : str_boost->skills() ) {
            skill_total += get_skill_level( skill_id( skill_str ) );
        }
        str_boost_val = str_boost->calc_bonus( skill_total );
    }
    // Mutated toughness stacks with starting, by design.
    float hp_mod = 1.0f + mutation_value( "hp_modifier" ) + mutation_value( "hp_modifier_secondary" );
    float hp_adjustment = mutation_value( "hp_adjustment" ) + ( str_boost_val * 3 );
    calc_all_parts_hp( hp_mod, hp_adjustment, get_str_base(), get_dex_base(), get_per_base(),
                       get_int_base(), get_healthy(), get_fat_to_hp() );
}

int Character::get_part_hp_max( const bodypart_id &id ) const
{
    return enchantment_cache->modify_value( enchant_vals::mod::MAX_HP,
                                            Creature::get_part_hp_max( id ) );
}

void Character::update_body_wetness( const w_point &weather )
{
    // Average number of turns to go from completely soaked to fully dry
    // assuming average temperature and humidity
    constexpr time_duration average_drying = 2_hours;

    // A modifier on drying time
    double delay = 1.0;
    // Weather slows down drying
    delay += ( ( weather.humidity - 66 ) - ( weather.temperature - 65 ) ) / 100;
    delay = std::max( 0.1, delay );
    // Fur/slime retains moisture
    if( has_trait( trait_LIGHTFUR ) || has_trait( trait_FUR ) || has_trait( trait_FELINE_FUR ) ||
        has_trait( trait_LUPINE_FUR ) || has_trait( trait_CHITIN_FUR ) || has_trait( trait_CHITIN_FUR2 ) ||
        has_trait( trait_CHITIN_FUR3 ) ) {
        delay = delay * 6 / 5;
    }
    if( has_trait( trait_URSINE_FUR ) || has_trait( trait_SLIMY ) ) {
        delay *= 1.5;
    }

    if( !x_in_y( 1, to_turns<int>( average_drying * delay / 100.0 ) ) ) {
        // No drying this turn
        return;
    }

    // Now per-body-part stuff
    // To make drying uniform, make just one roll and reuse it
    const int drying_roll = rng( 1, 80 );

    for( const bodypart_id &bp : get_all_body_parts() ) {
        if( get_part_wetness( bp ) == 0 ) {
            continue;
        }
        // This is to normalize drying times
        int drying_chance = get_part_drench_capacity( bp );
        const int temp_conv = get_part_temp_conv( bp );
        // Body temperature affects duration of wetness
        // Note: Using temp_conv rather than temp_cur, to better approximate environment
        if( temp_conv >= BODYTEMP_SCORCHING ) {
            drying_chance *= 2;
        } else if( temp_conv >= BODYTEMP_VERY_HOT ) {
            drying_chance = drying_chance * 3 / 2;
        } else if( temp_conv >= BODYTEMP_HOT ) {
            drying_chance = drying_chance * 4 / 3;
        } else if( temp_conv > BODYTEMP_COLD ) {
            // Comfortable, doesn't need any changes
        } else {
            // Evaporation doesn't change that much at lower temp
            drying_chance = drying_chance * 3 / 4;
        }

        if( drying_chance < 1 ) {
            drying_chance = 1;
        }

        // TODO: Make evaporation reduce body heat
        if( drying_chance >= drying_roll ) {
            mod_part_wetness( bp, -1 );
            if( get_part_wetness( bp ) < 0 ) {
                set_part_wetness( bp, 0 );
            }
        }
        // Safety measure to keep wetness within bounds
        if( get_part_wetness( bp ) > get_part_drench_capacity( bp ) ) {
            set_part_wetness( bp, get_part_drench_capacity( bp ) );
        }
    }
    // TODO: Make clothing slow down drying
}

// This must be called when any of the following change:
// - effects
// - bionics
// - traits
// - underwater
// - clothes
// With the exception of clothes, all changes to these character attributes must
// occur through a function in this class which calls this function. Clothes are
// typically added/removed with wear() and takeoff(), but direct access to the
// 'wears' vector is still allowed due to refactor exhaustion.
void Character::recalc_sight_limits()
{
    sight_max = 9999;
    vision_mode_cache.reset();
    const bool in_light = get_map().ambient_light_at( pos() ) > LIGHT_AMBIENT_LIT;

    // Set sight_max.
    if( is_blind() || ( in_sleep_state() && !has_trait( trait_SEESLEEP ) && is_player() ) ||
        has_effect( effect_narcosis ) ) {
        sight_max = 0;
    } else if( has_effect( effect_boomered ) && ( !( has_trait( trait_PER_SLIME_OK ) ) ) ) {
        sight_max = 1;
        vision_mode_cache.set( BOOMERED );
    } else if( has_effect( effect_in_pit ) || has_effect( effect_no_sight ) ||
               ( underwater && !has_flag( json_flag_EYE_MEMBRANE ) && !worn_with_flag( flag_SWIM_GOGGLES ) ) ) {
        sight_max = 1;
    } else if( has_active_mutation( trait_SHELL2 ) ) {
        // You can kinda see out a bit.
        sight_max = 2;
    } else if( ( has_trait( trait_MYOPIC ) || ( in_light && has_trait( trait_URSINE_EYE ) ) ) &&
               !worn_with_flag( flag_FIX_NEARSIGHT ) && !has_effect( effect_contacts ) ) {
        sight_max = 4;
    } else if( has_trait( trait_PER_SLIME ) ) {
        sight_max = 6;
    } else if( has_effect( effect_darkness ) ) {
        vision_mode_cache.set( DARKNESS );
        sight_max = 10;
    }

    sight_max = enchantment_cache->modify_value( enchant_vals::mod::SIGHT_RANGE, sight_max );

    // Debug-only NV, by vache's request
    if( has_trait( trait_DEBUG_NIGHTVISION ) ) {
        vision_mode_cache.set( DEBUG_NIGHTVISION );
    }
    if( has_nv() ) {
        vision_mode_cache.set( NV_GOGGLES );
    }
    if( has_active_mutation( trait_NIGHTVISION3 ) || is_wearing( itype_rm13_armor_on ) ||
        ( is_mounted() && mounted_creature->has_flag( MF_MECH_RECON_VISION ) ) ) {
        vision_mode_cache.set( NIGHTVISION_3 );
    }
    if( has_active_mutation( trait_ELFA_FNV ) ) {
        vision_mode_cache.set( FULL_ELFA_VISION );
    }
    if( has_active_mutation( trait_CEPH_VISION ) ) {
        vision_mode_cache.set( CEPH_VISION );
    }
    if( has_active_mutation( trait_ELFA_NV ) ) {
        vision_mode_cache.set( ELFA_VISION );
    }
    if( has_active_mutation( trait_NIGHTVISION2 ) ) {
        vision_mode_cache.set( NIGHTVISION_2 );
    }
    if( has_active_mutation( trait_FEL_NV ) ) {
        vision_mode_cache.set( FELINE_VISION );
    }
    if( has_active_mutation( trait_URSINE_EYE ) ) {
        vision_mode_cache.set( URSINE_VISION );
    }
    if( has_active_mutation( trait_NIGHTVISION ) ) {
        vision_mode_cache.set( NIGHTVISION_1 );
    }
    if( has_trait( trait_BIRD_EYE ) ) {
        vision_mode_cache.set( BIRD_EYE );
    }

    // Not exactly a sight limit thing, but related enough
    if( has_flag( json_flag_INFRARED ) ||
        worn_with_flag( flag_IR_EFFECT ) || ( is_mounted() &&
                mounted_creature->has_flag( MF_MECH_RECON_VISION ) ) ) {
        vision_mode_cache.set( IR_VISION );
    }

    if( has_trait_flag( json_flag_SUPER_CLAIRVOYANCE ) ) {
        vision_mode_cache.set( VISION_CLAIRVOYANCE_SUPER );
    } else if( has_trait_flag( json_flag_CLAIRVOYANCE_PLUS ) ) {
        vision_mode_cache.set( VISION_CLAIRVOYANCE_PLUS );
    } else if( has_trait_flag( json_flag_CLAIRVOYANCE ) ) {
        vision_mode_cache.set( VISION_CLAIRVOYANCE );
    }
}

static float threshold_for_range( float range )
{
    constexpr float epsilon = 0.01f;
    return LIGHT_AMBIENT_MINIMAL / std::exp( range * LIGHT_TRANSPARENCY_OPEN_AIR ) - epsilon;
}

float Character::get_vision_threshold( float light_level ) const
{
    if( vision_mode_cache[DEBUG_NIGHTVISION] ) {
        // Debug vision always works with absurdly little light.
        return 0.01;
    }

    // As light_level goes from LIGHT_AMBIENT_MINIMAL to LIGHT_AMBIENT_LIT,
    // dimming goes from 1.0 to 2.0.
    const float dimming_from_light = 1.0 + ( ( static_cast<float>( light_level ) -
                                     LIGHT_AMBIENT_MINIMAL ) /
                                     ( LIGHT_AMBIENT_LIT - LIGHT_AMBIENT_MINIMAL ) );

    int eyes_encumb = 0;
    if( has_part( body_part_eyes ) ) {
        eyes_encumb = encumb( body_part_eyes );
    }

    float range = get_per() / 3.0f - eyes_encumb / 10.0f;
    if( vision_mode_cache[NV_GOGGLES] || vision_mode_cache[NIGHTVISION_3] ||
        vision_mode_cache[FULL_ELFA_VISION] || vision_mode_cache[CEPH_VISION] ) {
        range += 10;
    } else if( vision_mode_cache[NIGHTVISION_2] || vision_mode_cache[FELINE_VISION] ||
               vision_mode_cache[URSINE_VISION] || vision_mode_cache[ELFA_VISION] ) {
        range += 4.5;
    } else if( vision_mode_cache[NIGHTVISION_1] ) {
        range += 2;
    }

    if( vision_mode_cache[BIRD_EYE] ) {
        range++;
    }

    // Clamp range to 1+, so that we can always see where we are
    range = std::max( 1.0f, range );

    return std::min( static_cast<float>( LIGHT_AMBIENT_LOW ),
                     threshold_for_range( range ) * dimming_from_light );
}

void Character::flag_encumbrance()
{
    check_encumbrance = true;
}

void Character::check_item_encumbrance_flag()
{
    bool update_required = check_encumbrance;
    for( auto &i : worn ) {
        if( !update_required && i.encumbrance_update_ ) {
            update_required = true;
        }
        i.encumbrance_update_ = false;
    }

    if( update_required ) {
        calc_encumbrance();
    }
}

bool Character::natural_attack_restricted_on( const bodypart_id &bp ) const
{
    for( const item &i : worn ) {
        if( i.covers( bp ) && !i.has_flag( flag_ALLOWS_NATURAL_ATTACKS ) &&
            !i.has_flag( flag_SEMITANGIBLE ) &&
            !i.has_flag( flag_PERSONAL ) && !i.has_flag( flag_AURA ) ) {
            return true;
        }
    }
    return false;
}

std::vector<bionic_id> Character::get_bionics() const
{
    std::vector<bionic_id> result;
    for( const bionic &b : *my_bionics ) {
        result.push_back( b.id );
    }
    return result;
}

bool Character::has_bionic( const bionic_id &b ) const
{
    for( const bionic_id &bid : get_bionics() ) {
        if( bid == b ) {
            return true;
        }
    }
    return false;
}

bool Character::has_active_bionic( const bionic_id &b ) const
{
    for( const bionic &i : *my_bionics ) {
        if( i.id == b ) {
            return ( i.powered && i.incapacitated_time == 0_turns );
        }
    }
    return false;
}

bool Character::has_any_bionic() const
{
    return !get_bionics().empty();
}

bionic_id Character::get_remote_fueled_bionic() const
{
    for( const bionic_id &bid : get_bionics() ) {
        if( bid->is_remote_fueled ) {
            return bid;
        }
    }
    return bionic_id();
}

bool Character::can_fuel_bionic_with( const item &it ) const
{
    if( ( !it.is_fuel() && !it.type->magazine && !it.flammable() ) || it.is_comestible() ) {
        return false;
    }

    for( const bionic_id &bid : get_bionics() ) {
        for( const material_id &fuel : bid->fuel_opts ) {
            if( fuel == it.get_base_material().id ) {
                return true;
            } else if( it.type->magazine && fuel == item( it.ammo_current() ).get_base_material().id ) {
                return true;
            }
        }

    }
    return false;
}

std::vector<bionic_id> Character::get_bionic_fueled_with( const item &it ) const
{
    std::vector<bionic_id> bionics;

    for( const bionic_id &bid : get_bionics() ) {
        for( const material_id &fuel : bid->fuel_opts ) {
            if( fuel == it.get_base_material().id ) {
                bionics.emplace_back( bid );
            } else if( it.type->magazine && fuel == item( it.ammo_current() ).get_base_material().id ) {
                bionics.emplace_back( bid );
            }
        }
    }

    return bionics;
}

std::vector<bionic_id> Character::get_bionic_fueled_with( const material_id &mat ) const
{
    std::vector<bionic_id> bionics;

    for( const bionic_id &bid : get_bionics() ) {
        for( const material_id &fuel : bid->fuel_opts ) {
            if( fuel == mat ) {
                bionics.emplace_back( bid );
            }
        }
    }

    return bionics;
}

std::vector<bionic_id> Character::get_fueled_bionics() const
{
    std::vector<bionic_id> bionics;
    for( const bionic_id &bid : get_bionics() ) {
        if( !bid->fuel_opts.empty() ) {
            bionics.emplace_back( bid );
        }
    }
    return bionics;
}

bionic_id Character::get_most_efficient_bionic( const std::vector<bionic_id> &bids ) const
{
    float temp_eff = 0.0f;
    bionic_id bio( "null" );
    for( const bionic_id &bid : bids ) {
        if( bid->fuel_efficiency > temp_eff ) {
            temp_eff = bid->fuel_efficiency;
            bio = bid;
        }
    }
    return bio;
}

void Character::practice( const skill_id &id, int amount, int cap, bool suppress_warning )
{
    static const int INTMAX_SQRT = std::floor( std::sqrt( std::numeric_limits<int>::max() ) );
    SkillLevel &level = get_skill_level_object( id );
    const Skill &skill = id.obj();
    if( !level.can_train() && !in_sleep_state() ) {
        // If leveling is disabled, don't train, don't drain focus, don't print anything
        // Leaving as a skill method rather than global for possible future skill cap setting
        return;
    }

    const auto highest_skill = [&]() {
        std::pair<skill_id, int> result( skill_id::NULL_ID(), -1 );
        for( const auto &pair : *_skills ) {
            const SkillLevel &lobj = pair.second;
            if( lobj.level() > result.second ) {
                result = std::make_pair( pair.first, lobj.level() );
            }
        }
        return result.first;
    };

    const bool isSavant = has_trait( trait_SAVANT );
    const skill_id savantSkill = isSavant ? highest_skill() : skill_id::NULL_ID();

    amount = adjust_for_focus( amount );

    if( has_trait( trait_PACIFIST ) && skill.is_combat_skill() ) {
        if( !one_in( 3 ) ) {
            amount = 0;
        }
    }
    if( has_trait_flag( json_flag_PRED2 ) && skill.is_combat_skill() ) {
        if( one_in( 3 ) ) {
            amount *= 2;
        }
    }
    if( has_trait_flag( json_flag_PRED3 ) && skill.is_combat_skill() ) {
        amount *= 2;
    }

    if( has_trait_flag( json_flag_PRED4 ) && skill.is_combat_skill() ) {
        amount *= 3;
    }

    if( isSavant && id != savantSkill ) {
        amount /= 2;
    }

    if( amount > 0 && get_skill_level( id ) > cap ) { //blunt grinding cap implementation for crafting
        amount = 0;
        if( !suppress_warning ) {
            handle_skill_warning( id, false );
        }
    }
    if( amount > 0 && level.isTraining() ) {
        int oldLevel = get_skill_level( id );
        get_skill_level_object( id ).train( amount );
        int newLevel = get_skill_level( id );
        std::string skill_name = skill.name();
        if( newLevel > oldLevel ) {
            get_event_bus().send<event_type::gains_skill_level>( getID(), id, newLevel );
        }
        if( is_player() && newLevel > oldLevel ) {
            add_msg( m_good, _( "Your skill in %s has increased to %d!" ), skill_name, newLevel );
        }
        if( is_player() && newLevel > cap ) {
            //inform player immediately that the current recipe can't be used to train further
            add_msg( m_info, _( "You feel that %s tasks of this level are becoming trivial." ),
                     skill_name );
        }

        // Apex Predators don't think about much other than killing.
        // They don't lose Focus when practicing combat skills.
        if( !( has_trait_flag( json_flag_PRED4 ) && skill.is_combat_skill() ) ) {
            // Base reduction on the larger of 1% of total, or practice amount.
            // The latter kicks in when long actions like crafting
            // apply many turns of gains at once.
            int focus_drain = std::max( focus_pool / 100, amount );
            // For large values of amount, amount^2 can exceed INT_MAX.
            // We're going to be draining all of the focus if it gets that large, so cap it at a safe value
            focus_drain = std::min( focus_drain, INTMAX_SQRT );
            // The purpose of having this squared is that it makes focus drain dramatically slower
            // as it approaches zero.
            focus_pool -= ( focus_drain * focus_drain ) / 1000;
        }
        focus_pool = std::max( focus_pool, 0 );
    }

    get_skill_level_object( id ).practice();
}

// Returned values range from 1.0 (unimpeded vision) to 11.0 (totally blind).
//  1.0 is LIGHT_AMBIENT_LIT or brighter
//  4.0 is a dark clear night, barely bright enough for reading and crafting
//  6.0 is LIGHT_AMBIENT_DIM
//  7.3 is LIGHT_AMBIENT_MINIMAL, a dark cloudy night, unlit indoors
// 11.0 is zero light or blindness
float Character::fine_detail_vision_mod( const tripoint &p ) const
{
    // PER_SLIME_OK implies you can get enough eyes around the bile
    // that you can generally see.  There still will be the haze, but
    // it's annoying rather than limiting.
    if( is_blind() ||
        ( ( has_effect( effect_boomered ) || has_effect( effect_darkness ) ) &&
          !has_trait( trait_PER_SLIME_OK ) ) ) {
        return 11.0;
    }
    // Scale linearly as light level approaches LIGHT_AMBIENT_LIT.
    // If we're actually a source of light, assume we can direct it where we need it.
    // Therefore give a hefty bonus relative to ambient light.
    float own_light = std::max( 1.0f, LIGHT_AMBIENT_LIT - active_light() - 2.0f );

    // Same calculation as above, but with a result 3 lower.
    float ambient_light = std::max( 1.0f,
                                    LIGHT_AMBIENT_LIT - get_map().ambient_light_at( p == tripoint_zero ? pos() : p ) + 1.0f );

    return std::min( own_light, ambient_light );
}

units::energy Character::get_power_level() const
{
    return power_level;
}

units::energy Character::get_max_power_level() const
{
    return enchantment_cache->modify_value( enchant_vals::mod::BIONIC_POWER, max_power_level );
}

void Character::set_power_level( const units::energy &npower )
{
    power_level = std::min( npower, get_max_power_level() );
}

void Character::set_max_power_level( const units::energy &npower_max )
{
    max_power_level = npower_max;
}

void Character::mod_power_level( const units::energy &npower )
{
    // units::energy is an int, so avoid overflow by converting it to a int64_t, then adding them
    // If the result is greater than the max power level, set power to max
    int64_t power = static_cast<int64_t>( units::to_millijoule( get_power_level() ) ) +
                    static_cast<int64_t>( units::to_millijoule( npower ) );
    units::energy new_power;
    if( power > units::to_millijoule( get_max_power_level() ) ) {
        new_power = get_max_power_level();
    } else {
        new_power = get_power_level() + npower;
    }
    set_power_level( clamp( new_power, 0_kJ, get_max_power_level() ) );
}

void Character::mod_max_power_level( const units::energy &npower_max )
{
    max_power_level += npower_max;
}

bool Character::is_max_power() const
{
    return get_power_level() >= get_max_power_level();
}

bool Character::has_power() const
{
    return get_power_level() > 0_kJ;
}

bool Character::has_max_power() const
{
    return get_max_power_level() > 0_kJ;
}

bool Character::enough_power_for( const bionic_id &bid ) const
{
    return get_power_level() >= bid->power_activate;
}

void Character::conduct_blood_analysis()
{
    std::vector<std::string> effect_descriptions;
    std::vector<nc_color> colors;

    for( auto &elem : *effects ) {
        if( elem.first->get_blood_analysis_description().empty() ) {
            continue;
        }
        effect_descriptions.emplace_back( elem.first->get_blood_analysis_description() );
        colors.emplace_back( elem.first->get_rating() == e_good ? c_green : c_red );
    }

    const int win_w = 46;
    size_t win_h = 0;
    catacurses::window w;
    ui_adaptor ui;
    ui.on_screen_resize( [&]( ui_adaptor & ui ) {
        win_h = std::min( static_cast<size_t>( TERMY ),
                          std::max<size_t>( 1, effect_descriptions.size() ) + 2 );
        w = catacurses::newwin( win_h, win_w,
                                point( ( TERMX - win_w ) / 2, ( TERMY - win_h ) / 2 ) );
        ui.position_from_window( w );
    } );
    ui.mark_resize();
    ui.on_redraw( [&]( const ui_adaptor & ) {
        draw_border( w, c_red, string_format( " %s ", _( "Blood Test Results" ) ) );
        if( effect_descriptions.empty() ) {
            trim_and_print( w, point( 2, 1 ), win_w - 3, c_white, _( "No effects." ) );
        } else {
            for( size_t line = 1; line < ( win_h - 1 ) && line <= effect_descriptions.size(); ++line ) {
                trim_and_print( w, point( 2, line ), win_w - 3, colors[line - 1], effect_descriptions[line - 1] );
            }
        }
        wnoutrefresh( w );
    } );
    input_context ctxt( "BLOOD_TEST_RESULTS" );
    ctxt.register_action( "CONFIRM" );
    ctxt.register_action( "QUIT" );
    ctxt.register_action( "HELP_KEYBINDINGS" );
    bool stop = false;
    // Display new messages
    g->invalidate_main_ui_adaptor();
    while( !stop ) {
        ui_manager::redraw();
        const std::string action = ctxt.handle_input();
        if( action == "CONFIRM" || action == "QUIT" ) {
            stop = true;
        }
    }
}

std::vector<material_id> Character::get_fuel_available( const bionic_id &bio ) const
{
    std::vector<material_id> stored_fuels;
    for( const material_id &fuel : bio->fuel_opts ) {
        if( !get_value( fuel.str() ).empty() || fuel->get_fuel_data().is_perpetual_fuel ) {
            stored_fuels.emplace_back( fuel );
        }
    }
    return stored_fuels;
}

int Character::get_fuel_capacity( const material_id &fuel ) const
{
    int amount_stored = 0;
    if( !get_value( fuel.str() ).empty() ) {
        amount_stored = std::stoi( get_value( fuel.str() ) );
    }
    int capacity = 0;
    for( const bionic_id &bid : get_bionics() ) {
        for( const material_id &fl : bid->fuel_opts ) {
            if( get_value( bid.str() ).empty() || get_value( bid.str() ) == fl.str() ) {
                if( fl == fuel ) {
                    capacity += bid->fuel_capacity;
                }
            }
        }
    }
    return capacity - amount_stored;
}

int Character::get_total_fuel_capacity( const material_id &fuel ) const
{
    int capacity = 0;
    for( const bionic_id &bid : get_bionics() ) {
        for( const material_id &fl : bid->fuel_opts ) {
            if( get_value( bid.str() ).empty() || get_value( bid.str() ) == fl.str() ) {
                if( fl == fuel ) {
                    capacity += bid->fuel_capacity;
                }
            }
        }
    }
    return capacity;
}

void Character::update_fuel_storage( const material_id &fuel )
{

    if( get_value( fuel.str() ).empty() ) {
        for( const bionic_id &bid : get_bionic_fueled_with( fuel ) ) {
            remove_value( bid.c_str() );
        }
        return;
    }

    std::vector<bionic_id> bids = get_bionic_fueled_with( fuel );
    if( bids.empty() ) {
        return;
    }
    int amount_fuel_loaded = std::stoi( get_value( fuel.str() ) );
    std::vector<bionic_id> loaded_bio;

    // Sort bionic in order of decreasing capacity
    // To fill the bigger ones firts.
    bool swap = true;
    while( swap ) {
        swap = false;
        for( size_t i = 0; i < bids.size() - 1; i++ ) {
            if( bids[i + 1]->fuel_capacity > bids[i]->fuel_capacity ) {
                std::swap( bids[i + 1], bids[i] );
                swap = true;
            }
        }
    }

    for( const bionic_id &bid : bids ) {
        remove_value( bid.c_str() );
        if( bid->fuel_capacity <= amount_fuel_loaded ) {
            amount_fuel_loaded -= bid->fuel_capacity;
            loaded_bio.emplace_back( bid );
        } else if( amount_fuel_loaded != 0 ) {
            loaded_bio.emplace_back( bid );
            break;
        }
    }

    for( const bionic_id &bd : loaded_bio ) {
        set_value( bd.str(), fuel.str() );
    }

}

int Character::get_mod_stat_from_bionic( const character_stat &Stat ) const
{
    int ret = 0;
    for( const bionic_id &bid : get_bionics() ) {
        const auto St_bn = bid->stat_bonus.find( Stat );
        if( St_bn != bid->stat_bonus.end() ) {
            ret += St_bn->second;
        }
    }
    return ret;
}

int Character::get_standard_stamina_cost( item *thrown_item )
{
    // Previously calculated as 2_gram * std::max( 1, str_cur )
    // using 16_gram normalizes it to 8 str. Same effort expenditure
    // for each strike, regardless of weight. This is compensated
    // for by the additional move cost as weapon weight increases
    //If the item is thrown, override with the thrown item instead.
    const int weight_cost = ( thrown_item == nullptr ) ? this->weapon.weight() /
                            ( 16_gram ) : thrown_item->weight() / ( 16_gram );
    const int encumbrance_cost = this->encumb( body_part_arm_l ) + this->encumb(
                                     body_part_arm_r );
    return ( weight_cost + encumbrance_cost + 50 ) * -1;
}

cata::optional<std::list<item>::iterator> Character::wear_item( const item &to_wear,
        bool interactive, bool do_calc_encumbrance )
{
    invalidate_inventory_validity_cache();
    const auto ret = can_wear( to_wear );
    if( !ret.success() ) {
        if( interactive ) {
            add_msg_if_player( m_info, "%s", ret.c_str() );
        }
        return cata::nullopt;
    }

    const bool was_deaf = is_deaf();
    const bool supertinymouse = get_size() == creature_size::tiny;
    last_item = to_wear.typeId();

    std::list<item>::iterator position = position_to_wear_new_item( to_wear );
    std::list<item>::iterator new_item_it = worn.insert( position, to_wear );

    get_event_bus().send<event_type::character_wears_item>( getID(), last_item );

    if( interactive ) {
        add_msg_player_or_npc(
            _( "You put on your %s." ),
            _( "<npcname> puts on their %s." ),
            to_wear.tname() );
        moves -= item_wear_cost( to_wear );

        for( const bodypart_id &bp : get_all_body_parts() ) {
            if( to_wear.covers( bp ) && encumb( bp ) >= 40 ) {
                add_msg_if_player( m_warning,
                                   bp == body_part_eyes ?
                                   _( "Your %s are very encumbered!  %s" ) : _( "Your %s is very encumbered!  %s" ),
                                   body_part_name( bp ), encumb_text( bp ) );
            }
        }
        if( !was_deaf && is_deaf() ) {
            add_msg_if_player( m_info, _( "You're deafened!" ) );
        }
        if( supertinymouse && !to_wear.has_flag( flag_UNDERSIZE ) ) {
            add_msg_if_player( m_warning,
                               _( "This %s is too big to wear comfortably!  Maybe it could be refitted." ),
                               to_wear.tname() );
        } else if( !supertinymouse && to_wear.has_flag( flag_UNDERSIZE ) ) {
            add_msg_if_player( m_warning,
                               _( "This %s is too small to wear comfortably!  Maybe it could be refitted." ),
                               to_wear.tname() );
        }
    } else if( is_npc() && get_player_view().sees( *this ) ) {
        add_msg_if_npc( _( "<npcname> puts on their %s." ), to_wear.tname() );
    }

    new_item_it->on_wear( *this );

    inv->update_invlet( *new_item_it );
    inv->update_cache_with_item( *new_item_it );

    if( do_calc_encumbrance ) {
        recalc_sight_limits();
        calc_encumbrance();
    }

    return new_item_it;
}

int Character::amount_worn( const itype_id &id ) const
{
    int amount = 0;
    for( const item &elem : worn ) {
        if( elem.typeId() == id ) {
            ++amount;
        }
    }
    return amount;
}

int Character::count_softwares( const itype_id &id )
{
    int count = 0;
    for( const item_location &it_loc : all_items_loc() ) {
        if( it_loc->is_software_storage() ) {
            for( const item *soft : it_loc->softwares() ) {
                if( soft->typeId() == id ) {
                    count++;
                }
            }
        }
    }
    return count;
}

std::vector<item_location> Character::nearby( const
        std::function<bool( const item *, const item * )> &func, int radius ) const
{
    std::vector<item_location> res;

    visit_items( [&]( const item * e, const item * parent ) {
        if( func( e, parent ) ) {
            res.emplace_back( const_cast<Character &>( *this ), const_cast<item *>( e ) );
        }
        return VisitResponse::NEXT;
    } );

    for( const auto &cur : map_selector( pos(), radius ) ) {
        cur.visit_items( [&]( const item * e, const item * parent ) {
            if( func( e, parent ) ) {
                res.emplace_back( cur, const_cast<item *>( e ) );
            }
            return VisitResponse::NEXT;
        } );
    }

    for( const auto &cur : vehicle_selector( pos(), radius ) ) {
        cur.visit_items( [&]( const item * e, const item * parent ) {
            if( func( e, parent ) ) {
                res.emplace_back( cur, const_cast<item *>( e ) );
            }
            return VisitResponse::NEXT;
        } );
    }

    return res;
}

units::length Character::max_single_item_length() const
{
    units::length ret = weapon.max_containable_length();

    for( const item &worn_it : worn ) {
        units::length candidate = worn_it.max_containable_length();
        if( candidate > ret ) {
            ret = candidate;
        }
    }
    return ret;
}

units::volume Character::max_single_item_volume() const
{
    units::volume ret = weapon.max_containable_volume();

    for( const item &worn_it : worn ) {
        units::volume candidate = worn_it.max_containable_volume();
        if( candidate > ret ) {
            ret = candidate;
        }
    }
    return ret;
}

std::pair<item_location, item_pocket *> Character::best_pocket( const item &it, const item *avoid )
{
    item_location weapon_loc( *this, &weapon );
    std::pair<item_location, item_pocket *> ret = std::make_pair( item_location(), nullptr );
    if( &weapon != &it && &weapon != avoid ) {
        ret = weapon.best_pocket( it, weapon_loc );
    }
    for( item &worn_it : worn ) {
        if( &worn_it == &it || &worn_it == avoid ) {
            continue;
        }
        item_location loc( *this, &worn_it );
        std::pair<item_location, item_pocket *> internal_pocket = worn_it.best_pocket( it, loc );
        if( internal_pocket.second != nullptr &&
            ( ret.second == nullptr || ret.second->better_pocket( *internal_pocket.second, it ) ) ) {
            ret = internal_pocket;
        }
    }
    return ret;
}

item *Character::try_add( item it, const item *avoid, const bool allow_wield )
{
    invalidate_inventory_validity_cache();
    itype_id item_type_id = it.typeId();
    last_item = item_type_id;

    // if there's a desired invlet for this item type, try to use it
    bool keep_invlet = false;
    const invlets_bitset cur_inv = allocated_invlets();
    for( const auto &iter : inv->assigned_invlet ) {
        if( iter.second == item_type_id && !cur_inv[iter.first] ) {
            it.invlet = iter.first;
            keep_invlet = true;
            break;
        }
    }
    std::pair<item_location, item_pocket *> pocket = best_pocket( it, avoid );
    item *ret = nullptr;
    if( pocket.second == nullptr ) {
        if( !has_weapon() && allow_wield && wield( it ) ) {
            ret = &weapon;
        } else {
            return nullptr;
        }
    } else {
        // this will set ret to either it, or to stack where it was placed
        pocket.second->add( it, &ret );
        pocket.first.on_contents_changed();
        pocket.second->on_contents_changed();
    }

    if( keep_invlet ) {
        ret->invlet = it.invlet;
    }
    ret->on_pickup( *this );
    cached_info.erase( "reloadables" );
    return ret;
}

item &Character::i_add( item it, bool /* should_stack */, const item *avoid, const bool allow_drop,
                        const bool allow_wield )
{
    invalidate_inventory_validity_cache();
    item *added = try_add( it, avoid, /*allow_wield=*/allow_wield );
    if( added == nullptr ) {
        if( !allow_wield || !wield( it ) ) {
            if( allow_drop ) {
                return get_map().add_item_or_charges( pos(), it );
            } else {
                return null_item_reference();
            }
        } else {
            return weapon;
        }
    } else {
        return *added;
    }
}

std::list<item> Character::remove_worn_items_with( const std::function<bool( item & )> &filter )
{
    invalidate_inventory_validity_cache();
    std::list<item> result;
    for( auto iter = worn.begin(); iter != worn.end(); ) {
        if( filter( *iter ) ) {
            iter->on_takeoff( *this );
            result.splice( result.begin(), worn, iter++ );
        } else {
            ++iter;
        }
    }
    return result;
}

static void recur_internal_locations( item_location parent, std::vector<item_location> &list )
{
    for( item *it : parent->contents.all_items_top( item_pocket::pocket_type::CONTAINER ) ) {
        item_location child( parent, it );
        recur_internal_locations( child, list );
    }
    list.push_back( parent );
}

std::vector<item_location> Character::all_items_loc()
{
    std::vector<item_location> ret;
    item_location weap_loc( *this, &weapon );
    std::vector<item_location> weapon_internal_items;
    recur_internal_locations( weap_loc, weapon_internal_items );
    ret.insert( ret.end(), weapon_internal_items.begin(), weapon_internal_items.end() );
    for( item &worn_it : worn ) {
        item_location worn_loc( *this, &worn_it );
        std::vector<item_location> worn_internal_items;
        recur_internal_locations( worn_loc, worn_internal_items );
        ret.insert( ret.end(), worn_internal_items.begin(), worn_internal_items.end() );
    }
    return ret;
}

std::vector<item_location> Character::top_items_loc()
{
    std::vector<item_location> ret;
    for( item &worn_it : worn ) {
        item_location worn_loc( *this, &worn_it );
        ret.push_back( worn_loc );
    }
    return ret;
}

item *Character::invlet_to_item( const int linvlet )
{
    // Invlets may come from curses, which may also return any kind of key codes, those being
    // of type int and they can become valid, but different characters when casted to char.
    // Example: KEY_NPAGE (returned when the player presses the page-down key) is 0x152,
    // casted to char would yield 0x52, which happens to be 'R', a valid invlet.
    if( linvlet > std::numeric_limits<char>::max() || linvlet < std::numeric_limits<char>::min() ) {
        return nullptr;
    }
    const char invlet = static_cast<char>( linvlet );
    if( is_npc() ) {
        DebugLog( D_WARNING, D_GAME ) << "Why do you need to call Character::invlet_to_position on npc " <<
                                      name;
    }
    item *invlet_item = nullptr;
    visit_items( [&invlet, &invlet_item]( item * it, item * ) {
        if( it->invlet == invlet ) {
            invlet_item = it;
            return VisitResponse::ABORT;
        }
        return VisitResponse::NEXT;
    } );
    return invlet_item;
}

// Negative positions indicate weapon/clothing, 0 & positive indicate inventory
const item &Character::i_at( int position ) const
{
    if( position == -1 ) {
        return weapon;
    }
    if( position < -1 ) {
        int worn_index = worn_position_to_index( position );
        if( static_cast<size_t>( worn_index ) < worn.size() ) {
            auto iter = worn.begin();
            std::advance( iter, worn_index );
            return *iter;
        }
    }

    return inv->find_item( position );
}

item &Character::i_at( int position )
{
    return const_cast<item &>( const_cast<const Character *>( this )->i_at( position ) );
}

int Character::get_item_position( const item *it ) const
{
    if( weapon.has_item( *it ) ) {
        return -1;
    }

    int p = 0;
    for( const auto &e : worn ) {
        if( e.has_item( *it ) ) {
            return worn_position_to_index( p );
        }
        p++;
    }

    return inv->position_by_item( it );
}

item Character::i_rem( const item *it )
{
    auto tmp = remove_items_with( [&it]( const item & i ) {
        return &i == it;
    }, 1 );
    if( tmp.empty() ) {
        debugmsg( "did not found item %s to remove it!", it->tname() );
        return item();
    }
    return tmp.front();
}

void Character::i_rem_keep_contents( const item *const it )
{
    i_rem( it ).spill_contents( pos() );
}

bool Character::i_add_or_drop( item &it, int qty, const item *avoid )
{
    bool retval = true;
    bool drop = it.made_of( phase_id::LIQUID );
    bool add = it.is_gun() || !it.is_irremovable();
    inv->assign_empty_invlet( it, *this );
    map &here = get_map();
    for( int i = 0; i < qty; ++i ) {
        drop |= !can_pickWeight( it, !get_option<bool>( "DANGEROUS_PICKUPS" ) ) || !can_pickVolume( it );
        if( drop ) {
            retval &= !here.add_item_or_charges( pos(), it ).is_null();
        } else if( add ) {
            i_add( it, true, avoid, /*allow_drop=*/true, /*allow_wield=*/!has_wield_conflicts( it ) );
        }
    }

    return retval;
}

void Character::handle_contents_changed( const std::vector<item_location> &containers )
{
    if( containers.empty() ) {
        return;
    }

    class item_loc_with_depth
    {
        public:
            // NOLINTNEXTLINE(google-explicit-constructor)
            item_loc_with_depth( const item_location &_loc )
                : _loc( _loc ) {
                item_location ancestor = _loc;
                while( ancestor.has_parent() ) {
                    ++_depth;
                    ancestor = ancestor.parent_item();
                }
            }

            const item_location &loc() const {
                return _loc;
            }

            int depth() const {
                return _depth;
            }

        private:
            item_location _loc;
            int _depth = 0;
    };

    class sort_by_depth
    {
        public:
            bool operator()( const item_loc_with_depth &lhs, const item_loc_with_depth &rhs ) const {
                return lhs.depth() < rhs.depth();
            }
    };

    std::multiset<item_loc_with_depth, sort_by_depth> sorted_containers(
        containers.begin(), containers.end() );
    map &m = get_map();

    // unseal and handle containers, from innermost (max depth) to outermost (min depth)
    // so inner containers are always handled before outer containers are possibly removed.
    while( !sorted_containers.empty() ) {
        item_location loc = std::prev( sorted_containers.end() )->loc();
        sorted_containers.erase( std::prev( sorted_containers.end() ) );
        if( !loc ) {
            debugmsg( "invalid item location" );
            continue;
        }
        loc->on_contents_changed();
        const bool handle_drop = loc.where() != item_location::type::map && !is_wielding( *loc );
        bool drop_unhandled = false;
        for( item_pocket *const pocket : loc->contents.get_all_contained_pockets().value() ) {
            if( pocket && !pocket->sealed() ) {
                // pockets are unsealed but on_contents_changed is not called
                // in contents_change_handler::unseal_pocket_containing
                pocket->on_contents_changed();
            }
            if( pocket && handle_drop && pocket->will_spill() ) {
                // the pocket's contents (with a larger depth value) are not
                // inside `sorted_containers` and can be safely disposed of.
                pocket->handle_liquid_or_spill( *this, /*avoid=*/&*loc );
                // drop the container instead if canceled.
                if( !pocket->empty() ) {
                    // drop later since we still need to access the container item
                    drop_unhandled = true;
                    // canceling one pocket cancels spilling for the whole container
                    break;
                }
            }
        }

        if( loc.has_parent() ) {
            item_location parent_loc = loc.parent_item();
            item_loc_with_depth parent( parent_loc );
            item_pocket *const pocket = parent_loc->contained_where( *loc );
            pocket->unseal();
            bool exists = false;
            auto it = sorted_containers.lower_bound( parent );
            for( ; it != sorted_containers.end() && it->depth() == parent.depth(); ++it ) {
                if( it->loc() == parent_loc ) {
                    exists = true;
                    break;
                }
            }
            if( !exists ) {
                sorted_containers.emplace_hint( it, parent );
            }
        }

        if( drop_unhandled ) {
            // We can drop the unhandled container now since the container and
            // its contents (with a larger depth) are not inside `sorted_containers`.
            add_msg_player_or_npc(
                _( "To avoid spilling its contents, you set your %1$s on the %2$s." ),
                _( "To avoid spilling its contents, <npcname> sets their %1$s on the %2$s." ),
                loc->display_name(), m.name( pos() )
            );
            item it_copy( *loc );
            loc.remove_item();
            // target item of `loc` is invalidated and should not be used from now on
            m.add_item_or_charges( pos(), it_copy );
        }
    }
}

void contents_change_handler::add_unsealed( const item_location &loc )
{
    if( std::find( unsealed.begin(), unsealed.end(), loc ) == unsealed.end() ) {
        unsealed.emplace_back( loc );
    }
}

void contents_change_handler::unseal_pocket_containing( const item_location &loc )
{
    if( loc.has_parent() ) {
        item_location parent = loc.parent_item();
        item_pocket *const pocket = parent->contained_where( *loc );
        if( pocket ) {
            // on_contents_changed restacks the pocket and should be called later
            // in Character::handle_contents_changed
            pocket->unseal();
        } else {
            debugmsg( "parent container does not contain item" );
        }
        parent.on_contents_changed();
        add_unsealed( parent );
    }
}

void contents_change_handler::handle_by( Character &guy )
{
    // some containers could have been destroyed by e.g. monster attack
    auto it = std::remove_if( unsealed.begin(), unsealed.end(),
    []( const item_location & loc ) -> bool {
        return !loc;
    } );
    unsealed.erase( it, unsealed.end() );
    guy.handle_contents_changed( unsealed );
    unsealed.clear();
}

void contents_change_handler::serialize( JsonOut &jsout ) const
{
    jsout.write( unsealed );
}

void contents_change_handler::deserialize( JsonIn &jsin )
{
    jsin.read( unsealed );
}

std::list<item *> Character::get_dependent_worn_items( const item &it )
{
    std::list<item *> dependent;
    // Adds dependent worn items recursively
    const std::function<void( const item &it )> add_dependent = [&]( const item & it ) {
        for( item &wit : worn ) {
            if( &wit == &it || !wit.is_worn_only_with( it ) ) {
                continue;
            }
            const auto iter = std::find_if( dependent.begin(), dependent.end(),
            [&wit]( const item * dit ) {
                return &wit == dit;
            } );
            if( iter == dependent.end() ) { // Not in the list yet
                add_dependent( wit );
                dependent.push_back( &wit );
            }
        }
    };

    if( is_worn( it ) ) {
        add_dependent( it );
    }

    return dependent;
}

void Character::drop( item_location loc, const tripoint &where )
{
    drop( { std::make_pair( loc, loc->count() ) }, where );
    invalidate_inventory_validity_cache();
}

void Character::drop( const drop_locations &what, const tripoint &target,
                      bool stash )
{
    if( what.empty() ) {
        return;
    }

    if( rl_dist( pos(), target ) > 1 || !( stash || get_map().can_put_items( target ) ) ) {
        add_msg_player_or_npc( m_info, _( "You can't place items here!" ),
                               _( "<npcname> can't place items here!" ) );
        return;
    }

    const tripoint placement = target - pos();
    std::vector<drop_or_stash_item_info> items;
    for( drop_location item_pair : what ) {
        if( can_drop( *item_pair.first ).success() ) {
            items.emplace_back( item_pair.first, item_pair.second );
        }
    }
    if( stash ) {
        assign_activity( player_activity( stash_activity_actor(
                                              items, placement
                                          ) ) );
    } else {
        assign_activity( player_activity( drop_activity_actor(
                                              items, placement, /*force_ground=*/false
                                          ) ) );
    }
}

invlets_bitset Character::allocated_invlets() const
{
    invlets_bitset invlets = inv->allocated_invlets();

    invlets.set( weapon.invlet );
    for( const auto &w : worn ) {
        invlets.set( w.invlet );
    }

    invlets[0] = false;

    return invlets;
}

bool Character::has_active_item( const itype_id &id ) const
{
    return has_item_with( [id]( const item & it ) {
        return it.active && it.typeId() == id;
    } );
}

item Character::remove_weapon()
{
    item tmp = weapon;
    weapon = item();
    get_event_bus().send<event_type::character_wields_item>( getID(), weapon.typeId() );
    cached_info.erase( "weapon_value" );
    return tmp;
}

void Character::remove_mission_items( int mission_id )
{
    if( mission_id == -1 ) {
        return;
    }
    remove_items_with( has_mission_item_filter { mission_id } );
}

std::vector<const item *> Character::get_ammo( const ammotype &at ) const
{
    return items_with( [at]( const item & it ) {
        return it.ammo_type() == at;
    } );
}

template <typename T, typename Output>
void find_ammo_helper( T &src, const item &obj, bool empty, Output out, bool nested )
{
    if( obj.is_watertight_container() ) {
        if( !obj.is_container_empty() ) {

            // Look for containers with the same type of liquid as that already in our container
            src.visit_items( [&src, &nested, &out, &obj]( item * node, item * parent ) {
                if( node == &obj ) {
                    // This stops containers and magazines counting *themselves* as ammo sources
                    return VisitResponse::SKIP;
                }
                // Prevents reloading with items frozen in watertight containers.
                if( parent != nullptr && parent->is_watertight_container() && node->is_frozen_liquid() ) {
                    return VisitResponse::SKIP;
                }

                // Liquids not in a watertight container are skipped.
                if( parent != nullptr && !parent->is_watertight_container() &&
                    node->made_of( phase_id::LIQUID ) ) {
                    return VisitResponse::SKIP;
                }

                // Spills have no parent.
                if( parent == nullptr && node->made_of_from_type( phase_id::LIQUID ) ) {
                    return VisitResponse::SKIP;
                }

                if( !nested && node->is_container() && parent != nullptr && parent->is_container() ) {
                    return VisitResponse::SKIP;
                }

                if( node->made_of_from_type( phase_id::LIQUID ) ) {
                    out = item_location( item_location( src, parent ), node );
                }

                return VisitResponse::NEXT;
            } );
        } else {
            // Look for containers with any liquid and loose frozen liquids
            src.visit_items( [&src, &nested, &out]( item * node, item * parent ) {
                // Prevents reloading with items frozen in watertight containers.
                if( parent != nullptr && parent->is_watertight_container() && node->is_frozen_liquid() ) {
                    return VisitResponse::SKIP;
                }

                // Liquids not in a watertight container are skipped.
                if( parent != nullptr && !parent->is_watertight_container() &&
                    node->made_of( phase_id::LIQUID ) ) {
                    return VisitResponse::SKIP;
                }

                // Spills have no parent.
                if( parent == nullptr && node->made_of_from_type( phase_id::LIQUID ) ) {
                    return VisitResponse::SKIP;
                }

                if( !nested && node->is_container() && parent != nullptr && parent->is_container() ) {
                    return VisitResponse::SKIP;
                }

                if( node->made_of_from_type( phase_id::LIQUID ) ) {
                    out = item_location( item_location( src, parent ), node );
                }

                return VisitResponse::NEXT;
            } );
        }
    }
    if( obj.magazine_integral() ) {
        // find suitable ammo excluding that already loaded in magazines
        std::set<ammotype> ammo = obj.ammo_types();

        src.visit_items( [&src, &nested, &out, ammo]( item * node, item * parent ) {
            if( !node->made_of_from_type( phase_id::SOLID ) && parent == nullptr ) {
                // some liquids are ammo but we can't reload with them unless within a container or frozen
                return VisitResponse::SKIP;
            }
            if( !node->made_of( phase_id::SOLID ) && parent != nullptr ) {
                for( const ammotype &at : ammo ) {
                    if( node->ammo_type() == at ) {
                        out = item_location( src, node );
                    }
                }
                return VisitResponse::SKIP;
            }

            // Solid ammo gets skipped earlier than non-solid because it does not need a container.
            if( !nested && parent != nullptr && parent->is_container() &&
                !node->made_of_from_type( phase_id::LIQUID ) && !node->made_of( phase_id::GAS ) ) {
                return VisitResponse::SKIP;
            }

            if( !nested && node->is_container() && parent != nullptr && parent->is_container() ) {
                return VisitResponse::SKIP;
            }

            for( const ammotype &at : ammo ) {
                if( node->ammo_type() == at ) {
                    out = item_location( src, node );
                }
            }
            if( node->is_magazine() &&
                ( parent == nullptr || node != parent->magazine_current() ) &&
                node->has_flag( flag_SPEEDLOADER ) ) {
                if( node->ammo_remaining() ) {
                    out = item_location( src, node );
                }
            }
            return VisitResponse::NEXT;
        } );
    } else {
        // find compatible magazines excluding those already loaded in tools/guns
        const auto mags = obj.magazine_compatible();

        src.visit_items( [&src, &nested, &out, mags, empty]( item * node, item * parent ) {
            if( node->is_magazine() &&
                ( parent == nullptr || node != parent->magazine_current() ) ) {
                if( mags.count( node->typeId() ) && ( node->ammo_remaining() || empty ) ) {
                    out = item_location( src, node );
                }
                return VisitResponse::SKIP;
            }
            return nested ? VisitResponse::NEXT : VisitResponse::SKIP;
        } );
    }
}

std::vector<item_location> Character::find_ammo( const item &obj, bool empty, int radius ) const
{
    std::vector<item_location> res;

    find_ammo_helper( const_cast<Character &>( *this ), obj, empty, std::back_inserter( res ), true );

    if( radius >= 0 ) {
        for( auto &cursor : map_selector( pos(), radius ) ) {
            find_ammo_helper( cursor, obj, empty, std::back_inserter( res ), false );
        }
        for( auto &cursor : vehicle_selector( pos(), radius ) ) {
            find_ammo_helper( cursor, obj, empty, std::back_inserter( res ), false );
        }
    }

    return res;
}

std::vector<item_location> Character::find_reloadables()
{
    std::vector<item_location> reloadables;

    visit_items( [this, &reloadables]( item * node, item * ) {
        if( !node->is_gun() && !node->is_magazine() ) {
            return VisitResponse::NEXT;
        }
        bool reloadable = false;
        if( node->is_gun() && !node->magazine_compatible().empty() ) {
            reloadable = node->magazine_current() == nullptr ||
                         node->remaining_ammo_capacity() > 0;
        } else {
            reloadable = ( node->is_magazine() ||
                           ( node->is_gun() && node->magazine_integral() ) ) &&
                         node->remaining_ammo_capacity() > 0;
        }
        if( reloadable ) {
            reloadables.push_back( item_location( *this, node ) );
        }
        return VisitResponse::NEXT;
    } );
    return reloadables;
}

units::mass Character::weight_carried() const
{
    if( cached_weight_carried ) {
        return *cached_weight_carried;
    }
    cached_weight_carried = weight_carried_with_tweaks( item_tweaks() );
    return *cached_weight_carried;
}

void Character::invalidate_weight_carried_cache()
{
    cached_weight_carried = cata::nullopt;
}

units::mass Character::best_nearby_lifting_assist() const
{
    return best_nearby_lifting_assist( this->pos() );
}

units::mass Character::best_nearby_lifting_assist( const tripoint &world_pos ) const
{
    const quality_id LIFT( "LIFT" );
    int mech_lift = 0;
    if( is_mounted() ) {
        auto *mons = mounted_creature.get();
        if( mons->has_flag( MF_RIDEABLE_MECH ) ) {
            mech_lift = mons->mech_str_addition() + 10;
        }
    }
    int lift_quality = std::max( { this->max_quality( LIFT ), mech_lift,
                                   map_selector( this->pos(), PICKUP_RANGE ).max_quality( LIFT ),
                                   vehicle_selector( world_pos, 4, true, true ).max_quality( LIFT )
                                 } );
    return lifting_quality_to_mass( lift_quality );
}

units::mass Character::weight_carried_with_tweaks( const std::vector<std::pair<item_location, int>>
        &locations ) const
{
    std::map<const item *, int> dropping;
    for( const std::pair<item_location, int> &location_pair : locations ) {
        dropping.emplace( location_pair.first.get_item(), location_pair.second );
    }
    return weight_carried_with_tweaks( item_tweaks( { dropping } ) );
}

units::mass Character::weight_carried_with_tweaks( const item_tweaks &tweaks ) const
{
    const std::map<const item *, int> empty;
    const std::map<const item *, int> &without = tweaks.without_items ? tweaks.without_items->get() :
            empty;

    // Worn items
    units::mass ret = 0_gram;
    for( const item &i : worn ) {
        if( !without.count( &i ) ) {
            for( const item *j : i.contents.all_items_ptr( item_pocket::pocket_type::CONTAINER ) ) {
                if( j->count_by_charges() ) {
                    ret -= get_selected_stack_weight( j, without );
                } else if( without.count( j ) ) {
                    ret -= j->weight();
                }
            }
            ret += i.weight();
        }
    }

    // Wielded item
    units::mass weaponweight = 0_gram;
    if( !without.count( &weapon ) ) {
        weaponweight += weapon.weight();
        for( const item *i : weapon.contents.all_items_ptr( item_pocket::pocket_type::CONTAINER ) ) {
            if( i->count_by_charges() ) {
                weaponweight -= get_selected_stack_weight( i, without );
            } else if( without.count( i ) ) {
                weaponweight -= i->weight();
            }
        }
    } else if( weapon.count_by_charges() ) {
        weaponweight += weapon.weight() - get_selected_stack_weight( &weapon, without );
    }

    // Exclude wielded item if using lifting tool
    if( ( weaponweight + ret <= weight_capacity() ) || ( g->new_game ||
            best_nearby_lifting_assist() < weaponweight ) ) {
        ret += weaponweight;
    }

    return ret;
}

units::mass Character::get_selected_stack_weight( const item *i,
        const std::map<const item *, int> &without ) const
{
    auto stack = without.find( i );
    if( stack != without.end() ) {
        int selected = stack->second;
        item copy = *i;
        copy.charges = selected;
        return copy.weight();
    }

    return 0_gram;
}

units::volume Character::volume_carried_with_tweaks( const
        std::vector<std::pair<item_location, int>>
        &locations ) const
{
    std::map<const item *, int> dropping;
    for( const std::pair<item_location, int> &location_pair : locations ) {
        dropping.emplace( location_pair.first.get_item(), location_pair.second );
    }
    return volume_carried_with_tweaks( item_tweaks( { dropping } ) );
}

units::volume Character::volume_carried_with_tweaks( const item_tweaks &tweaks ) const
{
    const std::map<const item *, int> empty;
    const std::map<const item *, int> &without = tweaks.without_items ? tweaks.without_items->get() :
            empty;

    // Worn items
    units::volume ret = 0_ml;
    for( const item &i : worn ) {
        if( !without.count( &i ) ) {
            ret += i.contents.get_contents_volume_with_tweaks( without );
        }
    }

    // Wielded item
    if( !without.count( &weapon ) ) {
        ret += weapon.contents.get_contents_volume_with_tweaks( without );
    }

    return ret;
}

units::mass Character::weight_capacity() const
{
    // Get base capacity from creature,
    // then apply player-only mutation and trait effects.
    units::mass ret = Creature::weight_capacity();
    /** @EFFECT_STR increases carrying capacity */
    ret += get_str() * 4_kilogram;
    ret *= mutation_value( "weight_capacity_modifier" );

    units::mass worn_weight_bonus = 0_gram;
    for( const item &it : worn ) {
        ret *= it.get_weight_capacity_modifier();
        worn_weight_bonus += it.get_weight_capacity_bonus();
    }

    units::mass bio_weight_bonus = 0_gram;
    for( const bionic_id &bid : get_bionics() ) {
        ret *= bid->weight_capacity_modifier;
        bio_weight_bonus +=  bid->weight_capacity_bonus;
    }

    ret += bio_weight_bonus + worn_weight_bonus;

    ret = enchantment_cache->modify_value( enchant_vals::mod::CARRY_WEIGHT, ret );

    if( ret < 0_gram ) {
        ret = 0_gram;
    }
    if( is_mounted() ) {
        auto *mons = mounted_creature.get();
        // the mech has an effective strength for other purposes, like hitting.
        // but for lifting, its effective strength is even higher, due to its sturdy construction, leverage,
        // and being built entirely for that purpose with hydraulics etc.
        ret = mons->mech_str_addition() == 0 ? ret : ( mons->mech_str_addition() + 10 ) * 4_kilogram;
    }
    return ret;
}

bool Character::can_pickVolume( const item &it, bool ) const
{
    if( weapon.can_contain( it ) ) {
        return true;
    }
    for( const item &w : worn ) {
        if( w.can_contain( it ) ) {
            return true;
        }
    }
    return false;
}

bool Character::can_pickWeight( const item &it, bool safe ) const
{
    if( !safe ) {
        // Character can carry up to four times their maximum weight
        return ( weight_carried() + it.weight() <= weight_capacity() * 4 );
    } else {
        return ( weight_carried() + it.weight() <= weight_capacity() );
    }
}

bool Character::can_pickWeight_partial( const item &it, bool safe ) const
{
    item copy = it;
    if( it.count_by_charges() ) {
        copy.charges = 1;
    }

    return can_pickWeight( copy, safe );
}

bool Character::can_use( const item &it, const item &context ) const
{
    if( has_effect( effect_incorporeal ) ) {
        add_msg_player_or_npc( m_bad, _( "You can't use anything while incorporeal." ),
                               _( "<npcname> can't use anything while incorporeal." ) );
        return false;
    }
    const auto &ctx = !context.is_null() ? context : it;

    if( !meets_requirements( it, ctx ) ) {
        const std::string unmet( enumerate_unmet_requirements( it, ctx ) );

        if( &it == &ctx ) {
            //~ %1$s - list of unmet requirements, %2$s - item name.
            add_msg_player_or_npc( m_bad, _( "You need at least %1$s to use this %2$s." ),
                                   _( "<npcname> needs at least %1$s to use this %2$s." ),
                                   unmet, it.tname() );
        } else {
            //~ %1$s - list of unmet requirements, %2$s - item name, %3$s - indirect item name.
            add_msg_player_or_npc( m_bad, _( "You need at least %1$s to use this %2$s with your %3$s." ),
                                   _( "<npcname> needs at least %1$s to use this %2$s with their %3$s." ),
                                   unmet, it.tname(), ctx.tname() );
        }

        return false;
    }

    return true;
}

ret_val<bool> Character::can_wear( const item &it, bool with_equip_change ) const
{
    if( has_effect( effect_incorporeal ) ) {
        return ret_val<bool>::make_failure( _( "You can't wear anything while incorporeal." ) );
    }
    if( !it.is_armor() ) {
        return ret_val<bool>::make_failure( _( "Putting on a %s would be tricky." ), it.tname() );
    }

    if( has_trait( trait_WOOLALLERGY ) && ( it.made_of( material_id( "wool" ) ) ||
                                            it.has_own_flag( flag_wooled ) ) ) {
        return ret_val<bool>::make_failure( _( "Can't wear that, it's made of wool!" ) );
    }

    if( it.is_filthy() && has_trait( trait_SQUEAMISH ) ) {
        return ret_val<bool>::make_failure( _( "Can't wear that, it's filthy!" ) );
    }

    if( !it.has_flag( flag_OVERSIZE ) && !it.has_flag( flag_SEMITANGIBLE ) ) {
        for( const trait_id &mut : get_mutations() ) {
            const auto &branch = mut.obj();
            if( branch.conflicts_with_item( it ) ) {
                return ret_val<bool>::make_failure( is_player() ?
                                                    _( "Your %s mutation prevents you from wearing your %s." ) :
                                                    _( "My %s mutation prevents me from wearing this %s." ), branch.name(),
                                                    it.type_name() );
            }
        }
        if( it.covers( body_part_head ) && !it.has_flag( flag_SEMITANGIBLE ) &&
            !it.made_of( material_id( "wool" ) ) && !it.made_of( material_id( "cotton" ) ) &&
            !it.made_of( material_id( "nomex" ) ) && !it.made_of( material_id( "leather" ) ) &&
            ( has_trait( trait_HORNS_POINTED ) || has_trait( trait_ANTENNAE ) ||
              has_trait( trait_ANTLERS ) ) ) {
            return ret_val<bool>::make_failure( _( "Cannot wear a helmet over %s." ),
                                                ( has_trait( trait_HORNS_POINTED ) ? _( "horns" ) :
                                                  ( has_trait( trait_ANTENNAE ) ? _( "antennae" ) : _( "antlers" ) ) ) );
        }
    }

    if( it.has_flag( flag_SPLINT ) ) {
        bool need_splint = false;
        for( const bodypart_id &bp : get_all_body_parts() ) {
            if( !it.covers( bp ) ) {
                continue;
            }
            if( is_limb_broken( bp ) && !worn_with_flag( flag_SPLINT, bp ) ) {
                need_splint = true;
                break;
            }
        }
        if( !need_splint ) {
            return ret_val<bool>::make_failure( is_player() ?
                                                _( "You don't have any broken limbs this could help." )
                                                : _( "%s doesn't have any broken limbs this could help." ), name );
        }
    }

    if( it.has_flag( flag_TOURNIQUET ) ) {
        bool need_tourniquet = false;
        for( const bodypart_id &bp : get_all_body_parts() ) {
            if( !it.covers( bp ) ) {
                continue;
            }
            effect e = get_effect( effect_bleed, bp );
            if( !e.is_null() && e.get_intensity() > e.get_max_intensity() / 4 &&
                !worn_with_flag( flag_TOURNIQUET, bp ) ) {
                need_tourniquet = true;
                break;
            }
        }
        if( !need_tourniquet ) {
            std::string msg;
            if( is_player() ) {
                msg = _( "You don't need a tourniquet to stop the bleeding." );
            } else {
                msg = string_format( _( "%s doesn't need a tourniquet to stop the bleeding." ), name );
            }
            return ret_val<bool>::make_failure( msg );
        }
    }

    if( it.has_flag( flag_RESTRICT_HANDS ) && !has_two_arms() ) {
        return ret_val<bool>::make_failure( ( is_player() ? _( "You don't have enough arms to wear that." )
                                              : string_format( _( "%s doesn't have enough arms to wear that." ), name ) ) );
    }

    //Everything checked after here should be something that could be solved by changing equipment
    if( with_equip_change ) {
        return ret_val<bool>::make_success();
    }

    if( it.is_power_armor() ) {
        for( const item &elem : worn ) {
            if( elem.get_covered_body_parts().make_intersection( it.get_covered_body_parts() ).any() &&
                !elem.has_flag( flag_POWERARMOR_COMPATIBLE ) ) {
                return ret_val<bool>::make_failure( _( "Can't wear power armor over other gear!" ) );
            }
        }
        if( !it.covers( body_part_torso ) ) {
            bool power_armor = false;
            if( !worn.empty() ) {
                for( const item &elem : worn ) {
                    if( elem.is_power_armor() ) {
                        power_armor = true;
                        break;
                    }
                }
            }
            if( !power_armor ) {
                return ret_val<bool>::make_failure(
                           _( "You can only wear power armor components with power armor!" ) );
            }
        }

        for( const item &i : worn ) {
            if( i.is_power_armor() && i.typeId() == it.typeId() ) {
                return ret_val<bool>::make_failure( _( "Can't wear more than one %s!" ), it.tname() );
            }
        }
    } else {
        // Only headgear can be worn with power armor, except other power armor components.
        // You can't wear headgear if power armor helmet is already sitting on your head.
        bool has_helmet = false;
        if( !it.has_flag( flag_POWERARMOR_COMPATIBLE ) && ( ( is_wearing_power_armor( &has_helmet ) &&
                ( has_helmet || !( it.covers( body_part_head ) || it.covers( body_part_mouth ) ||
                                   it.covers( body_part_eyes ) ) ) ) ) ) {
            return ret_val<bool>::make_failure( _( "Can't wear %s with power armor!" ), it.tname() );
        }
    }

    // Check if we don't have both hands available before wearing a briefcase, shield, etc. Also occurs if we're already wearing one.
    if( it.has_flag( flag_RESTRICT_HANDS ) && ( worn_with_flag( flag_RESTRICT_HANDS ) ||
            weapon.is_two_handed( *this ) ) ) {
        return ret_val<bool>::make_failure( ( is_player() ? _( "You don't have a hand free to wear that." )
                                              : string_format( _( "%s doesn't have a hand free to wear that." ), name ) ) );
    }

    for( const item &i : worn ) {
        if( i.has_flag( flag_ONLY_ONE ) && i.typeId() == it.typeId() ) {
            return ret_val<bool>::make_failure( _( "Can't wear more than one %s!" ), it.tname() );
        }
    }

    if( amount_worn( it.typeId() ) >= MAX_WORN_PER_TYPE ) {
        return ret_val<bool>::make_failure( _( "Can't wear %i or more %s at once." ),
                                            MAX_WORN_PER_TYPE + 1, it.tname( MAX_WORN_PER_TYPE + 1 ) );
    }

    if( ( ( it.covers( body_part_foot_l ) && is_wearing_shoes( side::LEFT ) ) ||
          ( it.covers( body_part_foot_r ) && is_wearing_shoes( side::RIGHT ) ) ) &&
        ( !it.has_flag( flag_OVERSIZE ) || !it.has_flag( flag_OUTER ) ) && !it.has_flag( flag_SKINTIGHT ) &&
        !it.has_flag( flag_BELTED ) && !it.has_flag( flag_PERSONAL ) && !it.has_flag( flag_AURA ) &&
        !it.has_flag( flag_SEMITANGIBLE ) ) {
        // Checks to see if the player is wearing shoes
        return ret_val<bool>::make_failure( ( is_player() ? _( "You're already wearing footwear!" )
                                              : string_format( _( "%s is already wearing footwear!" ), name ) ) );
    }

    if( it.covers( body_part_head ) &&
        !it.has_flag( flag_HELMET_COMPAT ) && !it.has_flag( flag_SKINTIGHT ) &&
        !it.has_flag( flag_PERSONAL ) &&
        !it.has_flag( flag_AURA ) && !it.has_flag( flag_SEMITANGIBLE ) && !it.has_flag( flag_OVERSIZE ) &&
        is_wearing_helmet() ) {
        return ret_val<bool>::make_failure( wearing_something_on( body_part_head ),
                                            ( is_player() ? _( "You can't wear that with other headgear!" )
                                              : string_format( _( "%s can't wear that with other headgear!" ), name ) ) );
    }

    if( it.covers( body_part_head ) && !it.has_flag( flag_SEMITANGIBLE ) &&
        ( it.has_flag( flag_SKINTIGHT ) || it.has_flag( flag_HELMET_COMPAT ) ) &&
        ( head_cloth_encumbrance() + it.get_encumber( *this, body_part_head ) > 40 ) ) {
        return ret_val<bool>::make_failure( ( is_player() ? _( "You can't wear that much on your head!" )
                                              : string_format( _( "%s can't wear that much on their head!" ), name ) ) );
    }

    return ret_val<bool>::make_success();
}

ret_val<bool> Character::can_unwield( const item &it ) const
{
    if( it.has_flag( flag_NO_UNWIELD ) ) {
        cata::optional<int> wi;
        // check if "it" is currently wielded fake bionic weapon that can be deactivated
        if( !( is_wielding( it ) && ( wi = active_bionic_weapon_index() ) &&
               can_deactivate_bionic( *wi ).success() ) ) {
            return ret_val<bool>::make_failure( _( "You cannot unwield your %s." ), it.tname() );
        }
    }

    return ret_val<bool>::make_success();
}

ret_val<bool> Character::can_drop( const item &it ) const
{
    if( it.has_flag( flag_NO_UNWIELD ) ) {
        return ret_val<bool>::make_failure( _( "You cannot drop your %s." ), it.tname() );
    }
    return ret_val<bool>::make_success();
}

void Character::invalidate_inventory_validity_cache()
{
    cache_inventory_is_valid = false;
}

void Character::drop_invalid_inventory()
{
    if( cache_inventory_is_valid ) {
        return;
    }
    bool dropped_liquid = false;
    for( const std::list<item> *stack : inv->const_slice() ) {
        const item &it = stack->front();
        if( it.made_of( phase_id::LIQUID ) ) {
            dropped_liquid = true;
            get_map().add_item_or_charges( pos(), it );
            // must be last
            i_rem( &it );
        }
    }
    if( dropped_liquid ) {
        add_msg_if_player( m_bad, _( "Liquid from your inventory has leaked onto the ground." ) );
    }

    weapon.contents.overflow( pos() );
    for( item &w : worn ) {
        w.contents.overflow( pos() );
    }

    cache_inventory_is_valid = true;
}

bool Character::is_wielding( const item &target ) const
{
    return &weapon == &target;
}

bool Character::is_wearing( const itype_id &it ) const
{
    for( const item &i : worn ) {
        if( i.typeId() == it ) {
            return true;
        }
    }
    return false;
}

bool Character::is_wearing_on_bp( const itype_id &it, const bodypart_id &bp ) const
{
    for( const item &i : worn ) {
        if( i.typeId() == it && i.covers( bp ) ) {
            return true;
        }
    }
    return false;
}

bool Character::worn_with_flag( const flag_id &f, const bodypart_id &bp ) const
{
    return std::any_of( worn.begin(), worn.end(), [&f, bp]( const item & it ) {
        return it.has_flag( f ) && ( bp == bodypart_str_id::NULL_ID() || it.covers( bp ) );
    } );
}

bool Character::worn_with_flag( const flag_id &f ) const
{
    return std::any_of( worn.begin(), worn.end(), [&f]( const item & it ) {
        return it.has_flag( f ) ;
    } );
}

item Character::item_worn_with_flag( const flag_id &f, const bodypart_id &bp ) const
{
    item it_with_flag;
    for( const item &it : worn ) {
        if( it.has_flag( f ) && ( bp == bodypart_str_id::NULL_ID() || it.covers( bp ) ) ) {
            it_with_flag = it;
            break;
        }
    }
    return it_with_flag;
}

item Character::item_worn_with_flag( const flag_id &f ) const
{
    item it_with_flag;
    for( const item &it : worn ) {
        if( it.has_flag( f ) ) {
            it_with_flag = it;
            break;
        }
    }
    return it_with_flag;
}

std::vector<std::string> Character::get_overlay_ids() const
{
    std::vector<std::string> rval;
    std::multimap<int, std::string> mutation_sorting;
    int order;
    std::string overlay_id;

    // first get effects
    for( const auto &eff_pr : *effects ) {
        rval.push_back( "effect_" + eff_pr.first.str() );
    }

    // then get mutations
    for( const std::pair<const trait_id, trait_data> &mut : my_mutations ) {
        overlay_id = ( mut.second.powered ? "active_" : "" ) + mut.first.str();
        order = get_overlay_order_of_mutation( overlay_id );
        mutation_sorting.insert( std::pair<int, std::string>( order, overlay_id ) );
    }

    // then get bionics
    for( const bionic &bio : *my_bionics ) {
        overlay_id = ( bio.powered ? "active_" : "" ) + bio.id.str();
        order = get_overlay_order_of_mutation( overlay_id );
        mutation_sorting.insert( std::pair<int, std::string>( order, overlay_id ) );
    }

    for( auto &mutorder : mutation_sorting ) {
        rval.push_back( "mutation_" + mutorder.second );
    }

    // next clothing
    // TODO: worry about correct order of clothing overlays
    for( const item &worn_item : worn ) {
        rval.push_back( "worn_" + worn_item.typeId().str() );
    }

    // last weapon
    // TODO: might there be clothing that covers the weapon?
    if( is_armed() ) {
        rval.push_back( "wielded_" + weapon.typeId().str() );
    }

    if( !is_walking() ) {
        rval.push_back( move_mode.str() );
    }

    return rval;
}

const SkillLevelMap &Character::get_all_skills() const
{
    return *_skills;
}

const SkillLevel &Character::get_skill_level_object( const skill_id &ident ) const
{
    return _skills->get_skill_level_object( ident );
}

SkillLevel &Character::get_skill_level_object( const skill_id &ident )
{
    return _skills->get_skill_level_object( ident );
}

int Character::get_skill_level( const skill_id &ident ) const
{
    return _skills->get_skill_level( ident );
}

int Character::get_skill_level( const skill_id &ident, const item &context ) const
{
    return _skills->get_skill_level( ident, context );
}

void Character::set_skill_level( const skill_id &ident, const int level )
{
    get_skill_level_object( ident ).level( level );
}

void Character::mod_skill_level( const skill_id &ident, const int delta )
{
    _skills->mod_skill_level( ident, delta );
}

std::string Character::enumerate_unmet_requirements( const item &it, const item &context ) const
{
    std::vector<std::string> unmet_reqs;

    const auto check_req = [ &unmet_reqs ]( const std::string & name, int cur, int req ) {
        if( cur < req ) {
            unmet_reqs.push_back( string_format( "%s %d", name, req ) );
        }
    };

    check_req( _( "strength" ),     get_str(), it.get_min_str() );
    check_req( _( "dexterity" ),    get_dex(), it.type->min_dex );
    check_req( _( "intelligence" ), get_int(), it.type->min_int );
    check_req( _( "perception" ),   get_per(), it.type->min_per );

    for( const auto &elem : it.type->min_skills ) {
        check_req( context.contextualize_skill( elem.first )->name(),
                   get_skill_level( elem.first, context ),
                   elem.second );
    }

    return enumerate_as_string( unmet_reqs );
}

int Character::rust_rate() const
{
    const std::string &rate_option = get_option<std::string>( "SKILL_RUST" );
    if( rate_option == "off" ) {
        return 0;
    }

    // Stat window shows stat effects on based on current stat
    int intel = get_int();
    /** @EFFECT_INT increases skill rust delay by 10% per level above 8 */
    int ret = ( ( rate_option == "vanilla" || rate_option == "capped" ) ?
                100 : 100 + 10 * ( intel - 8 ) );

    ret *= mutation_value( "skill_rust_multiplier" );

    if( ret < 0 ) {
        ret = 0;
    }

    return ret;
}

int Character::read_speed( bool return_stat_effect ) const
{
    // Stat window shows stat effects on based on current stat
    const int intel = get_int();
    /** @EFFECT_INT increases reading speed by 3s per level above 8*/
    int ret = to_moves<int>( 1_minutes ) - to_moves<int>( 3_seconds ) * ( intel - 8 );

    if( has_bionic( afs_bio_linguistic_coprocessor ) ) { // Aftershock
        ret *= .85;
    }

    ret *= mutation_value( "reading_speed_multiplier" );

    if( ret < to_moves<int>( 1_seconds ) ) {
        ret = to_moves<int>( 1_seconds );
    }
    // return_stat_effect actually matters here
    return return_stat_effect ? ret : ret * 100 / to_moves<int>( 1_minutes );
}

bool Character::meets_skill_requirements( const std::map<skill_id, int> &req,
        const item &context ) const
{
    return _skills->meets_skill_requirements( req, context );
}

bool Character::meets_skill_requirements( const construction &con ) const
{
    return std::all_of( con.required_skills.begin(), con.required_skills.end(),
    [&]( const std::pair<skill_id, int> &pr ) {
        return get_skill_level( pr.first ) >= pr.second;
    } );
}

bool Character::meets_stat_requirements( const item &it ) const
{
    return get_str() >= it.get_min_str() &&
           get_dex() >= it.type->min_dex &&
           get_int() >= it.type->min_int &&
           get_per() >= it.type->min_per;
}

bool Character::meets_requirements( const item &it, const item &context ) const
{
    const auto &ctx = !context.is_null() ? context : it;
    return meets_stat_requirements( it ) && meets_skill_requirements( it.type->min_skills, ctx );
}

void Character::make_bleed( const effect_source &source, const bodypart_id &bp,
                            time_duration duration, int intensity, bool permanent, bool force, bool defferred )
{
    int b_resist = 0;
    for( const trait_id &mut : get_mutations() ) {
        b_resist += mut.obj().bleed_resist;
    }

    if( b_resist > intensity ) {
        return;
    }

    add_effect( source, effect_bleed, duration, bp, permanent, intensity, force, defferred );
}

void Character::normalize()
{
    Creature::normalize();

    activity_history.weary_clear();
    martial_arts_data->reset_style();
    weapon = item( "null", calendar::turn_zero );

    set_body();
    recalc_hp();
}

// Actual player death is mostly handled in game::is_game_over
void Character::die( Creature *nkiller )
{
    g->set_critter_died();
    set_killer( nkiller );
    set_time_died( calendar::turn );
    if( has_effect( effect_lightsnare ) ) {
        inv->add_item( item( "string_36", calendar::turn_zero ) );
        inv->add_item( item( "snare_trigger", calendar::turn_zero ) );
    }
    if( has_effect( effect_heavysnare ) ) {
        inv->add_item( item( "rope_6", calendar::turn_zero ) );
        inv->add_item( item( "snare_trigger", calendar::turn_zero ) );
    }
    if( has_effect( effect_beartrap ) ) {
        inv->add_item( item( "beartrap", calendar::turn_zero ) );
    }
    mission::on_creature_death( *this );
}

void Character::apply_skill_boost()
{
    for( const skill_boost &boost : skill_boost::get_all() ) {
        int skill_total = 0;
        for( const std::string &skill_str : boost.skills() ) {
            skill_total += get_skill_level( skill_id( skill_str ) );
        }
        mod_stat( boost.stat(), boost.calc_bonus( skill_total ) );
        if( boost.stat() == "str" ) {
            recalc_hp();
        }
    }
}

void Character::do_skill_rust()
{
    const int rust_rate_tmp = rust_rate();
    for( std::pair<const skill_id, SkillLevel> &pair : *_skills ) {
        const Skill &aSkill = *pair.first;
        SkillLevel &skill_level_obj = pair.second;

        if( aSkill.is_combat_skill() &&
            ( ( has_trait_flag( json_flag_PRED2 ) && calendar::once_every( 8_hours ) ) ||
              ( has_trait_flag( json_flag_PRED3 ) && calendar::once_every( 4_hours ) ) ||
              ( has_trait_flag( json_flag_PRED4 ) && calendar::once_every( 3_hours ) ) ) ) {
            // Their brain is optimized to remember this
            if( one_in( 13 ) ) {
                // They've already passed the roll to avoid rust at
                // this point, but print a message about it now and
                // then.
                //
                // 13 combat skills.
                // This means PRED2/PRED3/PRED4 think of hunting on
                // average every 8/4/3 hours, enough for immersion
                // without becoming an annoyance.
                //
                add_msg_if_player( _( "Your heart races as you recall your most recent hunt." ) );
                mod_stim( 1 );
            }
            continue;
        }

        const bool charged_bio_mem = get_power_level() > 25_J && has_active_bionic( bio_memory );
        const int oldSkillLevel = skill_level_obj.level();
        if( skill_level_obj.rust( charged_bio_mem, rust_rate_tmp ) ) {
            add_msg_if_player( m_warning,
                               _( "Your knowledge of %s begins to fade, but your memory banks retain it!" ), aSkill.name() );
            mod_power_level( -25_J );
        }
        const int newSkill = skill_level_obj.level();
        if( newSkill < oldSkillLevel ) {
            add_msg_if_player( m_bad, _( "Your skill in %s has reduced to %d!" ), aSkill.name(), newSkill );
        }
    }
}

void Character::reset_stats()
{
    // Bionic buffs
    if( has_active_bionic( bio_hydraulics ) ) {
        mod_str_bonus( 20 );
    }

    mod_str_bonus( get_mod_stat_from_bionic( character_stat::STRENGTH ) );
    mod_dex_bonus( get_mod_stat_from_bionic( character_stat::DEXTERITY ) );
    mod_per_bonus( get_mod_stat_from_bionic( character_stat::PERCEPTION ) );
    mod_int_bonus( get_mod_stat_from_bionic( character_stat::INTELLIGENCE ) );

    // Trait / mutation buffs
    mod_str_bonus( std::floor( mutation_value( "str_modifier" ) ) );
    mod_dodge_bonus( std::floor( mutation_value( "dodge_modifier" ) ) );

    /** @EFFECT_STR_MAX above 15 decreases Dodge bonus by 1 (NEGATIVE) */
    if( str_max >= 16 ) {
        mod_dodge_bonus( -1 );   // Penalty if we're huge
    }
    /** @EFFECT_STR_MAX below 6 increases Dodge bonus by 1 */
    else if( str_max <= 5 ) {
        mod_dodge_bonus( 1 );   // Bonus if we're small
    }

    apply_skill_boost();

    nv_cached = false;

    // Reset our stats to normal levels
    // Any persistent buffs/debuffs will take place in effects,
    // player::suffer(), etc.

    // repopulate the stat fields
    str_cur = str_max + get_str_bonus();
    dex_cur = dex_max + get_dex_bonus();
    per_cur = per_max + get_per_bonus();
    int_cur = int_max + get_int_bonus();

    // Floor for our stats.  No stat changes should occur after this!
    if( dex_cur < 0 ) {
        dex_cur = 0;
    }
    if( str_cur < 0 ) {
        str_cur = 0;
    }
    if( per_cur < 0 ) {
        per_cur = 0;
    }
    if( int_cur < 0 ) {
        int_cur = 0;
    }
}

void Character::reset()
{
    // TODO: Move reset_stats here, remove it from Creature
    Creature::reset();
}

bool Character::has_nv()
{
    static bool nv = false;

    if( !nv_cached ) {
        nv_cached = true;
        nv = ( worn_with_flag( flag_GNV_EFFECT ) ||
               has_flag( json_flag_NIGHT_VISION ) ||
               has_effect_with_flag( flag_EFFECT_NIGHT_VISION ) );
    }

    return nv;
}

void Character::calc_encumbrance()
{
    calc_encumbrance( item() );
}

void Character::calc_encumbrance( const item &new_item )
{

    std::map<bodypart_id, encumbrance_data> enc;
    item_encumb( enc, new_item );
    mut_cbm_encumb( enc );

    for( const std::pair<const bodypart_id, encumbrance_data> &elem : enc ) {
        set_part_encumbrance_data( elem.first, elem.second );
    }

}

units::mass Character::get_weight() const
{
    units::mass ret = 0_gram;
    units::mass wornWeight = std::accumulate( worn.begin(), worn.end(), 0_gram,
    []( units::mass sum, const item & itm ) {
        return sum + itm.weight();
    } );

    ret += bodyweight();       // The base weight of the player's body
    ret += inv->weight();           // Weight of the stored inventory
    ret += wornWeight;             // Weight of worn items
    ret += weapon.weight();        // Weight of wielded item
    ret += bionics_weight();       // Weight of installed bionics
    return ret;
}

bool Character::change_side( item &it, bool interactive )
{
    if( !it.swap_side() ) {
        if( interactive ) {
            add_msg_player_or_npc( m_info,
                                   _( "You cannot swap the side on which your %s is worn." ),
                                   _( "<npcname> cannot swap the side on which their %s is worn." ),
                                   it.tname() );
        }
        return false;
    }

    if( interactive ) {
        add_msg_player_or_npc( m_info, _( "You swap the side on which your %s is worn." ),
                               _( "<npcname> swaps the side on which their %s is worn." ),
                               it.tname() );
    }

    mod_moves( -250 );
    calc_encumbrance();

    return true;
}

bool Character::change_side( item_location &loc, bool interactive )
{
    if( !loc || !is_worn( *loc ) ) {
        if( interactive ) {
            add_msg_player_or_npc( m_info,
                                   _( "You are not wearing that item." ),
                                   _( "<npcname> isn't wearing that item." ) );
        }
        return false;
    }

    return change_side( *loc, interactive );
}

static void layer_item( std::map<bodypart_id, encumbrance_data> &vals, const item &it,
                        std::map<bodypart_id, layer_level> &highest_layer_so_far, bool power_armor, const Character &c )
{
    body_part_set covered_parts = it.get_covered_body_parts();
    for( const bodypart_id &bp : c.get_all_body_parts() ) {
        if( !covered_parts.test( bp.id() ) ) {
            continue;
        }

        const layer_level item_layer = it.get_layer();
        int encumber_val = it.get_encumber( c, bp.id() );
        int layering_encumbrance = clamp( encumber_val, 2, 10 );

        /*
         * Setting layering_encumbrance to 0 at this point makes the item cease to exist
         * for the purposes of the layer penalty system. (normally an item has a minimum
         * layering_encumbrance of 2 )
         */
        if( it.has_flag( flag_SEMITANGIBLE ) ) {
            encumber_val = 0;
            layering_encumbrance = 0;
        }

        const int armorenc = !power_armor || !it.is_power_armor() ?
                             encumber_val : std::max( 0, encumber_val - 40 );

        highest_layer_so_far[bp] = std::max( highest_layer_so_far[bp], item_layer );

        // Apply layering penalty to this layer, as well as any layer worn
        // within it that would normally be worn outside of it.
        for( layer_level penalty_layer = item_layer;
             penalty_layer <= highest_layer_so_far[bp]; ++penalty_layer ) {
            vals[bp].layer( penalty_layer, layering_encumbrance );
        }

        vals[bp].armor_encumbrance += armorenc;
    }
}

bool Character::is_wearing_power_armor( bool *hasHelmet ) const
{
    bool result = false;
    for( const item &elem : worn ) {
        if( !elem.is_power_armor() ) {
            continue;
        }
        if( hasHelmet == nullptr ) {
            // found power armor, helmet not requested, cancel loop
            return true;
        }
        // found power armor, continue search for helmet
        result = true;
        if( elem.covers( body_part_head ) ) {
            *hasHelmet = true;
            return true;
        }
    }
    return result;
}

bool Character::is_wearing_active_power_armor() const
{
    for( const item &w : worn ) {
        if( w.is_power_armor() && w.active ) {
            return true;
        }
    }
    return false;
}

bool Character::is_wearing_active_optcloak() const
{
    for( const item &w : worn ) {
        if( w.active && w.has_flag( flag_ACTIVE_CLOAKING ) ) {
            return true;
        }
    }
    return false;
}

bool Character::in_climate_control()
{
    bool regulated_area = false;
    // Check
    if( has_active_bionic( bio_climate ) ) {
        return true;
    }
    map &here = get_map();
    if( has_trait( trait_M_SKIN3 ) && here.has_flag_ter_or_furn( "FUNGUS", pos() ) &&
        in_sleep_state() ) {
        return true;
    }
    for( const item &w : worn ) {
        if( w.active && w.is_power_armor() ) {
            return true;
        }
        if( worn_with_flag( flag_CLIMATE_CONTROL ) ) {
            return true;
        }
    }
    if( calendar::turn >= next_climate_control_check ) {
        // save CPU and simulate acclimation.
        next_climate_control_check = calendar::turn + 20_turns;
        if( const optional_vpart_position vp = here.veh_at( pos() ) ) {
            // TODO: (?) Force player to scrounge together an AC unit
            regulated_area = (
                                 vp->is_inside() &&  // Already checks for opened doors
                                 vp->vehicle().total_power_w( true ) > 0 // Out of gas? No AC for you!
                             );
        }
        // TODO: AC check for when building power is implemented
        last_climate_control_ret = regulated_area;
        if( !regulated_area ) {
            // Takes longer to cool down / warm up with AC, than it does to step outside and feel cruddy.
            next_climate_control_check += 40_turns;
        }
    } else {
        return last_climate_control_ret;
    }
    return regulated_area;
}

int Character::get_wind_resistance( const bodypart_id &bp ) const
{
    int coverage = 0;
    float totalExposed = 1.0f;
    int totalCoverage = 0;
    int penalty = 100;

    for( const item &i : worn ) {
        if( i.covers( bp ) ) {
            if( i.made_of( material_id( "leather" ) ) || i.made_of( material_id( "plastic" ) ) ||
                i.made_of( material_id( "bone" ) ) ||
                i.made_of( material_id( "chitin" ) ) || i.made_of( material_id( "nomex" ) ) ) {
                penalty = 10; // 90% effective
            } else if( i.made_of( material_id( "cotton" ) ) ) {
                penalty = 30;
            } else if( i.made_of( material_id( "wool" ) ) ) {
                penalty = 40;
            } else {
                penalty = 1; // 99% effective
            }

            coverage = std::max( 0, i.get_coverage( bp ) - penalty );
            totalExposed *= ( 1.0 - coverage / 100.0 ); // Coverage is between 0 and 1?
        }
    }

    // Your shell provides complete wind protection if you're inside it
    if( has_active_mutation( trait_SHELL2 ) ) {
        totalCoverage = 100;
        return totalCoverage;
    }

    totalCoverage = 100 - totalExposed * 100;

    return totalCoverage;
}

void layer_details::reset()
{
    *this = layer_details();
}

// The stacking penalty applies by doubling the encumbrance of
// each item except the highest encumbrance one.
// So we add them together and then subtract out the highest.
int layer_details::layer( const int encumbrance )
{
    /*
     * We should only get to this point with an encumbrance value of 0
     * if the item is 'semitangible'. A normal item has a minimum of
     * 2 encumbrance for layer penalty purposes.
     * ( even if normally its encumbrance is 0 )
     */
    if( encumbrance == 0 ) {
        return total; // skip over the other logic because this item doesn't count
    }

    pieces.push_back( encumbrance );

    int current = total;
    if( encumbrance > max ) {
        total += max;   // *now* the old max is counted, just ignore the new max
        max = encumbrance;
    } else {
        total += encumbrance;
    }
    return total - current;
}

std::list<item>::iterator Character::position_to_wear_new_item( const item &new_item )
{
    // By default we put this item on after the last item on the same or any
    // lower layer.
    return std::find_if(
               worn.rbegin(), worn.rend(),
    [&]( const item & w ) {
        return w.get_layer() <= new_item.get_layer();
    }
           ).base();
}

/*
 * Encumbrance logic:
 * Some clothing is intrinsically encumbering, such as heavy jackets, backpacks, body armor, etc.
 * These simply add their encumbrance value to each body part they cover.
 * In addition, each article of clothing after the first in a layer imposes an additional penalty.
 * e.g. one shirt will not encumber you, but two is tight and starts to restrict movement.
 * Clothes on separate layers don't interact, so if you wear e.g. a light jacket over a shirt,
 * they're intended to be worn that way, and don't impose a penalty.
 * The default is to assume that clothes do not fit, clothes that are "fitted" either
 * reduce the encumbrance penalty by ten, or if that is already 0, they reduce the layering effect.
 *
 * Use cases:
 * What would typically be considered normal "street clothes" should not be considered encumbering.
 * T-shirt, shirt, jacket on torso/arms, underwear and pants on legs, socks and shoes on feet.
 * This is currently handled by each of these articles of clothing
 * being on a different layer and/or body part, therefore accumulating no encumbrance.
 */
void Character::item_encumb( std::map<bodypart_id, encumbrance_data> &vals,
                             const item &new_item ) const
{

    // reset all layer data
    vals = std::map<bodypart_id, encumbrance_data>();

    // Figure out where new_item would be worn
    std::list<item>::const_iterator new_item_position = worn.end();
    if( !new_item.is_null() ) {
        // const_cast required to work around g++-4.8 library bug
        // see the commit that added this comment to understand why
        new_item_position =
            const_cast<Character *>( this )->position_to_wear_new_item( new_item );
    }

    // Track highest layer observed so far so we can penalize out-of-order
    // items
    std::map<bodypart_id, layer_level> highest_layer_so_far;

    const bool power_armored = is_wearing_active_power_armor();
    for( auto w_it = worn.begin(); w_it != worn.end(); ++w_it ) {
        if( w_it == new_item_position ) {
            layer_item( vals, new_item, highest_layer_so_far, power_armored, *this );
        }
        layer_item( vals, *w_it, highest_layer_so_far, power_armored, *this );
    }

    if( worn.end() == new_item_position && !new_item.is_null() ) {
        layer_item( vals, new_item, highest_layer_so_far, power_armored, *this );
    }

    // make sure values are sane
    for( const bodypart_id &bp : get_all_body_parts() ) {
        encumbrance_data &elem = vals[bp];

        elem.armor_encumbrance = std::max( 0, elem.armor_encumbrance );

        // Add armor and layering penalties for the final values
        elem.encumbrance += elem.armor_encumbrance + elem.layer_penalty;
    }
}

int Character::encumb( const bodypart_id &bp ) const
{
    return get_part_encumbrance_data( bp ).encumbrance;
}

void Character::apply_mut_encumbrance( std::map<bodypart_id, encumbrance_data> &vals ) const
{
    const std::vector<trait_id> all_muts = get_mutations();
    std::map<bodypart_str_id, float> total_enc;

    // Lower penalty for bps covered only by XL armor
    // Initialized on demand for performance reasons:
    // (calculation is costly, most of players and npcs are don't have encumbering mutations)
    cata::optional<body_part_set> oversize;

    for( const trait_id &mut : all_muts ) {
        for( const std::pair<const bodypart_str_id, int> &enc : mut->encumbrance_always ) {
            total_enc[enc.first] += enc.second;
        }
        for( const std::pair<const bodypart_str_id, int> &enc : mut->encumbrance_covered ) {
            if( !oversize ) {
                // initialize on demand
                oversize = exclusive_flag_coverage( flag_OVERSIZE );
            }
            if( !oversize->test( enc.first ) ) {
                total_enc[enc.first] += enc.second;
            }
        }
    }

    for( const trait_id &mut : all_muts ) {
        for( const std::pair<const bodypart_str_id, float> &enc : mut->encumbrance_multiplier_always ) {
            total_enc[enc.first] *= enc.second;
        }
    }

    for( const std::pair<const bodypart_str_id, float> &enc : total_enc ) {
        vals[enc.first.id()].encumbrance += enc.second;
    }
}

void Character::mut_cbm_encumb( std::map<bodypart_id, encumbrance_data> &vals ) const
{

    for( const bionic_id &bid : get_bionics() ) {
        for( const std::pair<const bodypart_str_id, int> &element : bid->encumbrance ) {
            vals[element.first.id()].encumbrance += element.second;
        }
    }

    if( has_active_bionic( bio_shock_absorber ) ) {
        for( std::pair<const bodypart_id, encumbrance_data> &val : vals ) {
            val.second.encumbrance += 3; // Slight encumbrance to all parts except eyes
        }
        vals[body_part_eyes].encumbrance -= 3;
    }

    apply_mut_encumbrance( vals );
}

body_part_set Character::exclusive_flag_coverage( const flag_id &flag ) const
{
    body_part_set ret;
    ret.fill( get_all_body_parts() );

    for( const item &elem : worn ) {
        if( !elem.has_flag( flag ) ) {
            // Unset the parts covered by this item
            ret.substract_set( elem.get_covered_body_parts() );
        }
    }

    return ret;
}

/*
 * Innate stats getters
 */

// get_stat() always gets total (current) value, NEVER just the base
// get_stat_bonus() is always just the bonus amount
int Character::get_str() const
{
    return std::max( 0, get_str_base() + str_bonus );
}
int Character::get_dex() const
{
    return std::max( 0, get_dex_base() + dex_bonus );
}
int Character::get_per() const
{
    return std::max( 0, get_per_base() + per_bonus );
}
int Character::get_int() const
{
    return std::max( 0, get_int_base() + int_bonus );
}

int Character::get_str_base() const
{
    return str_max;
}
int Character::get_dex_base() const
{
    return dex_max;
}
int Character::get_per_base() const
{
    return per_max;
}
int Character::get_int_base() const
{
    return int_max;
}

int Character::get_str_bonus() const
{
    return str_bonus;
}
int Character::get_dex_bonus() const
{
    return dex_bonus;
}
int Character::get_per_bonus() const
{
    return per_bonus;
}
int Character::get_int_bonus() const
{
    return int_bonus;
}

static int get_speedydex_bonus( const int dex )
{
    static const std::string speedydex_min_dex( "SPEEDYDEX_MIN_DEX" );
    static const std::string speedydex_dex_speed( "SPEEDYDEX_DEX_SPEED" );
    // this is the number to be multiplied by the increment
    const int modified_dex = std::max( dex - get_option<int>( speedydex_min_dex ), 0 );
    return modified_dex * get_option<int>( speedydex_dex_speed );
}

int Character::get_speed() const
{
    if( has_trait_flag( json_flag_STEADY ) ) {
        return get_speed_base() + std::max( 0, get_speed_bonus() ) + std::max( 0,
                get_speedydex_bonus( get_dex() ) );
    }
    return Creature::get_speed() + get_speedydex_bonus( get_dex() );
}

int Character::ranged_dex_mod() const
{
    ///\EFFECT_DEX <20 increases ranged penalty
    return std::max( ( 20.0 - get_dex() ) * 0.5, 0.0 );
}

int Character::ranged_per_mod() const
{
    ///\EFFECT_PER <20 increases ranged aiming penalty.
    return std::max( ( 20.0 - get_per() ) * 1.2, 0.0 );
}

int Character::get_healthy() const
{
    return healthy;
}
int Character::get_healthy_mod() const
{
    return healthy_mod;
}

/*
 * Innate stats setters
 */

void Character::set_str_bonus( int nstr )
{
    str_bonus = nstr;
    str_cur = std::max( 0, str_max + str_bonus );
}
void Character::set_dex_bonus( int ndex )
{
    dex_bonus = ndex;
    dex_cur = std::max( 0, dex_max + dex_bonus );
}
void Character::set_per_bonus( int nper )
{
    per_bonus = nper;
    per_cur = std::max( 0, per_max + per_bonus );
}
void Character::set_int_bonus( int nint )
{
    int_bonus = nint;
    int_cur = std::max( 0, int_max + int_bonus );
}
void Character::mod_str_bonus( int nstr )
{
    str_bonus += nstr;
    str_cur = std::max( 0, str_max + str_bonus );
}
void Character::mod_dex_bonus( int ndex )
{
    dex_bonus += ndex;
    dex_cur = std::max( 0, dex_max + dex_bonus );
}
void Character::mod_per_bonus( int nper )
{
    per_bonus += nper;
    per_cur = std::max( 0, per_max + per_bonus );
}
void Character::mod_int_bonus( int nint )
{
    int_bonus += nint;
    int_cur = std::max( 0, int_max + int_bonus );
}

void Character::print_health() const
{
    if( !is_player() ) {
        return;
    }
    int current_health = get_healthy();
    if( has_trait( trait_SELFAWARE ) ) {
        add_msg_if_player( _( "Your current health value is %d." ), current_health );
    }

    if( current_health > 0 &&
        ( has_effect( effect_common_cold ) || has_effect( effect_flu ) ) ) {
        return;
    }

    static const std::map<int, std::string> msg_categories = {
        { -100, "health_horrible" },
        { -50, "health_very_bad" },
        { -10, "health_bad" },
        { 10, "" },
        { 50, "health_good" },
        { 100, "health_very_good" },
        { INT_MAX, "health_great" }
    };

    auto iter = msg_categories.lower_bound( current_health );
    if( iter != msg_categories.end() && !iter->second.empty() ) {
        const translation msg = SNIPPET.random_from_category( iter->second ).value_or( translation() );
        add_msg_if_player( current_health > 0 ? m_good : m_bad, "%s", msg );
    }
}

namespace io
{
template<>
std::string enum_to_string<character_stat>( character_stat data )
{
    switch( data ) {
        // *INDENT-OFF*
    case character_stat::STRENGTH:     return "STR";
    case character_stat::DEXTERITY:    return "DEX";
    case character_stat::INTELLIGENCE: return "INT";
    case character_stat::PERCEPTION:   return "PER";

        // *INDENT-ON*
        case character_stat::DUMMY_STAT:
            break;
    }
    abort();
}
} // namespace io

void Character::set_healthy( int nhealthy )
{
    healthy = nhealthy;
}
void Character::mod_healthy( int nhealthy )
{
    float mut_rate = 1.0f;
    for( const trait_id &mut : get_mutations() ) {
        mut_rate *= mut.obj().healthy_rate;
    }
    healthy += nhealthy * mut_rate;
}
void Character::set_healthy_mod( int nhealthy_mod )
{
    healthy_mod = nhealthy_mod;
}
void Character::mod_healthy_mod( int nhealthy_mod, int cap )
{
    // TODO: This really should be a full morale-like system, with per-effect caps
    //       and durations.  This version prevents any single effect from exceeding its
    //       intended ceiling, but multiple effects will overlap instead of adding.

    // Cap indicates how far the mod is allowed to shift in this direction.
    // It can have a different sign to the mod, e.g. for items that treat
    // extremely low health, but can't make you healthy.
    if( nhealthy_mod == 0 || cap == 0 ) {
        return;
    }
    int low_cap;
    int high_cap;
    if( nhealthy_mod < 0 ) {
        low_cap = cap;
        high_cap = 200;
    } else {
        low_cap = -200;
        high_cap = cap;
    }

    // If we're already out-of-bounds, we don't need to do anything.
    if( ( healthy_mod <= low_cap && nhealthy_mod < 0 ) ||
        ( healthy_mod >= high_cap && nhealthy_mod > 0 ) ) {
        return;
    }

    healthy_mod += nhealthy_mod;

    // Since we already bailed out if we were out-of-bounds, we can
    // just clamp to the boundaries here.
    healthy_mod = std::min( healthy_mod, high_cap );
    healthy_mod = std::max( healthy_mod, low_cap );
}

int Character::get_stored_kcal() const
{
    return stored_calories / 1000;
}

static std::string exert_lvl_to_str( float level )
{
    if( level <= NO_EXERCISE ) {
        return _( "NO_EXERCISE" );
    } else if( level <= LIGHT_EXERCISE ) {
        return _( "LIGHT_EXERCISE" );
    } else if( level <= MODERATE_EXERCISE ) {
        return _( "MODERATE_EXERCISE" );
    } else if( level <= BRISK_EXERCISE ) {
        return _( "BRISK_EXERCISE" );
    } else if( level <= ACTIVE_EXERCISE ) {
        return _( "ACTIVE_EXERCISE" );
    } else {
        return _( "EXTRA_EXERCISE" );
    }
}
std::string Character::debug_weary_info() const
{
    int amt = activity_history.weariness();
    std::string max_act = exert_lvl_to_str( maximum_exertion_level() );
    float move_mult = exertion_adjusted_move_multiplier( EXTRA_EXERCISE );

    int bmr = base_bmr();
    std::string weary_internals = activity_history.debug_weary_info();
    int thresh = weary_threshold();
    int current = weariness_level();
    int morale = get_morale_level();
    int weight = units::to_gram<int>( bodyweight() );
    float bmi = get_bmi();
    int stomach_cal = stomach.get_calories();
    int gut_cal = guts.get_calories();

    return string_format(
               "Weariness: %s Max Full Exert: %s Mult: %g\n"
               "BMR: %d Intake: %d Tracker: %d Thresh: %d At: %d\n"
               "Cal: %d/%d Fatigue: %d Morale: %d Wgt: %d (BMI %.1f)\n"
               "Stom Cal: %d Gut Cal: %d Hngr %d Thrst %d Stam %d/%d",
               amt, max_act, move_mult, bmr, intake, input, thresh, current, get_stored_kcal(),
               get_healthy_kcal(), fatigue, morale, weight, bmi,
               stomach_cal, gut_cal, get_hunger(), get_thirst(), get_stamina(), get_stamina_max()
           );
}

int Character::weary_tracker() const
{
    return weary.tracker;
}

int Character::weary_intake() const
{
    return weary.intake;
}

int Character::weary_low_activity_ticks() const
{
    return weary.low_activity_ticks;
}

<<<<<<< HEAD
int Character::weary_tick_counter() const
{
    return weary.tick_counter;
=======
    return string_format( "Weariness: %s Max Full Exert: %s Mult: %g\nBMR: %d %s Thresh: %d At: %d\nCal: %d/%d Fatigue: %d Morale: %d Wgt: %d (BMI %.1f)",
                          amt, max_act, move_mult, bmr, weary_internals, thresh, current, get_stored_kcal(),
                          get_healthy_kcal(), fatigue, morale, weight, bmi );
>>>>>>> 139b4c56
}

void Character::mod_stored_kcal( int nkcal, const bool ignore_weariness )
{
    const bool npc_no_food = is_npc() && get_option<bool>( "NO_NPC_FOOD" );
    if( !npc_no_food ) {
        mod_stored_calories( nkcal * 1000, ignore_weariness );
    }
}

void Character::mod_stored_calories( int ncal, const bool ignore_weariness )
{
    int nkcal = ncal / 1000;
    if( nkcal > 0 ) {
        add_gained_calories( nkcal );
    } else {
        add_spent_calories( -nkcal );
    }

    if( !ignore_weariness ) {
        activity_history.calorie_adjust( nkcal );
    }
    set_stored_calories( stored_calories + ncal );
}

void Character::mod_stored_nutr( int nnutr )
{
    // nutr is legacy type code, this function simply converts old nutrition to new kcal
    mod_stored_kcal( -1 * std::round( nnutr * 2500.0f / ( 12 * 24 ) ) );
}

void Character::set_stored_kcal( int kcal )
{
    set_stored_calories( kcal * 1000 );
}

void Character::set_stored_calories( int cal )
{
    if( stored_calories != cal ) {
        stored_calories = cal;

        //some mutant change their max_hp according to their bmi
        recalc_hp();
    }
}

int Character::get_healthy_kcal() const
{
    return healthy_calories / 1000;
}

float Character::get_kcal_percent() const
{
    return static_cast<float>( get_stored_kcal() ) / static_cast<float>( get_healthy_kcal() );
}

int Character::get_hunger() const
{
    return hunger;
}

void Character::mod_hunger( int nhunger )
{
    const bool npc_no_food = is_npc() && get_option<bool>( "NO_NPC_FOOD" );
    if( !npc_no_food ) {
        set_hunger( hunger + nhunger );
    }
}

void Character::set_hunger( int nhunger )
{
    if( hunger != nhunger ) {
        // cap hunger at 300, just below famished
        hunger = std::min( 300, nhunger );
        on_stat_change( "hunger", hunger );
    }
}

// this is a translation from a legacy value
int Character::get_starvation() const
{
    static const std::vector<std::pair<float, float>> starv_thresholds = { {
            std::make_pair( 0.0f, 6000.0f ),
            std::make_pair( 0.8f, 300.0f ),
            std::make_pair( 0.95f, 100.0f )
        }
    };
    if( get_kcal_percent() < 0.95f ) {
        return std::round( multi_lerp( starv_thresholds, get_kcal_percent() ) );
    }
    return 0;
}

int Character::get_thirst() const
{
    return thirst;
}

std::pair<std::string, nc_color> Character::get_thirst_description() const
{
    // some delay from water in stomach is desired, but there needs to be some visceral response
    int thirst = get_thirst() - ( std::max( units::to_milliliter<int>( stomach.get_water() ) / 10,
                                            0 ) );
    std::string hydration_string;
    nc_color hydration_color = c_white;
    if( thirst > 520 ) {
        hydration_color = c_light_red;
        hydration_string = translate_marker( "Parched" );
    } else if( thirst > 240 ) {
        hydration_color = c_light_red;
        hydration_string = translate_marker( "Dehydrated" );
    } else if( thirst > 80 ) {
        hydration_color = c_yellow;
        hydration_string = translate_marker( "Very thirsty" );
    } else if( thirst > 40 ) {
        hydration_color = c_yellow;
        hydration_string = translate_marker( "Thirsty" );
    } else if( thirst < -60 ) {
        hydration_color = c_green;
        hydration_string = translate_marker( "Turgid" );
    } else if( thirst < -20 ) {
        hydration_color = c_green;
        hydration_string = translate_marker( "Hydrated" );
    } else if( thirst < 0 ) {
        hydration_color = c_green;
        hydration_string = translate_marker( "Slaked" );
    }
    return std::make_pair( _( hydration_string ), hydration_color );
}

std::pair<std::string, nc_color> Character::get_hunger_description() const
{
    // clang 3.8 has some sort of issue where if the initializer list contains const arguments,
    // like all of the effect_* string_id variables which are const string_id, then it fails to
    // initialize the array with tuples successfully complaining that
    // "chosen constructor is explicit in copy-initialization". Using std::forward_as_tuple
    // returns a tuple consisting of correctly implcitly copyable types.
    static const std::array<std::tuple<const efftype_id &, const char *, nc_color>, 9> hunger_states{ {
            std::forward_as_tuple( effect_hunger_engorged, translate_marker( "Engorged" ), c_red ),
            std::forward_as_tuple( effect_hunger_full, translate_marker( "Full" ), c_yellow ),
            std::forward_as_tuple( effect_hunger_satisfied, translate_marker( "Satisfied" ), c_green ),
            std::forward_as_tuple( effect_hunger_blank, "", c_white ),
            std::forward_as_tuple( effect_hunger_hungry, translate_marker( "Hungry" ), c_yellow ),
            std::forward_as_tuple( effect_hunger_very_hungry, translate_marker( "Very Hungry" ), c_yellow ),
            std::forward_as_tuple( effect_hunger_near_starving, translate_marker( "Near starving" ), c_red ),
            std::forward_as_tuple( effect_hunger_starving, translate_marker( "Starving!" ), c_red ),
            std::forward_as_tuple( effect_hunger_famished, translate_marker( "Famished" ), c_light_red )
        }
    };
    for( auto &hunger_state : hunger_states ) {
        if( has_effect( std::get<0>( hunger_state ) ) ) {
            return std::make_pair( _( std::get<1>( hunger_state ) ), std::get<2>( hunger_state ) );
        }
    }
    return std::make_pair( _( "ERROR!" ), c_light_red );
}

std::pair<std::string, nc_color> Character::get_fatigue_description() const
{
    int fatigue = get_fatigue();
    std::string fatigue_string;
    nc_color fatigue_color = c_white;
    if( fatigue > fatigue_levels::EXHAUSTED ) {
        fatigue_color = c_red;
        fatigue_string = translate_marker( "Exhausted" );
    } else if( fatigue > fatigue_levels::DEAD_TIRED ) {
        fatigue_color = c_light_red;
        fatigue_string = translate_marker( "Dead Tired" );
    } else if( fatigue > fatigue_levels::TIRED ) {
        fatigue_color = c_yellow;
        fatigue_string = translate_marker( "Tired" );
    }
    return std::make_pair( _( fatigue_string ), fatigue_color );
}

void Character::mod_thirst( int nthirst )
{
    if( has_flag( json_flag_NO_THIRST ) || ( is_npc() && get_option<bool>( "NO_NPC_FOOD" ) ) ) {
        return;
    }
    set_thirst( std::max( -100, thirst + nthirst ) );
}

void Character::set_thirst( int nthirst )
{
    if( thirst != nthirst ) {
        thirst = nthirst;
        on_stat_change( "thirst", thirst );
    }
}

void Character::mod_fatigue( int nfatigue )
{
    set_fatigue( fatigue + nfatigue );
}

void Character::mod_sleep_deprivation( int nsleep_deprivation )
{
    set_sleep_deprivation( sleep_deprivation + nsleep_deprivation );
}

void Character::set_fatigue( int nfatigue )
{
    nfatigue = std::max( nfatigue, -1000 );
    if( fatigue != nfatigue ) {
        fatigue = nfatigue;
        on_stat_change( "fatigue", fatigue );
    }
}

void Character::set_fatigue( fatigue_levels nfatigue )
{
    set_fatigue( static_cast<int>( nfatigue ) );
}

void Character::set_sleep_deprivation( int nsleep_deprivation )
{
    sleep_deprivation = std::min( static_cast< int >( SLEEP_DEPRIVATION_MASSIVE ), std::max( 0,
                                  nsleep_deprivation ) );
}

int Character::get_fatigue() const
{
    return fatigue;
}

int Character::get_sleep_deprivation() const
{
    return sleep_deprivation;
}

std::pair<std::string, nc_color> Character::get_pain_description() const
{
    const std::pair<std::string, nc_color> pain = Creature::get_pain_description();
    nc_color pain_color = pain.second;
    std::string pain_string;
    // get pain color
    if( get_perceived_pain() >= 60 ) {
        pain_color = c_red;
    } else if( get_perceived_pain() >= 40 ) {
        pain_color = c_light_red;
    }
    // get pain string
    if( ( has_trait( trait_SELFAWARE ) || has_effect( effect_got_checked ) ) &&
        get_perceived_pain() > 0 ) {
        pain_string = string_format( "%s %d", _( "Pain " ), get_perceived_pain() );
    } else if( get_perceived_pain() > 0 ) {
        pain_string = pain.first;
    }
    return std::make_pair( pain_string, pain_color );
}

bool Character::is_deaf() const
{
    return get_effect_int( effect_deaf ) > 2 || worn_with_flag( flag_DEAF ) ||
           has_flag( json_flag_DEAF ) ||
           ( has_trait( trait_M_SKIN3 ) && get_map().has_flag_ter_or_furn( "FUNGUS", pos() )
             && in_sleep_state() );
}

bool Character::is_mute() const
{
    return get_effect_int( effect_mute ) || worn_with_flag( flag_MUTE ) ||
           ( has_trait( trait_PROF_FOODP ) && !( is_wearing( itype_id( "foodperson_mask" ) ) ||
                   is_wearing( itype_id( "foodperson_mask_on" ) ) ) ) ||
           has_trait( trait_MUTE );
}
void Character::on_damage_of_type( int adjusted_damage, damage_type type, const bodypart_id &bp )
{
    // Electrical damage has a chance to temporarily incapacitate bionics in the damaged body_part.
    if( type == damage_type::ELECTRIC ) {
        const time_duration min_disable_time = 10_turns * adjusted_damage;
        for( bionic &i : *my_bionics ) {
            if( !i.powered ) {
                // Unpowered bionics are protected from power surges.
                continue;
            }
            const auto &info = i.info();
            if( info.has_flag( STATIC( json_character_flag( "BIONIC_SHOCKPROOF" ) ) ) ||
                info.has_flag( STATIC( json_character_flag( "BIONIC_FAULTY" ) ) ) ) {
                continue;
            }
            const std::map<bodypart_str_id, size_t> &bodyparts = info.occupied_bodyparts;
            if( bodyparts.find( bp.id() ) != bodyparts.end() ) {
                const int bp_hp = get_part_hp_cur( bp );
                // The chance to incapacitate is as high as 50% if the attack deals damage equal to one third of the body part's current health.
                if( x_in_y( adjusted_damage * 3, bp_hp ) && one_in( 2 ) ) {
                    if( i.incapacitated_time == 0_turns ) {
                        add_msg_if_player( m_bad, _( "Your %s bionic shorts out!" ), info.name );
                    }
                    i.incapacitated_time += rng( min_disable_time, 10 * min_disable_time );
                }
            }
        }
    }
}

void Character::reset_bonuses()
{
    // Reset all bonuses to 0 and multipliers to 1.0
    str_bonus = 0;
    dex_bonus = 0;
    per_bonus = 0;
    int_bonus = 0;

    Creature::reset_bonuses();
}

int Character::get_max_healthy() const
{
    const float bmi = get_bmi();
    return clamp( static_cast<int>( std::round( -3 * ( bmi - character_weight_category::normal ) *
                                    ( bmi - character_weight_category::overweight ) + 200 ) ), -200, 200 );
}

void Character::regen( int rate_multiplier )
{
    int pain_ticks = rate_multiplier;
    while( get_pain() > 0 && pain_ticks-- > 0 ) {
        mod_pain( -roll_remainder( 0.2f + get_pain() / 50.0f ) );
    }

    float rest = rest_quality();
    float heal_rate = healing_rate( rest ) * to_turns<int>( 5_minutes );
    if( heal_rate > 0.0f ) {
        healall( roll_remainder( rate_multiplier * heal_rate ) );
    } else if( heal_rate < 0.0f ) {
        int rot_rate = roll_remainder( rate_multiplier * -heal_rate );
        // Has to be in loop because some effects depend on rounding
        while( rot_rate-- > 0 ) {
            hurtall( 1, nullptr, false );
        }
    }

    // include healing effects
    for( const bodypart_id &bp : get_all_body_parts( get_body_part_flags::only_main ) ) {
        float healing = healing_rate_medicine( rest, bp ) * to_turns<int>( 5_minutes );
        int healing_apply = roll_remainder( healing );
        mod_part_healed_total( bp, healing_apply );
        heal( bp, healing_apply );
        if( get_part_damage_bandaged( bp ) > 0 ) {
            mod_part_damage_bandaged( bp, -healing_apply );
            if( get_part_damage_bandaged( bp ) <= 0 ) {
                set_part_damage_bandaged( bp, 0 );
                remove_effect( effect_bandaged, bp );
                add_msg_if_player( _( "Bandaged wounds on your %s healed." ), body_part_name( bp ) );
            }
        }
        if( get_part_damage_disinfected( bp ) > 0 ) {
            mod_part_damage_disinfected( bp, -healing_apply );
            if( get_part_damage_disinfected( bp ) <= 0 ) {
                set_part_damage_disinfected( bp, 0 );
                remove_effect( effect_disinfected, bp );
                add_msg_if_player( _( "Disinfected wounds on your %s healed." ), body_part_name( bp ) );
            }
        }

        // remove effects if the limb was healed by other way
        if( has_effect( effect_bandaged, bp.id() ) && ( is_part_at_max_hp( bp ) ) ) {
            set_part_damage_bandaged( bp, 0 );
            remove_effect( effect_bandaged, bp );
            add_msg_if_player( _( "Bandaged wounds on your %s healed." ), body_part_name( bp ) );
        }
        if( has_effect( effect_disinfected, bp.id() ) && ( is_part_at_max_hp( bp ) ) ) {
            set_part_damage_disinfected( bp, 0 );
            remove_effect( effect_disinfected, bp );
            add_msg_if_player( _( "Disinfected wounds on your %s healed." ), body_part_name( bp ) );
        }
    }

    if( get_rad() > 0 ) {
        mod_rad( -roll_remainder( rate_multiplier / 50.0f ) );
    }
}

void Character::enforce_minimum_healing()
{
    for( const bodypart_id &bp : get_all_body_parts() ) {
        if( get_part_healed_total( bp ) <= 0 ) {
            heal( bp, 1 );
        }
        set_part_healed_total( bp, 0 );
    }
}

void Character::update_health( int external_modifiers )
{
    // Limit healthy_mod to [-200, 200].
    // This also sets approximate bounds for the character's health.
    if( get_healthy_mod() > get_max_healthy() ) {
        set_healthy_mod( get_max_healthy() );
    } else if( get_healthy_mod() < -200 ) {
        set_healthy_mod( -200 );
    }

    // Active leukocyte breeder will keep your health near 100
    int effective_healthy_mod = get_healthy_mod();
    if( has_active_bionic( bio_leukocyte ) ) {
        // Side effect: dependency
        mod_healthy_mod( -50, -200 );
        effective_healthy_mod = 100;
    }

    // Health tends toward healthy_mod.
    // For small differences, it changes 4 points per day
    // For large ones, up to ~40% of the difference per day
    int health_change = effective_healthy_mod - get_healthy() + external_modifiers;
    mod_healthy( sgn( health_change ) * std::max( 1, std::abs( health_change ) / 10 ) );

    // And healthy_mod decays over time.
    // Slowly near 0, but it's hard to overpower it near +/-100
    set_healthy_mod( std::round( get_healthy_mod() * 0.95f ) );

    add_msg_debug( "Health: %d, Health mod: %d", get_healthy(), get_healthy_mod() );
}

// Returns the number of multiples of tick_length we would "pass" on our way `from` to `to`
// For example, if `tick_length` is 1 hour, then going from 0:59 to 1:01 should return 1
static inline int ticks_between( const time_point &from, const time_point &to,
                                 const time_duration &tick_length )
{
    return ( to_turn<int>( to ) / to_turns<int>( tick_length ) ) - ( to_turn<int>
            ( from ) / to_turns<int>( tick_length ) );
}

void Character::update_body()
{
    update_body( calendar::turn - 1_turns, calendar::turn );
}

void Character::update_body( const time_point &from, const time_point &to )
{
    if( !is_npc() ) {
        update_stamina( to_turns<int>( to - from ) );
    }
    update_stomach( from, to );
    recalculate_enchantment_cache();
    if( ticks_between( from, to, 3_minutes ) > 0 ) {
        magic->update_mana( *this->as_player(), to_turns<float>( 3_minutes ) );
    }
    const int five_mins = ticks_between( from, to, 5_minutes );
    if( five_mins > 0 ) {
        activity_history.try_reduce_weariness( base_bmr(), in_sleep_state() );
        check_needs_extremes();
        update_needs( five_mins );
        regen( five_mins );
        // Note: mend ticks once per 5 minutes, but wants rate in TURNS, not 5 minute intervals
        // TODO: change @ref med to take time_duration
        mend( five_mins * to_turns<int>( 5_minutes ) );
        activity_history.reset_activity_level();
    }

    activity_history.new_turn();
    if( ticks_between( from, to, 24_hours ) > 0 && !has_flag( json_flag_NO_MINIMAL_HEALING ) ) {
        enforce_minimum_healing();
    }

    const int thirty_mins = ticks_between( from, to, 30_minutes );
    if( thirty_mins > 0 ) {
        // Radiation kills health even at low doses
        update_health( has_trait( trait_RADIOGENIC ) ? 0 : -get_rad() );
        get_sick();
    }

    for( const auto &v : vitamin::all() ) {
        const time_duration rate = vitamin_rate( v.first );

        // No blood volume regeneration if body lacks fluids
        if( v.first == vitamin_blood && has_effect( effect_hypovolemia ) && get_thirst() > 240 ) {
            continue;
        }

        if( rate > 0_turns ) {
            int qty = ticks_between( from, to, rate );
            if( qty > 0 ) {
                vitamin_mod( v.first, 0 - qty );
            }

        } else if( rate < 0_turns ) {
            // mutations can result in vitamins being generated (but never accumulated)
            int qty = ticks_between( from, to, -rate );
            if( qty > 0 ) {
                vitamin_mod( v.first, qty );
            }
        }
    }

    if( is_avatar() && ticks_between( from, to, 24_hours ) > 0 ) {
        as_avatar()->advance_daily_calories();
    }

    do_skill_rust();
}

item *Character::best_quality_item( const quality_id &qual )
{
    std::vector<item *> qual_inv = items_with( [qual]( const item & itm ) {
        return itm.has_quality( qual );
    } );
    item *best_qual = random_entry( qual_inv );
    for( item *elem : qual_inv ) {
        if( elem->get_quality( qual ) > best_qual->get_quality( qual ) ) {
            best_qual = elem;
        }
    }
    return best_qual;
}

int Character::weariness() const
{
    return activity_history.weariness();
}

int Character::weary_threshold() const
{
    const int bmr = base_bmr();
    int threshold = bmr * get_option<float>( "WEARY_BMR_MULT" );
    // reduce by 1% per 14 points of fatigue after 150 points
    threshold *= 1.0f - ( ( std::max( fatigue, -20 ) - 150 ) / 1400.0f );
    // Each 2 points of morale increase or decrease by 1%
    threshold *= 1.0f + ( get_morale_level() / 200.0f );
    // TODO: Hunger effects this

    return std::max( threshold, bmr / 10 );
}


std::pair<int, int> Character::weariness_transition_progress() const
{
    // Mostly a duplicate of the below function. No real way to clean this up
    int amount = weariness();
    int threshold = weary_threshold();
    amount -= threshold * get_option<float>( "WEARY_INITIAL_STEP" );
    while( amount >= 0 ) {
        amount -= threshold;
        if( threshold > 20 ) {
            threshold *= get_option<float>( "WEARY_THRESH_SCALING" );
        }
    }

    // If we return the absolute value of the amount, it will work better
    // Because as it decreases, we will approach a transition
    return {std::abs( amount ), threshold};
}

int Character::weariness_level() const
{
    int amount = weariness();
    int threshold = weary_threshold();
    int level = 0;
    amount -= threshold * get_option<float>( "WEARY_INITIAL_STEP" );
    while( amount >= 0 ) {
        amount -= threshold;
        if( threshold > 20 ) {
            threshold *= get_option<float>( "WEARY_THRESH_SCALING" );
        }
        ++level;
    }

    return level;
}

float Character::maximum_exertion_level() const
{
    switch( weariness_level() ) {
        case 0:
            return EXTRA_EXERCISE;
        case 1:
            return ACTIVE_EXERCISE;
        case 2:
            return BRISK_EXERCISE;
        case 3:
            return MODERATE_EXERCISE;
        case 4:
            return LIGHT_EXERCISE;
        case 5:
        default:
            return NO_EXERCISE;
    }
}

float Character::exertion_adjusted_move_multiplier( float level ) const
{
    // The default value for level is -1.0
    // And any values we get that are negative or 0
    // will cause incorrect behavior
    if( level <= 0 ) {
        level = activity_history.activity();
    }
    const float max = maximum_exertion_level();
    if( level < max ) {
        return 1.0f;
    }
    return max / level;
}

<<<<<<< HEAD
// Called every 5 minutes, when activity level is logged
void Character::try_reduce_weariness( const float exertion )
{
    weary.tick_counter++;
    if( exertion == NO_EXERCISE ) {
        weary.low_activity_ticks++;
        // Recover twice as fast if asleep/similar
        if( in_sleep_state() ) {
            weary.low_activity_ticks++;
        }
    }

    const float recovery_mult = get_option<float>( "WEARY_RECOVERY_MULT" );

    if( weary.low_activity_ticks >= 1 ) {
        int reduction = weary.tracker;
        const int bmr = base_bmr();
        // 1/120 of whichever's bigger
        if( bmr > reduction ) {
            reduction = std::floor( bmr * recovery_mult * weary.low_activity_ticks / 6.0f );
        } else {
            reduction = std::ceil( reduction * recovery_mult * weary.low_activity_ticks / 6.0f );
        }
        weary.low_activity_ticks = 0;

        weary.tracker -= std::max( reduction, 1 );
    }

    // If happens to be no reduction, character is not (as) hypoglycemic
    if( weary.tick_counter >= 3 ) {
        weary.intake *= std::pow( 1 - recovery_mult, 0.25f );
        weary.tick_counter -= 3;
    }

    // Normalize values, make sure we stay above 0
    weary.intake = std::max( weary.intake, 0 );
    weary.tracker = std::max( weary.tracker, 0 );
    weary.tick_counter = std::max( weary.tick_counter, 0 );
    weary.low_activity_ticks = std::max( weary.low_activity_ticks, 0 );
}

// Remove all this instantaneous stuff when activity tracking moves to per turn
=======
>>>>>>> 139b4c56
float Character::instantaneous_activity_level() const
{
    return activity_history.instantaneous_activity_level();
}

float Character::activity_level() const
{
    float max = maximum_exertion_level();
    float attempted_level = activity_history.activity();
    return std::min( max, attempted_level );
}

void Character::update_stomach( const time_point &from, const time_point &to )
{
    const needs_rates rates = calc_needs_rates();
    // No food/thirst/fatigue clock at all
    const bool debug_ls = has_trait( trait_DEBUG_LS );
    // No food/thirst, capped fatigue clock (only up to tired)
    const bool npc_no_food = is_npc() && get_option<bool>( "NO_NPC_FOOD" );
    const bool foodless = debug_ls || npc_no_food;
    const bool no_thirst = has_flag( json_flag_NO_THIRST );
    const bool mycus = has_trait( trait_M_DEPENDENT );
    const float kcal_per_time = get_bmr() / ( 12.0f * 24.0f );
    const int five_mins = ticks_between( from, to, 5_minutes );
    const int half_hours = ticks_between( from, to, 30_minutes );
    const units::volume stomach_capacity = stomach.capacity( *this );

    if( five_mins > 0 ) {
        // Digest nutrients in stomach, they are destined for the guts (except water)
        food_summary digested_to_guts = stomach.digest( *this, rates, five_mins, half_hours );
        // Digest nutrients in guts, they will be distributed to needs levels
        food_summary digested_to_body = guts.digest( *this, rates, five_mins, half_hours );
        // Water from stomach skips guts and gets absorbed by body
        mod_thirst( -units::to_milliliter<int>( digested_to_guts.water ) / 5 );
        guts.ingest( digested_to_guts );

        mod_stored_kcal( digested_to_body.nutr.kcal() );
        vitamins_mod( digested_to_body.nutr.vitamins, false );
        log_activity_level( activity_history.average_activity() );

        if( !foodless && rates.hunger > 0.0f ) {
            mod_hunger( roll_remainder( rates.hunger * five_mins ) );
            // instead of hunger keeping track of how you're living, burn calories instead
            // Explicitly floor it here, the int cast will do so anyways
            mod_stored_calories( -std::floor( five_mins * kcal_per_time * 1000 ) );
        }
    }
    // if npc_no_food no need to calc hunger, and set hunger_effect
    if( npc_no_food ) {
        return;
    }
    if( stomach.time_since_ate() > 10_minutes ) {
        if( stomach.contains() >= stomach_capacity && get_hunger() > -61 ) {
            // you're engorged! your stomach is full to bursting!
            set_hunger( -61 );
        } else if( stomach.contains() >= stomach_capacity / 2 && get_hunger() > -21 ) {
            // full
            set_hunger( -21 );
        } else if( stomach.contains() >= stomach_capacity / 8 && get_hunger() > -1 ) {
            // that's really all the food you need to feel full
            set_hunger( -1 );
        } else if( stomach.contains() == 0_ml ) {
            if( guts.get_calories() == 0 && get_stored_kcal() < get_healthy_kcal() && get_hunger() < 300 ) {
                // there's no food except what you have stored in fat
                set_hunger( 300 );
            } else if( get_hunger() < 100 && ( ( guts.get_calories() == 0 &&
                                                 get_stored_kcal() >= get_healthy_kcal() ) || get_stored_kcal() < get_healthy_kcal() ) ) {
                set_hunger( 100 );
            } else if( get_hunger() < 0 ) {
                set_hunger( 0 );
            }
        }
    } else
        // you fill up when you eat fast, but less so than if you eat slow
        // if you just ate but your stomach is still empty it will still
        // delay your filling up (drugs?)
    {
        if( stomach.contains() >= stomach_capacity && get_hunger() > -61 ) {
            // you're engorged! your stomach is full to bursting!
            set_hunger( -61 );
        } else if( stomach.contains() >= stomach_capacity * 3 / 4 && get_hunger() > -21 ) {
            // full
            set_hunger( -21 );
        } else if( stomach.contains() >= stomach_capacity / 2 && get_hunger() > -1 ) {
            // that's really all the food you need to feel full
            set_hunger( -1 );
        } else if( stomach.contains() > 0_ml && get_kcal_percent() > 0.95 ) {
            // usually eating something cools your hunger
            set_hunger( 0 );
        }
    }

    if( !foodless && rates.thirst > 0.0f ) {
        mod_thirst( roll_remainder( rates.thirst * five_mins ) );
    }
    // Mycus and Metabolic Rehydration makes thirst unnecessary
    // since water is not limited by intake but by absorption, we can just set thirst to zero
    if( mycus || no_thirst ) {
        set_thirst( 0 );
    }

    const bool calorie_deficit = get_bmi() < character_weight_category::normal;
    const units::volume contains = stomach.contains();
    const units::volume cap = stomach.capacity( *this );

    efftype_id hunger_effect;
    // i ate just now!
    const bool just_ate = stomach.time_since_ate() < 15_minutes;
    // i ate a meal recently enough that i shouldn't need another meal
    const bool recently_ate = stomach.time_since_ate() < 3_hours;
    // Hunger effect should intensify whenever stomach contents decreases, last eaten time increases, or calorie deficit intensifies.
    if( calorie_deficit ) {
        //              just_ate    recently_ate
        //              <15 min     <3 hrs      >=3 hrs
        // >= cap       engorged    engorged    engorged
        // > 3/4 cap    full        full        full
        // > 1/2 cap    satisfied   v. hungry   famished/(near)starving
        // <= 1/2 cap   hungry      v. hungry   famished/(near)starving
        if( contains >= cap ) {
            hunger_effect = effect_hunger_engorged;
        } else if( contains > cap * 3 / 4 ) {
            hunger_effect = effect_hunger_full;
        } else if( just_ate && contains > cap / 2 ) {
            hunger_effect = effect_hunger_satisfied;
        } else if( just_ate ) {
            hunger_effect = effect_hunger_hungry;
        } else if( recently_ate ) {
            hunger_effect = effect_hunger_very_hungry;
        } else if( get_bmi() < character_weight_category::underweight ) {
            hunger_effect = effect_hunger_near_starving;
        } else if( get_bmi() < character_weight_category::emaciated ) {
            hunger_effect = effect_hunger_starving;
        } else {
            hunger_effect = effect_hunger_famished;
        }
    } else {
        //              just_ate    recently_ate
        //              <15 min     <3 hrs      >=3 hrs
        // >= 5/6 cap   engorged    engorged    engorged
        // > 11/20 cap  full        full        full
        // >= 3/8 cap   satisfied   satisfied   blank
        // > 0          blank       blank       blank
        // 0            blank       blank       (v.) hungry
        if( contains >= cap * 5 / 6 ) {
            hunger_effect = effect_hunger_engorged;
        } else if( contains > cap * 11 / 20 ) {
            hunger_effect = effect_hunger_full;
        } else if( recently_ate && contains >= cap * 3 / 8 ) {
            hunger_effect = effect_hunger_satisfied;
        } else if( recently_ate || contains > 0_ml ) {
            hunger_effect = effect_hunger_blank;
        } else if( get_bmi() > character_weight_category::overweight ) {
            hunger_effect = effect_hunger_hungry;
        } else {
            hunger_effect = effect_hunger_very_hungry;
        }
    }
    if( !has_effect( hunger_effect ) ) {
        remove_effect( effect_hunger_engorged );
        remove_effect( effect_hunger_full );
        remove_effect( effect_hunger_satisfied );
        remove_effect( effect_hunger_hungry );
        remove_effect( effect_hunger_very_hungry );
        remove_effect( effect_hunger_near_starving );
        remove_effect( effect_hunger_starving );
        remove_effect( effect_hunger_famished );
        remove_effect( effect_hunger_blank );
        add_effect( hunger_effect, 24_hours, true );
    }
}

void Character::update_needs( int rate_multiplier )
{
    const int current_stim = get_stim();
    // Hunger, thirst, & fatigue up every 5 minutes
    effect &sleep = get_effect( effect_sleep );
    // No food/thirst/fatigue clock at all
    const bool debug_ls = has_trait( trait_DEBUG_LS );
    // No food/thirst, capped fatigue clock (only up to tired)
    const bool npc_no_food = is_npc() && get_option<bool>( "NO_NPC_FOOD" );
    const bool asleep = !sleep.is_null();
    const bool lying = asleep || has_effect( effect_lying_down ) ||
                       activity.id() == ACT_TRY_SLEEP;

    needs_rates rates = calc_needs_rates();

    const bool wasnt_fatigued = get_fatigue() <= fatigue_levels::DEAD_TIRED;
    // Don't increase fatigue if sleeping or trying to sleep or if we're at the cap.
    if( get_fatigue() < 1050 && !asleep && !debug_ls ) {
        if( rates.fatigue > 0.0f ) {
            int fatigue_roll = roll_remainder( rates.fatigue * rate_multiplier );
            mod_fatigue( fatigue_roll );

            // Synaptic regen bionic stops SD while awake and boosts it while sleeping
            if( !has_flag( json_flag_STOP_SLEEP_DEPRIVATION ) ) {
                // fatigue_roll should be around 1 - so the counter increases by 1 every minute on average,
                // but characters who need less sleep will also get less sleep deprived, and vice-versa.

                // Note: Since needs are updated in 5-minute increments, we have to multiply the roll again by
                // 5. If rate_multiplier is > 1, fatigue_roll will be higher and this will work out.
                mod_sleep_deprivation( fatigue_roll * 5 );
            }

            if( npc_no_food && get_fatigue() > fatigue_levels::TIRED ) {
                set_fatigue( fatigue_levels::TIRED );
                set_sleep_deprivation( 0 );
            }
        }
    } else if( asleep ) {
        if( rates.recovery > 0.0f ) {
            int recovered = roll_remainder( rates.recovery * rate_multiplier );
            if( get_fatigue() - recovered < -20 ) {
                // Should be wake up, but that could prevent some retroactive regeneration
                sleep.set_duration( 1_turns );
                mod_fatigue( -25 );
            } else {
                if( has_effect( effect_disrupted_sleep ) || has_effect( effect_recently_coughed ) ) {
                    recovered *= .5;
                }
                mod_fatigue( -recovered );

                // Sleeping on the ground, no bionic = 1x rest_modifier
                // Sleeping on a bed, no bionic      = 2x rest_modifier
                // Sleeping on a comfy bed, no bionic= 3x rest_modifier

                // Sleeping on the ground, bionic    = 3x rest_modifier
                // Sleeping on a bed, bionic         = 6x rest_modifier
                // Sleeping on a comfy bed, bionic   = 9x rest_modifier
                float rest_modifier = ( has_flag( json_flag_STOP_SLEEP_DEPRIVATION ) ? 3 : 1 );
                // Melatonin supplements also add a flat bonus to recovery speed
                if( has_effect( effect_melatonin ) ) {
                    rest_modifier += 1;
                }

                const comfort_level comfort = base_comfort_value( pos() ).level;

                if( comfort >= comfort_level::very_comfortable ) {
                    rest_modifier *= 3;
                } else  if( comfort >= comfort_level::comfortable ) {
                    rest_modifier *= 2.5;
                } else if( comfort >= comfort_level::slightly_comfortable ) {
                    rest_modifier *= 2;
                }

                // If we're just tired, we'll get a decent boost to our sleep quality.
                // The opposite is true for very tired characters.
                if( get_fatigue() < fatigue_levels::DEAD_TIRED ) {
                    rest_modifier += 2;
                } else if( get_fatigue() >= fatigue_levels::EXHAUSTED ) {
                    rest_modifier = ( rest_modifier > 2 ) ? rest_modifier - 2 : 1;
                }

                // Recovered is multiplied by 2 as well, since we spend 1/3 of the day sleeping
                mod_sleep_deprivation( -rest_modifier * ( recovered * 2 ) );

            }
        }
    }
    if( is_player() && wasnt_fatigued && get_fatigue() > fatigue_levels::DEAD_TIRED && !lying ) {
        if( !activity ) {
            add_msg_if_player( m_warning, _( "You're feeling tired.  %s to lie down for sleep." ),
                               press_x( ACTION_SLEEP ) );
        } else {
            g->cancel_activity_query( _( "You're feeling tired." ) );
        }
    }

    if( current_stim < 0 ) {
        set_stim( std::min( current_stim + rate_multiplier, 0 ) );
    } else if( current_stim > 0 ) {
        set_stim( std::max( current_stim - rate_multiplier, 0 ) );
    }

    if( get_painkiller() > 0 ) {
        mod_painkiller( -std::min( get_painkiller(), rate_multiplier ) );
    }

    // Huge folks take penalties for cramming themselves in vehicles
    if( in_vehicle && get_size() == creature_size::huge &&
        !( has_trait( trait_NOPAIN ) || has_effect( effect_narcosis ) ) ) {
        vehicle *veh = veh_pointer_or_null( get_map().veh_at( pos() ) );
        // it's painful to work the controls, but passengers in open topped vehicles are fine
        if( veh && ( veh->enclosed_at( pos() ) || veh->player_in_control( *this->as_player() ) ) ) {
            add_msg_if_player( m_bad,
                               _( "You're cramping up from stuffing yourself in this vehicle." ) );
            if( is_npc() ) {
                npc &as_npc = dynamic_cast<npc &>( *this );
                as_npc.complain_about( "cramped_vehicle", 1_hours, "<cramped_vehicle>", false );
            }

            mod_pain( rng( 4, 6 ) );
            mod_focus( -1 );
        }
    }
}
needs_rates Character::calc_needs_rates() const
{
    const effect &sleep = get_effect( effect_sleep );
    const bool has_recycler = has_bionic( bio_recycler );
    const bool asleep = !sleep.is_null();

    needs_rates rates;
    rates.hunger = metabolic_rate();

    rates.kcal = get_bmr();

    add_msg_if_player( m_debug, "Metabolic rate: %.2f", rates.hunger );

    static const std::string player_thirst_rate( "PLAYER_THIRST_RATE" );
    rates.thirst = get_option< float >( player_thirst_rate );
    static const std::string thirst_modifier( "thirst_modifier" );
    rates.thirst *= 1.0f + mutation_value( thirst_modifier );
    if( worn_with_flag( flag_SLOWS_THIRST ) ) {
        rates.thirst *= 0.7f;
    }

    static const std::string player_fatigue_rate( "PLAYER_FATIGUE_RATE" );
    rates.fatigue = get_option< float >( player_fatigue_rate );
    static const std::string fatigue_modifier( "fatigue_modifier" );
    rates.fatigue *= 1.0f + mutation_value( fatigue_modifier );

    // Note: intentionally not in metabolic rate
    if( has_recycler ) {
        // Recycler won't help much with mutant metabolism - it is intended for human one
        rates.hunger = std::min( rates.hunger, std::max( 0.5f, rates.hunger - 0.5f ) );
        rates.thirst = std::min( rates.thirst, std::max( 0.5f, rates.thirst - 0.5f ) );
    }

    if( asleep ) {
        static const std::string fatigue_regen_modifier( "fatigue_regen_modifier" );
        rates.recovery = 1.0f + mutation_value( fatigue_regen_modifier );
        if( !is_hibernating() ) {
            // Hunger and thirst advance more slowly while we sleep. This is the standard rate.
            rates.hunger *= 0.5f;
            rates.thirst *= 0.5f;
            const int intense = sleep.is_null() ? 0 : sleep.get_intensity();
            // Accelerated recovery capped to 2x over 2 hours
            // After 16 hours of activity, equal to 7.25 hours of rest
            const int accelerated_recovery_chance = 24 - intense + 1;
            const float accelerated_recovery_rate = 1.0f / accelerated_recovery_chance;
            rates.recovery += accelerated_recovery_rate;
        } else {
            // Hunger and thirst advance *much* more slowly whilst we hibernate.
            rates.hunger *= ( 2.0f / 7.0f );
            rates.thirst *= ( 2.0f / 7.0f );
        }
        rates.recovery -= static_cast<float>( get_perceived_pain() ) / 60;

    } else {
        rates.recovery = 0;
    }

    if( has_activity( ACT_TREE_COMMUNION ) ) {
        // Much of the body's needs are taken care of by the trees.
        // Hair Roots don't provide any bodily needs.
        if( has_trait( trait_ROOTS2 ) || has_trait( trait_ROOTS3 ) ) {
            rates.hunger *= 0.5f;
            rates.thirst *= 0.5f;
            rates.fatigue *= 0.5f;
        }
    }

    if( has_trait( trait_TRANSPIRATION ) ) {
        // Transpiration, the act of moving nutrients with evaporating water, can take a very heavy toll on your thirst when it's really hot.
        rates.thirst *= ( ( get_weather().get_temperature( pos() ) - 32.5f ) / 40.0f );
    }

    if( is_npc() ) {
        rates.hunger *= 0.25f;
        rates.thirst *= 0.25f;
    }

    rates.fatigue = enchantment_cache->modify_value( enchant_vals::mod::FATIGUE, rates.fatigue );
    rates.thirst = enchantment_cache->modify_value( enchant_vals::mod::THIRST, rates.thirst );

    return rates;
}

item Character::reduce_charges( item *it, int quantity )
{
    if( !has_item( *it ) ) {
        debugmsg( "invalid item (name %s) for reduce_charges", it->tname() );
        return item();
    }
    if( it->charges <= quantity ) {
        return i_rem( it );
    }
    it->mod_charges( -quantity );
    item result( *it );
    result.charges = quantity;
    return result;
}

bool Character::can_interface_armor() const
{
    bool okay = std::any_of( my_bionics->begin(), my_bionics->end(),
    []( const bionic & b ) {
        return b.powered && b.info().has_flag( STATIC( json_character_flag( "BIONIC_ARMOR_INTERFACE" ) ) );
    } );
    return okay;
}

bool Character::has_mission_item( int mission_id ) const
{
    return mission_id != -1 && has_item_with( has_mission_item_filter{ mission_id } );
}

bool Character::has_gun_for_ammo( const ammotype &at ) const
{
    return has_item_with( [at]( const item & it ) {
        // item::ammo_type considers the active gunmod.
        return it.is_gun() && it.ammo_types().count( at );
    } );
}

bool Character::has_magazine_for_ammo( const ammotype &at ) const
{
    return has_item_with( [&at]( const item & it ) {
        return !it.has_flag( flag_NO_RELOAD ) &&
               ( ( it.is_magazine() && it.ammo_types().count( at ) ) ||
                 ( it.is_gun() && it.magazine_integral() && it.ammo_types().count( at ) ) ||
                 ( it.is_gun() && it.magazine_current() != nullptr &&
                   it.magazine_current()->ammo_types().count( at ) ) );
    } );
}

void Character::check_needs_extremes()
{
    // Check if we've overdosed... in any deadly way.
    if( get_stim() > 250 ) {
        add_msg_player_or_npc( m_bad,
                               _( "You have a sudden heart attack!" ),
                               _( "<npcname> has a sudden heart attack!" ) );
        get_event_bus().send<event_type::dies_from_drug_overdose>( getID(), efftype_id() );
        set_part_hp_cur( body_part_torso, 0 );
    } else if( get_stim() < -200 || get_painkiller() > 240 ) {
        add_msg_player_or_npc( m_bad,
                               _( "Your breathing stops completely." ),
                               _( "<npcname>'s breathing stops completely." ) );
        get_event_bus().send<event_type::dies_from_drug_overdose>( getID(), efftype_id() );
        set_part_hp_cur( body_part_torso, 0 );
    } else if( has_effect( effect_jetinjector ) && get_effect_dur( effect_jetinjector ) > 40_minutes ) {
        if( !( has_trait( trait_NOPAIN ) ) ) {
            add_msg_player_or_npc( m_bad,
                                   _( "Your heart spasms painfully and stops." ),
                                   _( "<npcname>'s heart spasms painfully and stops." ) );
        } else {
            add_msg_player_or_npc( _( "Your heart spasms and stops." ),
                                   _( "<npcname>'s heart spasms and stops." ) );
        }
        get_event_bus().send<event_type::dies_from_drug_overdose>( getID(), effect_jetinjector );
        set_part_hp_cur( body_part_torso, 0 );
    } else if( get_effect_dur( effect_adrenaline ) > 50_minutes ) {
        add_msg_player_or_npc( m_bad,
                               _( "Your heart spasms and stops." ),
                               _( "<npcname>'s heart spasms and stops." ) );
        get_event_bus().send<event_type::dies_from_drug_overdose>( getID(), effect_adrenaline );
        set_part_hp_cur( body_part_torso, 0 );
    } else if( get_effect_int( effect_drunk ) > 4 ) {
        add_msg_player_or_npc( m_bad,
                               _( "Your breathing slows down to a stop." ),
                               _( "<npcname>'s breathing slows down to a stop." ) );
        get_event_bus().send<event_type::dies_from_drug_overdose>( getID(), effect_drunk );
        set_part_hp_cur( body_part_torso, 0 );
    }

    // check if we've starved
    if( is_player() ) {
        if( get_stored_kcal() <= 0 ) {
            add_msg_if_player( m_bad, _( "You have starved to death." ) );
            get_event_bus().send<event_type::dies_of_starvation>( getID() );
            set_part_hp_cur( body_part_torso, 0 );
        } else {
            if( calendar::once_every( 12_hours ) ) {
                std::string category;
                if( stomach.contains() <= stomach.capacity( *this ) / 4 ) {
                    if( get_kcal_percent() < 0.1f ) {
                        category = "starving";
                    } else if( get_kcal_percent() < 0.25f ) {
                        category = "emaciated";
                    } else if( get_kcal_percent() < 0.5f ) {
                        category = "malnutrition";
                    } else if( get_kcal_percent() < 0.8f ) {
                        category = "low_cal";
                    }
                } else {
                    if( get_kcal_percent() < 0.1f ) {
                        category = "empty_starving";
                    } else if( get_kcal_percent() < 0.25f ) {
                        category = "empty_emaciated";
                    } else if( get_kcal_percent() < 0.5f ) {
                        category = "empty_malnutrition";
                    } else if( get_kcal_percent() < 0.8f ) {
                        category = "empty_low_cal";
                    }
                }
                if( !category.empty() ) {
                    const translation message = SNIPPET.random_from_category( category ).value_or( translation() );
                    add_msg_if_player( m_warning, message );
                }

            }
        }
    }

    // Check if we're dying of thirst
    if( is_player() && get_thirst() >= 600 && ( stomach.get_water() == 0_ml ||
            guts.get_water() == 0_ml ) ) {
        if( get_thirst() >= 1200 ) {
            add_msg_if_player( m_bad, _( "You have died of dehydration." ) );
            get_event_bus().send<event_type::dies_of_thirst>( getID() );
            set_part_hp_cur( body_part_torso, 0 );
        } else if( get_thirst() >= 1000 && calendar::once_every( 30_minutes ) ) {
            add_msg_if_player( m_warning, _( "Even your eyes feel dry…" ) );
        } else if( get_thirst() >= 800 && calendar::once_every( 30_minutes ) ) {
            add_msg_if_player( m_warning, _( "You are THIRSTY!" ) );
        } else if( calendar::once_every( 30_minutes ) ) {
            add_msg_if_player( m_warning, _( "Your mouth feels so dry…" ) );
        }
    }

    // Check if we're falling asleep, unless we're sleeping
    if( get_fatigue() >= fatigue_levels::EXHAUSTED + 25 && !in_sleep_state() ) {
        if( get_fatigue() >= fatigue_levels::MASSIVE_FATIGUE ) {
            add_msg_if_player( m_bad, _( "Survivor sleep now." ) );
            get_event_bus().send<event_type::falls_asleep_from_exhaustion>( getID() );
            mod_fatigue( -10 );
            fall_asleep();
        } else if( get_fatigue() >= 800 && calendar::once_every( 30_minutes ) ) {
            add_msg_if_player( m_warning, _( "Anywhere would be a good place to sleep…" ) );
        } else if( calendar::once_every( 30_minutes ) ) {
            add_msg_if_player( m_warning, _( "You feel like you haven't slept in days." ) );
        }
    }

    // Even if we're not Exhausted, we really should be feeling lack/sleep earlier
    // Penalties start at Dead Tired and go from there
    if( get_fatigue() >= fatigue_levels::DEAD_TIRED && !in_sleep_state() ) {
        if( get_fatigue() >= 700 ) {
            if( calendar::once_every( 30_minutes ) ) {
                add_msg_if_player( m_warning, _( "You're too physically tired to stop yawning." ) );
                add_effect( effect_lack_sleep, 30_minutes + 1_turns );
            }
            /** @EFFECT_INT slightly decreases occurrence of short naps when dead tired */
            if( one_in( 50 + int_cur ) ) {
                // Rivet's idea: look out for microsleeps!
                fall_asleep( 30_seconds );
            }
        } else if( get_fatigue() >= fatigue_levels::EXHAUSTED ) {
            if( calendar::once_every( 30_minutes ) ) {
                add_msg_if_player( m_warning, _( "How much longer until bedtime?" ) );
                add_effect( effect_lack_sleep, 30_minutes + 1_turns );
            }
            /** @EFFECT_INT slightly decreases occurrence of short naps when exhausted */
            if( one_in( 100 + int_cur ) ) {
                fall_asleep( 30_seconds );
            }
        } else if( get_fatigue() >= fatigue_levels::DEAD_TIRED && calendar::once_every( 30_minutes ) ) {
            add_msg_if_player( m_warning, _( "*yawn* You should really get some sleep." ) );
            add_effect( effect_lack_sleep, 30_minutes + 1_turns );
        }
    }

    // Sleep deprivation kicks in if lack of sleep is avoided with stimulants or otherwise for long periods of time
    int sleep_deprivation = get_sleep_deprivation();
    float sleep_deprivation_pct = sleep_deprivation / static_cast<float>( SLEEP_DEPRIVATION_MASSIVE );

    if( sleep_deprivation >= SLEEP_DEPRIVATION_HARMLESS && !in_sleep_state() ) {
        if( calendar::once_every( 60_minutes ) ) {
            if( sleep_deprivation < SLEEP_DEPRIVATION_MINOR ) {
                add_msg_if_player( m_warning,
                                   _( "Your mind feels tired.  It's been a while since you've slept well." ) );
                mod_fatigue( 1 );
            } else if( sleep_deprivation < SLEEP_DEPRIVATION_SERIOUS ) {
                add_msg_if_player( m_bad,
                                   _( "Your mind feels foggy from a lack of good sleep, and your eyes keep trying to close against your will." ) );
                mod_fatigue( 5 );

                if( one_in( 10 ) ) {
                    mod_healthy_mod( -1, 0 );
                }
            } else if( sleep_deprivation < SLEEP_DEPRIVATION_MAJOR ) {
                add_msg_if_player( m_bad,
                                   _( "Your mind feels weary, and you dread every wakeful minute that passes.  You crave sleep, and feel like you're about to collapse." ) );
                mod_fatigue( 10 );

                if( one_in( 5 ) ) {
                    mod_healthy_mod( -2, 0 );
                }
            } else if( sleep_deprivation < SLEEP_DEPRIVATION_MASSIVE ) {
                add_msg_if_player( m_bad,
                                   _( "You haven't slept decently for so long that your whole body is screaming for mercy.  It's a miracle that you're still awake, but it feels more like a curse now." ) );
                mod_fatigue( 40 );

                mod_healthy_mod( -5, 0 );
            }
            // else you pass out for 20 hours, guaranteed

            // Microsleeps are slightly worse if you're sleep deprived, but not by much. (chance: 1 in (75 + int_cur) at lethal sleep deprivation)
            // Note: these can coexist with fatigue-related microsleeps
            /** @EFFECT_INT slightly decreases occurrence of short naps when sleep deprived */
            if( one_in( static_cast<int>( sleep_deprivation_pct * 75 ) + int_cur ) ) {
                fall_asleep( 30_seconds );
            }

            // Stimulants can be used to stay awake a while longer, but after a while you'll just collapse.
            bool can_pass_out = ( get_stim() < 30 && sleep_deprivation >= SLEEP_DEPRIVATION_MINOR ) ||
                                sleep_deprivation >= SLEEP_DEPRIVATION_MAJOR;

            if( can_pass_out && calendar::once_every( 10_minutes ) ) {
                /** @EFFECT_PER slightly increases resilience against passing out from sleep deprivation */
                if( one_in( static_cast<int>( ( 1 - sleep_deprivation_pct ) * 100 ) + per_cur ) ||
                    sleep_deprivation >= SLEEP_DEPRIVATION_MASSIVE ) {
                    add_msg_player_or_npc( m_bad,
                                           _( "Your body collapses due to sleep deprivation, your neglected fatigue rushing back all at once, and you pass out on the spot." )
                                           , _( "<npcname> collapses to the ground from exhaustion." ) );
                    if( get_fatigue() < fatigue_levels::EXHAUSTED ) {
                        set_fatigue( fatigue_levels::EXHAUSTED );
                    }

                    if( sleep_deprivation >= SLEEP_DEPRIVATION_MAJOR ) {
                        fall_asleep( 20_hours );
                    } else if( sleep_deprivation >= SLEEP_DEPRIVATION_SERIOUS ) {
                        fall_asleep( 16_hours );
                    } else {
                        fall_asleep( 12_hours );
                    }
                }
            }

        }
    }
}

void Character::get_sick()
{
    // NPCs are too dumb to handle infections now
    if( is_npc() || has_flag( json_flag_NO_DISEASE ) ) {
        // In a shocking twist, disease immunity prevents diseases.
        return;
    }

    if( has_effect( effect_flu ) || has_effect( effect_common_cold ) ) {
        // While it's certainly possible to get sick when you already are,
        // it wouldn't be very fun.
        return;
    }

    // Normal people get sick about 2-4 times/year.
    int base_diseases_per_year = 3;
    if( has_trait( trait_DISRESISTANT ) ) {
        // Disease resistant people only get sick once a year.
        base_diseases_per_year = 1;
    }

    // This check runs once every 30 minutes, so double to get hours, *24 to get days.
    const int checks_per_year = 2 * 24 * 365;

    // Health is in the range [-200,200].
    // Diseases are half as common for every 50 health you gain.
    float health_factor = std::pow( 2.0f, get_healthy() / 50.0f );

    int disease_rarity = static_cast<int>( checks_per_year * health_factor / base_diseases_per_year );
    add_msg_debug( "disease_rarity = %d", disease_rarity );
    if( one_in( disease_rarity ) ) {
        if( one_in( 6 ) ) {
            // The flu typically lasts 3-10 days.
            add_env_effect( effect_flu, body_part_mouth, 3, rng( 3_days, 10_days ) );
        } else {
            // A cold typically lasts 1-14 days.
            add_env_effect( effect_common_cold, body_part_mouth, 3, rng( 1_days, 14_days ) );
        }
    }
}

bool Character::is_hibernating() const
{
    // Hibernating only kicks in whilst Engorged; separate tracking for hunger/thirst here
    // as a safety catch.  One test subject managed to get two Colds during hibernation;
    // since those add fatigue and dry out the character, the subject went for the full 10 days plus
    // a little, and came out of it well into Parched.  Hibernating shouldn't endanger your
    // life like that--but since there's much less fluid reserve than food reserve,
    // simply using the same numbers won't work.
    return has_effect( effect_sleep ) && get_kcal_percent() > 0.8f &&
           get_thirst() <= 80 && has_active_mutation( trait_HIBERNATE );
}

/* Here lies the intended effects of body temperature

Assumption 1 : a naked person is comfortable at 19C/66.2F (31C/87.8F at rest).
Assumption 2 : a "lightly clothed" person is comfortable at 13C/55.4F (25C/77F at rest).
Assumption 3 : the player is always running, thus generating more heat.
Assumption 4 : frostbite cannot happen above 0C temperature.*
* In the current model, a naked person can get frostbite at 1C. This isn't true, but it's a compromise with using nice whole numbers.

Here is a list of warmth values and the corresponding temperatures in which the player is comfortable, and in which the player is very cold.

Warmth  Temperature (Comfortable)    Temperature (Very cold)    Notes
  0       19C /  66.2F               -11C /  12.2F               * Naked
 10       13C /  55.4F               -17C /   1.4F               * Lightly clothed
 20        7C /  44.6F               -23C /  -9.4F
 30        1C /  33.8F               -29C / -20.2F
 40       -5C /  23.0F               -35C / -31.0F
 50      -11C /  12.2F               -41C / -41.8F
 60      -17C /   1.4F               -47C / -52.6F
 70      -23C /  -9.4F               -53C / -63.4F
 80      -29C / -20.2F               -59C / -74.2F
 90      -35C / -31.0F               -65C / -85.0F
100      -41C / -41.8F               -71C / -95.8F

WIND POWER
Except for the last entry, pressures are sort of made up...

Breeze : 5mph (1015 hPa)
Strong Breeze : 20 mph (1000 hPa)
Moderate Gale : 30 mph (990 hPa)
Storm : 50 mph (970 hPa)
Hurricane : 100 mph (920 hPa)
HURRICANE : 185 mph (880 hPa) [Ref: Hurricane Wilma]
*/

void Character::update_bodytemp()
{
    if( has_trait( trait_DEBUG_NOTEMP ) ) {
        set_all_parts_temp_conv( BODYTEMP_NORM );
        set_all_parts_temp_cur( BODYTEMP_NORM );
        return;
    }
    /* Cache calls to g->get_temperature( player position ), used in several places in function */
    const int player_local_temp = g->weather.get_temperature( pos() );
    // NOTE : visit weather.h for some details on the numbers used
    // Converts temperature to Celsius/10
    int Ctemperature = static_cast<int>( 100 * temp_to_celsius( player_local_temp ) );
    const w_point weather = *g->weather.weather_precise;
    int vehwindspeed = 0;
    map &here = get_map();
    const optional_vpart_position vp = here.veh_at( pos() );
    if( vp ) {
        vehwindspeed = std::abs( vp->vehicle().velocity / 100 ); // vehicle velocity in mph
    }
    const oter_id &cur_om_ter = overmap_buffer.ter( global_omt_location() );
    bool sheltered = g->is_sheltered( pos() );
    double total_windpower = get_local_windpower( g->weather.windspeed + vehwindspeed, cur_om_ter,
                             pos(),
                             g->weather.winddirection, sheltered );
    // Let's cache this not to check it for every bodyparts
    const bool has_bark = has_trait( trait_BARK );
    const bool has_sleep = has_effect( effect_sleep );
    const bool has_sleep_state = has_sleep || in_sleep_state();
    const bool heat_immune = has_flag( json_flag_HEATPROOF );
    const bool has_heatsink = has_bionic( bio_heatsink ) || is_wearing( itype_rm13_armor_on ) ||
                              heat_immune;
    const bool has_common_cold = has_effect( effect_common_cold );
    const bool has_climate_control = in_climate_control();
    const bool use_floor_warmth = can_use_floor_warmth();
    const furn_id furn_at_pos = here.furn( pos() );
    const cata::optional<vpart_reference> boardable = vp.part_with_feature( "BOARDABLE", true );
    // Temperature norms
    // Ambient normal temperature is lower while asleep
    const int ambient_norm = has_sleep ? 3100 : 1900;

    /**
     * Calculations that affect all body parts equally go here, not in the loop
     */
    // Hunger / Starvation
    // -1000 when about to starve to death
    // -1333 when starving with light eater
    // -2000 if you managed to get 0 metabolism rate somehow
    const float met_rate = metabolic_rate();
    const int hunger_warmth = static_cast<int>( 2000 * std::min( met_rate, 1.0f ) - 2000 );
    // Give SOME bonus to those living furnaces with extreme metabolism
    const int metabolism_warmth = static_cast<int>( std::max( 0.0f, met_rate - 1.0f ) * 1000 );
    // Fatigue
    // ~-900 when exhausted
    const int fatigue_warmth = has_sleep ? 0 : static_cast<int>( clamp( -1.5f * get_fatigue(), -1350.0f,
                               0.0f ) );

    // Sunlight
    const int sunlight_warmth = g->is_in_sunlight( pos() ) ?
                                ( get_weather().weather_id->sun_intensity ==
                                  sun_intensity_type::high ?
                                  1000 :
                                  500 ) : 0;
    const int best_fire = get_heat_radiation( pos(), true );

    const int lying_warmth = use_floor_warmth ? floor_warmth( pos() ) : 0;
    const int water_temperature =
        100 * temp_to_celsius( get_weather().get_cur_weather_gen().get_water_temperature() );

    // Correction of body temperature due to traits and mutations
    // Lower heat is applied always
    const int mutation_heat_low = bodytemp_modifier_traits( false );
    const int mutation_heat_high = bodytemp_modifier_traits( true );
    // Difference between high and low is the "safe" heat - one we only apply if it's beneficial
    const int mutation_heat_bonus = mutation_heat_high - mutation_heat_low;

    const int h_radiation = get_heat_radiation( pos(), false );
    // Current temperature and converging temperature calculations
    for( const bodypart_id &bp : get_all_body_parts() ) {

        if( bp->has_flag( "IGNORE_TEMP" ) ) {
            continue;
        }

        // This adjusts the temperature scale to match the bodytemp scale,
        // it needs to be reset every iteration
        int adjusted_temp = ( Ctemperature - ambient_norm );
        int bp_windpower = total_windpower;
        // Represents the fact that the body generates heat when it is cold.
        // TODO: : should this increase hunger?
        double scaled_temperature = logarithmic_range( BODYTEMP_VERY_COLD, BODYTEMP_VERY_HOT,
                                    get_part_temp_cur( bp ) );
        // Produces a smooth curve between 30.0 and 60.0.
        double homeostasis_adjustment = 30.0 * ( 1.0 + scaled_temperature );
        int clothing_warmth_adjustment = static_cast<int>( homeostasis_adjustment * warmth( bp ) );
        int clothing_warmth_adjusted_bonus = static_cast<int>( homeostasis_adjustment * bonus_item_warmth(
                bp ) );
        // WINDCHILL

        bp_windpower = static_cast<int>( static_cast<float>( bp_windpower ) * ( 1 - get_wind_resistance(
                                             bp ) / 100.0 ) );
        // Calculate windchill
        int windchill = get_local_windchill( player_local_temp,
                                             get_local_humidity( weather.humidity, get_weather().weather_id, sheltered ),
                                             bp_windpower );

        static const auto is_lower = []( const bodypart_id & bp ) {
            return bp == body_part_foot_l  ||
                   bp ==  body_part_foot_r  ||
                   bp ==  body_part_leg_l  ||
                   bp ==  body_part_leg_r ;
        };

        // If you're standing in water, air temperature is replaced by water temperature. No wind.
        // Convert to 0.01C
        if( here.has_flag_ter( TFLAG_DEEP_WATER, pos() ) ||
            ( here.has_flag_ter( TFLAG_SHALLOW_WATER, pos() ) && is_lower( bp ) ) ) {
            adjusted_temp += water_temperature - Ctemperature; // Swap out air temp for water temp.
            windchill = 0;
        }

        // Convergent temperature is affected by ambient temperature,
        // clothing warmth, and body wetness.
        set_part_temp_conv( bp, BODYTEMP_NORM + adjusted_temp + windchill * 100 +
                            clothing_warmth_adjustment );
        // HUNGER / STARVATION
        mod_part_temp_conv( bp, hunger_warmth );
        // FATIGUE
        mod_part_temp_conv( bp, fatigue_warmth );
        // Mutations
        mod_part_temp_conv( bp, mutation_heat_low );
        // DIRECT HEAT SOURCES (generates body heat, helps fight frostbite)
        // Bark : lowers blister count to -5; harder to get blisters
        int blister_count = ( has_bark ? -5 : 0 ); // If the counter is high, your skin starts to burn

        if( get_part_frostbite_timer( bp ) > 0 ) {
            mod_part_frostbite_timer( bp, -std::max( 5, h_radiation ) );
        }
        // 111F (44C) is a temperature in which proteins break down: https://en.wikipedia.org/wiki/Burn
        blister_count += h_radiation - 111 > 0 ?
                         std::max( static_cast<int>( std::sqrt( h_radiation - 111 ) ), 0 ) : 0;

        const bool pyromania = has_trait( trait_PYROMANIA );
        // BLISTERS : Skin gets blisters from intense heat exposure.
        // Fire protection protects from blisters.
        // Heatsinks give near-immunity.
        if( blister_count - get_armor_fire( bp ) - ( has_heatsink ? 20 : 0 ) > 0 ) {
            add_effect( effect_blisters, 1_turns, bp );
            if( pyromania ) {
                add_morale( MORALE_PYROMANIA_NEARFIRE, 10, 10, 1_hours,
                            30_minutes ); // Proximity that's close enough to harm us gives us a bit of a thrill
                rem_morale( MORALE_PYROMANIA_NOFIRE );
            }
        } else if( pyromania && best_fire >= 1 ) { // Only give us fire bonus if there's actually fire
            add_morale( MORALE_PYROMANIA_NEARFIRE, 5, 5, 30_minutes,
                        15_minutes ); // Gain a much smaller mood boost even if it doesn't hurt us
            rem_morale( MORALE_PYROMANIA_NOFIRE );
        }

        mod_part_temp_conv( bp, sunlight_warmth );
        // DISEASES
        if( bp == body_part_head && has_effect( effect_flu ) ) {
            mod_part_temp_conv( bp, 1500 );
        }
        if( has_common_cold ) {
            mod_part_temp_conv( bp, -750 );
        }
        // Loss of blood results in loss of body heat, 1% bodyheat lost per 2% hp lost
        mod_part_temp_conv( bp, - blood_loss( bp ) * get_part_temp_conv( bp ) / 200 );

        // EQUALIZATION
        static const std::pair<bodypart_str_id, bodypart_str_id> connections[] {
            {body_part_torso, body_part_arm_l },
            {body_part_torso, body_part_arm_r },
            {body_part_torso, body_part_leg_l },
            {body_part_torso, body_part_leg_r },
            {body_part_torso, body_part_head },
            {body_part_head, body_part_mouth },
            {body_part_arm_l, body_part_hand_l },
            {body_part_arm_r, body_part_hand_r },
            {body_part_leg_l, body_part_foot_l },
            {body_part_leg_r, body_part_foot_r }
        };

        bool equalized = false;
        for( const auto &conn : connections ) {
            if( bp == conn.first ) {
                temp_equalizer( bp, conn.second );
                equalized = true;
            }
            // connections are defined in one-direction only, but should work in both direction
            if( bp == conn.second ) {
                temp_equalizer( conn.second, bp );
                equalized = true;
            }
        }
        if( !equalized ) {
            debugmsg( "Wacky body part temperature equalization!  Body part is not handled: %s",
                      bp.id().str() );
        }

        // Climate Control eases the effects of high and low ambient temps
        if( has_climate_control ) {
            set_part_temp_conv( bp, temp_corrected_by_climate_control( get_part_temp_conv( bp ) ) );
        }

        // FINAL CALCULATION : Increments current body temperature towards convergent.
        int bonus_fire_warmth = 0;
        if( !has_sleep_state && best_fire > 0 ) {
            // Warming up over a fire
            if( bp == body_part_foot_l || bp == body_part_foot_r ) {
                if( furn_at_pos != f_null ) {
                    // Can sit on something to lift feet up to the fire
                    bonus_fire_warmth = best_fire * furn_at_pos.obj().bonus_fire_warmth_feet;
                } else if( boardable ) {
                    bonus_fire_warmth = best_fire * boardable->info().bonus_fire_warmth_feet;
                } else {
                    // Has to stand
                    bonus_fire_warmth = best_fire * bp->fire_warmth_bonus;
                }
            } else {
                bonus_fire_warmth = best_fire * bp->fire_warmth_bonus;
            }

        }

        const int comfortable_warmth = bonus_fire_warmth + lying_warmth;
        const int bonus_warmth = comfortable_warmth + metabolism_warmth + mutation_heat_bonus;
        if( bonus_warmth > 0 ) {
            // Approximate temp_conv needed to reach comfortable temperature in this very turn
            // Basically inverted formula for temp_cur below
            int desired = 501 * BODYTEMP_NORM - 499 * get_part_temp_conv( bp );
            if( std::abs( BODYTEMP_NORM - desired ) < 1000 ) {
                desired = BODYTEMP_NORM; // Ensure that it converges
            } else if( desired > BODYTEMP_HOT ) {
                desired = BODYTEMP_HOT; // Cap excess at sane temperature
            }

            if( desired < get_part_temp_conv( bp ) ) {
                // Too hot, can't help here
            } else if( desired < get_part_temp_conv( bp ) + bonus_warmth ) {
                // Use some heat, but not all of it
                set_part_temp_conv( bp, desired );
            } else {
                // Use all the heat
                mod_part_temp_conv( bp, bonus_warmth );
            }

            // Morale bonus for comfiness - only if actually comfy (not too warm/cold)
            // Spread the morale bonus in time.
            if( comfortable_warmth > 0 &&
                calendar::once_every( 1_minutes ) && get_effect_int( effect_cold ) == 0 &&
                get_effect_int( effect_hot ) == 0 &&
                get_part_temp_conv( bp ) > BODYTEMP_COLD && get_part_temp_conv( bp ) <= BODYTEMP_NORM ) {
                add_morale( MORALE_COMFY, 1, 10, 2_minutes, 1_minutes, true );
            }
        }

        const int temp_before = get_part_temp_cur( bp );
        const int cur_temp_conv = get_part_temp_conv( bp );
        int temp_difference = temp_before - cur_temp_conv; // Negative if the player is warming up.
        // exp(-0.001) : half life of 60 minutes, exp(-0.002) : half life of 30 minutes,
        // exp(-0.003) : half life of 20 minutes, exp(-0.004) : half life of 15 minutes
        int rounding_error = 0;
        // If temp_diff is small, the player cannot warm up due to rounding errors. This fixes that.
        if( temp_difference < 0 && temp_difference > -600 ) {
            rounding_error = 1;
        }
        if( temp_before != cur_temp_conv ) {
            set_part_temp_cur( bp, static_cast<int>( temp_difference * std::exp( -0.002 ) + cur_temp_conv +
                               rounding_error ) );
        }
        // This statement checks if we should be wearing our bonus warmth.
        // If, after all the warmth calculations, we should be, then we have to recalculate the temperature.
        if( clothing_warmth_adjusted_bonus != 0 &&
            ( ( cur_temp_conv + clothing_warmth_adjusted_bonus ) < BODYTEMP_HOT ||
              get_part_temp_cur( bp ) < BODYTEMP_COLD ) ) {
            mod_part_temp_conv( bp, clothing_warmth_adjusted_bonus );
            rounding_error = 0;
            if( temp_difference < 0 && temp_difference > -600 ) {
                rounding_error = 1;
            }
            const int new_temp_conv = get_part_temp_conv( bp );
            if( temp_before != new_temp_conv ) {
                temp_difference = get_part_temp_cur( bp ) - new_temp_conv;
                set_part_temp_cur( bp, static_cast<int>( temp_difference * std::exp( -0.002 ) + new_temp_conv +
                                   rounding_error ) );
            }
        }
        const int temp_after = get_part_temp_cur( bp );
        // PENALTIES
        if( temp_after < BODYTEMP_FREEZING ) {
            add_effect( effect_cold, 1_turns, bp, true, 3 );
        } else if( temp_after < BODYTEMP_VERY_COLD ) {
            add_effect( effect_cold, 1_turns, bp, true, 2 );
        } else if( temp_after < BODYTEMP_COLD ) {
            add_effect( effect_cold, 1_turns, bp, true, 1 );
        } else if( temp_after > BODYTEMP_SCORCHING && !heat_immune ) {
            add_effect( effect_hot, 1_turns, bp, true, 3 );
            if( bp->main_part == bp.id() ) {
                add_effect( effect_hot_speed, 1_turns, bp, true, 3 );
            }
        } else if( temp_after > BODYTEMP_VERY_HOT && !heat_immune ) {
            add_effect( effect_hot, 1_turns, bp, true, 2 );
            if( bp->main_part == bp.id() ) {
                add_effect( effect_hot_speed, 1_turns, bp, true, 2 );
            }
        } else if( temp_after > BODYTEMP_HOT && !heat_immune ) {
            add_effect( effect_hot, 1_turns, bp, true, 1 );
            if( bp->main_part == bp.id() ) {
                add_effect( effect_hot_speed, 1_turns, bp, true, 1 );
            }
        } else {
            remove_effect( effect_cold, bp );
            remove_effect( effect_hot, bp );
            remove_effect( effect_hot_speed, bp );
        }

        update_frostbite( bp, bp_windpower );

        // Warn the player if condition worsens
        if( temp_before > BODYTEMP_FREEZING && temp_after < BODYTEMP_FREEZING ) {
            //~ %s is bodypart
            add_msg( m_warning, _( "You feel your %s beginning to go numb from the cold!" ),
                     body_part_name( bp ) );
        } else if( temp_before > BODYTEMP_VERY_COLD && temp_after < BODYTEMP_VERY_COLD ) {
            //~ %s is bodypart
            add_msg( m_warning, _( "You feel your %s getting very cold." ),
                     body_part_name( bp ) );
        } else if( temp_before > BODYTEMP_COLD && temp_after < BODYTEMP_COLD ) {
            //~ %s is bodypart
            add_msg( m_warning, _( "You feel your %s getting chilly." ),
                     body_part_name( bp ) );
        } else if( temp_before < BODYTEMP_SCORCHING && temp_after > BODYTEMP_SCORCHING ) {
            //~ %s is bodypart
            add_msg( m_bad, _( "You feel your %s getting red hot from the heat!" ),
                     body_part_name( bp ) );
        } else if( temp_before < BODYTEMP_VERY_HOT && temp_after > BODYTEMP_VERY_HOT ) {
            //~ %s is bodypart
            add_msg( m_warning, _( "You feel your %s getting very hot." ),
                     body_part_name( bp ) );
        } else if( temp_before < BODYTEMP_HOT && temp_after > BODYTEMP_HOT ) {
            //~ %s is bodypart
            add_msg( m_warning, _( "You feel your %s getting warm." ),
                     body_part_name( bp ) );
        }

        // Note: Numbers are based off of BODYTEMP at the top of weather.h
        // If torso is BODYTEMP_COLD which is 34C, the early stages of hypothermia begin
        // constant shivering will prevent the player from falling asleep.
        // Otherwise, if any other body part is BODYTEMP_VERY_COLD, or 31C
        // AND you have frostbite, then that also prevents you from sleeping
        if( in_sleep_state() && !has_effect( effect_narcosis ) ) {
            if( bp == body_part_torso && temp_after <= BODYTEMP_COLD ) {
                add_msg( m_warning, _( "Your shivering prevents you from sleeping." ) );
                wake_up();
            } else if( bp != body_part_torso && temp_after <= BODYTEMP_VERY_COLD &&
                       has_effect( effect_frostbite ) ) {
                add_msg( m_warning, _( "You are too cold.  Your frostbite prevents you from sleeping." ) );
                wake_up();
            }
        }

        const int conv_temp = get_part_temp_conv( bp );
        // Warn the player that wind is going to be a problem.
        // But only if it can be a problem, no need to spam player with "wind chills your scorching body"
        if( conv_temp <= BODYTEMP_COLD && windchill < -10 && one_in( 200 ) ) {
            add_msg( m_bad, _( "The wind is making your %s feel quite cold." ),
                     body_part_name( bp ) );
        } else if( conv_temp <= BODYTEMP_COLD && windchill < -20 && one_in( 100 ) ) {
            add_msg( m_bad,
                     _( "The wind is very strong; you should find some more wind-resistant clothing for your %s." ),
                     body_part_name( bp ) );
        } else if( conv_temp <= BODYTEMP_COLD && windchill < -30 && one_in( 50 ) ) {
            add_msg( m_bad, _( "Your clothing is not providing enough protection from the wind for your %s!" ),
                     body_part_name( bp ) );
        }
    }
}

void Character::update_frostbite( const bodypart_id &bp, const int FBwindPower )
{
    // FROSTBITE - only occurs to hands, feet, face
    /**

    Source : http://www.atc.army.mil/weather/windchill.pdf

    Temperature and wind chill are main factors, mitigated by clothing warmth. Each 10 warmth protects against 2C of cold.

    1200 turns in low risk, + 3 tics
    450 turns in moderate risk, + 8 tics
    50 turns in high risk, +72 tics

    Let's say frostnip @ 1800 tics, frostbite @ 3600 tics

    >> Chunked into 8 parts (http://imgur.com/xlTPmJF)
    -- 2 hour risk --
    Between 30F and 10F
    Between 10F and -5F, less than 20mph, -4x + 3y - 20 > 0, x : F, y : mph
    -- 45 minute risk --
    Between 10F and -5F, less than 20mph, -4x + 3y - 20 < 0, x : F, y : mph
    Between 10F and -5F, greater than 20mph
    Less than -5F, less than 10 mph
    Less than -5F, more than 10 mph, -4x + 3y - 170 > 0, x : F, y : mph
    -- 5 minute risk --
    Less than -5F, more than 10 mph, -4x + 3y - 170 < 0, x : F, y : mph
    Less than -35F, more than 10 mp
    **/

    const int player_local_temp = g->weather.get_temperature( pos() );
    const int temp_after = get_part_temp_cur( bp );

    if( bp == body_part_mouth || bp == body_part_foot_r ||
        bp == body_part_foot_l || bp == body_part_hand_r || bp == body_part_hand_l ) {
        // Handle the frostbite timer
        // Need temps in F, windPower already in mph
        int wetness_percentage = 100 * get_part_wetness_percentage( bp ); // 0 - 100
        // Warmth gives a slight buff to temperature resistance
        // Wetness gives a heavy nerf to temperature resistance
        double adjusted_warmth = warmth( bp ) - wetness_percentage;
        int Ftemperature = static_cast<int>( player_local_temp + 0.2 * adjusted_warmth );

        int intense = get_effect_int( effect_frostbite, bp );

        // This has been broken down into 8 zones
        // Low risk zones (stops at frostnip)
        if( temp_after < BODYTEMP_COLD && ( ( Ftemperature < 30 && Ftemperature >= 10 ) ||
                                            ( Ftemperature < 10 && Ftemperature >= -5 && FBwindPower < 20 &&
                                              -4 * Ftemperature + 3 * FBwindPower - 20 >= 0 ) ) ) {
            if( get_part_frostbite_timer( bp ) < 2000 ) {
                mod_part_frostbite_timer( bp, 3 );
            }
            if( one_in( 100 ) && !has_effect( effect_frostbite, bp.id() ) ) {
                add_msg( m_warning, _( "Your %s will be frostnipped in the next few hours." ),
                         body_part_name( bp ) );
            }
            // Medium risk zones
        } else if( temp_after < BODYTEMP_COLD &&
                   ( ( Ftemperature < 10 && Ftemperature >= -5 && FBwindPower < 20 &&
                       -4 * Ftemperature + 3 * FBwindPower - 20 < 0 ) ||
                     ( Ftemperature < 10 && Ftemperature >= -5 && FBwindPower >= 20 ) ||
                     ( Ftemperature < -5 && FBwindPower < 10 ) ||
                     ( Ftemperature < -5 && FBwindPower >= 10 &&
                       -4 * Ftemperature + 3 * FBwindPower - 170 >= 0 ) ) ) {
            mod_part_frostbite_timer( bp, 8 );
            if( one_in( 100 ) && intense < 2 ) {
                add_msg( m_warning, _( "Your %s will be frostbitten within the hour!" ),
                         body_part_name( bp ) );
            }
            // High risk zones
        } else if( temp_after < BODYTEMP_COLD &&
                   ( ( Ftemperature < -5 && FBwindPower >= 10 &&
                       -4 * Ftemperature + 3 * FBwindPower - 170 < 0 ) ||
                     ( Ftemperature < -35 && FBwindPower >= 10 ) ) ) {
            mod_part_frostbite_timer( bp, 72 );
            if( one_in( 100 ) && intense < 2 ) {
                add_msg( m_warning, _( "Your %s will be frostbitten any minute now!" ),
                         body_part_name( bp ) );
            }
            // Risk free, so reduce frostbite timer
        } else {
            mod_part_frostbite_timer( bp, -3 );
        }

        int frostbite_timer = get_part_frostbite_timer( bp );
        // Handle the bestowing of frostbite
        if( frostbite_timer < 0 ) {
            set_part_frostbite_timer( bp, 0 );
        } else if( frostbite_timer > 4200 ) {
            // This ensures that the player will recover in at most 3 hours.
            set_part_frostbite_timer( bp, 4200 );
        }
        frostbite_timer = get_part_frostbite_timer( bp );
        // Frostbite, no recovery possible
        if( frostbite_timer >= 3600 ) {
            add_effect( effect_frostbite, 1_turns, bp, true, 2 );
            remove_effect( effect_frostbite_recovery, bp );
            // Else frostnip, add recovery if we were frostbitten
        } else if( frostbite_timer >= 1800 ) {
            if( intense == 2 ) {
                add_effect( effect_frostbite_recovery, 1_turns, bp, true );
            }
            add_effect( effect_frostbite, 1_turns, bp, true, 1 );
            // Else fully recovered
        } else if( frostbite_timer == 0 ) {
            remove_effect( effect_frostbite, bp );
            remove_effect( effect_frostbite_recovery, bp );
        }
    }
}

void Character::temp_equalizer( const bodypart_id &bp1, const bodypart_id &bp2 )
{
    // Body heat is moved around.
    // Shift in one direction only, will be shifted in the other direction separately.
    int diff = static_cast<int>( ( get_part_temp_cur( bp2 ) - get_part_temp_cur( bp1 ) ) *
                                 0.0001 ); // If bp1 is warmer, it will lose heat
    mod_part_temp_cur( bp1, diff );
}

Character::comfort_response_t Character::base_comfort_value( const tripoint &p ) const
{
    // Comfort of sleeping spots is "objective", while sleep_spot( p ) is "subjective"
    // As in the latter also checks for fatigue and other variables while this function
    // only looks at the base comfyness of something. It's still subjective, in a sense,
    // as arachnids who sleep in webs will find most places comfortable for instance.
    int comfort = 0;

    comfort_response_t comfort_response;

    bool plantsleep = has_trait( trait_CHLOROMORPH );
    bool fungaloid_cosplay = has_trait( trait_M_SKIN3 );
    bool websleep = has_trait( trait_WEB_WALKER );
    bool webforce = has_trait( trait_THRESH_SPIDER ) && ( has_trait( trait_WEB_SPINNER ) ||
                    ( has_trait( trait_WEB_WEAVER ) ) );
    bool in_shell = has_active_mutation( trait_SHELL2 );
    bool watersleep = has_trait( trait_WATERSLEEP );

    map &here = get_map();
    const optional_vpart_position vp = here.veh_at( p );
    const maptile tile = here.maptile_at( p );
    const trap &trap_at_pos = tile.get_trap_t();
    const ter_id ter_at_pos = tile.get_ter();
    const furn_id furn_at_pos = tile.get_furn();

    int web = here.get_field_intensity( p, fd_web );

    // Some mutants have different comfort needs
    if( !plantsleep && !webforce ) {
        if( in_shell ) {
            comfort += 1 + static_cast<int>( comfort_level::slightly_comfortable );
            // Note: shelled individuals can still use sleeping aids!
        } else if( vp ) {
            const cata::optional<vpart_reference> carg = vp.part_with_feature( "CARGO", false );
            const cata::optional<vpart_reference> board = vp.part_with_feature( "BOARDABLE", true );
            if( carg ) {
                const vehicle_stack items = vp->vehicle().get_items( carg->part_index() );
                for( const item &items_it : items ) {
                    if( items_it.has_flag( flag_SLEEP_AID ) ) {
                        // Note: BED + SLEEP_AID = 9 pts, or 1 pt below very_comfortable
                        comfort += 1 + static_cast<int>( comfort_level::slightly_comfortable );
                        comfort_response.aid = &items_it;
                        break; // prevents using more than 1 sleep aid
                    }
                    if( items_it.has_flag( flag_SLEEP_AID_CONTAINER ) ) {
                        bool found = false;
                        if( items_it.contents.size() > 1 ) {
                            // Only one item is allowed, so we don't fill our pillowcase with nails
                            continue;
                        }
                        for( const item *it : items_it.contents.all_items_top() ) {
                            if( it->has_flag( flag_SLEEP_AID ) ) {
                                // Note: BED + SLEEP_AID = 9 pts, or 1 pt below very_comfortable
                                comfort += 1 + static_cast<int>( comfort_level::slightly_comfortable );
                                comfort_response.aid = &items_it;
                                found = true;
                                break; // prevents using more than 1 sleep aid
                            }
                        }
                        // Only 1 sleep aid
                        if( found ) {
                            break;
                        }
                    }
                }
            }
            if( board ) {
                comfort += board->info().comfort;
            } else {
                comfort -= here.move_cost( p );
            }
        }
        // Not in a vehicle, start checking furniture/terrain/traps at this point in decreasing order
        else if( furn_at_pos != f_null ) {
            comfort += 0 + furn_at_pos.obj().comfort;
        }
        // Web sleepers can use their webs if better furniture isn't available
        else if( websleep && web >= 3 ) {
            comfort += 1 + static_cast<int>( comfort_level::slightly_comfortable );
        } else if( ter_at_pos == t_improvised_shelter ) {
            comfort += 0 + static_cast<int>( comfort_level::slightly_comfortable );
        } else if( ter_at_pos == t_floor || ter_at_pos == t_floor_waxed ||
                   ter_at_pos == t_carpet_red || ter_at_pos == t_carpet_yellow ||
                   ter_at_pos == t_carpet_green || ter_at_pos == t_carpet_purple ) {
            comfort += 1 + static_cast<int>( comfort_level::neutral );
        } else if( !trap_at_pos.is_null() ) {
            comfort += 0 + trap_at_pos.comfort;
        } else {
            // Not a comfortable sleeping spot
            comfort -= here.move_cost( p );
        }

        if( comfort_response.aid == nullptr ) {
            const map_stack items = here.i_at( p );
            for( const item &items_it : items ) {
                if( items_it.has_flag( flag_SLEEP_AID ) ) {
                    // Note: BED + SLEEP_AID = 9 pts, or 1 pt below very_comfortable
                    comfort += 1 + static_cast<int>( comfort_level::slightly_comfortable );
                    comfort_response.aid = &items_it;
                    break; // prevents using more than 1 sleep aid
                }
                if( items_it.has_flag( flag_SLEEP_AID_CONTAINER ) ) {
                    bool found = false;
                    if( items_it.contents.size() > 1 ) {
                        // Only one item is allowed, so we don't fill our pillowcase with nails
                        continue;
                    }
                    for( const item *it : items_it.contents.all_items_top() ) {
                        if( it->has_flag( flag_SLEEP_AID ) ) {
                            // Note: BED + SLEEP_AID = 9 pts, or 1 pt below very_comfortable
                            comfort += 1 + static_cast<int>( comfort_level::slightly_comfortable );
                            comfort_response.aid = &items_it;
                            found = true;
                            break; // prevents using more than 1 sleep aid
                        }
                    }
                    // Only 1 sleep aid
                    if( found ) {
                        break;
                    }
                }
            }
        }
        if( fungaloid_cosplay && here.has_flag_ter_or_furn( "FUNGUS", pos() ) ) {
            comfort += static_cast<int>( comfort_level::very_comfortable );
        } else if( watersleep && here.has_flag_ter( "SWIMMABLE", pos() ) ) {
            comfort += static_cast<int>( comfort_level::very_comfortable );
        }
    } else if( plantsleep ) {
        if( vp || furn_at_pos != f_null ) {
            // Sleep ain't happening in a vehicle or on furniture
            comfort = static_cast<int>( comfort_level::impossible );
        } else {
            // It's very easy for Chloromorphs to get to sleep on soil!
            if( ter_at_pos == t_dirt || ter_at_pos == t_pit || ter_at_pos == t_dirtmound ||
                ter_at_pos == t_pit_shallow ) {
                comfort += static_cast<int>( comfort_level::very_comfortable );
            }
            // Not as much if you have to dig through stuff first
            else if( ter_at_pos == t_grass ) {
                comfort += static_cast<int>( comfort_level::comfortable );
            }
            // Sleep ain't happening
            else {
                comfort = static_cast<int>( comfort_level::impossible );
            }
        }
        // Has webforce
    } else {
        if( web >= 3 ) {
            // Thick Web and you're good to go
            comfort += static_cast<int>( comfort_level::very_comfortable );
        } else {
            comfort = static_cast<int>( comfort_level::impossible );
        }
    }

    if( comfort > static_cast<int>( comfort_level::comfortable ) ) {
        comfort_response.level = comfort_level::very_comfortable;
    } else if( comfort > static_cast<int>( comfort_level::slightly_comfortable ) ) {
        comfort_response.level = comfort_level::comfortable;
    } else if( comfort > static_cast<int>( comfort_level::neutral ) ) {
        comfort_response.level = comfort_level::slightly_comfortable;
    } else if( comfort == static_cast<int>( comfort_level::neutral ) ) {
        comfort_response.level = comfort_level::neutral;
    } else {
        comfort_response.level = comfort_level::uncomfortable;
    }
    return comfort_response;
}

int Character::blood_loss( const bodypart_id &bp ) const
{
    int hp_cur_sum = get_part_hp_cur( bp );
    int hp_max_sum = get_part_hp_max( bp );

    if( bp == body_part_leg_l || bp == body_part_leg_r ) {
        hp_cur_sum = get_part_hp_cur( body_part_leg_l ) + get_part_hp_cur( body_part_leg_r );
        hp_max_sum = get_part_hp_max( body_part_leg_l ) + get_part_hp_max( body_part_leg_r );
    } else if( bp == body_part_arm_l || bp == body_part_arm_r ) {
        hp_cur_sum = get_part_hp_cur( body_part_arm_l ) + get_part_hp_cur( body_part_arm_r );
        hp_max_sum = get_part_hp_max( body_part_arm_l ) + get_part_hp_max( body_part_arm_r );
    }

    hp_cur_sum = std::min( hp_max_sum, std::max( 0, hp_cur_sum ) );
    hp_max_sum = std::max( hp_max_sum, 1 );
    return 100 - ( 100 * hp_cur_sum ) / hp_max_sum;
}

float Character::get_dodge_base() const
{
    /** @EFFECT_DEX increases dodge base */
    /** @EFFECT_DODGE increases dodge_base */
    return get_dex() / 2.0f + get_skill_level( skill_dodge );
}
float Character::get_hit_base() const
{
    /** @EFFECT_DEX increases hit base, slightly */
    return get_dex() / 4.0f;
}

bodypart_id Character::body_window( const std::string &menu_header,
                                    bool show_all, bool precise,
                                    int normal_bonus, int head_bonus, int torso_bonus,
                                    int bleed, float bite, float infect, float bandage_power, float disinfectant_power ) const
{
    /* This struct establishes some kind of connection between the hp_part (which can be healed and
     * have HP) and the body_part. Note that there are more body_parts than hp_parts. For example:
     * Damage to bp_head, bp_eyes and bp_mouth is all applied on the HP of hp_head. */
    struct healable_bp {
        mutable bool allowed;
        bodypart_id bp;
        std::string name; // Translated name as it appears in the menu.
        int bonus;
    };
    /* The array of the menu entries show to the player. The entries are displayed in this order,
     * it may be changed here. */
    std::array<healable_bp, 6> parts = { {
            { false, body_part_head,  _( "Head" ), head_bonus },
            { false, body_part_torso, _( "Torso" ), torso_bonus },
            { false, body_part_arm_l, _( "Left Arm" ), normal_bonus },
            { false, body_part_arm_r,  _( "Right Arm" ), normal_bonus },
            { false, body_part_leg_l,  _( "Left Leg" ), normal_bonus },
            { false, body_part_leg_r,  _( "Right Leg" ), normal_bonus },
        }
    };

    int max_bp_name_len = 0;
    for( const healable_bp &e : parts ) {
        max_bp_name_len = std::max( max_bp_name_len, utf8_width( e.name ) );
    }

    uilist bmenu;
    bmenu.desc_enabled = true;
    bmenu.text = menu_header;
    bmenu.textwidth = 60;

    bmenu.hilight_disabled = true;
    bool is_valid_choice = false;

    // If this is an NPC, the player is the one examining them and so the fact
    // that they can't self-diagnose effectively doesn't matter
    bool no_feeling = is_player() && has_trait( trait_NOPAIN );

    for( size_t i = 0; i < parts.size(); i++ ) {
        const healable_bp &e = parts[i];
        const bodypart_id &bp = e.bp;
        const int maximal_hp = get_part_hp_max( bp );
        const int current_hp = get_part_hp_cur( bp );
        // This will c_light_gray if the part does not have any effects cured by the item/effect
        // (e.g. it cures only bites, but the part does not have a bite effect)
        const nc_color state_col = limb_color( bp, bleed > 0, bite > 0.0f, infect > 0.0f );
        const bool has_curable_effect = state_col != c_light_gray;
        // The same as in the main UI sidebar. Independent of the capability of the healing item/effect!
        const nc_color all_state_col = limb_color( bp, true, true, true );
        // Broken means no HP can be restored, it requires surgical attention.
        const bool limb_is_broken = is_limb_broken( bp );
        const bool limb_is_mending = worn_with_flag( flag_SPLINT, bp );

        if( show_all ) {
            e.allowed = true;
        } else if( has_curable_effect ) {
            e.allowed = true;
        } else if( limb_is_broken ) {
            e.allowed = false;
        } else if( current_hp < maximal_hp && ( e.bonus != 0 || bandage_power > 0.0f  ||
                                                disinfectant_power > 0.0f ) ) {
            e.allowed = true;
        } else {
            e.allowed = false;
        }

        std::string msg;
        std::string desc;
        bool bleeding = has_effect( effect_bleed, bp.id() );
        bool bitten = has_effect( effect_bite, bp.id() );
        bool infected = has_effect( effect_infected, bp.id() );
        bool bandaged = has_effect( effect_bandaged, bp.id() );
        const int b_power = get_effect_int( effect_bandaged, bp );
        const int d_power = get_effect_int( effect_disinfected, bp );
        int new_b_power = static_cast<int>( std::floor( bandage_power ) );
        if( bandaged ) {
            const effect &eff = get_effect( effect_bandaged, bp );
            if( new_b_power > eff.get_max_intensity() ) {
                new_b_power = eff.get_max_intensity();
            }

        }
        int new_d_power = static_cast<int>( std::floor( disinfectant_power ) );

        const auto &aligned_name = std::string( max_bp_name_len - utf8_width( e.name ), ' ' ) + e.name;
        std::string hp_str;
        if( limb_is_mending ) {
            desc += colorize( _( "It is broken, but has been set, and just needs time to heal." ),
                              c_blue ) + "\n";
            if( no_feeling ) {
                hp_str = colorize( "==%==", c_blue );
            } else {
                const auto &eff = get_effect( effect_mending, bp );
                const int mend_perc = eff.is_null() ? 0.0 : 100 * eff.get_duration() / eff.get_max_duration();

                const int num = mend_perc / 20;
                hp_str = colorize( std::string( num, '#' ) + std::string( 5 - num, '=' ), c_blue );
                if( precise ) {
                    hp_str = string_format( "%s %3d%%", hp_str, mend_perc );
                }
            }
        } else if( limb_is_broken ) {
            desc += colorize( _( "It is broken.  It needs a splint or surgical attention." ), c_red ) + "\n";
            hp_str = "==%==";
        } else if( no_feeling ) {
            if( current_hp < maximal_hp * 0.25 ) {
                hp_str = colorize( _( "Very Bad" ), c_red );
            } else if( current_hp < maximal_hp * 0.5 ) {
                hp_str = colorize( _( "Bad" ), c_light_red );
            } else if( current_hp < maximal_hp * 0.75 ) {
                hp_str = colorize( _( "Okay" ), c_light_green );
            } else {
                hp_str = colorize( _( "Good" ), c_green );
            }
        } else {
            std::pair<std::string, nc_color> h_bar = get_hp_bar( current_hp, maximal_hp, false );
            hp_str = colorize( h_bar.first, h_bar.second ) +
                     colorize( std::string( 5 - utf8_width( h_bar.first ), '.' ), c_white );

            if( precise ) {
                hp_str = string_format( "%s %3d/%d", hp_str, current_hp, maximal_hp );
            }
        }
        msg += colorize( aligned_name, all_state_col ) + " " + hp_str;

        // BLEEDING block
        if( bleeding ) {
            desc += string_format( _( "Bleeding: %s" ),
                                   colorize( get_effect( effect_bleed, bp ).get_speed_name(),
                                             colorize_bleeding_intensity( get_effect_int( effect_bleed, bp ) ) ) );
            if( bleed > 0 ) {
                int percent = static_cast<int>( bleed * 100 / get_effect_int( effect_bleed, bp ) );
                percent = std::min( percent, 100 );
                desc += " -> " + colorize( string_format( _( "%d %% improvement" ), percent ), c_green );
            }
            desc += "\n";
        }

        // BANDAGE block
        if( e.allowed && ( new_b_power > 0 || b_power > 0 ) ) {
            desc += string_format( _( "Bandaged: %s" ), texitify_healing_power( b_power ) );
            if( new_b_power > 0 ) {
                desc += string_format( " -> %s", texitify_healing_power( new_b_power ) );
                if( new_b_power <= b_power ) {
                    desc += _( " (no improvement)" );
                }
            }
            desc += "\n";
        }

        // DISINFECTANT block
        if( e.allowed && ( d_power > 0 || new_d_power > 0 ) ) {
            desc += string_format( _( "Disinfected: %s" ), texitify_healing_power( d_power ) );
            if( new_d_power > 0 ) {
                desc += string_format( " -> %s",  texitify_healing_power( new_d_power ) );
                if( new_d_power <= d_power ) {
                    desc += _( " (no improvement)" );
                }
            }
            desc += "\n";
        }

        // BITTEN block
        if( bitten ) {
            desc += string_format( "%s: ", get_effect( effect_bite, bp ).get_speed_name() );
            if( bite > 0 ) {
                desc += colorize( string_format( _( "Chance to clean and disinfect: %d %%" ),
                                                 static_cast<int>( bite * 100 ) ), c_light_green );
            } else {
                desc += colorize( _( "It has a deep bite wound that needs cleaning." ), c_red );
            }
            desc += "\n";
        }

        // INFECTED block
        if( infected ) {
            desc += string_format( "%s: ", get_effect( effect_infected, bp ).get_speed_name() );
            if( infect > 0 ) {
                desc += colorize( string_format( _( "Chance to cure infection: %d %%" ),
                                                 static_cast<int>( infect * 100 ) ), c_light_green ) + "\n";
            } else {
                desc += colorize( _( "It has a deep wound that looks infected.  Antibiotics might be required." ),
                                  c_red );
            }
            desc += "\n";
        }
        // END of blocks

        if( ( !e.allowed && !limb_is_broken ) || ( show_all && current_hp == maximal_hp &&
                !limb_is_broken && !bitten && !infected && !bleeding ) ) {
            desc += colorize( _( "Healthy." ), c_green ) + "\n";
        }
        if( !e.allowed ) {
            desc += colorize( _( "You don't expect any effect from using this." ), c_yellow );
        } else {
            is_valid_choice = true;
        }
        bmenu.addentry_desc( i, e.allowed, MENU_AUTOASSIGN, msg, desc );
    }

    if( !is_valid_choice ) { // no body part can be chosen for this item/effect
        bmenu.init();
        bmenu.desc_enabled = false;
        bmenu.text = _( "No limb would benefit from it." );
        bmenu.addentry( parts.size(), true, 'q', "%s", _( "Cancel" ) );
    }

    bmenu.query();
    if( bmenu.ret >= 0 && static_cast<size_t>( bmenu.ret ) < parts.size() &&
        parts[bmenu.ret].allowed ) {
        return parts[bmenu.ret].bp;
    } else {
        return bodypart_str_id::NULL_ID();
    }
}

nc_color Character::limb_color( const bodypart_id &bp, bool bleed, bool bite, bool infect ) const
{
    if( bp == bodypart_str_id::NULL_ID() ) {
        return c_light_gray;
    }
    int color_bit = 0;
    nc_color i_color = c_light_gray;
    const int intense = get_effect_int( effect_bleed, bp );
    if( bleed && intense > 0 ) {
        color_bit += 1;
    }
    if( bite && has_effect( effect_bite, bp.id() ) ) {
        color_bit += 10;
    }
    if( infect && has_effect( effect_infected, bp.id() ) ) {
        color_bit += 100;
    }
    switch( color_bit ) {
        case 1:
            i_color = colorize_bleeding_intensity( intense );
            break;
        case 10:
            i_color = c_blue;
            break;
        case 100:
            i_color = c_green;
            break;
        case 11:
            if( intense < 21 ) {
                i_color = c_magenta;
            } else {
                i_color = c_magenta_red;
            }
            break;
        case 101:
            if( intense < 21 ) {
                i_color = c_yellow;
            } else {
                i_color = c_yellow_red;
            }
            break;
    }

    return i_color;
}

std::string Character::get_name() const
{
    return name;
}

std::vector<std::string> Character::get_grammatical_genders() const
{
    if( male ) {
        return { "m" };
    } else {
        return { "f" };
    }
}

nc_color Character::symbol_color() const
{
    nc_color basic = basic_symbol_color();

    if( has_effect( effect_downed ) ) {
        return hilite( basic );
    } else if( has_effect( effect_grabbed ) ) {
        return cyan_background( basic );
    }

    const auto &fields = get_map().field_at( pos() );

    // Priority: electricity, fire, acid, gases
    bool has_elec = false;
    bool has_fire = false;
    bool has_acid = false;
    bool has_fume = false;
    for( const auto &field : fields ) {
        has_elec = field.first.obj().has_elec;
        if( has_elec ) {
            return hilite( basic );
        }
        has_fire = field.first.obj().has_fire;
        has_acid = field.first.obj().has_acid;
        has_fume = field.first.obj().has_fume;
    }
    if( has_fire ) {
        return red_background( basic );
    }
    if( has_acid ) {
        return green_background( basic );
    }
    if( has_fume ) {
        return white_background( basic );
    }
    if( in_sleep_state() ) {
        return hilite( basic );
    }
    return basic;
}

bool Character::is_immune_field( const field_type_id &fid ) const
{
    // Obviously this makes us invincible
    if( has_trait( trait_DEBUG_NODMG ) || has_effect( effect_incorporeal ) ) {
        return true;
    }
    // Check to see if we are immune
    const field_type &ft = fid.obj();
    for( const trait_id &t : ft.immunity_data_traits ) {
        if( has_trait( t ) ) {
            return true;
        }
    }
    bool immune_by_body_part_resistance = !ft.immunity_data_body_part_env_resistance.empty();
    for( const std::pair<bodypart_str_id, int> &fide : ft.immunity_data_body_part_env_resistance ) {
        immune_by_body_part_resistance = immune_by_body_part_resistance &&
                                         get_env_resist( fide.first.id() ) >= fide.second;
    }
    if( immune_by_body_part_resistance ) {
        return true;
    }
    if( ft.has_elec ) {
        return is_elec_immune();
    }
    if( ft.has_fire ) {
        return has_active_bionic( bio_heatsink ) || is_wearing( itype_rm13_armor_on );
    }
    if( ft.has_acid ) {
        return !is_on_ground() && get_env_resist( body_part_foot_l ) >= 15 &&
               get_env_resist( body_part_foot_r ) >= 15 &&
               get_env_resist( body_part_leg_l ) >= 15 &&
               get_env_resist( body_part_leg_r ) >= 15 &&
               get_armor_type( damage_type::ACID, body_part_foot_l ) >= 5 &&
               get_armor_type( damage_type::ACID, body_part_foot_r ) >= 5 &&
               get_armor_type( damage_type::ACID, body_part_leg_l ) >= 5 &&
               get_armor_type( damage_type::ACID, body_part_leg_r ) >= 5;
    }
    // If we haven't found immunity yet fall up to the next level
    return Creature::is_immune_field( fid );
}

bool Character::is_elec_immune() const
{
    return is_immune_damage( damage_type::ELECTRIC );
}

bool Character::is_immune_effect( const efftype_id &eff ) const
{
    if( eff == effect_downed ) {
        return is_throw_immune() || ( has_trait( trait_LEG_TENT_BRACE ) && footwear_factor() == 0 );
    } else if( eff == effect_onfire ) {
        return is_immune_damage( damage_type::HEAT );
    } else if( eff == effect_deaf ) {
        return worn_with_flag( flag_DEAF ) || worn_with_flag( flag_PARTIAL_DEAF ) ||
               has_flag( json_flag_IMMUNE_HEARING_DAMAGE ) ||
               is_wearing( itype_rm13_armor_on );
    } else if( eff == effect_mute ) {
        return has_bionic( bio_voice );
    } else if( eff == effect_corroding ) {
        return is_immune_damage( damage_type::ACID ) || has_trait( trait_SLIMY ) ||
               has_trait( trait_VISCOUS );
    } else if( eff == effect_nausea ) {
        return has_trait( trait_STRONGSTOMACH );
    }

    return false;
}

bool Character::is_immune_damage( const damage_type dt ) const
{
    switch( dt ) {
        case damage_type::NONE:
            return true;
        case damage_type::PURE:
            return false;
        case damage_type::BIOLOGICAL:
            return has_flag( json_flag_BIO_IMMUNE ) ||
                   has_effect_with_flag( flag_EFFECT_BIO_IMMUNE ) ||
                   worn_with_flag( flag_BIO_IMMUNE );
        case damage_type::BASH:
            return has_flag( json_flag_BASH_IMMUNE ) ||
                   has_effect_with_flag( flag_EFFECT_BASH_IMMUNE ) ||
                   worn_with_flag( flag_BASH_IMMUNE );
        case damage_type::CUT:
            return has_flag( json_flag_CUT_IMMUNE ) ||
                   has_effect_with_flag( flag_EFFECT_CUT_IMMUNE ) ||
                   worn_with_flag( flag_CUT_IMMUNE );
        case damage_type::ACID:
            return has_flag( json_flag_ACID_IMMUNE ) ||
                   has_effect_with_flag( flag_EFFECT_ACID_IMMUNE ) ||
                   worn_with_flag( flag_ACID_IMMUNE );
        case damage_type::STAB:
            return has_flag( json_flag_STAB_IMMUNE ) ||
                   has_effect_with_flag( flag_EFFECT_STAB_IMMUNE ) ||
                   worn_with_flag( flag_STAB_IMMUNE );
        case damage_type::BULLET:
            return has_flag( json_flag_BULLET_IMMUNE ) ||
                   has_effect_with_flag( flag_EFFECT_BULLET_IMMUNE ) ||
                   worn_with_flag( flag_BULLET_IMMUNE );
        case damage_type::HEAT:
            return has_flag( json_flag_HEATPROOF ) ||
                   has_effect_with_flag( flag_EFFECT_HEAT_IMMUNE ) ||
                   worn_with_flag( flag_HEAT_IMMUNE );
        case damage_type::COLD:
            return has_flag( json_flag_COLD_IMMUNE ) ||
                   has_effect_with_flag( flag_EFFECT_COLD_IMMUNE ) ||
                   worn_with_flag( flag_COLD_IMMUNE );
        case damage_type::ELECTRIC:
            return has_flag( json_flag_ELECTRIC_IMMUNE ) ||
                   worn_with_flag( flag_ELECTRIC_IMMUNE ) ||
                   has_effect_with_flag( flag_EFFECT_ELECTRIC_IMMUNE );
        default:
            return true;
    }
}

bool Character::is_rad_immune() const
{
    bool has_helmet = false;
    return ( is_wearing_power_armor( &has_helmet ) && has_helmet ) || worn_with_flag( flag_RAD_PROOF );
}

int Character::throw_range( const item &it ) const
{
    if( it.is_null() ) {
        return -1;
    }

    item tmp = it;

    if( tmp.count_by_charges() && tmp.charges > 1 ) {
        tmp.charges = 1;
    }

    /** @EFFECT_STR determines maximum weight that can be thrown */
    if( ( tmp.weight() / 113_gram ) > static_cast<int>( str_cur * 15 ) ) {
        return 0;
    }
    // Increases as weight decreases until 150 g, then decreases again
    /** @EFFECT_STR increases throwing range, vs item weight (high or low) */
    int str_override = str_cur;
    if( is_mounted() ) {
        auto *mons = mounted_creature.get();
        str_override = mons->mech_str_addition() != 0 ? mons->mech_str_addition() : str_cur;
    }
    int ret = ( str_override * 10 ) / ( tmp.weight() >= 150_gram ? tmp.weight() / 113_gram : 10 -
                                        static_cast<int>(
                                            tmp.weight() / 15_gram ) );
    ret -= tmp.volume() / 1_liter;
    static const std::set<material_id> affected_materials = { material_id( "iron" ), material_id( "steel" ) };
    if( has_active_bionic( bio_railgun ) && tmp.made_of_any( affected_materials ) ) {
        ret *= 2;
    }
    if( ret < 1 ) {
        return 1;
    }
    // Cap at double our strength + skill
    /** @EFFECT_STR caps throwing range */

    /** @EFFECT_THROW caps throwing range */
    if( ret > str_override * 3 + get_skill_level( skill_throw ) ) {
        return str_override * 3 + get_skill_level( skill_throw );
    }

    return ret;
}

const std::vector<material_id> Character::fleshy = { material_id( "flesh" ), material_id( "hflesh" ) };
bool Character::made_of( const material_id &m ) const
{
    // TODO: check for mutations that change this.
    return std::find( fleshy.begin(), fleshy.end(), m ) != fleshy.end();
}
bool Character::made_of_any( const std::set<material_id> &ms ) const
{
    // TODO: check for mutations that change this.
    return std::any_of( fleshy.begin(), fleshy.end(), [&ms]( const material_id & e ) {
        return ms.count( e );
    } );
}

tripoint Character::global_square_location() const
{
    return get_map().getabs( position );
}

tripoint Character::global_sm_location() const
{
    return ms_to_sm_copy( global_square_location() );
}

tripoint_abs_omt Character::global_omt_location() const
{
    // TODO: fix point types
    return tripoint_abs_omt( ms_to_omt_copy( global_square_location() ) );
}

bool Character::is_blind() const
{
    return ( worn_with_flag( flag_BLIND ) ||
             has_effect( effect_blind ) ||
             has_flag( json_flag_BLIND ) );
}

bool Character::is_invisible() const
{
    return (
               has_effect_with_flag( flag_EFFECT_INVISIBLE ) ||
               is_wearing_active_optcloak() ||
               has_trait( trait_DEBUG_CLOAK )
           );
}

int Character::visibility( bool, int ) const
{
    // 0-100 %
    if( is_invisible() ) {
        return 0;
    }
    // TODO:
    // if ( dark_clothing() && light check ...
    int stealth_modifier = std::floor( mutation_value( "stealth_modifier" ) );
    return clamp( 100 - stealth_modifier, 40, 160 );
}

/*
 * Calculate player brightness based on the brightest active item, as
 * per itype tag LIGHT_* and optional CHARGEDIM ( fade starting at 20% charge )
 * item.light.* is -unimplemented- for the moment, as it is a custom override for
 * applying light sources/arcs with specific angle and direction.
 */
float Character::active_light() const
{
    float lumination = 0.0f;

    int maxlum = 0;
    has_item_with( [&maxlum]( const item & it ) {
        const int lumit = it.getlight_emit();
        if( maxlum < lumit ) {
            maxlum = lumit;
        }
        return false; // continue search, otherwise has_item_with would cancel the search
    } );

    lumination = static_cast<float>( maxlum );

    float mut_lum = 0.0f;
    for( const trait_id &mut : get_mutations() ) {
        float curr_lum = 0.0f;
        for( const std::pair<const bodypart_str_id, float> &elem : mut->lumination ) {
            int coverage = 0;
            for( const item &i : worn ) {
                if( i.covers( elem.first.id() ) && !i.has_flag( flag_ALLOWS_NATURAL_ATTACKS ) &&
                    !i.has_flag( flag_SEMITANGIBLE ) &&
                    !i.has_flag( flag_PERSONAL ) && !i.has_flag( flag_AURA ) ) {
                    coverage += i.get_coverage( elem.first.id() );
                }
            }
            curr_lum += elem.second * ( 1 - ( coverage / 100.0f ) );
        }
        mut_lum += curr_lum;
    }

    lumination = std::max( lumination, mut_lum );

    if( lumination < 60 && has_active_bionic( bio_flashlight ) ) {
        lumination = 60;
    } else if( lumination < 5 && ( has_effect( effect_glowing ) ||
                                   ( has_active_bionic( bio_tattoo_led ) ||
                                     has_effect( effect_glowy_led ) ) ) ) {
        lumination = 5;
    }
    return lumination;
}

bool Character::sees_with_specials( const Creature &critter ) const
{
    // electroreceptors grants vision of robots and electric monsters through walls
    if( has_trait( trait_ELECTRORECEPTORS ) &&
        ( critter.in_species( species_ROBOT ) || critter.has_flag( MF_ELECTRIC ) ) ) {
        return true;
    }

    if( critter.digging() && has_active_bionic( bio_ground_sonar ) ) {
        // Bypass the check below, the bionic sonar also bypasses the sees(point) check because
        // walls don't block sonar which is transmitted in the ground, not the air.
        // TODO: this might need checks whether the player is in the air, or otherwise not connected
        // to the ground. It also might need a range check.
        return true;
    }

    return false;
}

bool Character::pour_into( item &container, item &liquid )
{
    std::string err;
    const int amount = container.get_remaining_capacity_for_liquid( liquid, *this, &err );

    if( !err.empty() ) {
        if( !container.has_item_with( [&liquid]( const item & it ) {
        return it.typeId() == liquid.typeId();
        } ) ) {
            add_msg_if_player( m_bad, err );
        } else {
            //~ you filled <container> to the brim with <liquid>
            add_msg_if_player( _( "You filled %1$s to the brim with %2$s." ), container.tname(),
                               liquid.tname() );
        }
        return false;
    }

    add_msg_if_player( _( "You pour %1$s into the %2$s." ), liquid.tname(), container.tname() );

    liquid.charges -= container.fill_with( liquid, amount );
    inv->unsort();

    if( liquid.charges > 0 ) {
        add_msg_if_player( _( "There's some left over!" ) );
    }

    return true;
}

bool Character::pour_into( const vpart_reference &vp, item &liquid ) const
{
    if( !vp.part().fill_with( liquid ) ) {
        return false;
    }

    //~ $1 - vehicle name, $2 - part name, $3 - liquid type
    add_msg_if_player( _( "You refill the %1$s's %2$s with %3$s." ),
                       vp.vehicle().name, vp.part().name(), liquid.type_name() );

    if( liquid.charges > 0 ) {
        add_msg_if_player( _( "There's some left over!" ) );
    }
    return true;
}

resistances Character::mutation_armor( bodypart_id bp ) const
{
    resistances res;
    for( const trait_id &iter : get_mutations() ) {
        res += iter->damage_resistance( bp );
    }

    return res;
}

float Character::mutation_armor( bodypart_id bp, damage_type dt ) const
{
    return mutation_armor( bp ).type_resist( dt );
}

float Character::mutation_armor( bodypart_id bp, const damage_unit &du ) const
{
    return mutation_armor( bp ).get_effective_resist( du );
}

int Character::ammo_count_for( const item &gun )
{
    int ret = item::INFINITE_CHARGES;
    if( !gun.is_gun() ) {
        return ret;
    }

    int required = gun.ammo_required();

    if( required > 0 ) {
        int total_ammo = 0;
        total_ammo += gun.ammo_remaining();

        bool has_mag = gun.magazine_integral();

        const auto found_ammo = find_ammo( gun, true, -1 );
        int loose_ammo = 0;
        for( const auto &ammo : found_ammo ) {
            if( ammo->is_magazine() ) {
                has_mag = true;
                total_ammo += ammo->ammo_remaining();
            } else if( ammo->is_ammo() ) {
                loose_ammo += ammo->charges;
            }
        }

        if( has_mag ) {
            total_ammo += loose_ammo;
        }

        ret = std::min( ret, total_ammo / required );
    }

    int ups_drain = gun.get_gun_ups_drain();
    if( ups_drain > 0 ) {
        ret = std::min( ret, charges_of( itype_UPS ) / ups_drain );
    }

    return ret;
}

bool Character::can_reload( const item &it, const itype_id &ammo ) const
{
    if( !it.is_reloadable_with( ammo ) ) {
        return false;
    }

    if( it.is_ammo_belt() ) {
        const cata::optional<itype_id> &linkage = it.type->magazine->linkage;
        if( linkage && !has_charges( *linkage, 1 ) ) {
            return false;
        }
    }

    return true;
}

hint_rating Character::rate_action_reload( const item &it ) const
{
    hint_rating res = hint_rating::cant;

    // Guns may contain additional reloadable mods so check these first
    for( const item *mod : it.gunmods() ) {
        switch( rate_action_reload( *mod ) ) {
            case hint_rating::good:
                return hint_rating::good;

            case hint_rating::cant:
                continue;

            case hint_rating::iffy:
                res = hint_rating::iffy;
        }
    }

    if( !it.is_reloadable() ) {
        return res;
    }

    return can_reload( it ) ? hint_rating::good : hint_rating::iffy;
}

hint_rating Character::rate_action_unload( const item &it ) const
{
    if( it.is_container() && !it.contents.empty() &&
        it.can_unload_liquid() ) {
        return hint_rating::good;
    }

    if( it.has_flag( flag_NO_UNLOAD ) ) {
        return hint_rating::cant;
    }

    if( it.magazine_current() ) {
        return hint_rating::good;
    }

    for( const item *e : it.gunmods() ) {
        if( ( e->is_gun() && !e->has_flag( flag_NO_UNLOAD ) &&
              ( e->magazine_current() || e->ammo_remaining() > 0 || e->casings_count() > 0 ) ) ||
            ( e->has_flag( flag_BRASS_CATCHER ) && !e->is_container_empty() ) ) {
            return hint_rating::good;
        }
    }

    if( it.ammo_types().empty() ) {
        return hint_rating::cant;
    }

    if( it.ammo_remaining() > 0 || it.casings_count() > 0 ) {
        return hint_rating::good;
    }

    return hint_rating::iffy;
}

float Character::rest_quality() const
{
    // Just a placeholder for now.
    // TODO: Waiting/reading/being unconscious on bed/sofa/grass
    return has_effect( effect_sleep ) ? 1.0f : 0.0f;
}

std::string Character::extended_description() const
{
    std::string ss;
    if( is_player() ) {
        // <bad>This is me, <player_name>.</bad>
        ss += string_format( _( "This is you - %s." ), name );
    } else {
        ss += string_format( _( "This is %s." ), name );
    }

    ss += "\n--\n";

    const std::vector<bodypart_id> &bps = get_all_body_parts( get_body_part_flags::only_main );
    // Find length of bp names, to align
    // accumulate looks weird here, any better function?
    int longest = std::accumulate( bps.begin(), bps.end(), 0,
    []( int m, bodypart_id bp ) {
        return std::max( m, utf8_width( body_part_name_as_heading( bp, 1 ) ) );
    } );

    // This is a stripped-down version of the body_window function
    // This should be extracted into a separate function later on
    for( const bodypart_id &bp : bps ) {
        const std::string &bp_heading = body_part_name_as_heading( bp, 1 );

        const nc_color state_col = limb_color( bp, true, true, true );
        nc_color name_color = state_col;
        std::pair<std::string, nc_color> hp_bar = get_hp_bar( get_part_hp_cur( bp ), get_part_hp_max( bp ),
                false );

        ss += colorize( left_justify( bp_heading, longest ), name_color );
        ss += colorize( hp_bar.first, hp_bar.second );
        // Trailing bars. UGLY!
        // TODO: Integrate into get_hp_bar somehow
        ss += colorize( std::string( 5 - utf8_width( hp_bar.first ), '.' ), c_white );
        ss += "\n";
    }

    ss += "--\n";
    ss += _( "Wielding:" ) + std::string( " " );
    if( weapon.is_null() ) {
        ss += _( "Nothing" );
    } else {
        ss += weapon.tname();
    }

    ss += "\n";
    ss += _( "Wearing:" ) + std::string( " " );
    ss += enumerate_as_string( worn.begin(), worn.end(), []( const item & it ) {
        return it.tname();
    } );

    return replace_colors( ss );
}

social_modifiers Character::get_mutation_bionic_social_mods() const
{
    social_modifiers mods;
    for( const mutation_branch *mut : cached_mutations ) {
        mods += mut->social_mods;
    }
    for( const bionic &bio : *my_bionics ) {
        mods += bio.info().social_mods;
    }
    return mods;
}

template <cata::optional<float> mutation_branch::*member>
float calc_mutation_value( const std::vector<const mutation_branch *> &mutations )
{
    float lowest = 0.0f;
    float highest = 0.0f;
    for( const mutation_branch *mut : mutations ) {
        if( ( mut->*member ).has_value() ) {
            float val = ( mut->*member ).value();
            lowest = std::min( lowest, val );
            highest = std::max( highest, val );
        }
    }

    return std::min( 0.0f, lowest ) + std::max( 0.0f, highest );
}

template <cata::optional<float> mutation_branch::*member>
float calc_mutation_value_additive( const std::vector<const mutation_branch *> &mutations )
{
    float ret = 0.0f;
    for( const mutation_branch *mut : mutations ) {
        if( ( mut->*member ).has_value() ) {
            ret += ( mut->*member ).value();
        }
    }
    return ret;
}

template <cata::optional<float> mutation_branch::*member>
float calc_mutation_value_multiplicative( const std::vector<const mutation_branch *> &mutations )
{
    float ret = 1.0f;
    for( const mutation_branch *mut : mutations ) {
        if( ( mut->*member ).has_value() ) {
            ret *= ( mut->*member ).value();
        }
    }
    return ret;
}

static const std::map<std::string, std::function <float( std::vector<const mutation_branch *> )>>
mutation_value_map = {
    { "healing_awake", calc_mutation_value<&mutation_branch::healing_awake> },
    { "healing_resting", calc_mutation_value<&mutation_branch::healing_resting> },
    { "mending_modifier", calc_mutation_value_multiplicative<&mutation_branch::mending_modifier> },
    { "hp_modifier", calc_mutation_value<&mutation_branch::hp_modifier> },
    { "hp_modifier_secondary", calc_mutation_value<&mutation_branch::hp_modifier_secondary> },
    { "hp_adjustment", calc_mutation_value<&mutation_branch::hp_adjustment> },
    { "temperature_speed_modifier", calc_mutation_value<&mutation_branch::temperature_speed_modifier> },
    { "metabolism_modifier", calc_mutation_value<&mutation_branch::metabolism_modifier> },
    { "thirst_modifier", calc_mutation_value<&mutation_branch::thirst_modifier> },
    { "fatigue_regen_modifier", calc_mutation_value<&mutation_branch::fatigue_regen_modifier> },
    { "fatigue_modifier", calc_mutation_value<&mutation_branch::fatigue_modifier> },
    { "stamina_regen_modifier", calc_mutation_value<&mutation_branch::stamina_regen_modifier> },
    { "stealth_modifier", calc_mutation_value<&mutation_branch::stealth_modifier> },
    { "str_modifier", calc_mutation_value<&mutation_branch::str_modifier> },
    { "dodge_modifier", calc_mutation_value_additive<&mutation_branch::dodge_modifier> },
    { "mana_modifier", calc_mutation_value_additive<&mutation_branch::mana_modifier> },
    { "mana_multiplier", calc_mutation_value_multiplicative<&mutation_branch::mana_multiplier> },
    { "mana_regen_multiplier", calc_mutation_value_multiplicative<&mutation_branch::mana_regen_multiplier> },
    { "bionic_mana_penalty", calc_mutation_value_multiplicative<&mutation_branch::bionic_mana_penalty> },
    { "casting_time_multiplier", calc_mutation_value_multiplicative<&mutation_branch::casting_time_multiplier> },
    { "speed_modifier", calc_mutation_value_multiplicative<&mutation_branch::speed_modifier> },
    { "movecost_modifier", calc_mutation_value_multiplicative<&mutation_branch::movecost_modifier> },
    { "movecost_flatground_modifier", calc_mutation_value_multiplicative<&mutation_branch::movecost_flatground_modifier> },
    { "movecost_obstacle_modifier", calc_mutation_value_multiplicative<&mutation_branch::movecost_obstacle_modifier> },
    { "attackcost_modifier", calc_mutation_value_multiplicative<&mutation_branch::attackcost_modifier> },
    { "max_stamina_modifier", calc_mutation_value_multiplicative<&mutation_branch::max_stamina_modifier> },
    { "weight_capacity_modifier", calc_mutation_value_multiplicative<&mutation_branch::weight_capacity_modifier> },
    { "hearing_modifier", calc_mutation_value_multiplicative<&mutation_branch::hearing_modifier> },
    { "movecost_swim_modifier", calc_mutation_value_multiplicative<&mutation_branch::movecost_swim_modifier> },
    { "noise_modifier", calc_mutation_value_multiplicative<&mutation_branch::noise_modifier> },
    { "overmap_sight", calc_mutation_value_additive<&mutation_branch::overmap_sight> },
    { "overmap_multiplier", calc_mutation_value_multiplicative<&mutation_branch::overmap_multiplier> },
    { "map_memory_capacity_multiplier", calc_mutation_value_multiplicative<&mutation_branch::map_memory_capacity_multiplier> },
    { "reading_speed_multiplier", calc_mutation_value_multiplicative<&mutation_branch::reading_speed_multiplier> },
    { "skill_rust_multiplier", calc_mutation_value_multiplicative<&mutation_branch::skill_rust_multiplier> },
    { "crafting_speed_multiplier", calc_mutation_value_multiplicative<&mutation_branch::crafting_speed_multiplier> },
    { "obtain_cost_multiplier", calc_mutation_value_multiplicative<&mutation_branch::obtain_cost_multiplier> },
    { "stomach_size_multiplier", calc_mutation_value_multiplicative<&mutation_branch::stomach_size_multiplier> },
    { "vomit_multiplier", calc_mutation_value_multiplicative<&mutation_branch::vomit_multiplier> },
    { "consume_time_modifier", calc_mutation_value_multiplicative<&mutation_branch::consume_time_modifier> }
};

float Character::mutation_value( const std::string &val ) const
{
    // Syntax similar to tuple get<n>()
    const auto found = mutation_value_map.find( val );

    if( found == mutation_value_map.end() ) {
        debugmsg( "Invalid mutation value name %s", val );
        return 0.0f;
    } else {
        return found->second( cached_mutations );
    }
}

float Character::healing_rate( float at_rest_quality ) const
{
    // TODO: Cache
    float heal_rate;
    if( !is_npc() ) {
        heal_rate = get_option< float >( "PLAYER_HEALING_RATE" );
    } else {
        heal_rate = get_option< float >( "NPC_HEALING_RATE" );
    }
    float awake_rate = heal_rate * mutation_value( "healing_awake" );
    float final_rate = 0.0f;
    if( awake_rate > 0.0f ) {
        final_rate += awake_rate;
    } else if( at_rest_quality < 1.0f ) {
        // Resting protects from rot
        final_rate += ( 1.0f - at_rest_quality ) * awake_rate;
    }
    float asleep_rate = 0.0f;
    if( at_rest_quality > 0.0f ) {
        asleep_rate = at_rest_quality * heal_rate * ( 1.0f + mutation_value( "healing_resting" ) );
    }
    if( asleep_rate > 0.0f ) {
        final_rate += asleep_rate * ( 1.0f + get_healthy() / 200.0f );
    }

    // Most common case: awake player with no regenerative abilities
    // ~7e-5 is 1 hp per day, anything less than that is totally negligible
    static constexpr float eps = 0.000007f;
    add_msg_debug( "%s healing: %.6f", name, final_rate );
    if( std::abs( final_rate ) < eps ) {
        return 0.0f;
    }

    float primary_hp_mod = mutation_value( "hp_modifier" );
    if( primary_hp_mod < 0.0f ) {
        // HP mod can't get below -1.0
        final_rate *= 1.0f + primary_hp_mod;
    }

    return enchantment_cache->modify_value( enchant_vals::mod::REGEN_HP, final_rate );
}

float Character::healing_rate_medicine( float at_rest_quality, const bodypart_id &bp ) const
{
    float rate_medicine = 0.0f;

    for( const auto &elem : *effects ) {
        for( const std::pair<const bodypart_id, effect> &i : elem.second ) {
            const effect &eff = i.second;
            float tmp_rate = static_cast<float>( eff.get_amount( "HEAL_RATE" ) ) / to_turns<int>
                             ( 24_hours );

            if( bp == body_part_head ) {
                tmp_rate *= eff.get_amount( "HEAL_HEAD" ) / 100.0f;
            }
            if( bp == body_part_torso ) {
                tmp_rate *= eff.get_amount( "HEAL_TORSO" ) / 100.0f;
            }
            rate_medicine += tmp_rate;
        }
    }

    rate_medicine *= 1.0f + mutation_value( "healing_resting" );
    rate_medicine *= 1.0f + at_rest_quality;

    // increase healing if character has both effects
    if( has_effect( effect_bandaged ) && has_effect( effect_disinfected ) ) {
        rate_medicine *= 1.25;
    }

    if( get_healthy() > 0.0f ) {
        rate_medicine *= 1.0f + get_healthy() / 200.0f;
    } else {
        rate_medicine *= 1.0f + get_healthy() / 400.0f;
    }
    float primary_hp_mod = mutation_value( "hp_modifier" );
    if( primary_hp_mod < 0.0f ) {
        // HP mod can't get below -1.0
        rate_medicine *= 1.0f + primary_hp_mod;
    }
    return rate_medicine;
}

float Character::get_bmi() const
{
    return 12 * get_kcal_percent() + 13;
}

std::string Character::get_weight_string() const
{
    std::pair<std::string, nc_color> weight_pair = get_weight_description();
    return colorize( weight_pair.first, weight_pair.second );
}

std::pair<std::string, nc_color> Character::get_weight_description() const
{
    const float bmi = get_bmi();
    std::string weight_string;
    nc_color weight_color = c_light_gray;
    if( get_option<bool>( "CRAZY" ) ) {
        if( bmi > character_weight_category::morbidly_obese + 10.0f ) {
            weight_string = translate_marker( "AW HELL NAH" );
            weight_color = c_red;
        } else if( bmi > character_weight_category::morbidly_obese + 5.0f ) {
            weight_string = translate_marker( "DAYUM" );
            weight_color = c_red;
        } else if( bmi > character_weight_category::morbidly_obese ) {
            weight_string = translate_marker( "Fluffy" );
            weight_color = c_red;
        } else if( bmi > character_weight_category::very_obese ) {
            weight_string = translate_marker( "Husky" );
            weight_color = c_red;
        } else if( bmi > character_weight_category::obese ) {
            weight_string = translate_marker( "Healthy" );
            weight_color = c_light_red;
        } else if( bmi > character_weight_category::overweight ) {
            weight_string = translate_marker( "Big" );
            weight_color = c_yellow;
        } else if( bmi > character_weight_category::normal ) {
            weight_string = translate_marker( "Normal" );
            weight_color = c_light_gray;
        } else if( bmi > character_weight_category::underweight ) {
            weight_string = translate_marker( "Bean Pole" );
            weight_color = c_yellow;
        } else if( bmi > character_weight_category::emaciated ) {
            weight_string = translate_marker( "Emaciated" );
            weight_color = c_light_red;
        } else {
            weight_string = translate_marker( "Spooky Scary Skeleton" );
            weight_color = c_red;
        }
    } else {
        if( bmi > character_weight_category::morbidly_obese ) {
            weight_string = translate_marker( "Morbidly Obese" );
            weight_color = c_red;
        } else if( bmi > character_weight_category::very_obese ) {
            weight_string = translate_marker( "Very Obese" );
            weight_color = c_red;
        } else if( bmi > character_weight_category::obese ) {
            weight_string = translate_marker( "Obese" );
            weight_color = c_light_red;
        } else if( bmi > character_weight_category::overweight ) {
            weight_string = translate_marker( "Overweight" );
            weight_color = c_yellow;
        } else if( bmi > character_weight_category::normal ) {
            weight_string = translate_marker( "Normal" );
            weight_color = c_light_gray;
        } else if( bmi > character_weight_category::underweight ) {
            weight_string = translate_marker( "Underweight" );
            weight_color = c_yellow;
        } else if( bmi > character_weight_category::emaciated ) {
            weight_string = translate_marker( "Emaciated" );
            weight_color = c_light_red;
        } else {
            weight_string = translate_marker( "Skeletal" );
            weight_color = c_red;
        }
    }
    return std::make_pair( _( weight_string ), weight_color );
}

std::string Character::get_weight_long_description() const
{
    const float bmi = get_bmi();
    if( bmi > character_weight_category::morbidly_obese ) {
        return _( "You have far more fat than is healthy or useful.  It is causing you major problems." );
    } else if( bmi > character_weight_category::very_obese ) {
        return _( "You have too much fat.  It impacts your day-to-day health and wellness." );
    } else if( bmi > character_weight_category::obese ) {
        return _( "You've definitely put on a lot of extra weight.  Although helpful in times of famine, this is too much and is impacting your health." );
    } else if( bmi > character_weight_category::overweight ) {
        return _( "You've put on some extra pounds.  Nothing too excessive, but it's starting to impact your health and waistline a bit." );
    } else if( bmi > character_weight_category::normal ) {
        return _( "You look to be a pretty healthy weight, with some fat to last you through the winter, but nothing excessive." );
    } else if( bmi > character_weight_category::underweight ) {
        return _( "You are thin, thinner than is healthy.  You are less resilient to going without food." );
    } else if( bmi > character_weight_category::emaciated ) {
        return _( "You are very unhealthily underweight, nearing starvation." );
    } else {
        return _( "You have very little meat left on your bones.  You appear to be starving." );
    }
}

units::mass Character::bodyweight() const
{
    return units::from_kilogram( get_bmi() * std::pow( height() / 100.0f, 2 ) );
}

units::mass Character::bionics_weight() const
{
    units::mass bio_weight = 0_gram;
    for( const bionic_id &bid : get_bionics() ) {
        if( !bid->included ) {
            bio_weight += item::find_type( bid->itype() )->weight;
        }
    }
    return bio_weight;
}

void Character::reset_chargen_attributes()
{
    init_age = 25;
    init_height = 175;
}

int Character::base_age() const
{
    return init_age;
}

void Character::set_base_age( int age )
{
    init_age = age;
}

void Character::mod_base_age( int mod )
{
    init_age += mod;
}

int Character::age() const
{
    int years_since_cataclysm = to_turns<int>( calendar::turn - calendar::turn_zero ) /
                                to_turns<int>( calendar::year_length() );
    return init_age + years_since_cataclysm;
}

std::string Character::age_string() const
{
    //~ how old the character is in years. try to limit number of characters to fit on the screen
    std::string unformatted = _( "%d years" );
    return string_format( unformatted, age() );
}

int Character::base_height() const
{
    return init_height;
}

void Character::set_base_height( int height )
{
    init_height = height;
}

void Character::mod_base_height( int mod )
{
    init_height += mod;
}

std::string Character::height_string() const
{
    const bool metric = get_option<std::string>( "DISTANCE_UNITS" ) == "metric";

    if( metric ) {
        std::string metric_string = _( "%d cm" );
        return string_format( metric_string, height() );
    }

    int total_inches = std::round( height() / 2.54 );
    int feet = std::floor( total_inches / 12 );
    int remainder_inches = total_inches % 12;
    return string_format( "%d\'%d\"", feet, remainder_inches );
}

int Character::height() const
{
    switch( get_size() ) {
        case creature_size::tiny:
            return init_height - 100;
        case creature_size::small:
            return init_height - 50;
        case creature_size::medium:
            return init_height;
        case creature_size::large:
            return init_height + 50;
        case creature_size::huge:
            return init_height + 100;
        case creature_size::num_sizes:
            debugmsg( "ERROR: Character has invalid size class." );
            return 0;
    }

    debugmsg( "Invalid size class" );
    abort();
}

int Character::base_bmr() const
{
    /**
    Values are for males, and average!
    */
    const int equation_constant = 5;
    const int weight_factor = units::to_gram<int>( bodyweight() / 100.0 );
    const int height_factor = 6.25 * height();
    const int age_factor = 5 * age();
    return metabolic_rate_base() * ( weight_factor + height_factor - age_factor + equation_constant );
}

int Character::get_bmr() const
{
    int base_bmr_calc = base_bmr();
    base_bmr_calc *= std::min( activity_history.average_activity(), maximum_exertion_level() );
    return std::ceil( enchantment_cache->modify_value( enchant_vals::mod::METABOLISM, base_bmr_calc ) );
}

void Character::set_activity_level( float new_level )
{
    activity_history.log_activity( new_level );
}

void Character::reset_activity_level()
{
    activity_history.reset_activity_level();
}

std::string Character::activity_level_str() const
{
    return activity_history.activity_level_str();
}

int Character::get_armor_bash( bodypart_id bp ) const
{
    return get_armor_bash_base( bp ) + armor_bash_bonus;
}

int Character::get_armor_cut( bodypart_id bp ) const
{
    return get_armor_cut_base( bp ) + armor_cut_bonus;
}

int Character::get_armor_bullet( bodypart_id bp ) const
{
    return get_armor_bullet_base( bp ) + armor_bullet_bonus;
}

int Character::get_armor_type( damage_type dt, bodypart_id bp ) const
{
    switch( dt ) {
        case damage_type::PURE:
        case damage_type::BIOLOGICAL:
            return 0;
        case damage_type::BASH:
            return get_armor_bash( bp );
        case damage_type::CUT:
            return get_armor_cut( bp );
        case damage_type::STAB:
            return get_armor_cut( bp ) * 0.8f;
        case damage_type::BULLET:
            return get_armor_bullet( bp );
        case damage_type::ACID:
        case damage_type::HEAT:
        case damage_type::COLD:
        case damage_type::ELECTRIC: {
            int ret = 0;
            for( const item &i : worn ) {
                if( i.covers( bp ) ) {
                    ret += i.damage_resist( dt );
                }
            }

            ret += mutation_armor( bp, dt );
            return ret;
        }
        case damage_type::NONE:
        case damage_type::NUM:
            // Let it error below
            break;
    }

    debugmsg( "Invalid damage type: %d", dt );
    return 0;
}

int Character::get_armor_bash_base( bodypart_id bp ) const
{
    float ret = 0;
    for( const item &i : worn ) {
        if( i.covers( bp ) ) {
            ret += i.bash_resist();
        }
    }
    for( const bionic_id &bid : get_bionics() ) {
        const auto bash_prot = bid->bash_protec.find( bp.id() );
        if( bash_prot != bid->bash_protec.end() ) {
            ret += bash_prot->second;
        }
    }

    ret += mutation_armor( bp, damage_type::BASH );
    return ret;
}

int Character::get_armor_cut_base( bodypart_id bp ) const
{
    float ret = 0;
    for( const item &i : worn ) {
        if( i.covers( bp ) ) {
            ret += i.cut_resist();
        }
    }
    for( const bionic_id &bid : get_bionics() ) {
        const auto cut_prot = bid->cut_protec.find( bp.id() );
        if( cut_prot != bid->cut_protec.end() ) {
            ret += cut_prot->second;
        }
    }

    ret += mutation_armor( bp, damage_type::CUT );
    return ret;
}

int Character::get_armor_bullet_base( bodypart_id bp ) const
{
    float ret = 0;
    for( const item &i : worn ) {
        if( i.covers( bp ) ) {
            ret += i.bullet_resist();
        }
    }

    for( const bionic_id &bid : get_bionics() ) {
        const auto bullet_prot = bid->bullet_protec.find( bp.id() );
        if( bullet_prot != bid->bullet_protec.end() ) {
            ret += bullet_prot->second;
        }
    }

    ret += mutation_armor( bp, damage_type::BULLET );
    return ret;
}

int Character::get_env_resist( bodypart_id bp ) const
{
    float ret = 0;
    for( const item &i : worn ) {
        // Head protection works on eyes too (e.g. baseball cap)
        if( i.covers( bp ) || ( bp == body_part_eyes && i.covers( body_part_head ) ) ) {
            ret += i.get_env_resist();
        }
    }

    for( const bionic_id &bid : get_bionics() ) {
        const auto EP = bid->env_protec.find( bp.id() );
        if( EP != bid->env_protec.end() ) {
            ret += EP->second;
        }
    }

    if( bp == body_part_eyes && has_trait( trait_SEESLEEP ) ) {
        ret += 8;
    }
    return ret;
}

int Character::get_armor_acid( bodypart_id bp ) const
{
    return get_armor_type( damage_type::ACID, bp );
}

int Character::get_stim() const
{
    return stim;
}

void Character::set_stim( int new_stim )
{
    stim = new_stim;
}

void Character::mod_stim( int mod )
{
    stim += mod;
}

int Character::get_rad() const
{
    return radiation;
}

void Character::set_rad( int new_rad )
{
    radiation = new_rad;
}

void Character::mod_rad( int mod )
{
    if( has_flag( json_flag_NO_RADIATION ) ) {
        return;
    }
    set_rad( std::max( 0, get_rad() + mod ) );
}

int Character::get_stamina() const
{
    return stamina;
}

int Character::get_stamina_max() const
{
    static const std::string player_max_stamina( "PLAYER_MAX_STAMINA" );
    static const std::string max_stamina_modifier( "max_stamina_modifier" );
    int maxStamina = get_option< int >( player_max_stamina );
    maxStamina *= Character::mutation_value( max_stamina_modifier );
    maxStamina = enchantment_cache->modify_value( enchant_vals::mod::MAX_STAMINA, maxStamina );
    return maxStamina;
}

void Character::set_stamina( int new_stamina )
{
    stamina = new_stamina;
}

void Character::mod_stamina( int mod )
{
    // TODO: Make NPCs smart enough to use stamina
    if( is_npc() ) {
        return;
    }
    stamina += mod;
    if( stamina < 0 ) {
        add_effect( effect_winded, 10_turns );
    }
    stamina = clamp( stamina, 0, get_stamina_max() );
}

void Character::burn_move_stamina( int moves )
{
    int overburden_percentage = 0;
    units::mass current_weight = weight_carried();
    // Make it at least 1 gram to avoid divide-by-zero warning
    units::mass max_weight = std::max( weight_capacity(), 1_gram );
    if( current_weight > max_weight ) {
        overburden_percentage = ( current_weight - max_weight ) * 100 / max_weight;
    }

    int burn_ratio = get_option<int>( "PLAYER_BASE_STAMINA_BURN_RATE" );
    for( const bionic_id &bid : get_bionic_fueled_with( item( "muscle" ) ) ) {
        if( has_active_bionic( bid ) ) {
            burn_ratio = burn_ratio * 2 - 3;
        }
    }
    burn_ratio += overburden_percentage;
    burn_ratio *= move_mode->stamina_mult();
    mod_stamina( -( ( moves * burn_ratio ) / 100.0 ) * stamina_move_cost_modifier() );
    add_msg_debug( "Stamina burn: %d", -( ( moves * burn_ratio ) / 100 ) );
    // Chance to suffer pain if overburden and stamina runs out or has trait BADBACK
    // Starts at 1 in 25, goes down by 5 for every 50% more carried
    if( ( current_weight > max_weight ) && ( has_trait( trait_BADBACK ) || get_stamina() == 0 ) &&
        one_in( 35 - 5 * current_weight / ( max_weight / 2 ) ) ) {
        add_msg_if_player( m_bad, _( "Your body strains under the weight!" ) );
        // 1 more pain for every 800 grams more (5 per extra STR needed)
        if( ( ( current_weight - max_weight ) / 800_gram > get_pain() && get_pain() < 100 ) ) {
            mod_pain( 1 );
        }
    }
}

float Character::stamina_move_cost_modifier() const
{
    // Both walk and run speed drop to half their maximums as stamina approaches 0.
    // Convert stamina to a float first to allow for decimal place carrying
    float stamina_modifier = ( static_cast<float>( get_stamina() ) / get_stamina_max() + 1 ) / 2;
    return stamina_modifier * move_mode->move_speed_mult();
}

void Character::update_stamina( int turns )
{
    static const std::string player_base_stamina_regen_rate( "PLAYER_BASE_STAMINA_REGEN_RATE" );
    static const std::string stamina_regen_modifier( "stamina_regen_modifier" );
    const float base_regen_rate = get_option<float>( player_base_stamina_regen_rate );
    const int current_stim = get_stim();
    float stamina_recovery = 0.0f;
    // Recover some stamina every turn.
    // Mutated stamina works even when winded
    // max stamina modifers from mutation also affect stamina multi
    float stamina_multiplier = std::max<float>( 0.1f, ( !has_effect( effect_winded ) ? 1.0f : 0.1f ) +
                               mutation_value( stamina_regen_modifier ) + ( mutation_value( "max_stamina_modifier" ) - 1.0f ) );
    // But mouth encumbrance interferes, even with mutated stamina.
    stamina_recovery += stamina_multiplier * std::max( 1.0f,
                        base_regen_rate - ( encumb( body_part_mouth ) / 5.0f ) );
    stamina_recovery = enchantment_cache->modify_value( enchant_vals::mod::REGEN_STAMINA,
                       stamina_recovery );
    // TODO: recovering stamina causes hunger/thirst/fatigue.
    // TODO: Tiredness slowing recovery

    // stim recovers stamina (or impairs recovery)
    if( current_stim > 0 ) {
        // TODO: Make stamina recovery with stims cost health
        stamina_recovery += std::min( 5.0f, current_stim / 15.0f );
    } else if( current_stim < 0 ) {
        // Affect it less near 0 and more near full
        // Negative stim kill at -200
        // At -100 stim it inflicts -20 malus to regen at 100%  stamina,
        // effectivly countering stamina gain of default 20,
        // at 50% stamina its -10 (50%), cuts by 25% at 25% stamina
        stamina_recovery += current_stim / 5.0f * get_stamina() / get_stamina_max();
    }

    const int max_stam = get_stamina_max();
    if( get_power_level() >= 3_kJ && has_active_bionic( bio_gills ) ) {
        int bonus = std::min<int>( units::to_kilojoule( get_power_level() ) / 3,
                                   max_stam - get_stamina() - stamina_recovery * turns );
        // so the effective recovery is up to 5x default
        bonus = std::min( bonus, 4 * static_cast<int>( base_regen_rate ) );
        if( bonus > 0 ) {
            stamina_recovery += bonus;
            bonus /= 10;
            bonus = std::max( bonus, 1 );
            mod_power_level( units::from_kilojoule( -bonus ) );
        }
    }

    mod_stamina( roll_remainder( stamina_recovery * turns ) );
    add_msg_debug( "Stamina recovery: %d", roll_remainder( stamina_recovery * turns ) );
    // Cap at max
    set_stamina( std::min( std::max( get_stamina(), 0 ), max_stam ) );
}

bool Character::invoke_item( item *used )
{
    return invoke_item( used, pos() );
}

bool Character::invoke_item( item *, const tripoint &, int )
{
    return false;
}

bool Character::invoke_item( item *used, const std::string &method )
{
    return invoke_item( used, method, pos() );
}

bool Character::invoke_item( item *used, const std::string &method, const tripoint &pt,
                             int pre_obtain_moves )
{
    if( !has_enough_charges( *used, true ) ) {
        moves = pre_obtain_moves;
        return false;
    }
    if( used->is_medication() && !can_use_heal_item( *used ) ) {
        add_msg_if_player( m_bad, _( "Your biology is not compatible with that healing item." ) );
        moves = pre_obtain_moves;
        return false;
    }

    item *actually_used = used->get_usable_item( method );
    if( actually_used == nullptr ) {
        debugmsg( "Tried to invoke a method %s on item %s, which doesn't have this method",
                  method.c_str(), used->tname() );
        moves = pre_obtain_moves;
        return false;
    }

    cata::optional<int> charges_used = actually_used->type->invoke( *this->as_player(), *actually_used,
                                       pt, method );
    if( !charges_used.has_value() ) {
        moves = pre_obtain_moves;
        return false;
    }
    if( charges_used.value() == 0 ) {
        return false;
    }
    // Prevent accessing the item as it may have been deleted by the invoked iuse function.
    if( used->is_tool() || actually_used->is_medication() ) {
        return consume_charges( *actually_used, charges_used.value() );
    } else if( used->is_bionic() || used->is_deployable() || method == "place_trap" ) {
        i_rem( used );
        return true;
    } else if( used->is_comestible() ) {
        const bool ret = consume_effects( *used );
        consume_charges( *used, charges_used.value() );
        return ret;
    }

    return false;
}

bool Character::dispose_item( item_location &&obj, const std::string &prompt )
{
    uilist menu;
    menu.text = prompt.empty() ? string_format( _( "Dispose of %s" ), obj->tname() ) : prompt;

    using dispose_option = struct {
        std::string prompt;
        bool enabled;
        char invlet;
        int moves;
        std::function<bool()> action;
    };

    std::vector<dispose_option> opts;

    const bool bucket = obj->will_spill() && !obj->is_container_empty();

    opts.emplace_back( dispose_option{
        bucket ? _( "Spill contents and store in inventory" ) : _( "Store in inventory" ),
        can_stash( *obj ), '1',
        item_handling_cost( *obj ),
        [this, bucket, &obj] {
            if( bucket && !obj->contents.spill_open_pockets( *this, obj.get_item() ) )
            {
                return false;
            }

            moves -= item_handling_cost( *obj );
            this->i_add( *obj, true, &*obj );
            obj.remove_item();
            return true;
        }
    } );

    opts.emplace_back( dispose_option{
        _( "Drop item" ), true, '2', 0, [this, &obj] {
            put_into_vehicle_or_drop( *this, item_drop_reason::deliberate, { *obj } );
            obj.remove_item();
            return true;
        }
    } );

    opts.emplace_back( dispose_option{
        bucket ? _( "Spill contents and wear item" ) : _( "Wear item" ),
        can_wear( *obj ).success(), '3', item_wear_cost( *obj ),
        [this, bucket, &obj] {
            if( bucket && !obj->spill_contents( *this ) )
            {
                return false;
            }

            item it = *obj;
            obj.remove_item();
            return !!wear_item( it );
        }
    } );

    for( auto &e : worn ) {
        if( e.can_holster( *obj ) ) {
            const holster_actor *ptr = dynamic_cast<const holster_actor *>
                                       ( e.type->get_use( "holster" )->get_actor_ptr() );
            opts.emplace_back( dispose_option{
                string_format( _( "Store in %s" ), e.tname() ), true, e.invlet,
                item_store_cost( *obj, e, false, e.contents.insert_cost( *obj ) ),
                [this, ptr, &e, &obj] {
                    return ptr->store( *this->as_player(), e, *obj );
                }
            } );
        }
    }

    int w = utf8_width( menu.text, true ) + 4;
    for( const auto &e : opts ) {
        w = std::max( w, utf8_width( e.prompt, true ) + 4 );
    }
    for( auto &e : opts ) {
        e.prompt += std::string( w - utf8_width( e.prompt, true ), ' ' );
    }

    menu.text.insert( 0, 2, ' ' ); // add space for UI hotkeys
    menu.text += std::string( w + 2 - utf8_width( menu.text, true ), ' ' );
    menu.text += _( " | Moves  " );

    for( const auto &e : opts ) {
        menu.addentry( -1, e.enabled, e.invlet, string_format( e.enabled ? "%s | %-7d" : "%s |",
                       e.prompt, e.moves ) );
    }

    menu.query();
    if( menu.ret >= 0 ) {
        return opts[menu.ret].action();
    }
    return false;
}

bool Character::has_enough_charges( const item &it, bool show_msg ) const
{
    if( !it.is_tool() || !it.ammo_required() ) {
        return true;
    }
    if( it.has_flag( flag_USE_UPS ) ) {
        if( has_charges( itype_UPS, it.ammo_required() ) || it.ammo_sufficient() ) {
            return true;
        }
        if( show_msg ) {
            add_msg_if_player( m_info,
                               ngettext( "Your %s needs %d charge from some UPS.",
                                         "Your %s needs %d charges from some UPS.",
                                         it.ammo_required() ),
                               it.tname(), it.ammo_required() );
        }
        return false;
    } else if( !it.ammo_sufficient() ) {
        if( show_msg ) {
            add_msg_if_player( m_info,
                               ngettext( "Your %s has %d charge, but needs %d.",
                                         "Your %s has %d charges, but needs %d.",
                                         it.ammo_remaining() ),
                               it.tname(), it.ammo_remaining(), it.ammo_required() );
        }
        return false;
    }
    return true;
}

bool Character::consume_charges( item &used, int qty )
{
    if( qty < 0 ) {
        debugmsg( "Tried to consume negative charges" );
        return false;
    }

    if( qty == 0 ) {
        return false;
    }

    if( !used.is_tool() && !used.is_food() && !used.is_medication() ) {
        debugmsg( "Tried to consume charges for non-tool, non-food, non-med item" );
        return false;
    }

    // Consume comestibles destroying them if no charges remain
    if( used.is_food() || used.is_medication() ) {
        used.charges -= qty;
        if( used.charges <= 0 ) {
            i_rem( &used );
            return true;
        }
        return false;
    }

    // Tools which don't require ammo are instead destroyed
    if( used.is_tool() && !used.ammo_required() ) {
        if( has_item( used ) ) {
            i_rem( &used );
        } else {
            map_stack items = get_map().i_at( pos() );
            for( item_stack::iterator iter = items.begin(); iter != items.end(); iter++ ) {
                if( &( *iter ) == &used ) {
                    iter = items.erase( iter );
                    break;
                }
            }
        }
        return true;
    }

    // USE_UPS never occurs on base items but is instead added by the UPS tool mod
    if( used.has_flag( flag_USE_UPS ) ) {
        // With the new UPS system, we'll want to use any charges built up in the tool before pulling from the UPS
        // The usage of the item was already approved, so drain item if possible, otherwise use UPS
        if( used.charges >= qty || ( used.magazine_integral() &&
                                     !used.has_flag( flag_id( "USES_BIONIC_POWER" ) ) && used.ammo_remaining() >= qty ) ) {
            used.ammo_consume( qty, pos() );
        } else {
            use_charges( itype_UPS, qty );
        }
    } else {
        used.ammo_consume( std::min( qty, used.ammo_remaining() ), pos() );
    }
    return false;
}

int Character::item_handling_cost( const item &it, bool penalties, int base_cost ) const
{
    int mv = base_cost;
    if( penalties ) {
        // 40 moves per liter, up to 200 at 5 liters
        mv += std::min( 200, it.volume() / 20_ml );
    }

    if( weapon.typeId() == itype_e_handcuffs ) {
        mv *= 4;
    } else if( penalties && has_effect( effect_grabbed ) ) {
        mv *= 2;
    }

    // For single handed items use the least encumbered hand
    if( it.is_two_handed( *this ) ) {
        mv += encumb( body_part_hand_l ) + encumb( body_part_hand_r );
    } else {
        mv += std::min( encumb( body_part_hand_l ), encumb( body_part_hand_r ) );
    }

    return std::max( mv, 0 );
}

int Character::item_store_cost( const item &it, const item & /* container */, bool penalties,
                                int base_cost ) const
{
    /** @EFFECT_PISTOL decreases time taken to store a pistol */
    /** @EFFECT_SMG decreases time taken to store an SMG */
    /** @EFFECT_RIFLE decreases time taken to store a rifle */
    /** @EFFECT_SHOTGUN decreases time taken to store a shotgun */
    /** @EFFECT_LAUNCHER decreases time taken to store a launcher */
    /** @EFFECT_STABBING decreases time taken to store a stabbing weapon */
    /** @EFFECT_CUTTING decreases time taken to store a cutting weapon */
    /** @EFFECT_BASHING decreases time taken to store a bashing weapon */
    int lvl = get_skill_level( it.is_gun() ? it.gun_skill() : it.melee_skill() );
    return item_handling_cost( it, penalties, base_cost ) / ( ( lvl + 10.0f ) / 10.0f );
}

int Character::item_retrieve_cost( const item &it, const item &container, bool penalties,
                                   int base_cost ) const
{
    // Drawing from an holster use the same formula as storing an item for now
    /**
         * @EFFECT_PISTOL decreases time taken to draw pistols from holsters
         * @EFFECT_SMG decreases time taken to draw smgs from holsters
         * @EFFECT_RIFLE decreases time taken to draw rifles from holsters
         * @EFFECT_SHOTGUN decreases time taken to draw shotguns from holsters
         * @EFFECT_LAUNCHER decreases time taken to draw launchers from holsters
         * @EFFECT_STABBING decreases time taken to draw stabbing weapons from sheathes
         * @EFFECT_CUTTING decreases time taken to draw cutting weapons from scabbards
         * @EFFECT_BASHING decreases time taken to draw bashing weapons from holsters
         */
    return item_store_cost( it, container, penalties, base_cost );
}

int Character::item_wear_cost( const item &it ) const
{
    double mv = item_handling_cost( it );

    switch( it.get_layer() ) {
        case layer_level::PERSONAL:
            break;

        case layer_level::UNDERWEAR:
            mv *= 1.5;
            break;

        case layer_level::REGULAR:
            break;

        case layer_level::WAIST:
        case layer_level::OUTER:
            mv /= 1.5;
            break;

        case layer_level::BELTED:
            mv /= 2.0;
            break;

        case layer_level::AURA:
            break;

        default:
            break;
    }

    mv *= std::max( it.get_avg_encumber( *this ) / 10.0, 1.0 );

    return mv;
}

void Character::cough( bool harmful, int loudness )
{
    if( has_effect( effect_cough_suppress ) ) {
        return;
    }

    if( harmful ) {
        const int stam = get_stamina();
        const int malus = get_stamina_max() * 0.05; // 5% max stamina
        mod_stamina( -malus );
        if( stam < malus && x_in_y( malus - stam, malus ) && one_in( 6 ) ) {
            apply_damage( nullptr, body_part_torso, 1 );
        }
    }

    if( !is_npc() ) {
        add_msg( m_bad, _( "You cough heavily." ) );
    }
    sounds::sound( pos(), loudness, sounds::sound_t::speech, _( "a hacking cough." ), false, "misc",
                   "cough" );

    moves -= 80;

    add_effect( effect_disrupted_sleep, 5_minutes );
}

void Character::wake_up()
{
    //Can't wake up if under anesthesia
    if( has_effect( effect_narcosis ) ) {
        return;
    }

    // Do not remove effect_sleep or effect_alarm_clock now otherwise it invalidates an effect
    // iterator in player::process_effects().
    // We just set it for later removal (also happening in player::process_effects(), so no side
    // effects) with a duration of 0 turns.

    if( has_effect( effect_sleep ) ) {
        get_event_bus().send<event_type::character_wakes_up>( getID() );
        get_effect( effect_sleep ).set_duration( 0_turns );
    }
    remove_effect( effect_slept_through_alarm );
    remove_effect( effect_lying_down );
    if( has_effect( effect_alarm_clock ) ) {
        get_effect( effect_alarm_clock ).set_duration( 0_turns );
    }
    recalc_sight_limits();

    if( has_effect( effect_nightmares ) ) {
        add_msg_if_player( m_bad, "%s",
                           SNIPPET.random_from_category( "nightmares" ).value_or( translation() ) );
        add_morale( morale_nightmare, -15, -30, 30_minutes );
    }
}

int Character::get_shout_volume() const
{
    int base = 10;
    int shout_multiplier = 2;

    // Mutations make shouting louder, they also define the default message
    if( has_trait( trait_SHOUT3 ) ) {
        shout_multiplier = 4;
        base = 20;
    } else if( has_trait( trait_SHOUT2 ) ) {
        base = 15;
        shout_multiplier = 3;
    }

    // You can't shout without your face
    if( has_trait( trait_PROF_FOODP ) && !( is_wearing( itype_id( "foodperson_mask" ) ) ||
                                            is_wearing( itype_id( "foodperson_mask_on" ) ) ) ) {
        base = 0;
        shout_multiplier = 0;
    }

    // Masks and such dampen the sound
    // Balanced around whisper for wearing bondage mask
    // and noise ~= 10 (door smashing) for wearing dust mask for character with strength = 8
    /** @EFFECT_STR increases shouting volume */
    const int penalty = encumb( body_part_mouth ) * 3 / 2;
    int noise = base + str_cur * shout_multiplier - penalty;

    // Minimum noise volume possible after all reductions.
    // Volume 1 can't be heard even by player
    constexpr int minimum_noise = 2;

    if( noise <= base ) {
        noise = std::max( minimum_noise, noise );
    }

    noise = enchantment_cache->modify_value( enchant_vals::mod::SHOUT_NOISE, noise );

    // Screaming underwater is not good for oxygen and harder to do overall
    if( underwater ) {
        noise = std::max( minimum_noise, noise / 2 );
    }
    return noise;
}

void Character::shout( std::string msg, bool order )
{
    int base = 10;
    std::string shout;

    // You can't shout without your face
    if( has_trait( trait_PROF_FOODP ) && !( is_wearing( itype_id( "foodperson_mask" ) ) ||
                                            is_wearing( itype_id( "foodperson_mask_on" ) ) ) ) {
        add_msg_if_player( m_warning, _( "You try to shout, but you have no face!" ) );
        return;
    }

    // Mutations make shouting louder, they also define the default message
    if( has_trait( trait_SHOUT3 ) ) {
        base = 20;
        if( msg.empty() ) {
            msg = is_player() ? _( "yourself let out a piercing howl!" ) : _( "a piercing howl!" );
            shout = "howl";
        }
    } else if( has_trait( trait_SHOUT2 ) ) {
        base = 15;
        if( msg.empty() ) {
            msg = is_player() ? _( "yourself scream loudly!" ) : _( "a loud scream!" );
            shout = "scream";
        }
    }

    if( msg.empty() ) {
        msg = is_player() ? _( "yourself shout loudly!" ) : _( "a loud shout!" );
        shout = "default";
    }
    int noise = get_shout_volume();

    // Minimum noise volume possible after all reductions.
    // Volume 1 can't be heard even by player
    constexpr int minimum_noise = 2;

    if( noise <= base ) {
        std::string dampened_shout;
        std::transform( msg.begin(), msg.end(), std::back_inserter( dampened_shout ), tolower );
        msg = std::move( dampened_shout );
    }

    // Screaming underwater is not good for oxygen and harder to do overall
    if( underwater ) {
        if( !has_trait( trait_GILLS ) && !has_trait( trait_GILLS_CEPH ) ) {
            mod_stat( "oxygen", -noise );
        }
    }

    const int penalty = encumb( body_part_mouth ) * 3 / 2;
    // TODO: indistinct noise descriptions should be handled in the sounds code
    if( noise <= minimum_noise ) {
        add_msg_if_player( m_warning,
                           _( "The sound of your voice is almost completely muffled!" ) );
        msg = is_player() ? _( "your muffled shout" ) : _( "an indistinct voice" );
    } else if( noise * 2 <= noise + penalty ) {
        // The shout's volume is 1/2 or lower of what it would be without the penalty
        add_msg_if_player( m_warning, _( "The sound of your voice is significantly muffled!" ) );
    }

    sounds::sound( pos(), noise, order ? sounds::sound_t::order : sounds::sound_t::alert, msg, false,
                   "shout", shout );
}

void Character::vomit()
{
    get_event_bus().send<event_type::throws_up>( getID() );

    if( stomach.contains() != 0_ml ) {
        stomach.empty();
        get_map().add_field( adjacent_tile(), fd_bile, 1 );
        add_msg_player_or_npc( m_bad, _( "You throw up heavily!" ), _( "<npcname> throws up heavily!" ) );
    }

    if( !has_effect( effect_nausea ) ) {  // Prevents never-ending nausea
        const effect dummy_nausea( effect_source( this ), &effect_nausea.obj(), 0_turns,
                                   bodypart_str_id::NULL_ID(), false, 1, calendar::turn );
        add_effect( effect_nausea, std::max( dummy_nausea.get_max_duration() * units::to_milliliter(
                stomach.contains() ) / 21, dummy_nausea.get_int_dur_factor() ) );
    }

    mod_moves( -100 );
    for( auto &elem : *effects ) {
        for( auto &_effect_it : elem.second ) {
            auto &it = _effect_it.second;
            if( it.get_id() == effect_foodpoison ) {
                it.mod_duration( -30_minutes );
            } else if( it.get_id() == effect_drunk ) {
                it.mod_duration( rng( -10_minutes, -50_minutes ) );
            }
        }
    }
    remove_effect( effect_pkill1 );
    remove_effect( effect_pkill2 );
    remove_effect( effect_pkill3 );
    // Don't wake up when just retching
    if( stomach.contains() > 0_ml ) {
        wake_up();
    }
}

// adjacent_tile() returns a safe, unoccupied adjacent tile. If there are no such tiles, returns player position instead.
tripoint Character::adjacent_tile() const
{
    std::vector<tripoint> ret;
    int dangerous_fields = 0;
    map &here = get_map();
    for( const tripoint &p : here.points_in_radius( pos(), 1 ) ) {
        if( p == pos() ) {
            // Don't consider player position
            continue;
        }
        if( g->critter_at( p ) != nullptr ) {
            continue;
        }
        if( here.impassable( p ) ) {
            continue;
        }
        const trap &curtrap = here.tr_at( p );
        // If we don't known a trap here, the spot "appears" to be good, so consider it.
        // Same if we know a benign trap (as it's not dangerous).
        if( curtrap.can_see( p, *this ) && !curtrap.is_benign() ) {
            continue;
        }
        // Only consider tile if unoccupied, passable and has no traps
        dangerous_fields = 0;
        auto &tmpfld = here.field_at( p );
        for( auto &fld : tmpfld ) {
            const field_entry &cur = fld.second;
            if( cur.is_dangerous() ) {
                dangerous_fields++;
            }
        }

        if( dangerous_fields == 0 ) {
            ret.push_back( p );
        }
    }

    return random_entry( ret, pos() ); // player position if no valid adjacent tiles
}

void Character::set_fac_id( const std::string &my_fac_id )
{
    fac_id = faction_id( my_fac_id );
}

std::string get_stat_name( character_stat Stat )
{
    switch( Stat ) {
        // *INDENT-OFF*
    case character_stat::STRENGTH:     return pgettext( "strength stat", "STR" );
    case character_stat::DEXTERITY:    return pgettext( "dexterity stat", "DEX" );
    case character_stat::INTELLIGENCE: return pgettext( "intelligence stat", "INT" );
    case character_stat::PERCEPTION:   return pgettext( "perception stat", "PER" );
        // *INDENT-ON*
        default:
            break;
    }
    return pgettext( "fake stat there's an error", "ERR" );
}

void Character::build_mut_dependency_map( const trait_id &mut,
        std::unordered_map<trait_id, int> &dependency_map, int distance )
{
    // Skip base traits and traits we've seen with a lower distance
    const auto lowest_distance = dependency_map.find( mut );
    if( !has_base_trait( mut ) && ( lowest_distance == dependency_map.end() ||
                                    distance < lowest_distance->second ) ) {
        dependency_map[mut] = distance;
        // Recurse over all prerequisite and replacement mutations
        const mutation_branch &mdata = mut.obj();
        for( const trait_id &i : mdata.prereqs ) {
            build_mut_dependency_map( i, dependency_map, distance + 1 );
        }
        for( const trait_id &i : mdata.prereqs2 ) {
            build_mut_dependency_map( i, dependency_map, distance + 1 );
        }
        for( const trait_id &i : mdata.replacements ) {
            build_mut_dependency_map( i, dependency_map, distance + 1 );
        }
    }
}

void Character::set_highest_cat_level()
{
    mutation_category_level.clear();

    // For each of our mutations...
    for( const trait_id &mut : get_mutations() ) {
        // ...build up a map of all prerequisite/replacement mutations along the tree, along with their distance from the current mutation
        std::unordered_map<trait_id, int> dependency_map;
        build_mut_dependency_map( mut, dependency_map, 0 );

        // Then use the map to set the category levels
        for( const std::pair<const trait_id, int> &i : dependency_map ) {
            const mutation_branch &mdata = i.first.obj();
            if( !mdata.flags.count( json_flag_NON_THRESH ) ) {
                for( const mutation_category_id &cat : mdata.category ) {
                    // Decay category strength based on how far it is from the current mutation
                    mutation_category_level[cat] += 8 / static_cast<int>( std::pow( 2, i.second ) );
                }
            }
        }
    }
}

void Character::drench_mut_calc()
{
    for( const bodypart_id &bp : get_all_body_parts() ) {
        int ignored = 0;
        int neutral = 0;
        int good = 0;

        for( const trait_id &iter : get_mutations() ) {
            const mutation_branch &mdata = iter.obj();
            const auto wp_iter = mdata.protection.find( bp.id() );
            if( wp_iter != mdata.protection.end() ) {
                ignored += wp_iter->second.x;
                neutral += wp_iter->second.y;
                good += wp_iter->second.z;
            }
        }
        set_part_mut_drench( bp, { WT_GOOD, good } );
        set_part_mut_drench( bp, { WT_NEUTRAL, neutral } );
        set_part_mut_drench( bp, { WT_IGNORED, ignored } );
    }
}

/// Returns the mutation category with the highest strength
mutation_category_id Character::get_highest_category() const
{
    int iLevel = 0;
    mutation_category_id sMaxCat;

    for( const std::pair<const mutation_category_id, int> &elem : mutation_category_level ) {
        if( elem.second > iLevel ) {
            sMaxCat = elem.first;
            iLevel = elem.second;
        } else if( elem.second == iLevel ) {
            sMaxCat = mutation_category_id();  // no category on ties
        }
    }
    return sMaxCat;
}

void Character::recalculate_enchantment_cache()
{
    // start by resetting the cache to all inventory items
    *enchantment_cache = inv->get_active_enchantment_cache( *this );

    visit_items( [&]( const item * it, item * ) {
        for( const enchantment &ench : it->get_enchantments() ) {
            if( ench.is_active( *this, *it ) ) {
                enchantment_cache->force_add( ench );
            }
        }
        return VisitResponse::NEXT;
    } );

    // get from traits/ mutations
    for( const std::pair<const trait_id, trait_data> &mut_map : my_mutations ) {
        const mutation_branch &mut = mut_map.first.obj();

        for( const enchantment_id &ench_id : mut.enchantments ) {
            const enchantment &ench = ench_id.obj();
            if( ench.is_active( *this, mut.activated && mut_map.second.powered ) ) {
                enchantment_cache->force_add( ench );
            }
        }
    }

    for( const bionic &bio : *my_bionics ) {
        const bionic_id &bid = bio.id;

        for( const enchantment_id &ench_id : bid->enchantments ) {
            const enchantment &ench = ench_id.obj();
            if( ench.is_active( *this, bio.powered &&
                                bid->has_flag( STATIC( json_character_flag( "BIONIC_TOGGLED" ) ) ) ) ) {
                enchantment_cache->force_add( ench );
            }
        }
    }
}

double Character::calculate_by_enchantment( double modify, enchant_vals::mod value,
        bool round_output ) const
{
    modify += enchantment_cache->get_value_add( value );
    modify *= 1.0 + enchantment_cache->get_value_multiply( value );
    if( round_output ) {
        modify = std::round( modify );
    }
    return modify;
}

void Character::passive_absorb_hit( const bodypart_id &bp, damage_unit &du ) const
{
    // >0 check because some mutations provide negative armor
    // Thin skin check goes before subdermal armor plates because SUBdermal
    if( du.amount > 0.0f ) {
        // HACK: Get rid of this as soon as CUT and STAB are split
        if( du.type == damage_type::STAB ) {
            damage_unit du_copy = du;
            du_copy.type = damage_type::CUT;
            du.amount -= mutation_armor( bp, du_copy );
        } else {
            du.amount -= mutation_armor( bp, du );
        }
    }
    du.amount -= bionic_armor_bonus( bp, du.type ); //Check for passive armor bionics
    du.amount -= mabuff_armor_bonus( du.type );
    du.amount = std::max( 0.0f, du.amount );
}

static void destroyed_armor_msg( Character &who, const std::string &pre_damage_name )
{
    if( who.is_avatar() ) {
        get_memorial().add(
            //~ %s is armor name
            pgettext( "memorial_male", "Worn %s was completely destroyed." ),
            pgettext( "memorial_female", "Worn %s was completely destroyed." ),
            pre_damage_name );
    }
    who.add_msg_player_or_npc( m_bad, _( "Your %s is completely destroyed!" ),
                               _( "<npcname>'s %s is completely destroyed!" ),
                               pre_damage_name );
}

static void item_armor_enchantment_adjust( Character &guy, damage_unit &du, item &armor )
{
    switch( du.type ) {
        case damage_type::ACID:
            du.amount = armor.calculate_by_enchantment( guy, du.amount, enchant_vals::mod::ITEM_ARMOR_ACID );
            break;
        case damage_type::BASH:
            du.amount = armor.calculate_by_enchantment( guy, du.amount, enchant_vals::mod::ITEM_ARMOR_BASH );
            break;
        case damage_type::BIOLOGICAL:
            du.amount = armor.calculate_by_enchantment( guy, du.amount, enchant_vals::mod::ITEM_ARMOR_BIO );
            break;
        case damage_type::COLD:
            du.amount = armor.calculate_by_enchantment( guy, du.amount, enchant_vals::mod::ITEM_ARMOR_COLD );
            break;
        case damage_type::CUT:
            du.amount = armor.calculate_by_enchantment( guy, du.amount, enchant_vals::mod::ITEM_ARMOR_CUT );
            break;
        case damage_type::ELECTRIC:
            du.amount = armor.calculate_by_enchantment( guy, du.amount, enchant_vals::mod::ITEM_ARMOR_ELEC );
            break;
        case damage_type::HEAT:
            du.amount = armor.calculate_by_enchantment( guy, du.amount, enchant_vals::mod::ITEM_ARMOR_HEAT );
            break;
        case damage_type::STAB:
            du.amount = armor.calculate_by_enchantment( guy, du.amount, enchant_vals::mod::ITEM_ARMOR_STAB );
            break;
        case damage_type::BULLET:
            du.amount = armor.calculate_by_enchantment( guy, du.amount, enchant_vals::mod::ITEM_ARMOR_BULLET );
            break;
        default:
            return;
    }
    du.amount = std::max( 0.0f, du.amount );
}

// adjusts damage unit depending on type by enchantments.
// the ITEM_ enchantments only affect the damage resistance for that one item, while the others affect all of them
static void armor_enchantment_adjust( Character &guy, damage_unit &du )
{
    switch( du.type ) {
        case damage_type::ACID:
            du.amount = guy.calculate_by_enchantment( du.amount, enchant_vals::mod::ARMOR_ACID );
            break;
        case damage_type::BASH:
            du.amount = guy.calculate_by_enchantment( du.amount, enchant_vals::mod::ARMOR_BASH );
            break;
        case damage_type::BIOLOGICAL:
            du.amount = guy.calculate_by_enchantment( du.amount, enchant_vals::mod::ARMOR_BIO );
            break;
        case damage_type::COLD:
            du.amount = guy.calculate_by_enchantment( du.amount, enchant_vals::mod::ARMOR_COLD );
            break;
        case damage_type::CUT:
            du.amount = guy.calculate_by_enchantment( du.amount, enchant_vals::mod::ARMOR_CUT );
            break;
        case damage_type::ELECTRIC:
            du.amount = guy.calculate_by_enchantment( du.amount, enchant_vals::mod::ARMOR_ELEC );
            break;
        case damage_type::HEAT:
            du.amount = guy.calculate_by_enchantment( du.amount, enchant_vals::mod::ARMOR_HEAT );
            break;
        case damage_type::STAB:
            du.amount = guy.calculate_by_enchantment( du.amount, enchant_vals::mod::ARMOR_STAB );
            break;
        case damage_type::BULLET:
            du.amount = guy.calculate_by_enchantment( du.amount, enchant_vals::mod::ARMOR_BULLET );
            break;
        default:
            return;
    }
    du.amount = std::max( 0.0f, du.amount );
}

void Character::absorb_hit( const bodypart_id &bp, damage_instance &dam )
{
    std::list<item> worn_remains;
    bool armor_destroyed = false;

    for( damage_unit &elem : dam.damage_units ) {
        if( elem.amount < 0 ) {
            // Prevents 0 damage hits (like from hallucinations) from ripping armor
            elem.amount = 0;
            continue;
        }

        // The bio_ads CBM absorbs damage before hitting armor
        if( has_active_bionic( bio_ads ) ) {
            if( elem.amount > 0 && get_power_level() > 24_kJ ) {
                if( elem.type == damage_type::BASH ) {
                    elem.amount -= rng( 1, 2 );
                } else if( elem.type == damage_type::CUT ) {
                    elem.amount -= rng( 1, 4 );
                } else if( elem.type == damage_type::STAB || elem.type == damage_type::BULLET ) {
                    elem.amount -= rng( 1, 8 );
                }
                mod_power_level( -25_kJ );
            }
            if( elem.amount < 0 ) {
                elem.amount = 0;
            }
        }

        armor_enchantment_adjust( *this, elem );

        // Only the outermost armor can be set on fire
        bool outermost = true;
        // The worn vector has the innermost item first, so
        // iterate reverse to damage the outermost (last in worn vector) first.
        for( auto iter = worn.rbegin(); iter != worn.rend(); ) {
            item &armor = *iter;

            if( !armor.covers( bp ) ) {
                ++iter;
                continue;
            }

            const std::string pre_damage_name = armor.tname();
            bool destroy = false;

            item_armor_enchantment_adjust( *this, elem, armor );
            // Heat damage can set armor on fire
            // Even though it doesn't cause direct physical damage to it
            if( outermost && elem.type == damage_type::HEAT && elem.amount >= 1.0f ) {
                // TODO: Different fire intensity values based on damage
                fire_data frd{ 2 };
                destroy = armor.burn( frd );
                int fuel = roll_remainder( frd.fuel_produced );
                if( fuel > 0 ) {
                    add_effect( effect_onfire, time_duration::from_turns( fuel + 1 ), bp, false, 0, false,
                                true );
                }
            }

            if( !destroy ) {
                destroy = armor_absorb( elem, armor, bp );
            }

            if( destroy ) {
                if( get_player_view().sees( *this ) ) {
                    SCT.add( point( posx(), posy() ), direction::NORTH, remove_color_tags( pre_damage_name ),
                             m_neutral, _( "destroyed" ), m_info );
                }
                destroyed_armor_msg( *this, pre_damage_name );
                armor_destroyed = true;
                armor.on_takeoff( *this );
                for( const item *it : armor.contents.all_items_top( item_pocket::pocket_type::CONTAINER ) ) {
                    worn_remains.push_back( *it );
                }
                // decltype is the type name of the iterator, note that reverse_iterator::base returns the
                // iterator to the next element, not the one the revers_iterator points to.
                // http://stackoverflow.com/questions/1830158/how-to-call-erase-with-a-reverse-iterator
                iter = decltype( iter )( worn.erase( --( iter.base() ) ) );
            } else {
                ++iter;
                outermost = false;
            }
        }

        passive_absorb_hit( bp, elem );

        if( elem.type == damage_type::BASH ) {
            if( has_trait( trait_LIGHT_BONES ) ) {
                elem.amount *= 1.4;
            }
            if( has_trait( trait_HOLLOW_BONES ) ) {
                elem.amount *= 1.8;
            }
        }

        elem.amount = std::max( elem.amount, 0.0f );
    }
    map &here = get_map();
    for( item &remain : worn_remains ) {
        here.add_item_or_charges( pos(), remain );
    }
    if( armor_destroyed ) {
        drop_invalid_inventory();
    }
}

bool Character::armor_absorb( damage_unit &du, item &armor, const bodypart_id &bp )
{
    if( rng( 1, 100 ) > armor.get_coverage( bp ) ) {
        return false;
    }

    // TODO: add some check for power armor
    armor.mitigate_damage( du );

    // We want armor's own resistance to this type, not the resistance it grants
    const float armors_own_resist = armor.damage_resist( du.type, true );
    if( armors_own_resist > 1000.0f ) {
        // This is some weird type that doesn't damage armors
        return false;
    }

    // Scale chance of article taking damage based on the number of parts it covers.
    // This represents large articles being able to take more punishment
    // before becoming ineffective or being destroyed.
    const int num_parts_covered = armor.get_covered_body_parts().count();
    if( !one_in( num_parts_covered ) ) {
        return false;
    }

    // Don't damage armor as much when bypassed by armor piercing
    // Most armor piercing damage comes from bypassing armor, not forcing through
    const float raw_dmg = du.amount;
    if( raw_dmg > armors_own_resist ) {
        // If damage is above armor value, the chance to avoid armor damage is
        // 50% + 50% * 1/dmg
        if( one_in( raw_dmg ) || one_in( 2 ) ) {
            return false;
        }
    } else {
        // Sturdy items and power armors never take chip damage.
        // Other armors have 0.5% of getting damaged from hits below their armor value.
        if( armor.has_flag( flag_STURDY ) || armor.is_power_armor() || !one_in( 200 ) ) {
            return false;
        }
    }

    const material_type &material = armor.get_random_material();
    std::string damage_verb = ( du.type == damage_type::BASH ) ? material.bash_dmg_verb() :
                              material.cut_dmg_verb();

    const std::string pre_damage_name = armor.tname();
    const std::string pre_damage_adj = armor.get_base_material().dmg_adj( armor.damage_level() );

    // add "further" if the damage adjective and verb are the same
    std::string format_string = ( pre_damage_adj == damage_verb ) ?
                                _( "Your %1$s is %2$s further!" ) : _( "Your %1$s is %2$s!" );
    add_msg_if_player( m_bad, format_string, pre_damage_name, damage_verb );
    //item is damaged
    if( is_player() ) {
        SCT.add( point( posx(), posy() ), direction::NORTH, remove_color_tags( pre_damage_name ), m_neutral,
                 damage_verb,
                 m_info );
    }

    return armor.mod_damage( armor.has_flag( flag_FRAGILE ) ?
                             rng( 2 * itype::damage_scale, 3 * itype::damage_scale ) : itype::damage_scale, du.type );
}

float Character::bionic_armor_bonus( const bodypart_id &bp, damage_type dt ) const
{
    float result = 0.0f;
    if( dt == damage_type::CUT || dt == damage_type::STAB ) {
        for( const bionic_id &bid : get_bionics() ) {
            const auto cut_prot = bid->cut_protec.find( bp.id() );
            if( cut_prot != bid->cut_protec.end() ) {
                result += cut_prot->second;
            }
        }
    } else if( dt == damage_type::BASH ) {
        for( const bionic_id &bid : get_bionics() ) {
            const auto bash_prot = bid->bash_protec.find( bp.id() );
            if( bash_prot != bid->bash_protec.end() ) {
                result += bash_prot->second;
            }
        }
    } else if( dt == damage_type::BULLET ) {
        for( const bionic_id &bid : get_bionics() ) {
            const auto bullet_prot = bid->bullet_protec.find( bp.id() );
            if( bullet_prot != bid->bullet_protec.end() ) {
                result += bullet_prot->second;
            }
        }
    }

    return result;
}

int Character::get_armor_fire( const bodypart_id &bp ) const
{
    return get_armor_type( damage_type::HEAT, bp );
}

void Character::did_hit( Creature &target )
{
    enchantment_cache->cast_hit_you( *this, target );
}

ret_val<bool> Character::can_wield( const item &it ) const
{
    if( has_effect( effect_incorporeal ) ) {
        return ret_val<bool>::make_failure( _( "You can't wield anything while incorporeal." ) );
    }
    if( get_working_arm_count() <= 0 ) {
        return ret_val<bool>::make_failure(
                   _( "You need at least one arm to even consider wielding something." ) );
    }
    if( it.made_of_from_type( phase_id::LIQUID ) ) {
        return ret_val<bool>::make_failure( _( "Can't wield spilt liquids." ) );
    }

    if( is_armed() && !can_unwield( weapon ).success() ) {
        return ret_val<bool>::make_failure( _( "The %s is preventing you from wielding the %s." ),
                                            weapname(), it.tname() );
    }
    monster *mount = mounted_creature.get();
    if( it.is_two_handed( *this ) && ( !has_two_arms() || worn_with_flag( flag_RESTRICT_HANDS ) ) &&
        !( is_mounted() && mount->has_flag( MF_RIDEABLE_MECH ) &&
           mount->type->mech_weapon && it.typeId() == mount->type->mech_weapon ) ) {
        if( worn_with_flag( flag_RESTRICT_HANDS ) ) {
            return ret_val<bool>::make_failure(
                       _( "Something you are wearing hinders the use of both hands." ) );
        } else if( it.has_flag( flag_ALWAYS_TWOHAND ) ) {
            return ret_val<bool>::make_failure( _( "The %s can't be wielded with only one arm." ),
                                                it.tname() );
        } else {
            return ret_val<bool>::make_failure( _( "You are too weak to wield %s with only one arm." ),
                                                it.tname() );
        }
    }
    if( is_mounted() && mount->has_flag( MF_RIDEABLE_MECH ) &&
        mount->type->mech_weapon && it.typeId() != mount->type->mech_weapon ) {
        return ret_val<bool>::make_failure( _( "You cannot wield anything while piloting a mech." ) );
    }

    return ret_val<bool>::make_success();
}

bool Character::has_wield_conflicts( const item &it ) const
{
    return is_wielding( it ) || ( is_armed() && !it.can_combine( weapon ) );
}

bool Character::unwield()
{
    if( weapon.is_null() ) {
        return true;
    }

    if( !can_unwield( weapon ).success() ) {
        return false;
    }

    // currently the only way to unwield NO_UNWIELD weapon is if it's a bionic that can be deactivated
    if( weapon.has_flag( flag_NO_UNWIELD ) ) {
        cata::optional<int> wi = active_bionic_weapon_index();
        return wi && deactivate_bionic( *wi );
    }

    const std::string query = string_format( _( "Stop wielding %s?" ), weapon.tname() );

    if( !dispose_item( item_location( *this, &weapon ), query ) ) {
        return false;
    }

    inv->unsort();

    return true;
}

std::string Character::weapname() const
{
    if( weapon.is_gun() ) {
        std::string gunmode;
        // only required for empty mags and empty guns
        std::string mag_ammo;
        if( weapon.gun_all_modes().size() > 1 ) {
            gunmode = weapon.gun_current_mode().tname();
        }

        if( weapon.ammo_remaining() == 0 ) {
            if( weapon.magazine_current() != nullptr ) {
                const item *mag = weapon.magazine_current();
                mag_ammo = string_format( " (0/%d)",
                                          mag->ammo_capacity( item( mag->ammo_default() ).ammo_type() ) );
            } else {
                mag_ammo = _( " (empty)" );
            }
        }

        return string_format( "%s%s%s", gunmode, weapon.display_name(), mag_ammo );

    } else if( !is_armed() ) {
        return _( "fists" );

    } else {
        return weapon.tname();
    }
}

void Character::on_hit( Creature *source, bodypart_id bp_hit,
                        float /*difficulty*/, dealt_projectile_attack const *const proj )
{
    check_dead_state();
    if( source == nullptr || proj != nullptr ) {
        return;
    }

    bool u_see = get_player_view().sees( *this );
    if( has_active_bionic( bionic_id( "bio_ods" ) ) && get_power_level() > 5_kJ ) {
        if( is_player() ) {
            add_msg( m_good, _( "Your offensive defense system shocks %s in mid-attack!" ),
                     source->disp_name() );
        } else if( u_see ) {
            add_msg( _( "%1$s's offensive defense system shocks %2$s in mid-attack!" ),
                     disp_name(),
                     source->disp_name() );
        }
        int shock = rng( 1, 4 );
        mod_power_level( units::from_kilojoule( -shock ) );
        damage_instance ods_shock_damage;
        ods_shock_damage.add_damage( damage_type::ELECTRIC, shock * 5 );
        // Should hit body part used for attack
        source->deal_damage( this, body_part_torso, ods_shock_damage );
    }
    if( !wearing_something_on( bp_hit ) &&
        ( has_trait( trait_SPINES ) || has_trait( trait_QUILLS ) ) ) {
        int spine = rng( 1, has_trait( trait_QUILLS ) ? 20 : 8 );
        if( !is_player() ) {
            if( u_see ) {
                add_msg( _( "%1$s's %2$s puncture %3$s in mid-attack!" ), name,
                         ( has_trait( trait_QUILLS ) ? _( "quills" ) : _( "spines" ) ),
                         source->disp_name() );
            }
        } else {
            add_msg( m_good, _( "Your %1$s puncture %2$s in mid-attack!" ),
                     ( has_trait( trait_QUILLS ) ? _( "quills" ) : _( "spines" ) ),
                     source->disp_name() );
        }
        damage_instance spine_damage;
        spine_damage.add_damage( damage_type::STAB, spine );
        source->deal_damage( this, body_part_torso, spine_damage );
    }
    if( ( !( wearing_something_on( bp_hit ) ) ) && ( has_trait( trait_THORNS ) ) &&
        ( !( source->has_weapon() ) ) ) {
        if( !is_player() ) {
            if( u_see ) {
                add_msg( _( "%1$s's %2$s scrape %3$s in mid-attack!" ), name,
                         _( "thorns" ), source->disp_name() );
            }
        } else {
            add_msg( m_good, _( "Your thorns scrape %s in mid-attack!" ), source->disp_name() );
        }
        int thorn = rng( 1, 4 );
        damage_instance thorn_damage;
        thorn_damage.add_damage( damage_type::CUT, thorn );
        // In general, critters don't have separate limbs
        // so safer to target the torso
        source->deal_damage( this, body_part_torso, thorn_damage );
    }
    if( ( !( wearing_something_on( bp_hit ) ) ) && ( has_trait( trait_CF_HAIR ) ) ) {
        if( !is_player() ) {
            if( u_see ) {
                add_msg( _( "%1$s gets a load of %2$s's %3$s stuck in!" ), source->disp_name(),
                         name, ( _( "hair" ) ) );
            }
        } else {
            add_msg( m_good, _( "Your hairs detach into %s!" ), source->disp_name() );
        }
        source->add_effect( effect_stunned, 2_turns );
        if( one_in( 3 ) ) { // In the eyes!
            source->add_effect( effect_blind, 2_turns );
        }
    }
    if( worn_with_flag( flag_REQUIRES_BALANCE ) && !has_effect( effect_downed ) ) {
        int rolls = 4;
        if( worn_with_flag( flag_ROLLER_ONE ) ) {
            rolls += 2;
        }
        if( has_trait( trait_PROF_SKATER ) ) {
            rolls--;
        }
        if( has_trait( trait_DEFT ) ) {
            rolls--;
        }
        if( has_trait( trait_CLUMSY ) ) {
            rolls++;
        }

        if( stability_roll() < dice( rolls, 10 ) ) {
            if( !is_player() ) {
                if( u_see ) {
                    add_msg( _( "%1$s loses their balance while being hit!" ), name );
                }
            } else {
                add_msg( m_bad, _( "You lose your balance while being hit!" ) );
            }
            // This kind of downing is not subject to immunity.
            add_effect( effect_downed, 2_turns, false, 0, true );
        }
    }

    enchantment_cache->cast_hit_me( *this, source );
}

/*
    Where damage to character is actually applied to hit body parts
    Might be where to put bleed stuff rather than in player::deal_damage()
 */
void Character::apply_damage( Creature *source, bodypart_id hurt, int dam, const bool bypass_med )
{
    if( is_dead_state() || has_trait( trait_DEBUG_NODMG ) || has_effect( effect_incorporeal ) ) {
        // don't do any more damage if we're already dead
        // Or if we're debugging and don't want to die
        // Or we are intangible
        return;
    }

    if( hurt == bodypart_str_id::NULL_ID() ) {
        debugmsg( "Wacky body part hurt!" );
        hurt = body_part_torso;
    }

    mod_pain( dam / 2 );

    const bodypart_id &part_to_damage = hurt->main_part;

    const int dam_to_bodypart = std::min( dam, get_part_hp_cur( part_to_damage ) );

    mod_part_hp_cur( part_to_damage, - dam_to_bodypart );
    get_event_bus().send<event_type::character_takes_damage>( getID(), dam_to_bodypart );

    if( !weapon.is_null() && !as_player()->can_wield( weapon ).success() &&
        can_drop( weapon ).success() ) {
        add_msg_if_player( _( "You are no longer able to wield your %s and drop it!" ),
                           weapon.display_name() );
        put_into_vehicle_or_drop( *this, item_drop_reason::tumbling, { weapon } );
        i_rem( &weapon );
    }
    if( has_effect( effect_mending, part_to_damage.id() ) && ( source == nullptr ||
            !source->is_hallucination() ) ) {
        effect &e = get_effect( effect_mending, part_to_damage );
        float remove_mend = dam / 20.0f;
        e.mod_duration( -e.get_max_duration() * remove_mend );
    }

    if( dam > get_painkiller() ) {
        on_hurt( source );
    }

    if( !bypass_med ) {
        // remove healing effects if damaged
        int remove_med = roll_remainder( dam / 5.0f );
        if( remove_med > 0 && has_effect( effect_bandaged, part_to_damage.id() ) ) {
            remove_med -= reduce_healing_effect( effect_bandaged, remove_med, part_to_damage );
        }
        if( remove_med > 0 && has_effect( effect_disinfected, part_to_damage.id() ) ) {
            reduce_healing_effect( effect_disinfected, remove_med, part_to_damage );
        }
    }
}

dealt_damage_instance Character::deal_damage( Creature *source, bodypart_id bp,
        const damage_instance &d )
{
    if( has_trait( trait_DEBUG_NODMG ) || has_effect( effect_incorporeal ) ) {
        return dealt_damage_instance();
    }

    //damage applied here
    dealt_damage_instance dealt_dams = Creature::deal_damage( source, bp, d );
    //block reduction should be by applied this point
    int dam = dealt_dams.total_damage();

    // TODO: Pre or post blit hit tile onto "this"'s location here
    if( dam > 0 && get_player_view().sees( pos() ) ) {
        g->draw_hit_player( *this, dam );

        if( is_player() && source ) {
            //monster hits player melee
            SCT.add( point( posx(), posy() ),
                     direction_from( point_zero, point( posx() - source->posx(), posy() - source->posy() ) ),
                     get_hp_bar( dam, get_hp_max( bp ) ).first, m_bad, body_part_name( bp ), m_neutral );
        }
    }

    // And slimespawners too
    if( ( has_trait( trait_SLIMESPAWNER ) ) && ( dam >= 10 ) && one_in( 20 - dam ) ) {
        if( monster *const slime = g->place_critter_around( mon_player_blob, pos(), 1 ) ) {
            slime->friendly = -1;
            add_msg_if_player( m_warning, _( "A mass of slime is torn from you, and moves on its own!" ) );
        }
    }

    Character &player_character = get_player_character();
    //Acid blood effects.
    bool u_see = player_character.sees( *this );
    int cut_dam = dealt_dams.type_damage( damage_type::CUT );
    if( source && has_trait( trait_ACIDBLOOD ) && !one_in( 3 ) &&
        ( dam >= 4 || cut_dam > 0 ) && ( rl_dist( player_character.pos(), source->pos() ) <= 1 ) ) {
        if( is_player() ) {
            add_msg( m_good, _( "Your acidic blood splashes %s in mid-attack!" ),
                     source->disp_name() );
        } else if( u_see ) {
            add_msg( _( "%1$s's acidic blood splashes on %2$s in mid-attack!" ),
                     disp_name(), source->disp_name() );
        }
        damage_instance acidblood_damage;
        acidblood_damage.add_damage( damage_type::ACID, rng( 4, 16 ) );
        if( !one_in( 4 ) ) {
            source->deal_damage( this, body_part_arm_l, acidblood_damage );
            source->deal_damage( this, body_part_arm_r, acidblood_damage );
        } else {
            source->deal_damage( this, body_part_torso, acidblood_damage );
            source->deal_damage( this, body_part_head, acidblood_damage );
        }
    }

    int recoil_mul = 100;

    if( bp == body_part_eyes ) {
        if( dam > 5 || cut_dam > 0 ) {
            const time_duration minblind = std::max( 1_turns, 1_turns * ( dam + cut_dam ) / 10 );
            const time_duration maxblind = std::min( 5_turns, 1_turns * ( dam + cut_dam ) / 4 );
            add_effect( effect_blind, rng( minblind, maxblind ) );
        }
    } else if( bp == body_part_hand_l || bp == body_part_arm_l ||
               bp == body_part_hand_r || bp == body_part_arm_r ) {
        recoil_mul = 200;
    } else if( bp == bodypart_str_id::NULL_ID() ) {
        debugmsg( "Wacky body part hit!" );
    }

    // TODO: Scale with damage in a way that makes sense for power armors, plate armor and naked skin.
    recoil += recoil_mul * weapon.volume() / 250_ml;
    recoil = std::min( MAX_RECOIL, recoil );
    //looks like this should be based off of dealt damages, not d as d has no damage reduction applied.
    // Skip all this if the damage isn't from a creature. e.g. an explosion.
    if( source != nullptr ) {
        if( source->has_flag( MF_GRABS ) && !source->is_hallucination() &&
            !source->has_effect( effect_grabbing ) ) {
            /** @EFFECT_DEX increases chance to avoid being grabbed */

            int reflex_mod = has_trait( trait_FAST_REFLEXES ) ? 2 : 1;
            const bool dodged_grab = rng( 0, reflex_mod * get_dex() ) > rng( 0, 10 );

            if( has_grab_break_tec() && dodged_grab ) {
                if( has_effect( effect_grabbed ) ) {
                    add_msg_if_player( m_warning, _( "The %s tries to grab you as well, but you bat it away!" ),
                                       source->disp_name() );
                } else {
                    add_msg_player_or_npc( m_info, _( "The %s tries to grab you, but you break its grab!" ),
                                           _( "The %s tries to grab <npcname>, but they break its grab!" ),
                                           source->disp_name() );
                }
            } else {
                int prev_effect = get_effect_int( effect_grabbed );
                add_effect( effect_grabbed, 2_turns,  body_part_torso, false, prev_effect + 2 );
                source->add_effect( effect_grabbing, 2_turns );
                add_msg_player_or_npc( m_bad, _( "You are grabbed by %s!" ), _( "<npcname> is grabbed by %s!" ),
                                       source->disp_name() );
            }
        }
    }

    int sum_cover = 0;
    for( const item &i : worn ) {
        if( i.covers( bp ) && i.is_filthy() ) {
            sum_cover += i.get_coverage( bp );
        }
    }

    // Chance of infection is damage (with cut and stab x4) * sum of coverage on affected body part, in percent.
    // i.e. if the body part has a sum of 100 coverage from filthy clothing,
    // each point of damage has a 1% change of causing infection.
    if( sum_cover > 0 ) {
        const int cut_type_dam = dealt_dams.type_damage( damage_type::CUT ) + dealt_dams.type_damage(
                                     damage_type::STAB );
        const int combined_dam = dealt_dams.type_damage( damage_type::BASH ) + ( cut_type_dam * 4 );
        const int infection_chance = ( combined_dam * sum_cover ) / 100;
        if( x_in_y( infection_chance, 100 ) ) {
            if( has_effect( effect_bite, bp.id() ) ) {
                add_effect( effect_bite, 40_minutes, bp, true );
            } else if( has_effect( effect_infected, bp.id() ) ) {
                add_effect( effect_infected, 25_minutes, bp, true );
            } else {
                add_effect( effect_bite, 1_turns, bp, true );
            }
            add_msg_if_player( _( "Filth from your clothing has been embedded deep in the wound." ) );
        }
    }

    on_hurt( source );
    return dealt_dams;
}

int Character::reduce_healing_effect( const efftype_id &eff_id, int remove_med,
                                      const bodypart_id &hurt )
{
    effect &e = get_effect( eff_id, hurt );
    int intensity = e.get_intensity();
    if( remove_med < intensity ) {
        if( eff_id == effect_bandaged ) {
            add_msg_if_player( m_bad, _( "Bandages on your %s were damaged!" ), body_part_name( hurt ) );
        } else  if( eff_id == effect_disinfected ) {
            add_msg_if_player( m_bad, _( "You got some filth on your disinfected %s!" ),
                               body_part_name( hurt ) );
        }
    } else {
        if( eff_id == effect_bandaged ) {
            add_msg_if_player( m_bad, _( "Bandages on your %s were destroyed!" ),
                               body_part_name( hurt ) );
        } else  if( eff_id == effect_disinfected ) {
            add_msg_if_player( m_bad, _( "Your %s is no longer disinfected!" ), body_part_name( hurt ) );
        }
    }
    e.mod_duration( -6_hours * remove_med );
    return intensity;
}

void Character::heal_bp( bodypart_id bp, int dam )
{
    heal( bp, dam );
}

void Character::heal( const bodypart_id &healed, int dam )
{
    if( !is_limb_broken( healed ) ) {
        int effective_heal = std::min( dam, get_part_hp_max( healed ) - get_part_hp_cur( healed ) );
        mod_part_hp_cur( healed, effective_heal );
        get_event_bus().send<event_type::character_heals_damage>( getID(), effective_heal );
    }
}

void Character::healall( int dam )
{
    for( const bodypart_id &bp : get_all_body_parts() ) {
        heal( bp, dam );
        mod_part_healed_total( bp, dam );
    }
}

void Character::hurtall( int dam, Creature *source, bool disturb /*= true*/ )
{
    if( is_dead_state() || has_trait( trait_DEBUG_NODMG ) || has_effect( effect_incorporeal ) ||
        dam <= 0 ) {
        return;
    }

    for( const bodypart_id &bp : get_all_body_parts( get_body_part_flags::only_main ) ) {
        // Don't use apply_damage here or it will annoy the player with 6 queries
        const int dam_to_bodypart = std::min( dam, get_part_hp_cur( bp ) );
        mod_part_hp_cur( bp, - dam_to_bodypart );
        get_event_bus().send<event_type::character_takes_damage>( getID(), dam_to_bodypart );
    }

    // Low pain: damage is spread all over the body, so not as painful as 6 hits in one part
    mod_pain( dam );
    on_hurt( source, disturb );
}

int Character::hitall( int dam, int vary, Creature *source )
{
    int damage_taken = 0;
    for( const bodypart_id &bp : get_all_body_parts( get_body_part_flags::only_main ) ) {
        int ddam = vary ? dam * rng( 100 - vary, 100 ) / 100 : dam;
        int cut = 0;
        damage_instance damage = damage_instance::physical( ddam, cut, 0 );
        damage_taken += deal_damage( source, bp, damage ).total_damage();
    }
    return damage_taken;
}

void Character::on_hurt( Creature *source, bool disturb /*= true*/ )
{
    if( has_trait( trait_ADRENALINE ) && !has_effect( effect_adrenaline ) &&
        ( get_part_hp_cur( body_part_head ) < 25 ||
          get_part_hp_cur( body_part_torso ) < 15 ) ) {
        add_effect( effect_adrenaline, 20_minutes );
    }

    if( disturb ) {
        if( has_effect( effect_sleep ) ) {
            wake_up();
        }
        if( !is_npc() && !has_effect( effect_narcosis ) ) {
            if( source != nullptr ) {
                if( sees( *source ) ) {
                    g->cancel_activity_or_ignore_query( distraction_type::attacked,
                                                        string_format( _( "You were attacked by %s!" ), source->disp_name() ) );
                } else {
                    g->cancel_activity_or_ignore_query( distraction_type::attacked,
                                                        _( "You were attacked by something you can't see!" ) );
                }
            } else {
                g->cancel_activity_or_ignore_query( distraction_type::attacked, _( "You were hurt!" ) );
            }
        }
    }

    if( is_dead_state() ) {
        set_killer( source );
    }
}

bool Character::crossed_threshold() const
{
    for( const trait_id &mut : get_mutations() ) {
        if( mut->threshold ) {
            return true;
        }
    }
    return false;
}

void Character::update_type_of_scent( bool init )
{
    scenttype_id new_scent = scenttype_id( "sc_human" );
    for( const trait_id &mut : get_mutations() ) {
        if( mut.obj().scent_typeid ) {
            new_scent = mut.obj().scent_typeid.value();
        }
    }

    if( !init && new_scent != get_type_of_scent() ) {
        get_scent().reset();
    }
    set_type_of_scent( new_scent );
}

void Character::update_type_of_scent( const trait_id &mut, bool gain )
{
    const cata::optional<scenttype_id> &mut_scent = mut->scent_typeid;
    if( mut_scent ) {
        if( gain && mut_scent.value() != get_type_of_scent() ) {
            set_type_of_scent( mut_scent.value() );
            get_scent().reset();
        } else {
            update_type_of_scent();
        }
    }
}

void Character::set_type_of_scent( const scenttype_id &id )
{
    type_of_scent = id;
}

scenttype_id Character::get_type_of_scent() const
{
    return type_of_scent;
}

void Character::restore_scent()
{
    const std::string prev_scent = get_value( "prev_scent" );
    if( !prev_scent.empty() ) {
        remove_effect( effect_masked_scent );
        set_type_of_scent( scenttype_id( prev_scent ) );
        remove_value( "prev_scent" );
        remove_value( "waterproof_scent" );
        add_msg_if_player( m_info, _( "You smell like yourself again." ) );
    }
}

void Character::spores()
{
    map &here = get_map();
    fungal_effects fe( *g, here );
    //~spore-release sound
    sounds::sound( pos(), 10, sounds::sound_t::combat, _( "Pouf!" ), false, "misc", "puff" );
    for( const tripoint &sporep : here.points_in_radius( pos(), 1 ) ) {
        if( sporep == pos() ) {
            continue;
        }
        fe.fungalize( sporep, this, 0.25 );
    }
}

void Character::blossoms()
{
    // Player blossoms are shorter-ranged, but you can fire much more frequently if you like.
    sounds::sound( pos(), 10, sounds::sound_t::combat, _( "Pouf!" ), false, "misc", "puff" );
    map &here = get_map();
    for( const tripoint &tmp : here.points_in_radius( pos(), 2 ) ) {
        here.add_field( tmp, fd_fungal_haze, rng( 1, 2 ) );
    }
}

void Character::update_vitamins( const vitamin_id &vit )
{
    if( is_npc() && vit->type() != vitamin_type::COUNTER ) {
        return; // NPCs cannot develop vitamin diseases, bypass for special
    }

    efftype_id def = vit.obj().deficiency();
    efftype_id exc = vit.obj().excess();

    int lvl = vit.obj().severity( vitamin_get( vit ) );
    if( lvl <= 0 ) {
        remove_effect( def );
    }
    if( lvl >= 0 ) {
        remove_effect( exc );
    }
    if( lvl > 0 ) {
        if( has_effect( def ) ) {
            get_effect( def ).set_intensity( lvl, true );
        } else {
            add_effect( def, 1_turns, true, lvl );
        }
    }
    if( lvl < 0 ) {
        if( has_effect( exc ) ) {
            get_effect( exc ).set_intensity( -lvl, true );
        } else {
            add_effect( exc, 1_turns, true, -lvl );
        }
    }
}

void Character::rooted_message() const
{
    bool wearing_shoes = footwear_factor() == 1.0;
    if( ( has_trait( trait_ROOTS2 ) || has_trait( trait_ROOTS3 ) ) &&
        get_map().has_flag( flag_PLOWABLE, pos() ) &&
        !wearing_shoes ) {
        add_msg( m_info, _( "You sink your roots into the soil." ) );
    }
}

void Character::rooted()
// This assumes that daily Iron, Calcium, and Thirst needs should be filled at the same rate.
// Baseline humans need 96 Iron and Calcium, and 288 Thirst per day.
// Thirst level -40 puts it right in the middle of the 'Hydrated' zone.
// TODO: The rates for iron, calcium, and thirst should probably be pulled from the nutritional data rather than being hardcoded here, so that future balance changes don't break this.
{
    double shoe_factor = footwear_factor();
    if( ( has_trait( trait_ROOTS2 ) || has_trait( trait_ROOTS3 ) ) &&
        get_map().has_flag( flag_PLOWABLE, pos() ) && shoe_factor != 1.0 ) {
        int time_to_full = 43200; // 12 hours
        if( has_trait( trait_ROOTS3 ) ) {
            time_to_full += -14400;    // -4 hours
        }
        if( x_in_y( 96, time_to_full ) ) {
            vitamin_mod( vitamin_id( "iron" ), 1, true );
            vitamin_mod( vitamin_id( "calcium" ), 1, true );
            mod_healthy_mod( 5, 50 );
        }
        if( get_thirst() > -40 && x_in_y( 288, time_to_full ) ) {
            mod_thirst( -1 );
        }
    }
}

bool Character::wearing_something_on( const bodypart_id &bp ) const
{
    for( const item &i : worn ) {
        if( i.covers( bp ) ) {
            return true;
        }
    }
    return false;
}

bool Character::is_wearing_shoes( const side &which_side ) const
{
    bool left = true;
    bool right = true;
    if( which_side == side::LEFT || which_side == side::BOTH ) {
        left = false;
        for( const item &worn_item : worn ) {
            if( worn_item.covers( body_part_foot_l ) && !worn_item.has_flag( flag_BELTED ) &&
                !worn_item.has_flag( flag_PERSONAL ) && !worn_item.has_flag( flag_AURA ) &&
                !worn_item.has_flag( flag_SEMITANGIBLE ) && !worn_item.has_flag( flag_SKINTIGHT ) ) {
                left = true;
                break;
            }
        }
    }
    if( which_side == side::RIGHT || which_side == side::BOTH ) {
        right = false;
        for( const item &worn_item : worn ) {
            if( worn_item.covers( body_part_foot_r ) && !worn_item.has_flag( flag_BELTED ) &&
                !worn_item.has_flag( flag_PERSONAL ) && !worn_item.has_flag( flag_AURA ) &&
                !worn_item.has_flag( flag_SEMITANGIBLE ) && !worn_item.has_flag( flag_SKINTIGHT ) ) {
                right = true;
                break;
            }
        }
    }
    return ( left && right );
}

bool Character::is_wearing_helmet() const
{
    for( const item &i : worn ) {
        if( i.covers( body_part_head ) && !i.has_flag( flag_HELMET_COMPAT ) &&
            !i.has_flag( flag_SKINTIGHT ) &&
            !i.has_flag( flag_PERSONAL ) && !i.has_flag( flag_AURA ) && !i.has_flag( flag_SEMITANGIBLE ) &&
            !i.has_flag( flag_OVERSIZE ) ) {
            return true;
        }
    }
    return false;
}

int Character::head_cloth_encumbrance() const
{
    int ret = 0;
    for( const item &i : worn ) {
        const item *worn_item = &i;
        if( i.covers( body_part_head ) && !i.has_flag( flag_SEMITANGIBLE ) &&
            ( worn_item->has_flag( flag_HELMET_COMPAT ) || worn_item->has_flag( flag_SKINTIGHT ) ) ) {
            ret += worn_item->get_encumber( *this, body_part_head );
        }
    }
    return ret;
}

double Character::armwear_factor() const
{
    double ret = 0;
    if( wearing_something_on( body_part_arm_l ) ) {
        ret += .5;
    }
    if( wearing_something_on( body_part_arm_r ) ) {
        ret += .5;
    }
    return ret;
}

double Character::footwear_factor() const
{
    double ret = 0;
    for( const item &i : worn ) {
        if( i.covers( body_part_foot_l ) && !i.has_flag( flag_NOT_FOOTWEAR ) ) {
            ret += 0.5f;
            break;
        }
    }
    for( const item &i : worn ) {
        if( i.covers( body_part_foot_r ) && !i.has_flag( flag_NOT_FOOTWEAR ) ) {
            ret += 0.5f;
            break;
        }
    }
    return ret;
}

int Character::shoe_type_count( const itype_id &it ) const
{
    int ret = 0;
    if( is_wearing_on_bp( it, body_part_foot_l ) ) {
        ret++;
    }
    if( is_wearing_on_bp( it, body_part_foot_r ) ) {
        ret++;
    }
    return ret;
}

std::vector<item *> Character::inv_dump()
{
    std::vector<item *> ret;
    if( is_armed() && can_drop( weapon ).success() ) {
        ret.push_back( &weapon );
    }
    for( item &i : worn ) {
        ret.push_back( &i );
    }
    inv->dump( ret );
    return ret;
}

bool Character::covered_with_flag( const flag_id &f, const body_part_set &parts ) const
{
    if( parts.none() ) {
        return true;
    }

    body_part_set to_cover( parts );

    for( const auto &elem : worn ) {
        if( !elem.has_flag( f ) ) {
            continue;
        }

        to_cover.substract_set( elem.get_covered_body_parts() );

        if( to_cover.none() ) {
            return true;    // Allows early exit.
        }
    }

    return to_cover.none();
}

bool Character::is_waterproof( const body_part_set &parts ) const
{
    return covered_with_flag( flag_WATERPROOF, parts );
}

void Character::update_morale()
{
    morale->decay( 1_minutes );
    apply_persistent_morale();
}

units::volume Character::free_space() const
{
    units::volume volume_capacity = 0_ml;
    volume_capacity += weapon.get_total_capacity();
    for( const item_pocket *pocket : weapon.contents.get_all_contained_pockets().value() ) {
        if( pocket->contains_phase( phase_id::SOLID ) ) {
            for( const item *it : pocket->all_items_top() ) {
                volume_capacity -= it->volume();
            }
        } else if( !pocket->empty() ) {
            volume_capacity -= pocket->volume_capacity();
        }
    }
    volume_capacity += weapon.check_for_free_space();
    for( const item &w : worn ) {
        volume_capacity += w.get_total_capacity();
        for( const item_pocket *pocket : w.contents.get_all_contained_pockets().value() ) {
            if( pocket->contains_phase( phase_id::SOLID ) ) {
                for( const item *it : pocket->all_items_top() ) {
                    volume_capacity -= it->volume();
                }
            } else if( !pocket->empty() ) {
                volume_capacity -= pocket->volume_capacity();
            }
        }
        volume_capacity += w.check_for_free_space();
    }
    return volume_capacity;
}

units::volume Character::volume_capacity() const
{
    units::volume volume_capacity = 0_ml;
    volume_capacity += weapon.contents.total_container_capacity();
    for( const item &w : worn ) {
        volume_capacity += w.contents.total_container_capacity();
    }
    return volume_capacity;
}

units::volume Character::volume_capacity_with_tweaks( const
        std::vector<std::pair<item_location, int>>
        &locations ) const
{
    std::map<const item *, int> dropping;
    for( const std::pair<item_location, int> &location_pair : locations ) {
        dropping.emplace( location_pair.first.get_item(), location_pair.second );
    }
    return volume_capacity_with_tweaks( item_tweaks( { dropping } ) );
}

units::volume Character::volume_capacity_with_tweaks( const item_tweaks &tweaks ) const
{
    const std::map<const item *, int> empty;
    const std::map<const item *, int> &without = tweaks.without_items ? tweaks.without_items->get() :
            empty;

    units::volume volume_capacity = 0_ml;

    if( !without.count( &weapon ) ) {
        volume_capacity += weapon.get_total_capacity();
    }

    for( const item &i : worn ) {
        if( !without.count( &i ) ) {
            volume_capacity += i.get_total_capacity();
        }
    }

    return volume_capacity;
}

units::volume Character::volume_carried() const
{
    return volume_capacity() - free_space();
}

void Character::hoarder_morale_penalty()
{
    int pen = free_space() / 125_ml;
    if( pen > 70 ) {
        pen = 70;
    }
    if( pen <= 0 ) {
        pen = 0;
    }
    if( has_effect( effect_took_xanax ) ) {
        pen = pen / 7;
    } else if( has_effect( effect_took_prozac ) ) {
        pen = pen / 2;
    }
    if( pen > 0 ) {
        add_morale( MORALE_PERM_HOARDER, -pen, -pen, 1_minutes, 1_minutes, true );
    }
}

void Character::apply_persistent_morale()
{
    // Hoarders get a morale penalty if they're not carrying a full inventory.
    if( has_trait( trait_HOARDER ) ) {
        hoarder_morale_penalty();
    }
    // Nomads get a morale penalty if they stay near the same overmap tiles too long.
    if( has_trait( trait_NOMAD ) || has_trait( trait_NOMAD2 ) || has_trait( trait_NOMAD3 ) ) {
        const tripoint_abs_omt ompos = global_omt_location();
        float total_time = 0.0f;
        // Check how long we've stayed in any overmap tile within 5 of us.
        const int max_dist = 5;
        for( const tripoint_abs_omt &pos : points_in_radius( ompos, max_dist ) ) {
            const float dist = rl_dist( ompos, pos );
            if( dist > max_dist ) {
                continue;
            }
            const auto iter = overmap_time.find( pos.xy() );
            if( iter == overmap_time.end() ) {
                continue;
            }
            // Count time in own tile fully, tiles one away as 4/5, tiles two away as 3/5, etc.
            total_time += to_moves<float>( iter->second ) * ( max_dist - dist ) / max_dist;
        }
        // Characters with higher tiers of Nomad suffer worse morale penalties, faster.
        int max_unhappiness;
        float min_time, max_time;
        if( has_trait( trait_NOMAD ) ) {
            max_unhappiness = 20;
            min_time = to_moves<float>( 12_hours );
            max_time = to_moves<float>( 1_days );
        } else if( has_trait( trait_NOMAD2 ) ) {
            max_unhappiness = 40;
            min_time = to_moves<float>( 4_hours );
            max_time = to_moves<float>( 8_hours );
        } else { // traid_NOMAD3
            max_unhappiness = 60;
            min_time = to_moves<float>( 1_hours );
            max_time = to_moves<float>( 2_hours );
        }
        // The penalty starts at 1 at min_time and scales up to max_unhappiness at max_time.
        const float t = ( total_time - min_time ) / ( max_time - min_time );
        const int pen = std::ceil( lerp_clamped( 0, max_unhappiness, t ) );
        if( pen > 0 ) {
            add_morale( MORALE_PERM_NOMAD, -pen, -pen, 1_minutes, 1_minutes, true );
        }
    }

    if( has_trait( trait_PROF_FOODP ) ) {
        // Loosing your face is distressing
        if( !( is_wearing( itype_id( "foodperson_mask" ) ) ||
               is_wearing( itype_id( "foodperson_mask_on" ) ) ) ) {
            add_morale( MORALE_PERM_NOFACE, -20, -20, 1_minutes, 1_minutes, true );
        } else if( is_wearing( itype_id( "foodperson_mask" ) ) ||
                   is_wearing( itype_id( "foodperson_mask_on" ) ) ) {
            rem_morale( MORALE_PERM_NOFACE );
        }

        if( is_wearing( itype_id( "foodperson_mask_on" ) ) ) {
            add_morale( MORALE_PERM_FPMODE_ON, 10, 10, 1_minutes, 1_minutes, true );
        } else {
            rem_morale( MORALE_PERM_FPMODE_ON );
        }
    }
}

int Character::get_morale_level() const
{
    return morale->get_level();
}

void Character::add_morale( const morale_type &type, int bonus, int max_bonus,
                            const time_duration &duration, const time_duration &decay_start,
                            bool capped, const itype *item_type )
{
    morale->add( type, bonus, max_bonus, duration, decay_start, capped, item_type );
}

int Character::has_morale( const morale_type &type ) const
{
    return morale->has( type );
}

void Character::rem_morale( const morale_type &type, const itype *item_type )
{
    morale->remove( type, item_type );
}

void Character::clear_morale()
{
    morale->clear();
}

bool Character::has_morale_to_read() const
{
    return get_morale_level() >= -40;
}

void Character::check_and_recover_morale()
{
    player_morale test_morale;

    for( const item &wit : worn ) {
        test_morale.on_item_wear( wit );
    }

    for( const trait_id &mut : get_mutations() ) {
        test_morale.on_mutation_gain( mut );
    }

    for( auto &elem : *effects ) {
        for( std::pair<const bodypart_id, effect> &_effect_it : elem.second ) {
            const effect &e = _effect_it.second;
            test_morale.on_effect_int_change( e.get_id(), e.get_intensity(), e.get_bp() );
        }
    }

    test_morale.on_stat_change( "hunger", get_hunger() );
    test_morale.on_stat_change( "thirst", get_thirst() );
    test_morale.on_stat_change( "fatigue", get_fatigue() );
    test_morale.on_stat_change( "pain", get_pain() );
    test_morale.on_stat_change( "pkill", get_painkiller() );
    test_morale.on_stat_change( "perceived_pain", get_perceived_pain() );

    apply_persistent_morale();

    if( !morale->consistent_with( test_morale ) ) {
        *morale = player_morale( test_morale ); // Recover consistency
        add_msg_debug( "%s morale was recovered.", disp_name( true ) );
    }
}

void Character::start_hauling()
{
    add_msg( _( "You start hauling items along the ground." ) );
    if( is_armed() ) {
        add_msg( m_warning, _( "Your hands are not free, which makes hauling slower." ) );
    }
    hauling = true;
}

void Character::stop_hauling()
{
    if( hauling ) {
        add_msg( _( "You stop hauling items." ) );
        hauling = false;
    }
    if( has_activity( ACT_MOVE_ITEMS ) ) {
        cancel_activity();
    }
}

bool Character::is_hauling() const
{
    return hauling;
}

void Character::assign_activity( const activity_id &type, int moves, int index, int pos,
                                 const std::string &name )
{
    assign_activity( player_activity( type, moves, index, pos, name ) );
}

void Character::assign_activity( const player_activity &act, bool allow_resume )
{
    bool resuming = false;
    if( allow_resume && !backlog.empty() && backlog.front().can_resume_with( act, *this ) ) {
        resuming = true;
        add_msg_if_player( _( "You resume your task." ) );
        activity = backlog.front();
        backlog.pop_front();
    } else {
        if( activity ) {
            backlog.push_front( activity );
        }

        activity = act;
    }

    activity.start_or_resume( *this, resuming );

    if( is_npc() ) {
        cancel_stashed_activity();
        npc *guy = dynamic_cast<npc *>( this );
        guy->set_attitude( NPCATT_ACTIVITY );
        guy->set_mission( NPC_MISSION_ACTIVITY );
        guy->current_activity_id = activity.id();
    }
}

bool Character::has_activity( const activity_id &type ) const
{
    return activity.id() == type;
}

bool Character::has_activity( const std::vector<activity_id> &types ) const
{
    return std::find( types.begin(), types.end(), activity.id() ) != types.end();
}

void Character::cancel_activity()
{
    activity.canceled( *this );
    if( has_activity( ACT_MOVE_ITEMS ) && is_hauling() ) {
        stop_hauling();
    }
    // Clear any backlog items that aren't auto-resume.
    for( auto backlog_item = backlog.begin(); backlog_item != backlog.end(); ) {
        if( backlog_item->auto_resume ) {
            backlog_item++;
        } else {
            backlog_item = backlog.erase( backlog_item );
        }
    }
    // act wait stamina interrupts an ongoing activity.
    // and automatically puts auto_resume = true on it
    // we don't want that to persist if there is another interruption.
    // and player moves elsewhere.
    if( has_activity( ACT_WAIT_STAMINA ) && !backlog.empty() &&
        backlog.front().auto_resume ) {
        backlog.front().auto_resume = false;
    }
    if( activity && activity.is_suspendable() ) {
        activity.allow_distractions();
        backlog.push_front( activity );
    }
    sfx::end_activity_sounds(); // kill activity sounds when canceled
    activity = player_activity();
}

void Character::resume_backlog_activity()
{
    if( !backlog.empty() && backlog.front().auto_resume ) {
        activity = backlog.front();
        activity.auto_resume = false;
        activity.allow_distractions();
        backlog.pop_front();
    }
}

void Character::fall_asleep()
{
    // Communicate to the player that he is using items on the floor
    std::string item_name = is_snuggling();
    if( item_name == "many" ) {
        if( one_in( 15 ) ) {
            add_msg_if_player( _( "You nestle into your pile of clothes for warmth." ) );
        } else {
            add_msg_if_player( _( "You use your pile of clothes for warmth." ) );
        }
    } else if( item_name != "nothing" ) {
        if( one_in( 15 ) ) {
            add_msg_if_player( _( "You snuggle your %s to keep warm." ), item_name );
        } else {
            add_msg_if_player( _( "You use your %s to keep warm." ), item_name );
        }
    }
    if( has_active_mutation( trait_HIBERNATE ) &&
        get_kcal_percent() > 0.8f ) {
        if( is_avatar() ) {
            get_memorial().add( pgettext( "memorial_male", "Entered hibernation." ),
                                pgettext( "memorial_female", "Entered hibernation." ) );
        }
        // some days worth of round-the-clock Snooze.  Cata seasons default to 91 days.
        fall_asleep( 10_days );
        // If you're not fatigued enough for 10 days, you won't sleep the whole thing.
        // In practice, the fatigue from filling the tank from (no msg) to Time For Bed
        // will last about 8 days.
    }

    fall_asleep( 10_hours ); // default max sleep time.
}

void Character::fall_asleep( const time_duration &duration )
{
    if( activity ) {
        if( activity.id() == ACT_TRY_SLEEP ) {
            activity.set_to_null();
        } else {
            cancel_activity();
        }
    }
    add_effect( effect_sleep, duration );
}

void Character::migrate_items_to_storage( bool disintegrate )
{
    inv->visit_items( [&]( const item * it, item * ) {
        if( disintegrate ) {
            if( try_add( *it ) == nullptr ) {
                std::string profession_id = "<none>";
                if( const player *me = as_player() ) {
                    profession_id = me->prof->ident().str();
                }
                debugmsg( "ERROR: Could not put %s (%s) into inventory.  Check if the "
                          "profession (%s) has enough space.",
                          it->tname(), it->typeId().str(), profession_id );
                return VisitResponse::ABORT;
            }
        } else {
            item &added = i_add( *it, true, /*avoid=*/nullptr,
                                 /*allow_drop=*/false, /*allow_wield=*/!has_wield_conflicts( *it ) );
            if( added.is_null() ) {
                put_into_vehicle_or_drop( *this, item_drop_reason::tumbling, { *it } );
            }
        }
        return VisitResponse::SKIP;
    } );
    inv->clear();
}

std::string Character::is_snuggling() const
{
    map &here = get_map();
    auto begin = here.i_at( pos() ).begin();
    auto end = here.i_at( pos() ).end();

    if( in_vehicle ) {
        if( const cata::optional<vpart_reference> vp = here.veh_at( pos() ).part_with_feature( VPFLAG_CARGO,
                false ) ) {
            vehicle *const veh = &vp->vehicle();
            const int cargo = vp->part_index();
            if( !veh->get_items( cargo ).empty() ) {
                begin = veh->get_items( cargo ).begin();
                end = veh->get_items( cargo ).end();
            }
        }
    }
    const item *floor_armor = nullptr;
    int ticker = 0;

    // If there are no items on the floor, return nothing
    if( begin == end ) {
        return "nothing";
    }

    for( auto candidate = begin; candidate != end; ++candidate ) {
        if( !candidate->is_armor() ) {
            continue;
        } else if( candidate->volume() > 250_ml && candidate->get_warmth() > 0 &&
                   ( candidate->covers( body_part_torso ) || candidate->covers( body_part_leg_l ) ||
                     candidate->covers( body_part_leg_r ) ) ) {
            floor_armor = &*candidate;
            ticker++;
        }
    }

    if( ticker == 0 ) {
        return "nothing";
    } else if( ticker == 1 ) {
        return floor_armor->type_name();
    } else if( ticker > 1 ) {
        return "many";
    }

    return "nothing";
}

int Character::warmth( const bodypart_id &bp ) const
{
    int ret = 0;
    double warmth = 0.0;

    for( const item &i : worn ) {
        if( i.covers( bp ) ) {
            warmth = i.get_warmth();
            // Wool items do not lose their warmth due to being wet.
            // Warmth is reduced by 0 - 66% based on wetness.
            if( !i.made_of( material_id( "wool" ) ) ) {
                warmth *= 1.0 - 0.66 * get_part_wetness_percentage( bp );
            }
            ret += std::round( warmth );
        }
    }
    ret += get_effect_int( effect_heating_bionic, bp );
    return ret;
}

static int bestwarmth( const std::list< item > &its, const flag_id &flag )
{
    int best = 0;
    for( const item &w : its ) {
        if( w.has_flag( flag ) && w.get_warmth() > best ) {
            best = w.get_warmth();
        }
    }
    return best;
}

int Character::bonus_item_warmth( const bodypart_id &bp ) const
{
    int ret = 0;

    // If the player is not wielding anything big, check if hands can be put in pockets
    if( ( bp == body_part_hand_l || bp == body_part_hand_r ) &&
        weapon.volume() < 500_ml ) {
        ret += bestwarmth( worn, flag_POCKETS );
    }

    // If the player's head is not encumbered, check if hood can be put up
    if( bp == body_part_head && encumb( body_part_head ) < 10 ) {
        ret += bestwarmth( worn, flag_HOOD );
    }

    // If the player's mouth is not encumbered, check if collar can be put up
    if( bp == body_part_mouth && encumb( body_part_mouth ) < 10 ) {
        ret += bestwarmth( worn, flag_COLLAR );
    }

    return ret;
}

bool Character::can_use_floor_warmth() const
{
    return in_sleep_state() ||
           has_activity( activity_id( "ACT_WAIT" ) ) ||
           has_activity( activity_id( "ACT_WAIT_NPC" ) ) ||
           has_activity( activity_id( "ACT_WAIT_STAMINA" ) ) ||
           has_activity( activity_id( "ACT_AUTODRIVE" ) ) ||
           has_activity( activity_id( "ACT_READ" ) ) ||
           has_activity( activity_id( "ACT_SOCIALIZE" ) ) ||
           has_activity( activity_id( "ACT_MEDITATE" ) ) ||
           has_activity( activity_id( "ACT_FISH" ) ) ||
           has_activity( activity_id( "ACT_GAME" ) ) ||
           has_activity( activity_id( "ACT_HAND_CRANK" ) ) ||
           has_activity( activity_id( "ACT_HEATING" ) ) ||
           has_activity( activity_id( "ACT_VIBE" ) ) ||
           has_activity( activity_id( "ACT_TRY_SLEEP" ) ) ||
           has_activity( activity_id( "ACT_OPERATION" ) ) ||
           has_activity( activity_id( "ACT_TREE_COMMUNION" ) ) ||
           has_activity( activity_id( "ACT_EAT_MENU" ) ) ||
           has_activity( activity_id( "ACT_CONSUME_FOOD_MENU" ) ) ||
           has_activity( activity_id( "ACT_CONSUME_DRINK_MENU" ) ) ||
           has_activity( activity_id( "ACT_CONSUME_MEDS_MENU" ) ) ||
           has_activity( activity_id( "ACT_STUDY_SPELL" ) );
}

int Character::floor_bedding_warmth( const tripoint &pos )
{
    map &here = get_map();
    const trap &trap_at_pos = here.tr_at( pos );
    const ter_id ter_at_pos = here.ter( pos );
    const furn_id furn_at_pos = here.furn( pos );
    int floor_bedding_warmth = 0;

    const optional_vpart_position vp = here.veh_at( pos );
    const cata::optional<vpart_reference> boardable = vp.part_with_feature( "BOARDABLE", true );
    // Search the floor for bedding
    if( furn_at_pos != f_null ) {
        floor_bedding_warmth += furn_at_pos.obj().floor_bedding_warmth;
    } else if( !trap_at_pos.is_null() ) {
        floor_bedding_warmth += trap_at_pos.floor_bedding_warmth;
    } else if( boardable ) {
        floor_bedding_warmth += boardable->info().floor_bedding_warmth;
    } else if( ter_at_pos == t_improvised_shelter ) {
        floor_bedding_warmth -= 500;
    } else {
        floor_bedding_warmth -= 2000;
    }

    return floor_bedding_warmth;
}

int Character::floor_item_warmth( const tripoint &pos )
{
    int item_warmth = 0;

    const auto warm = [&item_warmth]( const auto & stack ) {
        for( const item &elem : stack ) {
            if( !elem.is_armor() ) {
                continue;
            }
            // Items that are big enough and covers the torso are used to keep warm.
            // Smaller items don't do as good a job
            if( elem.volume() > 250_ml &&
                ( elem.covers( body_part_torso ) || elem.covers( body_part_leg_l ) ||
                  elem.covers( body_part_leg_r ) ) ) {
                item_warmth += 60 * elem.get_warmth() * elem.volume() / 2500_ml;
            }
        }
    };

    map &here = get_map();

    if( !!here.veh_at( pos ) ) {
        if( const cata::optional<vpart_reference> vp = here.veh_at( pos ).part_with_feature( VPFLAG_CARGO,
                false ) ) {
            vehicle *const veh = &vp->vehicle();
            const int cargo = vp->part_index();
            vehicle_stack vehicle_items = veh->get_items( cargo );
            warm( vehicle_items );
        }
        return item_warmth;
    }
    map_stack floor_items = here.i_at( pos );
    warm( floor_items );
    return item_warmth;
}

int Character::floor_warmth( const tripoint &pos ) const
{
    const int item_warmth = floor_item_warmth( pos );
    int bedding_warmth = floor_bedding_warmth( pos );

    // If the PC has fur, etc, that will apply too
    int floor_mut_warmth = bodytemp_modifier_traits_floor();
    // DOWN does not provide floor insulation, though.
    // Better-than-light fur or being in one's shell does.
    if( ( !( has_trait( trait_DOWN ) ) ) && ( floor_mut_warmth >= 200 ) ) {
        bedding_warmth = std::max( 0, bedding_warmth );
    }
    return ( item_warmth + bedding_warmth + floor_mut_warmth );
}

int Character::bodytemp_modifier_traits( bool overheated ) const
{
    int mod = 0;
    for( const trait_id &iter : get_mutations() ) {
        mod += overheated ? iter->bodytemp_min : iter->bodytemp_max;
    }
    return mod;
}

int Character::bodytemp_modifier_traits_floor() const
{
    int mod = 0;
    for( const trait_id &iter : get_mutations() ) {
        mod += iter->bodytemp_sleep;
    }
    return mod;
}

int Character::temp_corrected_by_climate_control( int temperature ) const
{
    const int variation = static_cast<int>( BODYTEMP_NORM * 0.5 );
    if( temperature < BODYTEMP_SCORCHING + variation &&
        temperature > BODYTEMP_FREEZING - variation ) {
        if( temperature > BODYTEMP_SCORCHING ) {
            temperature = BODYTEMP_VERY_HOT;
        } else if( temperature > BODYTEMP_VERY_HOT ) {
            temperature = BODYTEMP_HOT;
        } else if( temperature > BODYTEMP_HOT ) {
            temperature = BODYTEMP_NORM;
        } else if( temperature < BODYTEMP_FREEZING ) {
            temperature = BODYTEMP_VERY_COLD;
        } else if( temperature < BODYTEMP_VERY_COLD ) {
            temperature = BODYTEMP_COLD;
        } else if( temperature < BODYTEMP_COLD ) {
            temperature = BODYTEMP_NORM;
        }
    }
    return temperature;
}

bool Character::in_sleep_state() const
{
    return Creature::in_sleep_state() || activity.id() == ACT_TRY_SLEEP;
}

bool Character::has_item_with_flag( const flag_id &flag, bool need_charges ) const
{
    return has_item_with( [&flag, &need_charges, this]( const item & it ) {
        if( it.is_tool() && need_charges ) {
            return it.has_flag( flag ) && ( it.type->tool->max_charges == 0 ||
                                            it.units_remaining( *this ) > 0 );
        }
        return it.has_flag( flag );
    } );
}

std::vector<const item *> Character::all_items_with_flag( const flag_id &flag ) const
{
    return items_with( [&flag]( const item & it ) {
        return it.has_flag( flag );
    } );
}

bool Character::has_charges( const itype_id &it, int quantity,
                             const std::function<bool( const item & )> &filter ) const
{
    if( it == itype_fire || it == itype_apparatus ) {
        return has_fire( quantity );
    }
    if( it == itype_UPS && is_mounted() &&
        mounted_creature.get()->has_flag( MF_RIDEABLE_MECH ) ) {
        auto *mons = mounted_creature.get();
        return quantity <= mons->battery_item->ammo_remaining();
    }
    return charges_of( it, quantity, filter ) == quantity;
}

std::list<item> Character::use_amount( const itype_id &it, int quantity,
                                       const std::function<bool( const item & )> &filter )
{
    std::list<item> ret;
    if( weapon.use_amount( it, quantity, ret ) ) {
        remove_weapon();
    }
    for( auto a = worn.begin(); a != worn.end() && quantity > 0; ) {
        if( a->use_amount( it, quantity, ret, filter ) ) {
            a->on_takeoff( *this );
            a = worn.erase( a );
        } else {
            ++a;
        }
    }
    if( quantity <= 0 ) {
        return ret;
    }
    std::list<item> tmp = inv->use_amount( it, quantity, filter );
    ret.splice( ret.end(), tmp );
    return ret;
}

bool Character::use_charges_if_avail( const itype_id &it, int quantity )
{
    if( has_charges( it, quantity ) ) {
        use_charges( it, quantity );
        return true;
    }
    return false;
}

std::list<item> Character::use_charges( const itype_id &what, int qty, const int radius,
                                        const std::function<bool( const item & )> &filter )
{
    std::list<item> res;
    inventory inv = crafting_inventory( pos(), radius, true );

    if( qty <= 0 ) {
        return res;

    } else if( what == itype_toolset ) {
        mod_power_level( units::from_kilojoule( -qty ) );
        return res;

    } else if( what == itype_fire ) {
        use_fire( qty );
        return res;

    } else if( what == itype_UPS ) {
        if( is_mounted() && mounted_creature.get()->has_flag( MF_RIDEABLE_MECH ) &&
            mounted_creature.get()->battery_item ) {
            auto *mons = mounted_creature.get();
            int power_drain = std::min( mons->battery_item->ammo_remaining(), qty );
            mons->use_mech_power( -power_drain );
            qty -= std::min( qty, power_drain );
            return res;
        }
        if( has_power() && has_active_bionic( bio_ups ) ) {
            int bio = std::min( units::to_kilojoule( get_power_level() ), qty );
            mod_power_level( units::from_kilojoule( -bio ) );
            qty -= std::min( qty, bio );
        }

        int adv = inv.charges_of( itype_adv_UPS_off, static_cast<int>( std::ceil( qty * 0.6 ) ) );
        if( adv > 0 ) {
            std::list<item> found = use_charges( itype_adv_UPS_off, adv, radius );
            res.splice( res.end(), found );
            qty -= std::min( qty, static_cast<int>( adv / 0.6 ) );
        }

        int ups = inv.charges_of( itype_UPS_off, qty );
        if( ups > 0 ) {
            std::list<item> found = use_charges( itype_UPS_off, ups, radius );
            res.splice( res.end(), found );
            qty -= std::min( qty, ups );
        }
        return res;
    }

    std::vector<item *> del;

    bool has_tool_with_UPS = false;
    // Detection of UPS tool
    inv.visit_items( [ &what, &qty, &has_tool_with_UPS, &filter]( item * e, item * ) {
        if( filter( *e ) && e->typeId() == what && e->has_flag( flag_USE_UPS ) ) {
            has_tool_with_UPS = true;
            return VisitResponse::ABORT;
        }
        return qty > 0 ? VisitResponse::NEXT : VisitResponse::ABORT;
    } );

    if( radius >= 0 ) {
        get_map().use_charges( pos(), radius, what, qty, return_true<item> );
    }
    if( qty > 0 ) {
        visit_items( [this, &what, &qty, &res, &del, &filter]( item * e, item * ) {
            if( e->use_charges( what, qty, res, pos(), filter ) ) {
                del.push_back( e );
            }
            return qty > 0 ? VisitResponse::NEXT : VisitResponse::ABORT;
        } );
    }

    for( item *e : del ) {
        remove_item( *e );
    }

    if( has_tool_with_UPS ) {
        use_charges( itype_UPS, qty, radius );
    }

    return res;
}

std::list<item> Character::use_charges( const itype_id &what, int qty,
                                        const std::function<bool( const item & )> &filter )
{
    return use_charges( what, qty, -1, filter );
}

const item *Character::find_firestarter_with_charges( const int quantity ) const
{
    for( const item *i : all_items_with_flag( flag_FIRESTARTER ) ) {
        if( !i->typeId()->can_have_charges() ) {
            const use_function *usef = i->type->get_use( "firestarter" );
            const firestarter_actor *actor = dynamic_cast<const firestarter_actor *>( usef->get_actor_ptr() );
            if( actor->can_use( *this->as_character(), *i, false, tripoint_zero ).success() ) {
                return i;
            }
        } else if( has_charges( i->typeId(), quantity ) ) {
            return i;
        }
    }

    return nullptr;
}

bool Character::has_fire( const int quantity ) const
{
    // TODO: Replace this with a "tool produces fire" flag.

    if( get_map().has_nearby_fire( pos() ) ) {
        return true;
    } else if( has_item_with_flag( flag_FIRE ) ) {
        return true;
    } else if( find_firestarter_with_charges( quantity ) ) {
        return true;
    } else if( has_active_bionic( bio_tools ) && get_power_level() > quantity * 5_kJ ) {
        return true;
    } else if( has_bionic( bio_lighter ) && get_power_level() > quantity * 5_kJ ) {
        return true;
    } else if( has_bionic( bio_laser ) && get_power_level() > quantity * 5_kJ ) {
        return true;
    } else if( is_npc() ) {
        // HACK: A hack to make NPCs use their Molotovs
        return true;
    }

    return false;
}

void Character::mod_painkiller( int npkill )
{
    set_painkiller( pkill + npkill );
}

void Character::set_painkiller( int npkill )
{
    npkill = std::max( npkill, 0 );
    if( pkill != npkill ) {
        const int prev_pain = get_perceived_pain();
        pkill = npkill;
        on_stat_change( "pkill", pkill );
        const int cur_pain = get_perceived_pain();

        if( cur_pain != prev_pain ) {
            react_to_felt_pain( cur_pain - prev_pain );
            on_stat_change( "perceived_pain", cur_pain );
        }
    }
}

int Character::get_painkiller() const
{
    return pkill;
}

void Character::use_fire( const int quantity )
{
    //Okay, so checks for nearby fires first,
    //then held lit torch or candle, bionic tool/lighter/laser
    //tries to use 1 charge of lighters, matches, flame throwers
    //If there is enough power, will use power of one activation of the bio_lighter, bio_tools and bio_laser
    // (home made, military), hotplate, welder in that order.
    // bio_lighter, bio_laser, bio_tools, has_active_bionic("bio_tools"

    if( get_map().has_nearby_fire( pos() ) ) {
        return;
    } else if( has_item_with_flag( flag_FIRE ) ) {
        return;
    } else if( const item *firestarter = find_firestarter_with_charges( quantity ) ) {
        if( firestarter->typeId()->can_have_charges() ) {
            use_charges( firestarter->typeId(), quantity );
            return;
        }
    } else if( has_active_bionic( bio_tools ) && get_power_level() > quantity * 5_kJ ) {
        mod_power_level( -quantity * 5_kJ );
        return;
    } else if( has_bionic( bio_lighter ) && get_power_level() > quantity * 5_kJ ) {
        mod_power_level( -quantity * 5_kJ );
        return;
    } else if( has_bionic( bio_laser ) && get_power_level() > quantity * 5_kJ ) {
        mod_power_level( -quantity * 5_kJ );
        return;
    }
}

int Character::heartrate_bpm() const
{
    //Dead have no heartbeat usually and no heartbeat in omnicell
    if( is_dead_state() || has_trait( trait_SLIMESPAWNER ) ) {
        return 0;
    }
    //This function returns heartrate in BPM basing of health, physical state, tiredness,
    //moral effects, stimulators and anything that should fit here.
    //Some values are picked to make sense from math point of view
    //and seem correct but effects may vary in real life.
    //This needs more attention from experienced contributors to work more smooth.
    //Average healthy bpm is 60-80. That's a simple imitation of normal distribution.
    //Must a better way to do that. Possibly this value should be generated with player creation.
    int average_heartbeat = 70 + rng( -5, 5 ) + rng( -5, 5 );
    //Chemical imbalance makes this less predictable. It's possible this range needs tweaking
    if( has_trait( trait_CHEMIMBALANCE ) ) {
        average_heartbeat += rng( -15, 15 );
    }
    //Quick also raises basic BPM
    if( has_trait( trait_QUICK ) ) {
        average_heartbeat *= 1.1;
    }
    //Badtemper makes your BPM raise from anger
    if( has_trait( trait_BADTEMPER ) ) {
        average_heartbeat *= 1.1;
    }
    //COLDBLOOD dependencies, works almost same way as temperature effect for speed.
    const int player_local_temp = get_weather().get_temperature( pos() );
    float temperature_modifier = 0.0f;
    if( has_trait( trait_COLDBLOOD ) ) {
        temperature_modifier = 0.002f;
    }
    if( has_trait( trait_COLDBLOOD2 ) ) {
        temperature_modifier = 0.00333f;
    }
    if( has_trait( trait_COLDBLOOD3 ) || has_trait( trait_COLDBLOOD4 ) ) {
        temperature_modifier = 0.005f;
    }
    average_heartbeat *= 1 + ( ( player_local_temp - 65 ) * temperature_modifier );
    //Limit avg from below with 20, arbitrary
    average_heartbeat = std::max( 20, average_heartbeat );
    const float stamina_level = static_cast<float>( get_stamina() ) / get_stamina_max();
    float stamina_effect = 0.0f;
    if( stamina_level >= 0.9f ) {
        stamina_effect = 0.0f;
    } else if( stamina_level >= 0.8f ) {
        stamina_effect = 0.2f;
    } else if( stamina_level >= 0.6f ) {
        stamina_effect = 0.5f;
    } else if( stamina_level >= 0.4f ) {
        stamina_effect = 1.0f;
    } else if( stamina_level >= 0.2f ) {
        stamina_effect = 1.5f;
    } else {
        stamina_effect = 2.0f;
    }
    //can triple heartrate
    int heartbeat = average_heartbeat * ( 1 + stamina_effect );
    const int stim_level = get_stim();
    int stim_modifer = 0;
    if( stim_level > 0 ) {
        //that's asymptotical function that is equal to 1 at around 30 stim level
        //and slows down all the time almost reaching 2.
        //Tweaking x*x multiplier will accordingly change effect accumulation
        stim_modifer = 2 - 2 / ( 1 + 0.001 * stim_level * stim_level );
    }
    heartbeat += average_heartbeat * stim_modifer;
    if( get_effect_dur( effect_cig ) > 0_turns ) {
        //Nicotine-induced tachycardia
        if( get_effect_dur( effect_cig ) > 10_minutes * ( addiction_level( add_type::CIG ) + 1 ) ) {
            heartbeat += average_heartbeat * 0.4;
        } else {
            heartbeat += average_heartbeat * 0.1;
        }
    }
    //health effect that can make things better or worse is applied in the end.
    //Based on get_max_healthy that already has bmi factored
    const int healthy = get_max_healthy();
    //a bit arbitrary formula that can use some love
    float healthy_modifier = -0.05f * std::round( healthy / 20.0f );
    heartbeat += average_heartbeat * healthy_modifier;
    //Pain simply adds 2% per point after it reaches 5 (that's arbitrary)
    const int cur_pain = get_perceived_pain();
    float pain_modifier = 0.0f;
    if( cur_pain > 5 ) {
        pain_modifier = 0.02 * ( cur_pain - 5 );
    }
    heartbeat += average_heartbeat * pain_modifier;
    //if BPM raised at least by 20% for a player with ADRENALINE, it adds 20% of avg to result
    if( has_trait( trait_ADRENALINE ) && heartbeat > average_heartbeat * 1.2 ) {
        heartbeat += average_heartbeat * 0.2;
    }
    //Happy get it bit faster and miserable some more.
    //Morale effects might need more consideration
    const int morale_level = get_morale_level();
    if( morale_level >= 20 ) {
        heartbeat += average_heartbeat * 0.1;
    }
    if( morale_level <= -20 ) {
        heartbeat += average_heartbeat * 0.2;
    }
    //add fear?
    //A single clamp in the end should be enough
    const int max_heartbeat = average_heartbeat * 3.5;
    heartbeat = clamp( heartbeat, average_heartbeat, max_heartbeat );
    return heartbeat;
}

void Character::on_worn_item_washed( const item &it )
{
    if( is_worn( it ) ) {
        morale->on_worn_item_washed( it );
    }
}

void Character::on_item_wear( const item &it )
{
    invalidate_inventory_validity_cache();
    for( const trait_id &mut : it.mutations_from_wearing( *this ) ) {
        mutation_effect( mut, true );
        recalc_sight_limits();
        calc_encumbrance();

        // If the stamina is higher than the max (Languorous), set it back to max
        if( get_stamina() > get_stamina_max() ) {
            set_stamina( get_stamina_max() );
        }
    }
    morale->on_item_wear( it );
}

void Character::on_item_takeoff( const item &it )
{
    invalidate_inventory_validity_cache();
    for( const trait_id &mut : it.mutations_from_wearing( *this ) ) {
        mutation_loss_effect( mut );
        recalc_sight_limits();
        calc_encumbrance();
        if( get_stamina() > get_stamina_max() ) {
            set_stamina( get_stamina_max() );
        }
    }
    morale->on_item_takeoff( it );
}

void Character::on_effect_int_change( const efftype_id &eid, int intensity, const bodypart_id &bp )
{
    // Adrenaline can reduce perceived pain (or increase it when you enter comedown).
    // See @ref get_perceived_pain()
    if( eid == effect_adrenaline ) {
        // Note that calling this does no harm if it wasn't changed.
        on_stat_change( "perceived_pain", get_perceived_pain() );
    }

    morale->on_effect_int_change( eid, intensity, bp );
}

void Character::on_mutation_gain( const trait_id &mid )
{
    morale->on_mutation_gain( mid );
    magic->on_mutation_gain( mid, *this );
    update_type_of_scent( mid );
    recalculate_enchantment_cache(); // mutations can have enchantments
}

void Character::on_mutation_loss( const trait_id &mid )
{
    morale->on_mutation_loss( mid );
    magic->on_mutation_loss( mid );
    update_type_of_scent( mid, false );
    recalculate_enchantment_cache(); // mutations can have enchantments
}

void Character::on_stat_change( const std::string &stat, int value )
{
    morale->on_stat_change( stat, value );
}

bool Character::has_opposite_trait( const trait_id &flag ) const
{
    for( const trait_id &i : flag->cancels ) {
        if( has_trait( i ) ) {
            return true;
        }
    }
    for( const std::pair<const trait_id, trait_data> &mut : my_mutations ) {
        for( const trait_id &canceled_trait : mut.first->cancels ) {
            if( canceled_trait == flag ) {
                return true;
            }
        }
    }
    return false;
}

int Character::adjust_for_focus( int amount ) const
{
    int effective_focus = get_focus();
    if( has_trait( trait_FASTLEARNER ) ) {
        effective_focus += 15;
    }
    if( has_active_bionic( bio_memory ) ) {
        effective_focus += 10;
    }
    if( has_trait( trait_SLOWLEARNER ) ) {
        effective_focus -= 15;
    }
    effective_focus += ( get_int() - get_option<int>( "INT_BASED_LEARNING_BASE_VALUE" ) ) *
                       get_option<int>( "INT_BASED_LEARNING_FOCUS_ADJUSTMENT" );
    effective_focus = std::max( effective_focus, 1 );
    return effective_focus * std::min( amount, 1000 );
}

std::set<tripoint> Character::get_path_avoid() const
{
    std::set<tripoint> ret;
    for( npc &guy : g->all_npcs() ) {
        if( sees( guy ) ) {
            ret.insert( guy.pos() );
        }
    }

    // TODO: Add known traps in a way that doesn't destroy performance

    return ret;
}

const pathfinding_settings &Character::get_pathfinding_settings() const
{
    return *path_settings;
}

bool Character::crush_frozen_liquid( item_location loc )
{
    if( has_quality( quality_id( "HAMMER" ) ) ) {
        item hammering_item = item_with_best_of_quality( quality_id( "HAMMER" ) );
        //~ %1$s: item to be crushed, %2$s: hammer name
        if( query_yn( _( "Do you want to crush up %1$s with your %2$s?\n"
                         "<color_red>Be wary of fragile items nearby!</color>" ),
                      loc.get_item()->display_name(), hammering_item.tname() ) ) {

            //Risk smashing tile with hammering tool, risk is lower with higher dex, damage lower with lower strength
            if( one_in( 1 + dex_cur / 4 ) ) {
                add_msg_if_player( colorize( _( "You swing your %s wildly!" ), c_red ),
                                   hammering_item.tname() );
                int smashskill = str_cur + hammering_item.damage_melee( damage_type::BASH );
                get_map().bash( loc.position(), smashskill );
            }
            add_msg_if_player( _( "You crush up and gather %s" ), loc.get_item()->display_name() );
            return true;
        }
    } else {
        popup( _( "You need a hammering tool to crush up frozen liquids!" ) );
    }
    return false;
}

float Character::power_rating() const
{
    int dmg = std::max( { weapon.damage_melee( damage_type::BASH ),
                          weapon.damage_melee( damage_type::CUT ),
                          weapon.damage_melee( damage_type::STAB )
                        } );

    int ret = 2;
    // Small guns can be easily hidden from view
    if( weapon.volume() <= 250_ml ) {
        ret = 2;
    } else if( weapon.is_gun() ) {
        ret = 4;
    } else if( dmg > 12 ) {
        ret = 3; // Melee weapon or weapon-y tool
    }
    if( get_size() == creature_size::huge ) {
        ret += 1;
    }
    if( is_wearing_power_armor( nullptr ) ) {
        ret = 5; // No mercy!
    }
    return ret;
}

float Character::speed_rating() const
{
    float ret = get_speed() / 100.0f;
    ret *= 100.0f / run_cost( 100, false );
    // Adjustment for player being able to run, but not doing so at the moment
    if( !is_running() ) {
        ret *= 1.0f + ( static_cast<float>( get_stamina() ) / static_cast<float>( get_stamina_max() ) );
    }
    return ret;
}

item &Character::item_with_best_of_quality( const quality_id &qid )
{
    int maxq = max_quality( qid );
    auto items_with_quality = items_with( [qid]( const item & it ) {
        return it.has_quality( qid );
    } );
    for( item *it : items_with_quality ) {
        if( it->get_quality( qid ) == maxq ) {
            return *it;
        }
    }
    return null_item_reference();
}

int Character::run_cost( int base_cost, bool diag ) const
{
    float movecost = static_cast<float>( base_cost );
    if( diag ) {
        movecost *= 0.7071f; // because everything here assumes 100 is base
    }
    const bool flatground = movecost < 105;
    map &here = get_map();
    // The "FLAT" tag includes soft surfaces, so not a good fit.
    const bool on_road = flatground && here.has_flag( STATIC( "ROAD" ), pos() );
    const bool on_fungus = here.has_flag_ter_or_furn( STATIC( "FUNGUS" ), pos() );

    if( !is_mounted() ) {
        if( movecost > 100 ) {
            movecost *= mutation_value( "movecost_obstacle_modifier" );
            if( movecost < 100 ) {
                movecost = 100;
            }
        }
        if( has_trait( trait_M_IMMUNE ) && on_fungus ) {
            if( movecost > 75 ) {
                // Mycal characters are faster on their home territory, even through things like shrubs
                movecost = 75;
            }
        }

        // Linearly increase move cost relative to individual leg hp.
        movecost += 50 * ( 1 - std::sqrt( static_cast<float>( get_part_hp_cur( body_part_leg_l ) ) /
                                          static_cast<float>( get_part_hp_max( body_part_leg_l ) ) ) );
        movecost += 50 * ( 1 - std::sqrt( static_cast<float>( get_part_hp_cur( body_part_leg_r ) ) /
                                          static_cast<float>( get_part_hp_max( body_part_leg_r ) ) ) );

        movecost *= mutation_value( "movecost_modifier" );
        if( flatground ) {
            movecost *= mutation_value( "movecost_flatground_modifier" );
        }
        if( has_trait( trait_PADDED_FEET ) && !footwear_factor() ) {
            movecost *= .9f;
        }
        if( has_active_bionic( bio_jointservo ) ) {
            if( is_running() ) {
                movecost *= 0.85f;
            } else {
                movecost *= 0.95f;
            }
        } else if( has_bionic( bio_jointservo ) ) {
            movecost *= 1.1f;
        }

        if( worn_with_flag( flag_SLOWS_MOVEMENT ) ) {
            movecost *= 1.1f;
        }
        if( worn_with_flag( flag_FIN ) ) {
            movecost *= 1.5f;
        }
        if( worn_with_flag( flag_ROLLER_INLINE ) ) {
            if( on_road ) {
                movecost *= 0.5f;
            } else {
                movecost *= 1.5f;
            }
        }
        // Quad skates might be more stable than inlines,
        // but that also translates into a slower speed when on good surfaces.
        if( worn_with_flag( flag_ROLLER_QUAD ) ) {
            if( on_road ) {
                movecost *= 0.7f;
            } else {
                movecost *= 1.3f;
            }
        }
        // Skates with only one wheel (roller shoes) are fairly less stable
        // and fairly slower as well
        if( worn_with_flag( flag_ROLLER_ONE ) ) {
            if( on_road ) {
                movecost *= 0.85f;
            } else {
                movecost *= 1.1f;
            }
        }

        movecost +=
            ( ( encumb( body_part_foot_l ) + encumb( body_part_foot_r ) ) * 2.5 +
              ( encumb( body_part_leg_l ) + encumb( body_part_leg_r ) ) * 1.5 ) / 10;

        // ROOTS3 does slow you down as your roots are probing around for nutrients,
        // whether you want them to or not.  ROOTS1 is just too squiggly without shoes
        // to give you some stability.  Plants are a bit of a slow-mover.  Deal.
        const bool mutfeet = has_trait( trait_LEG_TENTACLES ) || has_trait( trait_PADDED_FEET ) ||
                             has_trait( trait_HOOVES ) || has_trait( trait_TOUGH_FEET ) || has_trait( trait_ROOTS2 );
        if( !is_wearing_shoes( side::LEFT ) && !mutfeet ) {
            movecost += 8;
        }
        if( !is_wearing_shoes( side::RIGHT ) && !mutfeet ) {
            movecost += 8;
        }

        if( has_trait( trait_ROOTS3 ) && here.has_flag( STATIC( "DIGGABLE" ), pos() ) ) {
            movecost += 10 * footwear_factor();
        }

        movecost = calculate_by_enchantment( movecost, enchant_vals::mod::MOVE_COST );
        movecost /= stamina_move_cost_modifier();
    }

    if( diag ) {
        movecost *= M_SQRT2;
    }

    return static_cast<int>( movecost );
}

void Character::place_corpse()
{
    //If the character/NPC is on a distant mission, don't drop their their gear when they die since they still have a local pos
    if( !death_drops ) {
        return;
    }
    std::vector<item *> tmp = inv_dump();
    item body = item::make_corpse( mtype_id::NULL_ID(), calendar::turn, name );
    body.set_item_temperature( 310.15 );
    map &here = get_map();
    for( item *itm : tmp ) {
        here.add_item_or_charges( pos(), *itm );
    }
    for( const bionic &bio : *my_bionics ) {
        if( item::type_is_defined( bio.info().itype() ) ) {
            item cbm( bio.id.str(), calendar::turn );
            cbm.set_flag( flag_FILTHY );
            cbm.set_flag( flag_NO_STERILE );
            cbm.set_flag( flag_NO_PACKED );
            cbm.faults.emplace( fault_id( "fault_bionic_salvaged" ) );
            body.put_in( cbm, item_pocket::pocket_type::CORPSE );
        }
    }

    // Restore amount of installed pseudo-modules of Power Storage Units
    std::pair<int, int> storage_modules = amount_of_storage_bionics();
    for( int i = 0; i < storage_modules.first; ++i ) {
        body.put_in( item( "bio_power_storage" ), item_pocket::pocket_type::CORPSE );
    }
    for( int i = 0; i < storage_modules.second; ++i ) {
        body.put_in( item( "bio_power_storage_mkII" ), item_pocket::pocket_type::CORPSE );
    }
    here.add_item_or_charges( pos(), body );
}

void Character::place_corpse( const tripoint_abs_omt &om_target )
{
    tinymap bay;
    bay.load( project_to<coords::sm>( om_target ), false );
    point fin( rng( 1, SEEX * 2 - 2 ), rng( 1, SEEX * 2 - 2 ) );
    // This makes no sense at all. It may find a random tile without furniture, but
    // if the first try to find one fails, it will go through all tiles of the map
    // and essentially select the last one that has no furniture.
    // Q: Why check for furniture? (Check for passable or can-place-items seems more useful.)
    // Q: Why not grep a random point out of all the possible points (e.g. via random_entry)?
    // Q: Why use furn_str_id instead of f_null?
    // TODO: fix it, see above.
    if( bay.furn( fin ) != furn_str_id( "f_null" ) ) {
        for( const tripoint &p : bay.points_on_zlevel() ) {
            if( bay.furn( p ) == furn_str_id( "f_null" ) ) {
                fin.x = p.x;
                fin.y = p.y;
            }
        }
    }

    std::vector<item *> tmp = inv_dump();
    item body = item::make_corpse( mtype_id::NULL_ID(), calendar::turn, name );
    for( item *itm : tmp ) {
        bay.add_item_or_charges( fin, *itm );
    }
    for( const bionic &bio : *my_bionics ) {
        if( item::type_is_defined( bio.info().itype() ) ) {
            body.put_in( item( bio.id.str(), calendar::turn ), item_pocket::pocket_type::CORPSE );
        }
    }

    // Restore amount of installed pseudo-modules of Power Storage Units
    std::pair<int, int> storage_modules = amount_of_storage_bionics();
    for( int i = 0; i < storage_modules.first; ++i ) {
        body.put_in( item( "bio_power_storage" ), item_pocket::pocket_type::CORPSE );
    }
    for( int i = 0; i < storage_modules.second; ++i ) {
        body.put_in( item( "bio_power_storage_mkII" ), item_pocket::pocket_type::CORPSE );
    }
    bay.add_item_or_charges( fin, body );
}

bool Character::sees_with_infrared( const Creature &critter ) const
{
    if( !vision_mode_cache[IR_VISION] || !critter.is_warm() ) {
        return false;
    }

    map &here = get_map();
    if( is_player() || critter.is_player() ) {
        // Players should not use map::sees
        // Likewise, players should not be "looked at" with map::sees, not to break symmetry
        return here.pl_line_of_sight( critter.pos(),
                                      sight_range( current_daylight_level( calendar::turn ) ) );
    }

    return here.sees( pos(), critter.pos(), sight_range( current_daylight_level( calendar::turn ) ) );
}

bool Character::is_visible_in_range( const Creature &critter, const int range ) const
{
    return sees( critter ) && rl_dist( pos(), critter.pos() ) <= range;
}

std::vector<Creature *> Character::get_visible_creatures( const int range ) const
{
    return g->get_creatures_if( [this, range]( const Creature & critter ) -> bool {
        return this != &critter && pos() != critter.pos() && // TODO: get rid of fake npcs (pos() check)
        rl_dist( pos(), critter.pos() ) <= range && sees( critter );
    } );
}

std::vector<Creature *> Character::get_targetable_creatures( const int range, bool melee ) const
{
    map &here = get_map();
    return g->get_creatures_if( [this, range, melee, &here]( const Creature & critter ) -> bool {
        //the call to map.sees is to make sure that even if we can see it through walls
        //via a mutation or cbm we only attack targets with a line of sight
        bool can_see = ( ( sees( critter ) || sees_with_infrared( critter ) ) && here.sees( pos(), critter.pos(), 100 ) );
        if( can_see && melee )  //handles the case where we can see something with glass in the way for melee attacks
        {
            std::vector<tripoint> path = here.find_clear_path( pos(), critter.pos() );
            for( const tripoint &point : path ) {
                if( here.impassable( point ) &&
                    !( weapon.has_flag( flag_SPEAR ) && // Fences etc. Spears can stab through those
                       here.has_flag( STATIC( "THIN_OBSTACLE" ),
                                      point ) ) ) { //this mirrors melee.cpp function reach_attack
                    can_see = false;
                    break;
                }
            }
        }
        bool in_range = std::round( rl_dist_exact( pos(), critter.pos() ) ) <= range;
        // TODO: get rid of fake npcs (pos() check)
        bool valid_target = this != &critter && pos() != critter.pos() && attitude_to( critter ) != Creature::Attitude::FRIENDLY;
        return valid_target && in_range && can_see;
    } );
}

std::vector<Creature *> Character::get_hostile_creatures( int range ) const
{
    return g->get_creatures_if( [this, range]( const Creature & critter ) -> bool {
        // Fixes circular distance range for ranged attacks
        float dist_to_creature = std::round( rl_dist_exact( pos(), critter.pos() ) );
        return this != &critter && pos() != critter.pos() && // TODO: get rid of fake npcs (pos() check)
        dist_to_creature <= range && critter.attitude_to( *this ) == Creature::Attitude::HOSTILE
        && sees( critter );
    } );
}

bool Character::knows_trap( const tripoint &pos ) const
{
    const tripoint p = get_map().getabs( pos );
    return known_traps.count( p ) > 0;
}

void Character::add_known_trap( const tripoint &pos, const trap &t )
{
    const tripoint p = get_map().getabs( pos );
    if( t.is_null() ) {
        known_traps.erase( p );
    } else {
        // TODO: known_traps should map to a trap_str_id
        known_traps[p] = t.id.str();
    }
}

bool Character::can_hear( const tripoint &source, const int volume ) const
{
    if( is_deaf() ) {
        return false;
    }

    // source is in-ear and at our square, we can hear it
    if( source == pos() && volume == 0 ) {
        return true;
    }
    const int dist = rl_dist( source, pos() );
    const float volume_multiplier = hearing_ability();
    return ( volume - get_weather().weather_id->sound_attn ) * volume_multiplier >= dist;
}

float Character::hearing_ability() const
{
    float volume_multiplier = 1.0f;

    // Mutation/Bionic volume modifiers
    if( has_flag( json_flag_SUPER_HEARING ) ) {
        volume_multiplier *= 3.5f;
    }
    if( has_trait( trait_PER_SLIME ) ) {
        // Random hearing :-/
        // (when it's working at all, see player.cpp)
        // changed from 0.5 to fix Mac compiling error
        volume_multiplier *= ( rng( 1, 2 ) );
    }

    volume_multiplier *= Character::mutation_value( "hearing_modifier" );

    if( has_effect( effect_deaf ) ) {
        // Scale linearly up to 30 minutes
        volume_multiplier *= ( 30_minutes - get_effect_dur( effect_deaf ) ) / 30_minutes;
    }

    if( has_effect( effect_earphones ) ) {
        volume_multiplier *= 0.25f;
    }

    return volume_multiplier;
}

std::vector<std::string> Character::short_description_parts() const
{
    std::vector<std::string> result;

    if( is_armed() ) {
        result.push_back( _( "Wielding: " ) + weapon.tname() );
    }
    const std::string worn_str = enumerate_as_string( worn.begin(), worn.end(),
    []( const item & it ) {
        return it.tname();
    } );
    if( !worn_str.empty() ) {
        result.push_back( _( "Wearing: " ) + worn_str );
    }
    const int visibility_cap = 0; // no cap
    const auto trait_str = visible_mutations( visibility_cap );
    if( !trait_str.empty() ) {
        result.push_back( _( "Traits: " ) + trait_str );
    }
    return result;
}

std::string Character::short_description() const
{
    return join( short_description_parts(), ";   " );
}

void Character::process_one_effect( effect &it, bool is_new )
{
    bool reduced = resists_effect( it );
    double mod = 1;
    const bodypart_id &bp = it.get_bp();
    int val = 0;

    // Still hardcoded stuff, do this first since some modify their other traits
    hardcoded_effects( it );

    const auto get_effect = [&it, is_new]( const std::string & arg, bool reduced ) {
        if( is_new ) {
            return it.get_amount( arg, reduced );
        }
        return it.get_mod( arg, reduced );
    };

    // Handle miss messages
    const std::vector<std::pair<translation, int>> &msgs = it.get_miss_msgs();
    if( !msgs.empty() ) {
        for( const auto &i : msgs ) {
            add_miss_reason( i.first.translated(), static_cast<unsigned>( i.second ) );
        }
    }

    // Handle health mod
    val = get_effect( "H_MOD", reduced );
    if( val != 0 ) {
        mod = 1;
        if( is_new || it.activated( calendar::turn, "H_MOD", val, reduced, mod ) ) {
            int bounded = bound_mod_to_vals(
                              get_healthy_mod(), val, it.get_max_val( "H_MOD", reduced ),
                              it.get_min_val( "H_MOD", reduced ) );
            // This already applies bounds, so we pass them through.
            mod_healthy_mod( bounded, get_healthy_mod() + bounded );
        }
    }

    // Handle health
    val = get_effect( "HEALTH", reduced );
    if( val != 0 ) {
        mod = 1;
        if( is_new || it.activated( calendar::turn, "HEALTH", val, reduced, mod ) ) {
            mod_healthy( bound_mod_to_vals( get_healthy(), val,
                                            it.get_max_val( "HEALTH", reduced ), it.get_min_val( "HEALTH", reduced ) ) );
        }
    }

    // Handle stim
    val = get_effect( "STIM", reduced );
    if( val != 0 ) {
        mod = 1;
        if( is_new || it.activated( calendar::turn, "STIM", val, reduced, mod ) ) {
            mod_stim( bound_mod_to_vals( get_stim(), val, it.get_max_val( "STIM", reduced ),
                                         it.get_min_val( "STIM", reduced ) ) );
        }
    }

    // Handle hunger
    val = get_effect( "HUNGER", reduced );
    if( val != 0 ) {
        mod = 1;
        if( is_new || it.activated( calendar::turn, "HUNGER", val, reduced, mod ) ) {
            mod_hunger( bound_mod_to_vals( get_hunger(), val, it.get_max_val( "HUNGER", reduced ),
                                           it.get_min_val( "HUNGER", reduced ) ) );
        }
    }

    // Handle thirst
    val = get_effect( "THIRST", reduced );
    if( val != 0 ) {
        mod = 1;
        if( is_new || it.activated( calendar::turn, "THIRST", val, reduced, mod ) ) {
            mod_thirst( bound_mod_to_vals( get_thirst(), val, it.get_max_val( "THIRST", reduced ),
                                           it.get_min_val( "THIRST", reduced ) ) );
        }
    }

    // Handle fatigue
    val = get_effect( "FATIGUE", reduced );
    // Prevent ongoing fatigue effects while asleep.
    // These are meant to change how fast you get tired, not how long you sleep.
    if( val != 0 && !in_sleep_state() ) {
        mod = 1;
        if( is_new || it.activated( calendar::turn, "FATIGUE", val, reduced, mod ) ) {
            mod_fatigue( bound_mod_to_vals( get_fatigue(), val, it.get_max_val( "FATIGUE", reduced ),
                                            it.get_min_val( "FATIGUE", reduced ) ) );
        }
    }

    // Handle Radiation
    val = get_effect( "RAD", reduced );
    if( val != 0 ) {
        mod = 1;
        if( is_new || it.activated( calendar::turn, "RAD", val, reduced, mod ) ) {
            mod_rad( bound_mod_to_vals( get_rad(), val, it.get_max_val( "RAD", reduced ), 0 ) );
            // Radiation can't go negative
            if( get_rad() < 0 ) {
                set_rad( 0 );
            }
        }
    }

    // Handle Pain
    val = get_effect( "PAIN", reduced );
    if( val != 0 ) {
        mod = 1;
        if( it.get_sizing( "PAIN" ) ) {
            if( has_trait( trait_FAT ) ) {
                mod *= 1.5;
            }
            if( get_size() == creature_size::large ) {
                mod *= 2;
            }
            if( get_size() == creature_size::huge ) {
                mod *= 3;
            }
        }
        if( is_new || it.activated( calendar::turn, "PAIN", val, reduced, mod ) ) {
            int pain_inc = bound_mod_to_vals( get_pain(), val, it.get_max_val( "PAIN", reduced ), 0 );
            mod_pain( pain_inc );
            if( pain_inc > 0 ) {
                add_pain_msg( val, bp );
            }
        }
    }

    // Handle Damage
    val = get_effect( "HURT", reduced );
    if( val != 0 ) {
        mod = 1;
        if( it.get_sizing( "HURT" ) ) {
            if( has_trait( trait_FAT ) ) {
                mod *= 1.5;
            }
            if( get_size() == creature_size::large ) {
                mod *= 2;
            }
            if( get_size() == creature_size::huge ) {
                mod *= 3;
            }
        }
        if( is_new || it.activated( calendar::turn, "HURT", val, reduced, mod ) ) {
            if( bp == bodypart_str_id::NULL_ID() ) {
                if( val > 5 ) {
                    add_msg_if_player( _( "Your %s HURTS!" ), body_part_name_accusative( body_part_torso ) );
                } else {
                    add_msg_if_player( _( "Your %s hurts!" ), body_part_name_accusative( body_part_torso ) );
                }
                apply_damage( nullptr, body_part_torso, val, true );
            } else {
                if( val > 5 ) {
                    add_msg_if_player( _( "Your %s HURTS!" ), body_part_name_accusative( bp ) );
                } else {
                    add_msg_if_player( _( "Your %s hurts!" ), body_part_name_accusative( bp ) );
                }
                apply_damage( nullptr, bp, val, true );
            }
        }
    }

    // Handle Sleep
    val = get_effect( "SLEEP", reduced );
    if( val != 0 ) {
        mod = 1;
        if( ( is_new || it.activated( calendar::turn, "SLEEP", val, reduced, mod ) ) &&
            !has_effect( efftype_id( "sleep" ) ) ) {
            add_msg_if_player( _( "You pass out!" ) );
            fall_asleep( time_duration::from_turns( val ) );
        }
    }

    // Handle painkillers
    val = get_effect( "PKILL", reduced );
    if( val != 0 ) {
        mod = it.get_addict_mod( "PKILL", addiction_level( add_type::PKILLER ) );
        if( is_new || it.activated( calendar::turn, "PKILL", val, reduced, mod ) ) {
            mod_painkiller( bound_mod_to_vals( get_painkiller(), val, it.get_max_val( "PKILL", reduced ), 0 ) );
        }
    }

    // Handle coughing
    mod = 1;
    val = 0;
    if( it.activated( calendar::turn, "COUGH", val, reduced, mod ) ) {
        cough( it.get_harmful_cough() );
    }

    // Handle vomiting
    mod = vomit_mod();
    val = 0;
    if( it.activated( calendar::turn, "VOMIT", val, reduced, mod ) ) {
        vomit();
    }

    // Handle stamina
    val = get_effect( "STAMINA", reduced );
    if( val != 0 ) {
        mod = 1;
        if( is_new || it.activated( calendar::turn, "STAMINA", val, reduced, mod ) ) {
            mod_stamina( bound_mod_to_vals( get_stamina(), val,
                                            it.get_max_val( "STAMINA", reduced ),
                                            it.get_min_val( "STAMINA", reduced ) ) );
        }
    }

    // Speed and stats are handled in recalc_speed_bonus and reset_stats respectively
}

void Character::process_effects()
{
    //Special Removals
    if( has_effect( effect_darkness ) && g->is_in_sunlight( pos() ) ) {
        remove_effect( effect_darkness );
    }
    if( has_trait( trait_M_IMMUNE ) && has_effect( effect_fungus ) ) {
        vomit();
        remove_effect( effect_fungus );
        add_msg_if_player( m_bad, _( "We have mistakenly colonized a local guide!  Purging now." ) );
    }
    if( has_trait( trait_PARAIMMUNE ) && ( has_effect( effect_dermatik ) ||
                                           has_effect( effect_tapeworm ) ||
                                           has_effect( effect_bloodworms ) || has_effect( effect_brainworms ) ||
                                           has_effect( effect_paincysts ) ) ) {
        remove_effect( effect_dermatik );
        remove_effect( effect_tapeworm );
        remove_effect( effect_bloodworms );
        remove_effect( effect_brainworms );
        remove_effect( effect_paincysts );
        add_msg_if_player( m_good, _( "Something writhes inside of you as it dies." ) );
    }
    if( has_trait( trait_ACIDBLOOD ) && ( has_effect( effect_dermatik ) ||
                                          has_effect( effect_bloodworms ) ||
                                          has_effect( effect_brainworms ) ) ) {
        remove_effect( effect_dermatik );
        remove_effect( effect_bloodworms );
        remove_effect( effect_brainworms );
    }
    if( has_trait( trait_EATHEALTH ) && has_effect( effect_tapeworm ) ) {
        remove_effect( effect_tapeworm );
        add_msg_if_player( m_good, _( "Your bowels gurgle as something inside them dies." ) );
    }
    if( has_trait( trait_INFIMMUNE ) && ( has_effect( effect_bite ) || has_effect( effect_infected ) ||
                                          has_effect( effect_recover ) ) ) {
        remove_effect( effect_bite );
        remove_effect( effect_infected );
        remove_effect( effect_recover );
    }

    //Human only effects
    for( auto &elem : *effects ) {
        for( auto &_effect_it : elem.second ) {
            process_one_effect( _effect_it.second, false );
        }
    }

    Creature::process_effects();
}

double Character::vomit_mod()
{
    double mod = mutation_value( "vomit_multiplier" );
    if( has_effect( effect_weed_high ) ) {
        mod *= .1;
    }
    // If you're already nauseous, any food in your stomach greatly
    // increases chance of vomiting. Liquids don't provoke vomiting, though.
    if( stomach.contains() != 0_ml && has_effect( effect_nausea ) ) {
        mod *= 5 * get_effect_int( effect_nausea );
    }
    return mod;
}

int Character::sleep_spot( const tripoint &p ) const
{
    const int current_stim = get_stim();
    const comfort_response_t comfort_info = base_comfort_value( p );
    if( comfort_info.aid != nullptr ) {
        add_msg_if_player( m_info, _( "You use your %s for comfort." ), comfort_info.aid->tname() );
    }

    int sleepy = static_cast<int>( comfort_info.level );
    bool watersleep = has_trait( trait_WATERSLEEP );

    if( has_addiction( add_type::SLEEP ) ) {
        sleepy -= 4;
    }
    if( has_trait( trait_INSOMNIA ) ) {
        // 12.5 points is the difference between "tired" and "dead tired"
        sleepy -= 12;
    }
    if( has_trait( trait_EASYSLEEPER ) ) {
        // Low fatigue (being rested) has a much stronger effect than high fatigue
        // so it's OK for the value to be that much higher
        sleepy += 24;
    }
    if( has_active_bionic( bio_soporific ) ) {
        sleepy += 30;
    }
    if( has_trait( trait_EASYSLEEPER2 ) ) {
        // Mousefolk can sleep just about anywhere.
        sleepy += 40;
    }
    if( watersleep && get_map().has_flag_ter( "SWIMMABLE", pos() ) ) {
        sleepy += 10; //comfy water!
    }

    if( get_fatigue() < fatigue_levels::TIRED + 1 ) {
        sleepy -= static_cast<int>( ( fatigue_levels::TIRED + 1 - get_fatigue() ) / 4 );
    } else {
        sleepy += static_cast<int>( ( get_fatigue() - fatigue_levels::TIRED + 1 ) / 16 );
    }

    if( current_stim > 0 || !has_trait( trait_INSOMNIA ) ) {
        sleepy -= 2 * current_stim;
    } else {
        // Make it harder for insomniac to get around the trait
        sleepy -= current_stim;
    }

    return sleepy;
}

bool Character::can_sleep()
{
    if( has_effect( effect_meth ) ) {
        // Sleep ain't happening until that meth wears off completely.
        return false;
    }

    // Since there's a bit of randomness to falling asleep, we want to
    // prevent exploiting this if can_sleep() gets called over and over.
    // Only actually check if we can fall asleep no more frequently than
    // every 30 minutes.  We're assuming that if we return true, we'll
    // immediately be falling asleep after that.
    //
    // Also if player debug menu'd time backwards this breaks, just do the
    // check anyway, this will reset the timer if 'dur' is negative.
    const time_point now = calendar::turn;
    const time_duration dur = now - last_sleep_check;
    if( dur >= 0_turns && dur < 30_minutes ) {
        return false;
    }
    last_sleep_check = now;

    int sleepy = sleep_spot( pos() );
    sleepy += rng( -8, 8 );
    bool result = sleepy > 0;

    if( has_active_bionic( bio_soporific ) ) {
        if( bio_soporific_powered_at_last_sleep_check && !has_power() ) {
            add_msg_if_player( m_bad, _( "Your soporific inducer runs out of power!" ) );
        } else if( !bio_soporific_powered_at_last_sleep_check && has_power() ) {
            add_msg_if_player( m_good, _( "Your soporific inducer starts back up." ) );
        }
        bio_soporific_powered_at_last_sleep_check = has_power();
    }

    return result;
}

void Character::shift_destination( const point &shift )
{
    if( next_expected_position ) {
        *next_expected_position += shift;
    }

    for( auto &elem : auto_move_route ) {
        elem += shift;
    }
}

bool Character::has_weapon() const
{
    return !unarmed_attack();
}

int Character::get_lowest_hp() const
{
    // Set lowest_hp to an arbitrarily large number.
    int lowest_hp = 999;
    for( const std::pair<const bodypart_str_id, bodypart> &elem : get_body() ) {
        const int cur_hp = elem.second.get_hp_cur();
        if( cur_hp < lowest_hp ) {
            lowest_hp = cur_hp;
        }
    }
    return lowest_hp;
}

Creature::Attitude Character::attitude_to( const Creature &other ) const
{
    const monster *m = dynamic_cast<const monster *>( &other );
    if( m != nullptr ) {
        if( m->friendly != 0 ) {
            return Attitude::FRIENDLY;
        }
        switch( m->attitude( const_cast<Character *>( this ) ) ) {
            // player probably does not want to harm them, but doesn't care much at all.
            case MATT_FOLLOW:
            case MATT_FPASSIVE:
            case MATT_IGNORE:
            case MATT_FLEE:
                return Attitude::NEUTRAL;
            // player does not want to harm those.
            case MATT_FRIEND:
                return Attitude::FRIENDLY;
            case MATT_ATTACK:
                return Attitude::HOSTILE;
            case MATT_NULL:
            case NUM_MONSTER_ATTITUDES:
                break;
        }

        return Attitude::NEUTRAL;
    }

    const npc *p = dynamic_cast<const npc *>( &other );
    if( p != nullptr ) {
        if( p->is_enemy() ) {
            return Attitude::HOSTILE;
        } else if( p->is_player_ally() ) {
            return Attitude::FRIENDLY;
        } else {
            return Attitude::NEUTRAL;
        }
    } else if( &other == this ) {
        return Attitude::FRIENDLY;
    }

    return Attitude::NEUTRAL;
}

npc_attitude Character::get_attitude() const
{
    return NPCATT_NULL;
}

bool Character::sees( const tripoint &t, bool, int ) const
{
    const int wanted_range = rl_dist( pos(), t );
    bool can_see = is_player() ? get_map().pl_sees( t, wanted_range ) :
                   Creature::sees( t );
    // Clairvoyance is now pretty cheap, so we can check it early
    if( wanted_range < MAX_CLAIRVOYANCE && wanted_range < clairvoyance() ) {
        return true;
    }

    if( can_see && wanted_range > unimpaired_range() ) {
        can_see = false;
    }

    return can_see;
}

bool Character::sees( const Creature &critter ) const
{
    // This handles only the player/npc specific stuff (monsters don't have traits or bionics).
    const int dist = rl_dist( pos(), critter.pos() );
    if( dist <= 3 && has_active_mutation( trait_ANTENNAE ) ) {
        return true;
    }
    if( dist < MAX_CLAIRVOYANCE && dist < clairvoyance() ) {
        return true;
    }
    if( field_fd_clairvoyant.is_valid() &&
        get_map().get_field( critter.pos(), field_fd_clairvoyant ) ) {
        return true;
    }
    return Creature::sees( critter );
}

nc_color Character::bodytemp_color( const bodypart_id &bp ) const
{
    nc_color color = c_light_gray; // default
    const int temp_conv = get_part_temp_conv( bp );
    if( bp == body_part_eyes ) {
        color = c_light_gray;    // Eyes don't count towards warmth
    } else if( temp_conv  > BODYTEMP_SCORCHING ) {
        color = c_red;
    } else if( temp_conv  > BODYTEMP_VERY_HOT ) {
        color = c_light_red;
    } else if( temp_conv  > BODYTEMP_HOT ) {
        color = c_yellow;
    } else if( temp_conv  > BODYTEMP_COLD ) {
        color = c_green;
    } else if( temp_conv  > BODYTEMP_VERY_COLD ) {
        color = c_light_blue;
    } else if( temp_conv  > BODYTEMP_FREEZING ) {
        color = c_cyan;
    } else {
        color = c_blue;
    }
    return color;
}

void Character::set_destination( const std::vector<tripoint> &route,
                                 const player_activity &new_destination_activity )
{
    auto_move_route = route;
    set_destination_activity( new_destination_activity );
    destination_point.emplace( get_map().getabs( route.back() ) );
}

void Character::clear_destination()
{
    auto_move_route.clear();
    clear_destination_activity();
    destination_point = cata::nullopt;
    next_expected_position = cata::nullopt;
}

bool Character::has_distant_destination() const
{
    return has_destination() && !get_destination_activity().is_null() &&
           get_destination_activity().id() == ACT_TRAVELLING && !omt_path.empty();
}

bool Character::is_auto_moving() const
{
    return destination_point.has_value();
}

bool Character::has_destination() const
{
    return !auto_move_route.empty();
}

bool Character::has_destination_activity() const
{
    return !get_destination_activity().is_null() && destination_point &&
           position == get_map().getlocal( *destination_point );
}

void Character::start_destination_activity()
{
    if( !has_destination_activity() ) {
        debugmsg( "Tried to start invalid destination activity" );
        return;
    }

    assign_activity( get_destination_activity() );
    clear_destination();
}

std::vector<tripoint> &Character::get_auto_move_route()
{
    return auto_move_route;
}

action_id Character::get_next_auto_move_direction()
{
    if( !has_destination() ) {
        return ACTION_NULL;
    }

    if( next_expected_position ) {
        if( pos() != *next_expected_position ) {
            // We're off course, possibly stumbling or stuck, cancel auto move
            return ACTION_NULL;
        }
    }

    next_expected_position.emplace( auto_move_route.front() );
    auto_move_route.erase( auto_move_route.begin() );

    tripoint dp = *next_expected_position - pos();

    // Make sure the direction is just one step and that
    // all diagonal moves have 0 z component
    if( std::abs( dp.x ) > 1 || std::abs( dp.y ) > 1 || std::abs( dp.z ) > 1 ||
        ( std::abs( dp.z ) != 0 && ( std::abs( dp.x ) != 0 || std::abs( dp.y ) != 0 ) ) ) {
        // Should never happen, but check just in case
        return ACTION_NULL;
    }
    return get_movement_action_from_delta( dp, iso_rotate::yes );
}

int Character::talk_skill() const
{
    /** @EFFECT_INT slightly increases talking skill */

    /** @EFFECT_PER slightly increases talking skill */

    /** @EFFECT_SPEECH increases talking skill */
    int ret = get_int() + get_per() + get_skill_level( skill_id( "speech" ) ) * 3;
    return ret;
}

int Character::intimidation() const
{
    /** @EFFECT_STR increases intimidation factor */
    int ret = get_str() * 2;
    if( weapon.is_gun() ) {
        ret += 10;
    }
    if( weapon.damage_melee( damage_type::BASH ) >= 12 ||
        weapon.damage_melee( damage_type::CUT ) >= 12 ||
        weapon.damage_melee( damage_type::STAB ) >= 12 ) {
        ret += 5;
    }

    if( get_stim() > 20 ) {
        ret += 2;
    }
    if( has_effect( effect_drunk ) ) {
        ret -= 4;
    }
    ret = enchantment_cache->modify_value( enchant_vals::mod::SOCIAL_INTIMIDATE, ret );
    return ret;
}

bool Character::has_proficiency( const proficiency_id &prof ) const
{
    return _proficiencies->has_learned( prof );
}

bool Character::has_prof_prereqs( const proficiency_id &prof ) const
{
    return _proficiencies->has_prereqs( prof );
}

void Character::add_proficiency( const proficiency_id &prof, bool ignore_requirements )
{
    if( ignore_requirements ) {
        _proficiencies->direct_learn( prof );
        return;
    }
    _proficiencies->learn( prof );
}

void Character::lose_proficiency( const proficiency_id &prof, bool ignore_requirements )
{
    if( ignore_requirements ) {
        _proficiencies->direct_remove( prof );
        return;
    }
    _proficiencies->remove( prof );
}

std::vector<display_proficiency> Character::display_proficiencies() const
{
    return _proficiencies->display();
}

void Character::practice_proficiency( const proficiency_id &prof, const time_duration &amount,
                                      const cata::optional<time_duration> &max )
{
    int amt = to_seconds<int>( amount );
    const float pct_before = _proficiencies->pct_practiced( prof );
    time_duration focused_amount = time_duration::from_seconds( adjust_for_focus( amt ) / 100 );
    const bool learned = _proficiencies->practice( prof, focused_amount, max );
    const float pct_after = _proficiencies->pct_practiced( prof );

    if( pct_after > pct_before ) {
        focus_pool -= focus_pool / 100;
    }

    if( learned ) {
        add_msg_if_player( m_good, _( "You are now proficient in %s!" ), prof->name() );
    }
}

time_duration Character::proficiency_training_needed( const proficiency_id &prof ) const
{
    return _proficiencies->training_time_needed( prof );
}

std::vector<proficiency_id> Character::known_proficiencies() const
{
    return _proficiencies->known_profs();
}

std::vector<proficiency_id> Character::learning_proficiencies() const
{
    return _proficiencies->learning_profs();
}

bool Character::defer_move( const tripoint &next )
{
    // next must be adjacent to current pos
    if( square_dist( next, pos() ) != 1 ) {
        return false;
    }
    // next must be adjacent to subsequent move in any preexisting automove route
    if( has_destination() && square_dist( auto_move_route.front(), next ) != 1 ) {
        return false;
    }
    auto_move_route.insert( auto_move_route.begin(), next );
    next_expected_position = pos();
    return true;
}

bool Character::add_or_drop_with_msg( item &it, const bool /*unloading*/, const item *avoid )
{
    if( it.made_of( phase_id::LIQUID ) ) {
        liquid_handler::consume_liquid( it, 1, avoid );
        return it.charges <= 0;
    }
    if( !this->can_pickVolume( it ) ) {
        put_into_vehicle_or_drop( *this, item_drop_reason::too_large, { it } );
    } else if( !this->can_pickWeight( it, !get_option<bool>( "DANGEROUS_PICKUPS" ) ) ) {
        put_into_vehicle_or_drop( *this, item_drop_reason::too_heavy, { it } );
    } else {
        const bool allow_wield = !weapon.has_item( it ) && weapon.magazine_current() != &it;
        const int prev_charges = it.charges;
        auto &ni = this->i_add( it, true, avoid, /*allow_drop=*/false, /*allow_wield=*/allow_wield );
        if( ni.is_null() ) {
            // failed to add
            put_into_vehicle_or_drop( *this, item_drop_reason::tumbling, { it } );
        } else if( &ni == &it ) {
            // merged into the original stack, restore original charges
            it.charges = prev_charges;
            put_into_vehicle_or_drop( *this, item_drop_reason::tumbling, { it } );
        } else {
            // successfully added
            add_msg( _( "You put the %s in your inventory." ), ni.tname() );
            add_msg( m_info, "%c - %s", ni.invlet == 0 ? ' ' : ni.invlet, ni.tname() );
        }
    }
    return true;
}

bool Character::unload( item_location &loc, bool bypass_activity )
{
    item &it = *loc;
    // Unload a container consuming moves per item successfully removed
    if( it.is_container() ) {
        if( it.contents.empty() ) {
            add_msg( m_info, _( "The %s is already empty!" ), it.tname() );
            return false;
        }
        if( !it.can_unload_liquid() ) {
            add_msg( m_info, _( "The liquid can't be unloaded in its current state!" ) );
            return false;
        }

        int moves = 0;
        for( item *contained : it.contents.all_items_top() ) {
            moves += this->item_handling_cost( *contained );
        }
        assign_activity( player_activity( unload_activity_actor( moves, loc ) ) );

        return true;
    }

    // If item can be unloaded more than once (currently only guns) prompt user to choose
    std::vector<std::string> msgs( 1, it.tname() );
    std::vector<item *> opts( 1, &it );

    for( item *e : it.gunmods() ) {
        if( ( e->is_gun() && !e->has_flag( flag_NO_UNLOAD ) &&
              ( e->magazine_current() || e->ammo_remaining() > 0 || e->casings_count() > 0 ) ) ||
            ( e->has_flag( flag_BRASS_CATCHER ) && !e->is_container_empty() ) ) {
            msgs.emplace_back( e->tname() );
            opts.emplace_back( e );
        }
    }

    item *target = nullptr;
    item_location targloc;
    if( opts.size() > 1 ) {
        const int ret = uilist( _( "Unload what?" ), msgs );
        if( ret >= 0 ) {
            target = opts[ret];
            targloc = item_location( loc, opts[ret] );
        }
    } else {
        target = &it;
        targloc = loc;
    }

    if( target == nullptr ) {
        return false;
    }

    // Next check for any reasons why the item cannot be unloaded
    if( !target->has_flag( flag_BRASS_CATCHER ) ) {
        if( target->ammo_types().empty() && target->magazine_compatible().empty() ) {
            add_msg( m_info, _( "You can't unload a %s!" ), target->tname() );
            return false;
        }

        if( target->has_flag( flag_NO_UNLOAD ) ) {
            if( target->has_flag( flag_RECHARGE ) || target->has_flag( flag_USE_UPS ) ) {
                add_msg( m_info, _( "You can't unload a rechargeable %s!" ), target->tname() );
            } else {
                add_msg( m_info, _( "You can't unload a %s!" ), target->tname() );
            }
            return false;
        }

        if( !target->magazine_current() && target->ammo_remaining() <= 0 && target->casings_count() <= 0 ) {
            if( target->is_tool() ) {
                add_msg( m_info, _( "Your %s isn't charged." ), target->tname() );
            } else {
                add_msg( m_info, _( "Your %s isn't loaded." ), target->tname() );
            }
            return false;
        }
    }

    target->casings_handle( [&]( item & e ) {
        return this->i_add_or_drop( e );
    } );

    if( target->is_magazine() ) {
        if( bypass_activity ) {
            unload_activity_actor::unload( *this, targloc );
        } else {
            int mv = 0;
            for( const item *content : target->contents.all_items_top() ) {
                // We use the same cost for both reloading and unloading
                mv += this->item_reload_cost( it, *content, content->charges );
            }
            if( it.is_ammo_belt() ) {
                // Disassembling ammo belts is easier than assembling them
                mv /= 2;
            }
            assign_activity( player_activity( unload_activity_actor( mv, targloc ) ) );
        }
        return true;

    } else if( target->magazine_current() ) {
        if( !this->add_or_drop_with_msg( *target->magazine_current(), true ) ) {
            return false;
        }
        // Eject magazine consuming half as much time as required to insert it
        this->moves -= this->item_reload_cost( *target, *target->magazine_current(), -1 ) / 2;

        target->remove_items_with( [&target]( const item & e ) {
            return target->magazine_current() == &e;
        } );

    } else if( target->ammo_remaining() ) {
        int qty = target->ammo_remaining();

        // Construct a new ammo item and try to drop it
        item ammo( target->ammo_current(), calendar::turn, qty );
        if( target->is_filthy() ) {
            ammo.set_flag( flag_FILTHY );
        }

        if( ammo.made_of_from_type( phase_id::LIQUID ) ) {
            if( !this->add_or_drop_with_msg( ammo ) ) {
                qty -= ammo.charges; // only handled part (or none) of the liquid
            }
            if( qty <= 0 ) {
                return false; // no liquid was moved
            }

        } else if( !this->add_or_drop_with_msg( ammo, qty > 1 ) ) {
            return false;
        }

        // If successful remove appropriate qty of ammo consuming half as much time as required to load it
        this->moves -= this->item_reload_cost( *target, ammo, qty ) / 2;

        target->ammo_set( target->ammo_current(), target->ammo_remaining() - qty );
    } else if( target->has_flag( flag_BRASS_CATCHER ) ) {
        target->spill_contents( get_player_character() );
    }

    // Turn off any active tools
    if( target->is_tool() && target->active && target->ammo_remaining() == 0 ) {
        target->type->invoke( *this->as_player(), *target, this->pos() );
    }

    add_msg( _( "You unload your %s." ), target->tname() );

    if( it.has_flag( flag_MAG_DESTROY ) && it.ammo_remaining() == 0 ) {
        loc.remove_item();
    }

    return true;
}

int Character::item_reload_cost( const item &it, const item &ammo, int qty ) const
{
    if( ammo.is_ammo() || ammo.is_frozen_liquid() || ammo.made_of_from_type( phase_id::LIQUID ) ) {
        qty = std::max( std::min( ammo.charges, qty ), 1 );
    } else if( ammo.is_ammo_container() ) {
        int min_clamp = 0;
        // find the first ammo in the container to get its charges
        ammo.visit_items( [&min_clamp]( const item * it, item * ) {
            if( it->is_ammo() ) {
                min_clamp = it->charges;
                return VisitResponse::ABORT;
            }
            return VisitResponse::NEXT;
        } );

        qty = clamp( qty, min_clamp, 1 );
    } else if( ammo.is_magazine() ) {
        qty = 1;
    } else {
        debugmsg( "cannot determine reload cost as %s is neither ammo or magazine", ammo.tname() );
        return 0;
    }

    // If necessary create duplicate with appropriate number of charges
    item obj = ammo;
    obj = obj.split( qty );
    if( obj.is_null() ) {
        obj = ammo;
    }
    // No base cost for handling ammo - that's already included in obtain cost
    // We have the ammo in our hands right now
    int mv = item_handling_cost( obj, true, 0 );

    if( ammo.has_flag( flag_MAG_BULKY ) ) {
        mv *= 1.5; // bulky magazines take longer to insert
    }

    if( !it.is_gun() && !it.is_magazine() ) {
        return mv + 100; // reload a tool or sealable container
    }

    /** @EFFECT_GUN decreases the time taken to reload a magazine */
    /** @EFFECT_PISTOL decreases time taken to reload a pistol */
    /** @EFFECT_SMG decreases time taken to reload an SMG */
    /** @EFFECT_RIFLE decreases time taken to reload a rifle */
    /** @EFFECT_SHOTGUN decreases time taken to reload a shotgun */
    /** @EFFECT_LAUNCHER decreases time taken to reload a launcher */

    int cost = 0;
    if( it.is_gun() ) {
        cost = it.get_reload_time();
    } else if( it.type->magazine ) {
        cost = it.type->magazine->reload_time * qty;
    } else {
        cost = it.contents.obtain_cost( ammo );
    }

    skill_id sk = it.is_gun() ? it.type->gun->skill_used : skill_gun;
    mv += cost / ( 1.0f + std::min( get_skill_level( sk ) * 0.1f, 1.0f ) );

    if( it.has_flag( flag_STR_RELOAD ) ) {
        /** @EFFECT_STR reduces reload time of some weapons */
        mv -= get_str() * 20;
    }

    return std::max( mv, 25 );
}

book_mastery Character::get_book_mastery( const item &book ) const
{
    if( !book.is_book() || !has_identified( book.typeId() ) ) {
        return book_mastery::CANT_DETERMINE;
    }
    // TODO: add illiterate check?

    const cata::value_ptr<islot_book> &type = book.type->book;
    const skill_id &skill = type->skill;

    if( !skill ) {
        // book gives no skill
        return book_mastery::MASTERED;
    }

    const int skill_level = get_skill_level( skill );
    const int skill_requirement = type->req;
    const int max_skill_learnable = type->level;

    if( skill_requirement > skill_level ) {
        return book_mastery::CANT_UNDERSTAND;
    }
    if( skill_level >= max_skill_learnable ) {
        return book_mastery::MASTERED;
    }
    return book_mastery::LEARNING;
}

static const itype_id itype_cookbook_human( "cookbook_human" );
static const trait_id trait_HATES_BOOKS( "HATES_BOOKS" );
static const trait_id trait_LOVES_BOOKS( "LOVES_BOOKS" );
static const trait_id trait_CANNIBAL( "CANNIBAL" );
static const trait_id trait_PSYCHOPATH( "PSYCHOPATH" );
static const trait_id trait_SAPIOVORE( "SAPIOVORE" );
static const trait_id trait_SPIRITUAL( "SPIRITUAL" );

bool Character::fun_to_read( const item &book ) const
{
    return book_fun_for( book, *this ) > 0;
}

int Character::book_fun_for( const item &book, const Character &p ) const
{
    int fun_bonus = book.type->book->fun;
    if( !book.is_book() ) {
        debugmsg( "called avatar::book_fun_for with non-book" );
        return 0;
    }

    // If you don't have a problem with eating humans, To Serve Man becomes rewarding
    if( ( p.has_trait( trait_CANNIBAL ) || p.has_trait( trait_PSYCHOPATH ) ||
          p.has_trait( trait_SAPIOVORE ) ) &&
        book.typeId() == itype_cookbook_human ) {
        fun_bonus = std::abs( fun_bonus );
    } else if( p.has_trait( trait_SPIRITUAL ) && book.has_flag( flag_INSPIRATIONAL ) ) {
        fun_bonus = std::abs( fun_bonus * 3 );
    }

    if( has_trait( trait_LOVES_BOOKS ) ) {
        fun_bonus++;
    } else if( has_trait( trait_HATES_BOOKS ) ) {
        if( book.type->book->fun > 0 ) {
            fun_bonus = 0;
        } else {
            fun_bonus--;
        }
    }

    if( fun_bonus > 1 && book.get_chapters() > 0 && book.get_remaining_chapters( p ) == 0 ) {
        fun_bonus /= 2;
    }

    return fun_bonus;
}

bool Character::has_bionic_with_flag( const json_character_flag &flag ) const
{
    for( const bionic &bio : *my_bionics ) {
        if( bio.info().has_flag( flag ) ) {
            return true;
        }
        if( bio.info().activated ) {
            if( ( bio.info().has_active_flag( flag ) && has_active_bionic( bio.id ) ) ||
                ( bio.info().has_inactive_flag( flag ) && !has_active_bionic( bio.id ) ) ) {
                return true;
            }
        }
    }

    return false;
}

bool Character::has_flag( const json_character_flag &flag ) const
{
    // If this is a performance problem create a map of flags stored for a character and updated on trait, mutation, bionic add/remove, activate/deactivate
    return has_trait_flag( flag ) || has_bionic_with_flag( flag );
}<|MERGE_RESOLUTION|>--- conflicted
+++ resolved
@@ -5093,7 +5093,7 @@
                "BMR: %d Intake: %d Tracker: %d Thresh: %d At: %d\n"
                "Cal: %d/%d Fatigue: %d Morale: %d Wgt: %d (BMI %.1f)\n"
                "Stom Cal: %d Gut Cal: %d Hngr %d Thrst %d Stam %d/%d",
-               amt, max_act, move_mult, bmr, intake, input, thresh, current, get_stored_kcal(),
+               amt, max_act, move_mult, bmr, weary_internals, thresh, current, get_stored_kcal(),
                get_healthy_kcal(), fatigue, morale, weight, bmi,
                stomach_cal, gut_cal, get_hunger(), get_thirst(), get_stamina(), get_stamina_max()
            );
@@ -5101,28 +5101,22 @@
 
 int Character::weary_tracker() const
 {
-    return weary.tracker;
+    return activity_history.tracker;
 }
 
 int Character::weary_intake() const
 {
-    return weary.intake;
+    return activity_history.intake;
 }
 
 int Character::weary_low_activity_ticks() const
 {
-    return weary.low_activity_ticks;
-}
-
-<<<<<<< HEAD
+    return activity_history.low_activity_ticks;
+}
+
 int Character::weary_tick_counter() const
 {
-    return weary.tick_counter;
-=======
-    return string_format( "Weariness: %s Max Full Exert: %s Mult: %g\nBMR: %d %s Thresh: %d At: %d\nCal: %d/%d Fatigue: %d Morale: %d Wgt: %d (BMI %.1f)",
-                          amt, max_act, move_mult, bmr, weary_internals, thresh, current, get_stored_kcal(),
-                          get_healthy_kcal(), fatigue, morale, weight, bmi );
->>>>>>> 139b4c56
+    return activity_history.tick_counter;
 }
 
 void Character::mod_stored_kcal( int nkcal, const bool ignore_weariness )
@@ -5719,7 +5713,7 @@
     return max / level;
 }
 
-<<<<<<< HEAD
+<<< <<< < HEAD
 // Called every 5 minutes, when activity level is logged
 void Character::try_reduce_weariness( const float exertion )
 {
@@ -5762,9 +5756,9 @@
 }
 
 // Remove all this instantaneous stuff when activity tracking moves to per turn
-=======
->>>>>>> 139b4c56
-float Character::instantaneous_activity_level() const
+== == == =
+    >>> >>> > weariness_fluctuations_1
+    float Character::instantaneous_activity_level() const
 {
     return activity_history.instantaneous_activity_level();
 }
