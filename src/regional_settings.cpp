#include "regional_settings.h"

#include <algorithm>
#include <map>
#include <string>
#include <utility>

#include "debug.h"
#include "json.h"
#include "options.h"
#include "rng.h"
#include "string_formatter.h"
#include "translations.h"

ter_furn_id::ter_furn_id() : ter( t_null ), furn( f_null ) { }

template<typename T>
void read_and_set_or_throw( JsonObject &jo, const std::string &member, T &target, bool required )
{
    T tmp;
    if( !jo.read( member, tmp ) ) {
        if( required ) {
            jo.throw_error( string_format( "%s required", member ) );
        }
    } else {
        target = tmp;
    }
}

static void load_forest_biome_component(
    JsonObject &jo, forest_biome_component &forest_biome_component, const bool overlay )
{
    read_and_set_or_throw<int>( jo, "chance", forest_biome_component.chance, !overlay );
    read_and_set_or_throw<int>( jo, "sequence", forest_biome_component.sequence, !overlay );
    read_and_set_or_throw<bool>( jo, "clear_types", forest_biome_component.clear_types, !overlay );

    if( forest_biome_component.clear_types ) {
        forest_biome_component.unfinalized_types.clear();
    }

    if( !jo.has_object( "types" ) ) {
        if( !overlay ) {
            jo.throw_error( "types required" );
        }
    } else {
        JsonObject feature_types_jo = jo.get_object( "types" );
        std::set<std::string> keys = feature_types_jo.get_member_names();
        for( const auto &key : keys ) {
            int weight = 0;
            if( key != "//" ) {
                if( feature_types_jo.read( key, weight ) ) {
                    forest_biome_component.unfinalized_types[key] = weight;
                }
            }
        }
    }
}

static void load_forest_biome_terrain_dependent_furniture( JsonObject &jo,
        forest_biome_terrain_dependent_furniture &forest_biome_terrain_dependent_furniture,
        const bool overlay )
{
    read_and_set_or_throw<int>( jo, "chance", forest_biome_terrain_dependent_furniture.chance,
                                !overlay );
    read_and_set_or_throw<bool>( jo, "clear_furniture",
                                 forest_biome_terrain_dependent_furniture.clear_furniture, !overlay );

    if( forest_biome_terrain_dependent_furniture.clear_furniture ) {
        forest_biome_terrain_dependent_furniture.unfinalized_furniture.clear();
    }

    if( !jo.has_object( "furniture" ) ) {
        if( !overlay ) {
            jo.throw_error( "furniture required" );
        }
    } else {
        JsonObject feature_types_jo = jo.get_object( "furniture" );
        std::set<std::string> keys = feature_types_jo.get_member_names();
        for( const auto &key : keys ) {
            int weight = 0;
            if( key != "//" ) {
                if( feature_types_jo.read( key, weight ) ) {
                    forest_biome_terrain_dependent_furniture.unfinalized_furniture[key] = weight;
                }
            }
        }
    }
}

static void load_forest_biome( JsonObject &jo, forest_biome &forest_biome, const bool overlay )
{
    read_and_set_or_throw<int>( jo, "sparseness_adjacency_factor",
                                forest_biome.sparseness_adjacency_factor, !overlay );
    read_and_set_or_throw<std::string>( jo, "item_group", forest_biome.item_group, !overlay );
    read_and_set_or_throw<int>( jo, "item_group_chance", forest_biome.item_group_chance, !overlay );
    read_and_set_or_throw<int>( jo, "item_spawn_iterations", forest_biome.item_spawn_iterations,
                                !overlay );
    read_and_set_or_throw<bool>( jo, "clear_components", forest_biome.clear_components, !overlay );
    read_and_set_or_throw<bool>( jo, "clear_groundcover", forest_biome.clear_groundcover, !overlay );
    read_and_set_or_throw<bool>( jo, "clear_terrain_furniture", forest_biome.clear_terrain_furniture,
                                 !overlay );

    if( forest_biome.clear_components ) {
        forest_biome.unfinalized_biome_components.clear();
    }

    if( !jo.has_object( "components" ) ) {
        if( !overlay ) {
            jo.throw_error( "components required" );
        }
    } else {
        JsonObject components_jo = jo.get_object( "components" );
        std::set<std::string> component_names = components_jo.get_member_names();
        for( const auto &name : component_names ) {
            if( name != "//" ) {
                JsonObject component_jo = components_jo.get_object( name );
                load_forest_biome_component( component_jo, forest_biome.unfinalized_biome_components[name],
                                             overlay );
            }
        }
    }

    if( forest_biome.clear_groundcover ) {
        forest_biome.unfinalized_groundcover.clear();
    }

    if( !jo.has_object( "groundcover" ) ) {
        if( !overlay ) {
            jo.throw_error( "groundcover required" );
        }
    } else {
        JsonObject groundcover_jo = jo.get_object( "groundcover" );
        std::set<std::string> keys = groundcover_jo.get_member_names();
        for( const auto &key : keys ) {
            int weight = 0;
            if( key != "//" ) {
                if( groundcover_jo.read( key, weight ) ) {
                    forest_biome.unfinalized_groundcover[key] = weight;
                }
            }
        }
    }

    if( !jo.has_object( "terrain_furniture" ) ) {
        if( !overlay ) {
            jo.throw_error( "terrain_furniture required" );
        }
    } else {
        JsonObject terrain_furnitures_jo = jo.get_object( "terrain_furniture" );
        std::set<std::string> terrain_furniture_names = terrain_furnitures_jo.get_member_names();
        for( const auto &name : terrain_furniture_names ) {
            if( name != "//" ) {
                JsonObject terrain_furniture_jo = terrain_furnitures_jo.get_object( name );
                load_forest_biome_terrain_dependent_furniture( terrain_furniture_jo,
                        forest_biome.unfinalized_terrain_dependent_furniture[name],
                        overlay );
            }
        }
    }
}

static void load_forest_mapgen_settings( JsonObject &jo,
        forest_mapgen_settings &forest_mapgen_settings,
        const bool strict,
        const bool overlay )
{
    if( !jo.has_object( "forest_mapgen_settings" ) ) {
        if( strict ) {
            jo.throw_error( "\"forest_mapgen_settings\": { ... } required for default" );
        }
    } else {
        JsonObject forest_biomes_list_jo = jo.get_object( "forest_mapgen_settings" );
        std::set<std::string> forest_biome_names = forest_biomes_list_jo.get_member_names();
        for( const auto &forest_biome_name : forest_biome_names ) {
            if( forest_biome_name != "//" ) {
                JsonObject forest_biome_jo = forest_biomes_list_jo.get_object( forest_biome_name );
                load_forest_biome( forest_biome_jo, forest_mapgen_settings.unfinalized_biomes[forest_biome_name],
                                   overlay );
            }
        }
    }
}

static void load_forest_trail_settings( JsonObject &jo,
                                        forest_trail_settings &forest_trail_settings,
                                        const bool strict, const bool overlay )
{
    if( !jo.has_object( "forest_trail_settings" ) ) {
        if( strict ) {
            jo.throw_error( "\"forest_trail_settings\": { ... } required for default" );
        }
    } else {
        JsonObject forest_trail_settings_jo = jo.get_object( "forest_trail_settings" );
        read_and_set_or_throw<int>( forest_trail_settings_jo, "chance", forest_trail_settings.chance,
                                    !overlay );
        read_and_set_or_throw<int>( forest_trail_settings_jo, "border_point_chance",
                                    forest_trail_settings.border_point_chance, !overlay );
        read_and_set_or_throw<int>( forest_trail_settings_jo, "minimum_forest_size",
                                    forest_trail_settings.minimum_forest_size, !overlay );
        read_and_set_or_throw<int>( forest_trail_settings_jo, "random_point_min",
                                    forest_trail_settings.random_point_min, !overlay );
        read_and_set_or_throw<int>( forest_trail_settings_jo, "random_point_max",
                                    forest_trail_settings.random_point_max, !overlay );
        read_and_set_or_throw<int>( forest_trail_settings_jo, "random_point_size_scalar",
                                    forest_trail_settings.random_point_size_scalar, !overlay );
        read_and_set_or_throw<int>( forest_trail_settings_jo, "trailhead_chance",
                                    forest_trail_settings.trailhead_chance, !overlay );
        read_and_set_or_throw<int>( forest_trail_settings_jo, "trailhead_road_distance",
                                    forest_trail_settings.trailhead_road_distance, !overlay );
        read_and_set_or_throw<int>( forest_trail_settings_jo, "trail_center_variance",
                                    forest_trail_settings.trail_center_variance, !overlay );
        read_and_set_or_throw<int>( forest_trail_settings_jo, "trail_width_offset_min",
                                    forest_trail_settings.trail_width_offset_min, !overlay );
        read_and_set_or_throw<int>( forest_trail_settings_jo, "trail_width_offset_max",
                                    forest_trail_settings.trail_width_offset_max, !overlay );
        read_and_set_or_throw<bool>( forest_trail_settings_jo, "clear_trail_terrain",
                                     forest_trail_settings.clear_trail_terrain, !overlay );

        if( forest_trail_settings.clear_trail_terrain ) {
            forest_trail_settings.unfinalized_trail_terrain.clear();
        }

        if( !forest_trail_settings_jo.has_object( "trail_terrain" ) ) {
            if( !overlay ) {
                forest_trail_settings_jo.throw_error( "trail_terrain required" );
            }
        } else {
            JsonObject trail_terrain_jo = forest_trail_settings_jo.get_object( "trail_terrain" );
            std::set<std::string> keys = trail_terrain_jo.get_member_names();
            for( const auto &key : keys ) {
                int weight = 0;
                if( key != "//" ) {
                    if( trail_terrain_jo.read( key, weight ) ) {
                        forest_trail_settings.unfinalized_trail_terrain[key] = weight;
                    }
                }
            }
        }
    }
}

static void load_overmap_feature_flag_settings( JsonObject &jo,
        overmap_feature_flag_settings &overmap_feature_flag_settings,
        const bool strict, const bool overlay )
{
    if( !jo.has_object( "overmap_feature_flag_settings" ) ) {
        if( strict ) {
            jo.throw_error( "\"overmap_feature_flag_settings\": { ... } required for default" );
        }
    } else {
        JsonObject overmap_feature_flag_settings_jo = jo.get_object( "overmap_feature_flag_settings" );
        read_and_set_or_throw<bool>( overmap_feature_flag_settings_jo, "clear_blacklist",
                                     overmap_feature_flag_settings.clear_blacklist, !overlay );
        read_and_set_or_throw<bool>( overmap_feature_flag_settings_jo, "clear_whitelist",
                                     overmap_feature_flag_settings.clear_whitelist, !overlay );

        if( overmap_feature_flag_settings.clear_blacklist ) {
            overmap_feature_flag_settings.blacklist.clear();
        }

        if( overmap_feature_flag_settings.clear_whitelist ) {
            overmap_feature_flag_settings.whitelist.clear();
        }

        if( !overmap_feature_flag_settings_jo.has_array( "blacklist" ) ) {
            if( !overlay ) {
                overmap_feature_flag_settings_jo.throw_error( "blacklist required" );
            }
        } else {
            JsonArray blacklist_ja = overmap_feature_flag_settings_jo.get_array( "blacklist" );
            while( blacklist_ja.has_more() ) {
                overmap_feature_flag_settings.blacklist.emplace( blacklist_ja.next_string() );
            }
        }

        if( !overmap_feature_flag_settings_jo.has_array( "whitelist" ) ) {
            if( !overlay ) {
                overmap_feature_flag_settings_jo.throw_error( "whitelist required" );
            }
        } else {
            JsonArray whitelist_ja = overmap_feature_flag_settings_jo.get_array( "whitelist" );
            while( whitelist_ja.has_more() ) {
                overmap_feature_flag_settings.whitelist.emplace( whitelist_ja.next_string() );
            }
        }
    }
}

static void load_overmap_forest_settings(
    JsonObject &jo, overmap_forest_settings &overmap_forest_settings, const bool strict,
    const bool overlay )
{
    if( !jo.has_object( "overmap_forest_settings" ) ) {
        if( strict ) {
            jo.throw_error( "\"overmap_forest_settings\": { ... } required for default" );
        }
    } else {
        JsonObject overmap_forest_settings_jo = jo.get_object( "overmap_forest_settings" );
        read_and_set_or_throw<double>( overmap_forest_settings_jo, "noise_threshold_forest",
                                       overmap_forest_settings.noise_threshold_forest, !overlay );
        read_and_set_or_throw<double>( overmap_forest_settings_jo, "noise_threshold_forest_thick",
                                       overmap_forest_settings.noise_threshold_forest_thick, !overlay );
        read_and_set_or_throw<double>( overmap_forest_settings_jo, "noise_threshold_swamp_adjacent_water",
                                       overmap_forest_settings.noise_threshold_swamp_adjacent_water, !overlay );
        read_and_set_or_throw<double>( overmap_forest_settings_jo, "noise_threshold_swamp_isolated",
                                       overmap_forest_settings.noise_threshold_swamp_isolated, !overlay );
        read_and_set_or_throw<int>( overmap_forest_settings_jo, "river_floodplain_buffer_distance_min",
                                    overmap_forest_settings.river_floodplain_buffer_distance_min, !overlay );
        read_and_set_or_throw<int>( overmap_forest_settings_jo, "river_floodplain_buffer_distance_max",
                                    overmap_forest_settings.river_floodplain_buffer_distance_max, !overlay );
    }
}

static void load_overmap_lake_settings( JsonObject &jo,
                                        overmap_lake_settings &overmap_lake_settings,
                                        const bool strict, const bool overlay )
{
    if( !jo.has_object( "overmap_lake_settings" ) ) {
        if( strict ) {
            jo.throw_error( "\"overmap_lake_settings\": { ... } required for default" );
        }
    } else {
        JsonObject overmap_lake_settings_jo = jo.get_object( "overmap_lake_settings" );
        read_and_set_or_throw<double>( overmap_lake_settings_jo, "noise_threshold_lake",
                                       overmap_lake_settings.noise_threshold_lake, !overlay );
        read_and_set_or_throw<int>( overmap_lake_settings_jo, "lake_size_min",
                                    overmap_lake_settings.lake_size_min, !overlay );

        if( !overmap_lake_settings_jo.has_array( "shore_extendable_overmap_terrain" ) ) {
            if( !overlay ) {
                overmap_lake_settings_jo.throw_error( "shore_extendable_overmap_terrain required" );
            }
        } else {
            const std::vector<std::string> from_json =
                overmap_lake_settings_jo.get_string_array( "shore_extendable_overmap_terrain" );
            overmap_lake_settings.unfinalized_shore_extendable_overmap_terrain.insert(
                overmap_lake_settings.unfinalized_shore_extendable_overmap_terrain.end(), from_json.begin(),
                from_json.end() );
        }
    }
}

void load_region_settings( JsonObject &jo )
{
    regional_settings new_region;
    if( ! jo.read( "id", new_region.id ) ) {
        jo.throw_error( "No 'id' field." );
    }
    bool strict = new_region.id == "default";
    if( ! jo.read( "default_oter", new_region.default_oter ) && strict ) {
        jo.throw_error( "default_oter required for default ( though it should probably remain 'field' )" );
    }
    if( ! jo.read( "river_scale", new_region.river_scale ) && strict ) {
        jo.throw_error( "river_scale required for default" );
    }
    if( jo.has_array( "default_groundcover" ) ) {
        JsonArray jia = jo.get_array( "default_groundcover" );
        new_region.default_groundcover_str.reset( new weighted_int_list<ter_str_id> );
        while( jia.has_more() ) {
            JsonArray inner = jia.next_array();
            if( new_region.default_groundcover_str->add( ter_str_id( inner.get_string( 0 ) ),
                    inner.get_int( 1 ) ) == nullptr ) {
                jo.throw_error( "'default_groundcover' must be a weighted list: an array of pairs [ \"id\", weight ]" );
            }
        }
    } else if( strict ) {
        jo.throw_error( "Weighted list 'default_groundcover' required for 'default'" );
    }

    if( ! jo.has_object( "field_coverage" ) ) {
        if( strict ) {
            jo.throw_error( "\"field_coverage\": { ... } required for default" );
        }
    } else {
        JsonObject pjo = jo.get_object( "field_coverage" );
        double tmpval = 0.0f;
        if( ! pjo.read( "percent_coverage", tmpval ) ) {
            pjo.throw_error( "field_coverage: percent_coverage required" );
        }
        new_region.field_coverage.mpercent_coverage = static_cast<int>( tmpval * 10000.0 );
        if( ! pjo.read( "default_ter", new_region.field_coverage.default_ter_str ) ) {
            pjo.throw_error( "field_coverage: default_ter required" );
        }
        tmpval = 0.0f;
        if( pjo.has_object( "other" ) ) {
            JsonObject opjo = pjo.get_object( "other" );
            std::set<std::string> keys = opjo.get_member_names();
            for( const auto &key : keys ) {
                tmpval = 0.0f;
                if( key != "//" ) {
                    if( opjo.read( key, tmpval ) ) {
                        new_region.field_coverage.percent_str[key] = tmpval;
                    }
                }
            }
        }
        if( pjo.read( "boost_chance", tmpval ) && tmpval != 0.0f ) {
            new_region.field_coverage.boost_chance = static_cast<int>( tmpval * 10000.0 );
            if( ! pjo.read( "boosted_percent_coverage", tmpval ) ) {
                pjo.throw_error( "boost_chance > 0 requires boosted_percent_coverage" );
            }
            new_region.field_coverage.boosted_mpercent_coverage = static_cast<int>( tmpval * 10000.0 );
            if( ! pjo.read( "boosted_other_percent", tmpval ) ) {
                pjo.throw_error( "boost_chance > 0 requires boosted_other_percent" );
            }
            new_region.field_coverage.boosted_other_mpercent = static_cast<int>( tmpval * 10000.0 );
            if( pjo.has_object( "boosted_other" ) ) {
                JsonObject opjo = pjo.get_object( "boosted_other" );
                std::set<std::string> keys = opjo.get_member_names();
                for( const auto &key : keys ) {
                    tmpval = 0.0f;
                    if( key != "//" ) {
                        if( opjo.read( key, tmpval ) ) {
                            new_region.field_coverage.boosted_percent_str[key] = tmpval;
                        }
                    }
                }
            } else {
                pjo.throw_error( "boost_chance > 0 requires boosted_other { ... }" );
            }
        }
    }

    load_forest_mapgen_settings( jo, new_region.forest_composition, strict, false );

    load_forest_trail_settings( jo, new_region.forest_trail, strict, false );

    if( ! jo.has_object( "map_extras" ) ) {
        if( strict ) {
            jo.throw_error( "\"map_extras\": { ... } required for default" );
        }
    } else {
        JsonObject pjo = jo.get_object( "map_extras" );

        std::set<std::string> zones = pjo.get_member_names();
        for( const auto &zone : zones ) {
            if( zone != "//" ) {
                JsonObject zjo = pjo.get_object( zone );
                map_extras extras( 0 );

                if( ! zjo.read( "chance", extras.chance ) && strict ) {
                    zjo.throw_error( "chance required for default" );
                }

                if( ! zjo.has_object( "extras" ) ) {
                    if( strict ) {
                        zjo.throw_error( "\"extras\": { ... } required for default" );
                    }
                } else {
                    JsonObject exjo = zjo.get_object( "extras" );

                    std::set<std::string> keys = exjo.get_member_names();
                    for( const auto &key : keys ) {
                        if( key != "//" ) {
                            extras.values.add( key, exjo.get_int( key, 0 ) );
                        }
                    }
                }

                new_region.region_extras[zone] = extras;
            }
        }
    }

    if( ! jo.has_object( "city" ) ) {
        if( strict ) {
            jo.throw_error( "\"city\": { ... } required for default" );
        }
    } else {
        JsonObject cjo = jo.get_object( "city" );
        if( ! cjo.read( "shop_radius", new_region.city_spec.shop_radius ) && strict ) {
            jo.throw_error( "city: shop_radius required for default" );
        }
        if( !cjo.read( "shop_sigma", new_region.city_spec.shop_sigma ) && strict ) {
            jo.throw_error( "city: shop_sigma required for default" );
        }
        if( ! cjo.read( "park_radius", new_region.city_spec.park_radius ) && strict ) {
            jo.throw_error( "city: park_radius required for default" );
        }
        if( !cjo.read( "park_sigma", new_region.city_spec.park_sigma ) && strict ) {
            jo.throw_error( "city: park_sigma required for default" );
        }
        if( ! cjo.read( "house_basement_chance", new_region.city_spec.house_basement_chance ) && strict ) {
            jo.throw_error( "city: house_basement_chance required for default" );
        }
        const auto load_building_types = [&jo, &cjo, strict]( const std::string & type,
        building_bin & dest ) {
            if( !cjo.has_object( type ) && strict ) {
                jo.throw_error( "city: \"" + type + "\": { ... } required for default" );
            } else {
                JsonObject wjo = cjo.get_object( type );
                std::set<std::string> keys = wjo.get_member_names();
                for( const auto &key : keys ) {
                    if( key != "//" ) {
                        if( wjo.has_int( key ) ) {
                            dest.add( overmap_special_id( key ), wjo.get_int( key ) );
                        }
                    }
                }
            }
        };
        load_building_types( "houses", new_region.city_spec.houses );
        load_building_types( "basements", new_region.city_spec.basements );
        load_building_types( "shops", new_region.city_spec.shops );
        load_building_types( "parks", new_region.city_spec.parks );
    }

    if( ! jo.has_object( "weather" ) ) {
        if( strict ) {
            jo.throw_error( "\"weather\": { ... } required for default" );
        }
    } else {
        JsonObject wjo = jo.get_object( "weather" );
        new_region.weather = weather_generator::load( wjo );
    }

    load_overmap_feature_flag_settings( jo, new_region.overmap_feature_flag, strict, false );

    load_overmap_forest_settings( jo, new_region.overmap_forest, strict, false );

    load_overmap_lake_settings( jo, new_region.overmap_lake, strict, false );

    region_settings_map[new_region.id] = new_region;
}

void reset_region_settings()
{
    region_settings_map.clear();
}

/*
 Entry point for parsing "region_overlay" json objects.
 Will loop through and apply the overlay to each of the overlay's regions.
 */
void load_region_overlay( JsonObject &jo )
{
    if( jo.has_array( "regions" ) ) {
        JsonArray regions = jo.get_array( "regions" );

        while( regions.has_more() ) {
            std::string regionid = regions.next_string();

            if( regionid == "all" ) {
                if( regions.size() != 1 ) {
                    jo.throw_error( "regions: More than one region is not allowed when \"all\" is used" );
                }

                for( auto &itr : region_settings_map ) {
                    apply_region_overlay( jo, itr.second );
                }
            } else {
                auto itr = region_settings_map.find( regionid );
                if( itr == region_settings_map.end() ) {
                    jo.throw_error( "region: " + regionid + " not found in region_settings_map" );
                } else {
                    apply_region_overlay( jo, itr->second );
                }
            }
        }
    } else {
        jo.throw_error( "\"regions\" is required and must be an array" );
    }
}

void apply_region_overlay( JsonObject &jo, regional_settings &region )
{
    jo.read( "default_oter", region.default_oter );
    jo.read( "river_scale", region.river_scale );
    if( jo.has_array( "default_groundcover" ) ) {
        JsonArray jia = jo.get_array( "default_groundcover" );
        region.default_groundcover_str.reset( new weighted_int_list<ter_str_id> );
        while( jia.has_more() ) {
            JsonArray inner = jia.next_array();
            if( region.default_groundcover_str->add( ter_str_id( inner.get_string( 0 ) ),
                    inner.get_int( 1 ) ) == nullptr ) {
                jo.throw_error( "'default_groundcover' must be a weighted list: an array of pairs [ \"id\", weight ]" );
            }
        }
    }

    JsonObject fieldjo = jo.get_object( "field_coverage" );
    double tmpval = 0.0f;
    if( fieldjo.read( "percent_coverage", tmpval ) ) {
        region.field_coverage.mpercent_coverage = static_cast<int>( tmpval * 10000.0 );
    }

    fieldjo.read( "default_ter", region.field_coverage.default_ter_str );

    JsonObject otherjo = fieldjo.get_object( "other" );
    std::set<std::string> keys = otherjo.get_member_names();
    for( const auto &key : keys ) {
        if( key != "//" ) {
            if( otherjo.read( key, tmpval ) ) {
                region.field_coverage.percent_str[key] = tmpval;
            }
        }
    }

    if( fieldjo.read( "boost_chance", tmpval ) ) {
        region.field_coverage.boost_chance = static_cast<int>( tmpval * 10000.0 );
    }
    if( fieldjo.read( "boosted_percent_coverage", tmpval ) ) {
        if( region.field_coverage.boost_chance > 0.0f && tmpval == 0.0f ) {
            fieldjo.throw_error( "boost_chance > 0 requires boosted_percent_coverage" );
        }

        region.field_coverage.boosted_mpercent_coverage = static_cast<int>( tmpval * 10000.0 );
    }

    if( fieldjo.read( "boosted_other_percent", tmpval ) ) {
        if( region.field_coverage.boost_chance > 0.0f && tmpval == 0.0f ) {
            fieldjo.throw_error( "boost_chance > 0 requires boosted_other_percent" );
        }

        region.field_coverage.boosted_other_mpercent = static_cast<int>( tmpval * 10000.0 );
    }

    JsonObject boostedjo = fieldjo.get_object( "boosted_other" );
    std::set<std::string> boostedkeys = boostedjo.get_member_names();
    for( const auto &key : boostedkeys ) {
        if( key != "//" ) {
            if( boostedjo.read( key, tmpval ) ) {
                region.field_coverage.boosted_percent_str[key] = tmpval;
            }
        }
    }

    if( region.field_coverage.boost_chance > 0.0f &&
        region.field_coverage.boosted_percent_str.empty() ) {
        fieldjo.throw_error( "boost_chance > 0 requires boosted_other { ... }" );
    }

    load_forest_mapgen_settings( jo, region.forest_composition, false, true );

    load_forest_trail_settings( jo, region.forest_trail, false, true );

    JsonObject mapextrajo = jo.get_object( "map_extras" );
    std::set<std::string> extrazones = mapextrajo.get_member_names();
    for( const auto &zone : extrazones ) {
        if( zone != "//" ) {
            JsonObject zonejo = mapextrajo.get_object( zone );

            int tmpval = 0;
            if( zonejo.read( "chance", tmpval ) ) {
                region.region_extras[zone].chance = tmpval;
            }

            JsonObject extrasjo = zonejo.get_object( "extras" );
            std::set<std::string> extrakeys = extrasjo.get_member_names();
            for( const auto &key : extrakeys ) {
                if( key != "//" ) {
                    region.region_extras[zone].values.add_or_replace( key, extrasjo.get_int( key ) );
                }
            }
        }
    }

    JsonObject cityjo = jo.get_object( "city" );

    cityjo.read( "shop_radius", region.city_spec.shop_radius );
    cityjo.read( "shop_sigma", region.city_spec.shop_sigma );
    cityjo.read( "park_radius", region.city_spec.park_radius );
    cityjo.read( "park_sigma", region.city_spec.park_sigma );
    cityjo.read( "house_basement_chance", region.city_spec.house_basement_chance );

    const auto load_building_types = [&cityjo]( const std::string & type, building_bin & dest ) {
        JsonObject typejo = cityjo.get_object( type );
        std::set<std::string> type_keys = typejo.get_member_names();
        for( const auto &key : type_keys ) {
            if( key != "//" && typejo.has_int( key ) ) {
                dest.add( overmap_special_id( key ), typejo.get_int( key ) );
            }
        }
    };
    load_building_types( "houses", region.city_spec.houses );
    load_building_types( "basements", region.city_spec.basements );
    load_building_types( "shops", region.city_spec.shops );
    load_building_types( "parks", region.city_spec.parks );

    load_overmap_feature_flag_settings( jo, region.overmap_feature_flag, false, true );

    load_overmap_forest_settings( jo, region.overmap_forest, false, true );

    load_overmap_lake_settings( jo, region.overmap_lake, false, true );
}

void groundcover_extra::finalize()   // FIXME: return bool for failure
{
    default_ter = ter_id( default_ter_str );

    ter_furn_id tf_id;
    int wtotal = 0;
    int btotal = 0;

    for( std::map<std::string, double>::const_iterator it = percent_str.begin();
         it != percent_str.end(); ++it ) {
        tf_id.ter = t_null;
        tf_id.furn = f_null;
        if( it->second < 0.0001 ) {
            continue;
        }
        const ter_str_id tid( it->first );
        const furn_str_id fid( it->first );
        if( tid.is_valid() ) {
            tf_id.ter = tid.id();
        } else if( fid.is_valid() ) {
            tf_id.furn = fid.id();
        } else {
            debugmsg( "No clue what '%s' is! No such terrain or furniture", it->first.c_str() );
            continue;
        }
        wtotal += static_cast<int>( it->second * 10000.0 );
        weightlist[ wtotal ] = tf_id;
    }

    for( std::map<std::string, double>::const_iterator it = boosted_percent_str.begin();
         it != boosted_percent_str.end(); ++it ) {
        tf_id.ter = t_null;
        tf_id.furn = f_null;
        if( it->second < 0.0001 ) {
            continue;
        }
        const ter_str_id tid( it->first );
        const furn_str_id fid( it->first );

        if( tid.is_valid() ) {
            tf_id.ter = tid.id();
        } else if( fid.is_valid() ) {
            tf_id.furn = fid.id();
        } else {
            debugmsg( "No clue what '%s' is! No such terrain or furniture", it->first.c_str() );
            continue;
        }
        btotal += static_cast<int>( it->second * 10000.0 );
        boosted_weightlist[ btotal ] = tf_id;
    }

    if( wtotal > 1000000 ) {
        debugmsg( "plant coverage total exceeds 100%%" );
    }
    if( btotal > 1000000 ) {
        debugmsg( "boosted plant coverage total exceeds 100%%" );
    }

    tf_id.furn = f_null;
    tf_id.ter = default_ter;
    weightlist[ 1000000 ] = tf_id;
    boosted_weightlist[ 1000000 ] = tf_id;

    percent_str.clear();
    boosted_percent_str.clear();
}

ter_furn_id groundcover_extra::pick( bool boosted ) const
{
    if( boosted ) {
        return boosted_weightlist.lower_bound( rng( 0, 1000000 ) )->second;
    }
    return weightlist.lower_bound( rng( 0, 1000000 ) )->second;
}

void forest_biome_component::finalize()
{
    for( const std::pair<std::string, int> &pr : unfinalized_types ) {
        ter_furn_id tf_id;
        tf_id.ter = t_null;
        tf_id.furn = f_null;
        const ter_str_id tid( pr.first );
        const furn_str_id fid( pr.first );
        if( tid.is_valid() ) {
            tf_id.ter = tid.id();
        } else if( fid.is_valid() ) {
            tf_id.furn = fid.id();
        } else {
            continue;
        }
        types.add( tf_id, pr.second );
    }
}

void forest_biome_terrain_dependent_furniture::finalize()
{
    for( const std::pair<std::string, int> &pr : unfinalized_furniture ) {
        const furn_str_id fid( pr.first );
        if( !fid.is_valid() ) {
            continue;
        }
        furniture.add( fid.id(), pr.second );
    }
}

ter_furn_id forest_biome::pick() const
{
    // Iterate through the biome components (which have already been put into sequence), roll for the
    // one_in chance that component contributes a feature, and if so pick that feature and return it.
    // If a given component does not roll as success, proceed to the next feature in sequence until
    // a feature is picked or none are picked, in which case an empty feature is returned.
    const ter_furn_id *result = nullptr;
    for( auto &pr : biome_components ) {
        if( one_in( pr.chance ) ) {
            result = pr.types.pick();
            break;
        }
    }

    if( result == nullptr ) {
        return ter_furn_id();
    }

    return *result;
}

void forest_biome::finalize()
{
    for( auto &pr : unfinalized_biome_components ) {
        pr.second.finalize();
        biome_components.push_back( pr.second );
    }

    std::sort( biome_components.begin(), biome_components.end(), []( const forest_biome_component & a,
    const forest_biome_component & b ) {
        return a.sequence < b.sequence;
    } );

    for( const std::pair<std::string, int> &pr : unfinalized_groundcover ) {
        const ter_str_id tid( pr.first );
        if( !tid.is_valid() ) {
            continue;
        }
        groundcover.add( tid.id(), pr.second );
    }

    for( auto &pr : unfinalized_terrain_dependent_furniture ) {
        pr.second.finalize();
        const ter_id t( pr.first );
        terrain_dependent_furniture[t] = pr.second;
    }
}

void forest_mapgen_settings::finalize()
{
    for( auto &pr : unfinalized_biomes ) {
        pr.second.finalize();
        const oter_id ot( pr.first );
        biomes[ot] = pr.second;
    }
}

void forest_trail_settings::finalize()
{
    for( const std::pair<const std::string, int> &pr : unfinalized_trail_terrain ) {
        const ter_str_id tid( pr.first );
        if( !tid.is_valid() ) {
            debugmsg( "Tried to add invalid terrain %s to forest_trail_settings trail_terrain.", tid.c_str() );
            continue;
        }
        trail_terrain.add( tid.id(), pr.second );
    }
}

void overmap_lake_settings::finalize()
{
    for( const std::string &oid : unfinalized_shore_extendable_overmap_terrain ) {
        const oter_str_id ot( oid );
        if( !ot.is_valid() ) {
            debugmsg( "Tried to add invalid overmap terrain %s to overmap_lake_settings shore_extendable_overmap_terrain.",
                      ot.c_str() );
            continue;
        }
        shore_extendable_overmap_terrain.emplace_back( ot.id() );
    }
}

void regional_settings::finalize()
{
    if( default_groundcover_str != nullptr ) {
        for( const auto &pr : *default_groundcover_str ) {
            default_groundcover.add( pr.obj.id(), pr.weight );
        }

        field_coverage.finalize();
        default_groundcover_str.reset();
        city_spec.finalize();
        forest_composition.finalize();
        forest_trail.finalize();
<<<<<<< HEAD
        OptionsManager::getInstance()->add_value( "DEFAULT_REGION", id, no_translation( id ) );
=======
        overmap_lake.finalize();
        get_options().add_value( "DEFAULT_REGION", id, no_translation( id ) );
>>>>>>> ad1332f1
    }
}

void city_settings::finalize()
{
    houses.finalize();
    basements.finalize();
    shops.finalize();
    parks.finalize();
}

void building_bin::add( const overmap_special_id &building, int weight )
{
    if( finalized ) {
        debugmsg( "Tried to add special %s to a finalized building bin", building.c_str() );
        return;
    }

    unfinalized_buildings[ building ] = weight;
}

overmap_special_id building_bin::pick() const
{
    if( !finalized ) {
        debugmsg( "Tried to pick a special out of a non-finalized bin" );
        overmap_special_id null_special( "null" );
        return null_special;
    }

    return *buildings.pick();
}

void building_bin::clear()
{
    finalized = false;
    buildings.clear();
    unfinalized_buildings.clear();
    all.clear();
}

void building_bin::finalize()
{
    if( finalized ) {
        debugmsg( "Tried to finalize a finalized bin (that's a code-side error which can't be fixed with jsons)" );
        return;
    }
    if( unfinalized_buildings.empty() ) {
        debugmsg( "There must be at least one house, shop, and park for each regional map setting used." );
        return;
    }

    for( const std::pair<overmap_special_id, int> &pr : unfinalized_buildings ) {
        overmap_special_id current_id = pr.first;
        if( !current_id.is_valid() ) {
            // First, try to convert oter to special
            string_id<oter_type_t> converted_id( pr.first.str() );
            if( !converted_id.is_valid() ) {
                debugmsg( "Tried to add city building %s, but it is neither a special nor a terrain type",
                          pr.first.c_str() );
                continue;
            } else {
                all.emplace_back( pr.first.str() );
            }
            current_id = overmap_specials::create_building_from( converted_id );
        }
        buildings.add( current_id, pr.second );
    }

    finalized = true;
}<|MERGE_RESOLUTION|>--- conflicted
+++ resolved
@@ -883,12 +883,8 @@
         city_spec.finalize();
         forest_composition.finalize();
         forest_trail.finalize();
-<<<<<<< HEAD
+        overmap_lake.finalize();
         OptionsManager::getInstance()->add_value( "DEFAULT_REGION", id, no_translation( id ) );
-=======
-        overmap_lake.finalize();
-        get_options().add_value( "DEFAULT_REGION", id, no_translation( id ) );
->>>>>>> ad1332f1
     }
 }
 
