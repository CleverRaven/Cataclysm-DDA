#include "iuse.h"

#include <algorithm>
#include <array>
#include <climits>
#include <cmath>
#include <cstdlib>
#include <functional>
#include <iterator>
#include <list>
#include <map>
#include <set>
#include <sstream>
#include <unordered_map>
#include <unordered_set>
#include <utility>
#include <vector>

#include "action.h"
#include "activity_actor.h"
#include "activity_actor_definitions.h"
#include "activity_type.h"
#include "avatar.h"
#include "bodypart.h"
#include "calendar.h"
#include "cata_utility.h"
#include "character.h"
#include "character_martial_arts.h"
#include "colony.h"
#include "color.h"
#include "coordinate_conversions.h"
#include "coordinates.h"
#include "creature.h"
#include "damage.h"
#include "debug.h"
#include "effect.h" // for weed_msg
#include "enums.h"
#include "event.h"
#include "event_bus.h"
#include "explosion.h"
#include "field.h"
#include "field_type.h"
#include "flag.h"
#include "flat_set.h"
#include "fungal_effects.h"
#include "game.h"
#include "game_constants.h"
#include "game_inventory.h"
#include "handle_liquid.h"
#include "iexamine.h"
#include "int_id.h"
#include "inventory.h"
#include "inventory_ui.h"
#include "item.h"
#include "item_contents.h"
#include "item_location.h"
#include "item_pocket.h"
#include "iteminfo_query.h"
#include "itype.h"
#include "iuse_actor.h" // For firestarter
#include "json.h"
#include "line.h"
#include "map.h"
#include "map_iterator.h"
#include "mapdata.h"
#include "martialarts.h"
#include "memorial_logger.h"
#include "memory_fast.h"
#include "messages.h"
#include "monattack.h"
#include "mongroup.h"
#include "monster.h"
#include "morale_types.h"
#include "mtype.h"
#include "mutation.h"
#include "npc.h"
#include "omdata.h"
#include "optional.h"
#include "options.h"
#include "output.h"
#include "overmap.h"
#include "overmapbuffer.h"
#include "pimpl.h"
#include "player.h"
#include "player_activity.h"
#include "pldata.h"
#include "point.h"
#include "recipe.h"
#include "recipe_dictionary.h"
#include "requirements.h"
#include "ret_val.h"
#include "rng.h"
#include "sounds.h"
#include "speech.h"
#include "stomach.h"
#include "string_formatter.h"
#include "string_id.h"
#include "string_input_popup.h"
#include "teleport.h"
#include "text_snippets.h"
#include "timed_event.h"
#include "translations.h"
#include "trap.h"
#include "type_id.h"
#include "ui.h"
#include "units.h"
#include "units_utility.h"
#include "value_ptr.h"
#include "veh_interact.h"
#include "veh_type.h"
#include "vehicle.h"
#include "viewer.h"
#include "vpart_position.h"
#include "vpart_range.h"
#include "weather.h"
#include "weather_gen.h"
#include "weather_type.h"

static const activity_id ACT_BURROW( "ACT_BURROW" );
static const activity_id ACT_CHOP_LOGS( "ACT_CHOP_LOGS" );
static const activity_id ACT_CHOP_PLANKS( "ACT_CHOP_PLANKS" );
static const activity_id ACT_CHOP_TREE( "ACT_CHOP_TREE" );
static const activity_id ACT_CHURN( "ACT_CHURN" );
static const activity_id ACT_CLEAR_RUBBLE( "ACT_CLEAR_RUBBLE" );
static const activity_id ACT_CRAFT( "ACT_CRAFT" );
static const activity_id ACT_FILL_PIT( "ACT_FILL_PIT" );
static const activity_id ACT_FISH( "ACT_FISH" );
static const activity_id ACT_GAME( "ACT_GAME" );
static const activity_id ACT_GENERIC_GAME( "ACT_GENERIC_GAME" );
static const activity_id ACT_HACKSAW( "ACT_HACKSAW" );
static const activity_id ACT_HAIRCUT( "ACT_HAIRCUT" );
static const activity_id ACT_HAND_CRANK( "ACT_HAND_CRANK" );
static const activity_id ACT_HEATING( "ACT_HEATING" );
static const activity_id ACT_JACKHAMMER( "ACT_JACKHAMMER" );
static const activity_id ACT_MEDITATE( "ACT_MEDITATE" );
static const activity_id ACT_MIND_SPLICER( "ACT_MIND_SPLICER" );
static const activity_id ACT_OXYTORCH( "ACT_OXYTORCH" );
static const activity_id ACT_PICKAXE( "ACT_PICKAXE" );
static const activity_id ACT_PRY_NAILS( "ACT_PRY_NAILS" );
static const activity_id ACT_ROBOT_CONTROL( "ACT_ROBOT_CONTROL" );
static const activity_id ACT_SHAVE( "ACT_SHAVE" );
static const activity_id ACT_VIBE( "ACT_VIBE" );
static const activity_id ACT_WASH( "ACT_WASH" );

static const efftype_id effect_adrenaline( "adrenaline" );
static const efftype_id effect_antibiotic( "antibiotic" );
static const efftype_id effect_antibiotic_visible( "antibiotic_visible" );
static const efftype_id effect_antifungal( "antifungal" );
static const efftype_id effect_asthma( "asthma" );
static const efftype_id effect_attention( "attention" );
static const efftype_id effect_beartrap( "beartrap" );
static const efftype_id effect_bite( "bite" );
static const efftype_id effect_bleed( "bleed" );
static const efftype_id effect_blind( "blind" );
static const efftype_id effect_bloodworms( "bloodworms" );
static const efftype_id effect_boomered( "boomered" );
static const efftype_id effect_bouldering( "bouldering" );
static const efftype_id effect_brainworms( "brainworms" );
static const efftype_id effect_cig( "cig" );
static const efftype_id effect_contacts( "contacts" );
static const efftype_id effect_corroding( "corroding" );
static const efftype_id effect_crushed( "crushed" );
static const efftype_id effect_datura( "datura" );
static const efftype_id effect_dazed( "dazed" );
static const efftype_id effect_dermatik( "dermatik" );
static const efftype_id effect_docile( "docile" );
static const efftype_id effect_downed( "downed" );
static const efftype_id effect_drunk( "drunk" );
static const efftype_id effect_earphones( "earphones" );
static const efftype_id effect_flushot( "flushot" );
static const efftype_id effect_foodpoison( "foodpoison" );
static const efftype_id effect_formication( "formication" );
static const efftype_id effect_fungus( "fungus" );
static const efftype_id effect_glowing( "glowing" );
static const efftype_id effect_glowy_led( "glowy_led" );
static const efftype_id effect_hallu( "hallu" );
static const efftype_id effect_happy( "happy" );
static const efftype_id effect_harnessed( "harnessed" );
static const efftype_id effect_has_bag( "has_bag" );
static const efftype_id effect_haslight( "haslight" );
static const efftype_id effect_high( "high" );
static const efftype_id effect_in_pit( "in_pit" );
static const efftype_id effect_infected( "infected" );
static const efftype_id effect_jetinjector( "jetinjector" );
static const efftype_id effect_lack_sleep( "lack_sleep" );
static const efftype_id effect_laserlocked( "laserlocked" );
static const efftype_id effect_lying_down( "lying_down" );
static const efftype_id effect_melatonin( "melatonin" );
static const efftype_id effect_meth( "meth" );
static const efftype_id effect_monster_armor( "monster_armor" );
static const efftype_id effect_music( "music" );
static const efftype_id effect_onfire( "onfire" );
static const efftype_id effect_paincysts( "paincysts" );
static const efftype_id effect_pet( "pet" );
static const efftype_id effect_poison( "poison" );
static const efftype_id effect_ridden( "ridden" );
static const efftype_id effect_riding( "riding" );
static const efftype_id effect_run( "run" );
static const efftype_id effect_sad( "sad" );
static const efftype_id effect_monster_saddled( "monster_saddled" );
static const efftype_id effect_sap( "sap" );
static const efftype_id effect_shakes( "shakes" );
static const efftype_id effect_sleep( "sleep" );
static const efftype_id effect_slimed( "slimed" );
static const efftype_id effect_smoke( "smoke" );
static const efftype_id effect_spores( "spores" );
static const efftype_id effect_stimpack( "stimpack" );
static const efftype_id effect_strong_antibiotic( "strong_antibiotic" );
static const efftype_id effect_strong_antibiotic_visible( "strong_antibiotic_visible" );
static const efftype_id effect_stunned( "stunned" );
static const efftype_id effect_tapeworm( "tapeworm" );
static const efftype_id effect_teargas( "teargas" );
static const efftype_id effect_teleglow( "teleglow" );
static const efftype_id effect_tetanus( "tetanus" );
static const efftype_id effect_tied( "tied" );
static const efftype_id effect_took_antiasthmatic( "took_antiasthmatic" );
static const efftype_id effect_took_anticonvulsant_visible( "took_anticonvulsant_visible" );
static const efftype_id effect_took_flumed( "took_flumed" );
static const efftype_id effect_took_prozac( "took_prozac" );
static const efftype_id effect_took_prozac_bad( "took_prozac_bad" );
static const efftype_id effect_took_prozac_visible( "took_prozac_visible" );
static const efftype_id effect_took_thorazine( "took_thorazine" );
static const efftype_id effect_took_thorazine_bad( "took_thorazine_bad" );
static const efftype_id effect_took_thorazine_visible( "took_thorazine_visible" );
static const efftype_id effect_took_xanax( "took_xanax" );
static const efftype_id effect_took_xanax_visible( "took_xanax_visible" );
static const efftype_id effect_valium( "valium" );
static const efftype_id effect_visuals( "visuals" );
static const efftype_id effect_weak_antibiotic( "weak_antibiotic" );
static const efftype_id effect_weak_antibiotic_visible( "weak_antibiotic_visible" );
static const efftype_id effect_webbed( "webbed" );
static const efftype_id effect_weed_high( "weed_high" );

static const itype_id itype_adv_UPS_off( "adv_UPS_off" );
static const itype_id itype_advanced_ecig( "advanced_ecig" );
static const itype_id itype_afs_atomic_smartphone( "afs_atomic_smartphone" );
static const itype_id itype_afs_atomic_smartphone_music( "afs_atomic_smartphone_music" );
static const itype_id itype_afs_wraitheon_smartphone( "afs_wraitheon_smartphone" );
static const itype_id itype_afs_atomic_wraitheon_music( "afs_atomic_wraitheon_music" );
static const itype_id itype_apparatus( "apparatus" );
static const itype_id itype_arrow_flamming( "arrow_flamming" );
static const itype_id itype_atomic_coffeepot( "atomic_coffeepot" );
static const itype_id itype_battery( "battery" );
static const itype_id itype_barometer( "barometer" );
static const itype_id itype_c4armed( "c4armed" );
static const itype_id itype_canister_empty( "canister_empty" );
static const itype_id itype_chainsaw_off( "chainsaw_off" );
static const itype_id itype_chainsaw_on( "chainsaw_on" );
static const itype_id itype_cig( "cig" );
static const itype_id itype_cigar( "cigar" );
static const itype_id itype_cow_bell( "cow_bell" );
static const itype_id itype_data_card( "data_card" );
static const itype_id itype_detergent( "detergent" );
static const itype_id itype_e_handcuffs( "e_handcuffs" );
static const itype_id itype_ecig( "ecig" );
static const itype_id itype_fire( "fire" );
static const itype_id itype_firecracker_act( "firecracker_act" );
static const itype_id itype_firecracker_pack_act( "firecracker_pack_act" );
static const itype_id itype_geiger_off( "geiger_off" );
static const itype_id itype_geiger_on( "geiger_on" );
static const itype_id itype_granade_act( "granade_act" );
static const itype_id itype_handrolled_cig( "handrolled_cig" );
static const itype_id itype_heatpack_used( "heatpack_used" );
static const itype_id itype_hygrometer( "hygrometer" );
static const itype_id itype_joint( "joint" );
static const itype_id itype_log( "log" );
static const itype_id itype_manhole_cover( "manhole_cover" );
static const itype_id itype_mask_h20survivor_on( "mask_h20survivor_on" );
static const itype_id itype_mininuke_act( "mininuke_act" );
static const itype_id itype_molotov( "molotov" );
static const itype_id itype_mobile_memory_card( "mobile_memory_card" );
static const itype_id itype_mobile_memory_card_used( "mobile_memory_card_used" );
static const itype_id itype_mp3( "mp3" );
static const itype_id itype_mp3_on( "mp3_on" );
static const itype_id itype_multi_cooker( "multi_cooker" );
static const itype_id itype_multi_cooker_filled( "multi_cooker_filled" );
static const itype_id itype_nicotine_liquid( "nicotine_liquid" );
static const itype_id itype_noise_emitter( "noise_emitter" );
static const itype_id itype_noise_emitter_on( "noise_emitter_on" );
static const itype_id itype_radio( "radio" );
static const itype_id itype_radio_car( "radio_car" );
static const itype_id itype_radio_car_on( "radio_car_on" );
static const itype_id itype_radio_on( "radio_on" );
static const itype_id itype_rebreather_on( "rebreather_on" );
static const itype_id itype_rebreather_xl_on( "rebreather_xl_on" );
static const itype_id itype_rmi2_corpse( "rmi2_corpse" );
static const itype_id itype_sheet( "sheet" );
static const itype_id itype_shocktonfa_off( "shocktonfa_off" );
static const itype_id itype_shocktonfa_on( "shocktonfa_on" );
static const itype_id itype_smart_phone( "smart_phone" );
static const itype_id itype_smartphone_music( "smartphone_music" );
static const itype_id itype_soap( "soap" );
static const itype_id itype_soldering_iron( "soldering_iron" );
static const itype_id itype_spiral_stone( "spiral_stone" );
static const itype_id itype_stick( "stick" );
static const itype_id itype_string_36( "string_36" );
static const itype_id itype_thermometer( "thermometer" );
static const itype_id itype_towel( "towel" );
static const itype_id itype_towel_soiled( "towel_soiled" );
static const itype_id itype_towel_wet( "towel_wet" );
static const itype_id itype_UPS_off( "UPS_off" );
static const itype_id itype_water( "water" );
static const itype_id itype_water_clean( "water_clean" );
static const itype_id itype_wax( "wax" );
static const itype_id itype_weather_reader( "weather_reader" );

static const skill_id skill_computer( "computer" );
static const skill_id skill_cooking( "cooking" );
static const skill_id skill_electronics( "electronics" );
static const skill_id skill_fabrication( "fabrication" );
static const skill_id skill_firstaid( "firstaid" );
static const skill_id skill_traps( "traps" );
static const skill_id skill_mechanics( "mechanics" );
static const skill_id skill_melee( "melee" );
static const skill_id skill_survival( "survival" );

static const proficiency_id proficiency_prof_lockpicking( "prof_lockpicking" );
static const proficiency_id proficiency_prof_lockpicking_expert( "prof_lockpicking_expert" );

static const trait_id trait_ACIDBLOOD( "ACIDBLOOD" );
static const trait_id trait_ACIDPROOF( "ACIDPROOF" );
static const trait_id trait_ALCMET( "ALCMET" );
static const trait_id trait_CENOBITE( "CENOBITE" );
static const trait_id trait_CHLOROMORPH( "CHLOROMORPH" );
static const trait_id trait_EATDEAD( "EATDEAD" );
static const trait_id trait_EATPOISON( "EATPOISON" );
static const trait_id trait_GILLS( "GILLS" );
static const trait_id trait_HYPEROPIC( "HYPEROPIC" );
static const trait_id trait_ILLITERATE( "ILLITERATE" );
static const trait_id trait_LIGHTWEIGHT( "LIGHTWEIGHT" );
static const trait_id trait_M_DEPENDENT( "M_DEPENDENT" );
static const trait_id trait_MARLOSS( "MARLOSS" );
static const trait_id trait_MARLOSS_AVOID( "MARLOSS_AVOID" );
static const trait_id trait_MARLOSS_BLUE( "MARLOSS_BLUE" );
static const trait_id trait_MARLOSS_YELLOW( "MARLOSS_YELLOW" );
static const trait_id trait_MASOCHIST( "MASOCHIST" );
static const trait_id trait_MASOCHIST_MED( "MASOCHIST_MED" );
static const trait_id trait_MYOPIC( "MYOPIC" );
static const trait_id trait_NOPAIN( "NOPAIN" );
static const trait_id trait_PSYCHOPATH( "PSYCHOPATH" );
static const trait_id trait_SAPROVORE( "SAPROVORE" );
static const trait_id trait_SPIRITUAL( "SPIRITUAL" );
static const trait_id trait_THRESH_MARLOSS( "THRESH_MARLOSS" );
static const trait_id trait_THRESH_MYCUS( "THRESH_MYCUS" );
static const trait_id trait_THRESH_PLANT( "THRESH_PLANT" );
static const trait_id trait_TOLERANCE( "TOLERANCE" );
static const trait_id trait_URSINE_EYE( "URSINE_EYE" );
static const trait_id trait_WAYFARER( "WAYFARER" );

static const quality_id qual_AXE( "AXE" );
static const quality_id qual_DIG( "DIG" );
static const quality_id qual_LOCKPICK( "LOCKPICK" );

static const species_id species_FUNGUS( "FUNGUS" );
static const species_id species_HALLUCINATION( "HALLUCINATION" );
static const species_id species_INSECT( "INSECT" );
static const species_id species_ROBOT( "ROBOT" );
static const species_id species_ZOMBIE( "ZOMBIE" );

static const mongroup_id GROUP_FISH( "GROUP_FISH" );

static const mtype_id mon_bee( "mon_bee" );
static const mtype_id mon_blob( "mon_blob" );
static const mtype_id mon_dog_thing( "mon_dog_thing" );
static const mtype_id mon_fly( "mon_fly" );
static const mtype_id mon_hallu_multicooker( "mon_hallu_multicooker" );
static const mtype_id mon_hologram( "mon_hologram" );
static const mtype_id mon_shadow( "mon_shadow" );
static const mtype_id mon_spore( "mon_spore" );
static const mtype_id mon_vortex( "mon_vortex" );
static const mtype_id mon_wasp( "mon_wasp" );

static const bionic_id bio_eye_optic( "bio_eye_optic" );
static const bionic_id bio_shock( "bio_shock" );
static const bionic_id bio_tools( "bio_tools" );

// terrain/furn flags
static const std::string flag_CURRENT( "CURRENT" );
static const std::string flag_DIGGABLE( "DIGGABLE" );
static const std::string flag_FISHABLE( "FISHABLE" );
static const std::string flag_PLANT( "PLANT" );
static const std::string flag_PLOWABLE( "PLOWABLE" );

// how many characters per turn of radio
static constexpr int RADIO_PER_TURN = 25;

#include "iuse_software.h"

struct extended_photo_def;
struct object_names_collection;

static void item_save_monsters( player &p, item &it, const std::vector<monster *> &monster_vec,
                                int photo_quality );
static bool show_photo_selection( player &p, item &it, const std::string &var_name );

static bool item_read_extended_photos( item &, std::vector<extended_photo_def> &,
                                       const std::string &,
                                       bool = false );
static void item_write_extended_photos( item &, const std::vector<extended_photo_def> &,
                                        const std::string & );

static std::string format_object_pair( const std::pair<std::string, int> &pair,
                                       const std::string &article );
static std::string format_object_pair_article( const std::pair<std::string, int> &pair );
static std::string format_object_pair_no_article( const std::pair<std::string, int> &pair );

static std::string colorized_field_description_at( const tripoint &point );
static std::string colorized_trap_name_at( const tripoint &point );
static std::string colorized_ter_name_flags_at( const tripoint &point,
        const std::vector<std::string> &flags = {}, const std::vector<ter_str_id> &ter_whitelist = {} );
static std::string colorized_feature_description_at( const tripoint &center_point, bool &item_found,
        const units::volume &min_visible_volume );

static std::string colorized_item_name( const item &item );
static std::string colorized_item_description( const item &item );
static item get_top_item_at_point( const tripoint &point,
                                   const units::volume &min_visible_volume );

static std::string effects_description_for_creature( Creature *creature, std::string &pose,
        const std::string &pronoun_sex );

static object_names_collection enumerate_objects_around_point( const tripoint &point,
        int radius, const tripoint &bounds_center_point, int bounds_radius,
        const tripoint &camera_pos, const units::volume &min_visible_volume, bool create_figure_desc,
        std::unordered_set<tripoint> &ignored_points,
        std::unordered_set<const vehicle *> &vehicles_recorded );
static extended_photo_def photo_def_for_camera_point( const tripoint &aim_point,
        const tripoint &camera_pos,
        std::vector<monster *> &monster_vec, std::vector<player *> &player_vec );

static const std::vector<std::string> camera_ter_whitelist_flags = {
    "HIDE_PLACE", "FUNGUS", "TREE", "PERMEABLE", "SHRUB",
    "PLACE_ITEM", "GROWTH_HARVEST", "GROWTH_MATURE", "GOES_UP",
    "GOES_DOWN", "RAMP", "SHARP", "SIGN", "CLIMBABLE"
};
static const std::vector<ter_str_id> camera_ter_whitelist_types = {
    ter_str_id( "t_pit_covered" ), ter_str_id( "t_grave_new" ), ter_str_id( "t_grave" ), ter_str_id( "t_pit" ),
    ter_str_id( "t_pit_shallow" ), ter_str_id( "t_pit_corpsed" ), ter_str_id( "t_pit_spiked" ),
    ter_str_id( "t_pit_spiked_covered" ), ter_str_id( "t_pit_glass" ), ter_str_id( "t_pit_glass" ), ter_str_id( "t_utility_light" )
};

void remove_radio_mod( item &it, Character &p )
{
    if( !it.has_flag( flag_RADIO_MOD ) ) {
        return;
    }
    p.add_msg_if_player( _( "You remove the radio modification from your %s." ), it.tname() );
    item mod( "radio_mod" );
    p.i_add_or_drop( mod, 1 );
    it.unset_flag( flag_RADIO_ACTIVATION );
    it.unset_flag( flag_RADIO_MOD );
    it.unset_flag( flag_RADIOSIGNAL_1 );
    it.unset_flag( flag_RADIOSIGNAL_2 );
    it.unset_flag( flag_RADIOSIGNAL_3 );
    it.unset_flag( flag_RADIOCARITEM );
}

// Checks that the player does not have an active item with LITCIG flag.
static bool check_litcig( player &u )
{
    auto cigs = u.items_with( []( const item & it ) {
        return it.active && it.has_flag( flag_LITCIG );
    } );
    if( cigs.empty() ) {
        return true;
    }
    u.add_msg_if_player( m_info, _( "You're already smoking a %s!" ), cigs[0]->tname() );
    return false;
}

/* iuse methods return the number of charges expended, which is usually it->charges_to_use().
 * Some items that don't normally use charges return 1 to indicate they're used up.
 * Regardless, returning 0 indicates the item has not been used up,
 * though it may have been successfully activated.
 */
int iuse::sewage( player *p, item *it, bool, const tripoint & )
{
    if( !p->query_yn( _( "Are you sure you want to drink… this?" ) ) ) {
        return 0;
    }

    get_event_bus().send<event_type::eats_sewage>();
    p->vomit();
    if( one_in( 4 ) ) {
        p->mutate();
    }
    return it->type->charges_to_use();
}

int iuse::honeycomb( player *p, item *it, bool, const tripoint & )
{
    get_map().spawn_item( p->pos(), itype_wax, 2 );
    return it->type->charges_to_use();
}

int iuse::xanax( player *p, item *it, bool, const tripoint & )
{
    p->add_msg_if_player( _( "You take some %s." ), it->tname() );
    p->add_effect( effect_took_xanax, 90_minutes );
    p->add_effect( effect_took_xanax_visible, rng( 70_minutes, 110_minutes ) );
    return it->type->charges_to_use();
}

static constexpr time_duration alc_strength( const int strength, const time_duration &weak,
        const time_duration &medium, const time_duration &strong )
{
    return strength == 0 ? weak : strength == 1 ? medium : strong;
}

static int alcohol( player &p, const item &it, const int strength )
{
    // Weaker characters are cheap drunks
    /** @EFFECT_STR_MAX reduces drunkenness duration */
    time_duration duration = alc_strength( strength, 22_minutes, 34_minutes,
                                           45_minutes ) - ( alc_strength( strength, 36_seconds, 1_minutes, 72_seconds ) * p.str_max );
    if( p.has_trait( trait_ALCMET ) ) {
        duration = alc_strength( strength, 6_minutes, 14_minutes, 18_minutes ) - ( alc_strength( strength,
                   36_seconds, 1_minutes, 1_minutes ) * p.str_max );
        // Metabolizing the booze improves the nutritional value;
        // might not be healthy, and still causes Thirst problems, though
        p.stomach.mod_nutr( -( std::abs( it.get_comestible() ? it.type->comestible->stim : 0 ) ) );
        // Metabolizing it cancels out the depressant
        p.mod_stim( std::abs( it.get_comestible() ? it.get_comestible()->stim : 0 ) );
    } else if( p.has_trait( trait_TOLERANCE ) ) {
        duration -= alc_strength( strength, 9_minutes, 16_minutes, 24_minutes );
    } else if( p.has_trait( trait_LIGHTWEIGHT ) ) {
        duration += alc_strength( strength, 9_minutes, 16_minutes, 24_minutes );
    }
    p.add_effect( effect_drunk, duration );
    return it.type->charges_to_use();
}

int iuse::alcohol_weak( player *p, item *it, bool, const tripoint & )
{
    return alcohol( *p, *it, 0 );
}

int iuse::alcohol_medium( player *p, item *it, bool, const tripoint & )
{
    return alcohol( *p, *it, 1 );
}

int iuse::alcohol_strong( player *p, item *it, bool, const tripoint & )
{
    return alcohol( *p, *it, 2 );
}

/**
 * Entry point for intentional bodily intake of smoke via paper wrapped one
 * time use items: cigars, cigarettes, etc.
 *
 * @param p Player doing the smoking
 * @param it the item to be smoked.
 * @return Charges used in item smoked
 */
int iuse::smoking( player *p, item *it, bool, const tripoint & )
{
    bool hasFire = ( p->has_charges( itype_fire, 1 ) );

    // make sure we're not already smoking something
    if( !check_litcig( *p ) ) {
        return 0;
    }

    if( !hasFire ) {
        p->add_msg_if_player( m_info, _( "You don't have anything to light it with!" ) );
        return 0;
    }

    item cig;
    if( it->typeId() == itype_cig || it->typeId() == itype_handrolled_cig ) {
<<<<<<< HEAD
=======
        // There's really no reason to have these two
        // itypes split into identical codeblocks

>>>>>>> da9194ca
        cig = item( "cig_lit", calendar::turn );
        cig.item_counter = to_turns<int>( 4_minutes );
        p->mod_hunger( -3 );
        p->mod_thirst( 2 );
    } else if( it->typeId() == itype_cigar ) {
        cig = item( "cigar_lit", calendar::turn );
        cig.item_counter = to_turns<int>( 12_minutes );
        p->mod_thirst( 3 );
        p->mod_hunger( -4 );
    } else if( it->typeId() == itype_joint ) {
        cig = item( "joint_lit", calendar::turn );
        cig.item_counter = to_turns<int>( 4_minutes );
        p->mod_hunger( 4 );
        p->mod_thirst( 6 );
        if( p->get_painkiller() < 5 ) {
            p->set_painkiller( ( p->get_painkiller() + 3 ) * 2 );
        }
    } else {
        p->add_msg_if_player( m_bad,
                              _( "Please let the devs know you should be able to smoke a %s, but the smoking code does not know how." ),
                              it->tname() );
        return 0;
    }
    // If we're here, we better have a cig to light.
    p->use_charges_if_avail( itype_fire, 1 );
    cig.active = true;
    p->inv->add_item( cig, false, true );
    p->add_msg_if_player( m_neutral, _( "You light a %s." ), cig.tname() );

    // Parting messages
    if( it->typeId() == itype_joint ) {
        // Would group with the joint, but awkward to mutter before lighting up.
        if( one_in( 5 ) ) {
            weed_msg( *p );
        }
    }
    if( p->get_effect_dur( effect_cig ) > 10_minutes * ( p->addiction_level(
                add_type::CIG ) + 1 ) ) {
        p->add_msg_if_player( m_bad, _( "Ugh, too much smoke… you feel nasty." ) );
    }

    return it->type->charges_to_use();
}

int iuse::ecig( player *p, item *it, bool, const tripoint & )
{
    if( it->typeId() == itype_ecig ) {
        p->add_msg_if_player( m_neutral, _( "You take a puff from your electronic cigarette." ) );
    } else if( it->typeId() == itype_advanced_ecig ) {
        if( p->has_charges( itype_nicotine_liquid, 1 ) ) {
            p->add_msg_if_player( m_neutral,
                                  _( "You inhale some vapor from your advanced electronic cigarette." ) );
            p->use_charges( itype_nicotine_liquid, 1 );
            item dummy_ecig = item( "ecig", calendar::turn );
            p->consume_effects( dummy_ecig );
        } else {
            p->add_msg_if_player( m_info, _( "You don't have any nicotine liquid!" ) );
            return 0;
        }
    }

    p->mod_thirst( 1 );
    p->mod_hunger( -1 );
    p->add_effect( effect_cig, 10_minutes );
    if( p->get_effect_dur( effect_cig ) > 10_minutes * ( p->addiction_level(
                add_type::CIG ) + 1 ) ) {
        p->add_msg_if_player( m_bad, _( "Ugh, too much nicotine… you feel nasty." ) );
    }
    return it->type->charges_to_use();
}

int iuse::antibiotic( player *p, item *it, bool, const tripoint & )
{
    p->add_msg_player_or_npc( m_neutral,
                              _( "You take some antibiotics." ),
                              _( "<npcname> takes some antibiotics." ) );
    if( p->has_effect( effect_tetanus ) ) {
        if( one_in( 3 ) ) {
            p->remove_effect( effect_tetanus );
            p->add_msg_if_player( m_good, _( "The muscle spasms start to go away." ) );
        } else {
            p->add_msg_if_player( m_warning, _( "The medication does nothing to help the spasms." ) );
        }
    }
    if( p->has_effect( effect_infected ) && !p->has_effect( effect_antibiotic ) ) {
        p->add_msg_if_player( m_good,
                              _( "Maybe this is just the placebo effect, but you feel a little better as the dose settles in." ) );
    }
    p->add_effect( effect_antibiotic, 12_hours );
    p->add_effect( effect_antibiotic_visible, rng( 9_hours, 15_hours ) );
    return it->type->charges_to_use();
}

int iuse::eyedrops( player *p, item *it, bool, const tripoint & )
{
    if( p->is_underwater() ) {
        p->add_msg_if_player( m_info, _( "You can't do that while underwater." ) );
        return 0;
    }
    if( it->charges < it->type->charges_to_use() ) {
        p->add_msg_if_player( _( "You're out of %s." ), it->tname() );
        return 0;
    }
    p->add_msg_if_player( _( "You use your %s." ), it->tname() );
    p->moves -= to_moves<int>( 10_seconds );
    if( p->has_effect( effect_boomered ) ) {
        p->remove_effect( effect_boomered );
        p->add_msg_if_player( m_good, _( "You wash the slime from your eyes." ) );
    }
    return it->type->charges_to_use();
}

int iuse::fungicide( player *p, item *it, bool, const tripoint & )
{
    if( p->is_underwater() ) {
        p->add_msg_if_player( m_info, _( "You can't do that while underwater." ) );
        return 0;
    }

    const bool has_fungus = p->has_effect( effect_fungus );
    const bool has_spores = p->has_effect( effect_spores );

    if( p->is_npc() && !has_fungus && !has_spores ) {
        return 0;
    }

    p->add_msg_player_or_npc( _( "You use your fungicide." ), _( "<npcname> uses some fungicide." ) );
    if( has_fungus && ( one_in( 3 ) ) ) {
        // this is not a medicine, the effect is shorter
        p->add_effect( effect_antifungal, 1_hours );
        if( p->has_effect( effect_fungus ) ) {
            p->add_msg_if_player( m_warning,
                                  _( "You feel a burning sensation slowly radiating throughout your skin." ) );
        }
    }
    if( has_spores && ( one_in( 2 ) ) ) {
        if( !p->has_effect( effect_fungus ) ) {
            p->add_msg_if_player( m_warning, _( "Your skin grows warm for a moment." ) );
        }
        p->remove_effect( effect_spores );
        int spore_count = rng( 1, 6 );
        map &here = get_map();
        for( const tripoint &dest : here.points_in_radius( p->pos(), 1 ) ) {
            if( spore_count == 0 ) {
                break;
            }
            if( dest == p->pos() ) {
                continue;
            }
            if( here.passable( dest ) && x_in_y( spore_count, 8 ) ) {
                if( monster *const mon_ptr = g->critter_at<monster>( dest ) ) {
                    monster &critter = *mon_ptr;
                    if( !critter.type->in_species( species_FUNGUS ) ) {
                        add_msg_if_player_sees( dest, m_warning, _( "The %s is covered in tiny spores!" ),
                                                critter.name() );
                    }
                    if( !critter.make_fungus() ) {
                        critter.die( p ); // counts as kill by player
                    }
                } else {
                    g->place_critter_at( mon_spore, dest );
                }
                spore_count--;
            }
        }
    }
    return it->type->charges_to_use();
}

int iuse::antifungal( player *p, item *it, bool, const tripoint & )
{
    if( p->is_underwater() ) {
        p->add_msg_if_player( m_info, _( "You can't do that while underwater." ) );
        return 0;
    }
    p->add_effect( effect_antifungal, 4_hours );
    if( p->has_effect( effect_fungus ) ) {
        p->add_msg_if_player( m_warning,
                              _( "You feel a burning sensation slowly radiating throughout your skin." ) );
    }
    if( p->has_effect( effect_spores ) ) {
        if( !p->has_effect( effect_fungus ) ) {
            p->add_msg_if_player( m_warning, _( "Your skin grows warm for a moment." ) );
        }
    }
    return it->type->charges_to_use();
}

int iuse::antiparasitic( player *p, item *it, bool, const tripoint & )
{
    if( p->is_underwater() ) {
        p->add_msg_if_player( m_info, _( "You can't do that while underwater." ) );
        return 0;
    }
    p->add_msg_if_player( _( "You take some antiparasitic medication." ) );
    if( p->has_effect( effect_dermatik ) ) {
        p->remove_effect( effect_dermatik );
        p->add_msg_if_player( m_good, _( "The itching sensation under your skin fades away." ) );
    }
    if( p->has_effect( effect_tapeworm ) ) {
        p->remove_effect( effect_tapeworm );
        p->guts.mod_nutr( -1 ); // You just digested the tapeworm.
        if( p->has_trait( trait_NOPAIN ) ) {
            p->add_msg_if_player( m_good, _( "Your bowels clench as something inside them dies." ) );
        } else {
            p->add_msg_if_player( m_mixed, _( "Your bowels spasm painfully as something inside them dies." ) );
            p->mod_pain( rng( 8, 24 ) );
        }
    }
    if( p->has_effect( effect_bloodworms ) ) {
        p->remove_effect( effect_bloodworms );
        p->add_msg_if_player( _( "Your skin prickles and your veins itch for a few moments." ) );
    }
    if( p->has_effect( effect_brainworms ) ) {
        p->remove_effect( effect_brainworms );
        if( p->has_trait( trait_NOPAIN ) ) {
            p->add_msg_if_player( m_good, _( "The pressure inside your head feels better already." ) );
        } else {
            p->add_msg_if_player( m_mixed,
                                  _( "Your head pounds like a sore tooth as something inside of it dies." ) );
            p->mod_pain( rng( 8, 24 ) );
        }
    }
    if( p->has_effect( effect_paincysts ) ) {
        p->remove_effect( effect_paincysts );
        if( p->has_trait( trait_NOPAIN ) ) {
            p->add_msg_if_player( m_good, _( "The stiffness in your joints goes away." ) );
        } else {
            p->add_msg_if_player( m_good, _( "The pain in your joints goes away." ) );
        }
    }
    return it->type->charges_to_use();
}

int iuse::anticonvulsant( player *p, item *it, bool, const tripoint & )
{
    p->add_msg_if_player( _( "You take some anticonvulsant medication." ) );
    /** @EFFECT_STR reduces duration of anticonvulsant medication */
    time_duration duration = 8_hours - p->str_cur * rng( 0_turns, 10_minutes );
    if( p->has_trait( trait_TOLERANCE ) ) {
        duration -= 1_hours;
    }
    if( p->has_trait( trait_LIGHTWEIGHT ) ) {
        duration += 2_hours;
    }
    p->add_effect( effect_valium, duration );
    p->add_effect( effect_took_anticonvulsant_visible, duration );
    p->add_effect( effect_high, duration );
    if( p->has_effect( effect_shakes ) ) {
        p->remove_effect( effect_shakes );
        p->add_msg_if_player( m_good, _( "You stop shaking." ) );
    }
    return it->type->charges_to_use();
}

int iuse::weed_cake( player *p, item *it, bool, const tripoint & )
{
    p->add_msg_if_player(
        _( "You start scarfing down the delicious cake.  It tastes a little funny, though…" ) );
    time_duration duration = 12_minutes;
    if( p->has_trait( trait_TOLERANCE ) ) {
        duration = 9_minutes;
    }
    if( p->has_trait( trait_LIGHTWEIGHT ) ) {
        duration = 15_minutes;
    }
    p->mod_hunger( 2 );
    p->mod_thirst( 6 );
    if( p->get_painkiller() < 5 ) {
        p->set_painkiller( ( p->get_painkiller() + 3 ) * 2 );
    }
    p->add_effect( effect_weed_high, duration );
    p->moves -= 100;
    if( one_in( 5 ) ) {
        weed_msg( *p );
    }
    return it->type->charges_to_use();
}

int iuse::coke( player *p, item *it, bool, const tripoint & )
{
    p->add_msg_if_player( _( "You snort a bump of coke." ) );
    /** @EFFECT_STR reduces duration of coke */
    time_duration duration = 20_minutes - 1_seconds * p->str_cur + rng( 0_minutes, 1_minutes );
    if( p->has_trait( trait_TOLERANCE ) ) {
        duration -= 1_minutes; // Symmetry would cause problems :-/
    }
    if( p->has_trait( trait_LIGHTWEIGHT ) ) {
        duration += 2_minutes;
    }
    p->mod_hunger( -8 );
    p->add_effect( effect_high, duration );
    return it->type->charges_to_use();
}

int iuse::meth( player *p, item *it, bool, const tripoint & )
{
    /** @EFFECT_STR reduces duration of meth */
    time_duration duration = 1_minutes * ( 60 - p->str_cur );
    if( p->has_amount( itype_apparatus, 1 ) && p->use_charges_if_avail( itype_fire, 1 ) ) {
        p->add_msg_if_player( m_neutral, _( "You smoke your meth." ) );
        p->add_msg_if_player( m_good, _( "The world seems to sharpen." ) );
        p->mod_fatigue( -375 );
        if( p->has_trait( trait_TOLERANCE ) ) {
            duration *= 1.2;
        } else {
            duration *= ( p->has_trait( trait_LIGHTWEIGHT ) ? 1.8 : 1.5 );
        }
        map &here = get_map();
        // breathe out some smoke
        for( int i = 0; i < 3; i++ ) {
            here.add_field( {p->posx() + static_cast<int>( rng( -2, 2 ) ), p->posy() + static_cast<int>( rng( -2, 2 ) ), p->posz()},
                            field_type_id( "fd_methsmoke" ), 2 );
        }
    } else {
        p->add_msg_if_player( _( "You snort some crystal meth." ) );
        p->mod_fatigue( -300 );
    }
    if( !p->has_effect( effect_meth ) ) {
        duration += 1_hours;
    }
    if( duration > 0_turns ) {
        // meth actually inhibits hunger, weaker characters benefit more
        /** @EFFECT_STR_MAX >4 experiences less hunger benefit from meth */
        int hungerpen = ( p->str_max < 5 ? 35 : 40 - ( 2 * p->str_max ) );
        if( hungerpen > 0 ) {
            p->mod_hunger( -hungerpen );
        }
        p->add_effect( effect_meth, duration );
    }
    return it->type->charges_to_use();
}

int iuse::vaccine( player *p, item *it, bool, const tripoint & )
{
    p->add_msg_if_player( _( "You inject the vaccine." ) );
    p->add_msg_if_player( m_good, _( "You feel tough." ) );
    p->mod_healthy_mod( 200, 200 );
    p->mod_pain( 3 );
    item syringe( "syringe", it->birthday() );
    p->i_add( syringe );
    return it->type->charges_to_use();
}

int iuse::flu_vaccine( player *p, item *it, bool, const tripoint & )
{
    p->add_msg_if_player( _( "You inject the vaccine." ) );
    time_point expiration_date = calendar::start_of_cataclysm + 24_weeks;
    time_duration remaining_time = expiration_date - calendar::turn;
    // FIXME Removing feedback and visible status would be more realistic
    if( remaining_time > 0_turns ) {
        p->add_msg_if_player( m_good, _( "You no longer need to fear the flu, at least for some time." ) );
        p->add_effect( effect_flushot, remaining_time, false );
    } else {
        p->add_msg_if_player( m_bad,
                              _( "You notice the date on the packaging is pretty old.  It may no longer be effective." ) );
    }
    p->mod_pain( 3 );
    item syringe( "syringe", it->birthday() );
    p->i_add( syringe );
    return it->type->charges_to_use();
}

int iuse::antiasthmatic( player *p, item *it, bool, const tripoint & )
{
    p->add_msg_if_player( m_good,
                          _( "You no longer need to worry about asthma attacks, at least for a while." ) );
    p->add_effect( effect_took_antiasthmatic, 1_days, true );
    return it->type->charges_to_use();
}

int iuse::poison( player *p, item *it, bool, const tripoint & )
{
    if( ( p->has_trait( trait_EATDEAD ) ) ) {
        return it->type->charges_to_use();
    }

    // NPCs have a magical sense of what is inedible
    // Players can abuse the crafting menu instead...
    if( !it->has_flag( flag_HIDDEN_POISON ) &&
        ( p->is_npc() ||
          !p->query_yn( _( "Are you sure you want to eat this?  It looks poisonous…" ) ) ) ) {
        return 0;
    }
    /** @EFFECT_STR increases EATPOISON trait effectiveness (50-90%) */
    if( ( p->has_trait( trait_EATPOISON ) ) && ( !( one_in( p->str_cur / 2 ) ) ) ) {
        return it->type->charges_to_use();
    }
    p->add_effect( effect_poison, 1_hours );
    p->add_effect( effect_foodpoison, 3_hours );
    return it->type->charges_to_use();
}

int iuse::meditate( player *p, item *it, bool t, const tripoint & )
{
    if( !p || t ) {
        return 0;
    }
    if( p->is_mounted() ) {
        p->add_msg_if_player( m_info, _( "You can't do that while mounted." ) );
        return 0;
    }
    if( p->has_trait( trait_SPIRITUAL ) ) {
        const int moves = to_moves<int>( 20_minutes );
        p->assign_activity( ACT_MEDITATE, moves );
    } else {
        p->add_msg_if_player( _( "This %s probably meant a lot to someone at one time." ),
                              it->tname() );
    }
    return it->type->charges_to_use();
}

int iuse::thorazine( player *p, item *it, bool, const tripoint & )
{
    if( p->has_effect( effect_took_thorazine ) ) {
        p->remove_effect( effect_took_thorazine );
        p->mod_fatigue( 15 );
    }
    p->add_effect( effect_took_thorazine, 12_hours );
    p->mod_fatigue( 5 );
    p->remove_effect( effect_hallu );
    p->remove_effect( effect_visuals );
    p->remove_effect( effect_high );
    if( !p->has_effect( effect_dermatik ) ) {
        p->remove_effect( effect_formication );
    }
    if( one_in( 50 ) ) { // adverse reaction
        p->add_msg_if_player( m_bad, _( "You feel completely exhausted." ) );
        p->mod_fatigue( 15 );
        p->add_effect( effect_took_thorazine_bad, p->get_effect_dur( effect_took_thorazine ) );
    } else {
        p->add_msg_if_player( m_warning, _( "You feel a bit wobbly." ) );
    }
    p->add_effect( effect_took_thorazine_visible, rng( 9_hours, 15_hours ) );
    return it->type->charges_to_use();
}

int iuse::prozac( player *p, item *it, bool, const tripoint & )
{
    if( !p->has_effect( effect_took_prozac ) ) {
        p->add_effect( effect_took_prozac, 12_hours );
    } else {
        p->mod_stim( 3 );
    }
    if( one_in( 50 ) ) { // adverse reaction, same duration as prozac effect.
        p->add_msg_if_player( m_warning, _( "You suddenly feel hollow inside." ) );
        p->add_effect( effect_took_prozac_bad, p->get_effect_dur( effect_took_prozac ) );
    }
    p->add_effect( effect_took_prozac_visible, rng( 9_hours, 15_hours ) );
    return it->type->charges_to_use();
}

int iuse::sleep( player *p, item *it, bool, const tripoint & )
{
    p->mod_fatigue( 40 );
    p->add_msg_if_player( m_warning, _( "You feel very sleepy…" ) );
    return it->type->charges_to_use();
}

int iuse::datura( player *p, item *it, bool, const tripoint & )
{
    if( p->is_npc() ) {
        return 0;
    }

    p->add_effect( effect_datura, rng( 3_hours, 13_hours ) );
    p->add_msg_if_player( _( "You eat the datura seed." ) );
    if( p->has_trait( trait_SPIRITUAL ) ) {
        p->add_morale( MORALE_FOOD_GOOD, 36, 72, 2_hours, 1_hours, false, it->type );
    }
    return it->type->charges_to_use();
}

int iuse::flumed( player *p, item *it, bool, const tripoint & )
{
    p->add_effect( effect_took_flumed, 10_hours );
    p->add_msg_if_player( _( "You take some %s." ), it->tname() );
    return it->type->charges_to_use();
}

int iuse::flusleep( player *p, item *it, bool, const tripoint & )
{
    p->add_effect( effect_took_flumed, 12_hours );
    p->mod_fatigue( 30 );
    p->add_msg_if_player( _( "You take some %s." ), it->tname() );
    p->add_msg_if_player( m_warning, _( "You feel very sleepy…" ) );
    return it->type->charges_to_use();
}

int iuse::inhaler( player *p, item *it, bool, const tripoint & )
{
    p->add_msg_player_or_npc( m_neutral, _( "You take a puff from your inhaler." ),
                              _( "<npcname> takes a puff from their inhaler." ) );
    if( !p->remove_effect( effect_asthma ) ) {
        p->mod_fatigue( -3 ); // if we don't have asthma can be used as stimulant
        if( one_in( 20 ) ) {   // with a small but significant risk of adverse reaction
            p->add_effect( effect_shakes, rng( 2_minutes, 5_minutes ) );
        }
    }
    p->remove_effect( effect_smoke );
    return it->type->charges_to_use();
}

int iuse::oxygen_bottle( player *p, item *it, bool, const tripoint & )
{
    p->moves -= to_moves<int>( 10_seconds );
    p->add_msg_player_or_npc( m_neutral, string_format( _( "You breathe deeply from the %s." ),
                              it->tname() ),
                              string_format( _( "<npcname> breathes from the %s." ),
                                      it->tname() ) );
    if( p->has_effect( effect_smoke ) ) {
        p->remove_effect( effect_smoke );
    } else if( p->has_effect( effect_teargas ) ) {
        p->remove_effect( effect_teargas );
    } else if( p->has_effect( effect_asthma ) ) {
        p->remove_effect( effect_asthma );
    } else if( p->get_stim() < 16 ) {
        p->mod_stim( 8 );
        p->mod_painkiller( 2 );
    }
    p->mod_painkiller( 2 );
    return it->type->charges_to_use();
}

int iuse::blech( player *p, item *it, bool, const tripoint & )
{
    // TODO: Add more effects?
    if( it->made_of( phase_id::LIQUID ) ) {
        if( !p->query_yn( _( "This looks unhealthy, sure you want to drink it?" ) ) ) {
            return 0;
        }
    } else { //Assume that if a blech consumable isn't a drink, it will be eaten.
        if( !p->query_yn( _( "This looks unhealthy, sure you want to eat it?" ) ) ) {
            return 0;
        }
    }

    if( it->has_flag( flag_ACID ) && ( p->has_trait( trait_ACIDPROOF ) ||
                                       p->has_trait( trait_ACIDBLOOD ) ) ) {
        p->add_msg_if_player( m_bad, _( "Blech, that tastes gross!" ) );
        //reverse the harmful values of drinking this acid.
        double multiplier = -1;
        p->stomach.mod_nutr( -p->nutrition_for( *it ) * multiplier );
        p->mod_thirst( -it->get_comestible()->quench * multiplier );
        p->stomach.mod_quench( 20 ); //acidproof people can drink acids like diluted water.
        p->mod_healthy_mod( it->get_comestible()->healthy * multiplier,
                            it->get_comestible()->healthy * multiplier );
        p->add_morale( MORALE_FOOD_BAD, it->get_comestible_fun() * multiplier, 60, 1_hours, 30_minutes,
                       false, it->type );
    } else {
        p->add_msg_if_player( m_bad, _( "Blech, that burns your throat!" ) );
        p->mod_pain( rng( 32, 64 ) );
        p->add_effect( effect_poison, 1_hours );
        p->apply_damage( nullptr, bodypart_id( "torso" ), rng( 4, 12 ) );
        p->vomit();
    }
    return it->type->charges_to_use();
}

int iuse::blech_because_unclean( player *p, item *it, bool, const tripoint & )
{
    if( !p->is_npc() ) {
        if( it->made_of( phase_id::LIQUID ) ) {
            if( !p->query_yn( _( "This looks unclean; are you sure you want to drink it?" ) ) ) {
                return 0;
            }
        } else { //Assume that if a blech consumable isn't a drink, it will be eaten.
            if( !p->query_yn( _( "This looks unclean; are you sure you want to eat it?" ) ) ) {
                return 0;
            }
        }
    }
    return it->type->charges_to_use();
}

int iuse::plantblech( player *p, item *it, bool, const tripoint &pos )
{
    if( p->has_trait( trait_THRESH_PLANT ) ) {
        double multiplier = -1;
        if( p->has_trait( trait_CHLOROMORPH ) ) {
            multiplier = -3;
            p->add_msg_if_player( m_good, _( "The meal is revitalizing." ) );
        } else {
            p->add_msg_if_player( m_good, _( "Oddly enough, this doesn't taste so bad." ) );
        }

        //reverses the harmful values of drinking fertilizer
        p->stomach.mod_nutr( p->nutrition_for( *it ) * multiplier );
        p->mod_thirst( -it->get_comestible()->quench * multiplier );
        p->mod_healthy_mod( it->get_comestible()->healthy * multiplier,
                            it->get_comestible()->healthy * multiplier );
        p->add_morale( MORALE_FOOD_GOOD, -10 * multiplier, 60, 1_hours, 30_minutes, false, it->type );
        return it->type->charges_to_use();
    } else {
        return blech( p, it, true, pos );
    }
}

int iuse::chew( player *p, item *it, bool, const tripoint & )
{
    // TODO: Add more effects?
    p->add_msg_if_player( _( "You chew your %s." ), it->tname() );
    return it->type->charges_to_use();
}

// Helper to handle the logic of removing some random mutations.
static void do_purify( player &p )
{
    std::vector<trait_id> valid; // Which flags the player has
    for( const mutation_branch &traits_iter : mutation_branch::get_all() ) {
        if( p.has_trait( traits_iter.id ) && !p.has_base_trait( traits_iter.id ) ) {
            //Looks for active mutation
            valid.push_back( traits_iter.id );
        }
    }
    if( valid.empty() ) {
        p.add_msg_if_player( _( "You feel cleansed." ) );
        return;
    }
    int num_cured = rng( 1, valid.size() );
    num_cured = std::min( 4, num_cured );
    for( int i = 0; i < num_cured && !valid.empty(); i++ ) {
        const trait_id id = random_entry_removed( valid );
        if( p.purifiable( id ) ) {
            p.remove_mutation( id );
        } else {
            p.add_msg_if_player( m_warning, _( "You feel a slight itching inside, but it passes." ) );
        }
    }
}

int iuse::purifier( player *p, item *it, bool, const tripoint & )
{
    mutagen_attempt checks =
        mutagen_common_checks( *p, *it, false, mutagen_technique::consumed_purifier );
    if( !checks.allowed ) {
        return checks.charges_used;
    }

    do_purify( *p );
    return it->type->charges_to_use();
}

int iuse::purify_iv( player *p, item *it, bool, const tripoint & )
{
    mutagen_attempt checks =
        mutagen_common_checks( *p, *it, false, mutagen_technique::injected_purifier );
    if( !checks.allowed ) {
        return checks.charges_used;
    }

    std::vector<trait_id> valid; // Which flags the player has
    for( const mutation_branch &traits_iter : mutation_branch::get_all() ) {
        if( p->has_trait( traits_iter.id ) && !p->has_base_trait( traits_iter.id ) ) {
            //Looks for active mutation
            valid.push_back( traits_iter.id );
        }
    }
    if( valid.empty() ) {
        p->add_msg_if_player( _( "You feel cleansed." ) );
        return it->type->charges_to_use();
    }
    int num_cured = rng( 4,
                         valid.size() ); //Essentially a double-strength purifier, but guaranteed at least 4.  Double-edged and all
    if( num_cured > 8 ) {
        num_cured = 8;
    }
    for( int i = 0; i < num_cured && !valid.empty(); i++ ) {
        const trait_id id = random_entry_removed( valid );
        if( p->purifiable( id ) ) {
            p->remove_mutation( id );
        } else {
            p->add_msg_if_player( m_warning, _( "You feel a distinct burning inside, but it passes." ) );
        }
        if( !( p->has_trait( trait_NOPAIN ) ) ) {
            p->mod_pain( 2 * num_cured ); //Hurts worse as it fixes more
            p->add_msg_if_player( m_warning, _( "Feels like you're on fire, but you're OK." ) );
        }
        p->mod_stored_nutr( 2 * num_cured );
        p->mod_thirst( 2 * num_cured );
        p->mod_fatigue( 2 * num_cured );
    }
    return it->type->charges_to_use();
}

int iuse::purify_smart( player *p, item *it, bool, const tripoint & )
{
    mutagen_attempt checks =
        mutagen_common_checks( *p, *it, false, mutagen_technique::injected_smart_purifier );
    if( !checks.allowed ) {
        return checks.charges_used;
    }

    std::vector<trait_id> valid; // Which flags the player has
    std::vector<std::string> valid_names; // Which flags the player has
    for( const mutation_branch &traits_iter : mutation_branch::get_all() ) {
        if( p->has_trait( traits_iter.id ) &&
            !p->has_base_trait( traits_iter.id ) &&
            p->purifiable( traits_iter.id ) ) {
            //Looks for active mutation
            valid.push_back( traits_iter.id );
            valid_names.push_back( traits_iter.id->name() );
        }
    }
    if( valid.empty() ) {
        p->add_msg_if_player( _( "You don't have any mutations to purify." ) );
        return 0;
    }

    int mutation_index = uilist( _( "Choose a mutation to purify: " ), valid_names );
    // Because valid_names doesn't start with a space,
    // include one here to prettify the output
    if( mutation_index < 0 ) {
        return 0;
    }

    p->add_msg_if_player(
        _( "You inject the purifier.  The liquid thrashes inside the tube and goes down reluctantly." ) );

    p->remove_mutation( valid[mutation_index] );
    valid.erase( valid.begin() + mutation_index );

    // and one or two more untargeted purifications.
    if( !valid.empty() ) {
        p->remove_mutation( random_entry_removed( valid ) );
    }
    if( !valid.empty() && one_in( 2 ) ) {
        p->remove_mutation( random_entry_removed( valid ) );
    }

    p->mod_pain( 3 );

    item syringe( "syringe", it->birthday() );
    p->i_add( syringe );
    return it->type->charges_to_use();
}

static void spawn_spores( const player &p )
{
    int spores_spawned = 0;
    map &here = get_map();
    fungal_effects fe( *g, here );
    for( const tripoint &dest : closest_points_first( p.pos(), 4 ) ) {
        if( here.impassable( dest ) ) {
            continue;
        }
        float dist = rl_dist( dest, p.pos() );
        if( x_in_y( 1, dist ) ) {
            fe.marlossify( dest );
        }
        if( g->critter_at( dest ) != nullptr ) {
            continue;
        }
        if( one_in( 10 + 5 * dist ) && one_in( spores_spawned * 2 ) ) {
            if( monster *const spore = g->place_critter_at( mon_spore, dest ) ) {
                spore->friendly = -1;
                spores_spawned++;
            }
        }
    }
}

static void marloss_common( player &p, item &it, const trait_id &current_color )
{
    static const std::map<trait_id, add_type> mycus_colors = {{
            { trait_MARLOSS_BLUE, add_type::MARLOSS_B }, { trait_MARLOSS_YELLOW, add_type::MARLOSS_Y }, { trait_MARLOSS, add_type::MARLOSS_R }
        }
    };

    if( p.has_trait( current_color ) || p.has_trait( trait_THRESH_MARLOSS ) ) {
        p.add_msg_if_player( m_good,
                             _( "As you eat the %s, you have a near-religious experience, feeling at one with your surroundings…" ),
                             it.tname() );
        p.add_morale( MORALE_MARLOSS, 100, 1000 );
        for( const std::pair<const trait_id, add_type> &pr : mycus_colors ) {
            if( pr.first != current_color ) {
                p.add_addiction( pr.second, 50 );
            }
        }

        p.set_hunger( -10 );
        spawn_spores( p );
        return;
    }

    int marloss_count = std::count_if( mycus_colors.begin(), mycus_colors.end(),
    [&p]( const std::pair<trait_id, add_type> &pr ) {
        return p.has_trait( pr.first );
    } );

    /* If we're not already carriers of current type of Marloss, roll for a random effect:
     * 1 - Mutate
     * 2 - Mutate
     * 3 - Mutate
     * 4 - Purify
     * 5 - Purify
     * 6 - Cleanse radiation + Purify
     * 7 - Fully satiate
     * 8 - Vomit
     * 9-12 - Give Marloss mutation
     */
    int effect = rng( 1, 12 );
    if( effect <= 3 ) {
        p.add_msg_if_player( _( "It tastes extremely strange!" ) );
        p.mutate();
        // Gruss dich, mutation drain, missed you!
        p.mod_pain( 2 * rng( 1, 5 ) );
        p.mod_stored_nutr( 10 );
        p.mod_thirst( 10 );
        p.mod_fatigue( 5 );
    } else if( effect <= 6 ) { // Radiation cleanse is below
        p.add_msg_if_player( m_good, _( "You feel better all over." ) );
        p.mod_painkiller( 30 );
        iuse::purifier( &p, &it, false, p.pos() );
        if( effect == 6 ) {
            p.set_rad( 0 );
        }
    } else if( effect == 7 ) {

        // previously used to set hunger to -10. with the new system, needs to do something
        // else that actually makes sense, so it is a little bit more involved.
        units::volume fulfill_vol = std::max( p.stomach.capacity( p ) / 8 - p.stomach.contains(), 0_ml );
        if( fulfill_vol != 0_ml ) {
            p.add_msg_if_player( m_good, _( "It is delicious, and very filling!" ) );
            int fulfill_cal = units::to_milliliter( fulfill_vol * 6 );
            p.stomach.mod_calories( fulfill_cal );
            p.stomach.mod_contents( fulfill_vol );
        } else {
            p.add_msg_if_player( m_bad, _( "It is delicious, but you can't eat any more." ) );
        }
    } else if( effect == 8 ) {
        p.add_msg_if_player( m_bad, _( "You take one bite, and immediately vomit!" ) );
        p.vomit();
    } else if( p.crossed_threshold() ) {
        // Mycus Rejection.  Goo already present fights off the fungus.
        p.add_msg_if_player( m_bad,
                             _( "You feel a familiar warmth, but suddenly it surges into an excruciating burn as you convulse, vomiting, and black out…" ) );
        if( p.is_avatar() ) {
            get_memorial().add(
                pgettext( "memorial_male", "Suffered Marloss Rejection." ),
                pgettext( "memorial_female", "Suffered Marloss Rejection." ) );
        }
        p.vomit();
        p.mod_pain( 90 );
        p.hurtall( rng( 40, 65 ), nullptr ); // No good way to say "lose half your current HP"
        /** @EFFECT_INT slightly reduces sleep duration when eating mycus+goo */
        p.fall_asleep( 10_hours - p.int_cur *
                       1_minutes ); // Hope you were eating someplace safe.  Mycus v. Goo in your guts is no joke.
        for( const std::pair<const trait_id, add_type> &pr : mycus_colors ) {
            p.unset_mutation( pr.first );
            p.rem_addiction( pr.second );
        }
        p.set_mutation(
            trait_MARLOSS_AVOID ); // And if you survive it's etched in your RNA, so you're unlikely to repeat the experiment.
    } else if( marloss_count >= 2 ) {
        p.add_msg_if_player( m_bad,
                             _( "You feel a familiar warmth, but suddenly it surges into painful burning as you convulse and collapse to the ground…" ) );
        /** @EFFECT_INT reduces sleep duration when eating wrong color marloss */
        p.fall_asleep( 40_minutes - 1_minutes * p.int_cur / 2 );
        for( const std::pair<const trait_id, add_type> &pr : mycus_colors ) {
            p.unset_mutation( pr.first );
            p.rem_addiction( pr.second );
        }

        p.set_mutation( trait_THRESH_MARLOSS );
        get_map().ter_set( p.pos(), t_marloss );
        get_event_bus().send<event_type::crosses_marloss_threshold>( p.getID() );
        p.add_msg_if_player( m_good,
                             _( "You wake up in a marloss bush.  Almost *cradled* in it, actually, as though it grew there for you." ) );
        p.add_msg_if_player( m_good,
                             //~ Beginning to hear the Mycus while conscious: that's it speaking
                             _( "unity.  together we have reached the door.  we provide the final key.  now to pass through…" ) );
    } else {
        p.add_msg_if_player( _( "You feel a strange warmth spreading throughout your body…" ) );
        p.set_mutation( current_color );
        // Give us addictions to the other two colors, but cure one for current color
        for( const std::pair<const trait_id, add_type> &pr : mycus_colors ) {
            if( pr.first == current_color ) {
                p.rem_addiction( pr.second );
            } else {
                p.add_addiction( pr.second, 60 );
            }
        }
    }
}

static bool marloss_prevented( const player &p )
{
    if( p.is_npc() ) {
        return true;
    }
    if( p.has_trait( trait_MARLOSS_AVOID ) ) {
        p.add_msg_if_player( m_warning,
                             //~ "Nuh-uh" is a sound used for "nope", "no", etc.
                             _( "After what happened that last time?  Nuh-uh.  You're not eating that alien poison." ) );
        return true;
    }
    if( p.has_trait( trait_THRESH_MYCUS ) ) {
        p.add_msg_if_player( m_info,
                             _( "we no longer require this scaffolding.  we reserve it for other uses." ) );
        return true;
    }

    return false;
}

int iuse::marloss( player *p, item *it, bool, const tripoint & )
{
    if( marloss_prevented( *p ) ) {
        return 0;
    }

    get_event_bus().send<event_type::consumes_marloss_item>( p->getID(), it->typeId() );

    marloss_common( *p, *it, trait_MARLOSS );
    return it->type->charges_to_use();
}

int iuse::marloss_seed( player *p, item *it, bool, const tripoint & )
{
    if( !query_yn( _( "Are you sure you want to eat the %s?  You could plant it in a mound of dirt." ),
                   colorize( it->tname(), it->color_in_inventory() ) ) ) {
        return 0; // Save the seed for later!
    }

    if( marloss_prevented( *p ) ) {
        return 0;
    }

    get_event_bus().send<event_type::consumes_marloss_item>( p->getID(), it->typeId() );

    marloss_common( *p, *it, trait_MARLOSS_BLUE );
    return it->type->charges_to_use();
}

int iuse::marloss_gel( player *p, item *it, bool, const tripoint & )
{
    if( marloss_prevented( *p ) ) {
        return 0;
    }

    get_event_bus().send<event_type::consumes_marloss_item>( p->getID(), it->typeId() );

    marloss_common( *p, *it, trait_MARLOSS_YELLOW );
    return it->type->charges_to_use();
}

int iuse::mycus( player *p, item *it, bool t, const tripoint &pos )
{
    if( p->is_npc() ) {
        return it->type->charges_to_use();
    }
    // Welcome our guide.  Welcome.  To. The Mycus.

    // From an end-user perspective, dialogue should be presented uniformly:
    // initial caps, as in human writing, or all lowercase letters.
    // I think that all lowercase, because it contrasts with normal convention, reinforces the Mycus' alien nature

    if( p->has_trait( trait_THRESH_MARLOSS ) ) {
        get_event_bus().send<event_type::crosses_mycus_threshold>( p->getID() );
        p->add_msg_if_player( m_neutral,
                              _( "It tastes amazing, and you finish it quickly." ) );
        p->add_msg_if_player( m_good, _( "You feel better all over." ) );
        p->mod_painkiller( 30 );
        iuse::purifier( p, it, t, pos ); // Clear out some of that goo you may have floating around
        p->set_rad( 0 );
        p->healall( 4 ); // Can't make you a whole new person, but not for lack of trying
        p->add_msg_if_player( m_good,
                              _( "As it settles in, you feel ecstasy radiating through every part of your body…" ) );
        p->add_morale( MORALE_MARLOSS, 1000, 1000 ); // Last time you'll ever have it this good.  So enjoy.
        p->add_msg_if_player( m_good,
                              _( "Your eyes roll back in your head.  Everything dissolves into a blissful haze…" ) );
        /** @EFFECT_INT slightly reduces sleep duration when eating mycus */
        p->fall_asleep( 5_hours - p->int_cur * 1_minutes );
        p->unset_mutation( trait_THRESH_MARLOSS );
        p->set_mutation( trait_THRESH_MYCUS );
        g->invalidate_main_ui_adaptor();
        //~ The Mycus does not use the term (or encourage the concept of) "you".  The PC is a local/native organism, but is now the Mycus.
        //~ It still understands the concept, but uninitelligent fungaloids and mind-bent symbiotes should not need it.
        //~ We are the Mycus.
        popup( _( "we welcome into us.  we have endured long in this forbidding world." ) );
        p->add_msg_if_player( " " );
        p->add_msg_if_player( m_good,
                              _( "A sea of white caps, waving gently.  A haze of spores wafting silently over a forest." ) );
        g->invalidate_main_ui_adaptor();
        popup( _( "the natives have a saying: \"e pluribus unum.\"  out of many, one." ) );
        p->add_msg_if_player( " " );
        p->add_msg_if_player( m_good,
                              _( "The blazing pink redness of the berry.  The juices spreading across our tongue, the warmth draping over us like a lover's embrace." ) );
        g->invalidate_main_ui_adaptor();
        popup( _( "we welcome the union of our lines in our local guide.  we will prosper, and unite this world.  even now, our fruits adapt to better serve local physiology." ) );
        p->add_msg_if_player( " " );
        p->add_msg_if_player( m_good,
                              _( "The sky-blue of the seed.  The nutty, creamy flavors intermingling with the berry, a memory that will never leave us." ) );
        g->invalidate_main_ui_adaptor();
        popup( _( "as, in time, shall we adapt to better welcome those who have not received us." ) );
        p->add_msg_if_player( " " );
        p->add_msg_if_player( m_good,
                              _( "The amber-yellow of the sap.  Feel it flowing through our veins, taking the place of the strange, thin red gruel called \"blood.\"" ) );
        g->invalidate_main_ui_adaptor();
        popup( _( "we are the Mycus." ) );
        /*p->add_msg_if_player( m_good,
                              _( "We welcome into us.  We have endured long in this forbidding world." ) );
        p->add_msg_if_player( m_good,
                              _( "The natives have a saying: \"E Pluribus Unum\"  Out of many, one." ) );
        p->add_msg_if_player( m_good,
                              _( "We welcome the union of our lines in our local guide.  We will prosper, and unite this world." ) );
        p->add_msg_if_player( m_good, _( "Even now, our fruits adapt to better serve local physiology." ) );
        p->add_msg_if_player( m_good,
                              _( "As, in time, shall we adapt to better welcome those who have not received us." ) );*/
        map &here = get_map();
        fungal_effects fe( *g, here );
        for( const tripoint &nearby_pos : here.points_in_radius( p->pos(), 3 ) ) {
            fe.marlossify( nearby_pos );
        }
        p->rem_addiction( add_type::MARLOSS_R );
        p->rem_addiction( add_type::MARLOSS_B );
        p->rem_addiction( add_type::MARLOSS_Y );
    } else if( p->has_trait( trait_THRESH_MYCUS ) &&
               !p->has_trait( trait_M_DEPENDENT ) ) { // OK, now set the hook.
        if( !one_in( 3 ) ) {
            p->mutate_category( mutation_category_id( "MYCUS" ) );
            p->mod_stored_nutr( 10 );
            p->mod_thirst( 10 );
            p->mod_fatigue( 5 );
            p->add_morale( MORALE_MARLOSS, 25, 200 ); // still covers up mutation pain
        }
    } else if( p->has_trait( trait_THRESH_MYCUS ) ) {
        p->mod_painkiller( 5 );
        p->mod_stim( 5 );
    } else { // In case someone gets one without having been adapted first.
        // Marloss is the Mycus' method of co-opting humans.  Mycus fruit is for symbiotes' maintenance and development.
        p->add_msg_if_player(
            _( "This tastes really weird!  You're not sure it's good for you…" ) );
        p->mutate();
        p->mod_pain( 2 * rng( 1, 5 ) );
        p->mod_stored_nutr( 10 );
        p->mod_thirst( 10 );
        p->mod_fatigue( 5 );
        p->vomit(); // no hunger/quench benefit for you
        p->mod_healthy_mod( -8, -50 );
    }
    return it->type->charges_to_use();
}

// Types of petfood for taming each different monster.
enum Petfood {
    DOGFOOD,
    CATFOOD,
    CATTLEFODDER,
    BIRDFOOD
};

static int feedpet( player &p, monster &mon, item &it, m_flag food_flag, const char *message )
{
    if( mon.has_flag( food_flag ) ) {
        p.add_msg_if_player( m_good, message, mon.get_name() );
        mon.friendly = -1;
        mon.add_effect( effect_pet, 1_turns, true );
        p.consume_charges( it, 1 );
        return 0;
    } else {
        p.add_msg_if_player( _( "The %s doesn't want that kind of food." ), mon.get_name() );
        return 0;
    }
}

static int petfood( player &p, item &it, Petfood animal_food_type )
{
    const cata::optional<tripoint> pnt_ = choose_adjacent( string_format( _( "Put the %s where?" ),
                                          it.tname() ) );
    if( !pnt_ ) {
        return 0;
    }
    const tripoint pnt = *pnt_;
    p.moves -= to_moves<int>( 1_seconds );

    // First a check to see if we are trying to feed a NPC dog food.
    if( animal_food_type == DOGFOOD && g->critter_at<npc>( pnt ) != nullptr ) {
        if( npc *const person_ = g->critter_at<npc>( pnt ) ) {
            npc &person = *person_;
            if( query_yn( _( "Are you sure you want to feed a person the dog food?" ) ) ) {
                p.add_msg_if_player( _( "You put your %1$s into %2$s's mouth!" ), it.tname(),
                                     person.name );
                if( person.is_ally( p ) || x_in_y( 9, 10 ) ) {
                    person.say(
                        _( "Okay, but please, don't give me this again.  I don't want to eat dog food in the cataclysm all day." ) );
                    p.consume_charges( it, 1 );
                    return 0;
                } else {
                    p.add_msg_if_player( _( "%s knocks it from your hand!" ), person.name );
                    person.make_angry();
                    p.consume_charges( it, 1 );
                    return 0;
                }
            } else {
                p.add_msg_if_player( _( "Never mind." ) );
                return 0;
            }
        }
        // Then monsters.
    } else if( monster *const mon_ptr = g->critter_at<monster>( pnt, true ) ) {
        monster &mon = *mon_ptr;

        if( mon.is_hallucination() ) {
            p.add_msg_if_player( _( "You try to feed the %1$s some %2$s, but it vanishes!" ),
                                 mon.type->nname(), it.tname() );
            mon.die( nullptr );
            return 0;
        }

        // This switch handles each petfood for each type of tameable monster.
        switch( animal_food_type ) {
            case DOGFOOD:
                if( mon.type->id == mon_dog_thing ) {
                    p.deal_damage( &mon, bodypart_id( "hand_r" ), damage_instance( damage_type::CUT, rng( 1, 10 ) ) );
                    p.add_msg_if_player( m_bad, _( "You want to feed it the dog food, but it bites your fingers!" ) );
                    if( one_in( 5 ) ) {
                        p.add_msg_if_player(
                            _( "Apparently, it's more interested in your flesh than the dog food in your hand!" ) );
                        p.consume_charges( it, 1 );
                        return 0;
                    }
                } else {
                    return feedpet( p, mon, it, MF_DOGFOOD,
                                    _( "The %s seems to like you!  It lets you pat its head and seems friendly." ) );
                }
                break;
            case CATFOOD:
                return feedpet( p, mon, it, MF_CATFOOD,
                                _( "The %s seems to like you!  Or maybe it just tolerates your presence better.  It's hard to tell with felines." ) );
            case CATTLEFODDER:
                return feedpet( p, mon, it, MF_CATTLEFODDER,
                                _( "The %s seems to like you!  It lets you pat its head and seems friendly." ) );
            case BIRDFOOD:
                return feedpet( p, mon, it, MF_BIRDFOOD,
                                _( "The %s seems to like you!  It runs around your legs and seems friendly." ) );
        }

    } else {
        p.add_msg_if_player( _( "There is nothing to be fed here." ) );
        return 0;
    }

    return 1;
}

int iuse::dogfood( player *p, item *it, bool, const tripoint & )
{
    return petfood( *p, *it, DOGFOOD );
}

int iuse::catfood( player *p, item *it, bool, const tripoint & )
{
    return petfood( *p, *it, CATFOOD );
}

int iuse::feedcattle( player *p, item *it, bool, const tripoint & )
{
    return petfood( *p, *it, CATTLEFODDER );
}

int iuse::feedbird( player *p, item *it, bool, const tripoint & )
{
    return petfood( *p, *it, BIRDFOOD );
}

int iuse::radio_mod( player *p, item *, bool, const tripoint & )
{
    if( p->is_npc() ) {
        // Now THAT would be kinda cruel
        return 0;
    }

    auto filter = []( const item & itm ) {
        return itm.has_flag( flag_RADIO_MODABLE );
    };

    // note: if !p->is_npc() then p is avatar
    item_location loc = game_menus::inv::titled_filter_menu(
                            filter, *p->as_avatar(), _( "Modify what?" ) );

    if( !loc ) {
        p->add_msg_if_player( _( "You don't have that item!" ) );
        return 0;
    }
    item &modded = *loc;

    int choice = uilist( _( "Which signal should activate the item?" ), {
        _( "\"Red\"" ), _( "\"Blue\"" ), _( "\"Green\"" )
    } );

    flag_id newtag;
    std::string colorname;
    switch( choice ) {
        case 0:
            newtag = flag_RADIOSIGNAL_1;
            colorname = _( "\"Red\"" );
            break;
        case 1:
            newtag = flag_RADIOSIGNAL_2;
            colorname = _( "\"Blue\"" );
            break;
        case 2:
            newtag = flag_RADIOSIGNAL_3;
            colorname = _( "\"Green\"" );
            break;
        default:
            return 0;
    }

    if( modded.has_flag( flag_RADIO_MOD ) && modded.has_flag( newtag ) ) {
        p->add_msg_if_player( _( "This item has been modified this way already." ) );
        return 0;
    }

    remove_radio_mod( modded, *p );

    p->add_msg_if_player(
        _( "You modify your %1$s to listen for the %2$s activation signal on the radio." ),
        modded.tname(), colorname );
    modded.set_flag( flag_RADIO_ACTIVATION )
    .set_flag( flag_RADIOCARITEM )
    .set_flag( flag_RADIO_MOD )
    .set_flag( newtag );
    return 1;
}

int iuse::remove_all_mods( player *p, item *, bool, const tripoint & )
{
    if( !p ) {
        return 0;
    }

    item_location loc = g->inv_map_splice( []( const item & e ) {
        for( const item *it : e.toolmods() ) {
            if( !it->is_irremovable() ) {
                return true;
            }
        }
        return false;
    },
    _( "Remove mods from tool?" ), 1,
    _( "You don't have any modified tools." ) );

    if( !loc ) {
        add_msg( m_info, _( "Never mind." ) );
        return 0;
    }

    if( !loc->ammo_remaining() || p->unload( loc ) ) {
        item *mod = loc->contents.get_item_with(
        []( const item & e ) {
            return e.is_toolmod() && !e.is_irremovable();
        } );
        add_msg( m_info, _( "You remove the %s from the tool." ), mod->tname() );
        p->i_add_or_drop( *mod );
        loc->remove_item( *mod );

        remove_radio_mod( *loc, *p );
    }
    return 0;
}

static bool good_fishing_spot( const tripoint &pos, player *p )
{
    std::unordered_set<tripoint> fishable_locations = g->get_fishable_locations( 60, pos );
    std::vector<monster *> fishables = g->get_fishable_monsters( fishable_locations );
    map &here = get_map();
    // isolated little body of water with no definite fish population
    // TODO: fix point types
    const oter_id &cur_omt =
        overmap_buffer.ter( tripoint_abs_omt( ms_to_omt_copy( here.getabs( pos ) ) ) );
    std::string om_id = cur_omt.id().c_str();
    if( fishables.empty() && !here.has_flag( "CURRENT", pos ) &&
        om_id.find( "river_" ) == std::string::npos && !cur_omt->is_lake() && !cur_omt->is_lake_shore() ) {
        p->add_msg_if_player( m_info, _( "You doubt you will have much luck catching fish here." ) );
        return false;
    }
    return true;
}

int iuse::fishing_rod( player *p, item *it, bool, const tripoint & )
{
    if( p->is_npc() ) {
        // Long actions - NPCs don't like those yet.
        return 0;
    }
    if( p->is_mounted() ) {
        p->add_msg_if_player( m_info, _( "You can't do that while mounted." ) );
        return 0;
    }
    map &here = get_map();
    cata::optional<tripoint> found;
    for( const tripoint &pnt : here.points_in_radius( p->pos(), 1 ) ) {
        if( here.has_flag( flag_FISHABLE, pnt ) && good_fishing_spot( pnt, p ) ) {
            found = pnt;
            break;
        }
    }
    if( !found ) {
        p->add_msg_if_player( m_info, _( "You can't fish there!" ) );
        return 0;
    }
    p->add_msg_if_player( _( "You cast your line and wait to hook something…" ) );
    p->assign_activity( ACT_FISH, to_moves<int>( 5_hours ), 0, 0, it->tname() );
    p->activity.targets.push_back( item_location( *p, it ) );
    p->activity.coord_set = g->get_fishable_locations( 60, *found );
    return 0;
}

int iuse::fish_trap( player *p, item *it, bool t, const tripoint &pos )
{
    map &here = get_map();
    if( !t ) {
        // Handle deploying fish trap.
        if( it->active ) {
            it->active = false;
            return 0;
        }

        if( p->is_mounted() ) {
            p->add_msg_if_player( m_info, _( "You can't do that while mounted." ) );
            return 0;
        }
        if( p->is_underwater() ) {
            p->add_msg_if_player( m_info, _( "You can't do that while underwater." ) );
            return 0;
        }

        if( it->ammo_remaining() == 0 ) {
            p->add_msg_if_player( _( "Fish aren't foolish enough to go in here without bait." ) );
            return 0;
        }

        const cata::optional<tripoint> pnt_ = choose_adjacent( _( "Put fish trap where?" ) );
        if( !pnt_ ) {
            return 0;
        }
        const tripoint pnt = *pnt_;

        if( !here.has_flag( "FISHABLE", pnt ) ) {
            p->add_msg_if_player( m_info, _( "You can't fish there!" ) );
            return 0;
        }
        if( !good_fishing_spot( pnt, p ) ) {
            return 0;
        }
        it->active = true;
        it->set_age( 0_turns );
        here.add_item_or_charges( pnt, *it );
        p->i_rem( it );
        p->add_msg_if_player( m_info,
                              _( "You place the fish trap; in three hours or so, you may catch some fish." ) );

        return 0;

    } else {
        // Handle processing fish trap over time.
        if( it->ammo_remaining() == 0 ) {
            it->active = false;
            return 0;
        }
        if( it->age() > 3_hours ) {
            it->active = false;

            if( !here.has_flag( "FISHABLE", pos ) ) {
                return 0;
            }

            int success = -50;
            const int surv = p->get_skill_level( skill_survival );
            const int attempts = rng( it->ammo_remaining(), it->ammo_remaining() * it->ammo_remaining() );
            for( int i = 0; i < attempts; i++ ) {
                /** @EFFECT_SURVIVAL randomly increases number of fish caught in fishing trap */
                success += rng( surv, surv * surv );
            }

            int bait_consumed = rng( 0, it->ammo_remaining() + 1 );
            if( bait_consumed > it->ammo_remaining() ) {
                bait_consumed = it->ammo_remaining();
            }

            int fishes = 0;

            if( success < 0 ) {
                fishes = 0;
            } else if( success < 300 ) {
                fishes = 1;
            } else if( success < 1500 ) {
                fishes = 2;
            } else {
                fishes = rng( 3, 5 );
            }

            if( fishes == 0 ) {
                it->ammo_consume( it->ammo_remaining(), pos );
                p->practice( skill_survival, rng( 5, 15 ) );

                return 0;
            }

            //get the fishables around the trap's spot
            std::unordered_set<tripoint> fishable_locations = g->get_fishable_locations( 60, pos );
            std::vector<monster *> fishables = g->get_fishable_monsters( fishable_locations );
            for( int i = 0; i < fishes; i++ ) {
                p->practice( skill_survival, rng( 3, 10 ) );
                if( !fishables.empty() ) {
                    monster *chosen_fish = random_entry( fishables );
                    // reduce the abstract fish_population marker of that fish
                    chosen_fish->fish_population -= 1;
                    if( chosen_fish->fish_population <= 0 ) {
                        g->catch_a_monster( chosen_fish, pos, p, 300_hours ); //catch the fish!
                    } else {
                        here.add_item_or_charges( pos, item::make_corpse( chosen_fish->type->id,
                                                  calendar::turn + rng( 0_turns,
                                                          3_hours ) ) );
                    }
                } else {
                    //there will always be a chance that the player will get lucky and catch a fish
                    //not existing in the fishables vector. (maybe it was in range, but wandered off)
                    //lets say it is a 5% chance per fish to catch
                    if( one_in( 20 ) ) {
                        const std::vector<mtype_id> fish_group = MonsterGroupManager::GetMonstersFromGroup(
                                    GROUP_FISH );
                        const mtype_id &fish_mon = random_entry_ref( fish_group );
                        //Yes, we can put fishes in the trap like knives in the boot,
                        //and then get fishes via activation of the item,
                        //but it's not as comfortable as if you just put fishes in the same tile with the trap.
                        //Also: corpses and comestibles do not rot in containers like this, but on the ground they will rot.
                        //we don't know when it was caught so use a random turn
                        here.add_item_or_charges( pos, item::make_corpse( fish_mon, it->birthday() + rng( 0_turns,
                                                  3_hours ) ) );
                        break; //this can happen only once
                    }
                }
            }
            it->ammo_consume( bait_consumed, pos );
        }
        return 0;
    }
}

int iuse::extinguisher( player *p, item *it, bool, const tripoint & )
{
    if( !it->ammo_sufficient() ) {
        return 0;
    }
    // If anyone other than the player wants to use one of these,
    // they're going to need to figure out how to aim it.
    const cata::optional<tripoint> dest_ = choose_adjacent( _( "Spray where?" ) );
    if( !dest_ ) {
        return 0;
    }
    tripoint dest = *dest_;

    p->moves -= to_moves<int>( 2_seconds );

    map &here = get_map();
    // Reduce the strength of fire (if any) in the target tile.
    here.add_field( dest, fd_extinguisher, 3, 10_turns );

    // Also spray monsters in that tile.
    if( monster *const mon_ptr = g->critter_at<monster>( dest, true ) ) {
        monster &critter = *mon_ptr;
        critter.moves -= to_moves<int>( 2_seconds );
        bool blind = false;
        if( one_in( 2 ) && critter.has_flag( MF_SEES ) ) {
            blind = true;
            critter.add_effect( effect_blind, rng( 1_minutes, 2_minutes ) );
        }
        viewer &player_view = get_player_view();
        if( player_view.sees( critter ) ) {
            p->add_msg_if_player( _( "The %s is sprayed!" ), critter.name() );
            if( blind ) {
                p->add_msg_if_player( _( "The %s looks blinded." ), critter.name() );
            }
        }
        if( critter.made_of( phase_id::LIQUID ) ) {
            if( player_view.sees( critter ) ) {
                p->add_msg_if_player( _( "The %s is frozen!" ), critter.name() );
            }
            critter.apply_damage( p, bodypart_id( "torso" ), rng( 20, 60 ) );
            critter.set_speed_base( critter.get_speed_base() / 2 );
        }
    }

    // Slightly reduce the strength of fire immediately behind the target tile.
    if( here.passable( dest ) ) {
        dest.x += ( dest.x - p->posx() );
        dest.y += ( dest.y - p->posy() );

        here.mod_field_intensity( dest, fd_fire, std::min( 0 - rng( 0, 1 ) + rng( 0, 1 ), 0 ) );
    }

    return it->type->charges_to_use();
}

int iuse::rm13armor_off( player *p, item *it, bool, const tripoint & )
{
    // This allows it to turn on for a turn, because ammo_sufficient assumes non-tool non-weapons need zero ammo, for some reason.
    if( !it->ammo_sufficient() ) {
        p->add_msg_if_player( m_info, _( "The RM13 combat armor's fuel cells are dead." ) );
        return 0;
    } else {
        std::string oname = it->typeId().str() + "_on";
        p->add_msg_if_player( _( "You activate your RM13 combat armor." ) );
        p->add_msg_if_player( _( "Rivtech Model 13 RivOS v2.19:   ONLINE." ) );
        p->add_msg_if_player( _( "CBRN defense system:            ONLINE." ) );
        p->add_msg_if_player( _( "Acoustic dampening system:      ONLINE." ) );
        p->add_msg_if_player( _( "Thermal regulation system:      ONLINE." ) );
        p->add_msg_if_player( _( "Vision enhancement system:      ONLINE." ) );
        p->add_msg_if_player( _( "Electro-reactive armor system:  ONLINE." ) );
        p->add_msg_if_player( _( "All systems nominal." ) );
        it->convert( itype_id( oname ) ).active = true;
        p->calc_encumbrance();
        return it->type->charges_to_use();
    }
}

int iuse::rm13armor_on( player *p, item *it, bool t, const tripoint & )
{
    if( t ) { // Normal use
    } else { // Turning it off
        std::string oname = it->typeId().str();
        if( string_ends_with( oname, "_on" ) ) {
            oname.erase( oname.length() - 3, 3 );
        } else {
            debugmsg( "no item type to turn it into (%s)!", oname );
            return 0;
        }
        p->add_msg_if_player( _( "RivOS v2.19 shutdown sequence initiated." ) );
        p->add_msg_if_player( _( "Shutting down." ) );
        p->add_msg_if_player( _( "Your RM13 combat armor turns off." ) );
        it->convert( itype_id( oname ) ).active = false;
        p->calc_encumbrance();
    }
    return it->type->charges_to_use();
}

int iuse::unpack_item( player *p, item *it, bool, const tripoint & )
{
    if( p->is_underwater() ) {
        p->add_msg_if_player( m_info, _( "You can't do that while underwater." ) );
        return 0;
    }
    std::string oname = it->typeId().str() + "_on";
    p->moves -= to_moves<int>( 10_seconds );
    p->add_msg_if_player( _( "You unpack your %s for use." ), it->tname() );
    it->convert( itype_id( oname ) ).active = false;
    return 0;
}

int iuse::pack_cbm( player *p, item *it, bool, const tripoint & )
{
    item_location bionic = g->inv_map_splice( []( const item & e ) {
        return e.is_bionic() && e.has_flag( flag_NO_PACKED );
    }, _( "Choose CBM to pack" ), PICKUP_RANGE, _( "You don't have any CBMs." ) );

    if( !bionic ) {
        return 0;
    }
    if( !bionic.get_item()->faults.empty() ) {
        if( p->query_yn( _( "This CBM is faulty.  You should mend it first.  Do you want to try?" ) ) ) {
            p->mend_item( std::move( bionic ) );
        }
        return 0;
    }

    const int success = p->get_skill_level( skill_firstaid ) - rng( 0, 6 );
    if( success > 0 ) {
        p->add_msg_if_player( m_good, _( "You carefully prepare the CBM for sterilization." ) );
        bionic.get_item()->unset_flag( flag_NO_PACKED );
    } else {
        p->add_msg_if_player( m_bad, _( "You fail to properly prepare the CBM." ) );
    }

    std::vector<item_comp> comps;
    comps.push_back( item_comp( it->typeId(), 1 ) );
    p->consume_items( comps, 1, is_crafting_component );

    return 0;
}

int iuse::pack_item( player *p, item *it, bool t, const tripoint & )
{
    if( p->is_underwater() ) {
        p->add_msg_if_player( m_info, _( "You can't do that while underwater." ) );
        return 0;
    }
    if( t ) { // Normal use
        // Numbers below -1 are reserved for worn items
    } else if( p->get_item_position( it ) < -1 ) {
        p->add_msg_if_player( m_info, _( "You can't pack your %s until you take it off." ),
                              it->tname() );
        return 0;
    } else { // Turning it off
        std::string oname = it->typeId().str();
        if( string_ends_with( oname, "_on" ) ) {
            oname.erase( oname.length() - 3, 3 );
        } else {
            debugmsg( "no item type to turn it into (%s)!", oname );
            return 0;
        }
        p->moves -= to_moves<int>( 10_seconds );
        p->add_msg_if_player( _( "You pack your %s for storage." ), it->tname() );
        it->convert( itype_id( oname ) ).active = false;
    }
    return 0;
}

static int cauterize_elec( player &p, item &it )
{
    if( it.ammo_remaining() == 0 ) {
        p.add_msg_if_player( m_info, _( "You need batteries to cauterize wounds." ) );
        return 0;
    } else if( !p.has_effect( effect_bite ) && !p.has_effect( effect_bleed ) && !p.is_underwater() ) {
        if( ( p.has_trait( trait_MASOCHIST ) || p.has_trait( trait_MASOCHIST_MED ) ||
              p.has_trait( trait_CENOBITE ) ) &&
            p.query_yn( _( "Cauterize yourself for fun?" ) ) ) {
            return cauterize_actor::cauterize_effect( p, it, true ) ? it.type->charges_to_use() : 0;
        } else {
            p.add_msg_if_player( m_info,
                                 _( "You aren't bleeding or bitten; there is no need to cauterize yourself." ) );
            return 0;
        }
    } else if( p.is_npc() || query_yn( _( "Cauterize any open wounds?" ) ) ) {
        return cauterize_actor::cauterize_effect( p, it, true ) ? it.type->charges_to_use() : 0;
    }
    return 0;
}

int iuse::water_purifier( player *p, item *it, bool, const tripoint & )
{
    if( p->is_mounted() ) {
        p->add_msg_if_player( m_info, _( "You can't do that while mounted." ) );
        return 0;
    }
    item_location obj = g->inv_map_splice( []( const item & e ) {
        return !e.contents.empty() && e.has_item_with( []( const item & it ) {
            return it.typeId() == itype_water;
        } );
    }, _( "Purify what?" ), 1, _( "You don't have water to purify." ) );

    if( !obj ) {
        p->add_msg_if_player( m_info, _( "You don't have that item!" ) );
        return 0;
    }

    const std::vector<item *> liquids = obj->items_with( []( const item & it ) {
        return it.typeId() == itype_water;
    } );
    int charges_of_water = 0;
    for( const item *water : liquids ) {
        charges_of_water += water->charges;
    }
    if( !it->units_sufficient( *p, charges_of_water ) ) {
        p->add_msg_if_player( m_info, _( "That volume of water is too large to purify." ) );
        return 0;
    }

    p->moves -= to_moves<int>( 2_seconds );

    for( item *water : liquids ) {
        water->convert( itype_water_clean ).poison = 0;
    }
    return charges_of_water;
}

int iuse::radio_off( player *p, item *it, bool, const tripoint & )
{
    if( !it->units_sufficient( *p ) ) {
        p->add_msg_if_player( _( "It's dead." ) );
    } else {
        p->add_msg_if_player( _( "You turn the radio on." ) );
        it->convert( itype_radio_on ).active = true;
    }
    return it->type->charges_to_use();
}

int iuse::directional_antenna( player *p, item *it, bool, const tripoint & )
{
    // Find out if we have an active radio
    auto radios = p->items_with( []( const item & it ) {
        return it.typeId() == itype_radio_on;
    } );
    // If we don't wield the radio, also check on the ground
    if( radios.empty() ) {
        map_stack items = get_map().i_at( p->pos() );
        for( item &an_item : items ) {
            if( an_item.typeId() == itype_radio_on ) {
                radios.push_back( &an_item );
            }
        }
    }
    if( radios.empty() ) {
        add_msg( m_info, _( "You must have an active radio to check for signal direction." ) );
        return 0;
    }
    const item radio = *radios.front();
    // Find the radio station it's tuned to (if any)
    const radio_tower_reference tref = overmap_buffer.find_radio_station( radio.frequency );
    if( !tref ) {
        p->add_msg_if_player( m_info, _( "You can't find the direction if your radio isn't tuned." ) );
        return 0;
    }
    // Report direction.
    // TODO: fix point types
    const tripoint_abs_sm player_pos( p->global_sm_location() );
    direction angle = direction_from( player_pos.xy(), tref.abs_sm_pos );
    add_msg( _( "The signal seems strongest to the %s." ), direction_name( angle ) );
    return it->type->charges_to_use();
}

int iuse::radio_on( player *p, item *it, bool t, const tripoint &pos )
{
    if( t ) {
        // Normal use
        std::string message = _( "Radio: Kssssssssssssh." );
        const radio_tower_reference tref = overmap_buffer.find_radio_station( it->frequency );
        if( tref ) {
            const radio_tower *selected_tower = tref.tower;
            if( selected_tower->type == radio_type::MESSAGE_BROADCAST ) {
                message = selected_tower->message;
            } else if( selected_tower->type == radio_type::WEATHER_RADIO ) {
                message = weather_forecast( tref.abs_sm_pos );
            }

            message = obscure_message( message, [&]()->int {
                int signal_roll = dice( 10, tref.signal_strength * 3 );
                int static_roll = dice( 10, 100 );
                if( static_roll > signal_roll )
                {
                    if( static_roll < signal_roll * 1.1 && one_in( 4 ) ) {
                        return 0;
                    } else {
                        return '#';
                    }
                } else
                {
                    return -1;
                }
            } );

            std::vector<std::string> segments = foldstring( message, RADIO_PER_TURN );
            int index = to_turn<int>( calendar::turn ) % segments.size();
            message = string_format( _( "radio: %s" ), segments[index] );
        }
        sounds::ambient_sound( pos, 6, sounds::sound_t::electronic_speech, message );
        if( !sfx::is_channel_playing( sfx::channel::radio ) ) {
            if( one_in( 10 ) ) {
                sfx::play_ambient_variant_sound( "radio", "static", 100, sfx::channel::radio, 300, -1, 0 );
            } else if( one_in( 10 ) ) {
                sfx::play_ambient_variant_sound( "radio", "inaudible_chatter", 100, sfx::channel::radio, 300, -1,
                                                 0 );
            }
        }
    } else { // Activated
        int ch = 1;
        if( it->ammo_remaining() > 0 ) {
            ch = uilist( _( "Radio:" ), {
                _( "Scan" ), _( "Turn off" )
            } );
        }

        switch( ch ) {
            case 0: {
                const int old_frequency = it->frequency;
                const radio_tower *lowest_tower = nullptr;
                const radio_tower *lowest_larger_tower = nullptr;
                for( auto &tref : overmap_buffer.find_all_radio_stations() ) {
                    const int new_frequency = tref.tower->frequency;
                    if( new_frequency == old_frequency ) {
                        continue;
                    }
                    if( new_frequency > old_frequency &&
                        ( lowest_larger_tower == nullptr || new_frequency < lowest_larger_tower->frequency ) ) {
                        lowest_larger_tower = tref.tower;
                    } else if( lowest_tower == nullptr || new_frequency < lowest_tower->frequency ) {
                        lowest_tower = tref.tower;
                    }
                }
                if( lowest_larger_tower != nullptr ) {
                    it->frequency = lowest_larger_tower->frequency;
                } else if( lowest_tower != nullptr ) {
                    it->frequency = lowest_tower->frequency;
                }
            }
            break;
            case 1:
                p->add_msg_if_player( _( "The radio dies." ) );
                it->convert( itype_radio ).active = false;
                sfx::fade_audio_channel( sfx::channel::radio, 300 );
                break;
            default:
                break;
        }
    }
    return it->type->charges_to_use();
}

int iuse::noise_emitter_off( player *p, item *it, bool, const tripoint & )
{
    if( !it->units_sufficient( *p ) ) {
        p->add_msg_if_player( _( "It's dead." ) );
    } else {
        p->add_msg_if_player( _( "You turn the noise emitter on." ) );
        it->convert( itype_noise_emitter_on ).active = true;
    }
    return it->type->charges_to_use();
}

int iuse::noise_emitter_on( player *p, item *it, bool t, const tripoint &pos )
{
    if( t ) { // Normal use
        //~ the sound of a noise emitter when turned on
        sounds::sound( pos, 30, sounds::sound_t::alarm, _( "KXSHHHHRRCRKLKKK!" ), true, "tool",
                       "noise_emitter" );
    } else { // Turning it off
        p->add_msg_if_player( _( "The infernal racket dies as the noise emitter turns off." ) );
        it->convert( itype_noise_emitter ).active = false;
    }
    return it->type->charges_to_use();
}

int iuse::ma_manual( player *p, item *it, bool, const tripoint & )
{
    // [CR] - should NPCs just be allowed to learn this stuff? Just like that?

    const matype_id style_to_learn = martial_art_learned_from( *it->type );

    if( !style_to_learn.is_valid() ) {
        debugmsg( "ERROR: Invalid martial art" );
        return 0;
    }

    p->martial_arts_data->learn_style( style_to_learn, p->is_avatar() );

    return 1;
}

int iuse::hammer( player *p, item *it, bool, const tripoint & )
{
    if( p->is_mounted() ) {
        p->add_msg_if_player( m_info, _( "You can't do that while mounted." ) );
        return 0;
    }
    const std::set<ter_id> allowed_ter_id {
        t_fence,
        t_window_boarded,
        t_window_boarded_noglass,
        t_door_boarded,
        t_door_boarded_damaged,
        t_door_boarded_peep,
        t_door_boarded_damaged_peep,
        t_rdoor_boarded,
        t_rdoor_boarded_damaged
    };

    map &here = get_map();
    const std::function<bool( const tripoint & )> f =
    [&allowed_ter_id, &here, p]( const tripoint & pnt ) {
        if( pnt == p->pos() ) {
            return false;
        }
        const ter_id ter = here.ter( pnt );

        const bool is_allowed = allowed_ter_id.find( ter ) != allowed_ter_id.end();
        return is_allowed;
    };

    const cata::optional<tripoint> pnt_ = choose_adjacent_highlight(
            _( "Pry where?" ), _( "There is nothing to pry nearby." ), f, false );
    if( !pnt_ ) {
        return 0;
    }
    const tripoint &pnt = *pnt_;
    const ter_id type = here.ter( pnt );
    if( !f( pnt ) ) {
        if( pnt == p->pos() ) {
            p->add_msg_if_player( _( "You try to hit yourself with the hammer." ) );
            p->add_msg_if_player( _( "But you can't touch this." ) );
        } else {
            p->add_msg_if_player( m_info, _( "You can't pry that." ) );
        }
        return 0;
    }

    if( type == t_fence || type == t_window_boarded || type == t_window_boarded_noglass ||
        type == t_door_boarded || type == t_door_boarded_damaged ||
        type == t_rdoor_boarded || type == t_rdoor_boarded_damaged ||
        type == t_door_boarded_peep || type == t_door_boarded_damaged_peep ) {
        // pry action
        player_activity act( ACT_PRY_NAILS, to_moves<int>( 30_seconds ), -1 );
        act.placement = pnt;
        p->assign_activity( act );
        return it->type->charges_to_use();
    } else {
        return 0;
    }
}

int iuse::crowbar( player *p, item *it, bool, const tripoint &pos )
{
    if( p->is_mounted() ) {
        p->add_msg_if_player( m_info, _( "You can't do that while mounted." ) );
        return 0;
    }
    const std::set<ter_id> allowed_ter_id {
        t_door_locked,
        t_door_locked_alarm,
        t_door_locked_interior,
        t_door_locked_peep,
        t_door_c,
        t_door_c_peep,
        t_manhole_cover,
        t_window_domestic,
        t_curtains,
        t_window_no_curtains
    };
    const std::set<furn_id> allowed_furn_id {
        f_crate_c,
        f_coffin_c
    };

    map &here = get_map();
    const std::function<bool( const tripoint & )> f =
    [&allowed_ter_id, &allowed_furn_id, &here, p]( const tripoint & pnt ) {
        if( pnt == p->pos() ) {
            return false;
        }
        const ter_id ter = here.ter( pnt );
        const auto furn = here.furn( pnt );

        const bool is_allowed = allowed_ter_id.find( ter ) != allowed_ter_id.end() ||
                                allowed_furn_id.find( furn ) != allowed_furn_id.end();
        return is_allowed;
    };

    const cata::optional<tripoint> pnt_ = ( pos != p->pos() ) ? pos : choose_adjacent_highlight(
            _( "Pry where?" ), _( "There is nothing to pry nearby." ), f, false );
    if( !pnt_ ) {
        return 0;
    }
    const tripoint &pnt = *pnt_;
    const ter_id type = here.ter( pnt );
    const furn_id furn = here.furn( pnt );
    if( !f( pnt ) ) {
        if( pnt == p->pos() ) {
            p->add_msg_if_player( m_info, _( "You attempt to pry open your wallet, "
                                             "but alas.  You are just too miserly." ) );
        } else {
            p->add_msg_if_player( m_info, _( "You can't pry that." ) );
        }
        return 0;
    }
    const char *succ_action;
    const char *fail_action;
    ter_id new_type = t_null;
    bool noisy;
    int pry_quality;
    int difficulty;

    if( type == t_door_locked || type == t_door_locked_alarm || type == t_door_locked_interior ) {
        succ_action = _( "You pry open the door." );
        fail_action = _( "You pry, but can't pry open the door." );
        new_type = t_door_o;
        pry_quality = 2;
        noisy = true;
        difficulty = 6;
    } else if( type == t_door_locked_peep ) {
        succ_action = _( "You pry open the door." );
        fail_action = _( "You pry, but can't pry open the door." );
        new_type = t_door_o_peep;
        pry_quality = 2;
        noisy = true;
        difficulty = 6;
    } else if( type == t_door_c ) {
        p->add_msg_if_player( m_info, _( "You notice the door is unlocked, so you simply open it." ) );
        here.ter_set( pnt, t_door_o );
        p->mod_moves( -100 );
        return 0;
    } else if( type == t_door_c_peep ) {
        p->add_msg_if_player( m_info, _( "You notice the door is unlocked, so you simply open it." ) );
        here.ter_set( pnt, t_door_o_peep );
        p->mod_moves( -100 );
        return 0;
    } else if( type == t_manhole_cover ) {
        succ_action = _( "You lift the manhole cover." );
        fail_action = _( "You pry, but can't lift the manhole cover." );
        pry_quality = 1;
        new_type = t_manhole;
        noisy = false;
        difficulty = 4;
    } else if( furn == f_crate_c ) {
        succ_action = _( "You pop open the crate." );
        fail_action = _( "You pry, but can't pop open the crate." );
        pry_quality = 1;
        noisy = true;
        difficulty = 6;
    } else if( furn == f_coffin_c ) {
        succ_action = _( "You wedge open the coffin." );
        fail_action = _( "You pry, but the coffin remains closed." );
        pry_quality = 2;
        noisy = true;
        difficulty = 5;
    } else if( type == t_window_domestic || type == t_curtains || type == t_window_no_curtains ) {
        succ_action = _( "You pry open the window." );
        fail_action = _( "You pry, but can't pry open the window." );
        new_type = ( type == t_window_no_curtains ) ? t_window_no_curtains_open : t_window_open;
        pry_quality = 2;
        noisy = true;
        difficulty = 6;
    } else {
        return 0;
    }

    // Doors need PRY 2 which is on a crowbar, crates need PRY 1 which is on a crowbar
    // & a claw hammer.
    // The iexamine function for crate supplies a hammer object.
    // So this stops the player (A)ctivating a Hammer with a Crowbar in their backpack
    // then managing to open a door.
    const int pry_level = it->get_quality( quality_id( "PRY" ) );

    if( pry_level < pry_quality ) {
        // This doesn't really make it clear to the player
        // why their attempt is failing.
        p->add_msg_if_player( _( "You can't get sufficient leverage to open that with your %s." ),
                              it->tname() );
        p->mod_moves( 10 ); // spend a few moves trying it.
        return 0;
    }

    // For every level of PRY over the requirement, remove n from the difficulty (so -2 with a PRY 4 tool)
    difficulty -= ( pry_level - pry_quality );

    /** @EFFECT_STR speeds up crowbar prying attempts */
    p->mod_moves( -std::max( 20, difficulty * 20 - p->str_cur * 5 ) );
    /** @EFFECT_STR increases chance of crowbar prying success */

    if( dice( 4, difficulty ) < dice( 4, p->str_cur ) ) {
        p->add_msg_if_player( m_good, succ_action );

        if( here.furn( pnt ) == f_crate_c ) {
            here.furn_set( pnt, f_crate_o );
        } else if( here.furn( pnt ) == f_coffin_c ) {
            here.furn_set( pnt, f_coffin_o );
        } else {
            here.ter_set( pnt, new_type );
        }

        if( noisy ) {
            sounds::sound( pnt, 12, sounds::sound_t::combat, _( "crunch!" ), true, "tool", "crowbar" );
        }
        if( type == t_manhole_cover ) {
            here.spawn_item( pnt, itype_manhole_cover );
        }
        if( type == t_door_locked_alarm ) {
            get_event_bus().send<event_type::triggers_alarm>( p->getID() );
            sounds::sound( p->pos(), 40, sounds::sound_t::alarm, _( "an alarm sound!" ), true, "environment",
                           "alarm" );
            if( !get_timed_events().queued( timed_event_type::WANTED ) ) {
                get_timed_events().add( timed_event_type::WANTED, calendar::turn + 30_minutes, 0,
                                        p->global_sm_location() );
            }
        }
    } else {
        if( type == t_window_domestic || type == t_curtains ) {
            //chance of breaking the glass if pry attempt fails
            /** @EFFECT_STR reduces chance of breaking window with crowbar */

            /** @EFFECT_MECHANICS reduces chance of breaking window with crowbar */
            if( dice( 4, difficulty ) > dice( 2, p->get_skill_level( skill_mechanics ) ) + dice( 2,
                    p->str_cur ) ) {
                p->add_msg_if_player( m_mixed, _( "You break the glass." ) );
                sounds::sound( pnt, 24, sounds::sound_t::combat, _( "glass breaking!" ), true, "smash", "glass" );
                here.ter_set( pnt, t_window_frame );
                here.spawn_item( pnt, itype_sheet, 2 );
                here.spawn_item( pnt, itype_stick );
                here.spawn_item( pnt, itype_string_36 );
                return it->type->charges_to_use();
            }
        }
        p->add_msg_if_player( fail_action );
    }
    return it->type->charges_to_use();
}

int iuse::makemound( player *p, item *it, bool t, const tripoint & )
{
    if( !p || t ) {
        return 0;
    }
    if( p->is_mounted() ) {
        p->add_msg_if_player( m_info, _( "You can't do that while mounted." ) );
        return 0;
    }
    const cata::optional<tripoint> pnt_ = choose_adjacent( _( "Till soil where?" ) );
    if( !pnt_ ) {
        return 0;
    }
    const tripoint pnt = *pnt_;

    if( pnt == p->pos() ) {
        p->add_msg_if_player( m_info,
                              _( "You think about jumping on a shovel, but then change your mind." ) );
        return 0;
    }

    map &here = get_map();
    if( here.has_flag( flag_PLOWABLE, pnt ) && !here.has_flag( flag_PLANT, pnt ) ) {
        p->add_msg_if_player( _( "You start churning up the earth here." ) );
        p->assign_activity( ACT_CHURN, 18000, -1, p->get_item_position( it ) );
        p->activity.placement = here.getabs( pnt );
        return it->type->charges_to_use();
    } else {
        p->add_msg_if_player( _( "You can't churn up this ground." ) );
        return 0;
    }
}

struct digging_moves_and_byproducts {
    int moves;
    int spawn_count;
    std::string byproducts_item_group;
    ter_id result_terrain;
};

static digging_moves_and_byproducts dig_pit_moves_and_byproducts( player *p, item *it, bool deep,
        bool channel )
{
    // When we dig, we're generally digging out either a deep or shallow pit.
    //
    // The dimensions are a little hand-wavey... based on our exactly
    // as-big-as-they-need-to-be tile sizes, we could assume that the width and height
    // are 1 meter each. Our pit could be a square as well, or we could assume it's
    // circular and 1 meter in diameter.
    //
    // Depth is even less rigidly defined, both in terms of "what is a z-level", and in
    // terms of how the deep and shallow pits are used in game.
    //
    // A shallow pit gets used to do things like build an improvised shelter or start
    // the foundation for a wall, and is ostensibly a relatively quick effort: a
    // survivor might get a crude digging implement (e.g. digging stick) and attempt to
    // dig out the start of an improvised shelter, or they might have a proper shovel
    // and be digging a foundation footing. Referencing the 2018 IBC
    // https://codes.iccsafe.org/content/IRC2018/chapter-4-foundations we can see in
    // R403.1.4 the requirement that "exterior footings shall be placed not less than
    // 12 inches (305 mm) below the undisturbed ground surface." You'd need even more
    // space for the actual footing, but that's close enough. I don't think survivors
    // care about building to code, but let's call it 12 inches (0.3048 meters) at the
    // maximum for a shallow pit depth.
    //
    // The deep pit is a little more complicated because it gets used for more complex
    // constructions like traps, reinforced concrete wall footings, palisades, wells,
    // root cellars, and the like. The depth requirements for those are quite varied,
    // but let's just throw some number around to get a feel for it: say at least 2
    // meters deep to be an effective pit trap. The USGS maintains
    // depth-to-ground-water-level records and provides them at
    // https://waterdata.usgs.gov/nwis/current/?type=gw. A cursory review (and
    // remembering it's seasonal) shows values in Massachusetts ranging from 122 feet
    // and 1 foot, and values between 3 to 9 feet aren't uncommon. Root cellars are
    // ideally constructed where the ground temperature has stabilized, below the frost
    // line. This depth varies by location, but is somewhere in the 1 to 3 meter range.
    //
    // With all of that in hand, let's make some estimates.
    //
    // A shallow pit is a circular pit 1 meter in diameter and 0.3048 meters deep,
    // which works out to... ~0.239 m^3. That's so close, let's just call it 0.25 m^3
    // or 250 liters.
    //
    // A deep pit is a rectangular pit 1m x 1m x 2m, or 2 m^3, or 2000 liters.
    //
    // Now, for how long that takes, things are going to get even more subjective and
    // couched in assumptions. Let's assume a single individual, digging in optimally
    // diggable soil(rather than something requiring a pickaxe to break the soil or
    // requiring saws to remove tree roots), using an appropriate (but manual)
    // implement designed for the task (e.g. a shovel). The Canadian Centre for
    // Occupational Health and Safety has some interesting recommendations on the rate
    // of shoveling, weight of the load, and throw distance at
    // https://www.ccohs.ca/oshanswers/ergonomics/shovel.html. Of particular interest
    // is the table of "recommended workload for continuous shoveling", which gives a
    // weight per minute and a total weight per 15 minutes, as well as a description of
    // the conditions. It also discusses the need to take breaks, for example
    // alternating 15 minutes of shoveling and 15 minutes of rest in extreme
    // conditions. Taking all that into consideration, I'm going to call it 10
    // scoops/min * 5 kg/scoop for 15 minutes followed by 15 minutes of rest, or
    // effectively 25 kg/min.
    //
    // Now we need to bring the weights and volumes together. Again, more hand waving
    // as the soil composition is going to have a big influence on this. The
    // engineering toolbox https://www.engineeringtoolbox.com/dirt-mud-densities-d_1727.html
    // lists the density of wet and dry versions of many materials. I'm going with the
    // assumption that this is moist/wet soil that includes clay, silt, load, as well as
    // some rock, so I'll just call it 1700 kg/m^3 on average.
    //
    // Shallow pit is 0.25 m^3 * 1700 kg/m^3, or 425 kg.
    // Deep pit is 2 m^3 * 1700 kg/m^3, or 3400 kg.
    //
    // We'll do some variables below, but for reference:
    // Shallow pit: 425 kg / 25 kg/min = 17 minutes
    // Deep pit: 3400 kg / 25 kg/min = 136 minutes
    //
    // Now, one addendum: we're digging our deep pit in the location that we've already
    // dug the shallow pit, so really we should exclude the shallow pit volume from the
    // deep when counting the amount of work we need to do.
    //
    // Adjusted deep pit: ( 3400 kg - 425 kg ) / 25 kg/min = 119 minutes

    constexpr double shallow_pit_volume_m3 = 0.25;
    constexpr double deep_pit_volume_m3 = 2;
    constexpr int dig_rate_kg_min = 25;
    constexpr int material_density_kg_m3 = 1700;

    // At the time of writing this, a shovel is DIG 3, which is what the numbers are
    // balanced around.
    constexpr double baseline_dig_quality = 3;

    // Get the dig quality of the tool.
    const int quality = it->get_quality( qual_DIG );

    // Dig quality affects the dig rate linearly relative to baseline dig quality
    const double tool_dig_rate = dig_rate_kg_min * quality / baseline_dig_quality;

    ///\EFFECT_STR modifies dig rate
    // Adjust the dig rate by 2 kg/min per point of strength more/less than 10.
    const double player_dig_rate = std::max( 1.0, tool_dig_rate + ( p->str_cur - 10 ) * 2 );

    // Figure out the volume of the pit we're digging.
    // Subtract the shallow volume from the deep, since we already dug that.
    const double volume_m3 = deep ? ( deep_pit_volume_m3 - shallow_pit_volume_m3 ) :
                             shallow_pit_volume_m3;

    // And now determine the moves...
    int dig_minutes = volume_m3 * material_density_kg_m3 / player_dig_rate;
    int moves = to_moves<int>( time_duration::from_minutes( dig_minutes ) );

    // Modify the number of moves based on the help.
    // TODO: this block of code is all over the place and could probably be consolidated.
    const int helpersize = p->get_num_crafting_helpers( 3 );
    moves *= ( 1.0f - ( helpersize / 10.0f ) );

    ter_id result_terrain;
    if( channel ) {
        result_terrain = ter_id( "t_water_moving_sh" );
    } else {
        result_terrain = deep ? ter_id( "t_pit" ) : ter_id( "t_pit_shallow" );
    }

    return { moves, static_cast<int>( volume_m3 / 0.05 ), "digging_soil_loam_50L", result_terrain };
}

int iuse::dig( player *p, item *it, bool t, const tripoint & )
{
    if( !p || t ) {
        return 0;
    }
    if( p->is_mounted() ) {
        p->add_msg_if_player( m_info, _( "You can't do that while mounted." ) );
        return 0;
    }
    const tripoint dig_point = p->pos();

    map &here = get_map();
    const bool can_dig_here = here.has_flag( "DIGGABLE", dig_point ) &&
                              !here.has_furn( dig_point ) &&
                              !here.can_see_trap_at( dig_point, *p ) &&
                              ( here.ter( dig_point ) == t_grave_new || here.i_at( dig_point ).empty() ) &&
                              !here.veh_at( dig_point );

    if( !can_dig_here ) {
        p->add_msg_if_player(
            _( "You can't dig a pit in this location.  Ensure it is clear diggable ground with no items or obstacles." ) );
        return 0;
    }
    const bool can_deepen = here.has_flag( "DIGGABLE_CAN_DEEPEN", dig_point );
    const bool grave = here.ter( dig_point ) == t_grave;

    if( !p->crafting_inventory().has_quality( qual_DIG, 2 ) ) {
        if( can_deepen ) {
            p->add_msg_if_player( _( "You can't deepen this pit without a proper shovel." ) );
            return 0;
        } else if( grave ) {
            p->add_msg_if_player( _( "You can't exhume a grave without a proper shovel." ) );
            return 0;
        }
    }

    const std::function<bool( const tripoint & )> f = [&here]( const tripoint & pnt ) {
        return here.passable( pnt );
    };

    const cata::optional<tripoint> pnt_ = choose_adjacent_highlight(
            _( "Deposit excavated materials where?" ),
            _( "There is nowhere to deposit the excavated materials." ), f, false );
    if( !pnt_ ) {
        return 0;
    }
    const tripoint deposit_point = *pnt_;

    if( !f( deposit_point ) ) {
        p->add_msg_if_player(
            _( "You can't deposit the excavated materials onto an impassable location." ) );
        return 0;
    }

    if( grave ) {
        if( p->has_trait( trait_SPIRITUAL ) && !p->has_trait( trait_PSYCHOPATH ) &&
            p->query_yn( _( "Would you really touch the sacred resting place of the dead?" ) ) ) {
            add_msg( m_info, _( "Exhuming a grave is really against your beliefs." ) );
            p->add_morale( MORALE_GRAVEDIGGER, -50, -100, 48_hours, 12_hours );
            if( one_in( 3 ) ) {
                p->vomit();
            }
        } else if( p->has_trait( trait_PSYCHOPATH ) ) {
            p->add_msg_if_player( m_good,
                                  _( "Exhuming a grave is fun now, when there is no one to object." ) );
            p->add_morale( MORALE_GRAVEDIGGER, 25, 50, 2_hours, 1_hours );
        } else if( !p->has_trait( trait_EATDEAD ) &&
                   !p->has_trait( trait_SAPROVORE ) ) {
            p->add_msg_if_player( m_bad, _( "Exhuming this grave is utterly disgusting!" ) );
            p->add_morale( MORALE_GRAVEDIGGER, -25, -50, 2_hours, 1_hours );
            if( one_in( 5 ) ) {
                p->vomit();
            }
        }
    }

    const std::vector<npc *> helpers = p->get_crafting_helpers();
    for( const npc *np : helpers ) {
        add_msg( m_info, _( "%s helps with this task…" ), np->name );
        break;
    }

    digging_moves_and_byproducts moves_and_byproducts = dig_pit_moves_and_byproducts( p, it,
            can_deepen, false );

    p->assign_activity( player_activity( dig_activity_actor(
            moves_and_byproducts.moves,
            dig_point,
            moves_and_byproducts.result_terrain.id().str(),
            deposit_point,
            moves_and_byproducts.spawn_count,
            moves_and_byproducts.byproducts_item_group
                                         ) ) );

    return it->type->charges_to_use();
}

int iuse::dig_channel( player *p, item *it, bool t, const tripoint & )
{
    if( !p || t ) {
        return 0;
    }
    if( p->is_mounted() ) {
        p->add_msg_if_player( m_info, _( "You can't do that while mounted." ) );
        return 0;
    }
    const tripoint dig_point = p->pos();

    tripoint north = dig_point + point_north;
    tripoint south = dig_point + point_south;
    tripoint west = dig_point + point_west;
    tripoint east = dig_point + point_east;

    map &here = get_map();
    const bool can_dig_here = here.has_flag( flag_DIGGABLE, dig_point ) &&
                              !here.has_furn( dig_point ) &&
                              !here.can_see_trap_at( dig_point, *p ) && here.i_at( dig_point ).empty() &&
                              !here.veh_at( dig_point ) &&
                              ( here.has_flag( flag_CURRENT, north ) ||  here.has_flag( flag_CURRENT, south ) ||
                                here.has_flag( flag_CURRENT, east ) ||  here.has_flag( flag_CURRENT, west ) );

    if( !can_dig_here ) {
        p->add_msg_if_player(
            _( "You can't dig a channel in this location.  Ensure it is clear diggable ground with no items or obstacles, adjacent to flowing water." ) );
        return 0;
    }

    const std::function<bool( const tripoint & )> f = [&here]( const tripoint & pnt ) {
        return here.passable( pnt );
    };

    const cata::optional<tripoint> pnt_ = choose_adjacent_highlight(
            _( "Deposit excavated materials where?" ),
            _( "There is nowhere to deposit the excavated materials." ), f, false );
    if( !pnt_ ) {
        return 0;
    }
    const tripoint deposit_point = *pnt_;

    if( !f( deposit_point ) ) {
        p->add_msg_if_player(
            _( "You can't deposit the excavated materials onto an impassable location." ) );
        return 0;
    }

    const std::vector<npc *> helpers = p->get_crafting_helpers();
    for( const npc *np : helpers ) {
        add_msg( m_info, _( "%s helps with this task…" ), np->name );
        break;
    }

    digging_moves_and_byproducts moves_and_byproducts = dig_pit_moves_and_byproducts( p, it, false,
            true );

    p->assign_activity( player_activity( dig_channel_activity_actor(
            moves_and_byproducts.moves,
            dig_point,
            moves_and_byproducts.result_terrain.id().str(),
            deposit_point,
            moves_and_byproducts.spawn_count,
            moves_and_byproducts.byproducts_item_group
                                         ) ) );
    return it->type->charges_to_use();
}

int iuse::fill_pit( player *p, item *it, bool t, const tripoint & )
{
    if( !p || t ) {
        return 0;
    }
    if( p->is_mounted() ) {
        p->add_msg_if_player( m_info, _( "You can't do that while mounted." ) );
        return 0;
    }
    const std::set<ter_id> allowed_ter_id {
        t_pit,
        t_pit_spiked,
        t_pit_glass,
        t_pit_corpsed,
        t_pit_shallow,
        t_dirtmound
    };

    map &here = get_map();
    const std::function<bool( const tripoint & )> f =
    [&allowed_ter_id, &here, p]( const tripoint & pnt ) {
        if( pnt == p->pos() ) {
            return false;
        }
        const ter_id type = here.ter( pnt );
        return ( allowed_ter_id.find( type ) != allowed_ter_id.end() );
    };

    const cata::optional<tripoint> pnt_ = choose_adjacent_highlight(
            _( "Fill which pit or mound?" ), _( "There is no pit or mound to fill nearby." ), f, false );
    if( !pnt_ ) {
        return 0;
    }
    const tripoint &pnt = *pnt_;
    const ter_id ter = here.ter( pnt );
    if( !f( pnt ) ) {
        if( pnt == p->pos() ) {
            p->add_msg_if_player( m_info, _( "You decide not to bury yourself that early." ) );
        } else {
            p->add_msg_if_player( m_info, _( "There is nothing to fill." ) );
        }
        return 0;
    }

    int moves;
    if( ter == t_pit || ter == t_pit_spiked ||
        ter == t_pit_glass || ter == t_pit_corpsed ) {
        moves = to_moves<int>( time_duration::from_minutes( 15 ) );
    } else if( ter == t_pit_shallow ) {
        moves = to_moves<int>( time_duration::from_minutes( 10 ) );
    } else if( ter == t_dirtmound ) {
        moves = to_moves<int>( time_duration::from_minutes( 5 ) );
    } else {
        return 0;
    }
    const std::vector<npc *> helpers = p->get_crafting_helpers();
    const std::size_t helpersize = p->get_num_crafting_helpers( 3 );
    moves *= ( 1.0f - ( helpersize / 10.0f ) );
    for( std::size_t i = 0; i < helpersize; i++ ) {
        add_msg( m_info, _( "%s helps with this task…" ), helpers[i]->name );
    }
    p->assign_activity( ACT_FILL_PIT, moves, -1, p->get_item_position( it ) );
    p->activity.placement = pnt;

    return it->type->charges_to_use();
}

/**
 * Explanation of ACT_CLEAR_RUBBLE activity values:
 *
 * coords[0]: Where the rubble is.
 * index: The bonus, for calculating hunger and thirst penalties.
 */

int iuse::clear_rubble( player *p, item *it, bool, const tripoint & )
{
    if( p->is_mounted() ) {
        p->add_msg_if_player( m_info, _( "You can't do that while mounted." ) );
        return 0;
    }
    const std::function<bool( const tripoint & )> f = []( const tripoint & pnt ) {
        return get_map().has_flag( "RUBBLE", pnt );
    };

    const cata::optional<tripoint> pnt_ = choose_adjacent_highlight(
            _( "Clear rubble where?" ), _( "There is no rubble to clear nearby." ), f, false );
    if( !pnt_ ) {
        return 0;
    }
    const tripoint &pnt = *pnt_;
    if( !f( pnt ) ) {
        p->add_msg_if_player( m_bad, _( "There's no rubble to clear." ) );
        return 0;
    }

    int bonus = std::max( it->get_quality( quality_id( "DIG" ) ) - 1, 1 );
    const std::vector<npc *> helpers = p->get_crafting_helpers();
    for( const npc *np : helpers ) {
        add_msg( m_info, _( "%s helps with this task…" ), np->name );
        break;
    }
    const int helpersize = p->get_num_crafting_helpers( 3 );
    const int moves = to_moves<int>( 30_seconds ) * ( 1.0f - ( helpersize / 10.0f ) );
    player_activity act( ACT_CLEAR_RUBBLE, moves / bonus, bonus );
    p->assign_activity( act );
    p->activity.placement = pnt;
    return it->type->charges_to_use();
}

int iuse::siphon( player *p, item *it, bool, const tripoint & )
{
    if( p->is_mounted() ) {
        p->add_msg_if_player( m_info, _( "You can't do that while mounted." ) );
        return 0;
    }
    map &here = get_map();
    const std::function<bool( const tripoint & )> f = [&here]( const tripoint & pnt ) {
        const optional_vpart_position vp = here.veh_at( pnt );
        return !!vp;
    };

    vehicle *v = nullptr;
    bool found_more_than_one = false;
    for( const tripoint &pos : here.points_in_radius( p->pos(), 1 ) ) {
        const optional_vpart_position vp = here.veh_at( pos );
        if( !vp ) {
            continue;
        }
        vehicle *vfound = &vp->vehicle();
        if( v == nullptr ) {
            v = vfound;
        } else {
            //found more than one vehicle?
            if( v != vfound ) {
                v = nullptr;
                found_more_than_one = true;
                break;
            }
        }
    }
    if( found_more_than_one ) {
        cata::optional<tripoint> pnt_ = choose_adjacent_highlight(
                                            _( "Siphon from where?" ), _( "There is nothing to siphon from nearby." ), f, false );
        if( !pnt_ ) {
            return 0;
        }
        const optional_vpart_position vp = here.veh_at( *pnt_ );
        if( vp ) {
            v = &vp->vehicle();
        }
    }

    if( v == nullptr ) {
        p->add_msg_if_player( m_info, _( "There's no vehicle there." ) );
        return 0;
    }
    act_vehicle_siphon( v );
    return it->type->charges_to_use();
}

static int toolweapon_off( player &p, item &it, const bool fast_startup,
                           const bool condition, const int volume,
                           const std::string &msg_success, const std::string &msg_failure )
{
    p.moves -= fast_startup ? 60 : 80;
    if( condition && it.units_sufficient( p ) ) {
        if( it.typeId() == itype_chainsaw_off ) {
            sfx::play_variant_sound( "chainsaw_cord", "chainsaw_on", sfx::get_heard_volume( p.pos() ) );
            sfx::play_variant_sound( "chainsaw_start", "chainsaw_on", sfx::get_heard_volume( p.pos() ) );
            sfx::play_ambient_variant_sound( "chainsaw_idle", "chainsaw_on", sfx::get_heard_volume( p.pos() ),
                                             sfx::channel::idle_chainsaw, 1000 );
            sfx::play_ambient_variant_sound( "weapon_theme", "chainsaw", sfx::get_heard_volume( p.pos() ),
                                             sfx::channel::chainsaw_theme,
                                             3000 );
        }
        sounds::sound( p.pos(), volume, sounds::sound_t::combat, msg_success );
        // 4 is the length of "_off".
        it.convert( itype_id( it.typeId().str().substr( 0, it.typeId().str().size() - 4 ) + "_on" ) );
        it.active = true;
        return it.type->charges_to_use();
    } else {
        if( it.typeId() == itype_chainsaw_off ) {
            sfx::play_variant_sound( "chainsaw_cord", "chainsaw_on", sfx::get_heard_volume( p.pos() ) );
        }
        p.add_msg_if_player( msg_failure );
        return 0; // No charges consumed on failure.
    }
}

int iuse::combatsaw_off( player *p, item *it, bool, const tripoint & )
{
    return toolweapon_off( *p, *it,
                           true,
                           !p->is_underwater(),
                           30, _( "With a snarl, the combat chainsaw screams to life!" ),
                           _( "You yank the cord, but nothing happens." ) );
}

int iuse::e_combatsaw_off( player *p, item *it, bool, const tripoint & )
{
    return toolweapon_off( *p, *it,
                           true,
                           !p->is_underwater(),
                           30, _( "With a snarl, the electric combat chainsaw screams to life!" ),
                           _( "You flip the switch, but nothing happens." ) );
}

int iuse::chainsaw_off( player *p, item *it, bool, const tripoint & )
{
    return toolweapon_off( *p, *it,
                           false,
                           rng( 0, 10 ) - it->damage_level() > 5 && !p->is_underwater(),
                           20, _( "With a roar, the chainsaw screams to life!" ),
                           _( "You yank the cord, but nothing happens." ) );
}

int iuse::elec_chainsaw_off( player *p, item *it, bool, const tripoint & )
{
    return toolweapon_off( *p, *it,
                           false,
                           rng( 0, 10 ) - it->damage_level() > 5 && !p->is_underwater(),
                           20, _( "With a roar, the electric chainsaw screams to life!" ),
                           _( "You flip the switch, but nothing happens." ) );
}

int iuse::cs_lajatang_off( player *p, item *it, bool, const tripoint & )
{
    return toolweapon_off( *p, *it,
                           false,
                           rng( 0, 10 ) - it->damage_level() > 5 && it->ammo_remaining() > 1 && !p->is_underwater(),
                           40, _( "With a roar, the chainsaws scream to life!" ),
                           _( "You yank the cords, but nothing happens." ) );
}

int iuse::ecs_lajatang_off( player *p, item *it, bool, const tripoint & )
{
    return toolweapon_off( *p, *it,
                           false,
                           rng( 0, 10 ) - it->damage_level() > 5 && it->ammo_remaining() > 1 && !p->is_underwater(),
                           40, _( "With a buzz, the chainsaws scream to life!" ),
                           _( "You flip the switch, but nothing happens." ) );
}

int iuse::carver_off( player *p, item *it, bool, const tripoint & )
{
    return toolweapon_off( *p, *it,
                           false,
                           true,
                           20, _( "The electric carver's serrated blades start buzzing!" ),
                           _( "You pull the trigger, but nothing happens." ) );
}

int iuse::trimmer_off( player *p, item *it, bool, const tripoint & )
{
    return toolweapon_off( *p, *it,
                           false,
                           rng( 0, 10 ) - it->damage_level() > 3,
                           15, _( "With a roar, the hedge trimmer leaps to life!" ),
                           _( "You yank the cord, but nothing happens." ) );
}

static int toolweapon_on( player &p, item &it, const bool t,
                          const std::string &tname, const bool works_underwater,
                          const int sound_chance, const int volume,
                          const std::string &sound, const bool double_charge_cost = false )
{
    std::string off_type =
        it.typeId().str().substr( 0, it.typeId().str().size() - 3 ) +
        // 3 is the length of "_on".
        "_off";
    if( t ) { // Effects while simply on
        if( double_charge_cost && it.units_sufficient( p ) ) {
            it.ammo_consume( 1, p.pos() );
        }
        if( !works_underwater && p.is_underwater() ) {
            p.add_msg_if_player( _( "Your %s gurgles in the water and stops." ), tname );
            it.convert( itype_id( off_type ) ).active = false;
        } else if( one_in( sound_chance ) ) {
            sounds::ambient_sound( p.pos(), volume, sounds::sound_t::activity, sound );
        }
    } else { // Toggling
        if( it.typeId() == itype_chainsaw_on ) {
            sfx::play_variant_sound( "chainsaw_stop", "chainsaw_on", sfx::get_heard_volume( p.pos() ) );
            sfx::fade_audio_channel( sfx::channel::idle_chainsaw, 100 );
            sfx::fade_audio_channel( sfx::channel::chainsaw_theme, 3000 );
        }
        p.add_msg_if_player( _( "Your %s goes quiet." ), tname );
        it.convert( itype_id( off_type ) ).active = false;
        return 0; // Don't consume charges when turning off.
    }
    return it.type->charges_to_use();
}

int iuse::combatsaw_on( player *p, item *it, bool t, const tripoint & )
{
    return toolweapon_on( *p, *it, t, _( "combat chainsaw" ),
                          false,
                          12, 18, _( "Your combat chainsaw growls." ) );
}

int iuse::e_combatsaw_on( player *p, item *it, bool t, const tripoint & )
{
    return toolweapon_on( *p, *it, t, _( "electric combat chainsaw" ),
                          false,
                          12, 18, _( "Your electric combat chainsaw growls." ) );
}

int iuse::chainsaw_on( player *p, item *it, bool t, const tripoint & )
{
    return toolweapon_on( *p, *it, t, _( "chainsaw" ),
                          false,
                          15, 12, _( "Your chainsaw rumbles." ) );
}

int iuse::elec_chainsaw_on( player *p, item *it, bool t, const tripoint & )
{
    return toolweapon_on( *p, *it, t, _( "electric chainsaw" ),
                          false,
                          15, 12, _( "Your electric chainsaw rumbles." ) );
}

int iuse::cs_lajatang_on( player *p, item *it, bool t, const tripoint & )
{
    return toolweapon_on( *p, *it, t, _( "chainsaw lajatang" ),
                          false,
                          15, 12, _( "Your chainsaws rumble." ),
                          true );
    // The chainsaw lajatang drains 2 charges per turn, since
    // there are two chainsaws.
}

int iuse::ecs_lajatang_on( player *p, item *it, bool t, const tripoint & )
{
    return toolweapon_on( *p, *it, t, _( "electric chainsaw lajatang" ),
                          false,
                          15, 12, _( "Your chainsaws buzz." ),
                          true );
    // The chainsaw lajatang drains 2 charges per turn, since
    // there are two chainsaws.
}

int iuse::carver_on( player *p, item *it, bool t, const tripoint & )
{
    return toolweapon_on( *p, *it, t, _( "electric carver" ),
                          true,
                          10, 8, _( "Your electric carver buzzes." ) );
}

int iuse::trimmer_on( player *p, item *it, bool t, const tripoint & )
{
    return toolweapon_on( *p, *it, t, _( "hedge trimmer" ),
                          true,
                          15, 10, _( "Your hedge trimmer rumbles." ) );
}

int iuse::circsaw_on( player *p, item *it, bool t, const tripoint & )
{
    return toolweapon_on( *p, *it, t, _( "circular saw" ),
                          true,
                          15, 7, _( "Your circular saw buzzes." ) );
}

int iuse::jackhammer( player *p, item *it, bool, const tripoint &pos )
{
    // use has_enough_charges to check for UPS availability
    // p is assumed to exist for iuse cases
    if( !p->has_enough_charges( *it, false ) ) {
        return 0;
    }
    if( p->is_mounted() ) {
        p->add_msg_if_player( m_info, _( "You can't do that while mounted." ) );
        return 0;
    }
    if( p->is_underwater() ) {
        p->add_msg_if_player( m_info, _( "You can't do that while underwater." ) );
        return 0;
    }

    tripoint pnt = pos;
    if( pos == p->pos() ) {
        const cata::optional<tripoint> pnt_ = choose_adjacent( _( "Drill where?" ) );
        if( !pnt_ ) {
            return 0;
        }
        pnt = *pnt_;
    }

    map &here = get_map();
    if( !here.has_flag( "MINEABLE", pnt ) ) {
        p->add_msg_if_player( m_info, _( "You can't drill there." ) );
        return 0;
    }
    if( here.veh_at( pnt ) ) {
        p->add_msg_if_player( _( "There's a vehicle in the way!" ) );
        return 0;
    }

    int moves = to_moves<int>( 30_minutes );
    if( here.move_cost( pnt ) == 2 ) {
        // We're breaking up some flat surface like pavement, which is much easier
        moves /= 2;
    }

    const std::vector<npc *> helpers = p->get_crafting_helpers();
    const std::size_t helpersize = p->get_num_crafting_helpers( 3 );
    moves *= ( 1.0f - ( helpersize / 10.0f ) );
    for( std::size_t i = 0; i < helpersize; i++ ) {
        add_msg( m_info, _( "%s helps with this task…" ), helpers[i]->name );
    }

    p->assign_activity( ACT_JACKHAMMER, moves, -1, p->get_item_position( it ) );
    p->activity.placement = here.getabs( pnt );
    p->add_msg_if_player( _( "You start drilling into the %1$s with your %2$s." ),
                          here.tername( pnt ), it->tname() );

    return it->type->charges_to_use();
}

int iuse::pick_lock( player *p, item *it, bool, const tripoint &pos )
{
    if( p->is_npc() ) {
        return 0;
    }
    avatar &you = dynamic_cast<avatar &>( *p );

    cata::optional<tripoint> target;
    // Prompt for a target lock to pick, or use the given tripoint
    if( pos == you.pos() ) {
        target = lockpick_activity_actor::select_location( you );
    } else {
        target = pos;
    }
    if( !target.has_value() ) {
        return 0;
    }

    int qual = it->get_quality( qual_LOCKPICK );
    if( qual < 1 ) {
        debugmsg( "Item %s with 'PICK_LOCK' use action requires LOCKPICK quality of at least 1.",
                  it->typeId().c_str() );
        qual = 1;
    }

    /** @EFFECT_DEX speeds up door lock picking */
    /** @EFFECT_LOCKPICK speeds up door lock picking */
    int duration_proficiency_factor = 10;

    if( you.has_proficiency( proficiency_prof_lockpicking ) ) {
        duration_proficiency_factor = 5;
    }
    if( you.has_proficiency( proficiency_prof_lockpicking_expert ) ) {
        duration_proficiency_factor = 1;
    }
    time_duration duration = 5_seconds;
    if( !it->has_flag( flag_PERFECT_LOCKPICK ) ) {
        duration = std::max( 30_seconds,
                             ( 10_minutes - time_duration::from_minutes( qual + you.dex_cur / 4 +
                                     you.get_skill_level( skill_traps ) ) ) * duration_proficiency_factor );
    }

    you.assign_activity( lockpick_activity_actor::use_item( to_moves<int>( duration ),
                         item_location( you, it ),
                         get_map().getabs( *target ) ) );
    you.practice_proficiency( proficiency_prof_lockpicking, duration / duration_proficiency_factor );
    you.practice_proficiency( proficiency_prof_lockpicking_expert,
                              duration / duration_proficiency_factor );
    return it->type->charges_to_use();
}

int iuse::pickaxe( player *p, item *it, bool, const tripoint &pos )
{
    if( p->is_npc() ) {
        // Long action
        return 0;
    }
    if( p->is_mounted() ) {
        p->add_msg_if_player( m_info, _( "You can't do that while mounted." ) );
        return 0;
    }
    if( p->is_underwater() ) {
        p->add_msg_if_player( m_info, _( "You can't do that while underwater." ) );
        return 0;
    }

    tripoint pnt = pos;
    if( pos == p->pos() ) {
        const cata::optional<tripoint> pnt_ = choose_adjacent( _( "Mine where?" ) );
        if( !pnt_ ) {
            return 0;
        }
        pnt = *pnt_;
    }

    map &here = get_map();
    if( !here.has_flag( "MINEABLE", pnt ) ) {
        p->add_msg_if_player( m_info, _( "You can't mine there." ) );
        return 0;
    }
    if( here.veh_at( pnt ) ) {
        p->add_msg_if_player( _( "There's a vehicle in the way!" ) );
        return 0;
    }

    int moves = to_moves<int>( 20_minutes );
    moves += ( ( MAX_STAT + 4 ) - std::min( p->str_cur, MAX_STAT ) ) * to_moves<int>( 5_minutes );
    if( here.move_cost( pnt ) == 2 ) {
        // We're breaking up some flat surface like pavement, which is much easier
        moves /= 2;
    }

    const std::vector<npc *> helpers = p->get_crafting_helpers();
    const std::size_t helpersize = p->get_num_crafting_helpers( 3 );
    moves *= ( 1.0f - ( helpersize / 10.0f ) );
    for( std::size_t i = 0; i < helpersize; i++ ) {
        add_msg( m_info, _( "%s helps with this task…" ), helpers[i]->name );
    }

    p->assign_activity( ACT_PICKAXE, moves, -1 );
    p->activity.targets.push_back( item_location( *p, it ) );
    p->activity.placement = here.getabs( pnt );
    p->add_msg_if_player( _( "You strike the %1$s with your %2$s." ),
                          here.tername( pnt ), it->tname() );
    return 0; // handled when the activity finishes
}

int iuse::burrow( player *p, item *it, bool, const tripoint &pos )
{
    if( p->is_npc() ) {
        // Long action
        return 0;
    }
    if( p->is_mounted() ) {
        p->add_msg_if_player( m_info, _( "You can't do that while mounted." ) );
        return 0;
    }
    if( p->is_underwater() ) {
        p->add_msg_if_player( m_info, _( "You can't do that while underwater." ) );
        return 0;
    }

    tripoint pnt = pos;
    if( pos == p->pos() ) {
        const cata::optional<tripoint> pnt_ = choose_adjacent( _( "Burrow where?" ) );
        if( !pnt_ ) {
            return 0;
        }
        pnt = *pnt_;
    }

    map &here = get_map();
    if( !here.has_flag( "MINEABLE", pnt ) ) {
        p->add_msg_if_player( m_info, _( "You can't burrow there." ) );
        return 0;
    }
    if( here.veh_at( pnt ) ) {
        p->add_msg_if_player( _( "There's a vehicle in the way!" ) );
        return 0;
    }

    int moves = to_moves<int>( 5_minutes );
    moves += ( ( MAX_STAT + 3 ) - std::min( p->str_cur, MAX_STAT ) ) * to_moves<int>( 2_minutes );
    if( here.move_cost( pnt ) == 2 ) {
        // We're breaking up some flat surface like pavement, which is much easier
        moves /= 2;
    }
    p->assign_activity( player_activity( burrow_activity_actor( moves, pnt,  it->tname() ) ) );
    return 0; // handled when the activity finishes
}

int iuse::geiger( player *p, item *it, bool t, const tripoint &pos )
{
    map &here = get_map();
    if( t ) { // Every-turn use when it's on
        const int rads = here.get_radiation( pos );
        if( rads == 0 ) {
            return it->type->charges_to_use();
        }
        std::string description = rads > 50 ? _( "buzzing" ) :
                                  rads > 25 ? _( "rapid clicking" ) : _( "clicking" );
        std::string sound_var = rads > 50 ? _( "geiger_high" ) :
                                rads > 25 ? _( "geiger_medium" ) : _( "geiger_low" );

        sounds::sound( pos, 6, sounds::sound_t::alarm, description, true, "tool", sound_var );
        if( !p->can_hear( pos, 6 ) ) {
            // can not hear it, but may have alarmed other creatures
            return it->type->charges_to_use();
        }
        if( rads > 50 ) {
            add_msg( m_warning, _( "The geiger counter buzzes intensely." ) );
        } else if( rads > 35 ) {
            add_msg( m_warning, _( "The geiger counter clicks wildly." ) );
        } else if( rads > 25 ) {
            add_msg( m_warning, _( "The geiger counter clicks rapidly." ) );
        } else if( rads > 15 ) {
            add_msg( m_warning, _( "The geiger counter clicks steadily." ) );
        } else if( rads > 8 ) {
            add_msg( m_warning, _( "The geiger counter clicks slowly." ) );
        } else if( rads > 4 ) {
            add_msg( _( "The geiger counter clicks intermittently." ) );
        } else {
            add_msg( _( "The geiger counter clicks once." ) );
        }
        return it->type->charges_to_use();
    }
    // Otherwise, we're activating the geiger counter
    if( it->typeId() == itype_geiger_on ) {
        add_msg( _( "The geiger counter's SCANNING LED turns off." ) );
        it->convert( itype_geiger_off ).active = false;
        return 0;
    }

    int ch = uilist( _( "Geiger counter:" ), {
        _( "Scan yourself or other person" ), _( "Scan the ground" ), _( "Turn continuous scan on" )
    } );
    switch( ch ) {
        case 0: {
            const std::function<bool( const tripoint & )> f = [&]( const tripoint & pnt ) {
                return g->critter_at<npc>( pnt ) != nullptr || g->critter_at<player>( pnt ) != nullptr;
            };

            const cata::optional<tripoint> pnt_ = choose_adjacent_highlight( _( "Scan whom?" ),
                                                  _( "There is no one to scan nearby." ), f, false );
            if( !pnt_ ) {
                return 0;
            }
            const tripoint &pnt = *pnt_;
            if( pnt == p->pos() ) {
                p->add_msg_if_player( m_info, _( "Your radiation level: %d mSv (%d mSv from items)" ), p->get_rad(),
                                      p->leak_level( flag_RADIOACTIVE ) );
                break;
            }
            if( npc *const person_ = g->critter_at<npc>( pnt ) ) {
                npc &person = *person_;
                p->add_msg_if_player( m_info, _( "%s's radiation level: %d mSv (%d mSv from items)" ),
                                      person.name, person.get_rad(),
                                      person.leak_level( flag_RADIOACTIVE ) );
            }
            break;
        }
        case 1:
            p->add_msg_if_player( m_info, _( "The ground's radiation level: %d mSv/h" ),
                                  here.get_radiation( p->pos() ) );
            break;
        case 2:
            p->add_msg_if_player( _( "The geiger counter's scan LED turns on." ) );
            it->convert( itype_geiger_on ).active = true;
            break;
        default:
            return 0;
    }
    p->mod_moves( -100 );

    return it->type->charges_to_use();
}

int iuse::teleport( player *p, item *it, bool, const tripoint & )
{
    if( p->is_npc() ) {
        // That would be evil
        return 0;
    }
    if( p->is_mounted() ) {
        p->add_msg_if_player( m_info, _( "You can't do that while mounted." ) );
        return 0;
    }
    if( !it->ammo_sufficient() ) {
        return 0;
    }
    p->moves -= to_moves<int>( 1_seconds );
    teleport::teleport( *p );
    return it->type->charges_to_use();
}

int iuse::can_goo( player *p, item *it, bool, const tripoint & )
{
    it->convert( itype_canister_empty );
    int tries = 0;
    tripoint goop;
    goop.z = p->posz();
    map &here = get_map();
    do {
        goop.x = p->posx() + rng( -2, 2 );
        goop.y = p->posy() + rng( -2, 2 );
        tries++;
    } while( here.impassable( goop ) && tries < 10 );
    if( tries == 10 ) {
        return 0;
    }
    if( monster *const mon_ptr = g->critter_at<monster>( goop ) ) {
        monster &critter = *mon_ptr;
        add_msg_if_player_sees( goop, _( "Black goo emerges from the canister and envelopes the %s!" ),
                                critter.name() );
        critter.poly( mon_blob );

        critter.set_speed_base( critter.get_speed_base() - rng( 5, 25 ) );
        critter.set_hp( critter.get_speed() );
    } else {
        add_msg_if_player_sees( goop, _( "Living black goo emerges from the canister!" ) );
        if( monster *const goo = g->place_critter_at( mon_blob, goop ) ) {
            goo->friendly = -1;
        }
    }
    if( x_in_y( 3.0, 4.0 ) ) {
        tries = 0;
        bool found = false;
        do {
            goop.x = p->posx() + rng( -2, 2 );
            goop.y = p->posy() + rng( -2, 2 );
            tries++;
            found = here.passable( goop ) && here.tr_at( goop ).is_null();
        } while( !found && tries < 10 );
        if( found ) {
            add_msg_if_player_sees( goop, m_warning, _( "A nearby splatter of goo forms into a goo pit." ) );
            here.trap_set( goop, tr_goo );
        } else {
            return 0;
        }
    }
    return it->type->charges_to_use();
}

int iuse::granade( player *p, item *it, bool, const tripoint & )
{
    p->add_msg_if_player( _( "You pull the pin on the Granade." ) );
    it->convert( itype_granade_act );
    it->charges = 5;
    it->active = true;
    return it->type->charges_to_use();
}

int iuse::granade_act( player *p, item *it, bool t, const tripoint &pos )
{
    if( pos.x == -999 || pos.y == -999 ) {
        return 0;
    }
    map &here = get_map();
    if( t ) { // Simple timer effects
        // Vol 0 = only heard if you hold it
        sounds::sound( pos, 0, sounds::sound_t::electronic_speech, _( "Merged!" ),
                       true, "speech", it->typeId().str() );
    } else if( it->charges > 0 ) {
        p->add_msg_if_player( m_info, _( "You've already pulled the %s's pin; try throwing it instead." ),
                              it->tname() );
        return 0;
    } else { // When that timer runs down...
        int explosion_radius = 3;
        int effect_roll = rng( 1, 5 );
        auto buff_stat = [&]( int &current_stat, int modify_by ) {
            int modified_stat = current_stat + modify_by;
            current_stat = std::max( current_stat, std::min( 15, modified_stat ) );
        };
        avatar &player_character = get_avatar();
        switch( effect_roll ) {
            case 1:
                sounds::sound( pos, 100, sounds::sound_t::electronic_speech, _( "BUGFIXES!" ),
                               true, "speech", it->typeId().str() );
                explosion_handler::draw_explosion( pos, explosion_radius, c_light_cyan );
                for( const tripoint &dest : here.points_in_radius( pos, explosion_radius ) ) {
                    monster *const mon = g->critter_at<monster>( dest, true );
                    if( mon && ( mon->type->in_species( species_INSECT ) || mon->is_hallucination() ) ) {
                        mon->die_in_explosion( nullptr );
                    }
                }
                break;

            case 2:
                sounds::sound( pos, 100, sounds::sound_t::electronic_speech, _( "BUFFS!" ),
                               true, "speech", it->typeId().str() );
                explosion_handler::draw_explosion( pos, explosion_radius, c_green );
                for( const tripoint &dest : here.points_in_radius( pos, explosion_radius ) ) {
                    if( monster *const mon_ptr = g->critter_at<monster>( dest ) ) {
                        monster &critter = *mon_ptr;
                        critter.set_speed_base(
                            critter.get_speed_base() * rng_float( 1.1, 2.0 ) );
                        critter.set_hp( critter.get_hp() * rng_float( 1.1, 2.0 ) );
                    } else if( npc *const person = g->critter_at<npc>( dest ) ) {
                        /** @EFFECT_STR_MAX increases possible granade str buff for NPCs */
                        buff_stat( person->str_max, rng( 0, person->str_max / 2 ) );
                        /** @EFFECT_DEX_MAX increases possible granade dex buff for NPCs */
                        buff_stat( person->dex_max, rng( 0, person->dex_max / 2 ) );
                        /** @EFFECT_INT_MAX increases possible granade int buff for NPCs */
                        buff_stat( person->int_max, rng( 0, person->int_max / 2 ) );
                        /** @EFFECT_PER_MAX increases possible granade per buff for NPCs */
                        buff_stat( person->per_max, rng( 0, person->per_max / 2 ) );
                    } else if( player_character.pos() == dest ) {
                        /** @EFFECT_STR_MAX increases possible granade str buff */
                        buff_stat( player_character.str_max, rng( 0, player_character.str_max / 2 ) );
                        /** @EFFECT_DEX_MAX increases possible granade dex buff */
                        buff_stat( player_character.dex_max, rng( 0, player_character.dex_max / 2 ) );
                        /** @EFFECT_INT_MAX increases possible granade int buff */
                        buff_stat( player_character.int_max, rng( 0, player_character.int_max / 2 ) );
                        /** @EFFECT_PER_MAX increases possible granade per buff */
                        buff_stat( player_character.per_max, rng( 0, player_character.per_max / 2 ) );
                        player_character.recalc_hp();
                        for( const bodypart_id &bp : player_character.get_all_body_parts() ) {
                            player_character.set_part_hp_cur( bp, player_character.get_part_hp_cur( bp ) * rng_float( 1,
                                                              1.2 ) );
                            const int hp_max = player_character.get_part_hp_max( bp );
                            if( player_character.get_part_hp_cur( bp ) > hp_max ) {
                                player_character.set_part_hp_cur( bp, hp_max );
                            }
                        }
                    }
                }
                break;

            case 3:
                sounds::sound( pos, 100, sounds::sound_t::electronic_speech, _( "NERFS!" ),
                               true, "speech", it->typeId().str() );
                explosion_handler::draw_explosion( pos, explosion_radius, c_red );
                for( const tripoint &dest : here.points_in_radius( pos, explosion_radius ) ) {
                    if( monster *const mon_ptr = g->critter_at<monster>( dest ) ) {
                        monster &critter = *mon_ptr;
                        critter.set_speed_base(
                            rng( 0, critter.get_speed_base() ) );
                        critter.set_hp( rng( 1, critter.get_hp() ) );
                    } else if( npc *const person = g->critter_at<npc>( dest ) ) {
                        /** @EFFECT_STR_MAX increases possible granade str debuff for NPCs (NEGATIVE) */
                        person->str_max -= rng( 0, person->str_max / 2 );
                        /** @EFFECT_DEX_MAX increases possible granade dex debuff for NPCs (NEGATIVE) */
                        person->dex_max -= rng( 0, person->dex_max / 2 );
                        /** @EFFECT_INT_MAX increases possible granade int debuff for NPCs (NEGATIVE) */
                        person->int_max -= rng( 0, person->int_max / 2 );
                        /** @EFFECT_PER_MAX increases possible granade per debuff for NPCs (NEGATIVE) */
                        person->per_max -= rng( 0, person->per_max / 2 );
                    } else if( player_character.pos() == dest ) {
                        /** @EFFECT_STR_MAX increases possible granade str debuff (NEGATIVE) */
                        player_character.str_max -= rng( 0, player_character.str_max / 2 );
                        /** @EFFECT_DEX_MAX increases possible granade dex debuff (NEGATIVE) */
                        player_character.dex_max -= rng( 0, player_character.dex_max / 2 );
                        /** @EFFECT_INT_MAX increases possible granade int debuff (NEGATIVE) */
                        player_character.int_max -= rng( 0, player_character.int_max / 2 );
                        /** @EFFECT_PER_MAX increases possible granade per debuff (NEGATIVE) */
                        player_character.per_max -= rng( 0, player_character.per_max / 2 );
                        player_character.recalc_hp();
                        for( const bodypart_id &bp : player_character.get_all_body_parts() ) {
                            const int hp_cur = player_character.get_part_hp_cur( bp );
                            if( hp_cur > 0 ) {
                                player_character.set_part_hp_cur( bp, rng( 1, hp_cur ) );
                            }
                        }
                    }
                }
                break;

            case 4:
                sounds::sound( pos, 100, sounds::sound_t::electronic_speech, _( "REVERTS!" ),
                               true, "speech", it->typeId().str() );
                explosion_handler::draw_explosion( pos, explosion_radius, c_pink );
                for( const tripoint &dest : here.points_in_radius( pos, explosion_radius ) ) {
                    if( monster *const mon_ptr = g->critter_at<monster>( dest ) ) {
                        monster &critter = *mon_ptr;
                        critter.set_speed_base( critter.type->speed );
                        critter.set_hp( critter.get_hp_max() );
                        critter.clear_effects();
                    } else if( npc *const person = g->critter_at<npc>( dest ) ) {
                        person->environmental_revert_effect();
                    } else if( player_character.pos() == dest ) {
                        player_character.environmental_revert_effect();
                        do_purify( player_character );
                    }
                }
                break;
            case 5:
                sounds::sound( pos, 100, sounds::sound_t::electronic_speech, _( "BEES!" ),
                               true, "speech", it->typeId().str() );
                explosion_handler::draw_explosion( pos, explosion_radius, c_yellow );
                for( const tripoint &dest : here.points_in_radius( pos, explosion_radius ) ) {
                    if( one_in( 5 ) && !g->critter_at( dest ) ) {
                        here.add_field( dest, fd_bees, rng( 1, 3 ) );
                    }
                }
                break;
        }
    }
    return it->type->charges_to_use();
}

int iuse::c4( player *p, item *it, bool, const tripoint & )
{
    int time;
    bool got_value = query_int( time, _( "Set the timer to (0 to cancel)?" ) );
    if( !got_value || time <= 0 ) {
        p->add_msg_if_player( _( "Never mind." ) );
        return 0;
    }
    p->add_msg_if_player( _( "You set the timer to %d." ), time );
    it->convert( itype_c4armed );
    it->charges = time;
    it->active = true;
    return it->type->charges_to_use();
}

int iuse::acidbomb_act( player *p, item *it, bool, const tripoint &pos )
{
    if( !p->has_item( *it ) ) {
        it->charges = -1;
        map &here = get_map();
        for( const tripoint &tmp : here.points_in_radius( pos.x == -999 ? p->pos() : pos, 1 ) ) {
            here.add_field( tmp, fd_acid, 3 );
        }
        return 1;
    }
    return 0;
}

int iuse::grenade_inc_act( player *p, item *it, bool t, const tripoint &pos )
{
    if( pos.x == -999 || pos.y == -999 ) {
        return 0;
    }

    if( t ) { // Simple timer effects
        // Vol 0 = only heard if you hold it
        sounds::sound( pos, 0, sounds::sound_t::alarm, _( "Tick!" ), true, "misc", "bomb_ticking" );
    } else if( it->charges > 0 ) {
        p->add_msg_if_player( m_info, _( "You've already released the handle; try throwing it instead." ) );
        return 0;
    } else {  // blow up
        map &here = get_map();
        int num_flames = rng( 3, 5 );
        for( int current_flame = 0; current_flame < num_flames; current_flame++ ) {
            tripoint dest( pos + point( rng( -5, 5 ), rng( -5, 5 ) ) );
            std::vector<tripoint> flames = line_to( pos, dest, 0, 0 );
            for( auto &flame : flames ) {
                here.add_field( flame, fd_fire, rng( 0, 2 ) );
            }
        }
        explosion_handler::explosion( pos, 8, 0.8, true );
        for( const tripoint &dest : here.points_in_radius( pos, 2 ) ) {
            here.add_field( dest, fd_incendiary, 3 );
        }

    }
    return 0;
}

int iuse::arrow_flammable( player *p, item *it, bool, const tripoint & )
{
    if( p->is_underwater() ) {
        p->add_msg_if_player( m_info, _( "You can't do that while underwater." ) );
        return 0;
    }
    if( !p->use_charges_if_avail( itype_fire, 1 ) ) {
        p->add_msg_if_player( m_info, _( "You need a source of fire!" ) );
        return 0;
    }
    p->add_msg_if_player( _( "You light the arrow!" ) );
    p->moves -= to_moves<int>( 1_seconds );
    if( it->charges == 1 ) {
        it->convert( itype_arrow_flamming );
        return 0;
    }
    item lit_arrow( *it );
    lit_arrow.convert( itype_arrow_flamming ).charges = 1;
    p->i_add( lit_arrow );
    return 1;
}

int iuse::molotov_lit( player *p, item *it, bool t, const tripoint &pos )
{
    if( pos.x == -999 || pos.y == -999 ) {
        return 0;
    } else if( !t ) {
        map &here = get_map();
        for( const tripoint &pt : here.points_in_radius( pos, 1, 0 ) ) {
            const int intensity = 1 + one_in( 3 ) + one_in( 5 );
            here.add_field( pt, fd_fire, intensity );
        }
        return 1;
    } else if( it->charges > 0 ) {
        p->add_msg_if_player( m_info, _( "You've already lit the %s; try throwing it instead." ),
                              it->tname() );
        return 0;
    } else if( p->has_item( *it ) && it->charges == 0 ) {
        it->charges += 1;
        if( one_in( 5 ) ) {
            p->add_msg_if_player( _( "Your lit Molotov goes out." ) );
            it->convert( itype_molotov ).active = false;
        }
        return 0;
    }
    return 0;
}

int iuse::firecracker_pack( player *p, item *it, bool, const tripoint & )
{
    if( p->is_underwater() ) {
        p->add_msg_if_player( m_info, _( "You can't do that while underwater." ) );
        return 0;
    }
    if( !p->has_charges( itype_fire, 1 ) ) {
        p->add_msg_if_player( m_info, _( "You need a source of fire!" ) );
        return 0;
    }
    p->add_msg_if_player( _( "You light the pack of firecrackers." ) );
    it->convert( itype_firecracker_pack_act );
    it->charges = 26;
    it->set_age( 0_turns );
    it->active = true;
    return 0; // don't use any charges at all. it has became a new item
}

int iuse::firecracker_pack_act( player *, item *it, bool, const tripoint &pos )
{
    time_duration timer = it->age();
    if( timer < 2_turns ) {
        sounds::sound( pos, 0, sounds::sound_t::alarm, _( "ssss…" ), true, "misc", "lit_fuse" );
        it->inc_damage();
    } else if( it->charges > 0 ) {
        int ex = rng( 4, 6 );
        int i = 0;
        if( ex > it->charges ) {
            ex = it->charges;
        }
        for( i = 0; i < ex; i++ ) {
            sounds::sound( pos, 20, sounds::sound_t::combat, _( "Bang!" ), false, "explosion", "small" );
        }
        it->charges -= ex;
    }
    if( it->charges == 0 ) {
        it->charges = -1;
    }
    return 0;
}

int iuse::firecracker( player *p, item *it, bool, const tripoint & )
{
    if( p->is_underwater() ) {
        p->add_msg_if_player( m_info, _( "You can't do that while underwater." ) );
        return 0;
    }
    if( !p->use_charges_if_avail( itype_fire, 1 ) ) {
        p->add_msg_if_player( m_info, _( "You need a source of fire!" ) );
        return 0;
    }
    p->add_msg_if_player( _( "You light the firecracker." ) );
    it->convert( itype_firecracker_act );
    it->charges = 2;
    it->active = true;
    return it->type->charges_to_use();
}

int iuse::firecracker_act( player *p, item *it, bool t, const tripoint &pos )
{
    if( pos.x == -999 || pos.y == -999 ) {
        return 0;
    }
    if( t ) { // Simple timer effects
        sounds::sound( pos, 0,  sounds::sound_t::alarm, _( "ssss…" ), true, "misc", "lit_fuse" );
    } else if( it->charges > 0 ) {
        p->add_msg_if_player( m_info, _( "You've already lit the %s; try throwing it instead." ),
                              it->tname() );
        return 0;
    } else { // When that timer runs down...
        sounds::sound( pos, 20, sounds::sound_t::combat, _( "Bang!" ), true, "explosion", "small" );
    }
    return 0;
}

int iuse::mininuke( player *p, item *it, bool, const tripoint & )
{
    int time;
    bool got_value = query_int( time, _( "Set the timer to ___ turns (0 to cancel)?" ) );
    if( !got_value || time <= 0 ) {
        p->add_msg_if_player( _( "Never mind." ) );
        return 0;
    }
    p->add_msg_if_player( _( "You set the timer to %s." ),
                          to_string( time_duration::from_turns( time ) ) );
    get_event_bus().send<event_type::activates_mininuke>( p->getID() );
    it->convert( itype_mininuke_act );
    it->charges = time;
    it->active = true;
    return it->type->charges_to_use();
}

int iuse::pheromone( player *p, item *it, bool, const tripoint &pos )
{
    if( !it->ammo_sufficient() ) {
        return 0;
    }
    if( p->is_underwater() ) {
        p->add_msg_if_player( m_info, _( "You can't do that while underwater." ) );
        return 0;
    }

    if( pos.x == -999 || pos.y == -999 ) {
        return 0;
    }

    p->add_msg_player_or_npc( _( "You squeeze the pheromone ball…" ),
                              _( "<npcname> squeezes the pheromone ball…" ) );

    p->moves -= 15;

    int converts = 0;
    for( const tripoint &dest : get_map().points_in_radius( pos, 4 ) ) {
        monster *const mon_ptr = g->critter_at<monster>( dest, true );
        if( !mon_ptr ) {
            continue;
        }
        monster &critter = *mon_ptr;
        if( critter.type->in_species( species_ZOMBIE ) && critter.friendly == 0 &&
            rng( 0, 500 ) > critter.get_hp() ) {
            converts++;
            critter.anger = 0;
        }
    }

    if( get_player_view().sees( *p ) ) {
        if( converts == 0 ) {
            add_msg( _( "…but nothing happens." ) );
        } else if( converts == 1 ) {
            add_msg( m_good, _( "…and a nearby zombie becomes passive!" ) );
        } else {
            add_msg( m_good, _( "…and several nearby zombies become passive!" ) );
        }
    }
    return it->type->charges_to_use();
}

int iuse::portal( player *p, item *it, bool, const tripoint & )
{
    if( !it->ammo_sufficient() ) {
        return 0;
    }
    if( p->is_mounted() ) {
        p->add_msg_if_player( m_info, _( "You can't do that while mounted." ) );
        return 0;
    }
    tripoint t( p->posx() + rng( -2, 2 ), p->posy() + rng( -2, 2 ), p->posz() );
    get_map().trap_set( t, tr_portal );
    return it->type->charges_to_use();
}

int iuse::tazer( player *p, item *it, bool, const tripoint &pos )
{
    if( !it->units_sufficient( *p ) ) {
        return 0;
    }

    tripoint pnt = pos;
    if( pos == p->pos() ) {
        const cata::optional<tripoint> pnt_ = choose_adjacent( _( "Shock where?" ) );
        if( !pnt_ ) {
            return 0;
        }
        pnt = *pnt_;
    }

    if( pnt == p->pos() ) {
        p->add_msg_if_player( m_info, _( "Umm.  No." ) );
        return 0;
    }

    Creature *target = g->critter_at( pnt, true );
    if( target == nullptr ) {
        p->add_msg_if_player( _( "There's nothing to zap there!" ) );
        return 0;
    }

    npc *foe = dynamic_cast<npc *>( target );
    if( foe != nullptr &&
        !foe->is_enemy() &&
        !p->query_yn( _( "Do you really want to shock %s?" ), target->disp_name() ) ) {
        return 0;
    }

    /** @EFFECT_DEX slightly increases chance of successfully using tazer */
    /** @EFFECT_MELEE increases chance of successfully using a tazer */
    int numdice = 3 + ( p->dex_cur / 2.5 ) + p->get_skill_level( skill_melee ) * 2;
    p->moves -= to_moves<int>( 1_seconds );

    /** @EFFECT_DODGE increases chance of dodging a tazer attack */
    const bool tazer_was_dodged = dice( numdice, 10 ) < dice( target->get_dodge(), 10 );
    if( tazer_was_dodged ) {
        p->add_msg_player_or_npc( _( "You attempt to shock %s, but miss." ),
                                  _( "<npcname> attempts to shock %s, but misses." ),
                                  target->disp_name() );
    } else {
        // TODO: Maybe - Execute an attack and maybe zap something other than torso
        // Maybe, because it's torso (heart) that fails when zapped with electricity
        int dam = target->deal_damage( p, bodypart_id( "torso" ), damage_instance( damage_type::ELECTRIC,
                                       rng( 5,
                                            25 ) ) ).total_damage();
        if( dam > 0 ) {
            p->add_msg_player_or_npc( m_good,
                                      _( "You shock %s!" ),
                                      _( "<npcname> shocks %s!" ),
                                      target->disp_name() );
        } else {
            p->add_msg_player_or_npc( m_warning,
                                      _( "You unsuccessfully attempt to shock %s!" ),
                                      _( "<npcname> unsuccessfully attempts to shock %s!" ),
                                      target->disp_name() );
        }
    }

    if( foe != nullptr ) {
        foe->on_attacked( *p );
    }

    return it->type->charges_to_use();
}

int iuse::tazer2( player *p, item *it, bool b, const tripoint &pos )
{
    if( it->ammo_remaining() >= 100 ) {
        // Instead of having a ctrl+c+v of the function above, spawn a fake tazer and use it
        // Ugly, but less so than copied blocks
        item fake( "tazer", calendar::turn_zero );
        fake.charges = 100;
        return tazer( p, &fake, b, pos );
    } else {
        p->add_msg_if_player( m_info, _( "Insufficient power" ) );
    }

    return 0;
}

int iuse::shocktonfa_off( player *p, item *it, bool t, const tripoint &pos )
{
    int choice = uilist( _( "tactical tonfa" ), {
        _( "Zap something" ), _( "Turn on light" )
    } );

    switch( choice ) {
        case 0: {
            return iuse::tazer2( p, it, t, pos );
        }
        case 1: {
            if( !it->units_sufficient( *p ) ) {
                p->add_msg_if_player( m_info, _( "The batteries are dead." ) );
                return 0;
            } else {
                p->add_msg_if_player( _( "You turn the light on." ) );
                it->convert( itype_shocktonfa_on ).active = true;
                return it->type->charges_to_use();
            }
        }
    }
    return 0;
}

int iuse::shocktonfa_on( player *p, item *it, bool t, const tripoint &pos )
{
    if( t ) { // Effects while simply on

    } else {
        if( !it->units_sufficient( *p ) ) {
            p->add_msg_if_player( m_info, _( "Your tactical tonfa is out of power." ) );
            it->convert( itype_shocktonfa_off ).active = false;
        } else {
            int choice = uilist( _( "tactical tonfa" ), {
                _( "Zap something" ), _( "Turn off light" )
            } );

            switch( choice ) {
                case 0: {
                    return iuse::tazer2( p, it, t, pos );
                }
                case 1: {
                    p->add_msg_if_player( _( "You turn off the light." ) );
                    it->convert( itype_shocktonfa_off ).active = false;
                }
            }
        }
    }
    return 0;
}

int iuse::mp3( player *p, item *it, bool, const tripoint & )
{
    // TODO: avoid item id hardcoding to make this function usable for pure json-defined devices.
    if( !it->units_sufficient( *p ) ) {
        p->add_msg_if_player( m_info, _( "The device's batteries are dead." ) );
    } else if( p->has_active_item( itype_mp3_on ) || p->has_active_item( itype_smartphone_music ) ||
               p->has_active_item( itype_afs_atomic_smartphone_music ) ||
               p->has_active_item( itype_afs_atomic_wraitheon_music ) ) {
        p->add_msg_if_player( m_info, _( "You are already listening to music!" ) );
    } else {
        p->add_msg_if_player( m_info, _( "You put in the earbuds and start listening to music." ) );
        if( it->typeId() == itype_mp3 ) {
            it->convert( itype_mp3_on ).active = true;
        } else if( it->typeId() == itype_smart_phone ) {
            it->convert( itype_smartphone_music ).active = true;
        } else if( it->typeId() == itype_afs_atomic_smartphone ) {
            it->convert( itype_afs_atomic_smartphone_music ).active = true;
        } else if( it->typeId() == itype_afs_wraitheon_smartphone ) {
            it->convert( itype_afs_atomic_wraitheon_music ).active = true;
        }
        p->mod_moves( -200 );
    }
    return it->type->charges_to_use();
}

static std::string get_music_description()
{
    const std::array<std::string, 5> descriptions = {{
            translate_marker( "a sweet guitar solo!" ),
            translate_marker( "a funky bassline." ),
            translate_marker( "some amazing vocals." ),
            translate_marker( "some pumping bass." ),
            translate_marker( "dramatic classical music." )
        }
    };

    if( one_in( 50 ) ) {
        return _( "some bass-heavy post-glam speed polka." );
    }

    size_t i = static_cast<size_t>( rng( 0, descriptions.size() * 2 ) );
    if( i < descriptions.size() ) {
        return _( descriptions[i] );
    }
    // Not one of the hard-coded versions, let's apply a random string made up
    // of snippets {a, b, c}, but only a 50% chance
    // Actual chance = 24.5% of being selected
    if( one_in( 2 ) ) {
        return SNIPPET.expand( SNIPPET.random_from_category( "<music_description>" ).value_or(
                                   translation() ).translated() );
    }

    return _( "a sweet guitar solo!" );
}

void iuse::play_music( Character &p, const tripoint &source, const int volume,
                       const int max_morale )
{
    // TODO: what about other "player", e.g. when a NPC is listening or when the PC is listening,
    // the other characters around should be able to profit as well.
    const bool do_effects = p.can_hear( source, volume );
    std::string sound = "music";
    if( calendar::once_every( 5_minutes ) ) {
        // Every 5 minutes, describe the music
        const std::string music = get_music_description();
        if( !music.empty() ) {
            sound = music;
            // descriptions aren't printed for sounds at our position
            if( p.pos() == source && p.can_hear( source, volume ) ) {
                p.add_msg_if_player( _( "You listen to %s" ), music );
            }
        }
    }
    // do not process mp3 player
    if( volume != 0 ) {
        sounds::ambient_sound( source, volume, sounds::sound_t::music, sound );
    }
    if( do_effects ) {
        p.add_effect( effect_music, 1_turns );
        p.add_morale( MORALE_MUSIC, 1, max_morale, 5_minutes, 2_minutes, true );
        // mp3 player reduces hearing
        if( volume == 0 ) {
            p.add_effect( effect_earphones, 1_turns );
        }
    }
}

int iuse::mp3_on( player *p, item *it, bool t, const tripoint &pos )
{
    if( t ) { // Normal use
        if( p->has_item( *it ) ) {
            // mp3 player in inventory, we can listen
            play_music( *p, pos, 0, 20 );
        }
    } else { // Turning it off
        if( it->typeId() == itype_mp3_on ) {
            p->add_msg_if_player( _( "The mp3 player turns off." ) );
            it->convert( itype_mp3 ).active = false;
        } else if( it->typeId() == itype_smartphone_music ) {
            p->add_msg_if_player( _( "The phone turns off." ) );
            it->convert( itype_smart_phone ).active = false;
        } else if( it->typeId() == itype_afs_atomic_smartphone_music ) {
            p->add_msg_if_player( _( "The phone turns off." ) );
            it->convert( itype_afs_atomic_smartphone ).active = false;
        } else if( it->typeId() == itype_afs_atomic_wraitheon_music ) {
            p->add_msg_if_player( _( "The phone turns off." ) );
            it->convert( itype_afs_wraitheon_smartphone ).active = false;
        }
        p->mod_moves( -200 );
    }
    return it->type->charges_to_use();
}

int iuse::rpgdie( player *you, item *die, bool, const tripoint & )
{
    if( you->is_mounted() ) {
        you->add_msg_if_player( m_info, _( "You can't do that while mounted." ) );
        return 0;
    }
    int num_sides = die->get_var( "die_num_sides", 0 );
    if( num_sides == 0 ) {
        const std::vector<int> sides_options = { 4, 6, 8, 10, 12, 20, 50 };
        const int sides = sides_options[ rng( 0, sides_options.size() - 1 ) ];
        num_sides = sides;
        die->set_var( "die_num_sides", sides );
    }
    const int roll = rng( 1, num_sides );
    //~ %1$d: roll number, %2$d: side number of a die, %3$s: die item name
    you->add_msg_if_player( pgettext( "dice", "You roll a %1$d on your %2$d sided %3$s" ), roll,
                            num_sides, die->tname() );
    if( roll == num_sides ) {
        add_msg( m_good, _( "Critical!" ) );
    }
    return roll;
}

int iuse::dive_tank( player *p, item *it, bool t, const tripoint & )
{
    if( t ) { // Normal use
        if( p->is_worn( *it ) ) {
            if( p->is_underwater() && p->oxygen < 10 ) {
                p->oxygen += 20;
            }
            if( one_in( 15 ) ) {
                p->add_msg_if_player( m_bad, _( "You take a deep breath from your %s." ), it->tname() );
            }
            if( it->charges == 0 ) {
                p->add_msg_if_player( m_bad, _( "Air in your %s runs out." ), it->tname() );
                it->set_var( "overwrite_env_resist", 0 );
                it->convert( itype_id( it->typeId().str().substr( 0,
                                       it->typeId().str().size() - 3 ) ) ).active = false; // 3 = "_on"
            }
        } else { // not worn = off thanks to on-demand regulator
            it->set_var( "overwrite_env_resist", 0 );
            it->convert( itype_id( it->typeId().str().substr( 0,
                                   it->typeId().str().size() - 3 ) ) ).active = false; // 3 = "_on"
        }

    } else { // Turning it on/off
        if( it->charges == 0 ) {
            p->add_msg_if_player( _( "Your %s is empty." ), it->tname() );
        } else if( it->active ) { //off
            p->add_msg_if_player( _( "You turn off the regulator and close the air valve." ) );
            it->set_var( "overwrite_env_resist", 0 );
            it->convert( itype_id( it->typeId().str().substr( 0,
                                   it->typeId().str().size() - 3 ) ) ).active = false; // 3 = "_on"
        } else { //on
            if( !p->is_worn( *it ) ) {
                p->add_msg_if_player( _( "You should wear it first." ) );
            } else {
                p->add_msg_if_player( _( "You turn on the regulator and open the air valve." ) );
                it->set_var( "overwrite_env_resist", it->get_base_env_resist_w_filter() );
                it->convert( itype_id( it->typeId().str() + "_on" ) ).active = true;
            }
        }
    }
    if( it->charges == 0 ) {
        it->set_var( "overwrite_env_resist", 0 );
        it->convert( itype_id( it->typeId().str().substr( 0,
                               it->typeId().str().size() - 3 ) ) ).active = false; // 3 = "_on"
    }
    return it->type->charges_to_use();
}

int iuse::solarpack( player *p, item *it, bool, const tripoint & )
{
    const bionic_id rem_bid = p->get_remote_fueled_bionic();
    if( rem_bid.is_empty() ) {  // Cable CBM required
        p->add_msg_if_player(
            _( "You have no cable charging system to plug it into, so you leave it alone." ) );
        return 0;
    } else if( !p->has_active_bionic( rem_bid ) ) {  // when OFF it takes no effect
        p->add_msg_if_player( _( "Activate your cable charging system to take advantage of it." ) );
    }

    if( it->is_armor() && !( p->is_worn( *it ) ) ) {
        p->add_msg_if_player( m_neutral, _( "You need to wear the %1$s before you can unfold it." ),
                              it->tname() );
        return 0;
    }
    // no doubled sources of power
    if( p->worn_with_flag( flag_SOLARPACK_ON ) ) {
        p->add_msg_if_player( m_neutral, _( "You can't use the %1$s with another of its kind." ),
                              it->tname() );
        return 0;
    }
    p->add_msg_if_player(
        _( "You unfold the solar array from the pack.  You still need to connect it with a cable." ) );

    it->convert( itype_id( it->typeId().str() + "_on" ) );
    return 0;
}

int iuse::solarpack_off( player *p, item *it, bool, const tripoint & )
{
    if( !p->is_worn( *it ) ) {  // folding when not worn
        p->add_msg_if_player( _( "You fold your portable solar array into the pack." ) );
    } else {
        p->add_msg_if_player( _( "You unplug your portable solar array, and fold it into the pack." ) );
    }

    // 3 = "_on"
    it->convert( itype_id( it->typeId().str().substr( 0,
                           it->typeId().str().size() - 3 ) ) ).active = false;
    return 0;
}

int iuse::gasmask( player *p, item *it, bool t, const tripoint &pos )
{
    if( t ) { // Normal use
        if( p->is_worn( *it ) ) {
            // calculate amount of absorbed gas per filter charge
            const field &gasfield = get_map().field_at( pos );
            for( const auto &dfield : gasfield ) {
                const field_entry &entry = dfield.second;
                if( entry.get_gas_absorption_factor() > 0 ) {
                    it->set_var( "gas_absorbed", it->get_var( "gas_absorbed", 0 ) + entry.get_gas_absorption_factor() );
                }
            }
            if( it->get_var( "gas_absorbed", 0 ) >= 100 ) {
                it->ammo_consume( 1, p->pos() );
                it->set_var( "gas_absorbed", 0 );
            }
            if( it->ammo_remaining() == 0 ) {
                p->add_msg_player_or_npc(
                    m_bad,
                    _( "Your %s requires new filters!" ),
                    _( "<npcname> needs new gas mask filters!" )
                    , it->tname() );
            }
        }
    } else { // activate
        if( it->ammo_remaining() == 0 ) {
            p->add_msg_if_player( _( "Your %s doesn't have a filter." ), it->tname() );
        } else {
            p->add_msg_if_player( _( "You prepare your %s." ), it->tname() );
            it->active = true;
            it->set_var( "overwrite_env_resist", it->get_base_env_resist_w_filter() );
        }
    }
    if( it->ammo_remaining() == 0 ) {
        it->set_var( "overwrite_env_resist", 0 );
        it->active = false;
    }
    return it->type->charges_to_use();
}

int iuse::portable_game( player *p, item *it, bool active, const tripoint & )
{
    if( active ) {
        // Multi-turn usage of portable games is implemented via ACT_GAME and ACT_GENERIC_GAME.
        // Complex devices (e.g. laptops) may use 'active' for other iuse functions
        // (e.g. playing music), so we bail here to avoid conflicts.
        return 0;
    }
    if( p->is_npc() ) {
        // Long action
        return 0;
    }
    if( p->is_mounted() ) {
        p->add_msg_if_player( m_info, _( "You can't do that while mounted." ) );
        return 0;
    }
    if( p->is_underwater() ) {
        p->add_msg_if_player( m_info, _( "You can't do that while underwater." ) );
        return 0;
    }
    if( p->has_trait( trait_ILLITERATE ) ) {
        p->add_msg_if_player( m_info, _( "You're illiterate!" ) );
        return 0;
    } else if( it->units_remaining( *p ) < it->ammo_required() ) {
        p->add_msg_if_player( m_info, _( "The %s's batteries are dead." ), it->tname() );
        return 0;
    } else {
        std::string loaded_software = "robot_finds_kitten";

        uilist as_m;
        as_m.text = _( "What do you want to play?" );
        as_m.entries.emplace_back( 1, true, '1', _( "Robot finds Kitten" ) );
        as_m.entries.emplace_back( 2, true, '2', _( "S N A K E" ) );
        as_m.entries.emplace_back( 3, true, '3', _( "Sokoban" ) );
        as_m.entries.emplace_back( 4, true, '4', _( "Minesweeper" ) );
        as_m.entries.emplace_back( 5, true, '5', _( "Lights on!" ) );
        as_m.entries.emplace_back( 6, true, '6', _( "Play anything for a while" ) );
        as_m.query();

        switch( as_m.ret ) {
            case 1:
                loaded_software = "robot_finds_kitten";
                break;
            case 2:
                loaded_software = "snake_game";
                break;
            case 3:
                loaded_software = "sokoban_game";
                break;
            case 4:
                loaded_software = "minesweeper_game";
                break;
            case 5:
                loaded_software = "lightson_game";
                break;
            case 6:
                loaded_software = "null";
                break;
            default:
                //Cancel
                return 0;
        }

        //Play in 15-minute chunks
        const int moves = to_moves<int>( 15_minutes );

        p->add_msg_if_player( _( "You play on your %s for a while." ), it->tname() );
        if( loaded_software == "null" ) {
            p->assign_activity( ACT_GENERIC_GAME, to_moves<int>( 1_hours ), -1,
                                p->get_item_position( it ), "gaming" );
            return 0;
        }
        p->assign_activity( ACT_GAME, moves, -1, 0, "gaming" );
        p->activity.targets.push_back( item_location( *p, it ) );
        std::map<std::string, std::string> game_data;
        game_data.clear();
        int game_score = 0;

        play_videogame( loaded_software, game_data, game_score );

        if( game_data.find( "end_message" ) != game_data.end() ) {
            p->add_msg_if_player( game_data["end_message"] );
        }

        if( game_score != 0 ) {
            if( game_data.find( "moraletype" ) != game_data.end() ) {
                std::string moraletype = game_data.find( "moraletype" )->second;
                if( moraletype == "MORALE_GAME_FOUND_KITTEN" ) {
                    p->add_morale( MORALE_GAME_FOUND_KITTEN, game_score, 110 );
                } /*else if ( ...*/
            } else {
                p->add_morale( MORALE_GAME, game_score, 110 );
            }
        }

    }
    return 0;
}

int iuse::fitness_check( player *p, item *it, bool, const tripoint & )
{
    if( p->has_trait( trait_ILLITERATE ) ) {
        p->add_msg_if_player( m_info, _( "You don't know what you're looking at." ) );
        return 0;
    } else {
        //What else should block using f-band?
        const int bpm = p->heartrate_bpm();
        p->add_msg_if_player( _( "You check your health metrics on your %s." ), it->tname() );
        //Maybe should pick better words
        p->add_msg_if_player( _( "Your %s displays your heart's BPM:  %i." ), it->tname(), bpm );
        if( bpm > 179 ) {
            p->add_msg_if_player( _( "Your %s shows warning:  'Slow down!  "
                                     "Your pulse is getting too high, champion!'" ), it->tname() );
        }
        const std::string exercise = p->activity_level_str();
        if( exercise == "NO_EXERCISE" ) {
            p->add_msg_if_player( _( "Your %s shows your overall activity:  "
                                     "'You haven't really been active today.  Try going for a walk!'." ), it->tname() );
        } else if( exercise == "LIGHT_EXERCISE" ) {
            p->add_msg_if_player( _( "Your %s shows your overall activity:  "
                                     "'Good start!  Keep it up and move more.'" ), it->tname() );
        } else if( exercise == "MODERATE_EXERCISE" ) {
            p->add_msg_if_player( _( "Your %s shows your overall activity:  "
                                     "'Doing good!  Don't stop, push the limit!'" ), it->tname() );
        } else if( exercise == "ACTIVE_EXERCISE" ) {
            //Ad will most likely need to go
            p->add_msg_if_player( _( "Your %s shows your overall activity:  'Great job!  "
                                     "Take a break from workout and refresh with a bottle of sport drink!'" ), it->tname() );
        } else {
            p->add_msg_if_player( _( "Your %s shows your overall activity:  "
                                     "'You are too active!  Avoid overexertion for your safety and health.'" ), it->tname() );
        }
        //TODO add whatever else makes sense (sleep quality, health level approximation?)
    }
    return it->type->charges_to_use();
}

int iuse::hand_crank( player *p, item *it, bool, const tripoint & )
{
    if( p->is_npc() ) {
        // Long action
        return 0;
    }
    if( p->is_underwater() ) {
        p->add_msg_if_player( m_info, _( "It's not waterproof enough to work underwater." ) );
        return 0;
    }
    if( p->get_fatigue() >= fatigue_levels::DEAD_TIRED ) {
        p->add_msg_if_player( m_info, _( "You're too exhausted to keep cranking." ) );
        return 0;
    }
    item *magazine = it->magazine_current();
    if( magazine && magazine->has_flag( flag_RECHARGE ) ) {
        // 1600 minutes. It shouldn't ever run this long, but it's an upper bound.
        // expectation is it runs until the player is too tired.
        int moves = to_moves<int>( 1600_minutes );
        if( it->ammo_capacity( ammotype( "battery" ) ) > it->ammo_remaining() ) {
            p->add_msg_if_player( _( "You start cranking the %s to charge its %s." ), it->tname(),
                                  it->magazine_current()->tname() );
            p->assign_activity( ACT_HAND_CRANK, moves, -1, 0, "hand-cranking" );
            p->activity.targets.push_back( item_location( *p, it ) );
        } else {
            p->add_msg_if_player( _( "You could use the %s to charge its %s, but it's already charged." ),
                                  it->tname(), magazine->tname() );
        }
    } else {
        p->add_msg_if_player( m_info, _( "You need a rechargeable battery cell to charge." ) );
    }
    return 0;
}

int iuse::vibe( player *p, item *it, bool, const tripoint & )
{
    if( p->is_npc() ) {
        // Long action
        // Also, that would be creepy as fuck, seriously
        return 0;
    }
    if( p->is_mounted() ) {
        p->add_msg_if_player( m_info, _( "You can't do… that while mounted." ) );
        return 0;
    }
    if( ( p->is_underwater() ) && ( !( ( p->has_trait( trait_GILLS ) ) ||
                                       ( p->is_wearing( itype_rebreather_on ) ) ||
                                       ( p->is_wearing( itype_rebreather_xl_on ) ) ||
                                       ( p->is_wearing( itype_mask_h20survivor_on ) ) ) ) ) {
        p->add_msg_if_player( m_info, _( "It might be waterproof, but your lungs aren't." ) );
        return 0;
    }
    if( !it->units_sufficient( *p ) ) {
        p->add_msg_if_player( m_info, _( "The %s's batteries are dead." ), it->tname() );
        return 0;
    }
    if( p->get_fatigue() >= fatigue_levels::DEAD_TIRED ) {
        p->add_msg_if_player( m_info, _( "*Your* batteries are dead." ) );
        return 0;
    } else {
        int moves = to_moves<int>( 20_minutes );
        if( it->ammo_remaining() > 0 ) {
            p->add_msg_if_player( _( "You fire up your %s and start getting the tension out." ),
                                  it->tname() );
        } else {
            p->add_msg_if_player( _( "You whip out your %s and start getting the tension out." ),
                                  it->tname() );
        }
        p->assign_activity( ACT_VIBE, moves, -1, 0, "de-stressing" );
        p->activity.targets.push_back( item_location( *p, it ) );
    }
    return it->type->charges_to_use();
}

int iuse::vortex( player *p, item *it, bool, const tripoint & )
{
    std::vector<point> spawn;
    for( int i = -3; i <= 3; i++ ) {
        spawn.emplace_back( -3, i );
        spawn.emplace_back( +3, i );
        spawn.emplace_back( i, -3 );
        spawn.emplace_back( i, +3 );
    }

    while( !spawn.empty() ) {
        const tripoint offset( random_entry_removed( spawn ), 0 );
        monster *const mon = g->place_critter_at( mon_vortex, offset + p->pos() );
        if( !mon ) {
            continue;
        }
        p->add_msg_if_player( m_warning, _( "Air swirls all over…" ) );
        p->moves -= to_moves<int>( 1_seconds );
        it->convert( itype_spiral_stone );
        mon->friendly = -1;
        return it->type->charges_to_use();
    }

    // Only reachable when no monster has been spawned.
    p->add_msg_if_player( m_warning, _( "Air swirls around you for a moment." ) );
    return it->convert( itype_spiral_stone ).type->charges_to_use();
}

int iuse::dog_whistle( player *p, item *it, bool, const tripoint & )
{
    if( p->is_underwater() ) {
        p->add_msg_if_player( m_info, _( "You can't do that while underwater." ) );
        return 0;
    }
    p->add_msg_if_player( _( "You blow your dog whistle." ) );
    for( monster &critter : g->all_monsters() ) {
        if( critter.friendly != 0 && critter.has_flag( MF_DOGFOOD ) ) {
            bool u_see = get_player_view().sees( critter );
            if( critter.has_effect( effect_docile ) ) {
                if( u_see ) {
                    p->add_msg_if_player( _( "Your %s looks ready to attack." ), critter.name() );
                }
                critter.remove_effect( effect_docile );
            } else {
                if( u_see ) {
                    p->add_msg_if_player( _( "Your %s goes docile." ), critter.name() );
                }
                critter.add_effect( effect_docile, 1_turns, true );
            }
        }
    }
    return it->type->charges_to_use();
}

int iuse::call_of_tindalos( player *p, item *it, bool, const tripoint & )
{
    map &here = get_map();
    for( const tripoint &dest : here.points_in_radius( p->pos(), 12 ) ) {
        if( here.is_cornerfloor( dest ) ) {
            here.add_field( dest, fd_tindalos_rift, 3 );
            add_msg( m_info, _( "You hear a low-pitched echoing howl." ) );
        }
    }
    return it->type->charges_to_use();
}

int iuse::blood_draw( player *p, item *it, bool, const tripoint & )
{
    if( p->is_npc() ) {
        return 0;    // No NPCs for now!
    }
    if( p->is_mounted() ) {
        p->add_msg_if_player( m_info, _( "You can't do that while mounted." ) );
        return 0;
    }
    if( !it->contents.empty() ) {
        p->add_msg_if_player( m_info, _( "That %s is full!" ), it->tname() );
        return 0;
    }

    item blood( "blood", calendar::turn );
    bool drew_blood = false;
    bool acid_blood = false;
    for( item &map_it : get_map().i_at( point( p->posx(), p->posy() ) ) ) {
        if( map_it.is_corpse() &&
            query_yn( _( "Draw blood from %s?" ),
                      colorize( map_it.tname(), map_it.color_in_inventory() ) ) ) {
            p->add_msg_if_player( m_info, _( "You drew blood from the %s…" ), map_it.tname() );
            drew_blood = true;
            auto bloodtype( map_it.get_mtype()->bloodType() );
            if( bloodtype.obj().has_acid ) {
                acid_blood = true;
            } else {
                blood.set_mtype( map_it.get_mtype() );
            }
        }
    }

    if( !drew_blood && query_yn( _( "Draw your own blood?" ) ) ) {
        p->add_msg_if_player( m_info, _( "You drew your own blood…" ) );
        drew_blood = true;
        if( p->has_trait( trait_ACIDBLOOD ) ) {
            acid_blood = true;
        }
        p->mod_stored_nutr( 10 );
        p->mod_thirst( 10 );
        p->mod_pain( 3 );
    }

    if( acid_blood ) {
        item acid( "chem_sulphuric_acid", calendar::turn );
        it->put_in( acid, item_pocket::pocket_type::CONTAINER );
        if( one_in( 3 ) ) {
            if( it->inc_damage( damage_type::ACID ) ) {
                p->add_msg_if_player( m_info, _( "…but acidic blood melts the %s, destroying it!" ),
                                      it->tname() );
                p->i_rem( it );
                return 0;
            }
            p->add_msg_if_player( m_info, _( "…but acidic blood damages the %s!" ), it->tname() );
        }
        return it->type->charges_to_use();
    }

    if( !drew_blood ) {
        return it->type->charges_to_use();
    }

    it->put_in( blood, item_pocket::pocket_type::CONTAINER );
    return it->type->charges_to_use();
}

//This is just used for robofac_intercom_mission_2
int iuse::mind_splicer( player *p, item *it, bool, const tripoint & )
{
    if( p->is_mounted() ) {
        p->add_msg_if_player( m_info, _( "You can't do that while mounted." ) );
        return 0;
    }
    for( item &map_it : get_map().i_at( point( p->posx(), p->posy() ) ) ) {
        if( map_it.typeId() == itype_rmi2_corpse &&
            query_yn( _( "Use the mind splicer kit on the %s?" ), colorize( map_it.tname(),
                      map_it.color_in_inventory() ) ) ) {

            auto filter = []( const item & it ) {
                return it.typeId() == itype_data_card;
            };
            avatar *you = p->as_avatar();
            item_location loc;
            if( you != nullptr ) {
                loc = game_menus::inv::titled_filter_menu( filter, *you, _( "Select storage media" ) );
            }
            if( !loc ) {
                add_msg( m_info, _( "Nevermind." ) );
                return 0;
            }
            item &data_card = *loc;
            ///\EFFECT_DEX makes using the mind splicer faster
            ///\EFFECT_FIRSTAID makes using the mind splicer faster
            const time_duration time = std::max( 150_minutes - 20_minutes * ( p->get_skill_level(
                    skill_firstaid ) - 1 ) - 10_minutes * ( p->get_dex() - 8 ), 30_minutes );

            player_activity act( ACT_MIND_SPLICER, to_moves<int>( time ) );
            act.targets.push_back( item_location( *p, &data_card ) );
            p->assign_activity( act );
            return it->type->charges_to_use();
        }
    }
    add_msg( m_info, _( "There's nothing to use the %s on here." ), it->tname() );
    return 0;
}

void iuse::cut_log_into_planks( Character &p )
{
    if( p.is_mounted() ) {
        p.add_msg_if_player( m_info, _( "You can't do that while mounted." ) );
        return;
    }
    const int moves = to_moves<int>( 20_minutes );
    p.add_msg_if_player( _( "You cut the log into planks." ) );

    p.assign_activity( ACT_CHOP_PLANKS, moves, -1 );
    p.activity.placement = get_map().getabs( p.pos() );
}

int iuse::lumber( player *p, item *it, bool t, const tripoint & )
{
    if( t ) {
        return 0;
    }
    if( p->is_mounted() ) {
        p->add_msg_if_player( m_info, _( "You can't do that while mounted." ) );
        return 0;
    }
    map &here = get_map();
    // Check if player is standing on any lumber
    for( item &i : here.i_at( p->pos() ) ) {
        if( i.typeId() == itype_log ) {
            here.i_rem( p->pos(), &i );
            cut_log_into_planks( *p );
            return it->type->charges_to_use();
        }
    }

    // If the player is not standing on a log, check inventory
    avatar *you = p->as_avatar();
    item_location loc;
    auto filter = []( const item & it ) {
        return it.typeId() == itype_log;
    };
    if( you != nullptr ) {
        loc = game_menus::inv::titled_filter_menu( filter, *you, _( "Cut up what?" ) );
    }

    if( !loc ) {
        p->add_msg_if_player( m_info, _( "You don't have that item!" ) );
        return 0;
    }
    p->i_rem( &*loc );
    cut_log_into_planks( *p );
    return it->type->charges_to_use();
}

static int chop_moves( player *p, item *it )
{
    // quality of tool
    const int quality = it->get_quality( qual_AXE );

    // attribute; regular tools - based on STR, powered tools - based on DEX
    const int attr = it->has_flag( flag_POWERED ) ? p->dex_cur : p->str_cur;

    int moves = to_moves<int>( time_duration::from_minutes( 60 - attr ) / std::pow( 2, quality - 1 ) );
    const int helpersize = p->get_num_crafting_helpers( 3 );
    moves *= ( 1.0f - ( helpersize / 10.0f ) );
    return moves;
}

int iuse::chop_tree( player *p, item *it, bool t, const tripoint & )
{
    if( !p || t ) {
        return 0;
    }
    if( p->is_mounted() ) {
        p->add_msg_if_player( m_info, _( "You can't do that while mounted." ) );
        return 0;
    }
    map &here = get_map();
    const std::function<bool( const tripoint & )> f = [&here, p]( const tripoint & pnt ) {
        if( pnt == p->pos() ) {
            return false;
        }
        return here.has_flag( "TREE", pnt );
    };

    const cata::optional<tripoint> pnt_ = choose_adjacent_highlight(
            _( "Chop down which tree?" ), _( "There is no tree to chop down nearby." ), f, false );
    if( !pnt_ ) {
        return 0;
    }
    const tripoint &pnt = *pnt_;
    if( !f( pnt ) ) {
        if( pnt == p->pos() ) {
            p->add_msg_if_player( m_info, _( "You're not stern enough to shave yourself with THIS." ) );
        } else {
            p->add_msg_if_player( m_info, _( "You can't chop down that." ) );
        }
        return 0;
    }
    int moves = chop_moves( p, it );
    const std::vector<npc *> helpers = p->get_crafting_helpers();
    for( const npc *np : helpers ) {
        add_msg( m_info, _( "%s helps with this task…" ), np->name );
        break;
    }
    p->assign_activity( ACT_CHOP_TREE, moves, -1, p->get_item_position( it ) );
    p->activity.placement = here.getabs( pnt );

    return it->type->charges_to_use();
}

int iuse::chop_logs( player *p, item *it, bool t, const tripoint & )
{
    if( !p || t ) {
        return 0;
    }
    if( p->is_mounted() ) {
        p->add_msg_if_player( m_info, _( "You can't do that while mounted." ) );
        return 0;
    }

    const std::set<ter_id> allowed_ter_id {
        t_trunk,
        t_stump
    };
    map &here = get_map();
    const std::function<bool( const tripoint & )> f = [&allowed_ter_id, &here]( const tripoint & pnt ) {
        const ter_id type = here.ter( pnt );
        const bool is_allowed_terrain = allowed_ter_id.find( type ) != allowed_ter_id.end();
        return is_allowed_terrain;
    };

    const cata::optional<tripoint> pnt_ = choose_adjacent_highlight(
            _( "Chop which tree trunk?" ), _( "There is no tree trunk to chop nearby." ), f, false );
    if( !pnt_ ) {
        return 0;
    }
    const tripoint &pnt = *pnt_;
    if( !f( pnt ) ) {
        p->add_msg_if_player( m_info, _( "You can't chop that." ) );
        return 0;
    }

    int moves = chop_moves( p, it );
    const std::vector<npc *> helpers = p->get_crafting_helpers();
    for( const npc *np : helpers ) {
        add_msg( m_info, _( "%s helps with this task…" ), np->name );
        break;
    }
    p->assign_activity( ACT_CHOP_LOGS, moves, -1, p->get_item_position( it ) );
    p->activity.placement = here.getabs( pnt );

    return it->type->charges_to_use();
}

int iuse::oxytorch( player *p, item *it, bool, const tripoint & )
{
    if( p->is_npc() ) {
        // Long action
        return 0;
    }
    if( p->is_mounted() ) {
        p->add_msg_if_player( m_info, _( "You can't do that while mounted." ) );
        return 0;
    }
    static const quality_id GLARE( "GLARE" );
    if( !p->has_quality( GLARE, 2 ) ) {
        p->add_msg_if_player( m_info, _( "You need welding goggles to do that." ) );
        return 0;
    }

    const std::set<ter_id> allowed_ter_id {
        t_chainfence_posts,
        t_window_enhanced,
        t_window_enhanced_noglass,
        t_chainfence,
        t_chaingate_c,
        t_chaingate_l,
        t_bars,
        t_window_bars_alarm,
        t_window_bars,
        t_reb_cage,
        t_door_metal_locked,
        t_door_metal_c,
        t_door_bar_c,
        t_door_bar_locked,
        t_door_metal_pickable
    };
    const std::set<furn_id> allowed_furn_id {
        f_rack,
        f_safe_l,
        f_gunsafe_ml,
        f_gunsafe_mj,
        f_gun_safe_el
    };

    map &here = get_map();
    const std::function<bool( const tripoint & )> f =
    [&allowed_ter_id, &allowed_furn_id, &here, p]( const tripoint & pnt ) {
        if( pnt == p->pos() ) {
            return false;
        }
        const ter_id ter = here.ter( pnt );
        const auto furn = here.furn( pnt );

        const bool is_allowed = ( allowed_ter_id.find( ter ) != allowed_ter_id.end() ) ||
                                ( allowed_furn_id.find( furn ) != allowed_furn_id.end() );
        return is_allowed;
    };

    const cata::optional<tripoint> pnt_ = choose_adjacent_highlight(
            _( "Cut up metal where?" ), _( "There is no metal to cut up nearby." ), f, false );
    if( !pnt_ ) {
        return 0;
    }
    const tripoint &pnt = *pnt_;
    const ter_id ter = here.ter( pnt );
    const furn_id furn = here.furn( pnt );
    if( !f( pnt ) ) {
        if( pnt == p->pos() ) {
            p->add_msg_if_player( m_info, _( "Yuck.  Acetylene gas smells weird." ) );
        } else {
            p->add_msg_if_player( m_info, _( "You can't cut that." ) );
        }
        return 0;
    }

    int turns = 0;
    if( furn == f_rack || ter == t_chainfence_posts ) {
        turns = to_turns<int>( 2_seconds );
    } else if( ter == t_window_enhanced || ter == t_window_enhanced_noglass ) {
        turns = to_turns<int>( 5_seconds );
    } else if( ter == t_chainfence || ter == t_chaingate_c ||
               ter == t_chaingate_l  || ter == t_bars || ter == t_window_bars_alarm ||
               ter == t_window_bars || ter == t_reb_cage ) {
        turns = to_turns<int>( 10_seconds );
    } else if( ter == t_door_metal_locked || ter == t_door_metal_c || ter == t_door_bar_c ||
               ter == t_door_bar_locked || ter == t_door_metal_pickable || furn == f_safe_l ||
               furn == f_gunsafe_ml || furn == f_gunsafe_mj || furn == f_gun_safe_el ) {
        turns = to_turns<int>( 15_seconds );
    } else {
        return 0;
    }

    const int charges = turns * it->ammo_required();
    int moves = to_moves<int>( time_duration::from_turns( turns ) );

    if( charges > it->ammo_remaining() ) {
        p->add_msg_if_player( m_info, _( "Your torch doesn't have enough acetylene to cut that." ) );
        return 0;
    }

    // placing ter here makes resuming tasks work better
    p->assign_activity( ACT_OXYTORCH, moves, static_cast<int>( ter ) );
    p->activity.targets.push_back( item_location( *p, it ) );
    p->activity.placement = pnt;
    p->activity.values.push_back( charges );

    // charges will be consumed in oxytorch_do_turn, not here
    return 0;
}

int iuse::hacksaw( player *p, item *it, bool t, const tripoint & )
{
    if( !p || t ) {
        return 0;
    }
    if( p->is_mounted() ) {
        p->add_msg_if_player( m_info, _( "You can't do that while mounted." ) );
        return 0;
    }
    const std::set<ter_id> allowed_ter_id {
        t_chainfence_posts,
        t_window_enhanced,
        t_window_enhanced_noglass,
        t_chainfence,
        t_chaingate_c,
        t_chaingate_l,
        t_window_bars_alarm,
        t_window_bars,
        t_reb_cage,
        t_door_bar_c,
        t_door_bar_locked,
        t_bars
    };
    const std::set<furn_id> allowed_furn_id {
        f_rack
    };
    map &here = get_map();
    const std::function<bool( const tripoint & )> f =
    [&allowed_ter_id, &allowed_furn_id, &here, p]( const tripoint & pnt ) {
        if( pnt == p->pos() ) {
            return false;
        }
        const ter_id ter = here.ter( pnt );
        const auto furn = here.furn( pnt );

        const bool is_allowed = ( allowed_ter_id.find( ter ) != allowed_ter_id.end() ) ||
                                ( allowed_furn_id.find( furn ) != allowed_furn_id.end() );
        return is_allowed;
    };

    const cata::optional<tripoint> pnt_ = choose_adjacent_highlight(
            _( "Cut up metal where?" ), _( "There is no metal to cut up nearby." ), f, false );
    if( !pnt_ ) {
        return 0;
    }
    const tripoint &pnt = *pnt_;
    const ter_id ter = here.ter( pnt );
    if( !f( pnt ) ) {
        if( pnt == p->pos() ) {
            p->add_msg_if_player( m_info, _( "Why would you do that?" ) );
            p->add_msg_if_player( m_info, _( "You're not even chained to a boiler." ) );
        } else {
            p->add_msg_if_player( m_info, _( "You can't cut that." ) );
        }
        return 0;
    }

    int moves;
    if( ter == t_chainfence_posts || here.furn( pnt ) == f_rack ) {
        moves = to_moves<int>( 2_minutes );
    } else if( ter == t_window_enhanced || ter == t_window_enhanced_noglass ) {
        moves = to_moves<int>( 5_minutes );
    } else if( ter == t_chainfence || ter == t_chaingate_c ||
               ter == t_chaingate_l || ter == t_window_bars_alarm || ter == t_window_bars || ter == t_reb_cage ) {
        moves = to_moves<int>( 10_minutes );
    } else if( ter == t_door_bar_c || ter == t_door_bar_locked || ter == t_bars ) {
        moves = to_moves<int>( 15_minutes );
    } else {
        return 0;
    }

    p->assign_activity( ACT_HACKSAW, moves, static_cast<int>( ter ),
                        p->get_item_position( it ) );
    p->activity.placement = pnt;

    return it->type->charges_to_use();
}

int iuse::boltcutters( player *p, item *it, bool, const tripoint & )
{
    if( p->is_mounted() ) {
        p->add_msg_if_player( m_info, _( "You can't do that while mounted." ) );
        return 0;
    }
    const std::set<ter_id> allowed_ter_id {
        t_chaingate_l,
        t_chainfence,
        t_fence_barbed
    };
    map &here = get_map();
    const std::function<bool( const tripoint & )> f =
    [&allowed_ter_id, &here, p]( const tripoint & pnt ) {
        if( pnt == p->pos() ) {
            return false;
        }
        const ter_id ter = here.ter( pnt );
        const bool is_allowed = allowed_ter_id.find( ter ) != allowed_ter_id.end();
        return is_allowed;
    };

    const cata::optional<tripoint> pnt_ = choose_adjacent_highlight(
            _( "Cut up metal where?" ), _( "There is no metal to cut up nearby." ), f, false );
    if( !pnt_ ) {
        return 0;
    }
    const tripoint &pnt = *pnt_;
    const ter_id type = here.ter( pnt );
    if( !f( pnt ) ) {
        if( pnt == p->pos() ) {
            p->add_msg_if_player( m_info,
                                  _( "You neatly sever all of the veins and arteries in your body.  Oh, wait; never mind." ) );
        } else {
            p->add_msg_if_player( m_info, _( "You can't cut that." ) );
        }
        return 0;
    }

    if( type == t_chaingate_l ) {
        p->moves -= to_moves<int>( 1_seconds );
        here.ter_set( pnt, t_chaingate_c );
        sounds::sound( pnt, 5, sounds::sound_t::combat, _( "Gachunk!" ), true, "tool", "boltcutters" );
        here.spawn_item( point( p->posx(), p->posy() ), "scrap", 3 );
    } else if( type == t_chainfence ) {
        p->moves -= to_moves<int>( 5_seconds );
        here.ter_set( pnt, t_chainfence_posts );
        sounds::sound( pnt, 5, sounds::sound_t::combat, _( "Snick, snick, gachunk!" ), true, "tool",
                       "boltcutters" );
        here.spawn_item( pnt, "wire", 20 );
    } else if( type == t_fence_barbed ) {
        p->moves -= to_moves<int>( 10_seconds );
        here.ter_set( pnt, t_fence_post );
        sounds::sound( pnt, 5, sounds::sound_t::combat, _( "Snick, snick, gachunk!" ), true, "tool",
                       "boltcutters" );
        here.spawn_item( pnt, "wire_barbed", 2 );

    } else {
        return 0;
    }

    return it->type->charges_to_use();
}

int iuse::mop( player *p, item *it, bool, const tripoint & )
{
    if( p->is_mounted() ) {
        p->add_msg_if_player( m_info, _( "You can't do that while mounted." ) );
        return 0;
    }
    map &here = get_map();
    const std::function<bool( const tripoint & )> f = [&here]( const tripoint & pnt ) {
        if( !here.has_flag( "LIQUIDCONT", pnt ) ) {
            map_stack items = here.i_at( pnt );
            auto found = std::find_if( items.begin(), items.end(), []( const item & it ) {
                return it.made_of( phase_id::LIQUID );
            } );
            if( found != items.end() ) {
                return true;
            }
        }
        for( const auto &pr : here.field_at( pnt ) ) {
            if( pr.second.get_field_type().obj().phase == phase_id::LIQUID ) {
                return true;
            }
        }
        if( const optional_vpart_position vp = here.veh_at( pnt ) ) {
            vehicle *const veh = &vp->vehicle();
            std::vector<int> parts_here = veh->parts_at_relative( vp->mount(), true );
            for( int elem : parts_here ) {
                if( veh->part( elem ).blood > 0 ) {
                    return true;
                }
                vehicle_stack items = veh->get_items( elem );
                auto found = std::find_if( items.begin(), items.end(), []( const item & it ) {
                    return it.made_of( phase_id::LIQUID );
                } );
                if( found != items.end() ) {
                    return true;
                }
            }
        }
        return false;
    };

    const cata::optional<tripoint> pnt_ = choose_adjacent_highlight(
            _( "Mop where?" ), _( "There is nothing to mop nearby." ), f, false );
    if( !pnt_ ) {
        return 0;
    }
    const tripoint &pnt = *pnt_;
    if( !f( pnt ) ) {
        if( pnt == p->pos() ) {
            p->add_msg_if_player( m_info, _( "You mop yourself up." ) );
            p->add_msg_if_player( m_info, _( "The universe implodes and reforms around you." ) );
        } else {
            p->add_msg_if_player( m_bad, _( "There's nothing to mop there." ) );
        }
        return 0;
    }
    if( p->is_blind() ) {
        p->add_msg_if_player( m_info, _( "You move the mop around, unsure whether it's doing any good." ) );
        p->moves -= 15;
        if( one_in( 3 ) ) {
            here.mop_spills( pnt );
        }
    } else if( here.mop_spills( pnt ) ) {
        p->add_msg_if_player( m_info, _( "You mop up the spill." ) );
        p->moves -= 15;
    } else {
        return 0;
    }
    return it->type->charges_to_use();
}

int iuse::spray_can( player *p, item *it, bool, const tripoint & )
{
    const cata::optional<tripoint> dest_ = choose_adjacent( _( "Spray where?" ) );
    if( !dest_ ) {
        return 0;
    }
    return handle_ground_graffiti( *p, it, _( "Spray what?" ), dest_.value() );
}

int iuse::handle_ground_graffiti( Character &p, item *it, const std::string &prefix,
                                  const tripoint &where )
{
    map &here = get_map();
    string_input_popup popup;
    std::string message = popup
                          .title( prefix + " " + _( "(To delete, clear the text and confirm)" ) )
                          .text( here.has_graffiti_at( where ) ? here.graffiti_at( where ) : std::string() )
                          .identifier( "graffiti" )
                          .query_string();
    if( popup.canceled() ) {
        return 0;
    }

    bool grave = here.ter( where ) == t_grave_new;
    int move_cost;
    if( message.empty() ) {
        if( here.has_graffiti_at( where ) ) {
            move_cost = 3 * here.graffiti_at( where ).length();
            here.delete_graffiti( where );
            if( grave ) {
                p.add_msg_if_player( m_info, _( "You blur the inscription on the grave." ) );
            } else {
                p.add_msg_if_player( m_info, _( "You manage to get rid of the message on the surface." ) );
            }
        } else {
            return 0;
        }
    } else {
        here.set_graffiti( where, message );
        if( grave ) {
            p.add_msg_if_player( m_info, _( "You carve an inscription on the grave." ) );
        } else {
            p.add_msg_if_player( m_info, _( "You write a message on the surface." ) );
        }
        move_cost = 2 * message.length();
    }
    p.moves -= move_cost;
    if( it != nullptr ) {
        return it->type->charges_to_use();
    } else {
        return 0;
    }
}

/**
 * Heats up a food item.
 * @return 1 if an item was heated, false if nothing was heated.
 */
static bool heat_item( player &p )
{
    item_location loc = g->inv_map_splice( []( const item & itm ) {
        const item *food = itm.get_food();
        return food && !food->has_own_flag( flag_HOT );
    }, _( "Heat up what?" ), 1, _( "You don't have any appropriate food to heat up." ) );

    item *heat = loc.get_item();
    if( heat == nullptr ) {
        add_msg( m_info, _( "Never mind." ) );
        return false;
    }
    item *target = heat->get_food();
    // simulates heat capacity of food, more weight = longer heating time
    // this is x2 to simulate larger delta temperature of frozen food in relation to
    // heating non-frozen food (x1); no real life physics here, only approximations
    int duration = to_turns<int>( time_duration::from_seconds( to_gram( target->weight() ) ) ) * 10;
    if( target->has_own_flag( flag_FROZEN ) && !target->has_flag( flag_EATEN_COLD ) ) {
        duration *= 2;
    }
    p.add_msg_if_player( m_info, _( "You start heating up the food." ) );
    p.assign_activity( ACT_HEATING, duration );
    p.activity.targets.push_back( item_location( p, target ) );
    return true;
}

int iuse::heatpack( player *p, item *it, bool, const tripoint & )
{
    if( heat_item( *p ) ) {
        it->convert( itype_heatpack_used );
    }
    return 0;
}

int iuse::heat_food( player *p, item *it, bool, const tripoint & )
{
    if( get_map().has_nearby_fire( p->pos() ) ) {
        heat_item( *p );
    } else if( p->has_active_bionic( bio_tools ) && p->get_power_level() > 10_kJ &&
               query_yn( _( "There is no fire around; use your integrated toolset instead?" ) ) ) {
        if( heat_item( *p ) ) {
            p->mod_power_level( -10_kJ );
        }
    } else {
        p->add_msg_if_player( m_info,
                              _( "You need to be next to a fire to heat something up with the %s." ),
                              it->tname() );
    }
    return 0;
}

int iuse::hotplate( player *p, item *it, bool, const tripoint & )
{
    if( p->is_mounted() ) {
        p->add_msg_if_player( m_info, _( "You can't do that while mounted." ) );
        return 0;
    }
    if( it->typeId() != itype_atomic_coffeepot && ( !it->units_sufficient( *p ) ) ) {
        p->add_msg_if_player( m_info, _( "The %s's batteries are dead." ), it->tname() );
        return 0;
    }

    int choice = 0;
    if( ( p->has_effect( effect_bite ) || p->has_effect( effect_bleed ) ||
          p->has_trait( trait_MASOCHIST ) ||
          p->has_trait( trait_MASOCHIST_MED ) || p->has_trait( trait_CENOBITE ) ) && !p->is_underwater() ) {
        //Might want to cauterize
        choice = uilist( _( "Using hotplate:" ), {
            _( "Heat food" ), _( "Cauterize wound" )
        } );
    }

    if( choice == 0 ) {
        if( heat_item( *p ) ) {
            return it->type->charges_to_use();
        }
    } else if( choice == 1 ) {
        return cauterize_elec( *p, *it );
    }
    return 0;
}

int iuse::towel( player *p, item *it, bool t, const tripoint & )
{
    return towel_common( p, it, t );
}

int iuse::towel_common( Character *p, item *it, bool t )
{
    if( t ) {
        // Continuous usage, do nothing as not initiated by the player, this is for
        // wet towels only as they are active items.
        return 0;
    }
    bool slime = p->has_effect( effect_slimed );
    bool boom = p->has_effect( effect_boomered );
    bool glow = p->has_effect( effect_glowing );
    int mult = slime + boom + glow; // cleaning off more than one at once makes it take longer
    bool towelUsed = false;
    const std::string name = it ? it->tname() : _( "towel" );

    // can't use an already wet towel!
    if( it && it->has_flag( flag_WET ) ) {
        p->add_msg_if_player( m_info, _( "That %s is too wet to soak up any more liquid!" ),
                              it->tname() );
        // clean off the messes first, more important
    } else if( slime || boom || glow ) {
        p->remove_effect( effect_slimed ); // able to clean off all at once
        p->remove_effect( effect_boomered );
        p->remove_effect( effect_glowing );
        p->add_msg_if_player( _( "You use the %s to clean yourself off, saturating it with slime!" ),
                              name );

        towelUsed = true;
        if( it && it->typeId() == itype_towel ) {
            it->convert( itype_towel_soiled );
        }

        // dry off from being wet
    } else if( p->has_atleast_one_wet_part() ) {
        p->rem_morale( MORALE_WET );
        p->set_all_parts_wetness( 0 );
        p->add_msg_if_player( _( "You use the %s to dry off, saturating it with water!" ),
                              name );

        towelUsed = true;
        if( it ) {
            it->item_counter = to_turns<int>( 30_minutes );
        }

        // default message
    } else {
        p->add_msg_if_player( _( "You are already dry; the %s does nothing." ), name );
    }

    // towel was used
    if( towelUsed ) {
        if( mult == 0 ) {
            mult = 1;
        }
        p->moves -= 50 * mult;
        if( it ) {
            // change "towel" to a "towel_wet" (different flavor text/color)
            if( it->typeId() == itype_towel ) {
                it->convert( itype_towel_wet );
            }

            // WET, active items have their timer decremented every turn
            it->set_flag( flag_WET );
            it->active = true;
        }
    }
    return it ? it->type->charges_to_use() : 0;
}

int iuse::unfold_generic( player *p, item *it, bool, const tripoint & )
{
    if( p->is_underwater() ) {
        p->add_msg_if_player( m_info, _( "You can't do that while underwater." ) );
        return 0;
    }
    if( p->is_mounted() ) {
        p->add_msg_if_player( m_info, _( "You can't do that while mounted." ) );
        return 0;
    }
    map &here = get_map();
    vehicle *veh = here.add_vehicle( vproto_id( "none" ), p->pos(), 0_degrees, 0, 0, false );
    if( veh == nullptr ) {
        p->add_msg_if_player( m_info, _( "There's no room to unfold the %s." ), it->tname() );
        return 0;
    }
    veh->name = it->get_var( "vehicle_name" );
    if( !veh->restore( it->get_var( "folding_bicycle_parts" ) ) ) {
        here.destroy_vehicle( veh );
        return 0;
    }
    const bool can_float = size( veh->get_avail_parts( "FLOATS" ) ) > 2;

    const auto invalid_pos = [&here]( const tripoint & pp, bool can_float ) {
        return ( here.has_flag_ter( TFLAG_DEEP_WATER, pp ) && !can_float ) ||
               here.veh_at( pp ) || here.impassable( pp );
    };
    for( const vpart_reference &vp : veh->get_all_parts() ) {
        if( vp.info().location != "structure" ) {
            continue;
        }
        const tripoint pp = vp.pos();
        if( invalid_pos( pp, can_float ) ) {
            p->add_msg_if_player( m_info, _( "There's no room to unfold the %s." ), it->tname() );
            here.destroy_vehicle( veh );
            return 0;
        }
    }

    here.add_vehicle_to_cache( veh );

    std::string unfold_msg = it->get_var( "unfold_msg" );
    if( unfold_msg.empty() ) {
        unfold_msg = _( "You painstakingly unfold the %s and make it ready to ride." );
    } else {
        unfold_msg = _( unfold_msg );
    }
    veh->set_owner( *p );
    p->add_msg_if_player( m_neutral, unfold_msg, veh->name );

    p->moves -= it->get_var( "moves", to_turns<int>( 5_seconds ) );
    return 1;
}

int iuse::adrenaline_injector( player *p, item *it, bool, const tripoint & )
{
    if( p->is_npc() && p->get_effect_dur( effect_adrenaline ) >= 30_minutes ) {
        return 0;
    }

    p->moves -= to_moves<int>( 1_seconds );
    p->add_msg_player_or_npc( _( "You inject yourself with adrenaline." ),
                              _( "<npcname> injects themselves with adrenaline." ) );

    item syringe( "syringe", it->birthday() );
    p->i_add( syringe );
    if( p->has_effect( effect_adrenaline ) ) {
        p->add_msg_if_player( m_bad, _( "Your heart spasms!" ) );
        // Note: not the mod, the health
        p->mod_healthy( -20 );
    }

    p->add_effect( effect_adrenaline, 20_minutes );

    return it->type->charges_to_use();
}

int iuse::jet_injector( player *p, item *it, bool, const tripoint & )
{
    if( !it->ammo_sufficient() ) {
        p->add_msg_if_player( m_info, _( "The jet injector is empty." ) );
        return 0;
    } else {
        p->add_msg_if_player( _( "You inject yourself with the jet injector." ) );
        // Intensity is 2 here because intensity = 1 is the comedown
        p->add_effect( effect_jetinjector, 20_minutes, false, 2 );
        p->mod_painkiller( 20 );
        p->mod_stim( 10 );
        p->healall( 20 );
    }

    if( p->has_effect( effect_jetinjector ) ) {
        if( p->get_effect_dur( effect_jetinjector ) > 20_minutes ) {
            p->add_msg_if_player( m_warning, _( "Your heart is beating alarmingly fast!" ) );
        }
    }
    return it->type->charges_to_use();
}

int iuse::stimpack( player *p, item *it, bool, const tripoint & )
{
    if( p->get_item_position( it ) >= -1 ) {
        p->add_msg_if_player( m_info,
                              _( "You must wear the stimulant delivery system before you can activate it." ) );
        return 0;
    }

    if( !it->ammo_sufficient() ) {
        p->add_msg_if_player( m_info, _( "The stimulant delivery system is empty." ) );
        return 0;
    } else {
        p->add_msg_if_player( _( "You inject yourself with the stimulants." ) );
        // Intensity is 2 here because intensity = 1 is the comedown
        p->add_effect( effect_stimpack, 25_minutes, false, 2 );
        p->mod_painkiller( 2 );
        p->mod_stim( 20 );
        p->mod_fatigue( -100 );
        p->set_stamina( p->get_stamina_max() );
    }
    return it->type->charges_to_use();
}

int iuse::radglove( player *p, item *it, bool, const tripoint & )
{
    if( p->get_item_position( it ) >= -1 ) {
        p->add_msg_if_player( m_info,
                              _( "You must wear the radiation biomonitor before you can activate it." ) );
        return 0;
    } else if( !it->units_sufficient( *p ) ) {
        p->add_msg_if_player( m_info, _( "The radiation biomonitor needs batteries to function." ) );
        return 0;
    } else {
        p->add_msg_if_player( _( "You activate your radiation biomonitor." ) );
        if( p->get_rad() >= 1 ) {
            p->add_msg_if_player( m_warning, _( "You are currently irradiated." ) );
            p->add_msg_player_or_say( m_info,
                                      _( "Your radiation level: %d mSv." ),
                                      _( "It says here that my radiation level is %d mSv." ),
                                      p->get_rad() );
        } else {
            p->add_msg_player_or_say( m_info,
                                      _( "You aren't currently irradiated." ),
                                      _( "It says I'm not irradiated." ) );
        }
        p->add_msg_if_player( _( "Have a nice day!" ) );
    }

    return it->type->charges_to_use();
}

int iuse::contacts( player *p, item *it, bool, const tripoint & )
{
    if( p->is_underwater() ) {
        p->add_msg_if_player( m_info, _( "You can't do that while underwater." ) );
        return 0;
    }
    const time_duration duration = rng( 6_days, 8_days );
    if( p->has_effect( effect_contacts ) ) {
        if( query_yn( _( "Replace your current lenses?" ) ) ) {
            p->moves -= to_moves<int>( 20_seconds );
            p->add_msg_if_player( _( "You replace your current %s." ), it->tname() );
            p->remove_effect( effect_contacts );
            p->add_effect( effect_contacts, duration );
            return it->type->charges_to_use();
        } else {
            p->add_msg_if_player( _( "You don't do anything with your %s." ), it->tname() );
            return 0;
        }
    } else if( p->has_trait( trait_HYPEROPIC ) || p->has_trait( trait_MYOPIC ) ||
               p->has_trait( trait_URSINE_EYE ) ) {
        p->moves -= to_moves<int>( 20_seconds );
        p->add_msg_if_player( _( "You put the %s in your eyes." ), it->tname() );
        p->add_effect( effect_contacts, duration );
        return it->type->charges_to_use();
    } else {
        p->add_msg_if_player( m_info, _( "Your vision is fine already." ) );
        return 0;
    }
}

int iuse::talking_doll( player *p, item *it, bool, const tripoint & )
{
    if( !it->units_sufficient( *p ) ) {
        p->add_msg_if_player( m_info, _( "The %s's batteries are dead." ), it->tname() );
        return 0;
    }

    const SpeechBubble speech = get_speech( it->typeId().str() );

    sounds::sound( p->pos(), speech.volume, sounds::sound_t::electronic_speech,
                   speech.text.translated(), true, "speech", it->typeId().str() );

    // Sound code doesn't describe noises at the player position
    if( p->can_hear( p->pos(), speech.volume ) ) {
        p->add_msg_if_player( _( "You hear \"%s\"" ), speech.text );
    }

    return it->type->charges_to_use();
}

int iuse::gun_repair( player *p, item *it, bool, const tripoint & )
{
    if( !it->units_sufficient( *p ) ) {
        return 0;
    }
    if( p->is_underwater() ) {
        p->add_msg_if_player( m_info, _( "You can't do that while underwater." ) );
        return 0;
    }
    if( p->is_mounted() ) {
        p->add_msg_if_player( m_info, _( "You can't do that while mounted." ) );
        return 0;
    }
    /** @EFFECT_MECHANICS >1 allows gun repair */
    if( p->get_skill_level( skill_mechanics ) < 2 ) {
        p->add_msg_if_player( m_info, _( "You need a mechanics skill of 2 to use this repair kit." ) );
        return 0;
    }
    item_location loc = game_menus::inv::titled_menu( get_avatar(),
                        ( "Select the firearm to repair:" ) );
    if( !loc ) {
        p->add_msg_if_player( m_info, _( "You don't have that item!" ) );
        return 0;
    }
    item &fix = *loc;
    if( !fix.is_firearm() ) {
        p->add_msg_if_player( m_info, _( "That isn't a firearm!" ) );
        return 0;
    }
    if( fix.has_flag( flag_NO_REPAIR ) ) {
        p->add_msg_if_player( m_info, _( "You can't repair your %s." ), fix.tname() );
        return 0;
    }
    if( fix.damage() <= fix.min_damage() ) {
        p->add_msg_if_player( m_info, _( "You can't improve your %s any more this way." ),
                              fix.tname() );
        return 0;
    }
    if( fix.damage() <= 0 && p->get_skill_level( skill_mechanics ) < 8 ) {
        p->add_msg_if_player( m_info, _( "Your %s is already in peak condition." ), fix.tname() );
        p->add_msg_if_player( m_info,
                              _( "With a higher mechanics skill, you might be able to improve it." ) );
        return 0;
    }
    /** @EFFECT_MECHANICS >=8 allows accurizing ranged weapons */
    const std::string startdurability = fix.durability_indicator( true );
    std::string resultdurability;
    if( fix.damage() <= 0 ) {
        sounds::sound( p->pos(), 6, sounds::sound_t::activity, "crunch", true, "tool", "repair_kit" );
        p->moves -= to_moves<int>( 20_seconds * p->fine_detail_vision_mod() );
        p->practice( skill_mechanics, 10 );
        fix.mod_damage( -itype::damage_scale );
        p->add_msg_if_player( m_good, _( "You accurize your %s." ), fix.tname( 1, false ) );

    } else if( fix.damage() > itype::damage_scale ) {
        sounds::sound( p->pos(), 8, sounds::sound_t::activity, "crunch", true, "tool", "repair_kit" );
        p->moves -= to_moves<int>( 10_seconds * p->fine_detail_vision_mod() );
        p->practice( skill_mechanics, 10 );
        fix.mod_damage( -itype::damage_scale );
        resultdurability = fix.durability_indicator( true );
        p->add_msg_if_player( m_good, _( "You repair your %s!  ( %s-> %s)" ), fix.tname( 1, false ),
                              startdurability, resultdurability );

    } else {
        sounds::sound( p->pos(), 8, sounds::sound_t::activity, "crunch", true, "tool", "repair_kit" );
        p->moves -= to_moves<int>( 5_seconds * p->fine_detail_vision_mod() );
        p->practice( skill_mechanics, 10 );
        fix.set_damage( 0 );
        resultdurability = fix.durability_indicator( true );
        p->add_msg_if_player( m_good, _( "You repair your %s completely!  ( %s-> %s)" ),
                              fix.tname( 1, false ), startdurability, resultdurability );
        // Do these need to use the %1$s syntax used elsewhere?
    }
    return it->type->charges_to_use();
}

int iuse::gunmod_attach( player *p, item *it, bool, const tripoint & )
{
    if( !it || !it->is_gunmod() ) {
        debugmsg( "tried to attach non-gunmod" );
        return 0;
    }

    if( !p ) {
        return 0;
    }

    do {
        item_location loc = game_menus::inv::gun_to_modify( *p, *it );

        if( !loc ) {
            add_msg( m_info, _( "Never mind." ) );
            return 0;
        }

        if( !loc->is_gunmod_compatible( *it ).success() ) {
            return 0;
        }

        const item mod_copy( *it );
        item modded_gun( *loc );

        modded_gun.put_in( mod_copy, item_pocket::pocket_type::MOD );

        if( !game_menus::inv::compare_items( *loc, modded_gun, _( "Attach modification?" ) ) ) {
            continue;
        }

        p->gunmod_add( *loc, *it );
        return 0;
    } while( true );
}

int iuse::toolmod_attach( player *p, item *it, bool, const tripoint & )
{
    if( !it || !it->is_toolmod() ) {
        debugmsg( "tried to attach non-toolmod" );
        return 0;
    }

    if( !p ) {
        return 0;
    }

    auto filter = [&it]( const item & e ) {
        // don't allow ups battery mods on a UPS or UPS-powered tools
        if( it->has_flag( flag_USE_UPS ) &&
            ( e.typeId() == itype_UPS_off || e.typeId() == itype_adv_UPS_off ||
              e.has_flag( flag_USE_UPS ) ) ) {
            return false;
        }

        // can't mod non-tool, or a tool with existing mods, or a battery currently installed
        if( !e.is_tool() || !e.toolmods().empty() || e.magazine_current() ) {
            return false;
        }

        // can only attach to unmodified tools that use compatible ammo
        return std::any_of( it->type->mod->acceptable_ammo.begin(),
        it->type->mod->acceptable_ammo.end(), [&]( const ammotype & at ) {
            return e.type->tool->ammo_id.count( at );
        } );
    };

    item_location loc = g->inv_map_splice( filter, _( "Select tool to modify:" ), 1,
                                           _( "You don't have compatible tools." ) );

    if( !loc ) {
        add_msg( m_info, _( "Never mind." ) );
        return 0;
    }

    if( loc->ammo_remaining() ) {
        if( !p->unload( loc ) ) {
            p->add_msg_if_player( m_info, _( "You cancel unloading the tool." ) );
            return 0;
        }
    }

    p->toolmod_add( std::move( loc ), item_location( *p, it ) );
    return 0;
}

int iuse::bell( player *p, item *it, bool, const tripoint & )
{
    if( it->typeId() == itype_cow_bell ) {
        sounds::sound( p->pos(), 12, sounds::sound_t::music, _( "Clank!  Clank!" ), true, "misc",
                       "cow_bell" );
        if( !p->is_deaf() ) {
            auto cattle_level =
                p->mutation_category_level.find( mutation_category_id( "CATTLE" ) );
            const int cow_factor = 1 + ( cattle_level == p->mutation_category_level.end() ?
                                         0 :
                                         ( cattle_level->second ) / 8
                                       );
            if( x_in_y( cow_factor, 1 + cow_factor ) ) {
                p->add_morale( MORALE_MUSIC, 1, 15 * ( cow_factor > 10 ? 10 : cow_factor ) );
            }
        }
    } else {
        sounds::sound( p->pos(), 4, sounds::sound_t::music, _( "Ring!  Ring!" ), true, "misc", "bell" );
    }
    return it->type->charges_to_use();
}

int iuse::seed( player *p, item *it, bool, const tripoint & )
{
    if( p->is_npc() ||
        query_yn( _( "Are you sure you want to eat the %s?  You could plant it in a mound of dirt." ),
                  colorize( it->tname(), it->color_in_inventory() ) ) ) {
        return it->type->charges_to_use(); //This eats the seed object.
    }
    return 0;
}

bool iuse::robotcontrol_can_target( player *p, const monster &m )
{
    return !m.is_dead()
           && m.type->in_species( species_ROBOT )
           && m.friendly == 0
           && rl_dist( p->pos(), m.pos() ) <= 10;
}

int iuse::robotcontrol( player *p, item *it, bool active, const tripoint & )
{
    if( active ) {
        // To avoid multi-usage conflicts.
        return 0;
    }
    if( !it->units_sufficient( *p ) ) {
        p->add_msg_if_player( _( "The %s's batteries are dead." ), it->tname() );
        return 0;

    }
    if( p->has_trait( trait_ILLITERATE ) ) {
        p->add_msg_if_player( _( "You can't read a computer screen." ) );
        return 0;
    }

    if( p->has_trait( trait_HYPEROPIC ) && !p->worn_with_flag( flag_FIX_FARSIGHT ) &&
        !p->has_effect( effect_contacts ) && !p->has_bionic( bio_eye_optic ) ) {
        p->add_msg_if_player( m_info,
                              _( "You'll need to put on reading glasses before you can see the screen." ) );
        return 0;
    }

    int choice = uilist( _( "Welcome to hackPRO!" ), {
        _( "Prepare IFF protocol override" ),
        _( "Set friendly robots to passive mode" ),
        _( "Set friendly robots to combat mode" )
    } );
    switch( choice ) {
        case 0: { // attempt to make a robot friendly
            uilist pick_robot;
            pick_robot.text = _( "Choose an endpoint to hack." );
            // Build a list of all unfriendly robots in range.
            // TODO: change into vector<Creature*>
            std::vector< shared_ptr_fast< monster> > mons;
            std::vector< tripoint > locations;
            int entry_num = 0;
            for( const monster &candidate : g->all_monsters() ) {
                if( robotcontrol_can_target( p, candidate ) ) {
                    mons.push_back( g->shared_from( candidate ) );
                    pick_robot.addentry( entry_num++, true, MENU_AUTOASSIGN, candidate.name() );
                    tripoint seen_loc;
                    // Show locations of seen robots, center on player if robot is not seen
                    if( p->sees( candidate ) ) {
                        seen_loc = candidate.pos();
                    } else {
                        seen_loc = p->pos();
                    }
                    locations.push_back( seen_loc );
                }
            }
            if( mons.empty() ) {
                p->add_msg_if_player( m_info, _( "No enemy robots in range." ) );
                return it->type->charges_to_use();
            }
            pointmenu_cb callback( locations );
            pick_robot.callback = &callback;
            pick_robot.query();
            if( pick_robot.ret < 0 || static_cast<size_t>( pick_robot.ret ) >= mons.size() ) {
                p->add_msg_if_player( m_info, _( "Never mind" ) );
                return it->type->charges_to_use();
            }
            const size_t mondex = pick_robot.ret;
            shared_ptr_fast< monster > z = mons[mondex];
            p->add_msg_if_player( _( "You start reprogramming the %s into an ally." ), z->name() );

            /** @EFFECT_INT speeds up hacking preparation */
            /** @EFFECT_COMPUTER speeds up hacking preparation */
            int move_cost = std::max( 100, 1000 - p->int_cur * 10 - p->get_skill_level( skill_computer ) * 10 );
            player_activity act( ACT_ROBOT_CONTROL, move_cost );
            act.monsters.emplace_back( z );

            p->assign_activity( act );

            return it->type->charges_to_use();
        }
        case 1: { //make all friendly robots stop their purposeless extermination of (un)life.
            p->moves -= to_moves<int>( 1_seconds );
            int f = 0; //flag to check if you have robotic allies
            for( monster &critter : g->all_monsters() ) {
                if( critter.friendly != 0 && critter.type->in_species( species_ROBOT ) ) {
                    p->add_msg_if_player( _( "A following %s goes into passive mode." ),
                                          critter.name() );
                    critter.add_effect( effect_docile, 1_turns, true );
                    f = 1;
                }
            }
            if( f == 0 ) {
                p->add_msg_if_player( _( "You aren't commanding any robots." ) );
                return 0;
            }
            return it->type->charges_to_use();
        }
        case 2: { //make all friendly robots terminate (un)life with extreme prejudice
            p->moves -= to_moves<int>( 1_seconds );
            int f = 0; //flag to check if you have robotic allies
            for( monster &critter : g->all_monsters() ) {
                if( critter.friendly != 0 && critter.has_flag( MF_ELECTRONIC ) ) {
                    p->add_msg_if_player( _( "A following %s goes into combat mode." ),
                                          critter.name() );
                    critter.remove_effect( effect_docile );
                    f = 1;
                }
            }
            if( f == 0 ) {
                p->add_msg_if_player( _( "You aren't commanding any robots." ) );
                return 0;
            }
            return it->type->charges_to_use();
        }
    }
    return 0;
}

static void init_memory_card_with_random_stuff( item &it )
{
    if( it.has_flag( flag_MC_MOBILE ) && ( it.has_flag( flag_MC_RANDOM_STUFF ) ||
                                           it.has_flag( flag_MC_SCIENCE_STUFF ) ) && !( it.has_flag( flag_MC_USED ) ||
                                                   it.has_flag( flag_MC_HAS_DATA ) ) ) {

        it.set_flag( flag_MC_HAS_DATA );

        bool encrypted = false;

        if( it.has_flag( flag_MC_MAY_BE_ENCRYPTED ) && one_in( 8 ) ) {
            it.convert( itype_id( it.typeId().str() + "_encrypted" ) );
        }

        //some special cards can contain "MC_ENCRYPTED" flag
        if( it.has_flag( flag_MC_ENCRYPTED ) ) {
            encrypted = true;
        }

        int data_chance = 2;

        //encrypted memory cards often contain data
        if( encrypted && !one_in( 3 ) ) {
            data_chance--;
        }

        //just empty memory card
        if( !one_in( data_chance ) ) {
            return;
        }

        //add someone's personal photos
        if( one_in( data_chance ) ) {

            //decrease chance to more data
            data_chance++;

            if( encrypted && one_in( 3 ) ) {
                data_chance--;
            }

            const int duckfaces_count = rng( 5, 30 );
            it.set_var( "MC_PHOTOS", duckfaces_count );
        }
        //decrease chance to music and other useful data
        data_chance++;
        if( encrypted && one_in( 2 ) ) {
            data_chance--;
        }

        if( one_in( data_chance ) ) {
            data_chance++;

            if( encrypted && one_in( 3 ) ) {
                data_chance--;
            }

            const int new_songs_count = rng( 5, 15 );
            it.set_var( "MC_MUSIC", new_songs_count );
        }
        data_chance++;
        if( encrypted && one_in( 2 ) ) {
            data_chance--;
        }

        if( one_in( data_chance ) ) {
            it.set_var( "MC_RECIPE", "SIMPLE" );
        }

        if( it.has_flag( flag_MC_SCIENCE_STUFF ) ) {
            it.set_var( "MC_RECIPE", "SCIENCE" );
        }
    }
}

static bool einkpc_download_memory_card( player &p, item &eink, item &mc )
{
    bool something_downloaded = false;
    if( mc.get_var( "MC_PHOTOS", 0 ) > 0 ) {
        something_downloaded = true;

        int new_photos = mc.get_var( "MC_PHOTOS", 0 );
        mc.erase_var( "MC_PHOTOS" );

        p.add_msg_if_player( m_good, ngettext( "You download %d new photo into the internal memory.",
                                               "You download %d new photos into the internal memory.", new_photos ), new_photos );

        const int old_photos = eink.get_var( "EIPC_PHOTOS", 0 );
        eink.set_var( "EIPC_PHOTOS", old_photos + new_photos );
    }

    if( mc.get_var( "MC_MUSIC", 0 ) > 0 ) {
        something_downloaded = true;

        int new_songs = mc.get_var( "MC_MUSIC", 0 );
        mc.erase_var( "MC_MUSIC" );

        p.add_msg_if_player( m_good, ngettext( "You download %d new song into the internal memory.",
                                               "You download %d new songs into the internal memory.", new_songs ), new_songs );

        const int old_songs = eink.get_var( "EIPC_MUSIC", 0 );
        eink.set_var( "EIPC_MUSIC", old_songs + new_songs );
    }

    if( !mc.get_var( "MC_RECIPE" ).empty() ) {
        const bool science = mc.get_var( "MC_RECIPE" ) == "SCIENCE";

        mc.erase_var( "MC_RECIPE" );

        std::vector<const recipe *> candidates;

        for( const auto &e : recipe_dict ) {
            const auto &r = e.second;
            if( r.never_learn ) {
                continue;
            }
            if( science ) {
                if( r.difficulty >= 3 && one_in( r.difficulty + 1 ) ) {
                    candidates.push_back( &r );
                }
            } else {
                if( r.category == "CC_FOOD" ) {
                    if( r.difficulty <= 3 && one_in( r.difficulty ) ) {
                        candidates.push_back( &r );
                    }
                }

            }

        }

        if( !candidates.empty() ) {

            const recipe *r = random_entry( candidates );
            const recipe_id &rident = r->ident();

            const auto old_recipes = eink.get_var( "EIPC_RECIPES" );
            if( old_recipes.empty() ) {
                something_downloaded = true;
                eink.set_var( "EIPC_RECIPES", "," + rident.str() + "," );

                p.add_msg_if_player( m_good, _( "You download a recipe for %s into the memory." ),
                                     r->result_name() );
            } else {
                if( old_recipes.find( "," + rident.str() + "," ) == std::string::npos ) {
                    something_downloaded = true;
                    eink.set_var( "EIPC_RECIPES", old_recipes + rident.str() + "," );

                    p.add_msg_if_player( m_good, _( "You download a recipe for %s into the memory." ),
                                         r->result_name() );
                } else {
                    p.add_msg_if_player( m_good, _( "The recipe for %s is already stored in the memory." ),
                                         r->result_name() );
                }
            }
        }
    }

    if( mc.has_var( "MC_EXTENDED_PHOTOS" ) ) {
        std::vector<extended_photo_def> extended_photos;
        try {
            item_read_extended_photos( mc, extended_photos, "MC_EXTENDED_PHOTOS" );
            item_read_extended_photos( eink, extended_photos, "EIPC_EXTENDED_PHOTOS", true );
            item_write_extended_photos( eink, extended_photos, "EIPC_EXTENDED_PHOTOS" );
            something_downloaded = true;
            p.add_msg_if_player( m_good, _( "You have downloaded your photos." ) );
        } catch( const JsonError &e ) {
            debugmsg( "Error card reading photos (loaded photos = %i) : %s", extended_photos.size(),
                      e.c_str() );
        }
    }

    const auto monster_photos = mc.get_var( "MC_MONSTER_PHOTOS" );
    if( !monster_photos.empty() ) {
        something_downloaded = true;
        p.add_msg_if_player( m_good, _( "You have updated your monster collection." ) );

        auto photos = eink.get_var( "EINK_MONSTER_PHOTOS" );
        if( photos.empty() ) {
            eink.set_var( "EINK_MONSTER_PHOTOS", monster_photos );
        } else {
            std::istringstream f( monster_photos );
            std::string s;
            while( getline( f, s, ',' ) ) {

                if( s.empty() ) {
                    continue;
                }

                const std::string mtype = s;
                getline( f, s, ',' );
                char *chq = &s[0];
                const int quality = atoi( chq );

                const size_t eink_strpos = photos.find( "," + mtype + "," );

                if( eink_strpos == std::string::npos ) {
                    photos += mtype + "," + string_format( "%d", quality ) + ",";
                } else {

                    const size_t strqpos = eink_strpos + mtype.size() + 2;
                    char *chq = &photos[strqpos];
                    const int old_quality = atoi( chq );

                    if( quality > old_quality ) {
                        chq = &string_format( "%d", quality )[0];
                        photos[strqpos] = *chq;
                    }
                }

            }
            eink.set_var( "EINK_MONSTER_PHOTOS", photos );
        }
    }

    if( mc.has_flag( flag_MC_TURN_USED ) ) {
        mc.clear_vars();
        mc.unset_flags();
        mc.convert( itype_mobile_memory_card_used );
    }

    if( !something_downloaded ) {
        p.add_msg_if_player( m_info, _( "This memory card does not contain any new data." ) );
        return false;
    }

    return true;

}

static std::string photo_quality_name( const int index )
{
    static const std::array<std::string, 6> names {
        {
            //~ photo quality adjective
            { translate_marker( "awful" ) }, { translate_marker( "bad" ) }, { translate_marker( "not bad" ) }, { translate_marker( "good" ) }, { translate_marker( "fine" ) }, { translate_marker( "exceptional" ) }
        }
    };
    return _( names[index] );
}

int iuse::einktabletpc( player *p, item *it, bool t, const tripoint &pos )
{
    if( t ) {
        if( !it->get_var( "EIPC_MUSIC_ON" ).empty() && ( it->ammo_remaining() > 0 ) ) {
            if( calendar::once_every( 5_minutes ) ) {
                it->ammo_consume( 1, p->pos() );
            }

            //the more varied music, the better max mood.
            const int songs = it->get_var( "EIPC_MUSIC", 0 );
            play_music( *p, pos, 8, std::min( 25, songs ) );
        } else {
            it->active = false;
            it->erase_var( "EIPC_MUSIC_ON" );
            p->add_msg_if_player( m_info, _( "The tablet's batteries are dead." ) );
        }

        return 0;
    } else if( p->is_mounted() ) {
        p->add_msg_if_player( m_info, _( "You can't do that while mounted." ) );
        return 0;
    } else if( !p->is_npc() ) {

        enum {
            ei_invalid, ei_photo, ei_music, ei_recipe, ei_uploaded_photos, ei_monsters, ei_download, ei_decrypt
        };

        if( p->is_underwater() ) {
            p->add_msg_if_player( m_info, _( "You can't do that while underwater." ) );
            return 0;
        }
        if( p->has_trait( trait_ILLITERATE ) ) {
            p->add_msg_if_player( m_info, _( "You can't read a computer screen." ) );
            return 0;
        }
        if( p->has_trait( trait_HYPEROPIC ) && !p->worn_with_flag( flag_FIX_FARSIGHT ) &&
            !p->has_effect( effect_contacts ) && !p->has_bionic( bio_eye_optic ) ) {
            p->add_msg_if_player( m_info,
                                  _( "You'll need to put on reading glasses before you can see the screen." ) );
            return 0;
        }

        uilist amenu;

        amenu.text = _( "Choose menu option:" );

        const int photos = it->get_var( "EIPC_PHOTOS", 0 );
        if( photos > 0 ) {
            amenu.addentry( ei_photo, true, 'p', _( "Unsorted photos [%d]" ), photos );
        } else {
            amenu.addentry( ei_photo, false, 'p', _( "No photos on device" ) );
        }

        const int songs = it->get_var( "EIPC_MUSIC", 0 );
        if( songs > 0 ) {
            if( it->active ) {
                amenu.addentry( ei_music, true, 'm', _( "Turn music off" ) );
            } else {
                amenu.addentry( ei_music, true, 'm', _( "Turn music on [%d]" ), songs );
            }
        } else {
            amenu.addentry( ei_music, false, 'm', _( "No music on device" ) );
        }

        if( !it->get_var( "EIPC_RECIPES" ).empty() ) {
            amenu.addentry( ei_recipe, true, 'r', _( "List stored recipes" ) );
        }

        if( !it->get_var( "EIPC_EXTENDED_PHOTOS" ).empty() ) {
            amenu.addentry( ei_uploaded_photos, true, 'l', _( "Your photos" ) );
        }

        if( !it->get_var( "EINK_MONSTER_PHOTOS" ).empty() ) {
            amenu.addentry( ei_monsters, true, 'y', _( "Your collection of monsters" ) );
        } else {
            amenu.addentry( ei_monsters, false, 'y', _( "Collection of monsters is empty" ) );
        }

        amenu.addentry( ei_download, true, 'w', _( "Download data from memory card" ) );

        /** @EFFECT_COMPUTER >2 allows decrypting memory cards more easily */
        if( p->get_skill_level( skill_computer ) > 2 ) {
            amenu.addentry( ei_decrypt, true, 'd', _( "Decrypt memory card" ) );
        } else {
            amenu.addentry( ei_decrypt, false, 'd', _( "Decrypt memory card (low skill)" ) );
        }

        amenu.query();

        const int choice = amenu.ret;

        if( ei_photo == choice ) {

            const int photos = it->get_var( "EIPC_PHOTOS", 0 );
            const int viewed = std::min( photos, static_cast<int>( rng( 10, 30 ) ) );
            const int count = photos - viewed;
            if( count == 0 ) {
                it->erase_var( "EIPC_PHOTOS" );
            } else {
                it->set_var( "EIPC_PHOTOS", count );
            }

            p->moves -= to_moves<int>( rng( 3_seconds, 7_seconds ) );

            if( p->has_trait( trait_PSYCHOPATH ) ) {
                p->add_msg_if_player( m_info, _( "Wasted time.  These pictures do not provoke your senses." ) );
            } else {
                p->add_morale( MORALE_PHOTOS, rng( 15, 30 ), 100 );

                const int random_photo = rng( 1, 20 );
                switch( random_photo ) {
                    case 1:
                        p->add_msg_if_player( m_good, _( "You used to have a dog like this…" ) );
                        break;
                    case 2:
                        p->add_msg_if_player( m_good, _( "Ha-ha!  An amusing cat photo." ) );
                        break;
                    case 3:
                        p->add_msg_if_player( m_good, _( "Excellent pictures of nature." ) );
                        break;
                    case 4:
                        p->add_msg_if_player( m_good, _( "Food photos… your stomach rumbles!" ) );
                        break;
                    case 5:
                        p->add_msg_if_player( m_good, _( "Some very interesting travel photos." ) );
                        break;
                    case 6:
                        p->add_msg_if_player( m_good, _( "Pictures of a concert of popular band." ) );
                        break;
                    case 7:
                        p->add_msg_if_player( m_good, _( "Photos of someone's luxurious house." ) );
                        break;
                    default:
                        p->add_msg_if_player( m_good, _( "You feel nostalgic as you stare at the photo." ) );
                        break;
                }
            }

            return it->type->charges_to_use();
        }

        if( ei_music == choice ) {

            p->moves -= 30;

            if( it->active ) {
                it->active = false;
                it->erase_var( "EIPC_MUSIC_ON" );

                p->add_msg_if_player( m_info, _( "You turned off the music on your %s." ), it->tname() );
            } else {
                it->active = true;
                it->set_var( "EIPC_MUSIC_ON", "1" );

                p->add_msg_if_player( m_info, _( "You turned on the music on your %s." ), it->tname() );

            }

            return it->type->charges_to_use();
        }

        if( ei_recipe == choice ) {
            p->moves -= 50;

            uilist rmenu;

            rmenu.text = _( "List recipes:" );

            std::vector<recipe_id> candidate_recipes;
            std::istringstream f( it->get_var( "EIPC_RECIPES" ) );
            std::string s;
            int k = 0;
            while( getline( f, s, ',' ) ) {

                if( s.empty() ) {
                    continue;
                }

                candidate_recipes.emplace_back( s );

                const auto &recipe = *candidate_recipes.back();
                if( recipe ) {
                    rmenu.addentry( k++, true, -1, recipe.result_name() );
                }
            }

            rmenu.query();

            return it->type->charges_to_use();
        }

        if( ei_uploaded_photos == choice ) {
            show_photo_selection( *p, *it, "EIPC_EXTENDED_PHOTOS" );
            return it->type->charges_to_use();
        }

        if( ei_monsters == choice ) {

            uilist pmenu;

            pmenu.text = _( "Your collection of monsters:" );

            std::vector<mtype_id> monster_photos;

            std::istringstream f( it->get_var( "EINK_MONSTER_PHOTOS" ) );
            std::string s;
            int k = 0;
            while( getline( f, s, ',' ) ) {
                if( s.empty() ) {
                    continue;
                }
                monster_photos.push_back( mtype_id( s ) );
                std::string menu_str;
                const monster dummy( monster_photos.back() );
                menu_str = dummy.name();
                getline( f, s, ',' );
                char *chq = &s[0];
                const int quality = atoi( chq );
                menu_str += " [" + photo_quality_name( quality ) + "]";
                pmenu.addentry( k++, true, -1, menu_str.c_str() );
            }

            int choice;
            do {
                pmenu.query();
                choice = pmenu.ret;

                if( choice < 0 ) {
                    break;
                }

                const monster dummy( monster_photos[choice] );
                popup( dummy.type->get_description() );
            } while( true );
            return it->type->charges_to_use();
        }

        avatar *you = p->as_avatar();
        item_location loc;
        auto filter = []( const item & it ) {
            return it.has_flag( flag_MC_MOBILE );
        };
        const std::string title = _( "Insert memory card:" );

        if( ei_download == choice ) {

            p->moves -= to_moves<int>( 2_seconds );

            if( you != nullptr ) {
                loc = game_menus::inv::titled_filter_menu( filter, *you, title );
            }
            if( !loc ) {
                p->add_msg_if_player( m_info, _( "You don't have that item!" ) );
                return it->type->charges_to_use();
            }
            item &mc = *loc;

            if( !mc.has_flag( flag_MC_MOBILE ) ) {
                p->add_msg_if_player( m_info, _( "This is not a compatible memory card." ) );
                return it->type->charges_to_use();
            }

            init_memory_card_with_random_stuff( mc );

            if( mc.has_flag( flag_MC_ENCRYPTED ) ) {
                p->add_msg_if_player( m_info, _( "This memory card is encrypted." ) );
                return it->type->charges_to_use();
            }
            if( !mc.has_flag( flag_MC_HAS_DATA ) ) {
                p->add_msg_if_player( m_info, _( "This memory card does not contain any new data." ) );
                return it->type->charges_to_use();
            }

            einkpc_download_memory_card( *p, *it, mc );

            return it->type->charges_to_use();
        }

        if( ei_decrypt == choice ) {
            p->moves -= to_moves<int>( 2_seconds );
            if( you != nullptr ) {
                loc = game_menus::inv::titled_filter_menu( filter, *you, title );
            }
            if( !loc ) {
                p->add_msg_if_player( m_info, _( "You don't have that item!" ) );
                return it->type->charges_to_use();
            }
            item &mc = *loc;

            if( !mc.has_flag( flag_MC_MOBILE ) ) {
                p->add_msg_if_player( m_info, _( "This is not a compatible memory card." ) );
                return it->type->charges_to_use();
            }

            init_memory_card_with_random_stuff( mc );

            if( !mc.has_flag( flag_MC_ENCRYPTED ) ) {
                p->add_msg_if_player( m_info, _( "This memory card is not encrypted." ) );
                return it->type->charges_to_use();
            }

            p->practice( skill_computer, rng( 2, 5 ) );

            /** @EFFECT_INT increases chance of safely decrypting memory card */

            /** @EFFECT_COMPUTER increases chance of safely decrypting memory card */
            const int success = p->get_skill_level( skill_computer ) * rng( 1,
                                p->get_skill_level( skill_computer ) ) *
                                rng( 1, p->int_cur ) - rng( 30, 80 );
            if( success > 0 ) {
                p->practice( skill_computer, rng( 5, 10 ) );
                p->add_msg_if_player( m_good, _( "You successfully decrypted content on %s!" ),
                                      mc.tname() );
                einkpc_download_memory_card( *p, *it, mc );
            } else {
                if( success > -10 || one_in( 5 ) ) {
                    p->add_msg_if_player( m_neutral, _( "You failed to decrypt the %s." ), mc.tname() );
                } else {
                    p->add_msg_if_player( m_bad,
                                          _( "You tripped the firmware protection, and the card deleted its data!" ) );
                    mc.clear_vars();
                    mc.unset_flags();
                    mc.convert( itype_mobile_memory_card_used );
                }
            }
            return it->type->charges_to_use();
        }
    }
    return 0;
}

struct extended_photo_def : public JsonDeserializer, public JsonSerializer {
    int quality = 0;
    std::string name;
    std::string description;

    extended_photo_def() = default;
    void deserialize( JsonIn &jsin ) override {
        JsonObject obj = jsin.get_object();
        quality = obj.get_int( "quality" );
        name = obj.get_string( "name" );
        description = obj.get_string( "description" );
    }

    void serialize( JsonOut &jsout ) const override {
        jsout.start_object();
        jsout.member( "quality", quality );
        jsout.member( "name", name );
        jsout.member( "description", description );
        jsout.end_object();
    }
};

static std::string colorized_trap_name_at( const tripoint &point )
{
    const trap &trap = get_map().tr_at( point );
    std::string name;
    if( trap.can_see( point, get_player_character() ) ) {
        name = colorize( trap.name(), trap.color ) + _( " on " );
    }
    return name;
}

static const std::unordered_map<description_affix, std::string> description_affixes = {
    { description_affix::DESCRIPTION_AFFIX_IN, translate_marker( " in %s" ) },
    { description_affix::DESCRIPTION_AFFIX_COVERED_IN, translate_marker( " covered in %s" ) },
    { description_affix::DESCRIPTION_AFFIX_ON, translate_marker( " on %s" ) },
    { description_affix::DESCRIPTION_AFFIX_UNDER, translate_marker( " under %s" ) },
    { description_affix::DESCRIPTION_AFFIX_ILLUMINATED_BY, translate_marker( " in %s" ) },
};

static std::string colorized_field_description_at( const tripoint &point )
{
    std::string field_text;
    const field &field = get_map().field_at( point );
    const field_entry *entry = field.find_field( field.displayed_field_type() );
    if( entry ) {
        field_text = string_format( _( description_affixes.at( field.displayed_description_affix() ) ),
                                    colorize( entry->name(), entry->color() ) );
    }
    return field_text;
}

static std::string colorized_item_name( const item &item )
{
    nc_color color = item.color_in_inventory();
    std::string damtext = item.damage() != 0 ? item.durability_indicator() : "";
    return damtext + colorize( item.tname( 1, false ), color );
}

static std::string colorized_item_description( const item &item )
{
    std::vector<iteminfo> dummy;
    iteminfo_query query = iteminfo_query(
    std::vector<iteminfo_parts> {
        iteminfo_parts::DESCRIPTION,
        iteminfo_parts::DESCRIPTION_NOTES,
        iteminfo_parts::DESCRIPTION_CONTENTS
    } );
    return item.info( dummy, &query, 1 );
}

static item get_top_item_at_point( const tripoint &point,
                                   const units::volume &min_visible_volume )
{
    map_stack items = get_map().i_at( point );
    // iterate from topmost item down to ground
    for( const item &it : items ) {
        if( it.volume() > min_visible_volume ) {
            // return top (or first big enough) item to the list
            return it;
        }
    }
    return item();
}

static std::string colorized_ter_name_flags_at( const tripoint &point,
        const std::vector<std::string> &flags, const std::vector<ter_str_id> &ter_whitelist )
{
    map &here = get_map();
    const ter_id ter = here.ter( point );
    std::string name = colorize( ter->name(), ter->color() );
    const std::string &graffiti_message = here.graffiti_at( point );

    if( !graffiti_message.empty() ) {
        name += string_format( _( " with graffiti \"%s\"" ), graffiti_message );
        return name;
    }
    if( ter_whitelist.empty() && flags.empty() ) {
        return name;
    }
    if( !ter->open.is_null() || ( ter->has_examine( iexamine::none ) &&
                                  ter->has_examine( iexamine::fungus ) &&
                                  ter->has_examine( iexamine::water_source ) &&
                                  ter->has_examine( iexamine::dirtmound ) ) ) {
        return name;
    }
    for( const ter_str_id &ter_good : ter_whitelist ) {
        if( ter->id == ter_good ) {
            return name;
        }
    }
    for( const std::string &flag : flags ) {
        if( ter->has_flag( flag ) ) {
            return name;
        }
    }

    return std::string();
}

static std::string colorized_feature_description_at( const tripoint &center_point, bool &item_found,
        const units::volume &min_visible_volume )
{
    item_found = false;
    map &here = get_map();
    const furn_id furn = here.furn( center_point );
    if( furn != f_null && furn.is_valid() ) {
        std::string furn_str = colorize( furn->name(), c_yellow );
        std::string sign_message = here.get_signage( center_point );
        if( !sign_message.empty() ) {
            furn_str += string_format( _( " with message \"%s\"" ), sign_message );
        }
        if( !furn->has_flag( "CONTAINER" ) && !furn->has_flag( "SEALED" ) ) {
            const item item = get_top_item_at_point( center_point, min_visible_volume );
            if( !item.is_null() ) {
                furn_str += string_format( _( " with %s on it" ), colorized_item_name( item ) );
                item_found = true;
            }
        }
        return furn_str;
    }
    return std::string();
}

static std::string format_object_pair( const std::pair<std::string, int> &pair,
                                       const std::string &article )
{
    if( pair.second == 1 ) {
        return article + pair.first;
    } else if( pair.second > 1 ) {
        return string_format( "%i %s", pair.second, pair.first );
    }
    return std::string();
}
static std::string format_object_pair_article( const std::pair<std::string, int> &pair )
{
    return format_object_pair( pair, pgettext( "Article 'a', replace it with empty "
                               "string if it is not used in language", "a " ) );
}
static std::string format_object_pair_no_article( const std::pair<std::string, int> &pair )
{
    return format_object_pair( pair, "" );
}

static std::string effects_description_for_creature( Creature *const creature, std::string &pose,
        const std::string &pronoun_sex )
{
    struct ef_con { // effect constraint
        translation status;
        translation pose;
        int intensity_lower_limit;
        ef_con( const translation &status, const translation &pose, int intensity_lower_limit ) :
            status( status ), pose( pose ), intensity_lower_limit( intensity_lower_limit ) {}
        ef_con( const translation &status, const translation &pose ) :
            status( status ), pose( pose ), intensity_lower_limit( 0 ) {}
        ef_con( const translation &status, int intensity_lower_limit ) :
            status( status ), intensity_lower_limit( intensity_lower_limit ) {}
        ef_con( const translation &status ) :
            status( status ), intensity_lower_limit( 0 ) {}
    };
    static const std::unordered_map<efftype_id, ef_con> vec_effect_status = {
        { effect_onfire, ef_con( to_translation( " is on <color_red>fire</color>.  " ) ) },
        { effect_bleed, ef_con( to_translation( " is <color_red>bleeding</color>.  " ), 1 ) },
        { effect_happy, ef_con( to_translation( " looks <color_green>happy</color>.  " ), 13 ) },
        { effect_downed, ef_con( translation(), to_translation( "downed" ) ) },
        { effect_in_pit, ef_con( translation(), to_translation( "stuck" ) ) },
        { effect_stunned, ef_con( to_translation( " is <color_blue>stunned</color>.  " ) ) },
        { effect_dazed, ef_con( to_translation( " is <color_blue>dazed</color>.  " ) ) },
        // NOLINTNEXTLINE(cata-text-style): spaces required for concatenation
        { effect_beartrap, ef_con( to_translation( " is stuck in beartrap.  " ) ) },
        // NOLINTNEXTLINE(cata-text-style): spaces required for concatenation
        { effect_laserlocked, ef_con( to_translation( " have tiny <color_red>red dot</color> on body.  " ) ) },
        { effect_boomered, ef_con( to_translation( " is covered in <color_magenta>bile</color>.  " ) ) },
        { effect_glowing, ef_con( to_translation( " is covered in <color_yellow>glowing goo</color>.  " ) ) },
        { effect_slimed, ef_con( to_translation( " is covered in <color_green>thick goo</color>.  " ) ) },
        { effect_corroding, ef_con( to_translation( " is covered in <color_light_green>acid</color>.  " ) ) },
        { effect_sap, ef_con( to_translation( " is coated in <color_brown>sap</color>.  " ) ) },
        { effect_webbed, ef_con( to_translation( " is covered in <color_dark_gray>webs</color>.  " ) ) },
        { effect_spores, ef_con( to_translation( " is covered in <color_green>spores</color>.  " ), 1 ) },
        { effect_crushed, ef_con( to_translation( " lies under <color_dark_gray>collapsed debris</color>.  " ), to_translation( "lies" ) ) },
        { effect_lack_sleep, ef_con( to_translation( " looks <color_dark_gray>very tired</color>.  " ) ) },
        { effect_lying_down, ef_con( to_translation( " is <color_dark_blue>sleeping</color>.  " ), to_translation( "lies" ) ) },
        { effect_sleep, ef_con( to_translation( " is <color_dark_blue>sleeping</color>.  " ), to_translation( "lies" ) ) },
        { effect_haslight, ef_con( to_translation( " is <color_yellow>lit</color>.  " ) ) },
        { effect_monster_saddled, ef_con( to_translation( " is <color_dark_gray>saddled</color>.  " ) ) },
        // NOLINTNEXTLINE(cata-text-style): spaces required for concatenation
        { effect_harnessed, ef_con( to_translation( " is being <color_dark_gray>harnessed</color> by a vehicle.  " ) ) },
        { effect_monster_armor, ef_con( to_translation( " is <color_dark_gray>wearing armor</color>.  " ) ) },
        // NOLINTNEXTLINE(cata-text-style): spaces required for concatenation
        { effect_has_bag, ef_con( to_translation( " have <color_dark_gray>bag</color> attached.  " ) ) },
        { effect_tied, ef_con( to_translation( " is <color_dark_gray>tied</color>.  " ) ) },
        { effect_bouldering, ef_con( translation(), to_translation( "balancing" ) ) }
    };

    std::string figure_effects;
    if( creature ) {
        for( const auto &pair : vec_effect_status ) {
            if( creature->get_effect_int( pair.first ) > pair.second.intensity_lower_limit ) {
                if( !pair.second.status.empty() ) {
                    figure_effects += pronoun_sex + pair.second.status;
                }
                if( !pair.second.pose.empty() ) {
                    pose = pair.second.pose.translated();
                }
            }
        }
        if( creature->has_effect( effect_sad ) ) {
            int intensity = creature->get_effect_int( effect_sad );
            if( intensity > 500 && intensity <= 950 ) {
                figure_effects += pronoun_sex + pgettext( "Someone", " looks <color_blue>sad</color>.  " );
            } else if( intensity > 950 ) {
                figure_effects += pronoun_sex + pgettext( "Someone", " looks <color_blue>depressed</color>.  " );
            }
        }
        float pain = creature->get_pain() / 10.f;
        if( pain > 3 ) {
            figure_effects += pronoun_sex + pgettext( "Someone", " is writhing in <color_red>pain</color>.  " );
        }
        if( creature->has_effect( effect_riding ) ) {
            pose = _( "rides" );
            monster *const mon = g->critter_at<monster>( creature->pos(), false );
            figure_effects += pronoun_sex + string_format( _( " is riding %s.  " ),
                              colorize( mon->name(), c_light_blue ) );
        }
        if( creature->has_effect( effect_glowy_led ) ) {
            figure_effects += _( "A bionic LED is <color_yellow>glowing</color> softly.  " );
        }
    }
    while( !figure_effects.empty() && figure_effects.back() == ' ' ) { // remove last spaces
        figure_effects.erase( figure_effects.end() - 1 );
    }
    return figure_effects;
}

struct object_names_collection {
    std::unordered_map<std::string, int>
    furniture,
    vehicles,
    items,
    terrain;

    std::string figure_text;
    std::string obj_nearby_text;
};

static object_names_collection enumerate_objects_around_point( const tripoint &point,
        const int radius, const tripoint &bounds_center_point, const int bounds_radius,
        const tripoint &camera_pos, const units::volume &min_visible_volume, bool create_figure_desc,
        std::unordered_set<tripoint> &ignored_points,
        std::unordered_set<const vehicle *> &vehicles_recorded )
{
    map &here = get_map();
    const tripoint_range<tripoint> bounds =
        here.points_in_radius( bounds_center_point, bounds_radius );
    const tripoint_range<tripoint> points_in_radius = here.points_in_radius( point, radius );
    int dist = rl_dist( camera_pos, point );

    bool item_found = false;
    std::unordered_set<const vehicle *> local_vehicles_recorded( vehicles_recorded );
    object_names_collection ret_obj;

    std::string description_part_on_figure;
    std::string description_furniture_on_figure;
    std::string description_terrain_on_figure;

    // store objects in radius
    for( const tripoint &point_around_figure : points_in_radius ) {
        if( !bounds.is_point_inside( point_around_figure ) ||
            !here.sees( camera_pos, point_around_figure, dist + radius ) ||
            ( ignored_points.find( point_around_figure ) != ignored_points.end() &&
              !( point_around_figure == point && create_figure_desc ) ) ) {
            continue; // disallow photos with not visible objects
        }
        units::volume volume_to_search = point_around_figure == bounds_center_point ? 0_ml :
                                         min_visible_volume;

        std::string furn_desc = colorized_feature_description_at( point_around_figure, item_found,
                                volume_to_search );

        const item item = get_top_item_at_point( point_around_figure, volume_to_search );

        const optional_vpart_position veh_part_pos = here.veh_at( point_around_figure );
        std::string unusual_ter_desc = colorized_ter_name_flags_at( point_around_figure,
                                       camera_ter_whitelist_flags,
                                       camera_ter_whitelist_types );
        std::string ter_desc = colorized_ter_name_flags_at( point_around_figure );

        const std::string trap_name = colorized_trap_name_at( point_around_figure );
        const std::string field_desc = colorized_field_description_at( point_around_figure );

        if( !furn_desc.empty() ) {
            furn_desc = trap_name + furn_desc + field_desc;
            if( point == point_around_figure && create_figure_desc ) {
                description_furniture_on_figure = furn_desc;
            } else {
                ret_obj.furniture[ furn_desc ] ++;
            }
        } else if( veh_part_pos.has_value() ) {
            const vehicle veh = veh_part_pos->vehicle();
            const std::string veh_name = colorize( veh.disp_name(), c_light_blue );
            const vehicle *veh_hash = &veh_part_pos->vehicle();

            if( local_vehicles_recorded.find( veh_hash ) == local_vehicles_recorded.end() &&
                point != point_around_figure ) {
                // new vehicle, point is not center
                ret_obj.vehicles[ veh_name ] ++;
            } else if( point == point_around_figure ) {
                // point is center
                //~ %1$s: vehicle part name, %2$s: vehicle name
                description_part_on_figure = string_format( pgettext( "vehicle part", "%1$s from %2$s" ),
                                             veh_part_pos.part_displayed()->part().name(), veh_name );
                if( ret_obj.vehicles.find( veh_name ) != ret_obj.vehicles.end() &&
                    local_vehicles_recorded.find( veh_hash ) != local_vehicles_recorded.end() ) {
                    // remove vehicle name only if we previously added THIS vehicle name (in case of same name)
                    ret_obj.vehicles[ veh_name ] --;
                    if( ret_obj.vehicles[ veh_name ] <= 0 ) {
                        ret_obj.vehicles.erase( veh_name );
                    }
                }
            }
            vehicles_recorded.insert( veh_hash );
            local_vehicles_recorded.insert( veh_hash );
        } else if( !item.is_null() ) {
            std::string item_name = colorized_item_name( item );
            item_name = trap_name + item_name + field_desc;
            if( point == point_around_figure && create_figure_desc ) {
                //~ %1$s: terrain description, %2$s: item name
                description_terrain_on_figure = string_format( pgettext( "terrain and item", "%1$s with a %2$s" ),
                                                ter_desc, item_name );
            } else {
                ret_obj.items[ item_name ] ++;
            }
        } else if( !unusual_ter_desc.empty() ) {
            unusual_ter_desc = trap_name + unusual_ter_desc + field_desc;
            if( point == point_around_figure && create_figure_desc ) {
                description_furniture_on_figure = unusual_ter_desc;
            } else {
                ret_obj.furniture[ unusual_ter_desc ] ++;
            }
        } else if( !ter_desc.empty() && ( !field_desc.empty() || !trap_name.empty() ) ) {
            ter_desc = trap_name + ter_desc + field_desc;
            if( point == point_around_figure && create_figure_desc ) {
                description_terrain_on_figure = ter_desc;
            } else {
                ret_obj.terrain[ ter_desc ] ++;
            }
        } else {
            ter_desc = trap_name + ter_desc + field_desc;
            if( point == point_around_figure && create_figure_desc ) {
                description_terrain_on_figure = ter_desc;
            }
        }
        ignored_points.insert( point_around_figure );
    }

    if( create_figure_desc ) {
        std::vector<std::string> objects_combined_desc;
        int objects_combined_num = 0;
        std::unordered_map<std::string, int> vecs_to_retrieve[4] = {
            ret_obj.furniture, ret_obj.vehicles, ret_obj.items, ret_obj.terrain
        };

        for( int i = 0; i < 4; i++ ) {
            for( const auto &p : vecs_to_retrieve[ i ] ) {
                objects_combined_desc.push_back( i == 1 ?  // vehicle name already includes "the"
                                                 format_object_pair_no_article( p ) : format_object_pair_article( p ) );
                objects_combined_num += p.second;
            }
        }

        const char *transl_str = pgettext( "someone stands/sits *on* something", " on a %s." );
        if( !description_part_on_figure.empty() ) {
            ret_obj.figure_text = string_format( transl_str, description_part_on_figure );
        } else {
            if( !description_furniture_on_figure.empty() ) {
                ret_obj.figure_text = string_format( transl_str, description_furniture_on_figure );
            } else {
                ret_obj.figure_text = string_format( transl_str, description_terrain_on_figure );
            }
        }
        if( !objects_combined_desc.empty() ) {
            // store objects to description_figures_status
            std::string objects_text = enumerate_as_string( objects_combined_desc );
            ret_obj.obj_nearby_text = string_format( ngettext( "Nearby is %s.", "Nearby are %s.",
                                      objects_combined_num ), objects_text );
        }
    }
    return ret_obj;
}

static extended_photo_def photo_def_for_camera_point( const tripoint &aim_point,
        const tripoint &camera_pos,
        std::vector<monster *> &monster_vec, std::vector<player *> &player_vec )
{
    // look for big items on top of stacks in the background for the selfie description
    const units::volume min_visible_volume = 490_ml;

    std::unordered_set<tripoint> ignored_points;
    std::unordered_set<const vehicle *> vehicles_recorded;

    std::unordered_map<std::string, std::string> description_figures_appearance;
    std::vector<std::pair<std::string, std::string>> description_figures_status;

    std::string timestamp = to_string( time_point( calendar::turn ) );
    int dist = rl_dist( camera_pos, aim_point );
    map &here = get_map();
    const tripoint_range<tripoint> bounds = here.points_in_radius( aim_point, 2 );
    extended_photo_def photo;
    bool need_store_weather = false;
    int outside_tiles_num = 0;
    int total_tiles_num = 0;

    const auto map_deincrement_or_erase = []( std::unordered_map<std::string, int> &obj_map,
    const std::string & key ) {
        if( obj_map.find( key ) != obj_map.end() ) {
            obj_map[ key ] --;
            if( obj_map[ key ] <= 0 ) {
                obj_map.erase( key );
            }
        }
    };

    // first scan for critters and mark nearby furniture, vehicles and items
    for( const tripoint &current : bounds ) {
        if( !here.sees( camera_pos, current, dist + 3 ) ) {
            continue; // disallow photos with non-visible objects
        }
        monster *const mon = g->critter_at<monster>( current, false );
        avatar *guy = g->critter_at<avatar>( current );

        total_tiles_num++;
        if( here.is_outside( current ) ) {
            need_store_weather = true;
            outside_tiles_num++;
        }

        if( guy || mon ) {
            std::string figure_appearance, figure_name, pose, pronoun_sex, figure_effects;
            Creature *creature;
            if( mon && mon->has_effect( effect_ridden ) ) {
                // only player can ride, see monexamine::mount_pet
                guy = &get_avatar();
                description_figures_appearance[ mon->name() ] = "\"" + mon->type->get_description() + "\"";
            }

            if( guy ) {
                if( guy->is_hallucination() ) {
                    continue; // do not include hallucinations
                }
                if( guy->is_crouching() ) {
                    pose = _( "sits" );
                } else {
                    pose = _( "stands" );
                }
                const std::vector<std::string> vec = guy->short_description_parts();
                figure_appearance = join( vec, "\n\n" );
                figure_name = guy->name;
                pronoun_sex = guy->male ? _( "He" ) : _( "She" );
                creature = guy;
                player_vec.push_back( guy );
            } else {
                if( mon->is_hallucination() || mon->type->in_species( species_HALLUCINATION ) ) {
                    continue; // do not include hallucinations
                }
                pose = _( "stands" );
                figure_appearance = "\"" + mon->type->get_description() + "\"";
                figure_name = mon->name();
                pronoun_sex = pgettext( "Pronoun", "It" );
                creature = mon;
                monster_vec.push_back( mon );
            }

            figure_effects = effects_description_for_creature( creature, pose, pronoun_sex );
            description_figures_appearance[ figure_name ] = figure_appearance;

            object_names_collection obj_collection = enumerate_objects_around_point( current, 1, aim_point, 2,
                    camera_pos, min_visible_volume, true,
                    ignored_points, vehicles_recorded );
            std::string figure_text = pose + obj_collection.figure_text;

            if( !figure_effects.empty() ) {
                figure_text += " " + figure_effects;
            }
            if( !obj_collection.obj_nearby_text.empty() ) {
                figure_text += " " + obj_collection.obj_nearby_text;
            }
            auto name_text_pair = std::pair<std::string, std::string>( figure_name, figure_text );
            if( current == aim_point ) {
                description_figures_status.insert( description_figures_status.begin(), name_text_pair );
            } else {
                description_figures_status.push_back( name_text_pair );
            }
        }
    }

    // scan for everythin NOT near critters
    object_names_collection obj_coll = enumerate_objects_around_point( aim_point, 2, aim_point, 2,
                                       camera_pos, min_visible_volume, false,
                                       ignored_points, vehicles_recorded );

    std::string photo_text = _( "This is a photo of " );

    bool found_item_aim_point;
    std::string furn_desc = colorized_feature_description_at( aim_point, found_item_aim_point,
                            0_ml );
    const item item = get_top_item_at_point( aim_point, 0_ml );
    const std::string trap_name = colorized_trap_name_at( aim_point );
    std::string ter_name = colorized_ter_name_flags_at( aim_point, {}, {} );
    const std::string field_desc = colorized_field_description_at( aim_point );

    bool found_vehicle_aim_point = here.veh_at( aim_point ).has_value(),
         found_furniture_aim_point = !furn_desc.empty();
    // colorized_feature_description_at do not update flag if no furniture found, so need to check again
    if( !found_furniture_aim_point ) {
        found_item_aim_point = !item.is_null();
    }

    const ter_id ter_aim = here.ter( aim_point );
    const furn_id furn_aim = here.furn( aim_point );

    if( !description_figures_status.empty() ) {
        std::string names = enumerate_as_string( description_figures_status.begin(),
                            description_figures_status.end(),
        []( const std::pair<std::string, std::string> &it ) {
            return colorize( it.first, c_light_blue );
        } );

        photo.name = names;
        photo_text += names + ".";

        for( const auto &figure_status : description_figures_status ) {
            photo_text += "\n\n" + colorize( figure_status.first, c_light_blue )
                          + " " + figure_status.second;
        }
    } else if( found_vehicle_aim_point ) {
        const optional_vpart_position veh_part_pos = here.veh_at( aim_point );
        const std::string veh_name = colorize( veh_part_pos->vehicle().disp_name(), c_light_blue );
        photo.name = veh_name;
        photo_text += veh_name + ".";
        map_deincrement_or_erase( obj_coll.vehicles, veh_name );
    } else if( found_furniture_aim_point || found_item_aim_point )  {
        std::string item_name = colorized_item_name( item );
        if( found_furniture_aim_point ) {
            furn_desc = trap_name + furn_desc + field_desc;
            photo.name = furn_desc;
            photo_text += photo.name + ".";
            map_deincrement_or_erase( obj_coll.furniture, furn_desc );
        } else if( found_item_aim_point ) {
            item_name = trap_name + item_name + field_desc;
            photo.name = item_name;
            photo_text += item_name + ". " + string_format( _( "It lies on the %s." ),
                          ter_name );
            map_deincrement_or_erase( obj_coll.items, item_name );
        }
        if( found_furniture_aim_point && !furn_aim->description.empty() ) {
            photo_text += "\n\n" + colorize( furn_aim->name(), c_yellow ) + ":\n" + furn_aim->description;
        }
        if( found_item_aim_point ) {
            photo_text += "\n\n" + item_name + ":\n" + colorized_item_description( item );
        }
    } else {
        ter_name = trap_name + ter_name + field_desc;
        photo.name = ter_name;
        photo_text += photo.name + ".";
        map_deincrement_or_erase( obj_coll.terrain, ter_name );
        map_deincrement_or_erase( obj_coll.furniture, ter_name );

        if( !ter_aim->description.empty() ) {
            photo_text += "\n\n" + photo.name + ":\n" + ter_aim->description;
        }
    }

    auto num_of = []( const std::unordered_map<std::string, int> &m ) -> int {
        int ret = 0;
        for( const auto &it : m )
        {
            ret += it.second;
        }
        return ret;
    };

    if( !obj_coll.items.empty() ) {
        std::string obj_list = enumerate_as_string( obj_coll.items.begin(), obj_coll.items.end(),
                               format_object_pair_article );
        photo_text += "\n\n" + string_format( ngettext( "There is something lying on the ground: %s.",
                                              "There are some things lying on the ground: %s.", num_of( obj_coll.items ) ),
                                              obj_list );
    }
    if( !obj_coll.furniture.empty() ) {
        std::string obj_list = enumerate_as_string( obj_coll.furniture.begin(), obj_coll.furniture.end(),
                               format_object_pair_article );
        photo_text += "\n\n" + string_format( ngettext( "Something is visible in the background: %s.",
                                              "Some objects are visible in the background: %s.", num_of( obj_coll.furniture ) ),
                                              obj_list );
    }
    if( !obj_coll.vehicles.empty() ) {
        std::string obj_list = enumerate_as_string( obj_coll.vehicles.begin(), obj_coll.vehicles.end(),
                               format_object_pair_no_article );
        photo_text += "\n\n" + string_format( ngettext( "There is %s parked in the background.",
                                              "There are %s parked in the background.", num_of( obj_coll.vehicles ) ),
                                              obj_list );
    }
    if( !obj_coll.terrain.empty() ) {
        std::string obj_list = enumerate_as_string( obj_coll.terrain.begin(), obj_coll.terrain.end(),
                               format_object_pair_article );
        photo_text += "\n\n" + string_format( ngettext( "There is %s in the background.",
                                              "There are %s in the background.", num_of( obj_coll.terrain ) ),
                                              obj_list );
    }

    // TODO: fix point types
    const oter_id &cur_ter =
        overmap_buffer.ter( tripoint_abs_omt( ms_to_omt_copy( here.getabs( aim_point ) ) ) );
    std::string overmap_desc = string_format( _( "In the background you can see a %s." ),
                               colorize( cur_ter->get_name(), cur_ter->get_color() ) );
    if( outside_tiles_num == total_tiles_num ) {
        photo_text += _( "\n\nThis photo was taken <color_dark_gray>outside</color>." );
    } else if( outside_tiles_num == 0 ) {
        photo_text += _( "\n\nThis photo was taken <color_dark_gray>inside</color>." );
        overmap_desc += _( " interior" );
    } else if( outside_tiles_num < total_tiles_num / 2.0 ) {
        photo_text += _( "\n\nThis photo was taken mostly <color_dark_gray>inside</color>,"
                         " but <color_dark_gray>outside</color> can be seen." );
        overmap_desc += _( " interior" );
    } else if( outside_tiles_num >= total_tiles_num / 2.0 ) {
        photo_text += _( "\n\nThis photo was taken mostly <color_dark_gray>outside</color>,"
                         " but <color_dark_gray>inside</color> can be seen." );
    }
    photo_text += "\n" + overmap_desc + ".";

    if( get_map().get_abs_sub().z >= 0 && need_store_weather ) {
        photo_text += "\n\n";
        if( is_dawn( calendar::turn ) ) {
            photo_text += _( "It is <color_yellow>sunrise</color>. " );
        } else if( is_dusk( calendar::turn ) ) {
            photo_text += _( "It is <color_light_red>sunset</color>. " );
        } else if( is_night( calendar::turn ) ) {
            photo_text += _( "It is <color_dark_gray>night</color>. " );
        } else {
            photo_text += _( "It is day. " );
        }
        photo_text += string_format( _( "The weather is %s." ), colorize( get_weather().weather_id->name,
                                     get_weather().weather_id->color ) );
    }

    for( const auto &figure : description_figures_appearance ) {
        photo_text += "\n\n" + string_format( _( "%s appearance:" ),
                                              colorize( figure.first, c_light_blue ) ) + "\n" + figure.second;
    }

    photo_text += "\n\n" + string_format( pgettext( "Date", "The photo was taken on %s." ),
                                          colorize( timestamp, c_light_blue ) );

    photo.description = photo_text;

    return photo;
}

static void item_save_monsters( player &p, item &it, const std::vector<monster *> &monster_vec,
                                const int photo_quality )
{
    std::string monster_photos = it.get_var( "CAMERA_MONSTER_PHOTOS" );
    if( monster_photos.empty() ) {
        monster_photos = ",";
    }

    for( monster * const &monster_p : monster_vec ) {
        const std::string mtype = monster_p->type->id.str();
        const std::string name = monster_p->name();

        // position of <monster type string>
        const size_t mon_str_pos = monster_photos.find( "," + mtype + "," );

        if( mon_str_pos == std::string::npos ) { // new monster
            monster_photos += string_format( "%s,%d,", mtype, photo_quality );
        } else { // replace quality character, if new photo is better
            const size_t quality_num_pos = mon_str_pos + mtype.size() + 2;
            char *quality_char = &monster_photos[ quality_num_pos ];
            const int old_quality = atoi( quality_char ); // get qual number from char

            if( photo_quality > old_quality ) {
                monster_photos[ quality_num_pos ] = string_format( "%d", photo_quality )[ 0 ];
            }
            if( !p.is_blind() ) {
                if( photo_quality > old_quality ) {
                    p.add_msg_if_player( m_good, _( "The quality of %s image is better than the previous one." ),
                                         colorize( name, c_light_blue ) );
                } else if( old_quality == 5 ) {
                    p.add_msg_if_player( _( "The quality of the stored %s image is already maximally detailed." ),
                                         colorize( name, c_light_blue ) );
                } else {
                    p.add_msg_if_player( m_bad, _( "But the quality of %s image is worse than the previous one." ),
                                         colorize( name, c_light_blue ) );
                }
            }
        }
    }
    it.set_var( "CAMERA_MONSTER_PHOTOS", monster_photos );
}

// throws exception
static bool item_read_extended_photos( item &it, std::vector<extended_photo_def> &extended_photos,
                                       const std::string &var_name, bool insert_at_begin )
{
    bool result = false;
    std::istringstream extended_photos_data( it.get_var( var_name ) );
    JsonIn json( extended_photos_data );
    if( insert_at_begin ) {
        std::vector<extended_photo_def> temp_vec;
        result = json.read( temp_vec );
        extended_photos.insert( std::begin( extended_photos ), std::begin( temp_vec ),
                                std::end( temp_vec ) );
    } else {
        result = json.read( extended_photos );
    }
    return result;
}

// throws exception
static void item_write_extended_photos( item &it,
                                        const std::vector<extended_photo_def> &extended_photos,
                                        const std::string &var_name )
{
    std::ostringstream extended_photos_data;
    JsonOut json( extended_photos_data );
    json.write( extended_photos );
    it.set_var( var_name, extended_photos_data.str() );
}

static bool show_photo_selection( player &p, item &it, const std::string &var_name )
{
    if( p.is_blind() ) {
        p.add_msg_if_player( _( "You can't see the camera screen, you're blind." ) );
        return false;
    }

    uilist pmenu;
    pmenu.text = _( "Photos saved on camera:" );

    std::vector<std::string> descriptions;
    std::vector<extended_photo_def> extended_photos;

    try {
        item_read_extended_photos( it, extended_photos, var_name );
    } catch( const JsonError &e ) {
        debugmsg( "Error reading photos: %s", e.c_str() );
    }
    try { // if there is old photos format, append them; delete old and save new
        if( item_read_extended_photos( it, extended_photos, "CAMERA_NPC_PHOTOS", true ) ) {
            it.erase_var( "CAMERA_NPC_PHOTOS" );
            item_write_extended_photos( it, extended_photos, var_name );
        }
    } catch( const JsonError &e ) {
        debugmsg( "Error migrating old photo format: %s", e.c_str() );
    }

    int k = 0;
    for( const extended_photo_def &extended_photo : extended_photos ) {
        std::string menu_str = extended_photo.name;

        size_t index = menu_str.find( p.name );
        if( index != std::string::npos ) {
            menu_str.replace( index, p.name.length(), _( "You" ) );
        }

        descriptions.push_back( extended_photo.description );
        menu_str += " [" + photo_quality_name( extended_photo.quality ) + "]";

        pmenu.addentry( k++, true, -1, menu_str.c_str() );
    }

    int choice;
    do {
        pmenu.query();
        choice = pmenu.ret;

        if( choice < 0 ) {
            break;
        }
        popup( "%s", descriptions[choice].c_str() );

    } while( true );
    return true;
}

int iuse::camera( player *p, item *it, bool, const tripoint & )
{
    enum {c_shot, c_photos, c_monsters, c_upload};

    // CAMERA_NPC_PHOTOS is old save variable
    bool found_extended_photos = !it->get_var( "CAMERA_NPC_PHOTOS" ).empty() ||
                                 !it->get_var( "CAMERA_EXTENDED_PHOTOS" ).empty();
    bool found_monster_photos = !it->get_var( "CAMERA_MONSTER_PHOTOS" ).empty();

    uilist amenu;
    amenu.text = _( "What to do with camera?" );
    amenu.addentry( c_shot, true, 't', _( "Take a photo" ) );
    if( !found_extended_photos && !found_monster_photos ) {
        amenu.addentry( c_photos, false, 'l', _( "No photos in memory" ) );
    } else {
        if( found_extended_photos ) {
            amenu.addentry( c_photos, true, 'l', _( "List photos" ) );
        }
        if( found_monster_photos ) {
            amenu.addentry( c_monsters, true, 'm', _( "Your collection of monsters" ) );
        }
        amenu.addentry( c_upload, true, 'u', _( "Upload photos to memory card" ) );
    }

    amenu.query();
    const int choice = amenu.ret;

    if( choice < 0 ) {
        return 0;
    }

    map &here = get_map();
    if( c_shot == choice ) {
        const cata::optional<tripoint> aim_point_ = g->look_around();

        if( !aim_point_ ) {
            p->add_msg_if_player( _( "Never mind." ) );
            return 0;
        }
        tripoint aim_point = *aim_point_;
        bool incorrect_focus = false;
        tripoint_range<tripoint> aim_bounds = here.points_in_radius( aim_point, 2 );

        std::vector<tripoint> trajectory = line_to( p->pos(), aim_point, 0, 0 );
        trajectory.push_back( aim_point );

        p->moves -= 50;
        sounds::sound( p->pos(), 8, sounds::sound_t::activity, _( "Click." ), true, "tool",
                       "camera_shutter" );

        for( std::vector<tripoint>::iterator point_it = trajectory.begin();
             point_it != trajectory.end();
             ++point_it ) {
            const tripoint trajectory_point = *point_it;
            if( point_it != trajectory.end() ) {
                const tripoint next_point = *( point_it + 1 ); // Trajectory ends on last visible tile
                if( !here.sees( p->pos(), next_point, rl_dist( p->pos(), next_point ) + 3 ) ) {
                    p->add_msg_if_player( _( "You have the wrong camera focus." ) );
                    incorrect_focus = true;
                    // recalculate target point
                    aim_point = trajectory_point;
                    aim_bounds = here.points_in_radius( trajectory_point, 2 );
                }
            }

            monster *const mon = g->critter_at<monster>( trajectory_point, true );
            player *const guy = g->critter_at<player>( trajectory_point );
            if( mon || guy || trajectory_point == aim_point ) {
                int dist = rl_dist( p->pos(), trajectory_point );

                int camera_bonus = it->has_flag( flag_CAMERA_PRO ) ? 10 : 0;
                int photo_quality = 20 - rng( dist, dist * 2 ) * 2 + rng( camera_bonus / 2, camera_bonus );
                if( photo_quality > 5 ) {
                    photo_quality = 5;
                }
                if( photo_quality < 0 ) {
                    photo_quality = 0;
                }
                if( p->is_blind() ) {
                    photo_quality /= 2;
                }

                if( mon ) {
                    monster &z = *mon;

                    // shoot past small monsters and hallucinations
                    if( trajectory_point != aim_point && ( z.type->size <= creature_size::small ||
                                                           z.is_hallucination() ||
                                                           z.type->in_species( species_HALLUCINATION ) ) ) {
                        continue;
                    }
                    if( !aim_bounds.is_point_inside( trajectory_point ) ) {
                        // take a photo of the monster that's in the way
                        p->add_msg_if_player( m_warning, _( "A %s got in the way of your photo." ), z.name() );
                        incorrect_focus = true;
                    } else if( trajectory_point != aim_point ) { // shoot past mon that will be in photo anyway
                        continue;
                    }
                    // get a special message if the target is a hallucination
                    if( trajectory_point == aim_point && ( z.is_hallucination() ||
                                                           z.type->in_species( species_HALLUCINATION ) ) ) {
                        p->add_msg_if_player( _( "Strange… there's nothing in the center of this picture?" ) );
                    }
                } else if( guy ) {
                    if( trajectory_point == aim_point && guy->is_hallucination() ) {
                        p->add_msg_if_player( _( "Strange… %s isn't visible on the picture?" ), guy->name );
                    } else if( !aim_bounds.is_point_inside( trajectory_point ) ) {
                        // take a photo of the monster that's in the way
                        p->add_msg_if_player( m_warning, _( "%s got in the way of your photo." ), guy->name );
                        incorrect_focus = true;
                    } else if( trajectory_point != aim_point ) {  // shoot past guy that will be in photo anyway
                        continue;
                    }
                }
                if( incorrect_focus ) {
                    photo_quality = photo_quality == 0 ? 0 : photo_quality - 1;
                }

                std::vector<extended_photo_def> extended_photos;
                std::vector<monster *> monster_vec;
                std::vector<player *> player_vec;
                extended_photo_def photo = photo_def_for_camera_point( trajectory_point, p->pos(), monster_vec,
                                           player_vec );
                photo.quality = photo_quality;

                try {
                    item_read_extended_photos( *it, extended_photos, "CAMERA_EXTENDED_PHOTOS" );
                    extended_photos.push_back( photo );
                    item_write_extended_photos( *it, extended_photos, "CAMERA_EXTENDED_PHOTOS" );
                } catch( const JsonError &e ) {
                    debugmsg( "Error when adding new photo (loaded photos = %i): %s", extended_photos.size(),
                              e.c_str() );
                }

                const bool selfie = std::find( player_vec.begin(), player_vec.end(), p ) != player_vec.end();

                if( selfie ) {
                    p->add_msg_if_player( _( "You took a selfie." ) );
                } else {
                    if( p->is_blind() ) {
                        p->add_msg_if_player( _( "You took a photo of %s." ), photo.name );
                    } else {
                        p->add_msg_if_player( _( "You took a photo of %1$s. It is %2$s." ), photo.name,
                                              photo_quality_name( photo_quality ) );
                    }
                    std::vector<std::string> blinded_names;
                    for( monster * const &monster_p : monster_vec ) {
                        if( dist < 4 && one_in( dist + 2 ) && monster_p->has_flag( MF_SEES ) ) {
                            monster_p->add_effect( effect_blind, rng( 5_turns, 10_turns ) );
                            blinded_names.push_back( monster_p->name() );
                        }
                    }
                    for( player * const &player_p : player_vec ) {
                        if( dist < 4 && one_in( dist + 2 ) && !player_p->is_blind() ) {
                            player_p->add_effect( effect_blind, rng( 5_turns, 10_turns ) );
                            blinded_names.push_back( player_p->name );
                        }
                    }
                    if( !blinded_names.empty() ) {
                        p->add_msg_if_player( _( "%s looks blinded." ), enumerate_as_string( blinded_names.begin(),
                        blinded_names.end(), []( const std::string & it ) {
                            return colorize( it, c_light_blue );
                        } ) );
                    }
                }
                if( !monster_vec.empty() ) {
                    item_save_monsters( *p, *it, monster_vec, photo_quality );
                }
                return it->type->charges_to_use();
            }
        }
        return it->type->charges_to_use();
    }

    if( c_photos == choice ) {
        show_photo_selection( *p, *it, "CAMERA_EXTENDED_PHOTOS" );
        return it->type->charges_to_use();
    }

    if( c_monsters == choice ) {
        if( p->is_blind() ) {
            p->add_msg_if_player( _( "You can't see the camera screen, you're blind." ) );
            return 0;
        }
        uilist pmenu;

        pmenu.text = _( "Your collection of monsters:" );

        std::vector<mtype_id> monster_photos;
        std::vector<std::string> descriptions;

        std::istringstream f_mon( it->get_var( "CAMERA_MONSTER_PHOTOS" ) );
        std::string s;
        int k = 0;
        while( getline( f_mon, s, ',' ) ) {

            if( s.empty() ) {
                continue;
            }

            monster_photos.push_back( mtype_id( s ) );

            std::string menu_str;

            const monster dummy( monster_photos.back() );
            menu_str = dummy.name();
            descriptions.push_back( dummy.type->get_description() );

            getline( f_mon, s, ',' );
            char *chq = &s[0];
            const int quality = atoi( chq );

            menu_str += " [" + photo_quality_name( quality ) + "]";

            pmenu.addentry( k++, true, -1, menu_str.c_str() );
        }

        int choice;
        do {
            pmenu.query();
            choice = pmenu.ret;

            if( choice < 0 ) {
                break;
            }

            popup( "%s", descriptions[choice].c_str() );

        } while( true );

        return it->type->charges_to_use();
    }

    if( c_upload == choice ) {

        if( p->is_blind() ) {
            p->add_msg_if_player( _( "You can't see the camera screen, you're blind." ) );
            return 0;
        }

        p->moves -= to_moves<int>( 2_seconds );

        avatar *you = p->as_avatar();
        item_location loc;
        if( you != nullptr ) {
            loc = game_menus::inv::titled_filter_menu( []( const item & it ) {
                return it.has_flag( flag_MC_MOBILE );
            }, *you, _( "Insert memory card" ) );
        }
        if( !loc ) {
            p->add_msg_if_player( m_info, _( "You don't have that item!" ) );
            return it->type->charges_to_use();
        }
        item &mc = *loc;

        if( !mc.has_flag( flag_MC_MOBILE ) ) {
            p->add_msg_if_player( m_info, _( "This is not a compatible memory card." ) );
            return it->type->charges_to_use();
        }

        init_memory_card_with_random_stuff( mc );

        if( mc.has_flag( flag_MC_ENCRYPTED ) ) {
            if( !query_yn( _( "This memory card is encrypted.  Format and clear data?" ) ) ) {
                return it->type->charges_to_use();
            }
        }
        if( mc.has_flag( flag_MC_HAS_DATA ) ) {
            if( !query_yn( _( "Are you sure you want to clear the old data on the card?" ) ) ) {
                return it->type->charges_to_use();
            }
        }

        mc.convert( itype_mobile_memory_card );
        mc.clear_vars();
        mc.unset_flags();
        mc.set_flag( flag_MC_HAS_DATA );

        mc.set_var( "MC_MONSTER_PHOTOS", it->get_var( "CAMERA_MONSTER_PHOTOS" ) );
        mc.set_var( "MC_EXTENDED_PHOTOS", it->get_var( "CAMERA_EXTENDED_PHOTOS" ) );
        p->add_msg_if_player( m_info,
                              _( "You upload your photos and monster collection to the memory card." ) );

        return it->type->charges_to_use();
    }

    return it->type->charges_to_use();
}

int iuse::ehandcuffs( player *p, item *it, bool t, const tripoint &pos )
{

    if( t ) {

        if( get_map().has_flag( "SWIMMABLE", pos.xy() ) ) {
            it->unset_flag( flag_NO_UNWIELD );
            it->ammo_unset();
            it->active = false;
            add_msg( m_good, _( "%s automatically turned off!" ), it->tname() );
            return it->type->charges_to_use();
        }

        if( it->charges == 0 ) {

            sounds::sound( pos, 2, sounds::sound_t::combat, "Click.", true, "tools", "handcuffs" );
            it->unset_flag( flag_NO_UNWIELD );
            it->active = false;

            if( p->has_item( *it ) && p->weapon.typeId() == itype_e_handcuffs ) {
                add_msg( m_good, _( "%s on your wrists opened!" ), it->tname() );
            }

            return it->type->charges_to_use();
        }

        if( p->has_item( *it ) ) {
            if( p->has_active_bionic( bio_shock ) && p->get_power_level() >= 2_kJ &&
                one_in( 5 ) ) {
                p->mod_power_level( -2_kJ );

                it->unset_flag( flag_NO_UNWIELD );
                it->ammo_unset();
                it->active = false;
                add_msg( m_good, _( "The %s crackle with electricity from your bionic, then come off your hands!" ),
                         it->tname() );

                return it->type->charges_to_use();
            }
        }

        if( calendar::once_every( 1_minutes ) ) {
            sounds::sound( pos, 10, sounds::sound_t::alarm, _( "a police siren, whoop WHOOP." ), true,
                           "environment", "police_siren" );
        }

        const point p2( it->get_var( "HANDCUFFS_X", 0 ), it->get_var( "HANDCUFFS_Y", 0 ) );

        if( ( it->ammo_remaining() > it->type->maximum_charges() - 1000 ) && ( p2.x != pos.x ||
                p2.y != pos.y ) ) {

            if( p->has_item( *it ) && p->weapon.typeId() == itype_e_handcuffs ) {

                if( p->is_elec_immune() ) {
                    if( one_in( 10 ) ) {
                        add_msg( m_good, _( "The cuffs try to shock you, but you're protected from electricity." ) );
                    }
                } else {
                    add_msg( m_bad, _( "Ouch, the cuffs shock you!" ) );

                    p->apply_damage( nullptr, bodypart_id( "arm_l" ), rng( 0, 2 ) );
                    p->apply_damage( nullptr, bodypart_id( "arm_r" ), rng( 0, 2 ) );
                    p->mod_pain( rng( 2, 5 ) );

                }

            } else {
                add_msg( m_bad, _( "The %s spark with electricity!" ), it->tname() );
            }

            it->charges -= 50;
            if( it->charges < 1 ) {
                it->charges = 1;
            }

            it->set_var( "HANDCUFFS_X", pos.x );
            it->set_var( "HANDCUFFS_Y", pos.y );

            return it->type->charges_to_use();

        }

        return it->type->charges_to_use();

    }

    if( it->active ) {
        add_msg( _( "The %s are clamped tightly on your wrists.  You can't take them off." ),
                 it->tname() );
    } else {
        add_msg( _( "The %s have discharged and can be taken off." ), it->tname() );
    }

    return it->type->charges_to_use();
}

int iuse::foodperson( player *p, item *it, bool t, const tripoint &pos )
{
    // Prevent crash if battery was somehow removed.
    if( !it->magazine_current() ) {
        return 0;
    }

    if( t ) {
        if( calendar::once_every( 1_minutes ) ) {
            const SpeechBubble &speech = get_speech( "foodperson_mask" );
            sounds::sound( pos, speech.volume, sounds::sound_t::alarm, speech.text.translated(), true, "speech",
                           "foodperson_mask" );
        }
        return it->type->charges_to_use();
    }

    time_duration shift = time_duration::from_turns( it->magazine_current()->ammo_remaining() *
                          it->type->tool->turns_per_charge );

    p->add_msg_if_player( m_info, _( "Your HUD lights-up: \"Your shift ends in %s\"." ),
                          to_string( shift ) );
    return 0;
}

int iuse::radiocar( player *p, item *it, bool, const tripoint & )
{
    int choice = -1;
    item *bomb_it = it->contents.get_item_with( []( const item & c ) {
        return c.has_flag( flag_RADIOCARITEM );
    } );
    if( bomb_it == nullptr ) {
        choice = uilist( _( "Using RC car:" ), {
            _( "Turn on" ), _( "Put a bomb to car" )
        } );
    } else {
        choice = uilist( _( "Using RC car:" ), {
            _( "Turn on" ), bomb_it->tname()
        } );
    }
    if( choice < 0 ) {
        return 0;
    }

    if( choice == 0 ) { //Turn car ON
        if( !it->ammo_sufficient() ) {
            p->add_msg_if_player( _( "The RC car's batteries seem to be dead." ) );
            return 0;
        }

        it->convert( itype_radio_car_on ).active = true;

        p->add_msg_if_player(
            _( "You turned on your RC car; now place it on the ground, and use your radio control to play." ) );

        return 0;
    }

    if( choice == 1 ) {

        if( bomb_it == nullptr ) { //arming car with bomb

            avatar *you = p->as_avatar();
            item_location loc;
            if( you != nullptr ) {
                loc = game_menus::inv::titled_filter_menu( []( const item & it ) {
                    return it.has_flag( flag_RADIOCARITEM );
                }, *you, _( "Arm what?" ) );
            }
            if( !loc ) {
                p->add_msg_if_player( m_info, _( "You don't have that item!" ) );
                return 0;
            }
            item &put = *loc;

            if( put.has_flag( flag_RADIOCARITEM ) && ( put.volume() <= 1250_ml ||
                    ( put.weight() <= 2_kilogram ) ) ) {
                p->moves -= to_moves<int>( 3_seconds );
                p->add_msg_if_player( _( "You armed your RC car with %s." ),
                                      put.tname() );
                it->put_in( p->i_rem( &put ), item_pocket::pocket_type::CONTAINER );
            } else if( !put.has_flag( flag_RADIOCARITEM ) ) {
                p->add_msg_if_player( _( "You want to arm your RC car with %s?  But how?" ),
                                      put.tname() );
            } else {
                p->add_msg_if_player( _( "Your %s is too heavy or bulky for this RC car." ),
                                      put.tname() );
            }
        } else { // Disarm the car
            p->moves -= to_moves<int>( 2_seconds );

            p->inv->assign_empty_invlet( *bomb_it, *p, true ); // force getting an invlet.
            p->i_add( *bomb_it );
            it->remove_item( *bomb_it );

            p->add_msg_if_player( _( "You disarmed your RC car." ) );
        }
    }

    return it->type->charges_to_use();
}

int iuse::radiocaron( player *p, item *it, bool t, const tripoint &pos )
{
    if( t ) {
        //~Sound of a radio controlled car moving around
        sounds::sound( pos, 6, sounds::sound_t::movement, _( "buzzz…" ), true, "misc", "rc_car_drives" );

        return it->type->charges_to_use();
    } else if( !it->ammo_sufficient() ) {
        // Deactivate since other mode has an iuse too.
        it->active = false;
        return 0;
    }

    int choice = uilist( _( "What to do with your activated RC car?" ), {
        _( "Turn off" )
    } );

    if( choice < 0 ) {
        return it->type->charges_to_use();
    }

    if( choice == 0 ) {
        it->convert( itype_radio_car ).active = false;

        p->add_msg_if_player( _( "You turned off your RC car." ) );
        return it->type->charges_to_use();
    }

    return it->type->charges_to_use();
}

static void sendRadioSignal( player &p, const flag_id &signal )
{
    map &here = get_map();
    for( const tripoint &loc : here.points_in_radius( p.pos(), 30 ) ) {
        for( item &it : here.i_at( loc ) ) {
            if( it.has_flag( flag_RADIO_ACTIVATION ) && it.has_flag( signal ) ) {
                sounds::sound( p.pos(), 6, sounds::sound_t::alarm, _( "beep" ), true, "misc", "beep" );
                if( it.has_flag( flag_RADIO_INVOKE_PROC ) ) {
                    // Invoke to transform a radio-modded explosive into its active form
                    it.type->invoke( p, it, loc );
                }
            } else if( !it.contents.empty_container() ) {
                item *itm = it.contents.get_item_with( [&signal]( const item & c ) {
                    return c.has_flag( signal );
                } );

                if( itm != nullptr ) {
                    sounds::sound( p.pos(), 6, sounds::sound_t::alarm, _( "beep" ), true, "misc", "beep" );
                    // Invoke to transform a radio-modded explosive into its active form
                    if( itm->has_flag( flag_RADIO_INVOKE_PROC ) ) {
                        itm->type->invoke( p, *itm, loc );
                    }
                }
            }
        }
    }
}

int iuse::radiocontrol( player *p, item *it, bool t, const tripoint & )
{
    if( t ) {
        if( !it->units_sufficient( *p ) ) {
            it->active = false;
            p->remove_value( "remote_controlling" );
        } else if( p->get_value( "remote_controlling" ).empty() ) {
            it->active = false;
        }

        return it->type->charges_to_use();
    }

    const char *car_action = nullptr;

    if( !it->active ) {
        car_action = _( "Take control of RC car" );
    } else {
        car_action = _( "Stop controlling RC car" );
    }

    int choice = uilist( _( "What to do with the radio control?" ), {
        car_action,
        _( "Press red button" ), _( "Press blue button" ), _( "Press green button" )
    } );

    map &here = get_map();
    if( choice < 0 ) {
        return 0;
    } else if( choice == 0 ) {
        if( it->active ) {
            it->active = false;
            p->remove_value( "remote_controlling" );
        } else {
            std::list<std::pair<tripoint, item *>> rc_pairs = here.get_rc_items();
            tripoint rc_item_location = {999, 999, 999};
            // TODO: grab the closest car or similar?
            for( auto &rc_pairs_rc_pair : rc_pairs ) {
                if( rc_pairs_rc_pair.second->has_flag( flag_RADIOCAR ) &&
                    rc_pairs_rc_pair.second->active ) {
                    rc_item_location = rc_pairs_rc_pair.first;
                }
            }
            if( rc_item_location.x == 999 ) {
                p->add_msg_if_player( _( "No active RC cars on ground and in range." ) );
                return it->type->charges_to_use();
            } else {
                std::stringstream car_location_string;
                // Populate with the point and stash it.
                car_location_string << rc_item_location.x << ' ' <<
                                    rc_item_location.y << ' ' << rc_item_location.z;
                p->add_msg_if_player( m_good, _( "You take control of the RC car." ) );

                p->set_value( "remote_controlling", car_location_string.str() );
                it->active = true;
            }
        }
    } else if( choice > 0 ) {
        const flag_id signal( "RADIOSIGNAL_" + std::to_string( choice ) );

        auto item_list = p->get_radio_items();
        for( auto &elem : item_list ) {
            if( elem->has_flag( flag_BOMB ) && elem->has_flag( signal ) ) {
                p->add_msg_if_player( m_warning,
                                      _( "The %s in your inventory would explode on this signal.  Place it down before sending the signal." ),
                                      elem->display_name() );
                return 0;
            }
        }

        std::vector<item *> radio_containers = p->items_with( []( const item & itm ) {
            return itm.has_flag( flag_RADIO_CONTAINER );
        } );

        if( !radio_containers.empty() ) {
            for( item *items : radio_containers ) {
                item *itm = items->contents.get_item_with( [&]( const item & c ) {
                    return c.has_flag( flag_BOMB ) && c.has_flag( signal );
                } );

                if( itm != nullptr ) {
                    p->add_msg_if_player( m_warning,
                                          _( "The %1$s in your %2$s would explode on this signal.  Place it down before sending the signal." ),
                                          itm->display_name(), items->display_name() );
                    return 0;
                }
            }
        }

        p->add_msg_if_player( _( "Click." ) );
        sendRadioSignal( *p, signal );
        p->moves -= to_moves<int>( 2_seconds );
    }

    return it->type->charges_to_use();
}

static bool hackveh( player &p, item &it, vehicle &veh )
{
    if( !veh.is_locked || !veh.has_security_working() ) {
        return true;
    }
    const bool advanced = !empty( veh.get_avail_parts( "REMOTE_CONTROLS" ) );
    if( advanced && veh.is_alarm_on ) {
        p.add_msg_if_player( m_bad, _( "This vehicle's security system has locked you out!" ) );
        return false;
    }

    /** @EFFECT_INT increases chance of bypassing vehicle security system */

    /** @EFFECT_COMPUTER increases chance of bypassing vehicle security system */
    int roll = dice( p.get_skill_level( skill_computer ) + 2, p.int_cur ) - ( advanced ? 50 : 25 );
    int effort = 0;
    bool success = false;
    if( roll < -20 ) { // Really bad rolls will trigger the alarm before you know it exists
        effort = 1;
        p.add_msg_if_player( m_bad, _( "You trigger the alarm!" ) );
        veh.is_alarm_on = true;
    } else if( roll >= 20 ) { // Don't bother the player if it's trivial
        effort = 1;
        p.add_msg_if_player( m_good, _( "You quickly bypass the security system!" ) );
        success = true;
    }

    if( effort == 0 && !query_yn( _( "Try to hack this car's security system?" ) ) ) {
        // Scanning for security systems isn't free
        p.moves -= to_moves<int>( 1_seconds );
        it.charges -= 1;
        return false;
    }

    p.practice( skill_computer, advanced ? 10 : 3 );
    if( roll < -10 ) {
        effort = rng( 4, 8 );
        p.add_msg_if_player( m_bad, _( "You waste some time, but fail to affect the security system." ) );
    } else if( roll < 0 ) {
        effort = 1;
        p.add_msg_if_player( m_bad, _( "You fail to affect the security system." ) );
    } else if( roll < 20 ) {
        effort = rng( 2, 8 );
        p.add_msg_if_player( m_mixed,
                             _( "You take some time, but manage to bypass the security system!" ) );
        success = true;
    }

    p.moves -= to_moves<int>( time_duration::from_seconds( effort ) );
    it.charges -= effort;
    if( success && advanced ) { // Unlock controls, but only if they're drive-by-wire
        veh.is_locked = false;
    }
    return success;
}

static vehicle *pickveh( const tripoint &center, bool advanced )
{
    static const std::string ctrl = "CTRL_ELECTRONIC";
    static const std::string advctrl = "REMOTE_CONTROLS";
    uilist pmenu;
    pmenu.title = _( "Select vehicle to access" );
    std::vector< vehicle * > vehs;

    for( auto &veh : get_map().get_vehicles() ) {
        auto &v = veh.v;
        if( rl_dist( center, v->global_pos3() ) < 40 &&
            v->fuel_left( itype_battery, true ) > 0 &&
            ( !empty( v->get_avail_parts( advctrl ) ) ||
              ( !advanced && !empty( v->get_avail_parts( ctrl ) ) ) ) ) {
            vehs.push_back( v );
        }
    }
    std::vector<tripoint> locations;
    for( int i = 0; i < static_cast<int>( vehs.size() ); i++ ) {
        vehicle *veh = vehs[i];
        locations.push_back( veh->global_pos3() );
        pmenu.addentry( i, true, MENU_AUTOASSIGN, veh->name );
    }

    if( vehs.empty() ) {
        add_msg( m_bad, _( "No vehicle available." ) );
        return nullptr;
    }

    pointmenu_cb callback( locations );
    pmenu.callback = &callback;
    pmenu.w_y_setup = 0;
    pmenu.query();

    if( pmenu.ret < 0 || pmenu.ret >= static_cast<int>( vehs.size() ) ) {
        return nullptr;
    } else {
        return vehs[pmenu.ret];
    }
}

int iuse::remoteveh( player *p, item *it, bool t, const tripoint &pos )
{
    vehicle *remote = g->remoteveh();
    if( t ) {
        bool stop = false;
        if( !it->units_sufficient( *p ) ) {
            p->add_msg_if_player( m_bad, _( "The remote control's battery goes dead." ) );
            stop = true;
        } else if( remote == nullptr ) {
            p->add_msg_if_player( _( "Lost contact with the vehicle." ) );
            stop = true;
        } else if( remote->fuel_left( itype_battery, true ) == 0 ) {
            p->add_msg_if_player( m_bad, _( "The vehicle's battery died." ) );
            stop = true;
        }
        if( stop ) {
            it->active = false;
            g->setremoteveh( nullptr );
        }

        return it->type->charges_to_use();
    }

    bool controlling = it->active && remote != nullptr;
    int choice = uilist( _( "What to do with the remote vehicle control:" ), {
        controlling ? _( "Stop controlling the vehicle." ) : _( "Take control of a vehicle." ),
        _( "Execute one vehicle action" )
    } );

    if( choice < 0 || choice > 1 ) {
        return 0;
    }

    if( choice == 0 && controlling ) {
        it->active = false;
        g->setremoteveh( nullptr );
        return 0;
    }

    avatar &player_character = get_avatar();
    point p2( player_character.view_offset.xy() );

    vehicle *veh = pickveh( pos, choice == 0 );

    if( veh == nullptr ) {
        return 0;
    }

    if( !hackveh( *p, *it, *veh ) ) {
        return 0;
    }

    if( choice == 0 ) {
        if( p->has_trait( trait_WAYFARER ) ) {
            add_msg( m_info,
                     _( "Despite using a controller, you still refuse to take control of this vehicle." ) );
        } else {
            it->active = true;
            g->setremoteveh( veh );
            p->add_msg_if_player( m_good, _( "You take control of the vehicle." ) );
            if( !veh->engine_on ) {
                veh->start_engines();
            }
        }
    } else if( choice == 1 ) {
        const auto rctrl_parts = veh->get_avail_parts( "REMOTE_CONTROLS" );
        // Revert to original behavior if we can't find remote controls.
        if( empty( rctrl_parts ) ) {
            veh->use_controls( pos );
        } else {
            veh->use_controls( rctrl_parts.begin()->pos() );
        }
    }

    player_character.view_offset.x = p2.x;
    player_character.view_offset.y = p2.y;
    return it->type->charges_to_use();
}

static bool multicooker_hallu( player &p )
{
    p.moves -= to_moves<int>( 2_seconds );
    const int random_hallu = rng( 1, 7 );
    switch( random_hallu ) {

        case 1:
            add_msg( m_info, _( "And when you gaze long into a screen, the screen also gazes into you." ) );
            return true;

        case 2:
            add_msg( m_bad, _( "The multi-cooker boiled your head!" ) );
            return true;

        case 3:
            add_msg( m_info, _( "The characters on the screen display an obscene joke.  Strange humor." ) );
            return true;

        case 4:
            //~ Single-spaced & lowercase are intentional, conveying hurried speech-KA101
            add_msg( m_warning, _( "Are you sure?!  the multi-cooker wants to poison your food!" ) );
            return true;

        case 5:
            add_msg( m_info,
                     _( "The multi-cooker argues with you about the taste preferences.  You don't want to deal with it." ) );
            return true;

        case 6:
            if( !one_in( 5 ) ) {
                add_msg( m_warning, _( "The multi-cooker runs away!" ) );
                if( monster *const m = g->place_critter_around( mon_hallu_multicooker, p.pos(), 1 ) ) {
                    m->hallucination = true;
                    m->add_effect( effect_run, 1_turns, true );
                }
            } else {
                p.add_msg_if_player( m_info, _( "You're surrounded by aggressive multi-cookers!" ) );

                for( const tripoint &pn : get_map().points_in_radius( p.pos(), 1 ) ) {
                    if( monster *const m = g->place_critter_at( mon_hallu_multicooker, pn ) ) {
                        m->hallucination = true;
                    }
                }
            }
            return true;

        default:
            return false;
    }

}

int iuse::autoclave( player *p, item *it, bool t, const tripoint &pos )
{
    if( t ) {
        if( !it->units_sufficient( *p ) ) {
            add_msg( m_bad, _( "The autoclave ran out of charge and stopped before completing its cycle." ) );
            it->active = false;
            it->erase_var( "CYCLETIME" );
            it->unset_flag( flag_NO_UNLOAD );
            return 0;
        }

        int Cycle_time = it->get_var( "CYCLETIME", 0 );
        Cycle_time -= 1;
        if( Cycle_time <= 0 ) {
            it->active = false;
            it->erase_var( "CYCLETIME" );
            it->unset_flag( flag_NO_UNLOAD );
            item *cbm = it->contents.get_item_with( []( const item & it ) {
                return it.is_bionic() && !it.has_flag( flag_NO_PACKED );
            } );
            cbm->unset_flag( flag_NO_STERILE );
        } else {
            it->set_var( "CYCLETIME", Cycle_time );
        }
    } else if( !it->active ) {
        if( p->is_underwater() ) {
            p->add_msg_if_player( m_info, _( "You can't do that while underwater." ) );
            return 0;
        }

        bool empty = true;
        item *clean_cbm = it->contents.get_item_with(
        []( const item & it ) {
            return it.is_bionic();
        } );

        if( clean_cbm ) {
            empty = false;
            if( query_yn( _( "Autoclave already contains a CBM.  Do you want to remove it?" ) ) ) {
                get_map().add_item( pos, *clean_cbm );
                it->remove_item( *clean_cbm );
                if( !query_yn( _( "Do you want to use the autoclave?" ) ) ) {
                    return 0;
                }
                empty = true;
            }
        }

        //Using power_draw seem to consume random amount of battery so +100 to be safe
        static const int power_need = ( ( it->type->tool->power_draw / 1000 ) * to_seconds<int>
                                        ( 90_minutes ) ) / 1000 + 100;
        if( power_need > it->ammo_remaining() ) {
            popup( _( "The autoclave doesn't have enough battery for one cycle.  You need at least %s charges." ),
                   power_need );
            return 0;
        }

        item_location to_sterile;
        if( empty ) {
            to_sterile = game_menus::inv::sterilize_cbm( *p );
            if( !to_sterile ) {
                return 0;
            }
        }

        if( query_yn( _( "Start the autoclave?" ) ) ) {
            requirement_data reqs = *requirement_id( "autoclave_item" );
            for( const auto &e : reqs.get_components() ) {
                p->consume_items( e, 1, is_crafting_component );
            }
            for( const auto &e : reqs.get_tools() ) {
                p->consume_tools( e );
            }
            p->invalidate_crafting_inventory();

            if( empty ) {
                const item *cbm = to_sterile.get_item();
                it->put_in( *cbm, item_pocket::pocket_type::CONTAINER );
                to_sterile.remove_item();
            }

            it->activate();
            it->set_var( "CYCLETIME", to_seconds<int>( 90_minutes ) ); // one cycle
            it->set_flag( flag_NO_UNLOAD );
            return it->type->charges_to_use();
        }
    } else {
        int Cycle_time = it->get_var( "CYCLETIME", 0 );
        add_msg( _( "The cycle will be completed in %s." ),
                 to_string( time_duration::from_seconds( Cycle_time ) ) );
    }

    return 0;
}

int iuse::multicooker( player *p, item *it, bool t, const tripoint &pos )
{
    static const std::set<std::string> multicooked_subcats = { "CSC_FOOD_MEAT", "CSC_FOOD_VEGGI", "CSC_FOOD_PASTA" };
    static const int charges_to_start = 50;
    if( t ) {
        if( !it->units_sufficient( *p ) ) {
            it->active = false;
            return 0;
        }

        int cooktime = it->get_var( "COOKTIME", 0 );
        cooktime -= 100;

        if( cooktime >= 300 && cooktime < 400 ) {
            //Smart or good cook or careful
            /** @EFFECT_INT increases chance of checking multi-cooker on time */

            /** @EFFECT_SURVIVAL increases chance of checking multi-cooker on time */
            if( p->int_cur + p->get_skill_level( skill_cooking ) + p->get_skill_level( skill_survival ) > 16 ) {
                add_msg( m_info, _( "The multi-cooker should be finishing shortly…" ) );
            }
        }

        if( cooktime <= 0 ) {
            item meal( it->get_var( "DISH" ) );
            if( ( *recipe_id( it->get_var( "RECIPE" ) ) ).hot_result() ) {
                meal.heat_up();
            } else {
                meal.set_item_temperature( temp_to_kelvin( std::max( temperatures::cold,
                                           get_weather().get_temperature( pos ) ) ) );
            }

            it->active = false;
            it->erase_var( "DISH" );
            it->erase_var( "COOKTIME" );
            it->put_in( meal, item_pocket::pocket_type::CONTAINER );

            //~ sound of a multi-cooker finishing its cycle!
            sounds::sound( pos, 8, sounds::sound_t::alarm, _( "ding!" ), true, "misc", "ding" );

            return 0;
        } else {
            it->set_var( "COOKTIME", cooktime );
            return 0;
        }

    } else {
        enum {
            mc_start, mc_stop, mc_take, mc_upgrade
        };

        if( p->is_underwater() ) {
            p->add_msg_if_player( m_info, _( "You can't do that while underwater." ) );
            return 0;
        }

        if( p->has_trait( trait_ILLITERATE ) ) {
            p->add_msg_if_player( m_info,
                                  _( "You can't read, and don't understand the screen or the buttons!" ) );
            return 0;
        }

        if( p->has_effect( effect_hallu ) || p->has_effect( effect_visuals ) ) {
            if( multicooker_hallu( *p ) ) {
                return 0;
            }
        }

        if( p->has_trait( trait_HYPEROPIC ) && !p->worn_with_flag( flag_FIX_FARSIGHT ) &&
            !p->has_effect( effect_contacts ) ) {
            p->add_msg_if_player( m_info,
                                  _( "You'll need to put on reading glasses before you can see the screen." ) );
            return 0;
        }

        uilist menu;
        menu.text = _( "Welcome to the RobotChef3000.  Choose option:" );

        item *dish_it = it->contents.get_item_with(
        []( const item & it ) {
            return !( it.is_toolmod() || it.is_magazine() );
        } );

        if( it->active ) {
            menu.addentry( mc_stop, true, 's', _( "Stop cooking" ) );
        } else {
            if( dish_it == nullptr ) {
                if( it->ammo_remaining() < charges_to_start ) {
                    p->add_msg_if_player( _( "Batteries are low." ) );
                    return 0;
                }
                menu.addentry( mc_start, true, 's', _( "Start cooking" ) );

                /** @EFFECT_ELECTRONICS >3 allows multicooker upgrade */

                /** @EFFECT_FABRICATION >3 allows multicooker upgrade */
                if( p->get_skill_level( skill_electronics ) > 3 && p->get_skill_level( skill_fabrication ) > 3 ) {
                    const auto upgr = it->get_var( "MULTI_COOK_UPGRADE" );
                    if( upgr.empty() ) {
                        menu.addentry( mc_upgrade, true, 'u', _( "Upgrade multi-cooker" ) );
                    } else {
                        if( upgr == "UPGRADE" ) {
                            menu.addentry( mc_upgrade, false, 'u', _( "Multi-cooker already upgraded" ) );
                        } else {
                            menu.addentry( mc_upgrade, false, 'u', _( "Multi-cooker unable to upgrade" ) );
                        }
                    }
                }
            } else {
                menu.addentry( mc_take, true, 't', _( "Take out dish" ) );
            }
        }

        menu.query();
        int choice = menu.ret;

        if( choice < 0 ) {
            return 0;
        }

        if( mc_stop == choice ) {
            if( query_yn( _( "Really stop cooking?" ) ) ) {
                it->active = false;
                it->erase_var( "DISH" );
                it->erase_var( "COOKTIME" );
                it->erase_var( "RECIPE" );
            }
            return 0;
        }

        if( mc_take == choice ) {
            item &dish = *dish_it;
            if( dish.has_flag( flag_FROZEN ) ) {
                dish.cold_up();  //don't know how to check if the dish is frozen liquid and prevent extraction of it into inventory...
            }
            const std::string dish_name = dish.tname( dish.charges, false );
            const bool is_delicious = dish.has_flag( flag_HOT ) && dish.has_flag( flag_EATEN_HOT );
            if( dish.made_of( phase_id::LIQUID ) ) {
                if( !p->check_eligible_containers_for_crafting( *recipe_id( it->get_var( "RECIPE" ) ), 1 ) ) {
                    p->add_msg_if_player( m_info, _( "You don't have a suitable container to store your %s." ),
                                          dish_name );

                    return 0;
                }
                liquid_handler::handle_all_liquid( dish, PICKUP_RANGE );
            } else {
                p->i_add( dish );
            }

            it->remove_item( *dish_it );
            it->erase_var( "RECIPE" );
            it->convert( itype_multi_cooker );
            if( is_delicious ) {
                p->add_msg_if_player( m_good,
                                      _( "You got the dish from the multi-cooker.  The %s smells delicious." ),
                                      dish_name );
            } else {
                p->add_msg_if_player( m_good, _( "You got the %s from the multi-cooker." ),
                                      dish_name );
            }

            return 0;
        }

        if( mc_start == choice ) {
            uilist dmenu;
            dmenu.text = _( "Choose desired meal:" );

            std::vector<const recipe *> dishes;

            inventory crafting_inv = p->crafting_inventory();
            // add some tools and qualities. we can't add this qualities to
            // json, because multicook must be used only by activating, not as
            // component other crafts.
            crafting_inv.push_back( item( "hotplate", calendar::turn_zero ) ); //hotplate inside
            // some recipes requires tongs
            crafting_inv.push_back( item( "tongs", calendar::turn_zero ) );
            // toolset with CUT and other qualities inside
            crafting_inv.push_back( item( "toolset", calendar::turn_zero ) );
            // good COOK, BOIL, CONTAIN qualities inside
            crafting_inv.push_back( item( "pot", calendar::turn_zero ) );

            int counter = 0;

            for( const auto &r : get_avatar().get_learned_recipes().in_category( "CC_FOOD" ) ) {
                if( multicooked_subcats.count( r->subcategory ) > 0 ) {
                    dishes.push_back( r );
                    const bool can_make = r->deduped_requirements().can_make_with_inventory(
                                              crafting_inv, r->get_component_filter() );

                    dmenu.addentry( counter++, can_make, -1, r->result_name() );
                }
            }

            dmenu.query();

            int choice = dmenu.ret;

            if( choice < 0 ) {
                return 0;
            } else {
                const recipe *meal = dishes[choice];
                int mealtime;
                if( it->get_var( "MULTI_COOK_UPGRADE" ) == "UPGRADE" ) {
                    mealtime = meal->time_to_craft_moves( *p );
                } else {
                    mealtime = meal->time_to_craft_moves( *p ) * 2;
                }

                const int all_charges = charges_to_start + mealtime / ( it->type->tool->power_draw / 10000 );

                if( it->ammo_remaining() < all_charges ) {

                    p->add_msg_if_player( m_warning,
                                          _( "The multi-cooker needs %d charges to cook this dish." ),
                                          all_charges );

                    return 0;
                }

                const auto filter = is_crafting_component;
                const requirement_data *reqs =
                    meal->deduped_requirements().select_alternative( *p, filter );
                if( !reqs ) {
                    return 0;
                }

                for( const auto &component : reqs->get_components() ) {
                    p->consume_items( component, 1, filter );
                }

                it->set_var( "RECIPE", meal->ident().str() );
                it->set_var( "DISH", meal->result().str() );
                it->set_var( "COOKTIME", mealtime );

                p->add_msg_if_player( m_good,
                                      _( "The screen flashes blue symbols and scales as the multi-cooker begins to shake." ) );

                it->convert( itype_multi_cooker_filled ).active = true;
                it->ammo_consume( charges_to_start, pos );

                p->practice( skill_cooking, meal->difficulty * 3 ); //little bonus

                return 0;
            }
        }

        if( mc_upgrade == choice ) {

            if( !p->has_morale_to_craft() ) {
                p->add_msg_if_player( m_info, _( "Your morale is too low to craft…" ) );
                return 0;
            }

            bool has_tools = true;

            const inventory &cinv = p->crafting_inventory();

            if( !cinv.has_amount( itype_soldering_iron, 1 ) ) {
                p->add_msg_if_player( m_warning, _( "You need a %s." ),
                                      item::nname( itype_soldering_iron ) );
                has_tools = false;
            }

            static const quality_id SCREW_FINE( "SCREW_FINE" );
            if( !cinv.has_quality( SCREW_FINE ) ) {
                p->add_msg_if_player( m_warning, _( "You need an item with %s of 1 or more to disassemble this." ),
                                      SCREW_FINE.obj().name );
                has_tools = false;
            }

            if( !has_tools ) {
                return 0;
            }

            p->practice( skill_electronics, rng( 5, 10 ) );
            p->practice( skill_fabrication, rng( 5, 10 ) );

            p->moves -= to_moves<int>( 7_seconds );

            /** @EFFECT_INT increases chance to successfully upgrade multi-cooker */

            /** @EFFECT_ELECTRONICS increases chance to successfully upgrade multi-cooker */

            /** @EFFECT_FABRICATION increases chance to successfully upgrade multi-cooker */
            if( p->get_skill_level( skill_electronics ) + p->get_skill_level( skill_fabrication ) + p->int_cur >
                rng( 20, 35 ) ) {

                p->practice( skill_electronics, rng( 5, 20 ) );
                p->practice( skill_fabrication, rng( 5, 20 ) );

                p->add_msg_if_player( m_good,
                                      _( "You've successfully upgraded the multi-cooker, master tinkerer!  Now it cooks faster!" ) );

                it->set_var( "MULTI_COOK_UPGRADE", "UPGRADE" );

                return 0;

            } else {

                if( !one_in( 5 ) ) {
                    p->add_msg_if_player( m_neutral,
                                          _( "You sagely examine and analyze the multi-cooker, but don't manage to accomplish anything." ) );
                } else {
                    p->add_msg_if_player( m_bad,
                                          _( "Your tinkering nearly breaks the multi-cooker!  Fortunately, it still works, but best to stop messing with it." ) );
                    it->set_var( "MULTI_COOK_UPGRADE", "DAMAGED" );
                }

                return 0;

            }

        }

    }

    return 0;
}

int iuse::tow_attach( player *p, item *it, bool, const tripoint & )
{
    std::string initial_state = it->get_var( "state", "attach_first" );
    if( !p ) {
        return 0;
    }
    const auto set_cable_active = []( player * p, item * it, const std::string & state ) {
        it->set_var( "state", state );
        it->active = true;
        it->process( p, p->pos() );
        p->moves -= 15;
    };
    map &here = get_map();
    if( initial_state == "attach_first" ) {
        const cata::optional<tripoint> posp_ = choose_adjacent(
                _( "Attach cable to the vehicle that will do the towing." ) );
        if( !posp_ ) {
            return 0;
        }
        const tripoint posp = *posp_;
        const optional_vpart_position vp = here.veh_at( posp );
        if( !vp ) {
            p->add_msg_if_player( _( "There's no vehicle there." ) );
            return 0;
        } else {
            vehicle *const source_veh = veh_pointer_or_null( vp );
            if( source_veh ) {
                if( source_veh->has_tow_attached() || source_veh->is_towed() ||
                    source_veh->is_towing() ) {
                    p->add_msg_if_player( _( "That vehicle already has a tow-line attached." ) );
                    return 0;
                }
                if( !source_veh->is_external_part( posp ) ) {
                    p->add_msg_if_player( _( "You can't attach the tow-line to an internal part." ) );
                    return 0;
                }
            }
            const tripoint &abspos = here.getabs( posp );
            it->set_var( "source_x", abspos.x );
            it->set_var( "source_y", abspos.y );
            it->set_var( "source_z", here.get_abs_sub().z );
            set_cable_active( p, it, "pay_out_cable" );
        }
    } else {
        const auto confirm_source_vehicle = [&here]( player * p, item * it, const bool detach_if_missing ) {
            tripoint source_global( it->get_var( "source_x", 0 ),
                                    it->get_var( "source_y", 0 ),
                                    it->get_var( "source_z", 0 ) );
            tripoint source_local = here.getlocal( source_global );
            const optional_vpart_position source_vp = here.veh_at( source_local );
            vehicle *const source_veh = veh_pointer_or_null( source_vp );
            if( detach_if_missing && source_veh == nullptr ) {
                if( p->has_item( *it ) ) {
                    p->add_msg_if_player( m_bad, _( "You notice the cable has come loose!" ) );
                }
                it->reset_cable( p );
            }
            return source_vp;
        };

        const bool paying_out = initial_state == "pay_out_cable";
        uilist kmenu;
        kmenu.text = _( "Using cable:" );
        kmenu.addentry( 0, true, -1, _( "Detach and re-spool the cable" ) );
        kmenu.addentry( 1, paying_out, -1, _( "Attach loose end to vehicle" ) );

        kmenu.query();
        int choice = kmenu.ret;

        if( choice < 0 ) {
            return 0; // we did nothing.
        } else if( choice == 0 ) { // unconnect & respool
            it->reset_cable( p );
            return 0;
        }
        const optional_vpart_position source_vp = confirm_source_vehicle( p, it, paying_out );
        vehicle *const source_veh = veh_pointer_or_null( source_vp );
        if( source_veh == nullptr && paying_out ) {
            return 0;
        }
        const cata::optional<tripoint> vpos_ = choose_adjacent(
                _( "Attach cable to vehicle that will be towed." ) );
        if( !vpos_ ) {
            return 0;
        }
        const tripoint vpos = *vpos_;

        const optional_vpart_position target_vp = here.veh_at( vpos );
        if( !target_vp ) {
            p->add_msg_if_player( _( "There's no vehicle there." ) );
            return 0;
        } else {
            vehicle *const target_veh = &target_vp->vehicle();
            if( target_veh && ( target_veh->has_tow_attached() || target_veh->is_towed() ||
                                target_veh->is_towing() ) ) {
                p->add_msg_if_player( _( "That vehicle already has a tow-line attached." ) );
                return 0;
            }
            if( source_veh == target_veh ) {
                if( p->has_item( *it ) ) {
                    p->add_msg_if_player( m_warning, _( "You can't set a vehicle to tow itself!" ) );
                }
                return 0;
            }
            if( !target_veh->is_external_part( vpos ) ) {
                p->add_msg_if_player( _( "You can't attach the tow-line to an internal part." ) );
                return 0;
            }
            const vpart_id vpid( it->typeId().str() );
            point vcoords = source_vp->mount();
            vehicle_part source_part( vpid, "", vcoords, item( *it ) );
            source_veh->install_part( vcoords, source_part );
            vcoords = target_vp->mount();
            vehicle_part target_part( vpid, "", vcoords, item( *it ) );
            target_veh->install_part( vcoords, target_part );

            if( p->has_item( *it ) ) {
                p->add_msg_if_player( m_good, _( "You link up the %1$s and the %2$s." ),
                                      source_veh->name, target_veh->name );
            }
            source_veh->tow_data.set_towing( source_veh, target_veh );
            return 1; // Let the cable be destroyed.
        }
    }

    return 0;
}

int iuse::cable_attach( player *p, item *it, bool, const tripoint & )
{
    std::string initial_state = it->get_var( "state", "attach_first" );
    const bool has_bio_cable = !p->get_remote_fueled_bionic().is_empty();
    const bool has_solar_pack = p->worn_with_flag( flag_SOLARPACK );
    const bool has_solar_pack_on = p->worn_with_flag( flag_SOLARPACK_ON );
    const bool wearing_solar_pack = has_solar_pack || has_solar_pack_on;
    const bool has_ups = p->has_charges( itype_UPS_off, 1 ) || p->has_charges( itype_adv_UPS_off, 1 );

    item_location loc;
    avatar *you = p->as_avatar();

    auto filter = [&]( const item & itm ) {
        return itm.has_flag( flag_IS_UPS );
    };

    const std::string choose_ups = _( "Choose UPS:" );
    const std::string dont_have_ups = _( "You don't have any UPS." );

    const auto set_cable_active = []( player * p, item * it, const std::string & state ) {
        const std::string prev_state = it->get_var( "state" );
        it->set_var( "state", state );
        it->active = true;
        it->process( p, p->pos() );
        p->moves -= 15;

        if( !prev_state.empty() && ( prev_state == "cable_charger" || ( prev_state != "attach_first" &&
                                     ( state == "cable_charger_link" || state == "cable_charger" ) ) ) ) {
            p->find_remote_fuel();
        }
    };
    map &here = get_map();
    if( initial_state == "attach_first" ) {
        if( has_bio_cable ) {
            uilist kmenu;
            kmenu.text = _( "Using cable:" );
            kmenu.addentry( 0, true, -1, _( "Attach cable to vehicle" ) );
            kmenu.addentry( 1, true, -1, _( "Attach cable to self" ) );
            if( wearing_solar_pack ) {
                kmenu.addentry( 2, has_solar_pack_on, -1, _( "Attach cable to solar pack" ) );
            }
            if( has_ups ) {
                kmenu.addentry( 3, true, -1, _( "Attach cable to UPS" ) );
            }
            kmenu.query();
            int choice = kmenu.ret;

            if( choice < 0 ) {
                return 0; // we did nothing.
            } else if( choice == 1 ) {
                set_cable_active( p, it, "cable_charger" );
                p->add_msg_if_player( m_info, _( "You attach the cable to your Cable Charger System." ) );
                return 0;
            } else if( choice == 2 ) {
                set_cable_active( p, it, "solar_pack" );
                p->add_msg_if_player( m_info, _( "You attach the cable to the solar pack." ) );
                return 0;
            } else if( choice == 3 ) {
                if( you != nullptr )                     {
                    loc = game_menus::inv::titled_filter_menu( filter, *you, choose_ups, dont_have_ups );
                }
                if( !loc ) {
                    add_msg( _( "Never mind" ) );
                    return 0;
                }
                item &chosen = *loc;
                chosen.set_var( "cable", "plugged_in" );
                chosen.activate();
                set_cable_active( p, it, "UPS" );
                p->add_msg_if_player( m_info, _( "You attach the cable to the UPS." ) );
                return 0;
            }
            // fall through for attaching to a vehicle
        }
        const cata::optional<tripoint> posp_ = choose_adjacent( _( "Attach cable to vehicle where?" ) );
        if( !posp_ ) {
            return 0;
        }
        const tripoint posp = *posp_;
        const optional_vpart_position vp = here.veh_at( posp );
        auto ter = here.ter( posp );
        if( !vp && ter != t_chainfence ) {
            p->add_msg_if_player( _( "There's no vehicle there." ) );
            return 0;
        } else {
            const tripoint abspos = here.getabs( posp );
            it->set_var( "source_x", abspos.x );
            it->set_var( "source_y", abspos.y );
            it->set_var( "source_z", here.get_abs_sub().z );
            set_cable_active( p, it, "pay_out_cable" );
        }
    } else {
        const auto confirm_source_vehicle = [&here]( player * p, item * it, const bool detach_if_missing ) {
            tripoint source_global( it->get_var( "source_x", 0 ),
                                    it->get_var( "source_y", 0 ),
                                    it->get_var( "source_z", 0 ) );
            tripoint source_local = here.getlocal( source_global );
            const optional_vpart_position source_vp = here.veh_at( source_local );
            vehicle *const source_veh = veh_pointer_or_null( source_vp );
            if( detach_if_missing && source_veh == nullptr ) {
                if( p != nullptr && p->has_item( *it ) ) {
                    p->add_msg_if_player( m_bad, _( "You notice the cable has come loose!" ) );
                }
                it->reset_cable( p );
            }
            return source_vp;
        };

        const bool paying_out = initial_state == "pay_out_cable";
        const bool cable_cbm = initial_state == "cable_charger";
        const bool solar_pack = initial_state == "solar_pack";
        const bool UPS = initial_state == "UPS";
        bool loose_ends = paying_out || cable_cbm || solar_pack || UPS;
        uilist kmenu;
        kmenu.text = _( "Using cable:" );
        kmenu.addentry( 0, true, -1, _( "Detach and re-spool the cable" ) );
        kmenu.addentry( 1, ( paying_out || cable_cbm ) && !solar_pack &&
                        !UPS, -1, _( "Attach loose end to vehicle" ) );

        if( has_bio_cable && loose_ends ) {
            kmenu.addentry( 2, !cable_cbm, -1, _( "Attach loose end to self" ) );
            if( wearing_solar_pack ) {
                kmenu.addentry( 3, !solar_pack && !paying_out && !UPS, -1, _( "Attach loose end to solar pack" ) );
            }
            if( has_ups ) {
                kmenu.addentry( 4, !UPS && !solar_pack && !paying_out, -1, _( "Attach loose end to UPS" ) );
            }
        }
        kmenu.query();
        int choice = kmenu.ret;

        if( choice < 0 ) {
            return 0; // we did nothing.
        } else if( choice == 0 ) { // unconnect & respool
            p->reset_remote_fuel();
            it->reset_cable( p );
            return 0;
        } else if( choice == 2 ) { // connect self while other end already connected
            p->add_msg_if_player( m_info, _( "You attach the cable to the Cable Charger System." ) );
            // connecting self, solar backpack connected
            if( solar_pack ) {
                set_cable_active( p, it, "solar_pack_link" );
                p->add_msg_if_player( m_good, _( "You are now plugged to the solar backpack." ) );
                return 0;
            }
            // connecting self, UPS connected
            if( UPS ) {
                set_cable_active( p, it, "UPS_link" );
                p->add_msg_if_player( m_good, _( "You are now plugged to the UPS." ) );
                return 0;
            }
            // connecting self, vehicle connected
            const optional_vpart_position source_vp = confirm_source_vehicle( p, it, true );
            if( veh_pointer_or_null( source_vp ) != nullptr ) {
                set_cable_active( p, it, "cable_charger_link" );
                p->add_msg_if_player( m_good, _( "You are now plugged to the vehicle." ) );
            }
            return 0;
        } else if( choice == 3 ) {
            // connecting self to solar backpack
            set_cable_active( p, it, "solar_pack_link" );
            p->add_msg_if_player( m_good, _( "You are now plugged to the solar backpack." ) );
            return 0;
        } else if( choice == 4 ) {
            loc = game_menus::inv::titled_filter_menu( filter, *you, choose_ups, dont_have_ups );
            // connecting self to UPS
            if( !loc ) {
                add_msg( _( "Never mind" ) );
                return 0;
            }
            item &chosen = *loc;
            chosen.set_var( "cable", "plugged_in" );
            chosen.activate();
            set_cable_active( p, it, "UPS_link" );
            p->add_msg_if_player( m_good, _( "You are now plugged to the UPS." ) );
            return 0;
        }
        // connecting self to vehicle
        const optional_vpart_position source_vp = confirm_source_vehicle( p, it, paying_out );
        vehicle *const source_veh = veh_pointer_or_null( source_vp );
        if( source_veh == nullptr && paying_out ) {
            return 0;
        }

        const cata::optional<tripoint> vpos_ = choose_adjacent( _( "Attach cable to vehicle where?" ) );
        if( !vpos_ ) {
            return 0;
        }
        const tripoint vpos = *vpos_;

        const optional_vpart_position target_vp = here.veh_at( vpos );
        if( !target_vp ) {
            p->add_msg_if_player( _( "There's no vehicle there." ) );
            return 0;
        } else if( cable_cbm ) {
            const tripoint abspos = here.getabs( vpos );
            it->set_var( "source_x", abspos.x );
            it->set_var( "source_y", abspos.y );
            it->set_var( "source_z", here.get_abs_sub().z );
            set_cable_active( p, it, "cable_charger_link" );
            p->add_msg_if_player( m_good, _( "You are now plugged into the vehicle." ) );
            return 0;
        } else {
            vehicle *const target_veh = &target_vp->vehicle();
            if( source_veh == target_veh ) {
                if( p != nullptr && p->has_item( *it ) ) {
                    p->add_msg_if_player( m_warning, _( "The %s already has access to its own electric system!" ),
                                          source_veh->name );
                }
                return 0;
            }

            tripoint target_global = here.getabs( vpos );
            // TODO: make sure there is always a matching vpart id here. Maybe transform this into
            // a iuse_actor class, or add a check in item_factory.
            const vpart_id vpid( it->typeId().str() );

            point vcoords = source_vp->mount();
            vehicle_part source_part( vpid, "", vcoords, item( *it ) );
            source_part.target.first = target_global;
            source_part.target.second = here.getabs( target_veh->global_pos3() );
            source_veh->install_part( vcoords, source_part );

            vcoords = target_vp->mount();
            vehicle_part target_part( vpid, "", vcoords, item( *it ) );
            tripoint source_global( it->get_var( "source_x", 0 ),
                                    it->get_var( "source_y", 0 ),
                                    it->get_var( "source_z", 0 ) );
            target_part.target.first = source_global;
            target_part.target.second = here.getabs( source_veh->global_pos3() );
            target_veh->install_part( vcoords, target_part );

            if( p != nullptr && p->has_item( *it ) ) {
                p->add_msg_if_player( m_good, _( "You link up the electric systems of the %1$s and the %2$s." ),
                                      source_veh->name, target_veh->name );
            }

            return 1; // Let the cable be destroyed.
        }
    }

    return 0;
}

int iuse::shavekit( player *p, item *it, bool, const tripoint & )
{
    if( p->is_mounted() ) {
        p->add_msg_if_player( m_info, _( "You can't do that while mounted." ) );
        return 0;
    }
    if( !it->ammo_sufficient() ) {
        p->add_msg_if_player( _( "You need soap to use this." ) );
    } else {
        const int moves = to_moves<int>( 5_minutes );
        p->assign_activity( ACT_SHAVE, moves );
    }
    return it->type->charges_to_use();
}

int iuse::hairkit( player *p, item *it, bool, const tripoint & )
{
    if( p->is_mounted() ) {
        p->add_msg_if_player( m_info, _( "You can't do that while mounted." ) );
        return 0;
    }
    const int moves = to_moves<int>( 30_minutes );
    p->assign_activity( ACT_HAIRCUT, moves );
    return it->type->charges_to_use();
}

int iuse::weather_tool( player *p, item *it, bool, const tripoint & )
{
    const w_point weatherPoint = *g->weather.weather_precise;

    /* Possibly used twice. Worth spending the time to precalculate. */
    const int player_local_temp = g->weather.get_temperature( p->pos() );

    if( it->typeId() == itype_weather_reader ) {
        p->add_msg_if_player( m_neutral, _( "The %s's monitor slowly outputs the data…" ),
                              it->tname() );
    }
    if( it->has_flag( flag_THERMOMETER ) ) {
        if( it->typeId() == itype_thermometer ) {
            p->add_msg_if_player( m_neutral, _( "The %1$s reads %2$s." ), it->tname(),
                                  print_temperature( player_local_temp ) );
        } else {
            p->add_msg_if_player( m_neutral, _( "Temperature: %s." ),
                                  print_temperature( player_local_temp ) );
        }
    }
    if( it->has_flag( flag_HYGROMETER ) ) {
        if( it->typeId() == itype_hygrometer ) {
            p->add_msg_if_player(
                m_neutral, _( "The %1$s reads %2$s." ), it->tname(),
                print_humidity( get_local_humidity( weatherPoint.humidity, get_weather().weather_id,
                                                    g->is_sheltered( p->pos() ) ) ) );
        } else {
            p->add_msg_if_player(
                m_neutral, _( "Relative Humidity: %s." ),
                print_humidity( get_local_humidity( weatherPoint.humidity, get_weather().weather_id,
                                                    g->is_sheltered( p->pos() ) ) ) );
        }
    }
    if( it->has_flag( flag_BAROMETER ) ) {
        if( it->typeId() == itype_barometer ) {
            p->add_msg_if_player(
                m_neutral, _( "The %1$s reads %2$s." ), it->tname(),
                print_pressure( static_cast<int>( weatherPoint.pressure ) ) );
        } else {
            p->add_msg_if_player( m_neutral, _( "Pressure: %s." ),
                                  print_pressure( static_cast<int>( weatherPoint.pressure ) ) );
        }
    }

    if( it->typeId() == itype_weather_reader ) {
        int vehwindspeed = 0;
        if( optional_vpart_position vp = get_map().veh_at( p->pos() ) ) {
            vehwindspeed = std::abs( vp->vehicle().velocity / 100 ); // For mph
        }
        const oter_id &cur_om_ter = overmap_buffer.ter( p->global_omt_location() );
        /* windpower defined in internal velocity units (=.01 mph) */
        const double windpower = 100 * get_local_windpower( g->weather.windspeed + vehwindspeed, cur_om_ter,
                                 p->pos(), g->weather.winddirection, g->is_sheltered( p->pos() ) );

        p->add_msg_if_player( m_neutral, _( "Wind Speed: %.1f %s." ),
                              convert_velocity( windpower, VU_WIND ),
                              velocity_units( VU_WIND ) );
        p->add_msg_if_player(
            m_neutral, _( "Feels Like: %s." ),
            print_temperature(
                get_local_windchill( weatherPoint.temperature, weatherPoint.humidity, windpower / 100 ) +
                player_local_temp ) );
        std::string dirstring = get_dirstring( g->weather.winddirection );
        p->add_msg_if_player( m_neutral, _( "Wind Direction: From the %s." ), dirstring );
    }

    return 0;
}

int iuse::directional_hologram( player *p, item *it, bool, const tripoint &pos )
{
    if( it->is_armor() &&  !( p->is_worn( *it ) ) ) {
        p->add_msg_if_player( m_neutral, _( "You need to wear the %1$s before activating it." ),
                              it->tname() );
        return 0;
    }
    const cata::optional<tripoint> posp_ = choose_adjacent( _( "Choose hologram direction." ) );
    if( !posp_ ) {
        return 0;
    }
    const tripoint posp = *posp_;

    monster *const hologram = g->place_critter_at( mon_hologram, posp );
    if( !hologram ) {
        p->add_msg_if_player( m_info, _( "Can't create a hologram there." ) );
        return 0;
    }
    tripoint target = pos;
    target.x = p->posx() + 4 * SEEX * ( posp.x - p->posx() );
    target.y = p->posy() + 4 * SEEY * ( posp.y - p->posy() );
    hologram->friendly = -1;
    hologram->add_effect( effect_docile, 1_hours );
    hologram->wandf = -30;
    hologram->set_summon_time( 60_seconds );
    hologram->set_dest( target );
    p->mod_moves( -to_turns<int>( 1_seconds ) );
    return it->type->charges_to_use();
}

int iuse::capture_monster_veh( player *p, item *it, bool, const tripoint &pos )
{
    if( p->is_mounted() ) {
        p->add_msg_if_player( m_info, _( "You can't do that while mounted." ) );
        return 0;
    }
    if( !it->has_flag( flag_VEHICLE ) ) {
        p->add_msg_if_player( m_info, _( "The %s must be installed in a vehicle before being loaded." ),
                              it->tname() );
        return 0;
    }
    capture_monster_act( p, it, false, pos );
    return 0;
}

bool item::release_monster( const tripoint &target, const int radius )
{
    shared_ptr_fast<monster> new_monster = make_shared_fast<monster>();
    try {
        ::deserialize( *new_monster, get_var( "contained_json", "" ) );
    } catch( const std::exception &e ) {
        debugmsg( _( "Error restoring monster: %s" ), e.what() );
        return false;
    }
    if( !g->place_critter_around( new_monster, target, radius ) ) {
        return false;
    }
    erase_var( "contained_name" );
    erase_var( "contained_json" );
    erase_var( "name" );
    erase_var( "weight" );
    return true;
}

// didn't want to drag the monster:: definition into item.h, so just reacquire the monster
// at target
int item::contain_monster( const tripoint &target )
{
    const monster *const mon_ptr = g->critter_at<monster>( target );
    if( !mon_ptr ) {
        return 0;
    }
    const monster &f = *mon_ptr;

    set_var( "contained_json", ::serialize( f ) );
    set_var( "contained_name", f.type->nname() );
    set_var( "name", string_format( _( "%s holding %s" ), type->nname( 1 ),
                                    f.type->nname() ) );
    // Need to add the weight of the empty container because item::weight uses the "weight" variable directly.
    set_var( "weight", to_milligram( type->weight + f.get_weight() ) );
    g->remove_zombie( f );
    return 0;
}

int iuse::capture_monster_act( player *p, item *it, bool, const tripoint &pos )
{
    if( p->is_mounted() ) {
        p->add_msg_if_player( m_info, _( "You can't capture a creature mounted." ) );
        return 0;
    }
    if( it->has_var( "contained_name" ) ) {
        // Remember contained_name for messages after release_monster erases it
        const std::string contained_name = it->get_var( "contained_name", "" );

        if( it->release_monster( pos ) ) {
            // It's been activated somewhere where there isn't a player or monster, good.
            return 0;
        }
        if( it->has_flag( flag_PLACE_RANDOMLY ) ) {
            if( it->release_monster( p->pos(), 1 ) ) {
                return 0;
            }
            p->add_msg_if_player( _( "There is no place to put the %s." ), contained_name );
            return 0;
        } else {
            const std::string query = string_format( _( "Place the %s where?" ), contained_name );
            const cata::optional<tripoint> pos_ = choose_adjacent( query );
            if( !pos_ ) {
                return 0;
            }
            if( it->release_monster( *pos_ ) ) {
                p->add_msg_if_player( _( "You release the %s." ), contained_name );
                return 0;
            }
            p->add_msg_if_player( m_info, _( "You can't place the %s there!" ), contained_name );
            return 0;
        }
    } else {
        if( !it->has_property( "creature_size_capacity" ) ) {
            debugmsg( "%s has no creature_size_capacity.", it->tname() );
            return 0;
        }
        const std::string capacity = it->get_property_string( "creature_size_capacity" );
        if( Creature::size_map.count( capacity ) == 0 ) {
            debugmsg( "%s has invalid creature_size_capacity %s.",
                      it->tname(), capacity.c_str() );
            return 0;
        }
        const std::function<bool( const tripoint & )> adjacent_capturable = []( const tripoint & pnt ) {
            const monster *mon_ptr = g->critter_at<monster>( pnt );
            return mon_ptr != nullptr;
        };
        const std::string query = string_format( _( "Grab which creature to place in the %s?" ),
                                  it->tname() );
        const cata::optional<tripoint> target_ = choose_adjacent_highlight( query,
                _( "There is no creature nearby you can capture." ), adjacent_capturable, false );
        if( !target_ ) {
            p->add_msg_if_player( m_info, _( "You can't use a %s there." ), it->tname() );
            return 0;
        }
        const tripoint target = *target_;

        // Capture the thing, if it's on the target square.
        if( const monster *const mon_ptr = g->critter_at<monster>( target ) ) {
            const monster &f = *mon_ptr;

            if( f.get_size() > Creature::size_map.find( capacity )->second ) {
                p->add_msg_if_player( m_info, _( "The %1$s is too big to put in your %2$s." ),
                                      f.type->nname(), it->tname() );
                return 0;
            }
            // TODO: replace this with some kind of melee check.
            int chance = f.hp_percentage() / 10;
            // A weaker monster is easier to capture.
            // If the monster is friendly, then put it in the item
            // without checking if it rolled a success.
            if( f.friendly != 0 || one_in( chance ) ) {
                p->add_msg_if_player( _( "You capture the %1$s in your %2$s." ),
                                      f.type->nname(), it->tname() );
                return it->contain_monster( target );
            } else {
                p->add_msg_if_player( m_bad, _( "The %1$s avoids your attempts to put it in the %2$s." ),
                                      f.type->nname(), it->type->nname( 1 ) );
            }
            p->moves -= to_moves<int>( 1_seconds );
        } else {
            add_msg( _( "The %s can't capture nothing" ), it->tname() );
            return 0;
        }
    }
    return 0;
}

int iuse::ladder( player *p, item *, bool, const tripoint & )
{
    map &here = get_map();
    if( !here.has_zlevels() ) {
        debugmsg( "Ladder can't be used in non-z-level mode" );
        return 0;
    }
    if( p->is_mounted() ) {
        p->add_msg_if_player( m_info, _( "You can't do that while mounted." ) );
        return 0;
    }
    const cata::optional<tripoint> pnt_ = choose_adjacent( _( "Put the ladder where?" ) );
    if( !pnt_ ) {
        return 0;
    }
    const tripoint pnt = *pnt_;

    if( !g->is_empty( pnt ) || here.has_furn( pnt ) ) {
        p->add_msg_if_player( m_bad, _( "Can't place it there." ) );
        return 0;
    }

    p->add_msg_if_player( _( "You set down the ladder." ) );
    p->moves -= to_moves<int>( 5_seconds );
    here.furn_set( pnt, furn_str_id( "f_ladder" ) );
    return 1;
}

washing_requirements washing_requirements_for_volume( const units::volume &vol )
{
    int water = divide_round_up( vol, 125_ml );
    int cleanser = divide_round_up( vol, 1_liter );
    int time = to_moves<int>( 10_seconds * ( vol / 250_ml ) );
    return { water, cleanser, time };
}

int iuse::wash_soft_items( player *p, item *, bool, const tripoint & )
{
    if( p->fine_detail_vision_mod() > 4 ) {
        p->add_msg_if_player( _( "You can't see to do that!" ) );
        return 0;
    }
    if( p->is_mounted() ) {
        p->add_msg_if_player( m_info, _( "You can't do that while mounted." ) );
        return 0;
    }
    // Check that player isn't over volume limit as this might cause it to break... this is a hack.
    // TODO: find a better solution.
    if( p->volume_capacity() < p->volume_carried() ) {
        p->add_msg_if_player( _( "You're carrying too much to clean anything." ) );
        return 0;
    }

    wash_items( p, true, false );
    return 0;
}

int iuse::wash_hard_items( player *p, item *, bool, const tripoint & )
{
    if( p->fine_detail_vision_mod() > 4 ) {
        p->add_msg_if_player( _( "You can't see to do that!" ) );
        return 0;
    }
    if( p->is_mounted() ) {
        p->add_msg_if_player( m_info, _( "You can't do that while mounted." ) );
        return 0;
    }
    // Check that player isn't over volume limit as this might cause it to break... this is a hack.
    // TODO: find a better solution.
    if( p->volume_capacity() < p->volume_carried() ) {
        p->add_msg_if_player( _( "You're carrying too much to clean anything." ) );
        return 0;
    }

    wash_items( p, false, true );
    return 0;
}

int iuse::wash_all_items( player *p, item *, bool, const tripoint & )
{
    if( p->fine_detail_vision_mod() > 4 ) {
        p->add_msg_if_player( _( "You can't see to do that!" ) );
        return 0;
    }

    // Check that player isn't over volume limit as this might cause it to break... this is a hack.
    // TODO: find a better solution.
    if( p->volume_capacity() < p->volume_carried() ) {
        p->add_msg_if_player( _( "You're carrying too much to clean anything." ) );
        return 0;
    }

    wash_items( p, true, true );
    return 0;
}

int iuse::wash_items( player *p, bool soft_items, bool hard_items )
{
    if( p->is_mounted() ) {
        p->add_msg_if_player( m_info, _( "You can't do that while mounted." ) );
        return 0;
    }
    p->inv->restack( *p );
    const inventory &crafting_inv = p->crafting_inventory();

    auto is_liquid = []( const item & it ) {
        return it.made_of( phase_id::LIQUID );
    };
    int available_water = std::max(
                              crafting_inv.charges_of( itype_water, INT_MAX, is_liquid ),
                              crafting_inv.charges_of( itype_water_clean, INT_MAX, is_liquid )
                          );
    int available_cleanser = std::max( crafting_inv.charges_of( itype_soap ),
                                       crafting_inv.charges_of( itype_detergent ) );

    const inventory_filter_preset preset( [soft_items, hard_items]( const item_location & location ) {
        return location->has_flag( flag_FILTHY ) && ( ( soft_items && location->is_soft() ) ||
                ( hard_items && !location->is_soft() ) );
    } );
    auto make_raw_stats = [available_water, available_cleanser](
                              const std::map<const item_location *, int> &locs
    ) {
        units::volume total_volume = 0_ml;
        for( const auto &p : locs ) {
            total_volume += ( *p.first )->base_volume() * p.second /
                            ( ( *p.first )->count_by_charges() ? ( *p.first )->charges : 1 );
        }
        washing_requirements required = washing_requirements_for_volume( total_volume );
        auto to_string = []( int val ) -> std::string {
            if( val == INT_MAX )
            {
                return "inf";
            }
            return string_format( "%3d", val );
        };
        using stats = inventory_selector::stats;
        return stats{{
                display_stat( _( "Water" ), required.water, available_water, to_string ),
                display_stat( _( "Cleanser" ), required.cleanser, available_cleanser, to_string )
            }};
    };
    inventory_iuse_selector inv_s( *p, _( "ITEMS TO CLEAN" ), preset, make_raw_stats );
    inv_s.add_character_items( *p );
    inv_s.add_nearby_items( PICKUP_RANGE );
    inv_s.set_title( _( "Multiclean" ) );
    inv_s.set_hint( _( "To clean x items, type a number before selecting." ) );
    if( inv_s.empty() ) {
        popup( std::string( _( "You have nothing to clean." ) ), PF_GET_KEY );
        return 0;
    }
    const drop_locations to_clean = inv_s.execute();
    if( to_clean.empty() ) {
        return 0;
    }
    // Determine if we have enough water and cleanser for all the items.
    units::volume total_volume = 0_ml;
    for( drop_location pair : to_clean ) {
        if( !pair.first ) {
            p->add_msg_if_player( m_info, _( "Never mind." ) );
            return 0;
        }
        item &i = *pair.first;
        total_volume += i.base_volume() * pair.second / ( i.count_by_charges() ? i.charges : 1 );
    }

    washing_requirements required = washing_requirements_for_volume( total_volume );

    if( !crafting_inv.has_charges( itype_water, required.water, is_liquid ) &&
        !crafting_inv.has_charges( itype_water_clean, required.water, is_liquid ) ) {
        p->add_msg_if_player( _( "You need %1$i charges of water or clean water to wash these items." ),
                              required.water );
        return 0;
    } else if( !crafting_inv.has_charges( itype_soap, required.cleanser ) &&
               !crafting_inv.has_charges( itype_detergent, required.cleanser ) ) {
        p->add_msg_if_player( _( "You need %1$i charges of cleansing agent to wash these items." ),
                              required.cleanser );
        return 0;
    }
    const std::vector<npc *> helpers = p->get_crafting_helpers();
    const std::size_t helpersize = p->get_num_crafting_helpers( 3 );
    required.time *= ( 1.0f - ( helpersize / 10.0f ) );
    for( std::size_t i = 0; i < helpersize; i++ ) {
        add_msg( m_info, _( "%s helps with this task…" ), helpers[i]->name );
    }
    // Assign the activity values.
    p->assign_activity( ACT_WASH, required.time );
    for( const drop_location &pair : to_clean ) {
        p->activity.targets.push_back( pair.first );
        p->activity.values.push_back( pair.second );
    }

    return 0;
}

int iuse::break_stick( player *p, item *it, bool, const tripoint & )
{
    p->moves -= to_moves<int>( 2_seconds );
    p->mod_stamina( static_cast<int>( 0.05f * get_option<int>( "PLAYER_MAX_STAMINA" ) ) );

    if( p->get_str() < 5 ) {
        p->add_msg_if_player( _( "You are too weak to even try." ) );
        return 0;
    } else if( p->get_str() <= rng( 5, 11 ) ) {
        p->add_msg_if_player(
            _( "You use all your strength, but the stick won't break.  Perhaps try again?" ) );
        return 0;
    }
    std::vector<item_comp> comps;
    comps.push_back( item_comp( it->typeId(), 1 ) );
    p->consume_items( comps, 1, is_crafting_component );
    int chance = rng( 0, 100 );
    map &here = get_map();
    if( chance <= 20 ) {
        p->add_msg_if_player( _( "You try to break the stick in two, but it shatters into splinters." ) );
        here.spawn_item( p->pos(), "splinter", 2 );
        return 1;
    } else if( chance <= 40 ) {
        p->add_msg_if_player( _( "The stick breaks clean into two parts." ) );
        here.spawn_item( p->pos(), "stick", 2 );
        return 1;
    } else if( chance <= 100 ) {
        p->add_msg_if_player( _( "You break the stick, but one half shatters into splinters." ) );
        here.spawn_item( p->pos(), "stick", 1 );
        here.spawn_item( p->pos(), "splinter", 1 );
        return 1;
    }
    return 0;
}

int iuse::weak_antibiotic( player *p, item *it, bool, const tripoint & )
{
    p->add_msg_if_player( _( "You take some %s." ), it->tname() );
    if( p->has_effect( effect_infected ) && !p->has_effect( effect_weak_antibiotic ) ) {
        p->add_msg_if_player( m_good, _( "The throbbing of the infection diminishes.  Slightly." ) );
    }
    p->add_effect( effect_weak_antibiotic, 12_hours );
    p->add_effect( effect_weak_antibiotic_visible, rng( 9_hours, 15_hours ) );
    return it->type->charges_to_use();
}

int iuse::strong_antibiotic( player *p, item *it, bool, const tripoint & )
{
    p->add_msg_if_player( _( "You take some %s." ), it->tname() );
    if( p->has_effect( effect_infected ) && !p->has_effect( effect_strong_antibiotic ) ) {
        p->add_msg_if_player( m_good, _( "You feel much better - almost entirely." ) );
    }
    p->add_effect( effect_strong_antibiotic, 12_hours );
    p->add_effect( effect_strong_antibiotic_visible, rng( 9_hours, 15_hours ) );
    return it->type->charges_to_use();
}

int iuse::craft( player *p, item *it, bool, const tripoint & )
{
    if( p->is_mounted() ) {
        p->add_msg_if_player( m_info, _( "You can't do that while mounted." ) );
        return 0;
    }
    if( !p->is_wielding( *it ) ) {
        if( !p->is_armed() || query_yn( _( "Wield the %s and start working?" ), it->tname() ) )  {
            if( !p->wield( *it ) ) {
                // Will likely happen if the in progress craft is too heavy, or the player is
                // wielding something that can't be unwielded
                add_msg( m_bad, "%s", p->can_wield( *it ).c_str() );
                return 0;
            }
            // `it` is no longer the item we are using (note that `player::wielded` is a value).
            it = &p->weapon;
        } else {
            return 0;
        }
    }

    const std::string craft_name = it->tname();

    if( !it->is_craft() ) {
        debugmsg( "Attempted to start working on non craft '%s.'  Aborting.", craft_name );
        return 0;
    }

    if( !p->can_continue_craft( *it ) ) {
        return 0;
    }
    const recipe &rec = it->get_making();
    if( p->has_recipe( &rec, p->crafting_inventory(), p->get_crafting_helpers() ) == -1 ) {
        p->add_msg_player_or_npc(
            _( "You don't know the recipe for the %s and can't continue crafting." ),
            _( "<npcname> doesn't know the recipe for the %s and can't continue crafting." ),
            rec.result_name() );
        return 0;
    }
    p->add_msg_player_or_npc(
        pgettext( "in progress craft", "You start working on the %s." ),
        pgettext( "in progress craft", "<npcname> starts working on the %s." ), craft_name );
    item_location craft_loc = item_location( *p, it );
    p->assign_activity( player_activity( craft_activity_actor( craft_loc, false ) ) );

    return 0;
}

int iuse::disassemble( player *p, item *it, bool, const tripoint & )
{
    if( p->is_mounted() ) {
        p->add_msg_if_player( m_info, _( "You can't do that while mounted." ) );
        return 0;
    }
    if( !p->has_item( *it ) ) {
        return 0;
    }

    p->disassemble( item_location( *p, it ), false );

    return 0;
}

int iuse::melatonin_tablet( player *p, item *it, bool, const tripoint & )
{
    p->add_msg_if_player( _( "You pop a %s." ), it->tname() );
    if( p->has_effect( effect_melatonin ) ) {
        p->add_msg_if_player( m_warning,
                              _( "Simply taking more melatonin won't help.  You have to go to sleep for it to work." ) );
    }
    p->add_effect( effect_melatonin, 16_hours );
    return it->type->charges_to_use();
}

int iuse::coin_flip( player *p, item *it, bool, const tripoint & )
{
    p->add_msg_if_player( m_info, _( "You flip a %s." ), it->tname() );
    p->add_msg_if_player( m_info, one_in( 2 ) ? _( "Heads!" ) : _( "Tails!" ) );
    return 0;
}

int iuse::play_game( player *p, item *it, bool, const tripoint & )
{
    if( query_yn( _( "Play a game with the %s?" ), it->tname() ) ) {
        p->add_msg_if_player( _( "You start playing." ) );
        p->assign_activity( ACT_GENERIC_GAME, to_moves<int>( 1_hours ), -1,
                            p->get_item_position( it ), "gaming" );
    }
    return 0;
}

int iuse::magic_8_ball( player *p, item *it, bool, const tripoint & )
{
    enum {
        BALL8_GOOD,
        BALL8_UNK = 10,
        BALL8_BAD = 15
    };
    static const std::array<const char *, 20> tab = {{
            translate_marker( "It is certain." ),
            translate_marker( "It is decidedly so." ),
            translate_marker( "Without a doubt." ),
            translate_marker( "Yes - definitely." ),
            translate_marker( "You may rely on it." ),
            translate_marker( "As I see it, yes." ),
            translate_marker( "Most likely." ),
            translate_marker( "Outlook good." ),
            translate_marker( "Yes." ),
            translate_marker( "Signs point to yes." ),
            translate_marker( "Reply hazy, try again." ),
            translate_marker( "Ask again later." ),
            translate_marker( "Better not tell you now." ),
            translate_marker( "Can't predict now." ),
            translate_marker( "Concentrate and ask again." ),
            translate_marker( "Don't count on it." ),
            translate_marker( "My reply is no." ),
            translate_marker( "My sources say no." ),
            translate_marker( "Outlook not so good." ),
            translate_marker( "Very doubtful." )
        }
    };

    p->add_msg_if_player( m_info, _( "You ask the %s, then flip it." ), it->tname() );
    int rn = rng( 0, tab.size() - 1 );
    game_message_type color = ( rn >= BALL8_BAD ? m_bad : rn >= BALL8_UNK ? m_info : m_good );
    p->add_msg_if_player( color, _( "The %s says: %s" ), it->tname(), _( tab[rn] ) );
    return 0;
}

void use_function::dump_info( const item &it, std::vector<iteminfo> &dump ) const
{
    if( actor != nullptr ) {
        actor->info( it, dump );
    }
}

ret_val<bool> use_function::can_call( const Character &p, const item &it, bool t,
                                      const tripoint &pos ) const
{
    if( actor == nullptr ) {
        return ret_val<bool>::make_failure( _( "You can't do anything interesting with your %s." ),
                                            it.tname() );
    }

    return actor->can_use( p, it, t, pos );
}

int use_function::call( player &p, item &it, bool active, const tripoint &pos ) const
{
    return actor->use( p, it, active, pos );
}<|MERGE_RESOLUTION|>--- conflicted
+++ resolved
@@ -569,12 +569,6 @@
 
     item cig;
     if( it->typeId() == itype_cig || it->typeId() == itype_handrolled_cig ) {
-<<<<<<< HEAD
-=======
-        // There's really no reason to have these two
-        // itypes split into identical codeblocks
-
->>>>>>> da9194ca
         cig = item( "cig_lit", calendar::turn );
         cig.item_counter = to_turns<int>( 4_minutes );
         p->mod_hunger( -3 );
