--- conflicted
+++ resolved
@@ -3395,13 +3395,8 @@
         };
         switch( effect_roll ) {
             case 1:
-<<<<<<< HEAD
                 sounds::sound( pos, 100, sounds::sound_t::speech, _( "BUGFIXES!" ), true, "speech", it->typeId() );
-                g->draw_explosion( pos, explosion_radius, c_light_cyan );
-=======
-                sounds::sound( pos, 100, sounds::sound_t::speech, _( "BUGFIXES!" ) );
                 explosion_handler::draw_explosion( pos, explosion_radius, c_light_cyan );
->>>>>>> 2fa8f99c
                 for( const tripoint &dest : g->m.points_in_radius( pos, explosion_radius ) ) {
                     monster *const mon = g->critter_at<monster>( dest, true );
                     if( mon && ( mon->type->in_species( INSECT ) || mon->is_hallucination() ) ) {
@@ -3411,13 +3406,8 @@
                 break;
 
             case 2:
-<<<<<<< HEAD
                 sounds::sound( pos, 100, sounds::sound_t::speech, _( "BUFFS!" ), true, "speech", it->typeId() );
-                g->draw_explosion( pos, explosion_radius, c_green );
-=======
-                sounds::sound( pos, 100, sounds::sound_t::speech, _( "BUFFS!" ) );
                 explosion_handler::draw_explosion( pos, explosion_radius, c_green );
->>>>>>> 2fa8f99c
                 for( const tripoint &dest : g->m.points_in_radius( pos, explosion_radius ) ) {
                     if( monster *const mon_ptr = g->critter_at<monster>( dest ) ) {
                         monster &critter = *mon_ptr;
@@ -3454,13 +3444,8 @@
                 break;
 
             case 3:
-<<<<<<< HEAD
                 sounds::sound( pos, 100, sounds::sound_t::speech, _( "NERFS!" ), true, "speech", it->typeId() );
-                g->draw_explosion( pos, explosion_radius, c_red );
-=======
-                sounds::sound( pos, 100, sounds::sound_t::speech, _( "NERFS!" ) );
                 explosion_handler::draw_explosion( pos, explosion_radius, c_red );
->>>>>>> 2fa8f99c
                 for( const tripoint &dest : g->m.points_in_radius( pos, explosion_radius ) ) {
                     if( monster *const mon_ptr = g->critter_at<monster>( dest ) ) {
                         monster &critter = *mon_ptr;
@@ -3496,13 +3481,8 @@
                 break;
 
             case 4:
-<<<<<<< HEAD
                 sounds::sound( pos, 100, sounds::sound_t::speech, _( "REVERTS!" ), true, "speech", it->typeId() );
-                g->draw_explosion( pos, explosion_radius, c_pink );
-=======
-                sounds::sound( pos, 100, sounds::sound_t::speech, _( "REVERTS!" ) );
                 explosion_handler::draw_explosion( pos, explosion_radius, c_pink );
->>>>>>> 2fa8f99c
                 for( const tripoint &dest : g->m.points_in_radius( pos, explosion_radius ) ) {
                     if( monster *const mon_ptr = g->critter_at<monster>( dest ) ) {
                         monster &critter = *mon_ptr;
@@ -3518,13 +3498,8 @@
                 }
                 break;
             case 5:
-<<<<<<< HEAD
                 sounds::sound( pos, 100, sounds::sound_t::speech, _( "BEES!" ), true, "speech", it->typeId() );
-                g->draw_explosion( pos, explosion_radius, c_yellow );
-=======
-                sounds::sound( pos, 100, sounds::sound_t::speech, _( "BEES!" ) );
                 explosion_handler::draw_explosion( pos, explosion_radius, c_yellow );
->>>>>>> 2fa8f99c
                 for( const tripoint &dest : g->m.points_in_radius( pos, explosion_radius ) ) {
                     if( one_in( 5 ) && !g->critter_at( dest ) ) {
                         g->m.add_field( dest, fd_bees, rng( 1, 3 ) );
