--- conflicted
+++ resolved
@@ -4095,24 +4095,14 @@
         std::string loaded_software = "robot_finds_kitten";
 
         uimenu as_m;
-<<<<<<< HEAD
-        as_m.text = _("What do you want to play?");
-        as_m.entries.push_back(uimenu_entry(1, true, '1', _("Robot finds Kitten")));
-        as_m.entries.push_back(uimenu_entry(2, true, '2', _("S N A K E")));
-        as_m.entries.push_back(uimenu_entry(3, true, '3', _("Sokoban")));
-        as_m.entries.push_back(uimenu_entry(4, true, '4', _("Minesweeper")));
-        as_m.entries.push_back(uimenu_entry(5, true, '5', _("Lights on!")));
-        as_m.entries.push_back(uimenu_entry(6, true, '6', _("Experimental Lighting")));
-        as_m.entries.push_back(uimenu_entry(7, true, '7', _("Cancel")));
-=======
         as_m.text = _( "What do you want to play?" );
         as_m.entries.push_back( uimenu_entry( 1, true, '1', _( "Robot finds Kitten" ) ) );
         as_m.entries.push_back( uimenu_entry( 2, true, '2', _( "S N A K E" ) ) );
         as_m.entries.push_back( uimenu_entry( 3, true, '3', _( "Sokoban" ) ) );
         as_m.entries.push_back( uimenu_entry( 4, true, '4', _( "Minesweeper" ) ) );
         as_m.entries.push_back( uimenu_entry( 5, true, '5', _( "Lights on!" ) ) );
-        as_m.entries.push_back( uimenu_entry( 6, true, '6', _( "Cancel" ) ) );
->>>>>>> 53780d53
+        as_m.entries.push_back( uimenu_entry( 6, true, '6', _( "Experimental Lighting" ) ) );
+        as_m.entries.push_back( uimenu_entry( 7, true, '7', _( "Cancel" ) ) );
         as_m.query();
 
         switch( as_m.ret ) {
