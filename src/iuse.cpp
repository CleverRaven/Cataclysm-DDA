--- conflicted
+++ resolved
@@ -2918,13 +2918,8 @@
         !here.has_flag( ter_furn_flag::TFLAG_PLANT, pnt ) ) {
         p->add_msg_if_player( _( "You start churning up the earth here." ) );
         p->assign_activity( player_activity( churn_activity_actor( 18000, item_location( *p, it ) ) ) );
-<<<<<<< HEAD
-        p->activity.placement = here.getabs( pnt );
+        p->activity.placement = here.getglobal( pnt );
         return 1;
-=======
-        p->activity.placement = here.getglobal( pnt );
-        return it->type->charges_to_use();
->>>>>>> 416457fb
     } else {
         p->add_msg_if_player( _( "You can't churn up this ground." ) );
         return cata::nullopt;
@@ -3034,13 +3029,8 @@
         add_msg( m_info, _( "%s helps with this task…" ), helpers[i]->get_name() );
     }
     p->assign_activity( player_activity( clear_rubble_activity_actor( moves / bonus ) ) );
-<<<<<<< HEAD
-    p->activity.placement = pnt;
+    p->activity.placement = get_map().getglobal( pnt );
     return 1;
-=======
-    p->activity.placement = get_map().getglobal( pnt );
-    return it->type->charges_to_use();
->>>>>>> 416457fb
 }
 
 cata::optional<int> iuse::siphon( Character *p, item *, bool, const tripoint & )
