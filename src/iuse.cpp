#include "iuse.h"

#include <algorithm>
#include <array>
#include <climits>
#include <cmath>
#include <cstdlib>
#include <exception>
#include <functional>
#include <iterator>
#include <list>
#include <map>
#include <new>
#include <set>
#include <sstream>
#include <string>
#include <unordered_map>
#include <unordered_set>
#include <utility>
#include <vector>

#include "action.h"
#include "activity_actor_definitions.h"
#include "activity_type.h"
#include "avatar.h"
#include "avatar_action.h"
#include "bionics.h"
#include "bodypart.h"
#include "calendar.h"
#include "cata_utility.h"
#include "character.h"
#include "character_martial_arts.h"
#include "colony.h"
#include "color.h"
#include "coordinate_conversions.h"
#include "coordinates.h"
#include "creature.h"
#include "creature_tracker.h"
#include "cuboid_rectangle.h"
#include "damage.h"
#include "debug.h"
#include "effect.h" // for weed_msg
#include "enums.h"
#include "event.h"
#include "event_bus.h"
#include "explosion.h"
#include "field.h"
#include "field_type.h"
#include "flag.h"
#include "fungal_effects.h"
#include "game.h"
#include "game_constants.h"
#include "game_inventory.h"
#include "handle_liquid.h"
#include "harvest.h"
#include "iexamine.h"
#include "inventory.h"
#include "inventory_ui.h"
#include "item.h"
#include "item_location.h"
#include "item_pocket.h"
#include "iteminfo_query.h"
#include "itype.h"
#include "iuse_actor.h" // For firestarter
#include "json.h"
#include "json_loader.h"
#include "line.h"
#include "make_static.h"
#include "map.h"
#include "map_iterator.h"
#include "mapdata.h"
#include "martialarts.h"
#include "memorial_logger.h"
#include "memory_fast.h"
#include "messages.h"
#include "mongroup.h"
#include "monster.h"
#include "morale_types.h"
#include "mtype.h"
#include "music.h"
#include "mutation.h"
#include "npc.h"
#include "omdata.h"
#include "optional.h"
#include "options.h"
#include "output.h"
#include "overmap.h"
#include "overmapbuffer.h"
#include "pimpl.h"
#include "player_activity.h"
#include "point.h"
#include "popup.h" // For play_game
#include "recipe.h"
#include "recipe_dictionary.h"
#include "requirements.h"
#include "ret_val.h"
#include "rng.h"
#include "sounds.h"
#include "speech.h"
#include "stomach.h"
#include "string_formatter.h"
#include "string_input_popup.h"
#include "teleport.h"
#include "text_snippets.h"
#include "timed_event.h"
#include "translations.h"
#include "trap.h"
#include "try_parse_integer.h"
#include "type_id.h"
#include "ui.h"
#include "ui_manager.h"
#include "units.h"
#include "units_utility.h"
#include "value_ptr.h"
#include "veh_interact.h"
#include "veh_type.h"
#include "vehicle.h"
#include "viewer.h"
#include "vitamin.h"
#include "vpart_position.h"
#include "vpart_range.h"
#include "weather.h"
#include "weather_gen.h"
#include "weather_type.h"

static const activity_id ACT_FISH( "ACT_FISH" );
static const activity_id ACT_GAME( "ACT_GAME" );
static const activity_id ACT_GENERIC_GAME( "ACT_GENERIC_GAME" );
static const activity_id ACT_HAND_CRANK( "ACT_HAND_CRANK" );
static const activity_id ACT_HEATING( "ACT_HEATING" );
static const activity_id ACT_JACKHAMMER( "ACT_JACKHAMMER" );
static const activity_id ACT_PICKAXE( "ACT_PICKAXE" );
static const activity_id ACT_ROBOT_CONTROL( "ACT_ROBOT_CONTROL" );
static const activity_id ACT_VIBE( "ACT_VIBE" );
static const activity_id ACT_WASH( "ACT_WASH" );

static const addiction_id addiction_marloss_b( "marloss_b" );
static const addiction_id addiction_marloss_r( "marloss_r" );
static const addiction_id addiction_marloss_y( "marloss_y" );
static const addiction_id addiction_nicotine( "nicotine" );

static const ammotype ammo_battery( "battery" );

static const bionic_id bio_shock( "bio_shock" );
static const bionic_id bio_tools( "bio_tools" );

static const construction_str_id construction_constr_fill_pit( "constr_fill_pit" );
static const construction_str_id construction_constr_pit( "constr_pit" );
static const construction_str_id construction_constr_pit_shallow( "constr_pit_shallow" );
static const construction_str_id construction_constr_water_channel( "constr_water_channel" );

static const efftype_id effect_adrenaline( "adrenaline" );
static const efftype_id effect_antibiotic( "antibiotic" );
static const efftype_id effect_antibiotic_visible( "antibiotic_visible" );
static const efftype_id effect_antifungal( "antifungal" );
static const efftype_id effect_asthma( "asthma" );
static const efftype_id effect_beartrap( "beartrap" );
static const efftype_id effect_bite( "bite" );
static const efftype_id effect_bleed( "bleed" );
static const efftype_id effect_blind( "blind" );
static const efftype_id effect_blood_spiders( "blood_spiders" );
static const efftype_id effect_bloodworms( "bloodworms" );
static const efftype_id effect_boomered( "boomered" );
static const efftype_id effect_bouldering( "bouldering" );
static const efftype_id effect_brainworms( "brainworms" );
static const efftype_id effect_cig( "cig" );
static const efftype_id effect_contacts( "contacts" );
static const efftype_id effect_corroding( "corroding" );
static const efftype_id effect_crushed( "crushed" );
static const efftype_id effect_datura( "datura" );
static const efftype_id effect_dazed( "dazed" );
static const efftype_id effect_dermatik( "dermatik" );
static const efftype_id effect_docile( "docile" );
static const efftype_id effect_downed( "downed" );
static const efftype_id effect_drunk( "drunk" );
static const efftype_id effect_earphones( "earphones" );
static const efftype_id effect_flushot( "flushot" );
static const efftype_id effect_foodpoison( "foodpoison" );
static const efftype_id effect_formication( "formication" );
static const efftype_id effect_fungus( "fungus" );
static const efftype_id effect_glowing( "glowing" );
static const efftype_id effect_glowy_led( "glowy_led" );
static const efftype_id effect_hallu( "hallu" );
static const efftype_id effect_happy( "happy" );
static const efftype_id effect_harnessed( "harnessed" );
static const efftype_id effect_has_bag( "has_bag" );
static const efftype_id effect_haslight( "haslight" );
static const efftype_id effect_high( "high" );
static const efftype_id effect_in_pit( "in_pit" );
static const efftype_id effect_infected( "infected" );
static const efftype_id effect_jetinjector( "jetinjector" );
static const efftype_id effect_lack_sleep( "lack_sleep" );
static const efftype_id effect_laserlocked( "laserlocked" );
static const efftype_id effect_lying_down( "lying_down" );
static const efftype_id effect_melatonin( "melatonin" );
static const efftype_id effect_meth( "meth" );
static const efftype_id effect_monster_armor( "monster_armor" );
static const efftype_id effect_monster_saddled( "monster_saddled" );
static const efftype_id effect_music( "music" );
static const efftype_id effect_nausea( "nausea" );
static const efftype_id effect_onfire( "onfire" );
static const efftype_id effect_paincysts( "paincysts" );
static const efftype_id effect_pet( "pet" );
static const efftype_id effect_poison( "poison" );
static const efftype_id effect_ridden( "ridden" );
static const efftype_id effect_riding( "riding" );
static const efftype_id effect_run( "run" );
static const efftype_id effect_sad( "sad" );
static const efftype_id effect_sap( "sap" );
static const efftype_id effect_shakes( "shakes" );
static const efftype_id effect_sleep( "sleep" );
static const efftype_id effect_slimed( "slimed" );
static const efftype_id effect_smoke( "smoke" );
static const efftype_id effect_spores( "spores" );
static const efftype_id effect_stimpack( "stimpack" );
static const efftype_id effect_strong_antibiotic( "strong_antibiotic" );
static const efftype_id effect_strong_antibiotic_visible( "strong_antibiotic_visible" );
static const efftype_id effect_stunned( "stunned" );
static const efftype_id effect_tapeworm( "tapeworm" );
static const efftype_id effect_teargas( "teargas" );
static const efftype_id effect_tetanus( "tetanus" );
static const efftype_id effect_tied( "tied" );
static const efftype_id effect_took_antiasthmatic( "took_antiasthmatic" );
static const efftype_id effect_took_anticonvulsant_visible( "took_anticonvulsant_visible" );
static const efftype_id effect_took_flumed( "took_flumed" );
static const efftype_id effect_took_prozac( "took_prozac" );
static const efftype_id effect_took_prozac_bad( "took_prozac_bad" );
static const efftype_id effect_took_prozac_visible( "took_prozac_visible" );
static const efftype_id effect_took_thorazine( "took_thorazine" );
static const efftype_id effect_took_thorazine_bad( "took_thorazine_bad" );
static const efftype_id effect_took_thorazine_visible( "took_thorazine_visible" );
static const efftype_id effect_took_xanax( "took_xanax" );
static const efftype_id effect_took_xanax_visible( "took_xanax_visible" );
static const efftype_id effect_valium( "valium" );
static const efftype_id effect_visuals( "visuals" );
static const efftype_id effect_weak_antibiotic( "weak_antibiotic" );
static const efftype_id effect_weak_antibiotic_visible( "weak_antibiotic_visible" );
static const efftype_id effect_webbed( "webbed" );
static const efftype_id effect_weed_high( "weed_high" );

static const flag_id json_flag_POWER_CORD( "POWER_CORD" );

static const furn_str_id furn_f_aluminum_stepladder( "f_aluminum_stepladder" );
static const furn_str_id furn_f_ladder( "f_ladder" );
static const furn_str_id furn_f_translocator_buoy( "f_translocator_buoy" );

static const harvest_drop_type_id harvest_drop_blood( "blood" );

static const itype_id itype_advanced_ecig( "advanced_ecig" );
static const itype_id itype_afs_atomic_smartphone( "afs_atomic_smartphone" );
static const itype_id itype_afs_atomic_smartphone_music( "afs_atomic_smartphone_music" );
static const itype_id itype_afs_atomic_wraitheon_music( "afs_atomic_wraitheon_music" );
static const itype_id itype_afs_wraitheon_smartphone( "afs_wraitheon_smartphone" );
static const itype_id itype_aluminum_stepladder( "aluminum_stepladder" );
static const itype_id itype_apparatus( "apparatus" );
static const itype_id itype_arcade_machine( "arcade_machine" );
static const itype_id itype_atomic_coffeepot( "atomic_coffeepot" );
static const itype_id itype_barometer( "barometer" );
static const itype_id itype_battery( "battery" );
static const itype_id itype_c4armed( "c4armed" );
static const itype_id itype_canister_empty( "canister_empty" );
static const itype_id itype_chainsaw_off( "chainsaw_off" );
static const itype_id itype_chainsaw_on( "chainsaw_on" );
static const itype_id itype_cig( "cig" );
static const itype_id itype_cigar( "cigar" );
static const itype_id itype_cow_bell( "cow_bell" );
static const itype_id itype_detergent( "detergent" );
static const itype_id itype_e_handcuffs( "e_handcuffs" );
static const itype_id itype_ecig( "ecig" );
static const itype_id itype_emf_detector( "emf_detector" );
static const itype_id itype_emf_detector_on( "emf_detector_on" );
static const itype_id itype_fire( "fire" );
static const itype_id itype_firecracker_act( "firecracker_act" );
static const itype_id itype_firecracker_pack_act( "firecracker_pack_act" );
static const itype_id itype_geiger_off( "geiger_off" );
static const itype_id itype_geiger_on( "geiger_on" );
static const itype_id itype_granade_act( "granade_act" );
static const itype_id itype_handrolled_cig( "handrolled_cig" );
static const itype_id itype_heatpack_used( "heatpack_used" );
static const itype_id itype_hygrometer( "hygrometer" );
static const itype_id itype_joint( "joint" );
static const itype_id itype_liquid_soap( "liquid_soap" );
static const itype_id itype_log( "log" );
static const itype_id itype_mask_h20survivor_on( "mask_h20survivor_on" );
static const itype_id itype_mininuke_act( "mininuke_act" );
static const itype_id itype_mobile_memory_card( "mobile_memory_card" );
static const itype_id itype_mobile_memory_card_used( "mobile_memory_card_used" );
static const itype_id itype_molotov( "molotov" );
static const itype_id itype_mp3( "mp3" );
static const itype_id itype_mp3_on( "mp3_on" );
static const itype_id itype_multi_cooker( "multi_cooker" );
static const itype_id itype_multi_cooker_filled( "multi_cooker_filled" );
static const itype_id itype_nicotine_liquid( "nicotine_liquid" );
static const itype_id itype_noise_emitter( "noise_emitter" );
static const itype_id itype_noise_emitter_on( "noise_emitter_on" );
static const itype_id itype_paper( "paper" );
static const itype_id itype_radio( "radio" );
static const itype_id itype_radio_car( "radio_car" );
static const itype_id itype_radio_car_on( "radio_car_on" );
static const itype_id itype_radio_on( "radio_on" );
static const itype_id itype_rebreather_on( "rebreather_on" );
static const itype_id itype_rebreather_xl_on( "rebreather_xl_on" );
static const itype_id itype_shocktonfa_off( "shocktonfa_off" );
static const itype_id itype_shocktonfa_on( "shocktonfa_on" );
static const itype_id itype_smart_phone( "smart_phone" );
static const itype_id itype_smartphone_music( "smartphone_music" );
static const itype_id itype_soap( "soap" );
static const itype_id itype_soldering_iron( "soldering_iron" );
static const itype_id itype_spiral_stone( "spiral_stone" );
static const itype_id itype_stepladder( "stepladder" );
static const itype_id itype_towel( "towel" );
static const itype_id itype_towel_wet( "towel_wet" );
static const itype_id itype_water( "water" );
static const itype_id itype_water_clean( "water_clean" );
static const itype_id itype_wax( "wax" );
static const itype_id itype_weather_reader( "weather_reader" );

static const json_character_flag json_flag_ENHANCED_VISION( "ENHANCED_VISION" );
static const json_character_flag json_flag_HYPEROPIC( "HYPEROPIC" );
static const json_character_flag json_flag_MYOPIC( "MYOPIC" );
static const json_character_flag json_flag_MYOPIC_IN_LIGHT( "MYOPIC_IN_LIGHT" );

static const mongroup_id GROUP_FISH( "GROUP_FISH" );

static const mtype_id mon_blob( "mon_blob" );
static const mtype_id mon_dog_thing( "mon_dog_thing" );
static const mtype_id mon_hallu_multicooker( "mon_hallu_multicooker" );
static const mtype_id mon_hologram( "mon_hologram" );
static const mtype_id mon_spore( "mon_spore" );
static const mtype_id mon_vortex( "mon_vortex" );

static const mutation_category_id mutation_category_CATTLE( "CATTLE" );
static const mutation_category_id mutation_category_MYCUS( "MYCUS" );

static const proficiency_id proficiency_prof_lockpicking( "prof_lockpicking" );
static const proficiency_id proficiency_prof_lockpicking_expert( "prof_lockpicking_expert" );

static const quality_id qual_AXE( "AXE" );
static const quality_id qual_DIG( "DIG" );
static const quality_id qual_GLARE( "GLARE" );
static const quality_id qual_LOCKPICK( "LOCKPICK" );
static const quality_id qual_PRY( "PRY" );
static const quality_id qual_SCREW_FINE( "SCREW_FINE" );

static const skill_id skill_computer( "computer" );
static const skill_id skill_cooking( "cooking" );
static const skill_id skill_electronics( "electronics" );
static const skill_id skill_fabrication( "fabrication" );
static const skill_id skill_firstaid( "firstaid" );
static const skill_id skill_mechanics( "mechanics" );
static const skill_id skill_melee( "melee" );
static const skill_id skill_survival( "survival" );
static const skill_id skill_traps( "traps" );

static const species_id species_FUNGUS( "FUNGUS" );
static const species_id species_HALLUCINATION( "HALLUCINATION" );
static const species_id species_INSECT( "INSECT" );
static const species_id species_ROBOT( "ROBOT" );

static const ter_str_id ter_t_grave( "t_grave" );
static const ter_str_id ter_t_grave_new( "t_grave_new" );
static const ter_str_id ter_t_pit( "t_pit" );
static const ter_str_id ter_t_pit_corpsed( "t_pit_corpsed" );
static const ter_str_id ter_t_pit_covered( "t_pit_covered" );
static const ter_str_id ter_t_pit_glass( "t_pit_glass" );
static const ter_str_id ter_t_pit_shallow( "t_pit_shallow" );
static const ter_str_id ter_t_pit_spiked( "t_pit_spiked" );
static const ter_str_id ter_t_pit_spiked_covered( "t_pit_spiked_covered" );
static const ter_str_id ter_t_utility_light( "t_utility_light" );

static const trait_id trait_ACIDBLOOD( "ACIDBLOOD" );
static const trait_id trait_ACIDPROOF( "ACIDPROOF" );
static const trait_id trait_ALCMET( "ALCMET" );
static const trait_id trait_CENOBITE( "CENOBITE" );
static const trait_id trait_CHLOROMORPH( "CHLOROMORPH" );
static const trait_id trait_EATDEAD( "EATDEAD" );
static const trait_id trait_EATPOISON( "EATPOISON" );
static const trait_id trait_GILLS( "GILLS" );
static const trait_id trait_ILLITERATE( "ILLITERATE" );
static const trait_id trait_LIGHTWEIGHT( "LIGHTWEIGHT" );
static const trait_id trait_MARLOSS( "MARLOSS" );
static const trait_id trait_MARLOSS_AVOID( "MARLOSS_AVOID" );
static const trait_id trait_MARLOSS_BLUE( "MARLOSS_BLUE" );
static const trait_id trait_MARLOSS_YELLOW( "MARLOSS_YELLOW" );
static const trait_id trait_MASOCHIST( "MASOCHIST" );
static const trait_id trait_MASOCHIST_MED( "MASOCHIST_MED" );
static const trait_id trait_M_DEPENDENT( "M_DEPENDENT" );
static const trait_id trait_NOPAIN( "NOPAIN" );
static const trait_id trait_PSYCHOPATH( "PSYCHOPATH" );
static const trait_id trait_PYROMANIA( "PYROMANIA" );
static const trait_id trait_SPIRITUAL( "SPIRITUAL" );
static const trait_id trait_THRESH_MARLOSS( "THRESH_MARLOSS" );
static const trait_id trait_THRESH_MYCUS( "THRESH_MYCUS" );
static const trait_id trait_THRESH_PLANT( "THRESH_PLANT" );
static const trait_id trait_TOLERANCE( "TOLERANCE" );
static const trait_id trait_WAYFARER( "WAYFARER" );

static const vitamin_id vitamin_blood( "blood" );
static const vitamin_id vitamin_redcells( "redcells" );

static const weather_type_id weather_portal_storm( "portal_storm" );

// how many characters per turn of radio
static constexpr int RADIO_PER_TURN = 25;

#include "iuse_software.h"

struct extended_photo_def;
struct object_names_collection;

static void item_save_monsters( Character &p, item &it, const std::vector<monster *> &monster_vec,
                                int photo_quality );
static bool show_photo_selection( Character &p, item &it, const std::string &var_name );

static bool item_read_extended_photos( item &, std::vector<extended_photo_def> &,
                                       const std::string &,
                                       bool = false );
static void item_write_extended_photos( item &, const std::vector<extended_photo_def> &,
                                        const std::string & );

static std::string format_object_pair( const std::pair<std::string, int> &pair,
                                       const std::string &article );
static std::string format_object_pair_article( const std::pair<std::string, int> &pair );
static std::string format_object_pair_no_article( const std::pair<std::string, int> &pair );

static std::string colorized_field_description_at( const tripoint &point );
static std::string colorized_trap_name_at( const tripoint &point );
static std::string colorized_ter_name_flags_at( const tripoint &point,
        const std::vector<std::string> &flags = {}, const std::vector<ter_str_id> &ter_whitelist = {} );
static std::string colorized_feature_description_at( const tripoint &center_point, bool &item_found,
        const units::volume &min_visible_volume );

static std::string colorized_item_name( const item &item );
static std::string colorized_item_description( const item &item );
static item get_top_item_at_point( const tripoint &point,
                                   const units::volume &min_visible_volume );

static std::string effects_description_for_creature( Creature *creature, std::string &pose,
        const std::string &pronoun_gender );

static object_names_collection enumerate_objects_around_point( const tripoint &point,
        int radius, const tripoint &bounds_center_point, int bounds_radius,
        const tripoint &camera_pos, const units::volume &min_visible_volume, bool create_figure_desc,
        std::unordered_set<tripoint> &ignored_points,
        std::unordered_set<const vehicle *> &vehicles_recorded );
static extended_photo_def photo_def_for_camera_point( const tripoint &aim_point,
        const tripoint &camera_pos,
        std::vector<monster *> &monster_vec, std::vector<Character *> &character_vec );

static const std::vector<std::string> camera_ter_whitelist_flags = {
    "HIDE_PLACE", "FUNGUS", "TREE", "PERMEABLE", "SHRUB",
    "PLACE_ITEM", "GROWTH_HARVEST", "GROWTH_MATURE", "GOES_UP",
    "GOES_DOWN", "RAMP", "SHARP", "SIGN", "CLIMBABLE"
};
static const std::vector<ter_str_id> camera_ter_whitelist_types = {
    ter_t_pit_covered, ter_t_grave_new, ter_t_grave, ter_t_pit,
    ter_t_pit_shallow, ter_t_pit_corpsed, ter_t_pit_spiked,
    ter_t_pit_spiked_covered, ter_t_pit_glass, ter_t_pit_glass, ter_t_utility_light
};

void remove_radio_mod( item &it, Character &p )
{
    if( !it.has_flag( flag_RADIO_MOD ) ) {
        return;
    }
    p.add_msg_if_player( _( "You remove the radio modification from your %s." ), it.tname() );
    item mod( "radio_mod" );
    p.i_add_or_drop( mod, 1 );
    it.unset_flag( flag_RADIO_ACTIVATION );
    it.unset_flag( flag_RADIO_MOD );
    it.unset_flag( flag_RADIOSIGNAL_1 );
    it.unset_flag( flag_RADIOSIGNAL_2 );
    it.unset_flag( flag_RADIOSIGNAL_3 );
    it.unset_flag( flag_RADIOCARITEM );
}

// Checks that the player can smoke
cata::optional<std::string> iuse::can_smoke( const Character &you )
{
    auto cigs = you.items_with( []( const item & it ) {
        return it.active && it.has_flag( flag_LITCIG );
    } );

    if( !cigs.empty() ) {
        return string_format( _( "You're already smoking a %s!" ), cigs[0]->tname() );
    }

    if( !you.has_charges( itype_fire, 1 ) ) {
        return _( "You don't have anything to light it with!" );
    }
    return cata::nullopt;
}

cata::optional<int> iuse::sewage( Character *p, item *, bool, const tripoint & )
{
    if( !p->query_yn( _( "Are you sure you want to drink… this?" ) ) ) {
        return cata::nullopt;
    }

    get_event_bus().send<event_type::eats_sewage>();
    p->vomit();
    return 1;
}

cata::optional<int> iuse::honeycomb( Character *p, item *, bool, const tripoint & )
{
    get_map().spawn_item( p->pos(), itype_wax, 2 );
    return 1;
}

cata::optional<int> iuse::xanax( Character *p, item *it, bool, const tripoint & )
{
    p->add_msg_if_player( _( "You take some %s." ), it->tname() );
    p->add_effect( effect_took_xanax, 90_minutes );
    p->add_effect( effect_took_xanax_visible, rng( 70_minutes, 110_minutes ) );
    return 1;
}

static constexpr time_duration alc_strength( const int strength, const time_duration &weak,
        const time_duration &medium, const time_duration &strong )
{
    return strength == 0 ? weak : strength == 1 ? medium : strong;
}

static int alcohol( Character &p, const item &it, const int strength )
{
    // Weaker characters are cheap drunks
    /** @EFFECT_STR_MAX reduces drunkenness duration */
    time_duration duration = alc_strength( strength, 22_minutes, 34_minutes,
                                           45_minutes ) - ( alc_strength( strength, 36_seconds, 1_minutes, 72_seconds ) * p.str_max );
    if( p.has_trait( trait_ALCMET ) ) {
        duration = alc_strength( strength, 6_minutes, 14_minutes, 18_minutes ) - ( alc_strength( strength,
                   36_seconds, 1_minutes, 1_minutes ) * p.str_max );
        // Metabolizing the booze improves the nutritional value;
        // might not be healthy, and still causes Thirst problems, though
        p.stomach.mod_nutr( -std::abs( it.get_comestible() ? it.type->comestible->stim : 0 ) );
        // Metabolizing it cancels out the depressant
        p.mod_stim( std::abs( it.get_comestible() ? it.get_comestible()->stim : 0 ) );
    } else if( p.has_trait( trait_TOLERANCE ) ) {
        duration -= alc_strength( strength, 9_minutes, 16_minutes, 24_minutes );
    } else if( p.has_trait( trait_LIGHTWEIGHT ) ) {
        duration += alc_strength( strength, 9_minutes, 16_minutes, 24_minutes );
    }
    p.add_effect( effect_drunk, duration );
    return 1;
}

cata::optional<int> iuse::alcohol_weak( Character *p, item *it, bool, const tripoint & )
{
    return alcohol( *p, *it, 0 );
}

cata::optional<int> iuse::alcohol_medium( Character *p, item *it, bool, const tripoint & )
{
    return alcohol( *p, *it, 1 );
}

cata::optional<int> iuse::alcohol_strong( Character *p, item *it, bool, const tripoint & )
{
    return alcohol( *p, *it, 2 );
}

/**
 * Entry point for intentional bodily intake of smoke via paper wrapped one
 * time use items: cigars, cigarettes, etc.
 *
 * @param p Player doing the smoking
 * @param it the item to be smoked.
 * @return Charges used in item smoked
 */
cata::optional<int> iuse::smoking( Character *p, item *it, bool, const tripoint & )
{
    cata::optional<std::string> litcig = can_smoke( *p );
    if( litcig.has_value() ) {
        p->add_msg_if_player( m_info, _( litcig.value_or( "" ) ) );
        return cata::nullopt;
    }

    item cig;
    if( it->typeId() == itype_cig || it->typeId() == itype_handrolled_cig ) {
        cig = item( "cig_lit", calendar::turn );
        cig.item_counter = to_turns<int>( 4_minutes );
        p->mod_hunger( -3 );
        p->mod_thirst( 2 );
    } else if( it->typeId() == itype_cigar ) {
        cig = item( "cigar_lit", calendar::turn );
        cig.item_counter = to_turns<int>( 12_minutes );
        p->mod_thirst( 3 );
        p->mod_hunger( -4 );
    } else if( it->typeId() == itype_joint ) {
        cig = item( "joint_lit", calendar::turn );
        cig.item_counter = to_turns<int>( 4_minutes );
        p->mod_hunger( 4 );
        p->mod_thirst( 6 );
        if( p->get_painkiller() < 5 ) {
            p->set_painkiller( ( p->get_painkiller() + 3 ) * 2 );
        }
    } else {
        p->add_msg_if_player( m_bad,
                              _( "Please let the devs know you should be able to smoke a %s, but the smoking code does not know how." ),
                              it->tname() );
        return cata::nullopt;
    }
    // If we're here, we better have a cig to light.
    p->use_charges_if_avail( itype_fire, 1 );
    cig.active = true;
    p->inv->add_item( cig, false, true );
    p->add_msg_if_player( m_neutral, _( "You light a %s." ), cig.tname() );

    // Parting messages
    if( it->typeId() == itype_joint ) {
        // Would group with the joint, but awkward to mutter before lighting up.
        if( one_in( 5 ) ) {
            weed_msg( *p );
        }
    }
    if( p->get_effect_dur( effect_cig ) > 10_minutes * ( p->addiction_level(
                addiction_nicotine ) + 1 ) ) {
        p->add_msg_if_player( m_bad, _( "Ugh, too much smoke… you feel nasty." ) );
    }

    return 1;
}

cata::optional<int> iuse::ecig( Character *p, item *it, bool, const tripoint & )
{
    if( it->typeId() == itype_ecig ) {
        p->add_msg_if_player( m_neutral, _( "You take a puff from your electronic cigarette." ) );
    } else if( it->typeId() == itype_advanced_ecig ) {
        if( p->has_charges( itype_nicotine_liquid, 1 ) ) {
            p->add_msg_if_player( m_neutral,
                                  _( "You inhale some vapor from your advanced electronic cigarette." ) );
            p->use_charges( itype_nicotine_liquid, 1 );
            item dummy_ecig = item( "ecig", calendar::turn );
            p->consume_effects( dummy_ecig );
        } else {
            p->add_msg_if_player( m_info, _( "You don't have any nicotine liquid!" ) );
            return cata::nullopt;
        }
    }

    p->mod_thirst( 1 );
    p->mod_hunger( -1 );
    p->add_effect( effect_cig, 10_minutes );
    if( p->get_effect_dur( effect_cig ) > 10_minutes * ( p->addiction_level(
                addiction_nicotine ) + 1 ) ) {
        p->add_msg_if_player( m_bad, _( "Ugh, too much nicotine… you feel nasty." ) );
    }
    return 1;
}

cata::optional<int> iuse::antibiotic( Character *p, item *, bool, const tripoint & )
{
    p->add_msg_player_or_npc( m_neutral,
                              _( "You take some antibiotics." ),
                              _( "<npcname> takes some antibiotics." ) );
    if( p->has_effect( effect_tetanus ) ) {
        if( one_in( 3 ) ) {
            p->remove_effect( effect_tetanus );
            p->add_msg_if_player( m_good, _( "The muscle spasms start to go away." ) );
        } else {
            p->add_msg_if_player( m_warning, _( "The medication does nothing to help the spasms." ) );
        }
    }
    if( p->has_effect( effect_infected ) && !p->has_effect( effect_antibiotic ) ) {
        p->add_msg_if_player( m_good,
                              _( "Maybe this is just the placebo effect, but you feel a little better as the dose settles in." ) );
    }
    p->add_effect( effect_antibiotic, 12_hours );
    p->add_effect( effect_antibiotic_visible, rng( 9_hours, 15_hours ) );
    return 1;
}

cata::optional<int> iuse::eyedrops( Character *p, item *it, bool, const tripoint & )
{
    if( p->is_underwater() ) {
        p->add_msg_if_player( m_info, _( "You can't do that while underwater." ) );
        return cata::nullopt;
    }
    if( !it->ammo_sufficient( p ) ) {
        p->add_msg_if_player( _( "You're out of %s." ), it->tname() );
        return cata::nullopt;
    }
    p->add_msg_if_player( _( "You use your %s." ), it->tname() );
    p->moves -= to_moves<int>( 10_seconds );
    if( p->has_effect( effect_boomered ) ) {
        p->remove_effect( effect_boomered );
        p->add_msg_if_player( m_good, _( "You wash the slime from your eyes." ) );
    }
    return 1;
}

cata::optional<int> iuse::fungicide( Character *p, item *, bool, const tripoint & )
{
    if( p->is_underwater() ) {
        p->add_msg_if_player( m_info, _( "You can't do that while underwater." ) );
        return cata::nullopt;
    }

    const bool has_fungus = p->has_effect( effect_fungus );
    const bool has_spores = p->has_effect( effect_spores );

    if( p->is_npc() && !has_fungus && !has_spores ) {
        return cata::nullopt;
    }

    p->add_msg_player_or_npc( _( "You use your fungicide." ), _( "<npcname> uses some fungicide." ) );
    if( has_fungus && one_in( 3 ) ) {
        // this is not a medicine, the effect is shorter
        p->add_effect( effect_antifungal, 1_hours );
        if( p->has_effect( effect_fungus ) ) {
            p->add_msg_if_player( m_warning,
                                  _( "You feel a burning sensation slowly radiating throughout your skin." ) );
        }
    }
    creature_tracker &creatures = get_creature_tracker();
    if( has_spores && one_in( 2 ) ) {
        if( !p->has_effect( effect_fungus ) ) {
            p->add_msg_if_player( m_warning, _( "Your skin grows warm for a moment." ) );
        }
        p->remove_effect( effect_spores );
        int spore_count = rng( 1, 6 );
        map &here = get_map();
        for( const tripoint &dest : here.points_in_radius( p->pos(), 1 ) ) {
            if( spore_count == 0 ) {
                break;
            }
            if( dest == p->pos() ) {
                continue;
            }
            if( here.passable( dest ) && x_in_y( spore_count, 8 ) ) {
                if( monster *const mon_ptr = creatures.creature_at<monster>( dest ) ) {
                    monster &critter = *mon_ptr;
                    if( !critter.type->in_species( species_FUNGUS ) ) {
                        add_msg_if_player_sees( dest, m_warning, _( "The %s is covered in tiny spores!" ),
                                                critter.name() );
                    }
                    if( !critter.make_fungus() ) {
                        critter.die( p ); // counts as kill by player
                    }
                } else {
                    g->place_critter_at( mon_spore, dest );
                }
                spore_count--;
            }
        }
    }
    return 1;
}

cata::optional<int> iuse::antifungal( Character *p, item *, bool, const tripoint & )
{
    if( p->is_underwater() ) {
        p->add_msg_if_player( m_info, _( "You can't do that while underwater." ) );
        return cata::nullopt;
    }
    p->add_effect( effect_antifungal, 4_hours );
    if( p->has_effect( effect_fungus ) ) {
        p->add_msg_if_player( m_warning,
                              _( "You feel a burning sensation slowly radiating throughout your skin." ) );
    }
    if( p->has_effect( effect_spores ) ) {
        if( !p->has_effect( effect_fungus ) ) {
            p->add_msg_if_player( m_warning, _( "Your skin grows warm for a moment." ) );
        }
    }
    return 1;
}

cata::optional<int> iuse::antiparasitic( Character *p, item *, bool, const tripoint & )
{
    if( p->is_underwater() ) {
        p->add_msg_if_player( m_info, _( "You can't do that while underwater." ) );
        return cata::nullopt;
    }
    p->add_msg_if_player( _( "You take some antiparasitic medication." ) );
    if( p->has_effect( effect_dermatik ) ) {
        p->remove_effect( effect_dermatik );
        p->add_msg_if_player( m_good, _( "The itching sensation under your skin fades away." ) );
    }
    if( p->has_effect( effect_tapeworm ) ) {
        p->remove_effect( effect_tapeworm );
        p->guts.mod_nutr( -1 ); // You just digested the tapeworm.
        if( p->has_trait( trait_NOPAIN ) ) {
            p->add_msg_if_player( m_good, _( "Your bowels clench as something inside them dies." ) );
        } else {
            p->add_msg_if_player( m_mixed, _( "Your bowels spasm painfully as something inside them dies." ) );
            p->mod_pain( rng( 8, 24 ) );
        }
    }
    if( p->has_effect( effect_bloodworms ) ) {
        p->remove_effect( effect_bloodworms );
        p->add_msg_if_player( _( "Your skin prickles and your veins itch for a few moments." ) );
    }
    if( p->has_effect( effect_blood_spiders ) ) {
        p->remove_effect( effect_blood_spiders );
        p->add_msg_if_player( _( "Your veins relax in a soothing wave through your body." ) );
    }
    if( p->has_effect( effect_brainworms ) ) {
        p->remove_effect( effect_brainworms );
        if( p->has_trait( trait_NOPAIN ) ) {
            p->add_msg_if_player( m_good, _( "The pressure inside your head feels better already." ) );
        } else {
            p->add_msg_if_player( m_mixed,
                                  _( "Your head pounds like a sore tooth as something inside of it dies." ) );
            p->mod_pain( rng( 8, 24 ) );
        }
    }
    if( p->has_effect( effect_paincysts ) ) {
        p->remove_effect( effect_paincysts );
        if( p->has_trait( trait_NOPAIN ) ) {
            p->add_msg_if_player( m_good, _( "The stiffness in your joints goes away." ) );
        } else {
            p->add_msg_if_player( m_good, _( "The pain in your joints goes away." ) );
        }
    }
    return 1;
}

cata::optional<int> iuse::anticonvulsant( Character *p, item *, bool, const tripoint & )
{
    p->add_msg_if_player( _( "You take some anticonvulsant medication." ) );
    /** @EFFECT_STR reduces duration of anticonvulsant medication */
    time_duration duration = 8_hours - p->str_cur * rng( 0_turns, 10_minutes );
    if( p->has_trait( trait_TOLERANCE ) ) {
        duration -= 1_hours;
    }
    if( p->has_trait( trait_LIGHTWEIGHT ) ) {
        duration += 2_hours;
    }
    p->add_effect( effect_valium, duration );
    p->add_effect( effect_took_anticonvulsant_visible, duration );
    p->add_effect( effect_high, duration );
    if( p->has_effect( effect_shakes ) ) {
        p->remove_effect( effect_shakes );
        p->add_msg_if_player( m_good, _( "You stop shaking." ) );
    }
    return 1;
}

cata::optional<int> iuse::weed_cake( Character *p, item *, bool, const tripoint & )
{
    p->add_msg_if_player(
        _( "You start scarfing down the delicious cake.  It tastes a little funny, though…" ) );
    time_duration duration = 12_minutes;
    if( p->has_trait( trait_TOLERANCE ) ) {
        duration = 9_minutes;
    }
    if( p->has_trait( trait_LIGHTWEIGHT ) ) {
        duration = 15_minutes;
    }
    p->mod_hunger( 2 );
    p->mod_thirst( 6 );
    if( p->get_painkiller() < 5 ) {
        p->set_painkiller( ( p->get_painkiller() + 3 ) * 2 );
    }
    p->add_effect( effect_weed_high, duration );
    p->moves -= 100;
    if( one_in( 5 ) ) {
        weed_msg( *p );
    }
    return 1;
}

cata::optional<int> iuse::coke( Character *p, item *, bool, const tripoint & )
{
    p->add_msg_if_player( _( "You snort a bump of coke." ) );
    /** @EFFECT_STR reduces duration of coke */
    time_duration duration = 20_minutes - 1_seconds * p->str_cur + rng( 0_minutes, 1_minutes );
    if( p->has_trait( trait_TOLERANCE ) ) {
        duration -= 1_minutes; // Symmetry would cause problems :-/
    }
    if( p->has_trait( trait_LIGHTWEIGHT ) ) {
        duration += 2_minutes;
    }
    p->mod_hunger( -8 );
    p->add_effect( effect_high, duration );
    return 1;
}

cata::optional<int> iuse::meth( Character *p, item *, bool, const tripoint & )
{
    /** @EFFECT_STR reduces duration of meth */
    time_duration duration = 1_minutes * ( 60 - p->str_cur );
    if( p->has_amount( itype_apparatus, 1 ) && p->use_charges_if_avail( itype_fire, 1 ) ) {
        p->add_msg_if_player( m_neutral, _( "You smoke your meth." ) );
        p->add_msg_if_player( m_good, _( "The world seems to sharpen." ) );
        p->mod_fatigue( -375 );
        if( p->has_trait( trait_TOLERANCE ) ) {
            duration *= 1.2;
        } else {
            duration *= ( p->has_trait( trait_LIGHTWEIGHT ) ? 1.8 : 1.5 );
        }
        map &here = get_map();
        // breathe out some smoke
        for( int i = 0; i < 3; i++ ) {
            point offset( rng( -2, 2 ), rng( -2, 2 ) );
            here.add_field( p->pos_bub() + offset, field_type_id( "fd_methsmoke" ), 2 );
        }
    } else {
        p->add_msg_if_player( _( "You snort some crystal meth." ) );
        p->mod_fatigue( -300 );
    }
    if( !p->has_effect( effect_meth ) ) {
        duration += 1_hours;
    }
    if( duration > 0_turns ) {
        // meth actually inhibits hunger, weaker characters benefit more
        /** @EFFECT_STR_MAX >4 experiences less hunger benefit from meth */
        int hungerpen = p->str_max < 5 ? 35 : 40 - ( 2 * p->str_max );
        if( hungerpen > 0 ) {
            p->mod_hunger( -hungerpen );
        }
        p->add_effect( effect_meth, duration );
    }
    return 1;
}

cata::optional<int> iuse::flu_vaccine( Character *p, item *it, bool, const tripoint & )
{
    p->add_msg_if_player( _( "You inject the vaccine." ) );
    time_point expiration_date = it->birthday() + 24_weeks;
    time_duration remaining_time = expiration_date - calendar::turn;
    // FIXME Removing feedback and visible status would be more realistic
    if( remaining_time > 0_turns ) {
        p->add_msg_if_player( m_good, _( "You no longer need to fear the flu, at least for some time." ) );
        p->add_effect( effect_flushot, remaining_time, false );
    } else {
        p->add_msg_if_player( m_bad,
                              _( "You notice the date on the packaging is pretty old.  It may no longer be effective." ) );
    }
    p->mod_pain( 3 );
    item syringe( "syringe", it->birthday() );
    p->i_add_or_drop( syringe );
    return 1;
}

cata::optional<int> iuse::poison( Character *p, item *it, bool, const tripoint & )
{
    if( p->has_trait( trait_EATDEAD ) ) {
        return 1;
    }

    // NPCs have a magical sense of what is inedible
    // Players can abuse the crafting menu instead...
    if( !it->has_flag( flag_HIDDEN_POISON ) &&
        ( p->is_npc() ||
          !p->query_yn( _( "Are you sure you want to eat this?  It looks poisonous…" ) ) ) ) {
        return cata::nullopt;
    }
    /** @EFFECT_STR increases EATPOISON trait effectiveness (50-90%) */
    if( p->has_trait( trait_EATPOISON ) && ( !one_in( p->str_cur / 2 ) ) ) {
        return 1;
    }
    p->add_effect( effect_poison, 1_hours );
    p->add_effect( effect_foodpoison, 3_hours );
    return 1;
}

cata::optional<int> iuse::meditate( Character *p, item *it, bool t, const tripoint & )
{
    if( !p || t ) {
        return cata::nullopt;
    }
    if( p->is_mounted() ) {
        p->add_msg_if_player( m_info, _( "You can't do that while mounted." ) );
        return cata::nullopt;
    }
    if( p->has_trait( trait_SPIRITUAL ) ) {
        p->assign_activity( player_activity( meditate_activity_actor() ) );
    } else {
        p->add_msg_if_player( _( "This %s probably meant a lot to someone at one time." ),
                              it->tname() );
    }
    return 1;
}

cata::optional<int> iuse::thorazine( Character *p, item *, bool, const tripoint & )
{
    if( p->has_effect( effect_took_thorazine ) ) {
        p->remove_effect( effect_took_thorazine );
        p->mod_fatigue( 15 );
    }
    p->add_effect( effect_took_thorazine, 12_hours );
    p->mod_fatigue( 5 );
    p->remove_effect( effect_hallu );
    p->remove_effect( effect_visuals );
    p->remove_effect( effect_high );
    if( !p->has_effect( effect_dermatik ) ) {
        p->remove_effect( effect_formication );
    }
    if( one_in( 50 ) ) { // adverse reaction
        p->add_msg_if_player( m_bad, _( "You feel completely exhausted." ) );
        p->mod_fatigue( 15 );
        p->add_effect( effect_took_thorazine_bad, p->get_effect_dur( effect_took_thorazine ) );
    } else {
        p->add_msg_if_player( m_warning, _( "You feel a bit wobbly." ) );
    }
    p->add_effect( effect_took_thorazine_visible, rng( 9_hours, 15_hours ) );
    return 1;
}

cata::optional<int> iuse::prozac( Character *p, item *, bool, const tripoint & )
{
    if( !p->has_effect( effect_took_prozac ) ) {
        p->add_effect( effect_took_prozac, 12_hours );
    } else {
        p->mod_stim( 3 );
    }
    if( one_in( 50 ) ) { // adverse reaction, same duration as prozac effect.
        p->add_msg_if_player( m_warning, _( "You suddenly feel hollow inside." ) );
        p->add_effect( effect_took_prozac_bad, p->get_effect_dur( effect_took_prozac ) );
    }
    p->add_effect( effect_took_prozac_visible, rng( 9_hours, 15_hours ) );
    return 1;
}

cata::optional<int> iuse::datura( Character *p, item *it, bool, const tripoint & )
{
    if( p->is_npc() ) {
        return cata::nullopt;
    }

    p->add_effect( effect_datura, rng( 3_hours, 13_hours ) );
    p->add_msg_if_player( _( "You eat the datura seed." ) );
    if( p->has_trait( trait_SPIRITUAL ) ) {
        p->add_morale( MORALE_FOOD_GOOD, 36, 72, 2_hours, 1_hours, false, it->type );
    }
    return 1;
}

cata::optional<int> iuse::flumed( Character *p, item *it, bool, const tripoint & )
{
    p->add_effect( effect_took_flumed, 10_hours );
    p->add_msg_if_player( _( "You take some %s." ), it->tname() );
    return 1;
}

cata::optional<int> iuse::flusleep( Character *p, item *it, bool, const tripoint & )
{
    p->add_effect( effect_took_flumed, 12_hours );
    p->mod_fatigue( 30 );
    p->add_msg_if_player( _( "You take some %s." ), it->tname() );
    p->add_msg_if_player( m_warning, _( "You feel very sleepy…" ) );
    return 1;
}

cata::optional<int> iuse::inhaler( Character *p, item *, bool, const tripoint & )
{
    p->add_msg_player_or_npc( m_neutral, _( "You take a puff from your inhaler." ),
                              _( "<npcname> takes a puff from their inhaler." ) );
    if( !p->remove_effect( effect_asthma ) ) {
        p->mod_fatigue( -3 ); // if we don't have asthma can be used as stimulant
        if( one_in( 20 ) ) {   // with a small but significant risk of adverse reaction
            p->add_effect( effect_shakes, rng( 2_minutes, 5_minutes ) );
        }
    }
    p->add_effect( effect_took_antiasthmatic, rng( 6_hours, 12_hours ) );
    p->remove_effect( effect_smoke );
    return 1;
}

cata::optional<int> iuse::oxygen_bottle( Character *p, item *it, bool, const tripoint & )
{
    p->moves -= to_moves<int>( 10_seconds );
    p->add_msg_player_or_npc( m_neutral, string_format( _( "You breathe deeply from the %s." ),
                              it->tname() ),
                              string_format( _( "<npcname> breathes from the %s." ),
                                      it->tname() ) );
    if( p->has_effect( effect_smoke ) ) {
        p->remove_effect( effect_smoke );
    } else if( p->has_effect( effect_teargas ) ) {
        p->remove_effect( effect_teargas );
    } else if( p->has_effect( effect_asthma ) ) {
        p->remove_effect( effect_asthma );
    } else if( p->get_stim() < 16 ) {
        p->mod_stim( 8 );
        p->mod_painkiller( 2 );
    }
    p->mod_painkiller( 2 );
    return 1;
}

cata::optional<int> iuse::blech( Character *p, item *it, bool, const tripoint & )
{
    // TODO: Add more effects?
    if( it->made_of( phase_id::LIQUID ) ) {
        if( !p->query_yn( _( "This looks unhealthy, sure you want to drink it?" ) ) ) {
            return cata::nullopt;
        }
    } else { //Assume that if a blech consumable isn't a drink, it will be eaten.
        if( !p->query_yn( _( "This looks unhealthy, sure you want to eat it?" ) ) ) {
            return cata::nullopt;
        }
    }

    if( it->has_flag( flag_ACID ) && ( p->has_trait( trait_ACIDPROOF ) ||
                                       p->has_trait( trait_ACIDBLOOD ) ) ) {
        p->add_msg_if_player( m_bad, _( "Blech, that tastes gross!" ) );
        //reverse the harmful values of drinking this acid.
        double multiplier = -1;
        p->stomach.mod_nutr( -p->nutrition_for( *it ) * multiplier );
        p->mod_thirst( -it->get_comestible()->quench * multiplier );
        p->stomach.mod_quench( 20 ); //acidproof people can drink acids like diluted water.
        p->mod_daily_health( it->get_comestible()->healthy * multiplier,
                             it->get_comestible()->healthy * multiplier );
        p->add_morale( MORALE_FOOD_BAD, it->get_comestible_fun() * multiplier, 60, 1_hours, 30_minutes,
                       false, it->type );
    } else if( it->has_flag( flag_ACID ) || it->has_flag( flag_CORROSIVE ) ) {
        p->add_msg_if_player( m_bad, _( "Blech, that burns your throat!" ) );
        p->mod_pain( rng( 32, 64 ) );
        p->add_effect( effect_poison, 1_hours );
        p->apply_damage( nullptr, bodypart_id( "torso" ), rng( 4, 12 ) );
        p->vomit();
    } else {
        p->add_msg_if_player( m_bad, _( "Blech, you don't feel you can stomach much of that." ) );
        p->add_effect( effect_nausea, 3_minutes );
    }
    return 1;
}

cata::optional<int> iuse::blech_because_unclean( Character *p, item *it, bool, const tripoint & )
{
    if( !p->is_npc() ) {
        if( it->made_of( phase_id::LIQUID ) ) {
            if( !p->query_yn( _( "This looks unclean; are you sure you want to drink it?" ) ) ) {
                return cata::nullopt;
            }
        } else { //Assume that if a blech consumable isn't a drink, it will be eaten.
            if( !p->query_yn( _( "This looks unclean; are you sure you want to eat it?" ) ) ) {
                return cata::nullopt;
            }
        }
    }
    return 1;
}

cata::optional<int> iuse::plantblech( Character *p, item *it, bool, const tripoint &pos )
{
    if( p->has_trait( trait_THRESH_PLANT ) ) {
        double multiplier = -1;
        if( p->has_trait( trait_CHLOROMORPH ) ) {
            multiplier = -3;
            p->add_msg_if_player( m_good, _( "The meal is revitalizing." ) );
        } else {
            p->add_msg_if_player( m_good, _( "Oddly enough, this doesn't taste so bad." ) );
        }

        //reverses the harmful values of drinking fertilizer
        p->stomach.mod_nutr( p->nutrition_for( *it ) * multiplier );
        p->mod_thirst( -it->get_comestible()->quench * multiplier );
        p->mod_daily_health( it->get_comestible()->healthy * multiplier,
                             it->get_comestible()->healthy * multiplier );
        p->add_morale( MORALE_FOOD_GOOD, -10 * multiplier, 60, 1_hours, 30_minutes, false, it->type );
        return 1;
    } else {
        return blech( p, it, true, pos );
    }
}

cata::optional<int> iuse::chew( Character *p, item *it, bool, const tripoint & )
{
    // TODO: Add more effects?
    p->add_msg_if_player( _( "You chew your %s." ), it->tname() );
    return 1;
}

// Helper to handle the logic of removing some random mutations.
static void do_purify( Character &p )
{
    std::vector<trait_id> valid; // Which flags the player has
    for( const mutation_branch &traits_iter : mutation_branch::get_all() ) {
        if( p.has_trait( traits_iter.id ) && !p.has_base_trait( traits_iter.id ) ) {
            //Looks for active mutation
            valid.push_back( traits_iter.id );
        }
    }
    if( valid.empty() ) {
        p.add_msg_if_player( _( "You feel cleansed." ) );
        return;
    }
    int num_cured = rng( 1, valid.size() );
    num_cured = std::min( 4, num_cured );
    for( int i = 0; i < num_cured && !valid.empty(); i++ ) {
        const trait_id id = random_entry_removed( valid );
        if( p.purifiable( id ) ) {
            p.remove_mutation( id );
        } else {
            p.add_msg_if_player( m_warning, _( "You feel a slight itching inside, but it passes." ) );
        }
    }
}

cata::optional<int> iuse::purify_smart( Character *p, item *it, bool, const tripoint & )
{
    std::vector<trait_id> valid; // Which flags the player has
    std::vector<std::string> valid_names; // Which flags the player has
    for( const mutation_branch &traits_iter : mutation_branch::get_all() ) {
        if( p->has_trait( traits_iter.id ) &&
            !p->has_base_trait( traits_iter.id ) &&
            p->purifiable( traits_iter.id ) ) {
            //Looks for active mutation
            valid.push_back( traits_iter.id );
            valid_names.push_back( p->mutation_name( traits_iter.id ) );
        }
    }
    if( valid.empty() ) {
        p->add_msg_if_player( _( "You don't have any mutations to purify." ) );
        return cata::nullopt;
    }

    int mutation_index = uilist( _( "Choose a mutation to purify: " ), valid_names );
    // Because valid_names doesn't start with a space,
    // include one here to prettify the output
    if( mutation_index < 0 ) {
        return cata::nullopt;
    }

    p->add_msg_if_player(
        _( "You inject the purifier.  The liquid thrashes inside the tube and goes down reluctantly." ) );

    p->remove_mutation( valid[mutation_index] );
    valid.erase( valid.begin() + mutation_index );

    // and one or two more untargeted purifications.
    if( !valid.empty() ) {
        p->remove_mutation( random_entry_removed( valid ) );
    }
    if( !valid.empty() && one_in( 2 ) ) {
        p->remove_mutation( random_entry_removed( valid ) );
    }

    p->mod_pain( 3 );

    item syringe( "syringe", it->birthday() );
    p->i_add( syringe );
    p->vitamins_mod( it->get_comestible()->default_nutrition.vitamins );
    get_event_bus().send<event_type::administers_mutagen>( p->getID(),
            mutagen_technique::injected_smart_purifier );
    return 1;
}

static void spawn_spores( const Character &p )
{
    int spores_spawned = 0;
    map &here = get_map();
    fungal_effects fe;
    creature_tracker &creatures = get_creature_tracker();
    for( const tripoint &dest : closest_points_first( p.pos(), 4 ) ) {
        if( here.impassable( dest ) ) {
            continue;
        }
        float dist = rl_dist( dest, p.pos() );
        if( x_in_y( 1, dist ) ) {
            fe.marlossify( dest );
        }
        if( creatures.creature_at( dest ) != nullptr ) {
            continue;
        }
        if( one_in( 10 + 5 * dist ) && one_in( spores_spawned * 2 ) ) {
            if( monster *const spore = g->place_critter_at( mon_spore, dest ) ) {
                spore->friendly = -1;
                spores_spawned++;
            }
        }
    }
}

static void marloss_common( Character &p, item &it, const trait_id &current_color )
{
    static const std::map<trait_id, addiction_id> mycus_colors = {{
            { trait_MARLOSS_BLUE, addiction_marloss_b }, { trait_MARLOSS_YELLOW, addiction_marloss_y }, { trait_MARLOSS, addiction_marloss_r }
        }
    };

    if( p.has_trait( current_color ) || p.has_trait( trait_THRESH_MARLOSS ) ) {
        p.add_msg_if_player( m_good,
                             _( "As you eat the %s, you have a near-religious experience, feeling at one with your surroundings…" ),
                             it.tname() );
        p.add_morale( MORALE_MARLOSS, 100, 1000 );
        for( const std::pair<const trait_id, addiction_id> &pr : mycus_colors ) {
            if( pr.first != current_color ) {
                p.add_addiction( pr.second, 50 );
            }
        }

        p.set_hunger( -10 );
        spawn_spores( p );
        return;
    }

    int marloss_count = std::count_if( mycus_colors.begin(), mycus_colors.end(),
    [&p]( const std::pair<trait_id, addiction_id> &pr ) {
        return p.has_trait( pr.first );
    } );

    /* If we're not already carriers of current type of Marloss, roll for a random effect:
     * 1 - Mutate
     * 2 - Mutate
     * 3 - Mutate
     * 4 - Painkiller
     * 5 - Painkiller
     * 6 - Cleanse radiation + Painkiller
     * 7 - Fully satiate
     * 8 - Vomit
     * 9-12 - Give Marloss mutation
     */
    int effect = rng( 1, 12 );
    if( effect <= 3 ) {
        p.add_msg_if_player( _( "It tastes extremely strange!" ) );
        p.mutate();
        // Gruss dich, mutation drain, missed you!
        p.mod_pain( 2 * rng( 1, 5 ) );
        p.mod_stored_kcal( -87 );
        p.mod_thirst( 10 );
        p.mod_fatigue( 5 );
    } else if( effect <= 6 ) { // Radiation cleanse is below
        p.add_msg_if_player( m_good, _( "You feel better all over." ) );
        p.mod_painkiller( 30 );
        p.mod_pain( -40 );
        if( effect == 6 ) {
            p.set_rad( 0 );
        }
    } else if( effect == 7 ) {

        // previously used to set hunger to -10. with the new system, needs to do something
        // else that actually makes sense, so it is a little bit more involved.
        units::volume fulfill_vol = std::max( p.stomach.capacity( p ) / 8 - p.stomach.contains(), 0_ml );
        if( fulfill_vol != 0_ml ) {
            p.add_msg_if_player( m_good, _( "It is delicious, and very filling!" ) );
            int fulfill_cal = units::to_milliliter( fulfill_vol * 6 );
            p.stomach.mod_calories( fulfill_cal );
            p.stomach.mod_contents( fulfill_vol );
        } else {
            p.add_msg_if_player( m_bad, _( "It is delicious, but you can't eat any more." ) );
        }
    } else if( effect == 8 ) {
        p.add_msg_if_player( m_bad, _( "You take one bite, and immediately vomit!" ) );
        p.vomit();
    } else if( p.crossed_threshold() ) {
        // Mycus Rejection.  Goo already present fights off the fungus.
        p.add_msg_if_player( m_bad,
                             _( "You feel a familiar warmth, but suddenly it surges into an excruciating burn as you convulse, vomiting, and black out…" ) );
        if( p.is_avatar() ) {
            get_memorial().add(
                pgettext( "memorial_male", "Suffered Marloss Rejection." ),
                pgettext( "memorial_female", "Suffered Marloss Rejection." ) );
        }
        p.vomit();
        p.mod_pain( 90 );
        p.hurtall( rng( 40, 65 ), nullptr ); // No good way to say "lose half your current HP"
        /** @EFFECT_INT slightly reduces sleep duration when eating Mycus+goo */
        p.fall_asleep( 10_hours - p.int_cur *
                       1_minutes ); // Hope you were eating someplace safe.  Mycus v. goo in your guts is no joke.
        for( const std::pair<const trait_id, addiction_id> &pr : mycus_colors ) {
            p.unset_mutation( pr.first );
            p.rem_addiction( pr.second );
        }
        p.set_mutation(
            trait_MARLOSS_AVOID ); // And if you survive it's etched in your RNA, so you're unlikely to repeat the experiment.
    } else if( marloss_count >= 2 ) {
        p.add_msg_if_player( m_bad,
                             _( "You feel a familiar warmth, but suddenly it surges into painful burning as you convulse and collapse to the ground…" ) );
        /** @EFFECT_INT reduces sleep duration when eating wrong color Marloss */
        p.fall_asleep( 40_minutes - 1_minutes * p.int_cur / 2 );
        for( const std::pair<const trait_id, addiction_id> &pr : mycus_colors ) {
            p.unset_mutation( pr.first );
            p.rem_addiction( pr.second );
        }

        p.set_mutation( trait_THRESH_MARLOSS );
        get_map().ter_set( p.pos(), t_marloss );
        get_event_bus().send<event_type::crosses_marloss_threshold>( p.getID() );
        p.add_msg_if_player( m_good,
                             _( "You wake up in a Marloss bush.  Almost *cradled* in it, actually, as though it grew there for you." ) );
        p.add_msg_if_player( m_good,
                             //~ Beginning to hear the Mycus while conscious: that's it speaking
                             _( "unity.  together we have reached the door.  we provide the final key.  now to pass through…" ) );
    } else {
        p.add_msg_if_player( _( "You feel a strange warmth spreading throughout your body…" ) );
        p.set_mutation( current_color );
        // Give us addictions to the other two colors, but cure one for current color
        for( const std::pair<const trait_id, addiction_id> &pr : mycus_colors ) {
            if( pr.first == current_color ) {
                p.rem_addiction( pr.second );
            } else {
                p.add_addiction( pr.second, 60 );
            }
        }
    }
}

static bool marloss_prevented( const Character &p )
{
    if( p.is_npc() ) {
        return true;
    }
    if( p.has_trait( trait_MARLOSS_AVOID ) ) {
        p.add_msg_if_player( m_warning,
                             //~ "Nuh-uh" is a sound used for "nope", "no", etc.
                             _( "After what happened that last time?  Nuh-uh.  You're not eating that alien poison." ) );
        return true;
    }
    if( p.has_trait( trait_THRESH_MYCUS ) ) {
        p.add_msg_if_player( m_info,
                             _( "we no longer require this scaffolding.  we reserve it for other uses." ) );
        return true;
    }

    return false;
}

cata::optional<int> iuse::marloss( Character *p, item *it, bool, const tripoint & )
{
    if( marloss_prevented( *p ) ) {
        return cata::nullopt;
    }

    get_event_bus().send<event_type::consumes_marloss_item>( p->getID(), it->typeId() );

    marloss_common( *p, *it, trait_MARLOSS );
    return 1;
}

cata::optional<int> iuse::marloss_seed( Character *p, item *it, bool, const tripoint & )
{
    if( !query_yn( _( "Are you sure you want to eat the %s?  You could plant it in a mound of dirt." ),
                   colorize( it->tname(), it->color_in_inventory() ) ) ) {
        return cata::nullopt; // Save the seed for later!
    }

    if( marloss_prevented( *p ) ) {
        return cata::nullopt;
    }

    get_event_bus().send<event_type::consumes_marloss_item>( p->getID(), it->typeId() );

    marloss_common( *p, *it, trait_MARLOSS_BLUE );
    return 1;
}

cata::optional<int> iuse::marloss_gel( Character *p, item *it, bool, const tripoint & )
{
    if( marloss_prevented( *p ) ) {
        return cata::nullopt;
    }

    get_event_bus().send<event_type::consumes_marloss_item>( p->getID(), it->typeId() );

    marloss_common( *p, *it, trait_MARLOSS_YELLOW );
    return 1;
}

cata::optional<int> iuse::mycus( Character *p, item *, bool, const tripoint & )
{
    if( p->is_npc() ) {
        return 1;
    }
    // Welcome our guide.  Welcome.  To. The Mycus.

    // From an end-user perspective, dialogue should be presented uniformly:
    // initial caps, as in human writing, or all lowercase letters.
    // I think that all lowercase, because it contrasts with normal convention, reinforces the Mycus' alien nature

    if( p->has_trait( trait_THRESH_MARLOSS ) ) {
        get_event_bus().send<event_type::crosses_mycus_threshold>( p->getID() );
        p->add_msg_if_player( m_neutral,
                              _( "It tastes amazing, and you finish it quickly." ) );
        p->add_msg_if_player( m_good, _( "You feel better all over." ) );
        p->mod_painkiller( 30 );
        p->set_rad( 0 );
        p->healall( 4 ); // Can't make you a whole new person, but not for lack of trying
        p->add_msg_if_player( m_good,
                              _( "As it settles in, you feel ecstasy radiating through every part of your body…" ) );
        p->add_morale( MORALE_MARLOSS, 1000, 1000 ); // Last time you'll ever have it this good.  So enjoy.
        p->add_msg_if_player( m_good,
                              _( "Your eyes roll back in your head.  Everything dissolves into a blissful haze…" ) );
        /** @EFFECT_INT slightly reduces sleep duration when eating Mycus */
        p->fall_asleep( 5_hours - p->int_cur * 1_minutes );
        p->unset_mutation( trait_THRESH_MARLOSS );
        p->set_mutation( trait_THRESH_MYCUS );
        g->invalidate_main_ui_adaptor();
        //~ The Mycus does not use the term (or encourage the concept of) "you".  The PC is a local/native organism, but is now the Mycus.
        //~ It still understands the concept, but uninitelligent fungaloids and mind-bent symbiotes should not need it.
        //~ We are the Mycus.
        popup( _( "we welcome into us.  we have endured long in this forbidding world." ) );
        p->add_msg_if_player( " " );
        p->add_msg_if_player( m_good,
                              _( "A sea of white caps, waving gently.  A haze of spores wafting silently over a forest." ) );
        g->invalidate_main_ui_adaptor();
        popup( _( "the natives have a saying: \"e pluribus unum.\"  out of many, one." ) );
        p->add_msg_if_player( " " );
        p->add_msg_if_player( m_good,
                              _( "The blazing pink redness of the berry.  The juices spreading across our tongue, the warmth draping over us like a lover's embrace." ) );
        g->invalidate_main_ui_adaptor();
        popup( _( "we welcome the union of our lines in our local guide.  we will prosper, and unite this world.  even now, our fruits adapt to better serve local physiology." ) );
        p->add_msg_if_player( " " );
        p->add_msg_if_player( m_good,
                              _( "The sky-blue of the seed.  The nutty, creamy flavors intermingling with the berry, a memory that will never leave us." ) );
        g->invalidate_main_ui_adaptor();
        popup( _( "as, in time, shall we adapt to better welcome those who have not received us." ) );
        p->add_msg_if_player( " " );
        p->add_msg_if_player( m_good,
                              _( "The amber-yellow of the sap.  Feel it flowing through our veins, taking the place of the strange, thin red gruel called \"blood.\"" ) );
        g->invalidate_main_ui_adaptor();
        popup( _( "we are the Mycus." ) );
        /*p->add_msg_if_player( m_good,
                              _( "We welcome into us.  We have endured long in this forbidding world." ) );
        p->add_msg_if_player( m_good,
                              _( "The natives have a saying: \"E Pluribus Unum\"  Out of many, one." ) );
        p->add_msg_if_player( m_good,
                              _( "We welcome the union of our lines in our local guide.  We will prosper, and unite this world." ) );
        p->add_msg_if_player( m_good, _( "Even now, our fruits adapt to better serve local physiology." ) );
        p->add_msg_if_player( m_good,
                              _( "As, in time, shall we adapt to better welcome those who have not received us." ) );*/
        map &here = get_map();
        fungal_effects fe;
        for( const tripoint &nearby_pos : here.points_in_radius( p->pos(), 3 ) ) {
            if( here.move_cost( nearby_pos ) != 0 && !here.has_furn( nearby_pos ) &&
                !here.has_flag( ter_furn_flag::TFLAG_DEEP_WATER, nearby_pos ) &&
                !here.has_flag( ter_furn_flag::TFLAG_NO_FLOOR, nearby_pos ) ) {
                fe.marlossify( nearby_pos );
            }
        }
        p->rem_addiction( addiction_marloss_r );
        p->rem_addiction( addiction_marloss_b );
        p->rem_addiction( addiction_marloss_y );
    } else if( p->has_trait( trait_THRESH_MYCUS ) &&
               !p->has_trait( trait_M_DEPENDENT ) ) { // OK, now set the hook.
        if( !one_in( 3 ) ) {
            p->mutate_category( mutation_category_MYCUS, false, true );
            p->mod_stored_kcal( -87 );
            p->mod_thirst( 10 );
            p->mod_fatigue( 5 );
            p->add_morale( MORALE_MARLOSS, 25, 200 ); // still covers up mutation pain
        }
    } else if( p->has_trait( trait_THRESH_MYCUS ) ) {
        p->mod_painkiller( 5 );
        p->mod_stim( 5 );
    } else { // In case someone gets one without having been adapted first.
        // Marloss is the Mycus' method of co-opting humans.  Mycus fruit is for symbiotes' maintenance and development.
        p->add_msg_if_player(
            _( "This tastes really weird!  You're not sure it's good for you…" ) );
        p->mutate();
        p->mod_pain( 2 * rng( 1, 5 ) );
        p->mod_stored_kcal( -87 );
        p->mod_thirst( 10 );
        p->mod_fatigue( 5 );
        p->vomit(); // no hunger/quench benefit for you
        p->mod_daily_health( -8, -50 );
    }
    return 1;
}

cata::optional<int> iuse::petfood( Character *p, item *it, bool, const tripoint & )
{
    if( !it->is_comestible() ) {
        p->add_msg_if_player( _( "You doubt someone would want to eat %1$s." ), it->tname() );
        return cata::nullopt;
    }

    const cata::optional<tripoint> pnt = choose_adjacent( string_format(
            _( "Tame which animal with %s?" ),
            it->tname() ) );
    if( !pnt ) {
        return cata::nullopt;
    }

    creature_tracker &creatures = get_creature_tracker();
    // First a check to see if we are trying to feed a NPC dog food.
    if( npc *const who = creatures.creature_at<npc>( *pnt ) ) {
        if( query_yn( _( "Are you sure you want to feed a person %1$s?" ), it->tname() ) ) {
            p->mod_moves( -to_moves<int>( 1_seconds ) );
            p->add_msg_if_player( _( "You put your %1$s into %2$s mouth!" ),
                                  it->tname(), who->disp_name( true ) );
            if( x_in_y( 9, 10 ) || who->is_ally( *p ) ) {
                who->say(
                    _( "Okay, but please, don't give me this again.  I don't want to eat pet food in the Cataclysm all day." ) );
            } else {
                p->add_msg_if_player( _( "%s knocks it from your hand!" ), who->disp_name() );
                who->make_angry();
            }
            p->consume_charges( *it, 1 );
            return cata::nullopt;
        } else {
            p->add_msg_if_player( _( "Never mind." ) );
            return cata::nullopt;
        }
        // Then monsters.
    } else if( monster *const mon = creatures.creature_at<monster>( *pnt, true ) ) {
        p->mod_moves( -to_moves<int>( 1_seconds ) );

        if( mon->is_hallucination() ) {
            p->add_msg_if_player( _( "You try to feed the %1$s some %2$s, but it vanishes!" ),
                                  mon->type->nname(), it->tname() );
            mon->die( nullptr );
            return cata::nullopt;
        }


        bool can_feed = false;
        const pet_food_data &petfood = mon->type->petfood;
        const std::set<std::string> &itemfood = it->get_comestible()->petfood;
        for( const std::string &food : petfood.food ) {
            if( itemfood.find( food ) != itemfood.end() ) {
                can_feed = true;
                break;
            }
        }

        if( !can_feed ) {
            p->add_msg_if_player( _( "The %s doesn't want that kind of food." ), mon->get_name() );
            return cata::nullopt;
        }

        if( mon->type->id == mon_dog_thing ) {
            p->deal_damage( mon, bodypart_id( "hand_r" ), damage_instance( damage_type::CUT, rng( 1, 10 ) ) );
            p->add_msg_if_player( m_bad, _( "You want to feed it the dog food, but it bites your fingers!" ) );
            if( one_in( 5 ) ) {
                p->add_msg_if_player(
                    _( "Apparently, it's more interested in your flesh than the dog food in your hand!" ) );
                p->consume_charges( *it, 1 );
            }
            return cata::nullopt;
        }

        p->add_msg_if_player( _( "You feed your %1$s to the %2$s." ), it->tname(), mon->get_name() );

        if( petfood.feed.empty() ) {
            p->add_msg_if_player( m_good, _( "The %1$s is your pet now!" ), mon->get_name() );
        } else {
            p->add_msg_if_player( m_good, petfood.feed, mon->get_name() );
        }

        mon->friendly = -1;
        mon->add_effect( effect_pet, 1_turns, true );
        p->consume_charges( *it, 1 );
        return cata::nullopt;
    }
    p->add_msg_if_player( _( "There is nothing to be fed here." ) );
    return cata::nullopt;
}

cata::optional<int> iuse::radio_mod( Character *p, item *, bool, const tripoint & )
{
    if( p->is_npc() ) {
        // Now THAT would be kinda cruel
        return cata::nullopt;
    }

    auto filter = []( const item & itm ) {
        return itm.has_flag( flag_RADIO_MODABLE );
    };

    // note: if !p->is_npc() then p is avatar
    item_location loc = game_menus::inv::titled_filter_menu(
                            filter, *p->as_avatar(), _( "Modify what?" ) );

    if( !loc ) {
        p->add_msg_if_player( _( "You don't have that item!" ) );
        return cata::nullopt;
    }
    item &modded = *loc;

    int choice = uilist( _( "Which signal should activate the item?" ), {
        _( "\"Red\"" ), _( "\"Blue\"" ), _( "\"Green\"" )
    } );

    flag_id newtag;
    std::string colorname;
    switch( choice ) {
        case 0:
            newtag = flag_RADIOSIGNAL_1;
            colorname = _( "\"Red\"" );
            break;
        case 1:
            newtag = flag_RADIOSIGNAL_2;
            colorname = _( "\"Blue\"" );
            break;
        case 2:
            newtag = flag_RADIOSIGNAL_3;
            colorname = _( "\"Green\"" );
            break;
        default:
            return cata::nullopt;
    }

    if( modded.has_flag( flag_RADIO_MOD ) && modded.has_flag( newtag ) ) {
        p->add_msg_if_player( _( "This item has been modified this way already." ) );
        return cata::nullopt;
    }

    remove_radio_mod( modded, *p );

    p->add_msg_if_player(
        _( "You modify your %1$s to listen for the %2$s activation signal on the radio." ),
        modded.tname(), colorname );
    modded.set_flag( flag_RADIO_ACTIVATION )
    .set_flag( flag_RADIOCARITEM )
    .set_flag( flag_RADIO_MOD )
    .set_flag( newtag );
    return 1;
}

cata::optional<int> iuse::remove_all_mods( Character *p, item *, bool, const tripoint & )
{
    if( !p ) {
        return cata::nullopt;
    }

    item_location loc = g->inv_map_splice( []( const item & e ) {
        for( const item *it : e.toolmods() ) {
            if( !it->is_irremovable() ) {
                return true;
            }
        }
        return false;
    },
    _( "Remove mods from tool?" ), 1,
    _( "You don't have any modified tools." ) );

    if( !loc ) {
        add_msg( m_info, _( "Never mind." ) );
        return cata::nullopt;
    }

    if( !loc->ammo_remaining() || p->unload( loc ) ) {
        item *mod = loc->get_item_with(
        []( const item & e ) {
            return e.is_toolmod() && !e.is_irremovable();
        } );
        add_msg( m_info, _( "You remove the %s from the tool." ), mod->tname() );
        p->i_add_or_drop( *mod );
        loc->remove_item( *mod );

        remove_radio_mod( *loc, *p );
    }
    return 0;
}

static bool good_fishing_spot( const tripoint &pos, Character *p )
{
    std::unordered_set<tripoint> fishable_locations = g->get_fishable_locations( 60, pos );
    std::vector<monster *> fishables = g->get_fishable_monsters( fishable_locations );
    map &here = get_map();
    // isolated little body of water with no definite fish population
    // TODO: fix point types
    const oter_id &cur_omt =
        overmap_buffer.ter( tripoint_abs_omt( ms_to_omt_copy( here.getabs( pos ) ) ) );
    std::string om_id = cur_omt.id().c_str();
    if( fishables.empty() && !here.has_flag( ter_furn_flag::TFLAG_CURRENT, pos ) &&
        om_id.find( "river_" ) == std::string::npos && !cur_omt->is_lake() && !cur_omt->is_lake_shore() ) {
        p->add_msg_if_player( m_info, _( "You doubt you will have much luck catching fish here." ) );
        return false;
    }
    return true;
}

cata::optional<int> iuse::fishing_rod( Character *p, item *it, bool, const tripoint & )
{
    if( p->is_npc() ) {
        // Long actions - NPCs don't like those yet.
        return cata::nullopt;
    }
    if( p->is_mounted() ) {
        p->add_msg_if_player( m_info, _( "You can't do that while mounted." ) );
        return cata::nullopt;
    }
    map &here = get_map();
    cata::optional<tripoint> found;
    for( const tripoint &pnt : here.points_in_radius( p->pos(), 1 ) ) {
        if( here.has_flag( ter_furn_flag::TFLAG_FISHABLE, pnt ) && good_fishing_spot( pnt, p ) ) {
            found = pnt;
            break;
        }
    }
    if( !found ) {
        p->add_msg_if_player( m_info, _( "You can't fish there!" ) );
        return cata::nullopt;
    }
    p->add_msg_if_player( _( "You cast your line and wait to hook something…" ) );
    p->assign_activity( ACT_FISH, to_moves<int>( 5_hours ), 0, 0, it->tname() );
    p->activity.targets.emplace_back( *p, it );
    p->activity.coord_set = g->get_fishable_locations( 60, *found );
    return 0;
}

cata::optional<int> iuse::fish_trap( Character *p, item *it, bool t, const tripoint &pos )
{
    map &here = get_map();
    if( !t ) {
        // Handle deploying fish trap.
        if( it->active ) {
            it->active = false;
            return 0;
        }

        if( p->is_mounted() ) {
            p->add_msg_if_player( m_info, _( "You can't do that while mounted." ) );
            return cata::nullopt;
        }
        if( p->is_underwater() ) {
            p->add_msg_if_player( m_info, _( "You can't do that while underwater." ) );
            return cata::nullopt;
        }

        if( it->ammo_remaining() == 0 ) {
            p->add_msg_if_player( _( "Fish aren't foolish enough to go in here without bait." ) );
            return cata::nullopt;
        }

        const cata::optional<tripoint> pnt_ = choose_adjacent( _( "Put fish trap where?" ) );
        if( !pnt_ ) {
            return cata::nullopt;
        }
        const tripoint pnt = *pnt_;

        if( !here.has_flag( ter_furn_flag::TFLAG_FISHABLE, pnt ) ) {
            p->add_msg_if_player( m_info, _( "You can't fish there!" ) );
            return cata::nullopt;
        }
        if( !good_fishing_spot( pnt, p ) ) {
            return cata::nullopt;
        }
        it->active = true;
        it->set_age( 0_turns );
        here.add_item_or_charges( pnt, *it );
        p->i_rem( it );
        p->add_msg_if_player( m_info,
                              _( "You place the fish trap; in three hours or so, you may catch some fish." ) );

        return 0;

    } else {
        // Handle processing fish trap over time.
        if( it->ammo_remaining() == 0 ) {
            it->active = false;
            return 0;
        }
        if( it->age() > 3_hours ) {
            it->active = false;

            if( !here.has_flag( ter_furn_flag::TFLAG_FISHABLE, pos ) ) {
                return 0;
            }

            int success = -50;
            const int surv = p->get_skill_level( skill_survival );
            const int attempts = rng( it->ammo_remaining(), it->ammo_remaining() * it->ammo_remaining() );
            for( int i = 0; i < attempts; i++ ) {
                /** @EFFECT_SURVIVAL randomly increases number of fish caught in fishing trap */
                success += rng( surv, surv * surv );
            }

            int bait_consumed = rng( 0, it->ammo_remaining() + 1 );
            if( bait_consumed > it->ammo_remaining() ) {
                bait_consumed = it->ammo_remaining();
            }

            int fishes = 0;

            if( success < 0 ) {
                fishes = 0;
            } else if( success < 300 ) {
                fishes = 1;
            } else if( success < 1500 ) {
                fishes = 2;
            } else {
                fishes = rng( 3, 5 );
            }

            if( fishes == 0 ) {
                it->ammo_consume( it->ammo_remaining(), pos, p );
                p->practice( skill_survival, rng( 5, 15 ) );

                return 0;
            }

            //get the fishables around the trap's spot
            std::unordered_set<tripoint> fishable_locations = g->get_fishable_locations( 60, pos );
            std::vector<monster *> fishables = g->get_fishable_monsters( fishable_locations );
            for( int i = 0; i < fishes; i++ ) {
                p->practice( skill_survival, rng( 3, 10 ) );
                if( !fishables.empty() ) {
                    monster *chosen_fish = random_entry( fishables );
                    // reduce the abstract fish_population marker of that fish
                    chosen_fish->fish_population -= 1;
                    if( chosen_fish->fish_population <= 0 ) {
                        g->catch_a_monster( chosen_fish, pos, p, 300_hours ); //catch the fish!
                    } else {
                        here.add_item_or_charges( pos, item::make_corpse( chosen_fish->type->id,
                                                  calendar::turn + rng( 0_turns,
                                                          3_hours ) ) );
                    }
                } else {
                    //there will always be a chance that the player will get lucky and catch a fish
                    //not existing in the fishables vector. (maybe it was in range, but wandered off)
                    //lets say it is a 5% chance per fish to catch
                    if( one_in( 20 ) ) {
                        const std::vector<mtype_id> fish_group = MonsterGroupManager::GetMonstersFromGroup(
                                    GROUP_FISH, true );
                        const mtype_id &fish_mon = random_entry_ref( fish_group );
                        //Yes, we can put fishes in the trap like knives in the boot,
                        //and then get fishes via activation of the item,
                        //but it's not as comfortable as if you just put fishes in the same tile with the trap.
                        //Also: corpses and comestibles do not rot in containers like this, but on the ground they will rot.
                        //we don't know when it was caught so use a random turn
                        here.add_item_or_charges( pos, item::make_corpse( fish_mon, it->birthday() + rng( 0_turns,
                                                  3_hours ) ) );
                        break; //this can happen only once
                    }
                }
            }
            it->ammo_consume( bait_consumed, pos, p );
        }
        return 0;
    }
}

cata::optional<int> iuse::extinguisher( Character *p, item *it, bool, const tripoint & )
{
    if( !it->ammo_sufficient( p ) ) {
        return cata::nullopt;
    }
    // If anyone other than the player wants to use one of these,
    // they're going to need to figure out how to aim it.
    const cata::optional<tripoint> dest_ = choose_adjacent( _( "Spray where?" ) );
    if( !dest_ ) {
        return cata::nullopt;
    }
    tripoint dest = *dest_;

    p->moves -= to_moves<int>( 2_seconds );

    map &here = get_map();
    // Reduce the strength of fire (if any) in the target tile.
    here.add_field( dest, fd_extinguisher, 3, 10_turns );

    // Also spray monsters in that tile.
    if( monster *const mon_ptr = get_creature_tracker().creature_at<monster>( dest, true ) ) {
        monster &critter = *mon_ptr;
        critter.moves -= to_moves<int>( 2_seconds );
        bool blind = false;
        if( one_in( 2 ) && critter.has_flag( MF_SEES ) ) {
            blind = true;
            critter.add_effect( effect_blind, rng( 1_minutes, 2_minutes ) );
        }
        viewer &player_view = get_player_view();
        if( player_view.sees( critter ) ) {
            p->add_msg_if_player( _( "The %s is sprayed!" ), critter.name() );
            if( blind ) {
                p->add_msg_if_player( _( "The %s looks blinded." ), critter.name() );
            }
        }
        if( critter.made_of( phase_id::LIQUID ) ) {
            if( player_view.sees( critter ) ) {
                p->add_msg_if_player( _( "The %s is frozen!" ), critter.name() );
            }
            critter.apply_damage( p, bodypart_id( "torso" ), rng( 20, 60 ) );
            critter.set_speed_base( critter.get_speed_base() / 2 );
        }
    }

    // Slightly reduce the strength of fire immediately behind the target tile.
    if( here.passable( dest ) ) {
        dest.x += ( dest.x - p->posx() );
        dest.y += ( dest.y - p->posy() );

        here.mod_field_intensity( dest, fd_fire, std::min( 0 - rng( 0, 1 ) + rng( 0, 1 ), 0 ) );
    }

    return 1;
}

class exosuit_interact
{
    public:
        static int run( item *it ) {
            exosuit_interact menu( it );
            menu.interact_loop();
            return menu.moves;
        }

    private:
        explicit exosuit_interact( item *it ) : suit( it ), ctxt( "", keyboard_mode::keycode ) {
            ctxt.register_directions();
            ctxt.register_action( "SCROLL_INFOBOX_UP" );
            ctxt.register_action( "SCROLL_INFOBOX_DOWN" );
            ctxt.register_action( "CONFIRM" );
            ctxt.register_action( "QUIT" );
            // mouse selection
            ctxt.register_action( "SELECT" );
            ctxt.register_action( "SEC_SELECT" );
            ctxt.register_action( "MOUSE_MOVE" );
            ctxt.register_action( "SCROLL_UP" );
            ctxt.register_action( "SCROLL_DOWN" );
            pocket_count = it->get_all_contained_pockets().size();
            height = std::max( pocket_count, height_default ) + 2;
            width_menu = 30;
            for( const item_pocket *pkt : it->get_all_contained_pockets() ) {
                int tmp = utf8_width( get_pocket_name( pkt ) );
                if( tmp > width_menu ) {
                    width_menu = tmp;
                }
            }
            width_menu = std::min( width_menu, 50 );
            width_info = 80 - width_menu;
            moves = 0;
        }
        ~exosuit_interact() = default;

        item *suit;
        weak_ptr_fast<ui_adaptor> ui;
        input_context ctxt;
        catacurses::window w_border;
        catacurses::window w_info;
        catacurses::window w_menu;
        std::map<int, inclusive_rectangle<point>> pkt_map;
        int moves = 0;
        int pocket_count = 0;
        int cur_pocket = 0;
        int scroll_pos = 0;
        int height = 0;
        const int height_default = 20;
        int width_info = 30;
        int width_menu = 30;
        int sel_frame = 0;

        static std::string get_pocket_name( const item_pocket *pkt ) {
            if( !pkt->get_pocket_data()->pocket_name.empty() ) {
                return pkt->get_pocket_data()->pocket_name.translated();
            }
            const std::set<flag_id> flags = pkt->get_pocket_data()->get_flag_restrictions();
            return enumerate_as_string( flags, []( const flag_id & fid ) {
                if( fid->name().empty() ) {
                    return fid.str();
                }
                return fid->name();
            } );
        }

        void init_windows() {
            const point topleft( TERMX / 2 - ( width_info + width_menu + 3 ) / 2, TERMY / 2 - height / 2 );
            //NOLINTNEXTLINE(cata-use-named-point-constants)
            w_menu = catacurses::newwin( height - 2, width_menu, topleft + point( 1, 1 ) );
            w_info = catacurses::newwin( height - 2, width_info, topleft + point( 2 + width_menu, 1 ) );
            w_border = catacurses::newwin( height, width_info + width_menu + 3, topleft );
        }

        void draw_menu() {
            pkt_map.clear();
            // info box
            pkt_map.emplace( -1, inclusive_rectangle<point>( point( 2 + width_menu, 1 ),
                             point( 2 + width_menu + width_info, height - 2 ) ) );
            werase( w_menu );
            int row = 0;
            for( const item_pocket *pkt : suit->get_all_contained_pockets() ) {
                nc_color colr = row == cur_pocket ? h_white : c_white;
                std::string txt = get_pocket_name( pkt );
                int remaining = width_menu - utf8_width( txt, true );
                if( remaining > 0 ) {
                    txt.append( remaining, ' ' );
                }
                trim_and_print( w_menu, point( 0, row ), width_menu, colr, txt );
                pkt_map.emplace( row, inclusive_rectangle<point>( point( 0, row ), point( width_menu, row ) ) );
                row++;
            }
            wnoutrefresh( w_menu );
        }

        void draw_iteminfo() {
            std::vector<iteminfo> dummy;
            std::vector<iteminfo> suitinfo;
            item_pocket *pkt = suit->get_all_contained_pockets()[cur_pocket];
            pkt->general_info( suitinfo, cur_pocket, true );
            pkt->contents_info( suitinfo, cur_pocket, true );
            item_info_data data( suit->tname(), suit->type_name(), suitinfo, dummy, scroll_pos );
            data.without_getch = true;
            data.without_border = true;
            data.scrollbar_left = false;
            data.use_full_win = true;
            data.padding = 0;
            draw_item_info( w_info, data );
        }

        shared_ptr_fast<ui_adaptor> create_or_get_ui_adaptor() {
            shared_ptr_fast<ui_adaptor> current_ui = ui.lock();
            if( !current_ui ) {
                ui = current_ui = make_shared_fast<ui_adaptor>();
                current_ui->on_screen_resize( [this]( ui_adaptor & cui ) {
                    init_windows();
                    cui.position_from_window( w_border );
                } );
                current_ui->mark_resize();
                current_ui->on_redraw( [this]( const ui_adaptor & ) {
                    draw_border( w_border, c_white, suit->tname(), c_light_green );
                    for( int i = 1; i < height - 1; i++ ) {
                        mvwputch( w_border, point( width_menu + 1, i ), c_white, LINE_XOXO );
                    }
                    mvwputch( w_border, point( width_menu + 1, height - 1 ), c_white, LINE_XXOX );
                    wnoutrefresh( w_border );
                    draw_menu();
                    draw_iteminfo();
                } );
            }
            return current_ui;
        }

        void interact_loop() {
            bool done = false;
            shared_ptr_fast<ui_adaptor> current_ui = create_or_get_ui_adaptor();
            while( !done ) {
                ui_manager::redraw();
                std::string action = ctxt.handle_input();
                if( action == "MOUSE_MOVE" || action == "SELECT" ) {
                    cata::optional<point> coord = ctxt.get_coordinates_text( w_border );
                    if( !!coord ) {
                        int tmp_frame = 0;
                        run_for_point_in<int, point>( pkt_map, *coord,
                        [&tmp_frame]( const std::pair<int, inclusive_rectangle<point>> &p ) {
                            if( p.first == -1 ) {
                                tmp_frame = 1;
                            }
                        } );
                        sel_frame = tmp_frame;
                    }
                    coord = ctxt.get_coordinates_text( w_menu );
                    if( !!coord ) {
                        int tmp_pocket = cur_pocket;
                        run_for_point_in<int, point>( pkt_map, *coord,
                        [&tmp_pocket, &action]( const std::pair<int, inclusive_rectangle<point>> &p ) {
                            if( p.first >= 0 ) {
                                tmp_pocket = p.first;
                                if( action == "SELECT" ) {
                                    action = "CONFIRM";
                                }
                            }
                        } );
                        cur_pocket = tmp_pocket;
                    }
                } else if( action == "SCROLL_UP" || action == "SCROLL_DOWN" ) {
                    if( sel_frame == 0 ) {
                        action = action == "SCROLL_UP" ? "UP" : "DOWN";
                    } else {
                        action = action == "SCROLL_UP" ? "SCROLL_INFOBOX_UP" : "SCROLL_INFOBOX_DOWN";
                    }
                }
                if( action == "QUIT" || action == "SEC_SELECT" ) {
                    scroll_pos = 0;
                    done = true;
                } else if( action == "CONFIRM" ) {
                    scroll_pos = 0;
                    int nmoves = insert_replace_activate_mod(
                                     suit->get_all_contained_pockets()[cur_pocket], suit );
                    moves = moves > nmoves ? moves : nmoves;
                    if( !get_player_character().activity.is_null() ) {
                        done = true;
                    }
                } else if( action == "UP" ) {
                    cur_pocket--;
                    if( cur_pocket < 0 ) {
                        cur_pocket = pocket_count - 1;
                    }
                    scroll_pos = 0;
                    sel_frame = 0;
                } else if( action == "DOWN" ) {
                    cur_pocket++;
                    if( cur_pocket >= pocket_count ) {
                        cur_pocket = 0;
                    }
                    scroll_pos = 0;
                    sel_frame = 0;
                } else if( action == "SCROLL_INFOBOX_UP" ) {
                    scroll_pos--;
                    sel_frame = 1;
                } else if( action == "SCROLL_INFOBOX_DOWN" ) {
                    scroll_pos++;
                    sel_frame = 1;
                }
            }
        }

        int insert_replace_activate_mod( item_pocket *pkt, item *it ) {
            Character &c = get_player_character();
            map &here = get_map();
            const std::set<flag_id> flags = pkt->get_pocket_data()->get_flag_restrictions();
            if( flags.empty() ) {
                //~ Modular exoskeletons require pocket restrictions to insert modules. %s = pocket name.
                popup( _( "%s doesn't define any restrictions for modules!" ), get_pocket_name( pkt ) );
                return 0;
            }

            // If pocket already contains a module, ask to unload or replace
            const bool not_empty = !pkt->empty();
            if( not_empty ) {
                item *mod_it = pkt->all_items_top().front();
                std::string mod_name = mod_it->tname();
                uilist amenu;
                //~ Prompt the player to handle the module inside the modular exoskeleton
                amenu.text = _( "What to do with the existing module?" );
                amenu.addentry( -1, true, MENU_AUTOASSIGN, _( "Unload everything from this %s" ),
                                get_pocket_name( pkt ) );
                amenu.addentry( -1, true, MENU_AUTOASSIGN, _( "Replace the %s" ), mod_name );
                amenu.addentry( -1, mod_it->has_relic_activation() || mod_it->type->has_use(), MENU_AUTOASSIGN,
                                mod_it->active ? _( "Deactivate the %s" ) : _( "Activate the %s" ), mod_name );
                amenu.addentry( -1, mod_it->is_reloadable() && c.can_reload( *mod_it ), MENU_AUTOASSIGN,
                                _( "Reload the %s" ), mod_name );
                amenu.addentry( -1, !mod_it->is_container_empty(), MENU_AUTOASSIGN, _( "Unload the %s" ),
                                mod_name );
                amenu.query();
                int ret = amenu.ret;
                item_location loc_it;
                item_location held = c.get_wielded_item();
                if( !!held && held->has_item( *mod_it ) ) {
                    loc_it = item_location( held, mod_it );
                } else {
                    for( const item_location &loc : c.top_items_loc() ) {
                        if( loc->has_item( *mod_it ) ) {
                            loc_it = item_location( loc, mod_it );
                            break;
                        }
                    }
                }
                if( ret < 0 || ret > 4 ) {
                    return 0;
                } else if( ret == 0 ) {
                    // Unload existing module
                    pkt->remove_items_if( [&c, &here]( const item & i ) {
                        here.add_item_or_charges( c.pos(), i );
                        return true;
                    } );
                    return to_moves<int>( 5_seconds );
                } else if( ret == 2 ) {
                    if( !!loc_it ) {
                        avatar_action::use_item( get_avatar(), loc_it );
                    }
                    return 0;
                } else if( ret == 3 ) {
                    if( !!loc_it ) {
                        g->reload( loc_it );
                    }
                    return 0;
                } else if( ret == 4 ) {
                    if( !!loc_it ) {
                        c.unload( loc_it );
                    }
                    return 0;
                }
            }

            const item_filter filter = [&flags, pkt, it]( const item & i ) {
                return i.has_any_flag( flags ) && ( pkt->empty() || !it->has_item( i ) ) &&
                       pkt->can_contain( i ).success();
            };

            std::vector<item_location> candidates;
            for( item *i : c.items_with( filter ) ) {
                candidates.emplace_back( c, i );
            }
            for( const tripoint &p : here.points_in_radius( c.pos(), PICKUP_RANGE ) ) {
                for( item &i : here.i_at( p ) ) {
                    if( filter( i ) ) {
                        candidates.emplace_back( map_cursor( p ), &i );
                    }
                }
            }
            if( candidates.empty() ) {
                //~ The player has nothing that fits in the modular exoskeleton's pocket
                popup( _( "You don't have anything compatible with this module!" ) );
                return 0;
            }

            //~ Prompt the player to select an item to attach to the modular exoskeleton's pocket (%s)
            uilist imenu( string_format( _( "Which module to attach to the %s?" ), get_pocket_name( pkt ) ), {} );
            for( const item_location &i : candidates ) {
                imenu.addentry( -1, true, MENU_AUTOASSIGN, i->tname() );
            }
            imenu.query();
            int ret = imenu.ret;
            if( ret < 0 || static_cast<size_t>( ret ) >= candidates.size() ) {
                // Cancelled
                return 0;
            }

            int moves = 0;

            // Unload existing module
            if( not_empty ) {
                pkt->remove_items_if( [&c, &here]( const item & i ) {
                    here.add_item_or_charges( c.pos(), i );
                    return true;
                } );
                moves += to_moves<int>( 5_seconds );
            }
            ret_val<item_pocket::contain_code> rval = pkt->insert_item( *candidates[ret] );
            if( rval.success() ) {
                candidates[ret].remove_item();
                moves += to_moves<int>( 5_seconds );
                return moves;
            }
            debugmsg( "Could not insert item \"%s\" into pocket \"%s\": %s",
                      candidates[ret]->type_name(), get_pocket_name( pkt ), rval.str() );
            return moves;
        }
};

cata::optional<int> iuse::manage_exosuit( Character *p, item *it, bool, const tripoint & )
{
    if( !p->is_avatar() ) {
        return cata::nullopt;
    }
    if( it->get_all_contained_pockets().empty() ) {
        add_msg( m_warning, _( "Your %s does not have any pockets to contain modules." ), it->tname() );
        return cata::nullopt;
    }
    p->moves -= exosuit_interact::run( it );
    return 0;
}

cata::optional<int> iuse::rm13armor_off( Character *p, item *it, bool, const tripoint & )
{
    // This allows it to turn on for a turn, because ammo_sufficient assumes non-tool non-weapons need zero ammo, for some reason.
    if( !it->ammo_sufficient( p ) ) {
        p->add_msg_if_player( m_info, _( "The RM13 combat armor's fuel cells are dead." ) );
        return cata::nullopt;
    } else {
        std::string oname = it->typeId().str() + "_on";
        p->add_msg_if_player( _( "You activate your RM13 combat armor." ) );
        p->add_msg_if_player( _( "Rivtech Model 13 RivOS v2.19:   ONLINE." ) );
        p->add_msg_if_player( _( "CBRN defense system:            ONLINE." ) );
        p->add_msg_if_player( _( "Acoustic dampening system:      ONLINE." ) );
        p->add_msg_if_player( _( "Thermal regulation system:      ONLINE." ) );
        p->add_msg_if_player( _( "Vision enhancement system:      ONLINE." ) );
        p->add_msg_if_player( _( "Electro-reactive armor system:  ONLINE." ) );
        p->add_msg_if_player( _( "All systems nominal." ) );
        it->convert( itype_id( oname ) ).active = true;
        p->calc_encumbrance();
        return 1;
    }
}

cata::optional<int> iuse::rm13armor_on( Character *p, item *it, bool t, const tripoint & )
{
    if( t ) { // Normal use
    } else { // Turning it off
        std::string oname = it->typeId().str();
        if( string_ends_with( oname, "_on" ) ) {
            oname.erase( oname.length() - 3, 3 );
        } else {
            debugmsg( "no item type to turn it into (%s)!", oname );
            return 0;
        }
        p->add_msg_if_player( _( "RivOS v2.19 shutdown sequence initiated." ) );
        p->add_msg_if_player( _( "Shutting down." ) );
        p->add_msg_if_player( _( "Your RM13 combat armor turns off." ) );
        it->convert( itype_id( oname ) ).active = false;
        p->calc_encumbrance();
    }
    return 1;
}

cata::optional<int> iuse::unpack_item( Character *p, item *it, bool, const tripoint & )
{
    if( p->is_underwater() ) {
        p->add_msg_if_player( m_info, _( "You can't do that while underwater." ) );
        return cata::nullopt;
    }
    std::string oname = it->typeId().str() + "_on";
    p->moves -= to_moves<int>( 10_seconds );
    p->add_msg_if_player( _( "You unpack your %s for use." ), it->tname() );
    it->convert( itype_id( oname ) ).active = false;
    // Check if unpacking led to invalid container state
    p->invalidate_inventory_validity_cache();
    return 0;
}

cata::optional<int> iuse::pack_cbm( Character *p, item *it, bool, const tripoint & )
{
    item_location bionic = g->inv_map_splice( []( const item & e ) {
        return e.is_bionic() && e.has_flag( flag_NO_PACKED );
    }, _( "Choose CBM to pack" ), PICKUP_RANGE, _( "You don't have any CBMs." ) );

    if( !bionic ) {
        return cata::nullopt;
    }
    if( !bionic.get_item()->faults.empty() ) {
        if( p->query_yn( _( "This CBM is faulty.  You should mend it first.  Do you want to try?" ) ) ) {
            p->mend_item( std::move( bionic ) );
        }
        return 0;
    }

    const int success = p->get_skill_level( skill_firstaid ) - rng( 0, 6 );
    if( success > 0 ) {
        p->add_msg_if_player( m_good, _( "You carefully prepare the CBM for sterilization." ) );
        bionic.get_item()->unset_flag( flag_NO_PACKED );
    } else {
        p->add_msg_if_player( m_bad, _( "You fail to properly prepare the CBM." ) );
    }

    std::vector<item_comp> comps;
    comps.emplace_back( it->typeId(), 1 );
    p->consume_items( comps, 1, is_crafting_component );

    return 0;
}

cata::optional<int> iuse::pack_item( Character *p, item *it, bool t, const tripoint & )
{
    if( p->is_underwater() ) {
        p->add_msg_if_player( m_info, _( "You can't do that while underwater." ) );
        return cata::nullopt;
    }
    if( t ) { // Normal use
    } else if( p->is_worn( *it ) ) {
        p->add_msg_if_player( m_info, _( "You can't pack your %s until you take it off." ),
                              it->tname() );
        return cata::nullopt;
    } else { // Turning it off
        std::string oname = it->typeId().str();
        if( string_ends_with( oname, "_on" ) ) {
            oname.erase( oname.length() - 3, 3 );
        } else {
            debugmsg( "no item type to turn it into (%s)!", oname );
            return cata::nullopt;
        }
        p->moves -= to_moves<int>( 10_seconds );
        p->add_msg_if_player( _( "You pack your %s for storage." ), it->tname() );
        it->convert( itype_id( oname ) ).active = false;
    }
    return 0;
}

static cata::optional<int> cauterize_elec( Character &p, item &it )
{
    if( it.ammo_remaining() == 0 ) {
        p.add_msg_if_player( m_info, _( "You need batteries to cauterize wounds." ) );
        return cata::nullopt;
    } else if( !p.has_effect( effect_bite ) && !p.has_effect( effect_bleed ) && !p.is_underwater() ) {
        if( ( p.has_trait( trait_MASOCHIST ) || p.has_trait( trait_MASOCHIST_MED ) ||
              p.has_trait( trait_CENOBITE ) ) &&
            p.query_yn( _( "Cauterize yourself for fun?" ) ) ) {
            return cauterize_actor::cauterize_effect( p, it, true ) ? 1 : 0;
        } else {
            p.add_msg_if_player( m_info,
                                 _( "You aren't bleeding or bitten; there is no need to cauterize yourself." ) );
            return cata::nullopt;
        }
    } else if( p.is_npc() || query_yn( _( "Cauterize any open wounds?" ) ) ) {
        return cauterize_actor::cauterize_effect( p, it, true ) ? 1 : 0;
    }
    return cata::nullopt;
}

cata::optional<int> iuse::water_purifier( Character *p, item *it, bool, const tripoint & )
{
    if( p->is_mounted() ) {
        p->add_msg_if_player( m_info, _( "You can't do that while mounted." ) );
        return cata::nullopt;
    }
    item_location obj = g->inv_map_splice( []( const item & e ) {
        return !e.empty() && e.has_item_with( []( const item & it ) {
            return it.typeId() == itype_water;
        } );
    }, _( "Purify what?" ), 1, _( "You don't have water to purify." ) );

    if( !obj ) {
        p->add_msg_if_player( m_info, _( "You don't have that item!" ) );
        return cata::nullopt;
    }

    const std::vector<item *> liquids = obj->items_with( []( const item & it ) {
        return it.typeId() == itype_water;
    } );
    int charges_of_water = 0;
    for( const item *water : liquids ) {
        charges_of_water += water->charges;
    }
    if( !it->ammo_sufficient( p, charges_of_water ) ) {
        p->add_msg_if_player( m_info, _( "That volume of water is too large to purify." ) );
        return cata::nullopt;
    }

    p->moves -= to_moves<int>( 2_seconds );

    for( item *water : liquids ) {
        water->convert( itype_water_clean ).poison = 0;
    }
    return charges_of_water;
}

cata::optional<int> iuse::radio_off( Character *p, item *it, bool, const tripoint & )
{
    if( !it->ammo_sufficient( p ) ) {
        p->add_msg_if_player( _( "It's dead." ) );
    } else {
        p->add_msg_if_player( _( "You turn the radio on." ) );
        it->convert( itype_radio_on ).active = true;
    }
    return 1;
}

cata::optional<int> iuse::directional_antenna( Character *p, item *, bool, const tripoint & )
{
    // Find out if we have an active radio
    auto radios = p->items_with( []( const item & it ) {
        return it.typeId() == itype_radio_on;
    } );
    // If we don't wield the radio, also check on the ground
    if( radios.empty() ) {
        map_stack items = get_map().i_at( p->pos() );
        for( item &an_item : items ) {
            if( an_item.typeId() == itype_radio_on ) {
                radios.push_back( &an_item );
            }
        }
    }
    if( radios.empty() ) {
        add_msg( m_info, _( "You must have an active radio to check for signal direction." ) );
        return cata::nullopt;
    }
    const item radio = *radios.front();
    // Find the radio station it's tuned to (if any)
    const radio_tower_reference tref = overmap_buffer.find_radio_station( radio.frequency );
    if( !tref ) {
        p->add_msg_if_player( m_info, _( "You can't find the direction if your radio isn't tuned." ) );
        return cata::nullopt;
    }
    // Report direction.
    const tripoint_abs_sm player_pos = p->global_sm_location();
    direction angle = direction_from( player_pos.xy(), tref.abs_sm_pos );
    add_msg( _( "The signal seems strongest to the %s." ), direction_name( angle ) );
    return 1;
}

// 0-100 percent chance of a character in a radio signal being obscured by static
static int radio_static_chance( const radio_tower_reference &tref )
{
    constexpr int HALF_RADIO_MIN = RADIO_MIN_STRENGTH / 2;
    const int signal_strength = tref.signal_strength;
    const int max_strength = tref.tower->strength;
    int dist = max_strength - signal_strength;
    // For towers whose strength is quite close to the min, make them act as though they are farther away
    if( RADIO_MIN_STRENGTH * 1.25 > max_strength ) {
        dist += 25;
    }
    // When we're close enough, there's no noise
    if( dist < HALF_RADIO_MIN ) {
        return 0;
    }
    // There's minimal, but increasing noise when quite close to the signal
    if( dist < RADIO_MIN_STRENGTH ) {
        return lerp( 1, 20, static_cast<float>( dist - HALF_RADIO_MIN ) / HALF_RADIO_MIN );
    }
    // Otherwise, just a rapid increase until the signal stops
    return lerp( 20, 100, static_cast<float>( dist - RADIO_MIN_STRENGTH ) /
                 ( max_strength - RADIO_MIN_STRENGTH ) );
}

cata::optional<int> iuse::radio_on( Character *p, item *it, bool t, const tripoint &pos )
{
    if( t ) {
        // Normal use
        std::string message = _( "Radio: Kssssssssssssh." );
        const radio_tower_reference tref = overmap_buffer.find_radio_station( it->frequency );
        add_msg_debug( debugmode::DF_RADIO, "Set freq: %d", it->frequency );
        if( tref ) {
            point_abs_omt dbgpos = project_to<coords::omt>( tref.abs_sm_pos );
            add_msg_debug( debugmode::DF_RADIO, "found broadcast (str %d) at (%d %d)",
                           tref.signal_strength, dbgpos.x(), dbgpos.y() );
            const radio_tower *selected_tower = tref.tower;
            if( selected_tower->type == radio_type::MESSAGE_BROADCAST ) {
                message = selected_tower->message;
            } else if( selected_tower->type == radio_type::WEATHER_RADIO ) {
                message = weather_forecast( tref.abs_sm_pos );
            }

            const city *c = overmap_buffer.closest_city( tripoint_abs_sm( tref.abs_sm_pos, 0 ) ).city;
            //~ radio noise
            const std::string cityname = c == nullptr ? _( "ksssh" ) : c->name;

            replace_city_tag( message, cityname );
            int static_chance = radio_static_chance( tref );
            add_msg_debug( debugmode::DF_RADIO, "Message: '%s' at %d%% noise", message, static_chance );
            message = obscure_message( message, [&static_chance]()->int {
                if( x_in_y( static_chance, 100 ) )
                {
                    // Gradually replace random characters with noise as distance increases
                    if( one_in( 3 ) && static_chance - rng( 0, 25 ) < 50 ) {
                        // Replace with random character
                        return 0;
                    }
                    // Replace with '#'
                    return '#';
                }
                // Leave unchanged
                return -1;
            } );

            std::vector<std::string> segments = foldstring( message, RADIO_PER_TURN );
            int index = to_turn<int>( calendar::turn ) % segments.size();
            message = string_format( _( "radio: %s" ), segments[index] );
        }
        sounds::ambient_sound( pos, 6, sounds::sound_t::electronic_speech, message );
        if( !sfx::is_channel_playing( sfx::channel::radio ) ) {
            if( one_in( 10 ) ) {
                sfx::play_ambient_variant_sound( "radio", "static", 100, sfx::channel::radio, 300, -1, 0 );
            } else if( one_in( 10 ) ) {
                sfx::play_ambient_variant_sound( "radio", "inaudible_chatter", 100, sfx::channel::radio, 300, -1,
                                                 0 );
            }
        }
    } else { // Activated
        int ch = 1;
        if( it->ammo_sufficient( p ) ) {
            ch = uilist( _( "Radio:" ), {
                _( "Scan" ), _( "Turn off" )
            } );
        }

        const auto tower_desc = []( const int noise ) {
            if( noise == 0 ) {
                return SNIPPET.random_from_category( "radio_station_desc_noise_0" )->translated();
            } else if( noise <= 20 ) {
                return SNIPPET.random_from_category( "radio_station_desc_noise_20" )->translated();
            } else if( noise <= 40 ) {
                return SNIPPET.random_from_category( "radio_station_desc_noise_40" )->translated();
            } else if( noise <= 60 ) {
                return SNIPPET.random_from_category( "radio_station_desc_noise_60" )->translated();
            } else if( noise <= 80 ) {
                return SNIPPET.random_from_category( "radio_station_desc_noise_80" )->translated();
            }
            return SNIPPET.random_from_category( "radio_station_desc_noise_max" )->translated();
        };

        switch( ch ) {
            case 0: {
                std::vector<radio_tower_reference> options = overmap_buffer.find_all_radio_stations();
                if( options.empty() ) {
                    popup( SNIPPET.random_from_category( "radio_scan_no_stations" )->translated() );
                }
                uilist scanlist;
                scanlist.title = _( "Select a station" );
                scanlist.desc_enabled = true;
                add_msg_debug( debugmode::DF_RADIO, "Radio scan:" );
                for( size_t i = 0; i < options.size(); ++i ) {
                    std::string selected_text;
                    const radio_tower_reference &tref = options[i];
                    if( it->frequency == tref.tower->frequency ) {
                        selected_text = pgettext( "radio station", " (selected)" );
                    }
                    //~ Selected radio station, %d is a number in sequence (1,2,3...),
                    //~ %s is ' (selected)' if this is the radio station playing, else nothing
                    const std::string station_name = string_format( _( "Station %d%s" ), i + 1, selected_text );
                    const int noise_chance = radio_static_chance( tref );
                    scanlist.addentry_desc( i, true, MENU_AUTOASSIGN, station_name, tower_desc( noise_chance ) );
                    const point_abs_omt dbgpos = project_to<coords::omt>( tref.abs_sm_pos );
                    add_msg_debug( debugmode::DF_RADIO, "  %d: %d at (%d %d) str [%d/%d]", i + 1, tref.tower->frequency,
                                   dbgpos.x(), dbgpos.y(), tref.signal_strength, tref.tower->strength );
                }
                scanlist.query();
                const int sel = scanlist.ret;
                if( sel >= 0 && static_cast<size_t>( sel ) < options.size() ) {
                    it->frequency = options[sel].tower->frequency;
                    break;
                }
            }
            break;
            case 1:
                p->add_msg_if_player( _( "The radio dies." ) );
                it->convert( itype_radio ).active = false;
                sfx::fade_audio_channel( sfx::channel::radio, 300 );
                break;
            default:
                break;
        }
    }
    return 1;
}

cata::optional<int> iuse::noise_emitter_off( Character *p, item *it, bool, const tripoint & )
{
    if( !it->ammo_sufficient( p ) ) {
        p->add_msg_if_player( _( "It's dead." ) );
        return cata::nullopt;
    } else {
        p->add_msg_if_player( _( "You turn the noise emitter on." ) );
        it->convert( itype_noise_emitter_on ).active = true;
    }
    return 1;
}

cata::optional<int> iuse::noise_emitter_on( Character *p, item *it, bool t, const tripoint &pos )
{
    if( t ) { // Normal use
        //~ the sound of a noise emitter when turned on
        sounds::sound( pos, 30, sounds::sound_t::alarm, _( "KXSHHHHRRCRKLKKK!" ), true, "tool",
                       "noise_emitter" );
    } else { // Turning it off
        p->add_msg_if_player( _( "The infernal racket dies as the noise emitter turns off." ) );
        it->convert( itype_noise_emitter ).active = false;
    }
    return 1;
}

cata::optional<int> iuse::emf_passive_off( Character *p, item *it, bool, const tripoint & )
{
    if( !it->ammo_sufficient( p ) ) {
        p->add_msg_if_player( _( "It's dead." ) );
        return cata::nullopt;
    } else {
        p->add_msg_if_player( _( "You turn the EMF detector on." ) );
        it->convert( itype_emf_detector_on ).active = true;
    }
    return 1;
}

cata::optional<int> iuse::emf_passive_on( Character *p, item *it, bool t, const tripoint &pos )
{
    if( t ) { // Normal use
        // need to calculate distance to closest electrical thing

        // set distance as farther than the radius
        const int max = 10;
        int distance = max + 1;

        creature_tracker &creatures = get_creature_tracker();
        map &here = get_map();
        // can't get a reading during a portal storm
        if( get_weather().weather_id == weather_portal_storm ) {
            sounds::sound( pos, 6, sounds::sound_t::alarm, _( "BEEEEE-CHHHHHHH-eeEEEEEEE-CHHHHHHHHHHHH" ), true,
                           "tool", "emf_detector" );
            // skip continuing to check for locations
            return 1;
        }

        for( const tripoint &loc : closest_points_first( pos, max ) ) {
            const Creature *critter = creatures.creature_at( loc );

            // if the creature exists and is either a robot or electric
            bool found = critter != nullptr && critter->is_electrical();

            // check for an electrical field
            if( !found ) {
                for( const auto &fd : here.field_at( loc ) ) {
                    if( fd.first->has_elec ) {
                        found = true;
                        break;
                    }
                }
            }

            // if an electrical field or creature is nearby
            if( found ) {
                distance = rl_dist( pos, loc );
                if( distance <= 3 ) {
                    sounds::sound( pos, 4, sounds::sound_t::alarm, _( "BEEEEEEP BEEEEEEP" ), true, "tool",
                                   "emf_detector" );
                } else if( distance <= 7 ) {
                    sounds::sound( pos, 3, sounds::sound_t::alarm, _( "BEEP BEEP" ), true, "tool",
                                   "emf_detector" );
                } else if( distance <= 10 ) {
                    sounds::sound( pos, 2, sounds::sound_t::alarm, _( "beep… beep" ), true, "tool",
                                   "emf_detector" );
                }
                // skip continuing to check for locations
                return 1;
            }
        }
    } else { // Turning it off
        p->add_msg_if_player( _( "The noise of your EMF detector slows to a halt." ) );
        it->convert( itype_emf_detector ).active = false;
    }
    return 1;
}

cata::optional<int> iuse::ma_manual( Character *p, item *it, bool, const tripoint & )
{
    // [CR] - should NPCs just be allowed to learn this stuff? Just like that?

    const matype_id style_to_learn = martial_art_learned_from( *it->type );

    if( !style_to_learn.is_valid() ) {
        debugmsg( "ERROR: Invalid martial art" );
        return cata::nullopt;
    }

    p->martial_arts_data->learn_style( style_to_learn, p->is_avatar() );

    return 1;
}

// Remove after 0.G
cata::optional<int> iuse::hammer( Character *p, item *it, bool, const tripoint &pos )
{
    return iuse::crowbar( p, it, false, pos );
}

cata::optional<int> iuse::crowbar_weak( Character *p, item *it, bool, const tripoint &pos )
{
    return iuse::crowbar( p, it, false, pos );
}

cata::optional<int> iuse::crowbar( Character *p, item *it, bool, const tripoint &pos )
{
    if( p->is_mounted() ) {
        p->add_msg_if_player( m_info, _( "You can't do that while mounted." ) );
        return cata::nullopt;
    }

    map &here = get_map();
    const std::function<bool( const tripoint & )> f =
    [&here, p]( const tripoint & pnt ) {
        if( pnt == p->pos() ) {
            return false;
        } else if( here.has_furn( pnt ) ) {
            return here.furn( pnt )->prying->valid();
        } else if( !here.ter( pnt )->is_null() ) {
            return here.ter( pnt )->prying->valid();
        }
        return false;
    };

    const cata::optional<tripoint> pnt_ = ( pos != p->pos() ) ? pos : choose_adjacent_highlight(
            _( "Pry where?" ), _( "There is nothing to pry nearby." ), f, false );
    if( !pnt_ ) {
        return cata::nullopt;
    }

    const tripoint &pnt = *pnt_;

    const pry_data *prying;
    if( here.has_furn( pnt ) ) {
        prying = &here.furn( pnt )->prying->prying_data();
    } else {
        prying = &here.ter( pnt )->prying->prying_data();
    }

    if( !f( pnt ) ) {
        if( pnt == p->pos() ) {
            if( it->typeId() == STATIC( itype_id( "hammer" ) ) ) {
                p->add_msg_if_player( m_info, _( "You try to hit yourself with the hammer." ) );
                p->add_msg_if_player( m_info, _( "But you can't touch this." ) );
            } else {
                p->add_msg_if_player( m_info, _( "You attempt to pry open your wallet, "
                                                 "but alas.  You are just too miserly." ) );
            }
        } else {
            p->add_msg_if_player( m_info, _( "You can't pry that." ) );
        }
        return cata::nullopt;
    }

    // previously iuse::hammer
    if( prying->prying_nails ) {
        p->assign_activity(
            player_activity( prying_activity_actor( pnt, item_location{*p, it} ) ) );
        return cata::nullopt;
    }

    // Doors need PRY 2 which is on a crowbar, crates need PRY 1 which is on a crowbar
    // & a claw hammer.
    // The iexamine function for crate supplies a hammer object.
    // So this stops the player (A)ctivating a Hammer with a Crowbar in their backpack
    // then managing to open a door.
    const int pry_level = it->get_quality( qual_PRY );

    if( pry_level < prying->prying_level ) {
        // This doesn't really make it clear to the player
        // why their attempt is failing.
        p->add_msg_if_player( _( "You can't get sufficient leverage to open that with your %1$s." ),
                              it->tname() );
        p->mod_moves( -50 ); // spend a few moves trying it.
        return cata::nullopt;
    }

    p->assign_activity(
        player_activity( prying_activity_actor( pnt, item_location{*p, it} ) ) );

    return cata::nullopt;
}

cata::optional<int> iuse::makemound( Character *p, item *it, bool t, const tripoint & )
{
    if( !p || t ) {
        return cata::nullopt;
    }
    if( p->is_mounted() ) {
        p->add_msg_if_player( m_info, _( "You can't do that while mounted." ) );
        return cata::nullopt;
    }
    const cata::optional<tripoint> pnt_ = choose_adjacent( _( "Till soil where?" ) );
    if( !pnt_ ) {
        return cata::nullopt;
    }
    const tripoint pnt = *pnt_;

    if( pnt == p->pos() ) {
        p->add_msg_if_player( m_info,
                              _( "You think about jumping on a shovel, but then change your mind." ) );
        return cata::nullopt;
    }

    map &here = get_map();
    if( here.has_flag( ter_furn_flag::TFLAG_PLOWABLE, pnt ) &&
        !here.has_flag( ter_furn_flag::TFLAG_PLANT, pnt ) ) {
        p->add_msg_if_player( _( "You start churning up the earth here." ) );
        p->assign_activity( player_activity( churn_activity_actor( 18000, item_location( *p, it ) ) ) );
        p->activity.placement = here.getglobal( pnt );
        return 1;
    } else {
        p->add_msg_if_player( _( "You can't churn up this ground." ) );
        return cata::nullopt;
    }
}

cata::optional<int> iuse::dig( Character *p, item * /* it */, bool t, const tripoint & )
{
    if( !p || t ) {
        return cata::nullopt;
    }
    if( p->is_mounted() ) {
        p->add_msg_if_player( m_info, _( "You can't do that while mounted." ) );
        return cata::nullopt;
    }

    std::vector<construction> const &cnstr = get_constructions();
    auto build = std::find_if( cnstr.begin(), cnstr.end(), []( const construction & it ) {
        return it.str_id == construction_constr_pit;
    } );
    bool const can_dig_pit = !points_in_radius_where( p->pos_bub(),
    1, [&build]( tripoint_bub_ms const & pt ) {
        return can_construct( *build, pt );
    } ).empty();
    if( !can_dig_pit ) {
        build = std::find_if( cnstr.begin(), cnstr.end(), []( const construction & it ) {
            return it.str_id == construction_constr_pit_shallow;
        } );
    }

    place_construction( build->group );

    return 0;
}

cata::optional<int> iuse::dig_channel( Character *p, item */* it */, bool t, const tripoint & )
{
    if( !p || t ) {
        return cata::nullopt;
    }
    if( p->is_mounted() ) {
        p->add_msg_if_player( m_info, _( "You can't do that while mounted." ) );
        return cata::nullopt;
    }

    std::vector<construction> const &cnstr = get_constructions();
    auto const build = std::find_if( cnstr.begin(), cnstr.end(), []( const construction & it ) {
        return it.str_id == construction_constr_water_channel;
    } );

    place_construction( build->group );
    return 0;
}

cata::optional<int> iuse::fill_pit( Character *p, item */* it */, bool t, const tripoint & )
{
    if( !p || t ) {
        return cata::nullopt;
    }
    if( p->is_mounted() ) {
        p->add_msg_if_player( m_info, _( "You can't do that while mounted." ) );
        return cata::nullopt;
    }

    std::vector<construction> const &cnstr = get_constructions();
    auto const build = std::find_if( cnstr.begin(), cnstr.end(), []( const construction & it ) {
        return it.str_id == construction_constr_fill_pit;
    } );

    place_construction( build->group );
    return 0;
}

/**
 * Explanation of ACT_CLEAR_RUBBLE activity values:
 *
 * coords[0]: Where the rubble is.
 * index: The bonus, for calculating hunger and thirst penalties.
 */

cata::optional<int> iuse::clear_rubble( Character *p, item *it, bool, const tripoint & )
{
    if( p->is_mounted() ) {
        p->add_msg_if_player( m_info, _( "You can't do that while mounted." ) );
        return cata::nullopt;
    }
    const std::function<bool( const tripoint & )> f = []( const tripoint & pnt ) {
        return get_map().has_flag( ter_furn_flag::TFLAG_RUBBLE, pnt );
    };

    const cata::optional<tripoint> pnt_ = choose_adjacent_highlight(
            _( "Clear rubble where?" ), _( "There is no rubble to clear nearby." ), f, false );
    if( !pnt_ ) {
        return cata::nullopt;
    }
    const tripoint &pnt = *pnt_;
    if( !f( pnt ) ) {
        p->add_msg_if_player( m_bad, _( "There's no rubble to clear." ) );
        return cata::nullopt;
    }

    int bonus = std::max( it->get_quality( qual_DIG ) - 1, 1 );
    const std::vector<npc *> helpers = p->get_crafting_helpers();
    const std::size_t helpersize = p->get_num_crafting_helpers( 3 );
    const int moves = to_moves<int>( 30_seconds ) * ( 1.0f - ( helpersize / 10.0f ) );
    for( std::size_t i = 0; i < helpersize; i++ ) {
        add_msg( m_info, _( "%s helps with this task…" ), helpers[i]->get_name() );
    }
    p->assign_activity( player_activity( clear_rubble_activity_actor( moves / bonus ) ) );
    p->activity.placement = get_map().getglobal( pnt );
    return 1;
}

cata::optional<int> iuse::siphon( Character *p, item *, bool, const tripoint & )
{
    if( p->is_mounted() ) {
        p->add_msg_if_player( m_info, _( "You can't do that while mounted." ) );
        return cata::nullopt;
    }
    map &here = get_map();
    const std::function<bool( const tripoint & )> f = [&here]( const tripoint & pnt ) {
        const optional_vpart_position vp = here.veh_at( pnt );
        return !!vp;
    };

    vehicle *v = nullptr;
    bool found_more_than_one = false;
    for( const tripoint &pos : here.points_in_radius( p->pos(), 1 ) ) {
        const optional_vpart_position vp = here.veh_at( pos );
        if( !vp ) {
            continue;
        }
        vehicle *vfound = &vp->vehicle();
        if( v == nullptr ) {
            v = vfound;
        } else {
            //found more than one vehicle?
            if( v != vfound ) {
                v = nullptr;
                found_more_than_one = true;
                break;
            }
        }
    }
    if( found_more_than_one ) {
        cata::optional<tripoint> pnt_ = choose_adjacent_highlight(
                                            _( "Siphon from where?" ), _( "There is nothing to siphon from nearby." ), f, false );
        if( !pnt_ ) {
            return cata::nullopt;
        }
        const optional_vpart_position vp = here.veh_at( *pnt_ );
        if( vp ) {
            v = &vp->vehicle();
        }
    }

    if( v == nullptr ) {
        p->add_msg_if_player( m_info, _( "There's no vehicle there." ) );
        return cata::nullopt;
    }
    act_vehicle_siphon( v );
    return 1;
}

static int toolweapon_off( Character &p, item &it, const bool fast_startup,
                           const bool condition, const int volume,
                           const std::string &msg_success, const std::string &msg_failure )
{
    p.moves -= fast_startup ? 60 : 80;
    if( condition && it.ammo_sufficient( &p ) ) {
        if( it.typeId() == itype_chainsaw_off ) {
            sfx::play_variant_sound( "chainsaw_cord", "chainsaw_on", sfx::get_heard_volume( p.pos() ) );
            sfx::play_variant_sound( "chainsaw_start", "chainsaw_on", sfx::get_heard_volume( p.pos() ) );
            sfx::play_ambient_variant_sound( "chainsaw_idle", "chainsaw_on", sfx::get_heard_volume( p.pos() ),
                                             sfx::channel::idle_chainsaw, 1000 );
            sfx::play_ambient_variant_sound( "weapon_theme", "chainsaw", sfx::get_heard_volume( p.pos() ),
                                             sfx::channel::chainsaw_theme,
                                             3000 );
        }
        sounds::sound( p.pos(), volume, sounds::sound_t::combat, msg_success );
        // 4 is the length of "_off".
        it.convert( itype_id( it.typeId().str().substr( 0, it.typeId().str().size() - 4 ) + "_on" ) );
        it.active = true;
        return 1;
    } else {
        if( it.typeId() == itype_chainsaw_off ) {
            sfx::play_variant_sound( "chainsaw_cord", "chainsaw_on", sfx::get_heard_volume( p.pos() ) );
        }
        p.add_msg_if_player( msg_failure );
        return 0; // No charges consumed on failure.
    }
}

cata::optional<int> iuse::combatsaw_off( Character *p, item *it, bool, const tripoint & )
{
    return toolweapon_off( *p, *it,
                           true,
                           !p->is_underwater(),
                           30, _( "With a snarl, the combat chainsaw screams to life!" ),
                           _( "You yank the cord, but nothing happens." ) );
}

cata::optional<int> iuse::e_combatsaw_off( Character *p, item *it, bool, const tripoint & )
{
    return toolweapon_off( *p, *it,
                           true,
                           !p->is_underwater(),
                           30, _( "With a snarl, the electric combat chainsaw screams to life!" ),
                           _( "You flip the switch, but nothing happens." ) );
}

cata::optional<int> iuse::chainsaw_off( Character *p, item *it, bool, const tripoint & )
{
    return toolweapon_off( *p, *it,
                           false,
                           rng( 0, 10 ) - it->damage_level() > 5 && !p->is_underwater(),
                           20, _( "With a roar, the chainsaw screams to life!" ),
                           _( "You yank the cord, but nothing happens." ) );
}

cata::optional<int> iuse::elec_chainsaw_off( Character *p, item *it, bool, const tripoint & )
{
    return toolweapon_off( *p, *it,
                           false,
                           rng( 0, 10 ) - it->damage_level() > 5 && !p->is_underwater(),
                           20, _( "With a roar, the electric chainsaw screams to life!" ),
                           _( "You flip the switch, but nothing happens." ) );
}

cata::optional<int> iuse::carver_off( Character *p, item *it, bool, const tripoint & )
{
    return toolweapon_off( *p, *it,
                           false,
                           true,
                           20, _( "The electric carver's serrated blades start buzzing!" ),
                           _( "You pull the trigger, but nothing happens." ) );
}

cata::optional<int> iuse::trimmer_off( Character *p, item *it, bool, const tripoint & )
{
    return toolweapon_off( *p, *it,
                           false,
                           rng( 0, 10 ) - it->damage_level() > 3,
                           15, _( "With a roar, the hedge trimmer leaps to life!" ),
                           _( "You yank the cord, but nothing happens." ) );
}

static int toolweapon_on( Character &p, item &it, const bool t,
                          const std::string &tname, const bool works_underwater,
                          const int sound_chance, const int volume,
                          const std::string &sound, const bool double_charge_cost = false )
{
    std::string off_type =
        it.typeId().str().substr( 0, it.typeId().str().size() - 3 ) +
        // 3 is the length of "_on".
        "_off";
    if( t ) { // Effects while simply on
        if( double_charge_cost && it.ammo_sufficient( &p ) ) {
            it.ammo_consume( 1, p.pos(), &p );
        }
        if( !works_underwater && p.is_underwater() ) {
            p.add_msg_if_player( _( "Your %s gurgles in the water and stops." ), tname );
            it.convert( itype_id( off_type ) ).active = false;
        } else if( one_in( sound_chance ) ) {
            sounds::ambient_sound( p.pos(), volume, sounds::sound_t::activity, sound );
        }
    } else { // Toggling
        if( it.typeId() == itype_chainsaw_on ) {
            sfx::play_variant_sound( "chainsaw_stop", "chainsaw_on", sfx::get_heard_volume( p.pos() ) );
            sfx::fade_audio_channel( sfx::channel::idle_chainsaw, 100 );
            sfx::fade_audio_channel( sfx::channel::chainsaw_theme, 3000 );
        }
        p.add_msg_if_player( _( "Your %s goes quiet." ), tname );
        it.convert( itype_id( off_type ) ).active = false;
        return 0; // Don't consume charges when turning off.
    }
    return 1;
}

cata::optional<int> iuse::combatsaw_on( Character *p, item *it, bool t, const tripoint & )
{
    return toolweapon_on( *p, *it, t, _( "combat chainsaw" ),
                          false,
                          12, 18, _( "Your combat chainsaw growls." ) );
}

cata::optional<int> iuse::e_combatsaw_on( Character *p, item *it, bool t, const tripoint & )
{
    return toolweapon_on( *p, *it, t, _( "electric combat chainsaw" ),
                          false,
                          12, 18, _( "Your electric combat chainsaw growls." ) );
}

cata::optional<int> iuse::chainsaw_on( Character *p, item *it, bool t, const tripoint & )
{
    return toolweapon_on( *p, *it, t, _( "chainsaw" ),
                          false,
                          15, 12, _( "Your chainsaw rumbles." ) );
}

cata::optional<int> iuse::elec_chainsaw_on( Character *p, item *it, bool t, const tripoint & )
{
    return toolweapon_on( *p, *it, t, _( "electric chainsaw" ),
                          false,
                          15, 12, _( "Your electric chainsaw rumbles." ) );
}

cata::optional<int> iuse::carver_on( Character *p, item *it, bool t, const tripoint & )
{
    return toolweapon_on( *p, *it, t, _( "electric carver" ),
                          true,
                          10, 8, _( "Your electric carver buzzes." ) );
}

cata::optional<int> iuse::trimmer_on( Character *p, item *it, bool t, const tripoint & )
{
    return toolweapon_on( *p, *it, t, _( "hedge trimmer" ),
                          true,
                          15, 10, _( "Your hedge trimmer rumbles." ) );
}

cata::optional<int> iuse::circsaw_on( Character *p, item *it, bool t, const tripoint & )
{
    return toolweapon_on( *p, *it, t, _( "circular saw" ),
                          true,
                          15, 7, _( "Your circular saw buzzes." ) );
}

cata::optional<int> iuse::change_eyes( Character *p, item *, bool, const tripoint & )
{
    if( p->is_avatar() ) {
        p->customize_appearance( customize_appearance_choice::EYES );
    }
    return cata::nullopt;
}

cata::optional<int> iuse::change_skin( Character *p, item *, bool, const tripoint & )
{
    if( p->is_avatar() ) {
        p->customize_appearance( customize_appearance_choice::SKIN );
    }
    return cata::nullopt;
}

cata::optional<int> iuse::jackhammer( Character *p, item *it, bool, const tripoint &pos )
{
    // use has_enough_charges to check for UPS availability
    // p is assumed to exist for iuse cases
    if( !it->ammo_sufficient( p ) ) {
        return cata::nullopt;
    }
    if( p->is_mounted() ) {
        p->add_msg_if_player( m_info, _( "You can't do that while mounted." ) );
        return cata::nullopt;
    }
    if( p->is_underwater() ) {
        p->add_msg_if_player( m_info, _( "You can't do that while underwater." ) );
        return cata::nullopt;
    }

    tripoint pnt = pos;
    if( pos == p->pos() ) {
        const cata::optional<tripoint> pnt_ = choose_adjacent( _( "Drill where?" ) );
        if( !pnt_ ) {
            return cata::nullopt;
        }
        pnt = *pnt_;
    }

    map &here = get_map();
    const bool mineable_furn = here.has_flag_furn( ter_furn_flag::TFLAG_MINEABLE, pnt );
    const bool mineable_ter = here.has_flag_ter( ter_furn_flag::TFLAG_MINEABLE, pnt );
    const int max_mining_ability = 70;
    if( !mineable_furn && !mineable_ter ) {
        p->add_msg_if_player( m_info, _( "You can't drill there." ) );
        if( here.bash_resistance( pnt ) > max_mining_ability ) {
            p->add_msg_if_player( m_info,
                                  _( "The material is too hard for you to even make a dent." ) );
        }
        return cata::nullopt;
    }
    if( here.veh_at( pnt ) ) {
        p->add_msg_if_player( _( "There's a vehicle in the way!" ) );
        return cata::nullopt;
    }

    int moves = to_moves<int>( 30_minutes );
    if( here.move_cost( pnt ) == 2 ) {
        // We're breaking up some flat surface like pavement, which is much easier
        moves /= 2;
    }

    const std::vector<npc *> helpers = p->get_crafting_helpers();
    const std::size_t helpersize = p->get_num_crafting_helpers( 3 );
    moves *= ( 1.0f - ( helpersize / 10.0f ) );
    for( std::size_t i = 0; i < helpersize; i++ ) {
        add_msg( m_info, _( "%s helps with this task…" ), helpers[i]->get_name() );
    }

    p->assign_activity( ACT_JACKHAMMER, moves );
    p->activity.targets.emplace_back( *p, it );
    p->activity.placement = here.getglobal( pnt );

    // You can mine either furniture or terrain, and furniture goes first,
    // according to @ref map::bash_ter_furn()
    std::string mining_what = mineable_furn ? here.furnname( pnt ) : here.tername( pnt );
    p->add_msg_if_player( _( "You start drilling into the %1$s with your %2$s." ),
                          mining_what, it->tname() );

    return 0; // handled when the activity finishes
}

cata::optional<int> iuse::pick_lock( Character *p, item *it, bool, const tripoint &pos )
{
    if( p->is_npc() ) {
        return cata::nullopt;
    }
    avatar &you = dynamic_cast<avatar &>( *p );

    cata::optional<tripoint> target;
    // Prompt for a target lock to pick, or use the given tripoint
    if( pos == you.pos() ) {
        target = lockpick_activity_actor::select_location( you );
    } else {
        target = pos;
    }
    if( !target.has_value() ) {
        return cata::nullopt;
    }

    int qual = it->get_quality( qual_LOCKPICK );
    if( qual < 1 ) {
        debugmsg( "Item %s with 'PICK_LOCK' use action requires LOCKPICK quality of at least 1.",
                  it->typeId().c_str() );
        qual = 1;
    }

    /** @EFFECT_DEX speeds up door lock picking */
    /** @EFFECT_LOCKPICK speeds up door lock picking */
    int duration_proficiency_factor = 10;

    if( you.has_proficiency( proficiency_prof_lockpicking ) ) {
        duration_proficiency_factor = 5;
    }
    if( you.has_proficiency( proficiency_prof_lockpicking_expert ) ) {
        duration_proficiency_factor = 1;
    }
    time_duration duration = 5_seconds;
    if( !it->has_flag( flag_PERFECT_LOCKPICK ) ) {
        duration = std::max( 30_seconds,
                             ( 10_minutes - time_duration::from_minutes( qual + you.dex_cur / 4 +
                                     you.get_skill_level( skill_traps ) ) ) * duration_proficiency_factor );
    }

    you.assign_activity(
        player_activity( lockpick_activity_actor::use_item( to_moves<int>( duration ),
                         item_location( you, it ),
                         get_map().getabs( *target ) ) ) );
    return 1;
}

cata::optional<int> iuse::pickaxe( Character *p, item *it, bool, const tripoint &pos )
{
    if( p->is_npc() ) {
        // Long action
        return cata::nullopt;
    }
    if( p->is_mounted() ) {
        p->add_msg_if_player( m_info, _( "You can't do that while mounted." ) );
        return cata::nullopt;
    }
    if( p->is_underwater() ) {
        p->add_msg_if_player( m_info, _( "You can't do that while underwater." ) );
        return cata::nullopt;
    }

    tripoint pnt = pos;
    if( pos == p->pos() ) {
        const cata::optional<tripoint> pnt_ = choose_adjacent( _( "Mine where?" ) );
        if( !pnt_ ) {
            return cata::nullopt;
        }
        pnt = *pnt_;
    }

    map &here = get_map();
    const bool mineable_furn = here.has_flag_furn( ter_furn_flag::TFLAG_MINEABLE, pnt );
    const bool mineable_ter = here.has_flag_ter( ter_furn_flag::TFLAG_MINEABLE, pnt );
    const int max_mining_ability = 70;
    if( !mineable_furn && !mineable_ter ) {
        p->add_msg_if_player( m_info, _( "You can't mine there." ) );
        if( here.bash_resistance( pnt ) > max_mining_ability ) {
            p->add_msg_if_player( m_info,
                                  _( "The material is too hard for you to even make a dent." ) );
        }
        return cata::nullopt;
    }
    if( here.veh_at( pnt ) ) {
        p->add_msg_if_player( _( "There's a vehicle in the way!" ) );
        return cata::nullopt;
    }

    int moves = to_moves<int>( 20_minutes );
    moves += ( ( MAX_STAT + 4 ) - std::min( p->get_arm_str(), MAX_STAT ) ) * to_moves<int>( 5_minutes );
    if( here.move_cost( pnt ) == 2 ) {
        // We're breaking up some flat surface like pavement, which is much easier
        moves /= 2;
    }

    const std::vector<npc *> helpers = p->get_crafting_helpers();
    const std::size_t helpersize = p->get_num_crafting_helpers( 3 );
    moves *= ( 1.0f - ( helpersize / 10.0f ) );
    for( std::size_t i = 0; i < helpersize; i++ ) {
        add_msg( m_info, _( "%s helps with this task…" ), helpers[i]->get_name() );
    }

    p->assign_activity( ACT_PICKAXE, moves, -1 );
    p->activity.targets.emplace_back( *p, it );
    p->activity.placement = here.getglobal( pnt );

    // You can mine either furniture or terrain, and furniture goes first,
    // according to @ref map::bash_ter_furn()
    std::string mining_what = mineable_furn ? here.furnname( pnt ) : here.tername( pnt );
    p->add_msg_if_player( _( "You strike the %1$s with your %2$s." ),
                          mining_what, it->tname() );

    return 0; // handled when the activity finishes
}

cata::optional<int> iuse::geiger( Character *p, item *it, bool t, const tripoint &pos )
{
    map &here = get_map();
    if( t ) { // Every-turn use when it's on
        const int rads = here.get_radiation( pos );
        if( rads == 0 ) {
            return 1;
        }
        std::string description = rads > 50 ? _( "buzzing" ) :
                                  rads > 25 ? _( "rapid clicking" ) : _( "clicking" );
        std::string sound_var = rads > 50 ? _( "geiger_high" ) :
                                rads > 25 ? _( "geiger_medium" ) : _( "geiger_low" );

        sounds::sound( pos, 6, sounds::sound_t::alarm, description, true, "tool", sound_var );
        if( !p->can_hear( pos, 6 ) ) {
            // can not hear it, but may have alarmed other creatures
            return 1;
        }
        if( rads > 50 ) {
            add_msg( m_warning, _( "The geiger counter buzzes intensely." ) );
        } else if( rads > 35 ) {
            add_msg( m_warning, _( "The geiger counter clicks wildly." ) );
        } else if( rads > 25 ) {
            add_msg( m_warning, _( "The geiger counter clicks rapidly." ) );
        } else if( rads > 15 ) {
            add_msg( m_warning, _( "The geiger counter clicks steadily." ) );
        } else if( rads > 8 ) {
            add_msg( m_warning, _( "The geiger counter clicks slowly." ) );
        } else if( rads > 4 ) {
            add_msg( _( "The geiger counter clicks intermittently." ) );
        } else {
            add_msg( _( "The geiger counter clicks once." ) );
        }
        return 1;
    }
    // Otherwise, we're activating the geiger counter
    if( it->typeId() == itype_geiger_on ) {
        add_msg( _( "The geiger counter's SCANNING LED turns off." ) );
        it->convert( itype_geiger_off ).active = false;
        return 0;
    }

    int ch = uilist( _( "Geiger counter:" ), {
        _( "Scan yourself or other person" ), _( "Scan the ground" ), _( "Turn continuous scan on" )
    } );
    creature_tracker &creatures = get_creature_tracker();
    switch( ch ) {
        case 0: {
            const std::function<bool( const tripoint & )> f = [&]( const tripoint & pnt ) {
                return creatures.creature_at<Character>( pnt ) != nullptr;
            };

            const cata::optional<tripoint> pnt_ = choose_adjacent_highlight( _( "Scan whom?" ),
                                                  _( "There is no one to scan nearby." ), f, false );
            if( !pnt_ ) {
                return cata::nullopt;
            }
            const tripoint &pnt = *pnt_;
            if( pnt == p->pos() ) {
                p->add_msg_if_player( m_info, _( "Your radiation level: %d mSv (%d mSv from items)" ), p->get_rad(),
                                      static_cast<int>( p->leak_level() ) );
                break;
            }
            if( npc *const person_ = creatures.creature_at<npc>( pnt ) ) {
                npc &person = *person_;
                p->add_msg_if_player( m_info, _( "%s's radiation level: %d mSv (%d mSv from items)" ),
                                      person.get_name(), person.get_rad(),
                                      static_cast<int>( person.leak_level() ) );
            }
            break;
        }
        case 1:
            p->add_msg_if_player( m_info, _( "The ground's radiation level: %d mSv/h" ),
                                  here.get_radiation( p->pos() ) );
            break;
        case 2:
            p->add_msg_if_player( _( "The geiger counter's scan LED turns on." ) );
            it->convert( itype_geiger_on ).active = true;
            break;
        default:
            return cata::nullopt;
    }
    p->mod_moves( -100 );

    return 1;
}

cata::optional<int> iuse::teleport( Character *p, item *it, bool, const tripoint & )
{
    if( p->is_npc() ) {
        // That would be evil
        return cata::nullopt;
    }
    if( p->is_mounted() ) {
        p->add_msg_if_player( m_info, _( "You can't do that while mounted." ) );
        return cata::nullopt;
    }
    if( !it->ammo_sufficient( p ) ) {
        return cata::nullopt;
    }
    p->moves -= to_moves<int>( 1_seconds );
    teleport::teleport( *p );
    return 1;
}

cata::optional<int> iuse::can_goo( Character *p, item *it, bool, const tripoint & )
{
    it->convert( itype_canister_empty );
    int tries = 0;
    tripoint goop;
    goop.z = p->posz();
    map &here = get_map();
    do {
        goop.x = p->posx() + rng( -2, 2 );
        goop.y = p->posy() + rng( -2, 2 );
        tries++;
    } while( here.impassable( goop ) && tries < 10 );
    if( tries == 10 ) {
        return cata::nullopt;
    }
    creature_tracker &creatures = get_creature_tracker();
    if( monster *const mon_ptr = creatures.creature_at<monster>( goop ) ) {
        monster &critter = *mon_ptr;
        add_msg_if_player_sees( goop, _( "Black goo emerges from the canister and envelopes the %s!" ),
                                critter.name() );
        critter.poly( mon_blob );

        critter.set_speed_base( critter.get_speed_base() - rng( 5, 25 ) );
        critter.set_hp( critter.get_speed() );
    } else {
        add_msg_if_player_sees( goop, _( "Living black goo emerges from the canister!" ) );
        if( monster *const goo = g->place_critter_at( mon_blob, goop ) ) {
            goo->friendly = -1;
        }
    }
    if( x_in_y( 3.0, 4.0 ) ) {
        tries = 0;
        bool found = false;
        do {
            goop.x = p->posx() + rng( -2, 2 );
            goop.y = p->posy() + rng( -2, 2 );
            tries++;
            found = here.passable( goop ) && here.tr_at( goop ).is_null();
        } while( !found && tries < 10 );
        if( found ) {
            add_msg_if_player_sees( goop, m_warning, _( "A nearby splatter of goo forms into a goo pit." ) );
            here.trap_set( goop, tr_goo );
        } else {
            return 0;
        }
    }
    return 1;
}

cata::optional<int> iuse::granade( Character *p, item *it, bool, const tripoint & )
{
    p->add_msg_if_player( _( "You pull the pin on the Granade." ) );
    it->convert( itype_granade_act );
    it->charges = 5;
    it->active = true;
    return 1;
}

cata::optional<int> iuse::granade_act( Character *p, item *it, bool t, const tripoint &pos )
{
    if( pos.x == -999 || pos.y == -999 ) {
        return cata::nullopt;
    }
    map &here = get_map();
    creature_tracker &creatures = get_creature_tracker();
    if( t ) { // Simple timer effects
        // Vol 0 = only heard if you hold it
        sounds::sound( pos, 0, sounds::sound_t::electronic_speech, _( "Merged!" ),
                       true, "speech", it->typeId().str() );
    } else if( it->charges > 0 ) {
        p->add_msg_if_player( m_info, _( "You've already pulled the %s's pin, try throwing it instead." ),
                              it->tname() );
        return cata::nullopt;
    } else { // When that timer runs down...
        int explosion_radius = 3;
        int effect_roll = rng( 1, 5 );
        auto buff_stat = [&]( int &current_stat, int modify_by ) {
            int modified_stat = current_stat + modify_by;
            current_stat = std::max( current_stat, std::min( 15, modified_stat ) );
        };
        avatar &player_character = get_avatar();
        switch( effect_roll ) {
            case 1:
                sounds::sound( pos, 100, sounds::sound_t::electronic_speech, _( "BUGFIXES!" ),
                               true, "speech", it->typeId().str() );
                explosion_handler::draw_explosion( pos, explosion_radius, c_light_cyan );
                for( const tripoint &dest : here.points_in_radius( pos, explosion_radius ) ) {
                    monster *const mon = creatures.creature_at<monster>( dest, true );
                    if( mon && ( mon->type->in_species( species_INSECT ) || mon->is_hallucination() ) ) {
                        mon->die_in_explosion( nullptr );
                    }
                }
                break;

            case 2:
                sounds::sound( pos, 100, sounds::sound_t::electronic_speech, _( "BUFFS!" ),
                               true, "speech", it->typeId().str() );
                explosion_handler::draw_explosion( pos, explosion_radius, c_green );
                for( const tripoint &dest : here.points_in_radius( pos, explosion_radius ) ) {
                    if( monster *const mon_ptr = creatures.creature_at<monster>( dest ) ) {
                        monster &critter = *mon_ptr;
                        critter.set_speed_base(
                            critter.get_speed_base() * rng_float( 1.1, 2.0 ) );
                        critter.set_hp( critter.get_hp() * rng_float( 1.1, 2.0 ) );
                    } else if( npc *const person = creatures.creature_at<npc>( dest ) ) {
                        /** @EFFECT_STR_MAX increases possible granade str buff for NPCs */
                        buff_stat( person->str_max, rng( 0, person->str_max / 2 ) );
                        /** @EFFECT_DEX_MAX increases possible granade dex buff for NPCs */
                        buff_stat( person->dex_max, rng( 0, person->dex_max / 2 ) );
                        /** @EFFECT_INT_MAX increases possible granade int buff for NPCs */
                        buff_stat( person->int_max, rng( 0, person->int_max / 2 ) );
                        /** @EFFECT_PER_MAX increases possible granade per buff for NPCs */
                        buff_stat( person->per_max, rng( 0, person->per_max / 2 ) );
                    } else if( player_character.pos() == dest ) {
                        /** @EFFECT_STR_MAX increases possible granade str buff */
                        buff_stat( player_character.str_max, rng( 0, player_character.str_max / 2 ) );
                        /** @EFFECT_DEX_MAX increases possible granade dex buff */
                        buff_stat( player_character.dex_max, rng( 0, player_character.dex_max / 2 ) );
                        /** @EFFECT_INT_MAX increases possible granade int buff */
                        buff_stat( player_character.int_max, rng( 0, player_character.int_max / 2 ) );
                        /** @EFFECT_PER_MAX increases possible granade per buff */
                        buff_stat( player_character.per_max, rng( 0, player_character.per_max / 2 ) );
                        player_character.recalc_hp();
                        for( const bodypart_id &bp : player_character.get_all_body_parts(
                                 get_body_part_flags::only_main ) ) {
                            player_character.set_part_hp_cur( bp, player_character.get_part_hp_cur( bp ) * rng_float( 1,
                                                              1.2 ) );
                            const int hp_max = player_character.get_part_hp_max( bp );
                            if( player_character.get_part_hp_cur( bp ) > hp_max ) {
                                player_character.set_part_hp_cur( bp, hp_max );
                            }
                        }
                    }
                }
                break;

            case 3:
                sounds::sound( pos, 100, sounds::sound_t::electronic_speech, _( "NERFS!" ),
                               true, "speech", it->typeId().str() );
                explosion_handler::draw_explosion( pos, explosion_radius, c_red );
                for( const tripoint &dest : here.points_in_radius( pos, explosion_radius ) ) {
                    if( monster *const mon_ptr = creatures.creature_at<monster>( dest ) ) {
                        monster &critter = *mon_ptr;
                        critter.set_speed_base(
                            rng( 0, critter.get_speed_base() ) );
                        critter.set_hp( rng( 1, critter.get_hp() ) );
                    } else if( npc *const person = creatures.creature_at<npc>( dest ) ) {
                        /** @EFFECT_STR_MAX increases possible granade str debuff for NPCs (NEGATIVE) */
                        person->str_max -= rng( 0, person->str_max / 2 );
                        /** @EFFECT_DEX_MAX increases possible granade dex debuff for NPCs (NEGATIVE) */
                        person->dex_max -= rng( 0, person->dex_max / 2 );
                        /** @EFFECT_INT_MAX increases possible granade int debuff for NPCs (NEGATIVE) */
                        person->int_max -= rng( 0, person->int_max / 2 );
                        /** @EFFECT_PER_MAX increases possible granade per debuff for NPCs (NEGATIVE) */
                        person->per_max -= rng( 0, person->per_max / 2 );
                    } else if( player_character.pos() == dest ) {
                        /** @EFFECT_STR_MAX increases possible granade str debuff (NEGATIVE) */
                        player_character.str_max -= rng( 0, player_character.str_max / 2 );
                        /** @EFFECT_DEX_MAX increases possible granade dex debuff (NEGATIVE) */
                        player_character.dex_max -= rng( 0, player_character.dex_max / 2 );
                        /** @EFFECT_INT_MAX increases possible granade int debuff (NEGATIVE) */
                        player_character.int_max -= rng( 0, player_character.int_max / 2 );
                        /** @EFFECT_PER_MAX increases possible granade per debuff (NEGATIVE) */
                        player_character.per_max -= rng( 0, player_character.per_max / 2 );
                        player_character.recalc_hp();
                        for( const bodypart_id &bp : player_character.get_all_body_parts(
                                 get_body_part_flags::only_main ) ) {
                            const int hp_cur = player_character.get_part_hp_cur( bp );
                            if( hp_cur > 0 ) {
                                player_character.set_part_hp_cur( bp, rng( 1, hp_cur ) );
                            }
                        }
                    }
                }
                break;

            case 4:
                sounds::sound( pos, 100, sounds::sound_t::electronic_speech, _( "REVERTS!" ),
                               true, "speech", it->typeId().str() );
                explosion_handler::draw_explosion( pos, explosion_radius, c_pink );
                for( const tripoint &dest : here.points_in_radius( pos, explosion_radius ) ) {
                    if( monster *const mon_ptr = creatures.creature_at<monster>( dest ) ) {
                        monster &critter = *mon_ptr;
                        critter.set_speed_base( critter.type->speed );
                        critter.set_hp( critter.get_hp_max() );
                        critter.clear_effects();
                    } else if( npc *const person = creatures.creature_at<npc>( dest ) ) {
                        person->environmental_revert_effect();
                    } else if( player_character.pos() == dest ) {
                        player_character.environmental_revert_effect();
                        do_purify( player_character );
                    }
                }
                break;
            case 5:
                sounds::sound( pos, 100, sounds::sound_t::electronic_speech, _( "BEES!" ),
                               true, "speech", it->typeId().str() );
                explosion_handler::draw_explosion( pos, explosion_radius, c_yellow );
                for( const tripoint &dest : here.points_in_radius( pos, explosion_radius ) ) {
                    if( one_in( 5 ) && !creatures.creature_at( dest ) ) {
                        here.add_field( dest, fd_bees, rng( 1, 3 ) );
                    }
                }
                break;
        }
    }
    return 1;
}

cata::optional<int> iuse::c4( Character *p, item *it, bool, const tripoint & )
{
    int time;
    bool got_value = query_int( time, _( "Set the timer to how many seconds (0 to cancel)?" ) );
    if( !got_value || time <= 0 ) {
        p->add_msg_if_player( _( "Never mind." ) );
        return cata::nullopt;
    }
    p->add_msg_if_player( n_gettext( "You set the timer to %d second.",
                                     "You set the timer to %d seconds.", time ), time );
    it->convert( itype_c4armed );
    it->charges = time;
    it->active = true;
    return 1;
}

cata::optional<int> iuse::acidbomb_act( Character *p, item *it, bool, const tripoint &pos )
{
    if( !p->has_item( *it ) ) {
        it->charges = -1;
        map &here = get_map();
        for( const tripoint &tmp : here.points_in_radius( pos.x == -999 ? p->pos() : pos, 1 ) ) {
            here.add_field( tmp, fd_acid, 3 );
        }
        return 1;
    }
    return cata::nullopt;
}

cata::optional<int> iuse::grenade_inc_act( Character *p, item *it, bool t, const tripoint &pos )
{
    if( pos.x == -999 || pos.y == -999 ) {
        return cata::nullopt;
    }

    if( t ) { // Simple timer effects
        // Vol 0 = only heard if you hold it
        sounds::sound( pos, 0, sounds::sound_t::alarm, _( "Tick!" ), true, "misc", "bomb_ticking" );
    } else if( it->charges > 0 ) {
        p->add_msg_if_player( m_info, _( "You've already released the handle, try throwing it instead." ) );
        return cata::nullopt;
    } else {  // blow up
        map &here = get_map();
        int num_flames = rng( 3, 5 );
        for( int current_flame = 0; current_flame < num_flames; current_flame++ ) {
            tripoint dest( pos + point( rng( -5, 5 ), rng( -5, 5 ) ) );
            std::vector<tripoint> flames = line_to( pos, dest, 0, 0 );
            for( tripoint &flame : flames ) {
                here.add_field( flame, fd_fire, rng( 0, 2 ) );
            }
        }
        explosion_handler::explosion( p, pos, 8, 0.8, true );
        for( const tripoint &dest : here.points_in_radius( pos, 2 ) ) {
            here.add_field( dest, fd_incendiary, 3 );
        }

        if( p->has_trait( trait_PYROMANIA ) ) {
            p->add_morale( MORALE_PYROMANIA_STARTFIRE, 15, 15, 8_hours, 6_hours );
            p->rem_morale( MORALE_PYROMANIA_NOFIRE );
            p->add_msg_if_player( m_good, _( "Fire…  Good…" ) );
        }
    }
    return 0;
}

cata::optional<int> iuse::molotov_lit( Character *p, item *it, bool t, const tripoint &pos )
{
    if( !t ) { // The Molotov is no longer active
        if( it->charges > 0 ) { // Because the player tried to light it again
            p->add_msg_if_player( m_info, _( "You've already lit the %s, try throwing it instead." ),
                                  it->tname() );
            return cata::nullopt;
        } else { // It ran out of charges because it was thrown or dropped, so burst into flames
            map &here = get_map();
            for( const tripoint &pt : here.points_in_radius( pos, 1, 0 ) ) {
                const int intensity = 1 + one_in( 3 ) + one_in( 5 );
                here.add_field( pt, fd_fire, intensity );
            }
            if( p->has_trait( trait_PYROMANIA ) ) {
                p->add_morale( MORALE_PYROMANIA_STARTFIRE, 15, 15, 8_hours, 6_hours );
                p->rem_morale( MORALE_PYROMANIA_NOFIRE );
                p->add_msg_if_player( m_good, _( "Fire…  Good…" ) );
            }
            return 1;
        }
    } else if( p->has_item( *it ) && it->charges == 0 ) {
        // Add a charge to stay lit, but has a 20% chance of going out harmlessly.
        it->charges += 1;
        if( one_in( 5 ) ) {
            p->add_msg_if_player( _( "Your lit Molotov goes out." ) );
            it->convert( itype_molotov ).active = false;
        }
    }
    return 0;
}

cata::optional<int> iuse::firecracker_pack( Character *p, item *it, bool, const tripoint & )
{
    if( p->is_underwater() ) {
        p->add_msg_if_player( m_info, _( "You can't do that while underwater." ) );
        return cata::nullopt;
    }
    if( !p->has_charges( itype_fire, 1 ) ) {
        p->add_msg_if_player( m_info, _( "You need a source of fire!" ) );
        return cata::nullopt;
    }
    p->add_msg_if_player( _( "You light the pack of firecrackers." ) );
    it->convert( itype_firecracker_pack_act );
    it->charges = 26;
    it->set_age( 0_turns );
    it->active = true;
    return 0; // don't use any charges at all. it has became a new item
}

cata::optional<int> iuse::firecracker_pack_act( Character *, item *it, bool, const tripoint &pos )
{
    time_duration timer = it->age();
    if( timer < 2_turns ) {
        sounds::sound( pos, 0, sounds::sound_t::alarm, _( "ssss…" ), true, "misc", "lit_fuse" );
        it->inc_damage();
    } else if( it->charges > 0 ) {
        int ex = rng( 4, 6 );
        int i = 0;
        if( ex > it->charges ) {
            ex = it->charges;
        }
        for( i = 0; i < ex; i++ ) {
            sounds::sound( pos, 20, sounds::sound_t::combat, _( "Bang!" ), false, "explosion", "small" );
        }
        it->charges -= ex;
    }
    if( it->charges == 0 ) {
        it->charges = -1;
    }
    return 0;
}

cata::optional<int> iuse::firecracker( Character *p, item *it, bool, const tripoint & )
{
    if( p->is_underwater() ) {
        p->add_msg_if_player( m_info, _( "You can't do that while underwater." ) );
        return cata::nullopt;
    }
    if( !p->use_charges_if_avail( itype_fire, 1 ) ) {
        p->add_msg_if_player( m_info, _( "You need a source of fire!" ) );
        return cata::nullopt;
    }
    p->add_msg_if_player( _( "You light the firecracker." ) );
    it->convert( itype_firecracker_act );
    it->charges = 2;
    it->active = true;
    return 1;
}

cata::optional<int> iuse::firecracker_act( Character *p, item *it, bool t, const tripoint &pos )
{
    if( pos.x == -999 || pos.y == -999 ) {
        return cata::nullopt;
    }
    if( t ) { // Simple timer effects
        sounds::sound( pos, 0,  sounds::sound_t::alarm, _( "ssss…" ), true, "misc", "lit_fuse" );
    } else if( it->charges > 0 ) {
        p->add_msg_if_player( m_info, _( "You've already lit the %s, try throwing it instead." ),
                              it->tname() );
        return cata::nullopt;
    } else { // When that timer runs down...
        sounds::sound( pos, 20, sounds::sound_t::combat, _( "Bang!" ), true, "explosion", "small" );
    }
    return 0;
}

cata::optional<int> iuse::mininuke( Character *p, item *it, bool, const tripoint & )
{
    int time;
    bool got_value = query_int( time, _( "Set the timer to ___ turns (0 to cancel)?" ) );
    if( !got_value || time <= 0 ) {
        p->add_msg_if_player( _( "Never mind." ) );
        return cata::nullopt;
    }
    p->add_msg_if_player( _( "You set the timer to %s." ),
                          to_string( time_duration::from_turns( time ) ) );
    get_event_bus().send<event_type::activates_mininuke>( p->getID() );
    it->convert( itype_mininuke_act );
    it->charges = time;
    it->active = true;
    return 1;
}

cata::optional<int> iuse::portal( Character *p, item *it, bool, const tripoint & )
{
    if( !it->ammo_sufficient( p ) ) {
        return cata::nullopt;
    }
    if( p->is_mounted() ) {
        p->add_msg_if_player( m_info, _( "You can't do that while mounted." ) );
        return cata::nullopt;
    }
    tripoint t( p->posx() + rng( -2, 2 ), p->posy() + rng( -2, 2 ), p->posz() );
    get_map().trap_set( t, tr_portal );
    return 1;
}

cata::optional<int> iuse::tazer( Character *p, item *it, bool, const tripoint &pos )
{
    if( !it->ammo_sufficient( p ) ) {
        return cata::nullopt;
    }

    tripoint pnt = pos;
    if( pos == p->pos() ) {
        const cata::optional<tripoint> pnt_ = choose_adjacent( _( "Shock where?" ) );
        if( !pnt_ ) {
            return cata::nullopt;
        }
        pnt = *pnt_;
    }

    if( pnt == p->pos() ) {
        p->add_msg_if_player( m_info, _( "Umm.  No." ) );
        return cata::nullopt;
    }

    Creature *target = get_creature_tracker().creature_at( pnt, true );
    if( target == nullptr ) {
        p->add_msg_if_player( _( "There's nothing to zap there!" ) );
        return cata::nullopt;
    }

    npc *foe = dynamic_cast<npc *>( target );
    if( foe != nullptr &&
        !foe->is_enemy() &&
        !p->query_yn( _( "Do you really want to shock %s?" ), target->disp_name() ) ) {
        return cata::nullopt;
    }

    /** @EFFECT_DEX slightly increases chance of successfully using tazer */
    /** @EFFECT_MELEE increases chance of successfully using a tazer */
    int numdice = 3 + ( p->dex_cur / 2.5 ) + p->get_skill_level( skill_melee ) * 2;
    p->moves -= to_moves<int>( 1_seconds );

    /** @EFFECT_DODGE increases chance of dodging a tazer attack */
    const bool tazer_was_dodged = dice( numdice, 10 ) < dice( target->get_dodge(), 10 );
    const int tazer_resistance = target->get_armor_bash( bodypart_id( "torso" ) );
    const bool tazer_was_armored = dice( numdice, 10 ) < dice( tazer_resistance, 10 );
    if( tazer_was_dodged ) {
        p->add_msg_player_or_npc( _( "You attempt to shock %s, but miss." ),
                                  _( "<npcname> attempts to shock %s, but misses." ),
                                  target->disp_name() );
    } else if( tazer_was_armored ) {
        p->add_msg_player_or_npc( _( "You attempt to shock %s, but are blocked by armor." ),
                                  _( "<npcname> attempts to shock %s, but is blocked by armor." ),
                                  target->disp_name() );
    } else {
        // Stun duration scales harshly inversely with big creatures
        if( target->get_size() == creature_size::tiny ) {
            target->moves -= rng( 150, 250 );
        } else if( target->get_size() == creature_size::small ) {
            target->moves -= rng( 125, 200 );
        } else if( target->get_size() == creature_size::large ) {
            target->moves -= rng( 95, 115 );
        } else if( target->get_size() == creature_size::huge ) {
            target->moves -= rng( 50, 80 );
        } else {
            target->moves -= rng( 110, 150 );
        }
        p->add_msg_player_or_npc( m_good,
                                  _( "You shock %s!" ),
                                  _( "<npcname> shocks %s!" ),
                                  target->disp_name() );
    }

    if( foe != nullptr ) {
        foe->on_attacked( *p );
    }

    return 1;
}

cata::optional<int> iuse::tazer2( Character *p, item *it, bool b, const tripoint &pos )
{
    if( it->ammo_remaining( p ) >= 2 ) {
        // Instead of having a ctrl+c+v of the function above, spawn a fake tazer and use it
        // Ugly, but less so than copied blocks
        item fake( "tazer", calendar::turn_zero );
        fake.charges = 2;
        return tazer( p, &fake, b, pos );
    } else {
        p->add_msg_if_player( m_info, _( "Insufficient power" ) );
    }

    return cata::nullopt;
}

cata::optional<int> iuse::shocktonfa_off( Character *p, item *it, bool t, const tripoint &pos )
{
    int choice = uilist( _( "tactical tonfa" ), {
        _( "Zap something" ), _( "Turn on light" )
    } );

    switch( choice ) {
        case 0: {
            return iuse::tazer2( p, it, t, pos );
        }
        case 1: {
            if( !it->ammo_sufficient( p ) ) {
                p->add_msg_if_player( m_info, _( "The batteries are dead." ) );
                return cata::nullopt;
            } else {
                p->add_msg_if_player( _( "You turn the light on." ) );
                it->convert( itype_shocktonfa_on ).active = true;
                return 1;
            }
        }
    }
    return 0;
}

cata::optional<int> iuse::shocktonfa_on( Character *p, item *it, bool t, const tripoint &pos )
{
    if( t ) { // Effects while simply on

    } else {
        if( !it->ammo_sufficient( p ) ) {
            p->add_msg_if_player( m_info, _( "Your tactical tonfa is out of power." ) );
            it->convert( itype_shocktonfa_off ).active = false;
        } else {
            int choice = uilist( _( "tactical tonfa" ), {
                _( "Zap something" ), _( "Turn off light" )
            } );

            switch( choice ) {
                case 0: {
                    return iuse::tazer2( p, it, t, pos );
                }
                case 1: {
                    p->add_msg_if_player( _( "You turn off the light." ) );
                    it->convert( itype_shocktonfa_off ).active = false;
                }
            }
        }
    }
    return 0;
}

cata::optional<int> iuse::mp3( Character *p, item *it, bool, const tripoint & )
{
    // TODO: avoid item id hardcoding to make this function usable for pure json-defined devices.
    if( !it->ammo_sufficient( p ) ) {
        p->add_msg_if_player( m_info, _( "The device's batteries are dead." ) );
    } else if( p->has_active_item( itype_mp3_on ) || p->has_active_item( itype_smartphone_music ) ||
               p->has_active_item( itype_afs_atomic_smartphone_music ) ||
               p->has_active_item( itype_afs_atomic_wraitheon_music ) ) {
        p->add_msg_if_player( m_info, _( "You are already listening to music!" ) );
    } else {
        p->add_msg_if_player( m_info, _( "You put in the earbuds and start listening to music." ) );
        if( it->typeId() == itype_mp3 ) {
            it->convert( itype_mp3_on ).active = true;
        } else if( it->typeId() == itype_smart_phone ) {
            it->convert( itype_smartphone_music ).active = true;
        } else if( it->typeId() == itype_afs_atomic_smartphone ) {
            it->convert( itype_afs_atomic_smartphone_music ).active = true;
        } else if( it->typeId() == itype_afs_wraitheon_smartphone ) {
            it->convert( itype_afs_atomic_wraitheon_music ).active = true;
        }
        p->mod_moves( -200 );
    }
    return 1;
}

static std::string get_music_description()
{
    const std::array<std::string, 5> descriptions = {{
            translate_marker( "a sweet guitar solo!" ),
            translate_marker( "a funky bassline." ),
            translate_marker( "some amazing vocals." ),
            translate_marker( "some pumping bass." ),
            translate_marker( "dramatic classical music." )
        }
    };

    if( one_in( 50 ) ) {
        return _( "some bass-heavy post-glam speed polka." );
    }

    size_t i = static_cast<size_t>( rng( 0, descriptions.size() * 2 ) );
    if( i < descriptions.size() ) {
        return _( descriptions[i] );
    }
    // Not one of the hard-coded versions, let's apply a random string made up
    // of snippets {a, b, c}, but only a 50% chance
    // Actual chance = 24.5% of being selected
    if( one_in( 2 ) ) {
        return SNIPPET.expand( SNIPPET.random_from_category( "<music_description>" ).value_or(
                                   translation() ).translated() );
    }

    return _( "a sweet guitar solo!" );
}

void iuse::play_music( Character &p, const tripoint &source, const int volume,
                       const int max_morale )
{
    // TODO: what about other "player", e.g. when a NPC is listening or when the PC is listening,
    // the other characters around should be able to profit as well.
    const bool do_effects = p.can_hear( source, volume ) && !p.in_sleep_state();
    std::string sound = "music";
    if( calendar::once_every( time_duration::from_minutes(
                                  get_option<int>( "DESCRIBE_MUSIC_FREQUENCY" ) ) ) ) {
        // Every X minutes, describe the music
        const std::string music = get_music_description();
        if( !music.empty() ) {
            sound = music;
            // descriptions aren't printed for sounds at our position
            if( p.pos() == source && do_effects ) {
                p.add_msg_if_player( _( "You listen to %s" ), music );
            }
        }
    }
    // do not process mp3 player
    if( volume != 0 ) {
        sounds::ambient_sound( source, volume, sounds::sound_t::music, sound );
    }
    if( do_effects ) {
        p.add_effect( effect_music, 1_turns );
        p.add_morale( MORALE_MUSIC, 1, max_morale, 5_minutes, 2_minutes, true );
        // mp3 player reduces hearing
        if( volume == 0 ) {
            p.add_effect( effect_earphones, 1_turns );
        }
    }
}

cata::optional<int> iuse::mp3_on( Character *p, item *it, bool t, const tripoint &pos )
{
    if( t ) { // Normal use
        if( p->has_item( *it ) ) {
            // mp3 player in inventory, we can listen
            play_music( *p, pos, 0, 20 );
            music::activate_music_id( music::music_id::mp3 );
        }
    } else { // Turning it off
        if( it->typeId() == itype_mp3_on ) {
            p->add_msg_if_player( _( "The mp3 player turns off." ) );
            it->convert( itype_mp3 ).active = false;
        } else if( it->typeId() == itype_smartphone_music ) {
            p->add_msg_if_player( _( "The phone turns off." ) );
            it->convert( itype_smart_phone ).active = false;
        } else if( it->typeId() == itype_afs_atomic_smartphone_music ) {
            p->add_msg_if_player( _( "The phone turns off." ) );
            it->convert( itype_afs_atomic_smartphone ).active = false;
        } else if( it->typeId() == itype_afs_atomic_wraitheon_music ) {
            p->add_msg_if_player( _( "The phone turns off." ) );
            it->convert( itype_afs_wraitheon_smartphone ).active = false;
        }
        p->mod_moves( -200 );
        music::deactivate_music_id( music::music_id::mp3 );

        return 0;
    }
    return 1;
}

cata::optional<int> iuse::rpgdie( Character *you, item *die, bool, const tripoint & )
{
    if( you->is_mounted() ) {
        you->add_msg_if_player( m_info, _( "You can't do that while mounted." ) );
        return cata::nullopt;
    }
    int num_sides = die->get_var( "die_num_sides", 0 );
    if( num_sides == 0 ) {
        const std::vector<int> sides_options = { 4, 6, 8, 10, 12, 20, 50 };
        const int sides = sides_options[ rng( 0, sides_options.size() - 1 ) ];
        num_sides = sides;
        die->set_var( "die_num_sides", sides );
    }
    const int roll = rng( 1, num_sides );
    //~ %1$d: roll number, %2$d: side number of a die, %3$s: die item name
    you->add_msg_if_player( pgettext( "dice", "You roll a %1$d on your %2$d sided %3$s" ), roll,
                            num_sides, die->tname() );
    if( roll == num_sides ) {
        add_msg( m_good, _( "Critical!" ) );
    }
    return roll;
}

cata::optional<int> iuse::dive_tank( Character *p, item *it, bool t, const tripoint & )
{
    if( t ) { // Normal use
        if( p->is_worn( *it ) ) {
            if( p->is_underwater() && p->oxygen < 10 ) {
                p->oxygen += 20;
            }
            if( one_in( 15 ) ) {
                p->add_msg_if_player( m_bad, _( "You take a deep breath from your %s." ), it->tname() );
            }
            if( it->ammo_remaining() == 0 ) {
                p->add_msg_if_player( m_bad, _( "Air in your %s runs out." ), it->tname() );
                it->set_var( "overwrite_env_resist", 0 );
                it->convert( itype_id( it->typeId().str().substr( 0,
                                       it->typeId().str().size() - 3 ) ) ).active = false; // 3 = "_on"
            }
        } else { // not worn = off thanks to on-demand regulator
            it->set_var( "overwrite_env_resist", 0 );
            it->convert( itype_id( it->typeId().str().substr( 0,
                                   it->typeId().str().size() - 3 ) ) ).active = false; // 3 = "_on"
        }

    } else { // Turning it on/off
        if( it->ammo_remaining() == 0 ) {
            p->add_msg_if_player( _( "Your %s is empty." ), it->tname() );
        } else if( it->active ) { //off
            p->add_msg_if_player( _( "You turn off the regulator and close the air valve." ) );
            it->set_var( "overwrite_env_resist", 0 );
            it->convert( itype_id( it->typeId().str().substr( 0,
                                   it->typeId().str().size() - 3 ) ) ).active = false; // 3 = "_on"
        } else { //on
            if( !p->is_worn( *it ) ) {
                p->add_msg_if_player( _( "You should wear it first." ) );
            } else {
                p->add_msg_if_player( _( "You turn on the regulator and open the air valve." ) );
                it->set_var( "overwrite_env_resist", it->get_base_env_resist_w_filter() );
                it->convert( itype_id( it->typeId().str() + "_on" ) ).active = true;
            }
        }
    }
    return 1;
}

cata::optional<int> iuse::solarpack( Character *p, item *it, bool, const tripoint & )
{
    const bionic_id rem_bid = p->get_remote_fueled_bionic();
    if( rem_bid.is_empty() ) {  // Cable CBM required
        p->add_msg_if_player(
            _( "You have no cable charging system to plug it into, so you leave it alone." ) );
        return cata::nullopt;
    } else if( !p->has_active_bionic( rem_bid ) ) {  // when OFF it takes no effect
        p->add_msg_if_player( _( "Activate your cable charging system to take advantage of it." ) );
    }

    if( it->is_armor() && !p->is_worn( *it ) ) {
        p->add_msg_if_player( m_neutral, _( "You need to wear the %1$s before you can unfold it." ),
                              it->tname() );
        return cata::nullopt;
    }
    // no doubled sources of power
    if( p->worn_with_flag( flag_SOLARPACK_ON ) ) {
        p->add_msg_if_player( m_neutral, _( "You can't use the %1$s with another of its kind." ),
                              it->tname() );
        return cata::nullopt;
    }
    p->add_msg_if_player(
        _( "You unfold the solar array from the pack.  You still need to connect it with a cable." ) );

    it->convert( itype_id( it->typeId().str() + "_on" ) );
    return 0;
}

cata::optional<int> iuse::solarpack_off( Character *p, item *it, bool, const tripoint & )
{
    if( !p->is_worn( *it ) ) {  // folding when not worn
        p->add_msg_if_player( _( "You fold your portable solar array into the pack." ) );
    } else {
        p->add_msg_if_player( _( "You unplug your portable solar array, and fold it into the pack." ) );
    }

    // 3 = "_on"
    it->convert( itype_id( it->typeId().str().substr( 0,
                           it->typeId().str().size() - 3 ) ) ).active = false;
    return 0;
}

cata::optional<int> iuse::gasmask( Character *p, item *it, bool t, const tripoint &pos )
{
    if( t ) { // Normal use
        if( p->is_worn( *it ) ) {
            // calculate amount of absorbed gas per filter charge
            const field &gasfield = get_map().field_at( pos );
            for( const auto &dfield : gasfield ) {
                const field_entry &entry = dfield.second;
                const int gas_abs_factor = entry.get_field_type()->gas_absorption_factor;
                if( gas_abs_factor > 0 ) {
                    it->set_var( "gas_absorbed", it->get_var( "gas_absorbed", 0 ) + gas_abs_factor );
                }
            }
            if( it->get_var( "gas_absorbed", 0 ) >= 100 ) {
                it->ammo_consume( 1, p->pos(), p );
                it->set_var( "gas_absorbed", 0 );
            }
            if( it->ammo_remaining() == 0 ) {
                p->add_msg_player_or_npc(
                    m_bad,
                    _( "Your %s requires new filters!" ),
                    _( "<npcname> needs new gas mask filters!" )
                    , it->tname() );
            }
        }
    } else { // activate
        if( it->ammo_remaining() == 0 ) {
            p->add_msg_if_player( _( "Your %s doesn't have a filter." ), it->tname() );
        } else {
            p->add_msg_if_player( _( "You prepare your %s." ), it->tname() );
            it->active = true;
            it->set_var( "overwrite_env_resist", it->get_base_env_resist_w_filter() );
        }
    }
    if( it->ammo_remaining() == 0 ) {
        it->set_var( "overwrite_env_resist", 0 );
        it->active = false;
    }
    return 1;
}

cata::optional<int> iuse::portable_game( Character *p, item *it, bool active, const tripoint & )
{
    if( active ) {
        // Multi-turn usage of portable games is implemented via ACT_GAME and ACT_GENERIC_GAME.
        // Complex devices (e.g. laptops) may use 'active' for other iuse functions
        // (e.g. playing music), so we bail here to avoid conflicts.
        return 0;
    }
    if( p->is_npc() ) {
        // Long action
        return cata::nullopt;
    }
    if( p->is_mounted() ) {
        p->add_msg_if_player( m_info, _( "You can't do that while mounted." ) );
        return cata::nullopt;
    }
    if( p->is_underwater() ) {
        p->add_msg_if_player( m_info, _( "You can't do that while underwater." ) );
        return cata::nullopt;
    }
    if( p->has_trait( trait_ILLITERATE ) ) {
        p->add_msg_if_player( m_info, _( "You're illiterate!" ) );
        return cata::nullopt;
    } else if( it->typeId() != itype_arcade_machine && !it->ammo_sufficient( p ) ) {
        p->add_msg_if_player( m_info, _( "The %s's batteries are dead." ), it->tname() );
        return cata::nullopt;
    } else {
        std::string loaded_software = "robot_finds_kitten";
        // number of nearby friends with gaming devices
        std::vector<npc *> friends_w_game = g->get_npcs_if( [&it, p]( const npc & n ) {
            return n.is_player_ally() && p->sees( n ) &&
                   n.can_hear( p->pos(), p->get_shout_volume() ) &&
            n.has_item_with( [&it]( const item & i ) {
                return i.typeId() == it->typeId() && i.ammo_sufficient( nullptr );
            } );
        } );

        uilist as_m;
        as_m.text = _( "What do you want to play?" );
        as_m.entries.emplace_back( 1, true, '1', _( "robotfindskitten" ) );
        as_m.entries.emplace_back( 2, true, '2', _( "S N A K E" ) );
        as_m.entries.emplace_back( 3, true, '3', _( "Sokoban" ) );
        as_m.entries.emplace_back( 4, true, '4', _( "Minesweeper" ) );
        as_m.entries.emplace_back( 5, true, '5', _( "Lights on!" ) );
        if( friends_w_game.empty() ) {
            as_m.entries.emplace_back( 6, true, '6', _( "Play anything for a while" ) );
        } else {
            as_m.entries.emplace_back( 6, true, '6', _( "Play something with friends" ) );
            as_m.entries.emplace_back( 7, true, '7', _( "Play something alone" ) );
        }
        as_m.query();

        bool w_friends = false;
        switch( as_m.ret ) {
            case 1:
                loaded_software = "robot_finds_kitten";
                break;
            case 2:
                loaded_software = "snake_game";
                break;
            case 3:
                loaded_software = "sokoban_game";
                break;
            case 4:
                loaded_software = "minesweeper_game";
                break;
            case 5:
                loaded_software = "lightson_game";
                break;
            case 6:
                loaded_software = "null";
                w_friends = !friends_w_game.empty();
                break;
            case 7: {
                if( friends_w_game.empty() ) {
                    return cata::nullopt;
                }
                loaded_software = "null";
            }
            break;
            default:
                //Cancel
                return cata::nullopt;
        }

        //Play in 15-minute chunks
        const int moves = to_moves<int>( 15_minutes );
        size_t num_friends = w_friends ? friends_w_game.size() : 0;
        int winner = rng( 0, num_friends );
        if( winner == 0 ) {
            winner = get_player_character().getID().get_value();
        } else {
            winner = friends_w_game[winner - 1]->getID().get_value();
        }
        player_activity game_act( ACT_GENERIC_GAME, to_moves<int>( 1_hours ), num_friends,
                                  p->get_item_position( it ), w_friends ? "gaming with friends" : "gaming" );
        game_act.values.emplace_back( winner );

        if( w_friends ) {
            std::string it_name = it->type_name( num_friends + 1 );
            if( num_friends > 1 ) {
                p->add_msg_if_player( _( "You and your %1$u friends play on your %2$s for a while." ), num_friends,
                                      it_name );
            } else {
                p->add_msg_if_player( _( "You and your friend play on your %s for a while." ), it_name );
            }
            for( npc *n : friends_w_game ) {
                std::vector<item *> nit = n->items_with( [&it]( const item & i ) {
                    return i.typeId() == it->typeId() && i.ammo_sufficient( nullptr );
                } );
                n->assign_activity( game_act );
                n->activity.targets.emplace_back( *n, nit.front() );
                n->activity.position = n->get_item_position( nit.front() );
            }
        } else {
            p->add_msg_if_player( _( "You play on your %s for a while." ), it->tname() );
        }
        if( loaded_software == "null" ) {
            p->assign_activity( game_act );
            p->activity.targets.emplace_back( *p, it );
            return 0;
        }
        p->assign_activity( ACT_GAME, moves, -1, 0, "gaming" );
        p->activity.targets.emplace_back( *p, it );
        std::map<std::string, std::string> game_data;
        game_data.clear();
        int game_score = 0;

        play_videogame( loaded_software, game_data, game_score );

        if( game_data.find( "end_message" ) != game_data.end() ) {
            p->add_msg_if_player( game_data["end_message"] );
        }

        if( game_score != 0 ) {
            if( game_data.find( "moraletype" ) != game_data.end() ) {
                std::string moraletype = game_data.find( "moraletype" )->second;
                if( moraletype == "MORALE_GAME_FOUND_KITTEN" ) {
                    p->add_morale( MORALE_GAME_FOUND_KITTEN, game_score, 110 );
                } /*else if ( ...*/
            } else {
                p->add_morale( MORALE_GAME, game_score, 110 );
            }
        }

    }
    return 0;
}

cata::optional<int> iuse::fitness_check( Character *p, item *it, bool, const tripoint & )
{
    if( p->has_trait( trait_ILLITERATE ) ) {
        p->add_msg_if_player( m_info, _( "You don't know what you're looking at." ) );
        return cata::nullopt;
    } else {
        //What else should block using f-band?
        std::string msg;
        msg.append( "***  " );
        msg.append( string_format( _( "You check your health metrics on your %s." ), it->tname( 1,
                                   false ) ) );
        msg.append( "  ***\n\n" );
        const int bpm = p->heartrate_bpm();
        msg.append( "-> " );
        msg.append( string_format( _( "Your heart rate is %i bpm." ), bpm ) );
        if( bpm > 179 ) {
            msg.append( "\n" );
            msg.append( "-> " );
            msg.append( _( "WARNING!  Slow down!  Your pulse is getting too high, champion!" ) );
        }
        const std::string exercise = p->activity_level_str();
        msg.append( "\n" );
        msg.append( "-> " );
        if( exercise == "NO_EXERCISE" ) {
            msg.append( _( "You haven't really been active today.  Try going for a walk!" ) );
        } else if( exercise == "LIGHT_EXERCISE" ) {
            msg.append( _( "Good start!  Keep it up and move more." ) );
        } else if( exercise == "MODERATE_EXERCISE" ) {
            msg.append( _( "Doing good!  Don't stop, push the limit!" ) );
        } else if( exercise == "ACTIVE_EXERCISE" ) {
            msg.append( _( "Great job!  Take a break and don't forget about hydration!" ) );
        } else {
            msg.append( _( "You are too active!  Avoid overexertion for your safety and health." ) );
        }
        msg.append( "\n" );
        msg.append( "-> " );
        msg.append( string_format( _( "You consumed %d kcal today and %d kcal yesterday." ),
                                   p->as_avatar()->get_daily_ingested_kcal( false ),
                                   p->as_avatar()->get_daily_ingested_kcal( true ) ) );
        msg.append( "\n" );
        msg.append( "-> " );
        msg.append( string_format( _( "You burned %d kcal today and %d kcal yesterday." ),
                                   p->as_avatar()->get_daily_spent_kcal( false ),
                                   p->as_avatar()->get_daily_spent_kcal( true ) ) );
        //TODO add whatever else makes sense (steps, sleep quality, health level approximation?)
        p->add_msg_if_player( m_neutral, msg );
        popup( msg );
    }
    return 1;
}

cata::optional<int> iuse::hand_crank( Character *p, item *it, bool, const tripoint & )
{
    if( p->is_npc() ) {
        // Long action
        return cata::nullopt;
    }
    if( p->is_underwater() ) {
        p->add_msg_if_player( m_info, _( "It's not waterproof enough to work underwater." ) );
        return cata::nullopt;
    }
    if( p->get_fatigue() >= fatigue_levels::DEAD_TIRED ) {
        p->add_msg_if_player( m_info, _( "You're too exhausted to keep cranking." ) );
        return cata::nullopt;
    }
    item *magazine = it->magazine_current();
    if( magazine && magazine->has_flag( flag_RECHARGE ) ) {
        // 1600 minutes. It shouldn't ever run this long, but it's an upper bound.
        // expectation is it runs until the player is too tired.
        int moves = to_moves<int>( 1600_minutes );
        if( it->ammo_capacity( ammo_battery ) > it->ammo_remaining() ) {
            p->add_msg_if_player( _( "You start cranking the %s to charge its %s." ), it->tname(),
                                  it->magazine_current()->tname() );
            p->assign_activity( ACT_HAND_CRANK, moves, -1, 0, "hand-cranking" );
            p->activity.targets.emplace_back( *p, it );
        } else {
            p->add_msg_if_player( _( "You could use the %s to charge its %s, but it's already charged." ),
                                  it->tname(), magazine->tname() );
        }
    } else {
        p->add_msg_if_player( m_info, _( "You need a rechargeable battery cell to charge." ) );
    }
    return 0;
}

cata::optional<int> iuse::vibe( Character *p, item *it, bool, const tripoint & )
{
    if( p->is_npc() ) {
        // Long action
        // Also, that would be creepy as fuck, seriously
        return cata::nullopt;
    }
    if( p->is_mounted() ) {
        p->add_msg_if_player( m_info, _( "You can't do… that while mounted." ) );
        return cata::nullopt;
    }
    if( p->is_underwater() && ( !( p->has_trait( trait_GILLS ) ||
                                   p->is_wearing( itype_rebreather_on ) ||
                                   p->is_wearing( itype_rebreather_xl_on ) ||
                                   p->is_wearing( itype_mask_h20survivor_on ) ) ) ) {
        p->add_msg_if_player( m_info, _( "It might be waterproof, but your lungs aren't." ) );
        return cata::nullopt;
    }
    if( !it->ammo_sufficient( p ) ) {
        p->add_msg_if_player( m_info, _( "The %s's batteries are dead." ), it->tname() );
        return cata::nullopt;
    }
    if( p->get_fatigue() >= fatigue_levels::DEAD_TIRED ) {
        p->add_msg_if_player( m_info, _( "*Your* batteries are dead." ) );
        return cata::nullopt;
    } else {
        int moves = to_moves<int>( 20_minutes );
        if( it->ammo_remaining() > 0 ) {
            p->add_msg_if_player( _( "You fire up your %s and start getting the tension out." ),
                                  it->tname() );
        } else {
            p->add_msg_if_player( _( "You whip out your %s and start getting the tension out." ),
                                  it->tname() );
        }
        p->assign_activity( ACT_VIBE, moves, -1, 0, "de-stressing" );
        p->activity.targets.emplace_back( *p, it );
    }
    return 1;
}

cata::optional<int> iuse::vortex( Character *p, item *it, bool, const tripoint & )
{
    std::vector<point> spawn;
    for( int i = -3; i <= 3; i++ ) {
        spawn.emplace_back( -3, i );
        spawn.emplace_back( +3, i );
        spawn.emplace_back( i, -3 );
        spawn.emplace_back( i, +3 );
    }

    while( !spawn.empty() ) {
        const tripoint offset( random_entry_removed( spawn ), 0 );
        monster *const mon = g->place_critter_at( mon_vortex, offset + p->pos() );
        if( !mon ) {
            continue;
        }
        p->add_msg_if_player( m_warning, _( "Air swirls all over…" ) );
        p->moves -= to_moves<int>( 1_seconds );
        it->convert( itype_spiral_stone );
        mon->friendly = -1;
        return 1;
    }

    // Only reachable when no monster has been spawned.
    p->add_msg_if_player( m_warning, _( "Air swirls around you for a moment." ) );
    return 0;
}

cata::optional<int> iuse::dog_whistle( Character *p, item *, bool, const tripoint & )
{
    if( !p->is_avatar() ) {
        return cata::nullopt;
    }
    if( p->is_underwater() ) {
        p->add_msg_if_player( m_info, _( "You can't do that while underwater." ) );
        return cata::nullopt;
    }
    p->add_msg_if_player( _( "You blow your dog whistle." ) );

    // Can the Character hear the dog whistle?
    auto hearing_check = [p]( const Character & who ) -> bool {
        return !who.is_deaf() && p->sees( who ) &&
        who.has_trait( STATIC( trait_id( "THRESH_LUPINE" ) ) );
    };

    for( const npc &subject : g->all_npcs() ) {
        if( !( one_in( 3 ) && hearing_check( subject ) ) ) {
            continue;
        }

        cata::optional<translation> npc_message;

        if( p->attitude_to( subject ) == Creature::Attitude::HOSTILE ) {
            npc_message = SNIPPET.random_from_category( "dogwhistle_message_npc_hostile" );
        } else {
            npc_message = SNIPPET.random_from_category( "dogwhistle_message_npc_not_hostile" );
        }

        if( npc_message ) {
            subject.say( npc_message.value().translated() );
        }
    }

    if( hearing_check( *p ) && one_in( 3 ) ) {
        cata::optional<translation> your_message = SNIPPET.random_from_category( "dogwhistle_message_you" );
        if( your_message ) {
            p->add_msg_if_player( m_info, your_message.value().translated() );
        }
    }

    for( monster &critter : g->all_monsters() ) {
        if( critter.friendly != 0 && critter.has_flag( MF_DOGFOOD ) ) {
            bool u_see = get_player_view().sees( critter );
            if( critter.has_effect( effect_docile ) ) {
                if( u_see ) {
                    p->add_msg_if_player( _( "Your %s looks ready to attack." ), critter.name() );
                }
                critter.remove_effect( effect_docile );
            } else {
                if( u_see ) {
                    p->add_msg_if_player( _( "Your %s goes docile." ), critter.name() );
                }
                critter.add_effect( effect_docile, 1_turns, true );
            }
        }
    }
    return 1;
}

cata::optional<int> iuse::call_of_tindalos( Character *p, item *, bool, const tripoint & )
{
    map &here = get_map();
    for( const tripoint &dest : here.points_in_radius( p->pos(), 12 ) ) {
        if( here.is_cornerfloor( dest ) ) {
            here.add_field( dest, fd_tindalos_rift, 3 );
            add_msg( m_info, _( "You hear a low-pitched echoing howl." ) );
        }
    }
    return 1;
}

cata::optional<int> iuse::blood_draw( Character *p, item *it, bool, const tripoint & )
{
    if( p->is_npc() ) {
        return cata::nullopt;    // No NPCs for now!
    }
    if( p->is_mounted() ) {
        p->add_msg_if_player( m_info, _( "You can't do that while mounted." ) );
        return cata::nullopt;
    }
    if( !it->empty() ) {
        p->add_msg_if_player( m_info, _( "That %s is full!" ), it->tname() );
        return cata::nullopt;
    }

    item blood( "blood", calendar::turn );
    bool drew_blood = false;
    bool acid_blood = false;
    units::temperature blood_temp = units::from_kelvin( -1.0f ); //kelvins
    for( item &map_it : get_map().i_at( point( p->posx(), p->posy() ) ) ) {
        if( map_it.is_corpse() &&
            query_yn( _( "Draw blood from %s?" ),
                      colorize( map_it.tname(), map_it.color_in_inventory() ) ) ) {
            p->add_msg_if_player( m_info, _( "You drew blood from the %s…" ), map_it.tname() );
            drew_blood = true;
            blood_temp = map_it.temperature;

            auto bloodtype( map_it.get_mtype()->bloodType() );
            if( bloodtype.obj().has_acid ) {
                acid_blood = true;
            } else {
                blood.set_mtype( map_it.get_mtype() );

                for( const harvest_entry &entry : map_it.get_mtype()->harvest.obj() ) {
                    if( entry.type == harvest_drop_blood ) {
                        blood.convert( itype_id( entry.drop ) );
                        break;
                    }
                }
            }
        }
    }

    if( !drew_blood && query_yn( _( "Draw your own blood?" ) ) ) {
        p->add_msg_if_player( m_info, _( "You drew your own blood…" ) );
        drew_blood = true;
        blood_temp = units::from_celsius( 37 );
        if( p->has_trait( trait_ACIDBLOOD ) ) {
            acid_blood = true;
        }
        // From wikipedia,
        // "To compare, this (volume of blood loss that causes death) is five to eight times
        // as much blood as people usually give in a blood donation.[2]"
        // This is half a TU, hence I'm setting it to 1/10th of a lethal exsanguination.
        p->vitamin_mod( vitamin_redcells, vitamin_redcells->min() / 10 );
        p->vitamin_mod( vitamin_blood, vitamin_blood->min() / 10 );
        p->mod_pain( 3 );
    }

    if( acid_blood ) {
        item acid( "chem_sulphuric_acid", calendar::turn );
        acid.set_item_temperature( blood_temp );
        it->put_in( acid, item_pocket::pocket_type::CONTAINER );
        if( one_in( 3 ) ) {
            if( it->inc_damage( damage_type::ACID ) ) {
                p->add_msg_if_player( m_info, _( "…but acidic blood melts the %s, destroying it!" ),
                                      it->tname() );
                p->i_rem( it );
                return 0;
            }
            p->add_msg_if_player( m_info, _( "…but acidic blood damages the %s!" ), it->tname() );
        }
        return 1;
    }

    if( !drew_blood ) {
        return cata::nullopt;;
    }

    blood.set_item_temperature( blood_temp );
    it->put_in( blood, item_pocket::pocket_type::CONTAINER );
    p->mod_moves( -to_moves<int>( 5_seconds ) );
    return 1;
}

void iuse::cut_log_into_planks( Character &p )
{
    if( p.is_mounted() ) {
        p.add_msg_if_player( m_info, _( "You can't do that while mounted." ) );
        return;
    }
    const int moves = to_moves<int>( 20_minutes );
    p.add_msg_if_player( _( "You cut the log into planks." ) );

    p.assign_activity( player_activity( chop_planks_activity_actor( moves ) ) );
    p.activity.placement = get_map().getglobal( p.pos() );
}

cata::optional<int> iuse::lumber( Character *p, item *, bool t, const tripoint & )
{
    if( t ) {
        return cata::nullopt;
    }
    if( p->is_mounted() ) {
        p->add_msg_if_player( m_info, _( "You can't do that while mounted." ) );
        return cata::nullopt;
    }
    map &here = get_map();
    // Check if player is standing on any lumber
    for( item &i : here.i_at( p->pos() ) ) {
        if( i.typeId() == itype_log ) {
            here.i_rem( p->pos(), &i );
            cut_log_into_planks( *p );
            return 1;
        }
    }

    // If the player is not standing on a log, check inventory
    avatar *you = p->as_avatar();
    item_location loc;
    auto filter = []( const item & it ) {
        return it.typeId() == itype_log;
    };
    if( you != nullptr ) {
        loc = game_menus::inv::titled_filter_menu( filter, *you, _( "Cut up what?" ) );
    }

    if( !loc ) {
        p->add_msg_if_player( m_info, _( "You don't have that item!" ) );
        return cata::nullopt;
    }
    p->i_rem( &*loc );
    cut_log_into_planks( *p );
    return 1;
}

static int chop_moves( Character *p, item *it )
{
    // quality of tool
    const int quality = it->get_quality( qual_AXE );

    // attribute; regular tools - based on STR, powered tools - based on DEX
    const int attr = it->has_flag( flag_POWERED ) ? p->dex_cur : p->get_arm_str();

    int moves = to_moves<int>( time_duration::from_minutes( 60 - attr ) / std::pow( 2, quality - 1 ) );
    const int helpersize = p->get_num_crafting_helpers( 3 );
    moves *= ( 1.0f - ( helpersize / 10.0f ) );
    return moves;
}

cata::optional<int> iuse::chop_tree( Character *p, item *it, bool t, const tripoint & )
{
    if( !p || t ) {
        return cata::nullopt;
    }
    if( p->is_mounted() ) {
        p->add_msg_if_player( m_info, _( "You can't do that while mounted." ) );
        return cata::nullopt;
    }
    map &here = get_map();
    const std::function<bool( const tripoint & )> f = [&here, p]( const tripoint & pnt ) {
        if( pnt == p->pos() ) {
            return false;
        }
        return here.has_flag( ter_furn_flag::TFLAG_TREE, pnt );
    };

    const cata::optional<tripoint> pnt_ = choose_adjacent_highlight(
            _( "Chop down which tree?" ), _( "There is no tree to chop down nearby." ), f, false );
    if( !pnt_ ) {
        return cata::nullopt;
    }
    const tripoint &pnt = *pnt_;
    if( !f( pnt ) ) {
        if( pnt == p->pos() ) {
            p->add_msg_if_player( m_info, _( "You're not stern enough to shave yourself with THIS." ) );
        } else {
            p->add_msg_if_player( m_info, _( "You can't chop down that." ) );
        }
        return cata::nullopt;
    }
    int moves = chop_moves( p, it );
    const std::vector<npc *> helpers = p->get_crafting_helpers();
    for( std::size_t i = 0; i < helpers.size() && i < 3; i++ ) {
        add_msg( m_info, _( "%s helps with this task…" ), helpers[i]->get_name() );
    }
    p->assign_activity( player_activity( chop_tree_activity_actor( moves, item_location( *p, it ) ) ) );
    p->activity.placement = here.getglobal( pnt );

    return 1;
}

cata::optional<int> iuse::chop_logs( Character *p, item *it, bool t, const tripoint & )
{
    if( !p || t ) {
        return cata::nullopt;
    }
    if( p->is_mounted() ) {
        p->add_msg_if_player( m_info, _( "You can't do that while mounted." ) );
        return cata::nullopt;
    }

    const std::set<ter_id> allowed_ter_id {
        t_trunk,
        t_stump
    };
    map &here = get_map();
    const std::function<bool( const tripoint & )> f = [&allowed_ter_id, &here]( const tripoint & pnt ) {
        const ter_id type = here.ter( pnt );
        const bool is_allowed_terrain = allowed_ter_id.find( type ) != allowed_ter_id.end();
        return is_allowed_terrain;
    };

    const cata::optional<tripoint> pnt_ = choose_adjacent_highlight(
            _( "Chop which tree trunk?" ), _( "There is no tree trunk to chop nearby." ), f, false );
    if( !pnt_ ) {
        return cata::nullopt;
    }
    const tripoint &pnt = *pnt_;
    if( !f( pnt ) ) {
        p->add_msg_if_player( m_info, _( "You can't chop that." ) );
        return cata::nullopt;
    }

    int moves = chop_moves( p, it );
    const std::vector<npc *> helpers = p->get_crafting_helpers();
    for( std::size_t i = 0; i < helpers.size() && i < 3; i++ ) {
        add_msg( m_info, _( "%s helps with this task…" ), helpers[i]->get_name() );
    }
    p->assign_activity( player_activity( chop_logs_activity_actor( moves, item_location( *p, it ) ) ) );
    p->activity.placement = here.getglobal( pnt );

    return 1;
}

cata::optional<int> iuse::oxytorch( Character *p, item *it, bool, const tripoint & )
{
    if( p->is_npc() ) {
        // Long action
        return cata::nullopt;
    }
    if( p->is_mounted() ) {
        p->add_msg_if_player( m_info, _( "You can't do that while mounted." ) );
        return cata::nullopt;
    }
    if( !p->has_quality( qual_GLARE, 1 ) ) {
        p->add_msg_if_player( m_info, _( "You need welding goggles to do that." ) );
        return cata::nullopt;
    }

    map &here = get_map();
    const std::function<bool( const tripoint & )> f =
    [&here, p]( const tripoint & pnt ) {
        if( pnt == p->pos() ) {
            return false;
        } else if( here.has_furn( pnt ) ) {
            return here.furn( pnt )->oxytorch->valid();
        } else if( !here.ter( pnt )->is_null() ) {
            return here.ter( pnt )->oxytorch->valid();
        }
        return false;
    };

    const cata::optional<tripoint> pnt_ = choose_adjacent_highlight(
            _( "Cut up metal where?" ), _( "There is no metal to cut up nearby." ), f, false );
    if( !pnt_ ) {
        return cata::nullopt;
    }
    const tripoint &pnt = *pnt_;
    if( !f( pnt ) ) {
        if( pnt == p->pos() ) {
            p->add_msg_if_player( m_info, _( "Yuck.  Acetylene gas smells weird." ) );
        } else {
            p->add_msg_if_player( m_info, _( "You can't cut that." ) );
        }
        return cata::nullopt;
    }

    p->assign_activity(
        player_activity( oxytorch_activity_actor( pnt, item_location{*p, it} ) ) );

    return cata::nullopt;
}

cata::optional<int> iuse::hacksaw( Character *p, item *it, bool t, const tripoint & )
{
    if( !p || t ) {
        return cata::nullopt;
    }
    if( p->is_mounted() ) {
        p->add_msg_if_player( m_info, _( "You can't do that while mounted." ) );
        return cata::nullopt;
    }

    map &here = get_map();
    const std::function<bool( const tripoint & )> f =
    [&here, p]( const tripoint & pnt ) {
        if( pnt == p->pos() ) {
            return false;
        } else if( here.has_furn( pnt ) ) {
            return here.furn( pnt )->hacksaw->valid();
        } else if( !here.ter( pnt )->is_null() ) {
            return here.ter( pnt )->hacksaw->valid();
        }
        return false;
    };

    const cata::optional<tripoint> pnt_ = choose_adjacent_highlight(
            _( "Cut up metal where?" ), _( "There is no metal to cut up nearby." ), f, false );
    if( !pnt_ ) {
        return cata::nullopt;
    }
    const tripoint &pnt = *pnt_;
    if( !f( pnt ) ) {
        if( pnt == p->pos() ) {
            p->add_msg_if_player( m_info, _( "Why would you do that?" ) );
            p->add_msg_if_player( m_info, _( "You're not even chained to a boiler." ) );
        } else {
            p->add_msg_if_player( m_info, _( "You can't cut that." ) );
        }
        return cata::nullopt;
    }

    p->assign_activity(
        player_activity( hacksaw_activity_actor( pnt, item_location{*p, it} ) ) );

    return cata::nullopt;
}

cata::optional<int> iuse::boltcutters( Character *p, item *it, bool, const tripoint & )
{
    if( p->is_mounted() ) {
        p->add_msg_if_player( m_info, _( "You can't do that while mounted." ) );
        return cata::nullopt;
    }

    map &here = get_map();
    const std::function<bool( const tripoint & )> f =
    [&here, p]( const tripoint & pnt ) {
        if( pnt == p->pos() ) {
            return false;
        } else if( here.has_furn( pnt ) ) {
            return here.furn( pnt )->boltcut->valid();
        } else if( !here.ter( pnt )->is_null() ) {
            return here.ter( pnt )->boltcut->valid();
        }
        return false;
    };

    const cata::optional<tripoint> pnt_ = choose_adjacent_highlight(
            _( "Cut up metal where?" ), _( "There is no metal to cut up nearby." ), f, false );
    if( !pnt_ ) {
        return cata::nullopt;
    }
    const tripoint &pnt = *pnt_;
    if( !f( pnt ) ) {
        if( pnt == p->pos() ) {
            p->add_msg_if_player( m_info,
                                  _( "You neatly sever all of the veins and arteries in your body.  Oh, wait; never mind." ) );
        } else {
            p->add_msg_if_player( m_info, _( "You can't cut that." ) );
        }
        return cata::nullopt;
    }

    p->assign_activity( player_activity( boltcutting_activity_actor( pnt, item_location{*p, it} ) ) );
    return cata::nullopt;
}

cata::optional<int> iuse::mop( Character *p, item *, bool, const tripoint & )
{
    if( p->is_mounted() ) {
        p->add_msg_if_player( m_info, _( "You can't do that while mounted." ) );
        return cata::nullopt;
    }
    map &here = get_map();
    const std::function<bool( const tripoint & )> f = [&here]( const tripoint & pnt ) {
        // TODO: fix point types
        return here.terrain_moppable( tripoint_bub_ms( pnt ) );
    };

    const cata::optional<tripoint> pnt_ = choose_adjacent_highlight(
            _( "Mop where?" ), _( "There is nothing to mop nearby." ), f, false );
    if( !pnt_ ) {
        return cata::nullopt;
    }
    // TODO: fix point types
    const tripoint_bub_ms pnt( *pnt_ );
    // TODO: fix point types
    if( !f( pnt.raw() ) ) {
        if( pnt == p->pos_bub() ) {
            p->add_msg_if_player( m_info, _( "You mop yourself up." ) );
            p->add_msg_if_player( m_info, _( "The universe implodes and reforms around you." ) );
        } else {
            p->add_msg_if_player( m_bad, _( "There's nothing to mop there." ) );
        }
        return cata::nullopt;
    }
    if( p->is_blind() ) {
        p->add_msg_if_player( m_info, _( "You move the mop around, unsure whether it's doing any good." ) );
        p->moves -= 15;
        if( one_in( 3 ) ) {
            here.mop_spills( pnt );
        }
    } else if( here.mop_spills( pnt ) ) {
        p->add_msg_if_player( m_info, _( "You mop up the spill." ) );
        p->moves -= 15;
    } else {
        return cata::nullopt;
    }
    return 1;
}

cata::optional<int> iuse::spray_can( Character *p, item *it, bool, const tripoint & )
{
    const cata::optional<tripoint> dest_ = choose_adjacent( _( "Spray where?" ) );
    if( !dest_ ) {
        return cata::nullopt;
    }
    return handle_ground_graffiti( *p, it, _( "Spray what?" ), dest_.value() );
}

cata::optional<int> iuse::handle_ground_graffiti( Character &p, item *it, const std::string &prefix,
        const tripoint &where )
{
    map &here = get_map();
    string_input_popup popup;
    std::string message = popup
                          .description( prefix + " " + _( "(To delete, clear the text and confirm)" ) )
                          .text( here.has_graffiti_at( where ) ? here.graffiti_at( where ) : std::string() )
                          .identifier( "graffiti" )
                          .query_string();
    if( popup.canceled() ) {
        return cata::nullopt;
    }

    bool grave = here.ter( where ) == t_grave_new;
    int move_cost;
    if( message.empty() ) {
        if( here.has_graffiti_at( where ) ) {
            move_cost = 3 * here.graffiti_at( where ).length();
            here.delete_graffiti( where );
            if( grave ) {
                p.add_msg_if_player( m_info, _( "You blur the inscription on the grave." ) );
            } else {
                p.add_msg_if_player( m_info, _( "You manage to get rid of the message on the surface." ) );
            }
        } else {
            return cata::nullopt;
        }
    } else {
        here.set_graffiti( where, message );
        if( grave ) {
            p.add_msg_if_player( m_info, _( "You carve an inscription on the grave." ) );
        } else {
            p.add_msg_if_player( m_info, _( "You write a message on the surface." ) );
        }
        move_cost = 2 * message.length();
    }
    p.moves -= move_cost;
    if( it != nullptr ) {
        return 1;
    } else {
        return 0;
    }
}

/**
 * Heats up a food item.
 * @return 1 if an item was heated, false if nothing was heated.
 */
static bool heat_item( Character &p )
{
    item_location loc = g->inv_map_splice( []( const item_location & itm ) {
        return itm->has_temperature() && !itm->has_own_flag( flag_HOT ) &&
               ( !itm->made_of_from_type( phase_id::LIQUID ) ||
                 itm.where() == item_location::type::container ||
                 get_map().has_flag_furn( ter_furn_flag::TFLAG_LIQUIDCONT, itm.position() ) );
    }, _( "Heat up what?" ), 1, _( "You don't have any appropriate food to heat up." ) );

    item *heat = loc.get_item();
    if( heat == nullptr ) {
        add_msg( m_info, _( "Never mind." ) );
        return false;
    }
    // simulates heat capacity of food, more weight = longer heating time
    // this is x2 to simulate larger delta temperature of frozen food in relation to
    // heating non-frozen food (x1); no real life physics here, only approximations
    int duration = to_turns<int>( time_duration::from_seconds( to_gram( heat->weight() ) ) ) * 10;
    if( heat->has_own_flag( flag_FROZEN ) && !heat->has_flag( flag_EATEN_COLD ) ) {
        duration *= 2;
    }
    p.add_msg_if_player( m_info, _( "You start heating up the food." ) );
    p.assign_activity( ACT_HEATING, duration );
    p.activity.targets.emplace_back( p, heat );
    return true;
}

cata::optional<int> iuse::heatpack( Character *p, item *it, bool, const tripoint & )
{
    if( heat_item( *p ) ) {
        it->convert( itype_heatpack_used );
    }
    return 0;
}

cata::optional<int> iuse::heat_food( Character *p, item *it, bool, const tripoint & )
{
    if( get_map().has_nearby_fire( p->pos() ) ) {
        heat_item( *p );
        return 0;
    } else if( p->has_active_bionic( bio_tools ) && p->get_power_level() > 10_kJ &&
               query_yn( _( "There is no fire around; use your integrated toolset instead?" ) ) ) {
        if( heat_item( *p ) ) {
            p->mod_power_level( -10_kJ );
            return 0;
        }
    } else {
        p->add_msg_if_player( m_info,
                              _( "You need to be next to a fire to heat something up with the %s." ),
                              it->tname() );
    }
    return cata::nullopt;
}

cata::optional<int> iuse::hotplate( Character *p, item *it, bool, const tripoint & )
{
    if( p->is_mounted() ) {
        p->add_msg_if_player( m_info, _( "You can't do that while mounted." ) );
        return cata::nullopt;
    }
    if( !it->ammo_sufficient( p ) ) {
        p->add_msg_if_player( m_info, _( "The %s's batteries are dead." ), it->tname() );
        return cata::nullopt;
    }

    int choice = 0;
    if( ( p->has_effect( effect_bite ) || p->has_effect( effect_bleed ) ||
          p->has_trait( trait_MASOCHIST ) ||
          p->has_trait( trait_MASOCHIST_MED ) || p->has_trait( trait_CENOBITE ) ) && !p->is_underwater() ) {
        //Might want to cauterize
        choice = uilist( _( "Using hotplate:" ), {
            _( "Heat food" ), _( "Cauterize wound" )
        } );
    }

    if( choice == 0 ) {
        if( heat_item( *p ) ) {
            return 1;
        }
    } else if( choice == 1 ) {
        return cauterize_elec( *p, *it );
    }
    return cata::nullopt;
}

cata::optional<int> iuse::hotplate_atomic( Character *p, item *it, bool, const tripoint & )
{
    if( p->is_mounted() ) {
        p->add_msg_if_player( m_info, _( "You can't do that while mounted." ) );
        return cata::nullopt;
    }
    if( it->typeId() == itype_atomic_coffeepot ) {
        heat_item( *p );
    }

    return cata::nullopt;
}

cata::optional<int> iuse::towel( Character *p, item *it, bool t, const tripoint & )
{
    return towel_common( p, it, t );
}

int iuse::towel_common( Character *p, item *it, bool t )
{
    if( t ) {
        // Continuous usage, do nothing as not initiated by the player, this is for
        // wet towels only as they are active items.
        return 0;
    }
    bool slime = p->has_effect( effect_slimed );
    bool boom = p->has_effect( effect_boomered );
    bool glow = p->has_effect( effect_glowing );
    int mult = slime + boom + glow; // cleaning off more than one at once makes it take longer
    bool towelUsed = false;
    const std::string name = it ? it->tname() : _( "towel" );

    // can't use an already wet towel!
    if( it && it->is_filthy() ) {
        p->add_msg_if_player( m_info, _( "That %s is too filthy to clean anything!" ),
                              it->tname() );
    } else if( it && it->has_flag( flag_WET ) ) {
        p->add_msg_if_player( m_info, _( "That %s is too wet to soak up any more liquid!" ),
                              it->tname() );
        // clean off the messes first, more important
    } else if( slime || boom || glow ) {
        p->remove_effect( effect_slimed ); // able to clean off all at once
        p->remove_effect( effect_boomered );
        p->remove_effect( effect_glowing );
        p->add_msg_if_player( _( "You use the %s to clean yourself off, saturating it with slime!" ),
                              name );

        towelUsed = true;
        if( it && it->typeId() == itype_towel ) {
            it->set_flag( flag_FILTHY );
        }

        // dry off from being wet
    } else if( p->has_atleast_one_wet_part() ) {
        p->rem_morale( MORALE_WET );
        p->set_all_parts_wetness( 0 );
        p->add_msg_if_player( _( "You use the %s to dry off, saturating it with water!" ),
                              name );

        towelUsed = true;
        if( it && it->typeId() == itype_towel ) {
            it->item_counter = to_turns<int>( 30_minutes );
            // change "towel" to a "towel_wet" (different flavor text/color)
            it->convert( itype_towel_wet );
        }

        // default message
    } else {
        p->add_msg_if_player( _( "You are already dry; the %s does nothing." ), name );
    }

    // towel was used
    if( towelUsed ) {
        if( mult == 0 ) {
            mult = 1;
        }
        p->moves -= 50 * mult;
        if( it ) {
            // WET, active items have their timer decremented every turn
            it->set_flag( flag_WET );
            it->active = true;
        }
    }
    return it ? 1 : 0;
}

cata::optional<int> iuse::unfold_generic( Character *p, item *it, bool, const tripoint & )
{
    p->assign_activity( player_activity( vehicle_unfolding_activity_actor( *it ) ) );
    p->i_rem( it );
    return 0;
}

cata::optional<int> iuse::adrenaline_injector( Character *p, item *it, bool, const tripoint & )
{
    if( p->is_npc() && p->get_effect_dur( effect_adrenaline ) >= 30_minutes ) {
        return cata::nullopt;
    }

    p->moves -= to_moves<int>( 1_seconds );
    p->add_msg_player_or_npc( _( "You inject yourself with adrenaline." ),
                              _( "<npcname> injects themselves with adrenaline." ) );

    item syringe( "syringe", it->birthday() );
    p->i_add( syringe );
    if( p->has_effect( effect_adrenaline ) ) {
        p->add_msg_if_player( m_bad, _( "Your heart spasms!" ) );
        // Note: not the mod, the health
        p->mod_livestyle( -20 );
    }

    p->add_effect( effect_adrenaline, 20_minutes );

    return 1;
}

cata::optional<int> iuse::jet_injector( Character *p, item *it, bool, const tripoint & )
{
    if( !it->ammo_sufficient( p ) ) {
        p->add_msg_if_player( m_info, _( "The jet injector is empty." ) );
        return cata::nullopt;
    } else {
        p->add_msg_if_player( _( "You inject yourself with the jet injector." ) );
        // Intensity is 2 here because intensity = 1 is the comedown
        p->add_effect( effect_jetinjector, 20_minutes, false, 2 );
        p->mod_painkiller( 20 );
        p->mod_stim( 10 );
        p->healall( 20 );
    }

    if( p->has_effect( effect_jetinjector ) ) {
        if( p->get_effect_dur( effect_jetinjector ) > 20_minutes ) {
            p->add_msg_if_player( m_warning, _( "Your heart is beating alarmingly fast!" ) );
        }
    }
    return 1;
}

cata::optional<int> iuse::stimpack( Character *p, item *it, bool, const tripoint & )
{
    if( p->get_item_position( it ) >= -1 ) {
        p->add_msg_if_player( m_info,
                              _( "You must wear the stimulant delivery system before you can activate it." ) );
        return cata::nullopt;
    }

    if( !it->ammo_sufficient( p ) ) {
        p->add_msg_if_player( m_info, _( "The stimulant delivery system is empty." ) );
        return cata::nullopt;
    } else {
        p->add_msg_if_player( _( "You inject yourself with the stimulants." ) );
        // Intensity is 2 here because intensity = 1 is the comedown
        p->add_effect( effect_stimpack, 25_minutes, false, 2 );
        p->mod_painkiller( 2 );
        p->mod_stim( 20 );
        p->mod_fatigue( -100 );
        p->set_stamina( p->get_stamina_max() );
    }
    return 1;
}

cata::optional<int> iuse::radglove( Character *p, item *it, bool, const tripoint & )
{
    if( p->get_item_position( it ) >= -1 ) {
        p->add_msg_if_player( m_info,
                              _( "You must wear the radiation biomonitor before you can activate it." ) );
        return cata::nullopt;
    } else if( !it->ammo_sufficient( p ) ) {
        p->add_msg_if_player( m_info, _( "The radiation biomonitor needs batteries to function." ) );
        return cata::nullopt;
    } else {
        p->add_msg_if_player( _( "You activate your radiation biomonitor." ) );
        if( p->get_rad() >= 1 ) {
            p->add_msg_if_player( m_warning, _( "You are currently irradiated." ) );
            p->add_msg_player_or_say( m_info,
                                      _( "Your radiation level: %d mSv." ),
                                      _( "It says here that my radiation level is %d mSv." ),
                                      p->get_rad() );
        } else {
            p->add_msg_player_or_say( m_info,
                                      _( "You aren't currently irradiated." ),
                                      _( "It says I'm not irradiated." ) );
        }
        p->add_msg_if_player( _( "Have a nice day!" ) );
    }

    return 1;
}

cata::optional<int> iuse::contacts( Character *p, item *it, bool, const tripoint & )
{
    if( p->is_underwater() ) {
        p->add_msg_if_player( m_info, _( "You can't do that while underwater." ) );
        return cata::nullopt;
    }
    const time_duration duration = rng( 6_days, 8_days );
    if( p->has_effect( effect_contacts ) ) {
        if( query_yn( _( "Replace your current lenses?" ) ) ) {
            p->moves -= to_moves<int>( 20_seconds );
            p->add_msg_if_player( _( "You replace your current %s." ), it->tname() );
            p->remove_effect( effect_contacts );
            p->add_effect( effect_contacts, duration );
            return 1;
        } else {
            p->add_msg_if_player( _( "You don't do anything with your %s." ), it->tname() );
            return cata::nullopt;
        }
    } else if( p->has_flag( json_flag_HYPEROPIC ) || p->has_flag( json_flag_MYOPIC ) ||
               p->has_flag( json_flag_MYOPIC_IN_LIGHT ) ) {
        p->moves -= to_moves<int>( 20_seconds );
        p->add_msg_if_player( _( "You put the %s in your eyes." ), it->tname() );
        p->add_effect( effect_contacts, duration );
        return 1;
    } else {
        p->add_msg_if_player( m_info, _( "Your vision is fine already." ) );
        return cata::nullopt;
    }
}

cata::optional<int> iuse::talking_doll( Character *p, item *it, bool, const tripoint & )
{
    if( !it->ammo_sufficient( p ) ) {
        p->add_msg_if_player( m_info, _( "The %s's batteries are dead." ), it->tname() );
        return cata::nullopt;
    }
    p->add_msg_if_player( m_neutral, _( "You press a button on the doll to make it talk." ) );
    const SpeechBubble speech = get_speech( it->typeId().str() );

    sounds::sound( p->pos(), speech.volume, sounds::sound_t::electronic_speech,
                   speech.text.translated(), true, "speech", it->typeId().str() );

    return 1;
}

cata::optional<int> iuse::gun_repair( Character *p, item *it, bool, const tripoint & )
{
    if( !it->ammo_sufficient( p ) ) {
        return cata::nullopt;
    }
    if( p->is_underwater() ) {
        p->add_msg_if_player( m_info, _( "You can't do that while underwater." ) );
        return cata::nullopt;
    }
    if( p->is_mounted() ) {
        p->add_msg_if_player( m_info, _( "You can't do that while mounted." ) );
        return cata::nullopt;
    }
    /** @EFFECT_MECHANICS >1 allows gun repair */
    if( p->get_skill_level( skill_mechanics ) < 2 ) {
        p->add_msg_if_player( m_info, _( "You need a mechanics skill of 2 to use this repair kit." ) );
        return cata::nullopt;
    }
    item_location loc = game_menus::inv::titled_filter_menu( []( const item_location & loc ) {
        return loc->is_firearm() && !loc->has_flag( flag_NO_REPAIR );
    }, get_avatar(), _( "Select the firearm to repair:" ) );
    if( !loc ) {
        p->add_msg_if_player( m_info, _( "You don't have that item!" ) );
        return cata::nullopt;
    }
    return ::gun_repair( p, it, loc );
}

cata::optional<int> gun_repair( Character *p, item *, item_location &loc )
{
    item &fix = *loc;
    if( p->fine_detail_vision_mod() > 4 ) {
        p->add_msg_if_player( m_info, _( "You can't see to do that!" ) );
        return cata::nullopt;
    }
    if( fix.damage() <= fix.damage_floor( true ) ) {
        const char *msg = fix.damage_level() > 0 ?
                          _( "You can't improve your %s any more, considering the degradation." ) :
                          _( "You can't improve your %s any more this way." );
        p->add_msg_if_player( m_info, msg, fix.tname() );
        return cata::nullopt;
    }
    if( fix.damage() <= fix.damage_floor( false ) && fix.damage_floor( true ) < 0 &&
        p->get_skill_level( skill_mechanics ) < 8 ) {
        const char *msg = fix.damage_level() > 0 ?
                          _( "Your %s is in its best condition, considering the degradation." ) :
                          _( "Your %s is already in peak condition." );
        p->add_msg_if_player( m_info, msg, fix.tname() );
        p->add_msg_if_player( m_info,
                              _( "With a higher mechanics skill, you might be able to improve it." ) );
        return cata::nullopt;
    }
    const std::string startdurability = fix.durability_indicator( true );
    sounds::sound( p->pos(), 8, sounds::sound_t::activity, "crunch", true, "tool", "repair_kit" );
    p->practice( skill_mechanics, 10 );
    p->moves -= to_moves<int>( 20_seconds );

    if( fix.damage() <= 0 ) {
        /** @EFFECT_MECHANICS >=8 allows accurizing ranged weapons */
        fix.mod_damage( -itype::damage_scale );
        p->add_msg_if_player( m_good, _( "You accurize your %s." ), fix.tname( 1, false ) );
        return 1;
    }

    int dmg = fix.damage() + 1;
    for( const int lvl = fix.damage_level(); lvl == fix.damage_level() && dmg != fix.damage(); ) {
        dmg = fix.damage(); // break loop if clamped by degradation or no more repair needed
        fix.mod_damage( -1 ); // scan for next damage indicator breakpoint, repairing that much damage
    }

    const std::string msg = fix.damage_level() == 0
                            ? _( "You repair your %s completely!  ( %s-> %s)" )
                            : _( "You repair your %s!  ( %s-> %s)" );
    p->add_msg_if_player( m_good, msg, fix.tname( 1, false ), startdurability,
                          fix.durability_indicator( true ) );
    return 1;
}

cata::optional<int> iuse::gunmod_attach( Character *p, item *it, bool, const tripoint & )
{
    if( !it || !it->is_gunmod() ) {
        debugmsg( "tried to attach non-gunmod" );
        return cata::nullopt;
    }

    if( !p ) {
        return cata::nullopt;
    }

    do {
        item_location loc = game_menus::inv::gun_to_modify( *p->as_character(), *it );

        if( !loc ) {
            add_msg( m_info, _( "Never mind." ) );
            return cata::nullopt;
        }

        if( !loc->is_gunmod_compatible( *it ).success() ) {
            return cata::nullopt;
        }

        const item mod_copy( *it );
        item modded_gun( *loc );

        modded_gun.put_in( mod_copy, item_pocket::pocket_type::MOD );

        if( !game_menus::inv::compare_items( *loc, modded_gun, _( "Attach modification?" ) ) ) {
            continue;
        }

        p->gunmod_add( *loc, *it );
        return 0;
    } while( true );
}

cata::optional<int> iuse::toolmod_attach( Character *p, item *it, bool, const tripoint & )
{
    if( !it || !it->is_toolmod() ) {
        debugmsg( "tried to attach non-toolmod" );
        return cata::nullopt;
    }

    if( !p ) {
        return cata::nullopt;
    }

    auto filter = [&it]( const item & e ) {
        // don't allow ups or bionic battery mods on a UPS or UPS-powered/bionic-powered tools
        if( ( it->has_flag( flag_USE_UPS ) || it->has_flag( flag_USES_BIONIC_POWER ) ) &&
            ( e.has_flag( flag_IS_UPS ) || e.has_flag( flag_USE_UPS ) ||
              e.has_flag( flag_USES_BIONIC_POWER ) ) ) {
            return false;
        }

        // can't mod non-tool, or a tool with existing mods, or a battery currently installed
        if( !e.is_tool() || !e.toolmods().empty() || e.magazine_current() ) {
            return false;
        }

        // can only attach to unmodified tools that use compatible ammo
        return std::any_of( it->type->mod->acceptable_ammo.begin(),
        it->type->mod->acceptable_ammo.end(), [&]( const ammotype & at ) {
            return e.type->tool->ammo_id.count( at );
        } );
    };

    item_location loc = g->inv_map_splice( filter, _( "Select tool to modify:" ), 1,
                                           _( "You don't have compatible tools." ) );

    if( !loc ) {
        add_msg( m_info, _( "Never mind." ) );
        return cata::nullopt;
    }

    if( loc->ammo_remaining() ) {
        if( !p->unload( loc ) ) {
            p->add_msg_if_player( m_info, _( "You cancel unloading the tool." ) );
            return cata::nullopt;
        }
    }

    p->toolmod_add( std::move( loc ), item_location( *p, it ) );
    return 0;
}

cata::optional<int> iuse::bell( Character *p, item *it, bool, const tripoint & )
{
    if( it->typeId() == itype_cow_bell ) {
        sounds::sound( p->pos(), 12, sounds::sound_t::music, _( "Clank!  Clank!" ), true, "misc",
                       "cow_bell" );
        if( !p->is_deaf() ) {
            auto cattle_level =
                p->mutation_category_level.find( mutation_category_CATTLE );
            const int cow_factor = 1 + ( cattle_level == p->mutation_category_level.end() ?
                                         0 : cattle_level->second );
            if( x_in_y( cow_factor, 1 + cow_factor ) ) {
                p->add_morale( MORALE_MUSIC, 1, std::min( cow_factor, 100 ) );
            }
        }
    } else {
        sounds::sound( p->pos(), 4, sounds::sound_t::music, _( "Ring!  Ring!" ), true, "misc", "bell" );
    }
    return 1;
}

cata::optional<int> iuse::seed( Character *p, item *it, bool, const tripoint & )
{
    if( p->is_npc() ||
        query_yn( _( "Are you sure you want to eat the %s?  You could plant it in a mound of dirt." ),
                  colorize( it->tname(), it->color_in_inventory() ) ) ) {
        return 1; //This eats the seed object.
    }
    return cata::nullopt;
}

bool iuse::robotcontrol_can_target( Character *p, const monster &m )
{
    return !m.is_dead()
           && m.type->in_species( species_ROBOT )
           && m.friendly == 0
           && rl_dist( p->pos(), m.pos() ) <= 10;
}

cata::optional<int> iuse::robotcontrol( Character *p, item *it, bool active, const tripoint & )
{
    if( active ) {
        // To avoid multi-usage conflicts.
        return 0;
    }
    if( !it->ammo_sufficient( p ) ) {
        p->add_msg_if_player( _( "The %s's batteries are dead." ), it->tname() );
        return cata::nullopt;

    }
    if( p->has_trait( trait_ILLITERATE ) ) {
        p->add_msg_if_player( _( "You can't read a computer screen." ) );
        return cata::nullopt;
    }

    if( p->has_flag( json_flag_HYPEROPIC ) && !p->worn_with_flag( flag_FIX_FARSIGHT ) &&
        !p->has_effect( effect_contacts ) && !p->has_flag( json_flag_ENHANCED_VISION ) ) {
        p->add_msg_if_player( m_info,
                              _( "You'll need to put on reading glasses before you can see the screen." ) );
        return cata::nullopt;
    }

    int choice = uilist( _( "Welcome to hackPRO!" ), {
        _( "Prepare IFF protocol override" ),
        _( "Set friendly robots to passive mode" ),
        _( "Set friendly robots to combat mode" )
    } );
    switch( choice ) {
        case 0: { // attempt to make a robot friendly
            uilist pick_robot;
            pick_robot.text = _( "Choose an endpoint to hack." );
            // Build a list of all unfriendly robots in range.
            // TODO: change into vector<Creature*>
            std::vector< shared_ptr_fast< monster> > mons;
            std::vector< tripoint > locations;
            int entry_num = 0;
            for( const monster &candidate : g->all_monsters() ) {
                if( robotcontrol_can_target( p, candidate ) ) {
                    mons.push_back( g->shared_from( candidate ) );
                    pick_robot.addentry( entry_num++, true, MENU_AUTOASSIGN, candidate.name() );
                    tripoint seen_loc;
                    // Show locations of seen robots, center on player if robot is not seen
                    if( p->sees( candidate ) ) {
                        seen_loc = candidate.pos();
                    } else {
                        seen_loc = p->pos();
                    }
                    locations.push_back( seen_loc );
                }
            }
            if( mons.empty() ) {
                p->add_msg_if_player( m_info, _( "No enemy robots in range." ) );
                return 1;
            }
            pointmenu_cb callback( locations );
            pick_robot.callback = &callback;
            pick_robot.query();
            if( pick_robot.ret < 0 || static_cast<size_t>( pick_robot.ret ) >= mons.size() ) {
                p->add_msg_if_player( m_info, _( "Never mind" ) );
                return 1;
            }
            const size_t mondex = pick_robot.ret;
            shared_ptr_fast< monster > z = mons[mondex];
            p->add_msg_if_player( _( "You start reprogramming the %s into an ally." ), z->name() );

            /** @EFFECT_INT speeds up hacking preparation */
            /** @EFFECT_COMPUTER speeds up hacking preparation */
            int move_cost = std::max( 100, 1000 - p->int_cur * 10 - p->get_skill_level( skill_computer ) * 10 );
            player_activity act( ACT_ROBOT_CONTROL, move_cost );
            act.monsters.emplace_back( z );

            p->assign_activity( act );

            return 1;
        }
        case 1: { //make all friendly robots stop their purposeless extermination of (un)life.
            p->moves -= to_moves<int>( 1_seconds );
            int f = 0; //flag to check if you have robotic allies
            for( monster &critter : g->all_monsters() ) {
                if( critter.friendly != 0 && critter.type->in_species( species_ROBOT ) ) {
                    p->add_msg_if_player( _( "A following %s goes into passive mode." ),
                                          critter.name() );
                    critter.add_effect( effect_docile, 1_turns, true );
                    f = 1;
                }
            }
            if( f == 0 ) {
                p->add_msg_if_player( _( "You aren't commanding any robots." ) );
                return cata::nullopt;
            }
            return 1;
        }
        case 2: { //make all friendly robots terminate (un)life with extreme prejudice
            p->moves -= to_moves<int>( 1_seconds );
            int f = 0; //flag to check if you have robotic allies
            for( monster &critter : g->all_monsters() ) {
                if( critter.friendly != 0 && critter.has_flag( MF_ELECTRONIC ) ) {
                    p->add_msg_if_player( _( "A following %s goes into combat mode." ),
                                          critter.name() );
                    critter.remove_effect( effect_docile );
                    f = 1;
                }
            }
            if( f == 0 ) {
                p->add_msg_if_player( _( "You aren't commanding any robots." ) );
                return cata::nullopt;
            }
            return 1;
        }
    }
    return 0;
}

static void init_memory_card_with_random_stuff( item &it )
{
    if( it.has_flag( flag_MC_MOBILE ) && ( it.has_flag( flag_MC_RANDOM_STUFF ) ||
                                           it.has_flag( flag_MC_SCIENCE_STUFF ) ) && !( it.has_flag( flag_MC_USED ) ||
                                                   it.has_flag( flag_MC_HAS_DATA ) ) ) {

        it.set_flag( flag_MC_HAS_DATA );

        bool encrypted = false;

        //encrypted memory cards have a second chance to contain data
        if( it.has_flag( flag_MC_MAY_BE_ENCRYPTED ) && one_in( 8 ) ) {
            it.convert( itype_id( it.typeId().str() + "_encrypted" ) );
            encrypted = true;
        }

        //some special cards can contain "MC_ENCRYPTED" flag
        if( it.has_flag( flag_MC_ENCRYPTED ) ) {
            encrypted = true;
        }

        //chance for data
        const int photo_chance = 5;
        const int music_chance = 5;
        const int recipe_chance = 5;

        //encryption allows for a retry for data
        const int photo_retry = 5;
        const int music_retry = 5;
        const int recipe_retry = 5;

        //add someone's personal photos
        if( one_in( photo_chance ) || ( encrypted && one_in( photo_retry ) ) ) {
            const int duckfaces_count = rng( 5, 30 );
            it.set_var( "MC_PHOTOS", duckfaces_count );
        }

        //add some songs
        if( one_in( music_chance ) || ( encrypted && one_in( music_retry ) ) ) {
            const int new_songs_count = rng( 5, 15 );
            it.set_var( "MC_MUSIC", new_songs_count );
        }

        //add random recipes
        if( one_in( recipe_chance ) || ( encrypted && one_in( recipe_retry ) ) ) {
            const std::array<std::string, 6> recipe_category = {
                "CC_AMMO", "CC_ARMOR", "CC_CHEM", "CC_ELECTRONIC", "CC_FOOD", "CC_WEAPON"
            };
            int cc_random = rng( 0, 5 );
            it.set_var( "MC_RECIPE", recipe_category[cc_random] );
        }

        if( it.has_flag( flag_MC_SCIENCE_STUFF ) ) {
            it.set_var( "MC_RECIPE", "SCIENCE" );
        }
    }
}

static int get_quality_from_string( const std::string &s )
{
    const ret_val<int> try_quality = try_parse_integer<int>( s, false );
    if( try_quality.success() ) {
        return try_quality.value();
    } else {
        debugmsg( "Error parsing photo quality: %s", try_quality.str() );
        return 0;
    }
}

static bool einkpc_download_memory_card( Character &p, item &eink, item &mc )
{
    bool something_downloaded = false;
    if( mc.get_var( "MC_PHOTOS", 0 ) > 0 ) {
        something_downloaded = true;

        int new_photos = mc.get_var( "MC_PHOTOS", 0 );
        mc.erase_var( "MC_PHOTOS" );

        p.add_msg_if_player( m_good, n_gettext( "You download %d new photo into the internal memory.",
                                                "You download %d new photos into the internal memory.", new_photos ), new_photos );

        const int old_photos = eink.get_var( "EIPC_PHOTOS", 0 );
        eink.set_var( "EIPC_PHOTOS", old_photos + new_photos );
    }

    if( mc.get_var( "MC_MUSIC", 0 ) > 0 ) {
        something_downloaded = true;

        int new_songs = mc.get_var( "MC_MUSIC", 0 );
        mc.erase_var( "MC_MUSIC" );

        p.add_msg_if_player( m_good, n_gettext( "You download %d new song into the internal memory.",
                                                "You download %d new songs into the internal memory.", new_songs ), new_songs );

        const int old_songs = eink.get_var( "EIPC_MUSIC", 0 );
        eink.set_var( "EIPC_MUSIC", old_songs + new_songs );
    }

    if( !mc.get_var( "MC_RECIPE" ).empty() ) {
        std::string category = mc.get_var( "MC_RECIPE" );
        const bool science = category == "SCIENCE";
        int recipe_num = rng( 1, 3 );

        if( category == "SIMPLE" ) {
            category = "CC_FOOD";
        }

        mc.erase_var( "MC_RECIPE" );

        std::vector<const recipe *> candidates;

        for( const auto &e : recipe_dict ) {
            const recipe &r = e.second;
            if( r.never_learn || r.obsolete ) {
                continue;
            }
            if( science ) {
                if( r.difficulty >= 6 && r.category == "CC_CHEM" ) {
                    candidates.push_back( &r );
                }
            } else {
                if( r.difficulty <= 5 && ( r.category == category ) ) {
                    candidates.push_back( &r );
                }
            }
        }

        if( !candidates.empty() ) {
            std::vector<const recipe *> new_recipes;

            for( int i = 0; i < recipe_num; i++ ) {
                const recipe *r = random_entry( candidates );
                if( std::find( new_recipes.begin(), new_recipes.end(), r ) != new_recipes.end() ) {
                    // Avoid duplicate. Try again.
                    i--;
                } else {
                    new_recipes.push_back( r );
                }
            }

            for( const recipe *r : new_recipes ) {
                const recipe_id &rident = r->ident();

                const auto old_recipes = eink.get_var( "EIPC_RECIPES" );
                if( old_recipes.empty() ) {
                    something_downloaded = true;
                    eink.set_var( "EIPC_RECIPES", "," + rident.str() + "," );

                    p.add_msg_if_player( m_good, _( "You download a recipe for %s into the tablet's memory." ),
                                         r->result_name() );
                } else {
                    if( old_recipes.find( "," + rident.str() + "," ) == std::string::npos ) {
                        something_downloaded = true;
                        eink.set_var( "EIPC_RECIPES", old_recipes + rident.str() + "," );

                        p.add_msg_if_player( m_good, _( "You download a recipe for %s into the tablet's memory." ),
                                             r->result_name() );
                    } else {
                        p.add_msg_if_player( m_good, _( "The recipe for %s is already stored in the tablet's memory." ),
                                             r->result_name() );
                    }
                }
            }
        }
    }

    if( mc.has_var( "MC_EXTENDED_PHOTOS" ) ) {
        std::vector<extended_photo_def> extended_photos;
        try {
            item_read_extended_photos( mc, extended_photos, "MC_EXTENDED_PHOTOS" );
            item_read_extended_photos( eink, extended_photos, "EIPC_EXTENDED_PHOTOS", true );
            item_write_extended_photos( eink, extended_photos, "EIPC_EXTENDED_PHOTOS" );
            something_downloaded = true;
            p.add_msg_if_player( m_good, _( "You have downloaded your photos." ) );
        } catch( const JsonError &e ) {
            debugmsg( "Error card reading photos (loaded photos = %i) : %s", extended_photos.size(),
                      e.c_str() );
        }
    }

    const auto monster_photos = mc.get_var( "MC_MONSTER_PHOTOS" );
    if( !monster_photos.empty() ) {
        something_downloaded = true;
        p.add_msg_if_player( m_good, _( "You have updated your monster collection." ) );

        auto photos = eink.get_var( "EINK_MONSTER_PHOTOS" );
        if( photos.empty() ) {
            eink.set_var( "EINK_MONSTER_PHOTOS", monster_photos );
        } else {
            std::istringstream f( monster_photos );
            std::string s;
            while( getline( f, s, ',' ) ) {

                if( s.empty() ) {
                    continue;
                }

                const std::string mtype = s;
                getline( f, s, ',' );
                const int quality = get_quality_from_string( s );

                const size_t eink_strpos = photos.find( "," + mtype + "," );

                if( eink_strpos == std::string::npos ) {
                    photos += mtype + "," + string_format( "%d", quality ) + ",";
                } else {
                    const size_t strqpos = eink_strpos + mtype.size() + 2;
                    const size_t next_comma = photos.find( ',', strqpos );
                    const int old_quality =
                        get_quality_from_string( photos.substr( strqpos, next_comma ) );

                    if( quality > old_quality ) {
                        const std::string quality_s = string_format( "%d", quality );
                        cata_assert( quality_s.size() == 1 );
                        photos[strqpos] = quality_s.front();
                    }
                }

            }
            eink.set_var( "EINK_MONSTER_PHOTOS", photos );
        }
    }

    if( mc.has_flag( flag_MC_TURN_USED ) ) {
        mc.clear_vars();
        mc.unset_flags();
        mc.convert( itype_mobile_memory_card_used );
    }

    if( !something_downloaded ) {
        p.add_msg_if_player( m_info, _( "This memory card does not contain any new data." ) );
        return false;
    }

    return true;

}

static std::string photo_quality_name( const int index )
{
    static const std::array<std::string, 6> names {
        {
            //~ photo quality adjective
            { translate_marker( "awful" ) }, { translate_marker( "bad" ) }, { translate_marker( "not bad" ) }, { translate_marker( "good" ) }, { translate_marker( "fine" ) }, { translate_marker( "exceptional" ) }
        }
    };
    return _( names[index] );
}

cata::optional<int> iuse::einktabletpc( Character *p, item *it, bool t, const tripoint &pos )
{
    if( t ) {
        if( !it->get_var( "EIPC_MUSIC_ON" ).empty() &&
            it->ammo_sufficient( p ) ) {
            if( calendar::once_every( 5_minutes ) ) {
                it->ammo_consume( 1, p->pos(), p );
            }

            //the more varied music, the better max mood.
            const int songs = it->get_var( "EIPC_MUSIC", 0 );
            play_music( *p, pos, 8, std::min( 25, songs ) );
        }
        return cata::nullopt;
    } else if( p->is_mounted() ) {
        p->add_msg_if_player( m_info, _( "You can't do that while mounted." ) );
        return cata::nullopt;
    } else if( !p->is_npc() ) {

        enum {
            ei_invalid, ei_photo, ei_music, ei_recipe, ei_uploaded_photos, ei_monsters, ei_download, ei_decrypt
        };

        if( p->is_underwater() ) {
            p->add_msg_if_player( m_info, _( "You can't do that while underwater." ) );
            return cata::nullopt;
        }
        if( p->has_trait( trait_ILLITERATE ) ) {
            p->add_msg_if_player( m_info, _( "You can't read a computer screen." ) );
            return cata::nullopt;
        }
        if( p->has_flag( json_flag_HYPEROPIC ) && !p->worn_with_flag( flag_FIX_FARSIGHT ) &&
            !p->has_effect( effect_contacts ) && !p->has_flag( json_flag_ENHANCED_VISION ) ) {
            p->add_msg_if_player( m_info,
                                  _( "You'll need to put on reading glasses before you can see the screen." ) );
            return cata::nullopt;
        }

        if( !it->active ) {
            it->erase_var( "EIPC_MUSIC_ON" );
        }
        uilist amenu;

        amenu.text = _( "Choose menu option:" );

        const int photos = it->get_var( "EIPC_PHOTOS", 0 );
        if( photos > 0 ) {
            amenu.addentry( ei_photo, true, 'p', _( "Unsorted photos [%d]" ), photos );
        } else {
            amenu.addentry( ei_photo, false, 'p', _( "No photos on device" ) );
        }

        const int songs = it->get_var( "EIPC_MUSIC", 0 );
        if( songs > 0 ) {
            if( it->has_var( "EIPC_MUSIC_ON" ) ) {
                amenu.addentry( ei_music, true, 'm', _( "Turn music off" ) );
            } else {
                amenu.addentry( ei_music, true, 'm', _( "Turn music on [%d]" ), songs );
            }
        } else {
            amenu.addentry( ei_music, false, 'm', _( "No music on device" ) );
        }

        if( !it->get_var( "EIPC_RECIPES" ).empty() ) {
            amenu.addentry( ei_recipe, true, 'r', _( "List stored recipes" ) );
        }

        if( !it->get_var( "EIPC_EXTENDED_PHOTOS" ).empty() ) {
            amenu.addentry( ei_uploaded_photos, true, 'l', _( "Your photos" ) );
        }

        if( !it->get_var( "EINK_MONSTER_PHOTOS" ).empty() ) {
            amenu.addentry( ei_monsters, true, 'y', _( "Your collection of monsters" ) );
        } else {
            amenu.addentry( ei_monsters, false, 'y', _( "Collection of monsters is empty" ) );
        }

        amenu.addentry( ei_download, true, 'w', _( "Download data from memory card" ) );

        /** @EFFECT_COMPUTER >2 allows decrypting memory cards more easily */
        if( p->get_skill_level( skill_computer ) > 2 ) {
            amenu.addentry( ei_decrypt, true, 'd', _( "Decrypt memory card" ) );
        } else {
            amenu.addentry( ei_decrypt, false, 'd', _( "Decrypt memory card (low skill)" ) );
        }

        amenu.query();

        const int choice = amenu.ret;

        if( ei_photo == choice ) {

            const int photos = it->get_var( "EIPC_PHOTOS", 0 );
            const int viewed = std::min( photos, static_cast<int>( rng( 10, 30 ) ) );
            const int count = photos - viewed;
            if( count == 0 ) {
                it->erase_var( "EIPC_PHOTOS" );
            } else {
                it->set_var( "EIPC_PHOTOS", count );
            }

            p->moves -= to_moves<int>( rng( 3_seconds, 7_seconds ) );

            if( p->has_trait( trait_PSYCHOPATH ) ) {
                p->add_msg_if_player( m_info, _( "Wasted time.  These pictures do not provoke your senses." ) );
            } else {
                p->add_morale( MORALE_PHOTOS, rng( 15, 30 ), 100 );
                p->add_msg_if_player( m_good, "%s",
                                      SNIPPET.random_from_category( "examine_photo_msg" ).value_or( translation() ) );
            }

            return 1;
        }

        if( ei_music == choice ) {

            p->moves -= 30;
            // Turn on the screen before playing musics
            if( !it->active ) {
                if( it->is_transformable() ) {
                    const use_function *readinglight = it->type->get_use( "transform" );
                    if( readinglight ) {
                        readinglight->call( *p, *it, it->active, p->pos() );
                    }
                }
                it->activate();
            }
            // If transformable we use transform action to turn off the device
            else if( !it->is_transformable() ) {
                it->deactivate();
            }

            if( it->has_var( "EIPC_MUSIC_ON" ) ) {
                it->erase_var( "EIPC_MUSIC_ON" );

                p->add_msg_if_player( m_info, _( "You turned off the music on your %s." ), it->tname() );
            } else {
                it->set_var( "EIPC_MUSIC_ON", "1" );
                p->add_msg_if_player( m_info, _( "You turned on the music on your %s." ), it->tname() );
            }

            return 1;
        }

        if( ei_recipe == choice ) {
            p->moves -= 50;

            uilist rmenu;

            rmenu.text = _( "List recipes:" );

            std::vector<recipe_id> candidate_recipes;
            std::istringstream f( it->get_var( "EIPC_RECIPES" ) );
            std::string s;
            int k = 0;
            while( getline( f, s, ',' ) ) {

                if( s.empty() ) {
                    continue;
                }

                candidate_recipes.emplace_back( s );

                const recipe &recipe = *candidate_recipes.back();
                if( recipe ) {
                    rmenu.addentry( k++, true, -1, recipe.result_name( /*decorated=*/true ) );
                }
            }

            rmenu.query();

            return 1;
        }

        if( ei_uploaded_photos == choice ) {
            show_photo_selection( *p, *it, "EIPC_EXTENDED_PHOTOS" );
            return 1;
        }

        if( ei_monsters == choice ) {

            uilist pmenu;

            pmenu.text = _( "Your collection of monsters:" );

            std::vector<mtype_id> monster_photos;

            std::istringstream f( it->get_var( "EINK_MONSTER_PHOTOS" ) );
            std::string s;
            int k = 0;
            while( getline( f, s, ',' ) ) {
                if( s.empty() ) {
                    continue;
                }
                monster_photos.emplace_back( s );
                std::string menu_str;
                const monster dummy( monster_photos.back() );
                menu_str = dummy.name();
                getline( f, s, ',' );
                const int quality = get_quality_from_string( s );
                menu_str += " [" + photo_quality_name( quality ) + "]";
                pmenu.addentry( k++, true, -1, menu_str.c_str() );
            }

            int choice;
            do {
                pmenu.query();
                choice = pmenu.ret;

                if( choice < 0 ) {
                    break;
                }

                const monster dummy( monster_photos[choice] );
                popup( dummy.type->get_description() );
            } while( true );
            return 1;
        }

        avatar *you = p->as_avatar();
        item_location loc;
        auto filter = []( const item & it ) {
            return it.has_flag( flag_MC_MOBILE );
        };
        const std::string title = _( "Insert memory card:" );

        if( ei_download == choice ) {

            p->moves -= to_moves<int>( 2_seconds );

            if( you != nullptr ) {
                loc = game_menus::inv::titled_filter_menu( filter, *you, title );
            }
            if( !loc ) {
                p->add_msg_if_player( m_info, _( "You don't have that item!" ) );
                return 1;
            }
            item &mc = *loc;

            if( !mc.has_flag( flag_MC_MOBILE ) ) {
                p->add_msg_if_player( m_info, _( "This is not a compatible memory card." ) );
                return 1;
            }

            init_memory_card_with_random_stuff( mc );

            if( mc.has_flag( flag_MC_ENCRYPTED ) ) {
                p->add_msg_if_player( m_info, _( "This memory card is encrypted." ) );
                return 1;
            }
            if( !mc.has_flag( flag_MC_HAS_DATA ) ) {
                p->add_msg_if_player( m_info, _( "This memory card does not contain any new data." ) );
                return 1;
            }

            einkpc_download_memory_card( *p, *it, mc );

            return 1;
        }

        if( ei_decrypt == choice ) {
            p->moves -= to_moves<int>( 2_seconds );
            if( you != nullptr ) {
                loc = game_menus::inv::titled_filter_menu( filter, *you, title );
            }
            if( !loc ) {
                p->add_msg_if_player( m_info, _( "You don't have that item!" ) );
                return 1;
            }
            item &mc = *loc;

            if( !mc.has_flag( flag_MC_MOBILE ) ) {
                p->add_msg_if_player( m_info, _( "This is not a compatible memory card." ) );
                return 1;
            }

            init_memory_card_with_random_stuff( mc );

            if( !mc.has_flag( flag_MC_ENCRYPTED ) ) {
                p->add_msg_if_player( m_info, _( "This memory card is not encrypted." ) );
                return 1;
            }

            p->practice( skill_computer, rng( 2, 5 ) );

            /** @EFFECT_INT increases chance of safely decrypting memory card */

            /** @EFFECT_COMPUTER increases chance of safely decrypting memory card */
            const int success = p->get_skill_level( skill_computer ) * rng( 1,
                                p->get_skill_level( skill_computer ) ) *
                                rng( 1, p->int_cur ) - rng( 30, 80 );
            if( success > 0 ) {
                p->practice( skill_computer, rng( 5, 10 ) );
                p->add_msg_if_player( m_good, _( "You successfully decrypted content on %s!" ),
                                      mc.tname() );
                einkpc_download_memory_card( *p, *it, mc );
            } else {
                if( success > -10 || one_in( 5 ) ) {
                    p->add_msg_if_player( m_neutral, _( "You failed to decrypt the %s." ), mc.tname() );
                } else {
                    p->add_msg_if_player( m_bad,
                                          _( "You tripped the firmware protection, and the card deleted its data!" ) );
                    mc.clear_vars();
                    mc.unset_flags();
                    mc.convert( itype_mobile_memory_card_used );
                }
            }
            return 1;
        }
    }
    return 0;
}

struct extended_photo_def {
    int quality = 0;
    std::string name;
    std::string description;

    extended_photo_def() = default;

    void deserialize( const JsonObject &obj ) {
        quality = obj.get_int( "quality" );
        name = obj.get_string( "name" );
        description = obj.get_string( "description" );
    }

    void serialize( JsonOut &jsout ) const {
        jsout.start_object();
        jsout.member( "quality", quality );
        jsout.member( "name", name );
        jsout.member( "description", description );
        jsout.end_object();
    }
};

static std::string colorized_trap_name_at( const tripoint &point )
{
    const trap &trap = get_map().tr_at( point );
    std::string name;
    if( trap.can_see( point, get_player_character() ) ) {
        name = colorize( trap.name(), trap.color ) + _( " on " );
    }
    return name;
}

static const std::unordered_map<description_affix, std::string> description_affixes = {
    { description_affix::DESCRIPTION_AFFIX_IN, translate_marker( " in %s" ) },
    { description_affix::DESCRIPTION_AFFIX_COVERED_IN, translate_marker( " covered in %s" ) },
    { description_affix::DESCRIPTION_AFFIX_ON, translate_marker( " on %s" ) },
    { description_affix::DESCRIPTION_AFFIX_UNDER, translate_marker( " under %s" ) },
    { description_affix::DESCRIPTION_AFFIX_ILLUMINATED_BY, translate_marker( " in %s" ) },
};

static std::string colorized_field_description_at( const tripoint &point )
{
    std::string field_text;
    const field &field = get_map().field_at( point );
    const field_entry *entry = field.find_field( field.displayed_field_type() );
    if( entry ) {
        field_text = string_format( _( description_affixes.at( field.displayed_description_affix() ) ),
                                    colorize( entry->name(), entry->color() ) );
    }
    return field_text;
}

static std::string colorized_item_name( const item &item )
{
    nc_color color = item.color_in_inventory();
    std::string damtext = item.damage() != 0 ? item.durability_indicator() : "";
    return damtext + colorize( item.tname( 1, false ), color );
}

static std::string colorized_item_description( const item &item )
{
    std::vector<iteminfo> dummy;
    iteminfo_query query = iteminfo_query(
    std::vector<iteminfo_parts> {
        iteminfo_parts::DESCRIPTION,
        iteminfo_parts::DESCRIPTION_NOTES,
        iteminfo_parts::DESCRIPTION_CONTENTS
    } );
    return item.info( dummy, &query, 1 );
}

static item get_top_item_at_point( const tripoint &point,
                                   const units::volume &min_visible_volume )
{
    map_stack items = get_map().i_at( point );
    // iterate from topmost item down to ground
    for( const item &it : items ) {
        if( it.volume() > min_visible_volume ) {
            // return top (or first big enough) item to the list
            return it;
        }
    }
    return item();
}

static std::string colorized_ter_name_flags_at( const tripoint &point,
        const std::vector<std::string> &flags, const std::vector<ter_str_id> &ter_whitelist )
{
    map &here = get_map();
    const ter_id ter = here.ter( point );
    std::string name = colorize( ter->name(), ter->color() );
    const std::string &graffiti_message = here.graffiti_at( point );

    if( !graffiti_message.empty() ) {
        name += string_format( _( " with graffiti \"%s\"" ), graffiti_message );
        return name;
    }
    if( ter_whitelist.empty() && flags.empty() ) {
        return name;
    }
    if( !ter->open.is_null() || ( ter->has_examine( iexamine::none ) &&
                                  ter->has_examine( iexamine::fungus ) &&
                                  ter->has_examine( iexamine::water_source ) &&
                                  ter->has_examine( iexamine::dirtmound ) ) ) {
        return name;
    }
    for( const ter_str_id &ter_good : ter_whitelist ) {
        if( ter->id == ter_good ) {
            return name;
        }
    }
    for( const std::string &flag : flags ) {
        if( ter->has_flag( flag ) ) {
            return name;
        }
    }

    return std::string();
}

static std::string colorized_feature_description_at( const tripoint &center_point, bool &item_found,
        const units::volume &min_visible_volume )
{
    item_found = false;
    map &here = get_map();
    const furn_id furn = here.furn( center_point );
    if( furn != f_null && furn.is_valid() ) {
        std::string furn_str = colorize( furn->name(), c_yellow );
        std::string sign_message = here.get_signage( center_point );
        if( !sign_message.empty() ) {
            furn_str += string_format( _( " with message \"%s\"" ), sign_message );
        }
        if( !furn->has_flag( ter_furn_flag::TFLAG_CONTAINER ) &&
            !furn->has_flag( ter_furn_flag::TFLAG_SEALED ) ) {
            const item item = get_top_item_at_point( center_point, min_visible_volume );
            if( !item.is_null() ) {
                furn_str += string_format( _( " with %s on it" ), colorized_item_name( item ) );
                item_found = true;
            }
        }
        return furn_str;
    }
    return std::string();
}

static std::string format_object_pair( const std::pair<std::string, int> &pair,
                                       const std::string &article )
{
    if( pair.second == 1 ) {
        return article + pair.first;
    } else if( pair.second > 1 ) {
        return string_format( "%i %s", pair.second, pair.first );
    }
    return std::string();
}
static std::string format_object_pair_article( const std::pair<std::string, int> &pair )
{
    return format_object_pair( pair, pgettext( "Article 'a', replace it with empty "
                               "string if it is not used in language", "a " ) );
}
static std::string format_object_pair_no_article( const std::pair<std::string, int> &pair )
{
    return format_object_pair( pair, "" );
}

static std::string effects_description_for_creature( Creature *const creature, std::string &pose,
        const std::string &pronoun_gender )
{
    struct ef_con { // effect constraint
        translation status;
        translation pose;
        int intensity_lower_limit;
        ef_con( const translation &status, const translation &pose, int intensity_lower_limit ) :
            status( status ), pose( pose ), intensity_lower_limit( intensity_lower_limit ) {}
        ef_con( const translation &status, const translation &pose ) :
            status( status ), pose( pose ), intensity_lower_limit( 0 ) {}
        ef_con( const translation &status, int intensity_lower_limit ) :
            status( status ), intensity_lower_limit( intensity_lower_limit ) {}
        explicit ef_con( const translation &status ) :
            status( status ), intensity_lower_limit( 0 ) {}
    };
    static const std::unordered_map<efftype_id, ef_con> vec_effect_status = {
        { effect_onfire, ef_con( to_translation( " is on <color_red>fire</color>.  " ) ) },
        { effect_bleed, ef_con( to_translation( " is <color_red>bleeding</color>.  " ), 1 ) },
        { effect_happy, ef_con( to_translation( " looks <color_green>happy</color>.  " ), 13 ) },
        { effect_downed, ef_con( translation(), to_translation( "downed" ) ) },
        { effect_in_pit, ef_con( translation(), to_translation( "stuck" ) ) },
        { effect_stunned, ef_con( to_translation( " is <color_blue>stunned</color>.  " ) ) },
        { effect_dazed, ef_con( to_translation( " is <color_blue>dazed</color>.  " ) ) },
        // NOLINTNEXTLINE(cata-text-style): spaces required for concatenation
        { effect_beartrap, ef_con( to_translation( " is stuck in beartrap.  " ) ) },
        // NOLINTNEXTLINE(cata-text-style): spaces required for concatenation
        { effect_laserlocked, ef_con( to_translation( " have tiny <color_red>red dot</color> on body.  " ) ) },
        { effect_boomered, ef_con( to_translation( " is covered in <color_magenta>bile</color>.  " ) ) },
        { effect_glowing, ef_con( to_translation( " is covered in <color_yellow>glowing goo</color>.  " ) ) },
        { effect_slimed, ef_con( to_translation( " is covered in <color_green>thick goo</color>.  " ) ) },
        { effect_corroding, ef_con( to_translation( " is covered in <color_light_green>acid</color>.  " ) ) },
        { effect_sap, ef_con( to_translation( " is coated in <color_brown>sap</color>.  " ) ) },
        { effect_webbed, ef_con( to_translation( " is covered in <color_dark_gray>webs</color>.  " ) ) },
        { effect_spores, ef_con( to_translation( " is covered in <color_green>spores</color>.  " ), 1 ) },
        { effect_crushed, ef_con( to_translation( " lies under <color_dark_gray>collapsed debris</color>.  " ), to_translation( "lies" ) ) },
        { effect_lack_sleep, ef_con( to_translation( " looks <color_dark_gray>very tired</color>.  " ) ) },
        { effect_lying_down, ef_con( to_translation( " is <color_dark_blue>sleeping</color>.  " ), to_translation( "lies" ) ) },
        { effect_sleep, ef_con( to_translation( " is <color_dark_blue>sleeping</color>.  " ), to_translation( "lies" ) ) },
        { effect_haslight, ef_con( to_translation( " is <color_yellow>lit</color>.  " ) ) },
        { effect_monster_saddled, ef_con( to_translation( " is <color_dark_gray>saddled</color>.  " ) ) },
        // NOLINTNEXTLINE(cata-text-style): spaces required for concatenation
        { effect_harnessed, ef_con( to_translation( " is being <color_dark_gray>harnessed</color> by a vehicle.  " ) ) },
        { effect_monster_armor, ef_con( to_translation( " is <color_dark_gray>wearing armor</color>.  " ) ) },
        // NOLINTNEXTLINE(cata-text-style): spaces required for concatenation
        { effect_has_bag, ef_con( to_translation( " have <color_dark_gray>bag</color> attached.  " ) ) },
        { effect_tied, ef_con( to_translation( " is <color_dark_gray>tied</color>.  " ) ) },
        { effect_bouldering, ef_con( translation(), to_translation( "balancing" ) ) }
    };

    std::string figure_effects;
    if( creature ) {
        for( const auto &pair : vec_effect_status ) {
            if( creature->get_effect_int( pair.first ) > pair.second.intensity_lower_limit ) {
                if( !pair.second.status.empty() ) {
                    figure_effects += pronoun_gender + pair.second.status;
                }
                if( !pair.second.pose.empty() ) {
                    pose = pair.second.pose.translated();
                }
            }
        }
        if( creature->has_effect( effect_sad ) ) {
            int intensity = creature->get_effect_int( effect_sad );
            if( intensity > 500 && intensity <= 950 ) {
                figure_effects += pronoun_gender + pgettext( "Someone", " looks <color_blue>sad</color>.  " );
            } else if( intensity > 950 ) {
                figure_effects += pronoun_gender + pgettext( "Someone", " looks <color_blue>depressed</color>.  " );
            }
        }
        float pain = creature->get_pain() / 10.f;
        if( pain > 3 ) {
            figure_effects += pronoun_gender + pgettext( "Someone",
                              " is writhing in <color_red>pain</color>.  " );
        }
        if( creature->has_effect( effect_riding ) ) {
            pose = _( "rides" );
            monster *const mon = get_creature_tracker().creature_at<monster>( creature->pos(), false );
            figure_effects += pronoun_gender + string_format( _( " is riding %s.  " ),
                              colorize( mon->name(), c_light_blue ) );
        }
        if( creature->has_effect( effect_glowy_led ) ) {
            figure_effects += _( "A bionic LED is <color_yellow>glowing</color> softly.  " );
        }
    }
    while( !figure_effects.empty() && figure_effects.back() == ' ' ) { // remove last spaces
        figure_effects.erase( figure_effects.end() - 1 );
    }
    return figure_effects;
}

struct object_names_collection {
    std::unordered_map<std::string, int>
    furniture,
    vehicles,
    items,
    terrain;

    std::string figure_text;
    std::string obj_nearby_text;
};

static object_names_collection enumerate_objects_around_point( const tripoint &point,
        const int radius, const tripoint &bounds_center_point, const int bounds_radius,
        const tripoint &camera_pos, const units::volume &min_visible_volume, bool create_figure_desc,
        std::unordered_set<tripoint> &ignored_points,
        std::unordered_set<const vehicle *> &vehicles_recorded )
{
    map &here = get_map();
    const tripoint_range<tripoint> bounds =
        here.points_in_radius( bounds_center_point, bounds_radius );
    const tripoint_range<tripoint> points_in_radius = here.points_in_radius( point, radius );
    int dist = rl_dist( camera_pos, point );

    bool item_found = false;
    std::unordered_set<const vehicle *> local_vehicles_recorded( vehicles_recorded );
    object_names_collection ret_obj;

    std::string description_part_on_figure;
    std::string description_furniture_on_figure;
    std::string description_terrain_on_figure;

    // store objects in radius
    for( const tripoint &point_around_figure : points_in_radius ) {
        if( !bounds.is_point_inside( point_around_figure ) ||
            !here.sees( camera_pos, point_around_figure, dist + radius ) ||
            ( ignored_points.find( point_around_figure ) != ignored_points.end() &&
              !( point_around_figure == point && create_figure_desc ) ) ) {
            continue; // disallow photos with not visible objects
        }
        units::volume volume_to_search = point_around_figure == bounds_center_point ? 0_ml :
                                         min_visible_volume;

        std::string furn_desc = colorized_feature_description_at( point_around_figure, item_found,
                                volume_to_search );

        const item item = get_top_item_at_point( point_around_figure, volume_to_search );

        const optional_vpart_position veh_part_pos = here.veh_at( point_around_figure );
        std::string unusual_ter_desc = colorized_ter_name_flags_at( point_around_figure,
                                       camera_ter_whitelist_flags,
                                       camera_ter_whitelist_types );
        std::string ter_desc = colorized_ter_name_flags_at( point_around_figure );

        const std::string trap_name = colorized_trap_name_at( point_around_figure );
        const std::string field_desc = colorized_field_description_at( point_around_figure );

        auto augment_description = [&]( std::string & desc ) {
            desc = str_cat( trap_name, desc, field_desc );
        };

        if( !furn_desc.empty() ) {
            augment_description( furn_desc );
            if( point == point_around_figure && create_figure_desc ) {
                description_furniture_on_figure = furn_desc;
            } else {
                ret_obj.furniture[ furn_desc ] ++;
            }
        } else if( veh_part_pos.has_value() ) {
            const vehicle &veh = veh_part_pos->vehicle();
            const std::string veh_name = colorize( veh.disp_name(), c_light_blue );
            const vehicle *veh_hash = &veh_part_pos->vehicle();

            if( local_vehicles_recorded.find( veh_hash ) == local_vehicles_recorded.end() &&
                point != point_around_figure ) {
                // new vehicle, point is not center
                ret_obj.vehicles[ veh_name ] ++;
            } else if( point == point_around_figure ) {
                // point is center
                //~ %1$s: vehicle part name, %2$s: vehicle name
                description_part_on_figure = string_format( pgettext( "vehicle part", "%1$s from %2$s" ),
                                             veh_part_pos.part_displayed()->part().name(), veh_name );
                if( ret_obj.vehicles.find( veh_name ) != ret_obj.vehicles.end() &&
                    local_vehicles_recorded.find( veh_hash ) != local_vehicles_recorded.end() ) {
                    // remove vehicle name only if we previously added THIS vehicle name (in case of same name)
                    ret_obj.vehicles[ veh_name ] --;
                    if( ret_obj.vehicles[ veh_name ] <= 0 ) {
                        ret_obj.vehicles.erase( veh_name );
                    }
                }
            }
            vehicles_recorded.insert( veh_hash );
            local_vehicles_recorded.insert( veh_hash );
        } else if( !item.is_null() ) {
            std::string item_name = colorized_item_name( item );
            augment_description( item_name );
            if( point == point_around_figure && create_figure_desc ) {
                //~ %1$s: terrain description, %2$s: item name
                description_terrain_on_figure = string_format( pgettext( "terrain and item", "%1$s with a %2$s" ),
                                                ter_desc, item_name );
            } else {
                ret_obj.items[ item_name ] ++;
            }
        } else if( !unusual_ter_desc.empty() ) {
            augment_description( unusual_ter_desc );
            if( point == point_around_figure && create_figure_desc ) {
                description_furniture_on_figure = unusual_ter_desc;
            } else {
                ret_obj.furniture[ unusual_ter_desc ] ++;
            }
        } else if( !ter_desc.empty() && ( !field_desc.empty() || !trap_name.empty() ) ) {
            augment_description( ter_desc );
            if( point == point_around_figure && create_figure_desc ) {
                description_terrain_on_figure = ter_desc;
            } else {
                ret_obj.terrain[ ter_desc ] ++;
            }
        } else {
            augment_description( ter_desc );
            if( point == point_around_figure && create_figure_desc ) {
                description_terrain_on_figure = ter_desc;
            }
        }
        ignored_points.insert( point_around_figure );
    }

    if( create_figure_desc ) {
        std::vector<std::string> objects_combined_desc;
        int objects_combined_num = 0;
        std::array<std::unordered_map<std::string, int>, 4> vecs_to_retrieve = {
            ret_obj.furniture, ret_obj.vehicles, ret_obj.items, ret_obj.terrain
        };

        for( int i = 0; i < 4; i++ ) {
            for( const auto &p : vecs_to_retrieve[ i ] ) {
                objects_combined_desc.push_back( i == 1 ?  // vehicle name already includes "the"
                                                 format_object_pair_no_article( p ) : format_object_pair_article( p ) );
                objects_combined_num += p.second;
            }
        }

        const char *transl_str = pgettext( "someone stands/sits *on* something", " on a %s." );
        if( !description_part_on_figure.empty() ) {
            ret_obj.figure_text = string_format( transl_str, description_part_on_figure );
        } else {
            if( !description_furniture_on_figure.empty() ) {
                ret_obj.figure_text = string_format( transl_str, description_furniture_on_figure );
            } else {
                ret_obj.figure_text = string_format( transl_str, description_terrain_on_figure );
            }
        }
        if( !objects_combined_desc.empty() ) {
            // store objects to description_figures_status
            std::string objects_text = enumerate_as_string( objects_combined_desc );
            ret_obj.obj_nearby_text = string_format( n_gettext( "Nearby is %s.", "Nearby are %s.",
                                      objects_combined_num ), objects_text );
        }
    }
    return ret_obj;
}

static extended_photo_def photo_def_for_camera_point( const tripoint &aim_point,
        const tripoint &camera_pos,
        std::vector<monster *> &monster_vec, std::vector<Character *> &character_vec )
{
    // look for big items on top of stacks in the background for the selfie description
    const units::volume min_visible_volume = 490_ml;

    std::unordered_set<tripoint> ignored_points;
    std::unordered_set<const vehicle *> vehicles_recorded;

    std::unordered_map<std::string, std::string> description_figures_appearance;
    std::vector<std::pair<std::string, std::string>> description_figures_status;

    std::string timestamp = to_string( time_point( calendar::turn ) );
    int dist = rl_dist( camera_pos, aim_point );
    map &here = get_map();
    const tripoint_range<tripoint> bounds = here.points_in_radius( aim_point, 2 );
    extended_photo_def photo;
    bool need_store_weather = false;
    int outside_tiles_num = 0;
    int total_tiles_num = 0;

    const auto map_deincrement_or_erase = []( std::unordered_map<std::string, int> &obj_map,
    const std::string & key ) {
        if( obj_map.find( key ) != obj_map.end() ) {
            obj_map[ key ] --;
            if( obj_map[ key ] <= 0 ) {
                obj_map.erase( key );
            }
        }
    };

    creature_tracker &creatures = get_creature_tracker();
    // first scan for critters and mark nearby furniture, vehicles and items
    for( const tripoint &current : bounds ) {
        if( !here.sees( camera_pos, current, dist + 3 ) ) {
            continue; // disallow photos with non-visible objects
        }
        monster *const mon = creatures.creature_at<monster>( current, false );
        Character *guy = creatures.creature_at<Character>( current );

        total_tiles_num++;
        if( here.is_outside( current ) ) {
            need_store_weather = true;
            outside_tiles_num++;
        }

        if( guy || mon ) {
            std::string figure_appearance;
            std::string figure_name;
            std::string pose;
            std::string pronoun_gender;
            std::string figure_effects;
            Creature *creature;
            if( mon && mon->has_effect( effect_ridden ) ) {
                // only player can ride, see monexamine::mount_pet
                guy = &get_avatar();
                description_figures_appearance[ mon->name() ] = "\"" + mon->type->get_description() + "\"";
            }

            if( guy ) {
                if( guy->is_hallucination() ) {
                    continue; // do not include hallucinations
                }
                if( guy->is_crouching() ) {
                    pose = _( "sits" );
                } else {
                    pose = _( "stands" );
                }
                const std::vector<std::string> vec = guy->short_description_parts();
                figure_appearance = join( vec, "\n\n" );
                figure_name = guy->get_name();
                pronoun_gender = guy->male ? _( "He" ) : _( "She" );
                creature = guy;
                character_vec.push_back( guy );
            } else {
                if( mon->is_hallucination() || mon->type->in_species( species_HALLUCINATION ) ) {
                    continue; // do not include hallucinations
                }
                pose = _( "stands" );
                figure_appearance = "\"" + mon->type->get_description() + "\"";
                figure_name = mon->name();
                pronoun_gender = pgettext( "Pronoun", "It" );
                creature = mon;
                monster_vec.push_back( mon );
            }

            figure_effects = effects_description_for_creature( creature, pose, pronoun_gender );
            description_figures_appearance[ figure_name ] = figure_appearance;

            object_names_collection obj_collection = enumerate_objects_around_point( current, 1, aim_point, 2,
                    camera_pos, min_visible_volume, true,
                    ignored_points, vehicles_recorded );
            std::string figure_text = pose + obj_collection.figure_text;

            if( !figure_effects.empty() ) {
                figure_text += " " + figure_effects;
            }
            if( !obj_collection.obj_nearby_text.empty() ) {
                figure_text += " " + obj_collection.obj_nearby_text;
            }
            auto name_text_pair = std::pair<std::string, std::string>( figure_name, figure_text );
            if( current == aim_point ) {
                description_figures_status.insert( description_figures_status.begin(), name_text_pair );
            } else {
                description_figures_status.push_back( name_text_pair );
            }
        }
    }

    // scan for everything NOT near critters
    object_names_collection obj_coll = enumerate_objects_around_point( aim_point, 2, aim_point, 2,
                                       camera_pos, min_visible_volume, false,
                                       ignored_points, vehicles_recorded );

    std::string photo_text = _( "This is a photo of " );

    bool found_item_aim_point;
    std::string furn_desc = colorized_feature_description_at( aim_point, found_item_aim_point,
                            0_ml );
    const item item = get_top_item_at_point( aim_point, 0_ml );
    const std::string trap_name = colorized_trap_name_at( aim_point );
    std::string ter_name = colorized_ter_name_flags_at( aim_point, {}, {} );
    const std::string field_desc = colorized_field_description_at( aim_point );

    bool found_vehicle_aim_point = here.veh_at( aim_point ).has_value();
    bool found_furniture_aim_point = !furn_desc.empty();
    // colorized_feature_description_at do not update flag if no furniture found, so need to check again
    if( !found_furniture_aim_point ) {
        found_item_aim_point = !item.is_null();
    }

    const ter_id ter_aim = here.ter( aim_point );
    const furn_id furn_aim = here.furn( aim_point );

    if( !description_figures_status.empty() ) {
        std::string names = enumerate_as_string( description_figures_status.begin(),
                            description_figures_status.end(),
        []( const std::pair<std::string, std::string> &it ) {
            return colorize( it.first, c_light_blue );
        } );

        photo.name = names;
        photo_text += names + ".";

        for( const auto &figure_status : description_figures_status ) {
            photo_text += "\n\n" + colorize( figure_status.first, c_light_blue )
                          + " " + figure_status.second;
        }
    } else if( found_vehicle_aim_point ) {
        const optional_vpart_position veh_part_pos = here.veh_at( aim_point );
        const std::string veh_name = colorize( veh_part_pos->vehicle().disp_name(), c_light_blue );
        photo.name = veh_name;
        photo_text += veh_name + ".";
        map_deincrement_or_erase( obj_coll.vehicles, veh_name );
    } else if( found_furniture_aim_point || found_item_aim_point )  {
        std::string item_name = colorized_item_name( item );
        if( found_furniture_aim_point ) {
            furn_desc = trap_name + furn_desc + field_desc;
            photo.name = furn_desc;
            photo_text += photo.name + ".";
            map_deincrement_or_erase( obj_coll.furniture, furn_desc );
        } else if( found_item_aim_point ) {
            item_name = trap_name + item_name + field_desc;
            photo.name = item_name;
            photo_text += item_name + ". " + string_format( _( "It lies on the %s." ),
                          ter_name );
            map_deincrement_or_erase( obj_coll.items, item_name );
        }
        if( found_furniture_aim_point && !furn_aim->description.empty() ) {
            photo_text += "\n\n" + colorize( furn_aim->name(), c_yellow ) + ":\n" + furn_aim->description;
        }
        if( found_item_aim_point ) {
            photo_text += "\n\n" + item_name + ":\n" + colorized_item_description( item );
        }
    } else {
        ter_name = trap_name + ter_name + field_desc;
        photo.name = ter_name;
        photo_text += photo.name + ".";
        map_deincrement_or_erase( obj_coll.terrain, ter_name );
        map_deincrement_or_erase( obj_coll.furniture, ter_name );

        if( !ter_aim->description.empty() ) {
            photo_text += "\n\n" + photo.name + ":\n" + ter_aim->description;
        }
    }

    auto num_of = []( const std::unordered_map<std::string, int> &m ) -> int {
        int ret = 0;
        for( const auto &it : m )
        {
            ret += it.second;
        }
        return ret;
    };

    if( !obj_coll.items.empty() ) {
        std::string obj_list = enumerate_as_string( obj_coll.items.begin(), obj_coll.items.end(),
                               format_object_pair_article );
        photo_text += "\n\n" + string_format( n_gettext( "There is something lying on the ground: %s.",
                                              "There are some things lying on the ground: %s.", num_of( obj_coll.items ) ),
                                              obj_list );
    }
    if( !obj_coll.furniture.empty() ) {
        std::string obj_list = enumerate_as_string( obj_coll.furniture.begin(), obj_coll.furniture.end(),
                               format_object_pair_article );
        photo_text += "\n\n" + string_format( n_gettext( "Something is visible in the background: %s.",
                                              "Some objects are visible in the background: %s.", num_of( obj_coll.furniture ) ),
                                              obj_list );
    }
    if( !obj_coll.vehicles.empty() ) {
        std::string obj_list = enumerate_as_string( obj_coll.vehicles.begin(), obj_coll.vehicles.end(),
                               format_object_pair_no_article );
        photo_text += "\n\n" + string_format( n_gettext( "There is %s parked in the background.",
                                              "There are %s parked in the background.", num_of( obj_coll.vehicles ) ),
                                              obj_list );
    }
    if( !obj_coll.terrain.empty() ) {
        std::string obj_list = enumerate_as_string( obj_coll.terrain.begin(), obj_coll.terrain.end(),
                               format_object_pair_article );
        photo_text += "\n\n" + string_format( n_gettext( "There is %s in the background.",
                                              "There are %s in the background.", num_of( obj_coll.terrain ) ),
                                              obj_list );
    }

    // TODO: fix point types
    const oter_id &cur_ter =
        overmap_buffer.ter( tripoint_abs_omt( ms_to_omt_copy( here.getabs( aim_point ) ) ) );
    std::string overmap_desc = string_format( _( "In the background you can see a %s." ),
                               colorize( cur_ter->get_name(), cur_ter->get_color() ) );
    if( outside_tiles_num == total_tiles_num ) {
        photo_text += _( "\n\nThis photo was taken <color_dark_gray>outside</color>." );
    } else if( outside_tiles_num == 0 ) {
        photo_text += _( "\n\nThis photo was taken <color_dark_gray>inside</color>." );
        overmap_desc += _( " interior" );
    } else if( outside_tiles_num < total_tiles_num / 2.0 ) {
        photo_text += _( "\n\nThis photo was taken mostly <color_dark_gray>inside</color>,"
                         " but <color_dark_gray>outside</color> can be seen." );
        overmap_desc += _( " interior" );
    } else if( outside_tiles_num >= total_tiles_num / 2.0 ) {
        photo_text += _( "\n\nThis photo was taken mostly <color_dark_gray>outside</color>,"
                         " but <color_dark_gray>inside</color> can be seen." );
    }
    photo_text += "\n" + overmap_desc + ".";

    if( get_map().get_abs_sub().z() >= 0 && need_store_weather ) {
        photo_text += "\n\n";
        if( is_dawn( calendar::turn ) ) {
            photo_text += _( "It is <color_yellow>sunrise</color>. " );
        } else if( is_dusk( calendar::turn ) ) {
            photo_text += _( "It is <color_light_red>sunset</color>. " );
        } else if( is_night( calendar::turn ) ) {
            photo_text += _( "It is <color_dark_gray>night</color>. " );
        } else {
            photo_text += _( "It is day. " );
        }
        photo_text += string_format( _( "The weather is %s." ), colorize( get_weather().weather_id->name,
                                     get_weather().weather_id->color ) );
    }

    for( const auto &figure : description_figures_appearance ) {
        photo_text += "\n\n" + string_format( _( "%s appearance:" ),
                                              colorize( figure.first, c_light_blue ) ) + "\n" + figure.second;
    }

    photo_text += "\n\n" + string_format( pgettext( "Date", "The photo was taken on %s." ),
                                          colorize( timestamp, c_light_blue ) );

    photo.description = photo_text;

    return photo;
}

static void item_save_monsters( Character &p, item &it, const std::vector<monster *> &monster_vec,
                                const int photo_quality )
{
    std::string monster_photos = it.get_var( "CAMERA_MONSTER_PHOTOS" );
    if( monster_photos.empty() ) {
        monster_photos = ",";
    }

    for( monster * const &monster_p : monster_vec ) {
        const std::string mtype = monster_p->type->id.str();
        const std::string name = monster_p->name();

        // position of <monster type string>
        const size_t mon_str_pos = monster_photos.find( "," + mtype + "," );

        // monster gets recorded by the character, add to known types
        p.set_knows_creature_type( monster_p->type->id );

        if( mon_str_pos == std::string::npos ) { // new monster
            monster_photos += string_format( "%s,%d,", mtype, photo_quality );
        } else { // replace quality character, if new photo is better
            const size_t quality_num_pos = mon_str_pos + mtype.size() + 2;
            const size_t next_comma = monster_photos.find( ',', quality_num_pos );
            const int old_quality =
                get_quality_from_string( monster_photos.substr( quality_num_pos, next_comma - quality_num_pos ) );

            if( photo_quality > old_quality ) {
                const std::string quality_s = string_format( "%d", photo_quality );
                cata_assert( quality_s.size() == 1 );
                monster_photos[quality_num_pos] = quality_s.front();
            }
            if( !p.is_blind() ) {
                if( photo_quality > old_quality ) {
                    p.add_msg_if_player( m_good, _( "The quality of %s image is better than the previous one." ),
                                         colorize( name, c_light_blue ) );
                } else if( old_quality == 5 ) {
                    p.add_msg_if_player( _( "The quality of the stored %s image is already maximally detailed." ),
                                         colorize( name, c_light_blue ) );
                } else {
                    p.add_msg_if_player( m_bad, _( "But the quality of %s image is worse than the previous one." ),
                                         colorize( name, c_light_blue ) );
                }
            }
        }
    }
    it.set_var( "CAMERA_MONSTER_PHOTOS", monster_photos );
}

// throws exception
static bool item_read_extended_photos( item &it, std::vector<extended_photo_def> &extended_photos,
                                       const std::string &var_name, bool insert_at_begin )
{
    bool result = false;
    cata::optional<JsonValue> json_opt = json_loader::from_string_opt( it.get_var( var_name ) );
    if( !json_opt.has_value() ) {
        return result;
    }
    JsonValue &json = *json_opt;
    if( insert_at_begin ) {
        std::vector<extended_photo_def> temp_vec;
        result = json.read( temp_vec );
        extended_photos.insert( std::begin( extended_photos ), std::begin( temp_vec ),
                                std::end( temp_vec ) );
    } else {
        result = json.read( extended_photos );
    }
    return result;
}

// throws exception
static void item_write_extended_photos( item &it,
                                        const std::vector<extended_photo_def> &extended_photos,
                                        const std::string &var_name )
{
    std::ostringstream extended_photos_data;
    JsonOut json( extended_photos_data );
    json.write( extended_photos );
    it.set_var( var_name, extended_photos_data.str() );
}

static bool show_photo_selection( Character &p, item &it, const std::string &var_name )
{
    if( p.is_blind() ) {
        p.add_msg_if_player( _( "You can't see the camera screen, you're blind." ) );
        return false;
    }

    uilist pmenu;
    pmenu.text = _( "Photos saved on camera:" );

    std::vector<std::string> descriptions;
    std::vector<extended_photo_def> extended_photos;

    try {
        item_read_extended_photos( it, extended_photos, var_name );
    } catch( const JsonError &e ) {
        debugmsg( "Error reading photos: %s", e.c_str() );
    }
    try { // if there is old photos format, append them; delete old and save new
        if( item_read_extended_photos( it, extended_photos, "CAMERA_NPC_PHOTOS", true ) ) {
            it.erase_var( "CAMERA_NPC_PHOTOS" );
            item_write_extended_photos( it, extended_photos, var_name );
        }
    } catch( const JsonError &e ) {
        debugmsg( "Error migrating old photo format: %s", e.c_str() );
    }

    int k = 0;
    for( const extended_photo_def &extended_photo : extended_photos ) {
        std::string menu_str = extended_photo.name;

        size_t index = menu_str.find( p.name );
        if( index != std::string::npos ) {
            menu_str.replace( index, p.name.length(), _( "You" ) );
        }

        descriptions.push_back( extended_photo.description );
        menu_str += " [" + photo_quality_name( extended_photo.quality ) + "]";

        pmenu.addentry( k++, true, -1, menu_str.c_str() );
    }

    int choice;
    do {
        pmenu.query();
        choice = pmenu.ret;

        if( choice < 0 ) {
            break;
        }
        popup( "%s", descriptions[choice].c_str() );

    } while( true );
    return true;
}

cata::optional<int> iuse::camera( Character *p, item *it, bool t, const tripoint & )
{
    enum {c_shot, c_photos, c_monsters, c_upload};

    // From item processing
    if( t ) {
        return cata::nullopt;
    }

    // CAMERA_NPC_PHOTOS is old save variable
    bool found_extended_photos = !it->get_var( "CAMERA_NPC_PHOTOS" ).empty() ||
                                 !it->get_var( "CAMERA_EXTENDED_PHOTOS" ).empty();
    bool found_monster_photos = !it->get_var( "CAMERA_MONSTER_PHOTOS" ).empty();

    uilist amenu;
    amenu.text = _( "What to do with camera?" );
    amenu.addentry( c_shot, true, 't', _( "Take a photo" ) );
    if( !found_extended_photos && !found_monster_photos ) {
        amenu.addentry( c_photos, false, 'l', _( "No photos in memory" ) );
    } else {
        if( found_extended_photos ) {
            amenu.addentry( c_photos, true, 'l', _( "List photos" ) );
        }
        if( found_monster_photos ) {
            amenu.addentry( c_monsters, true, 'm', _( "Your collection of monsters" ) );
        }
        amenu.addentry( c_upload, true, 'u', _( "Upload photos to memory card" ) );
    }

    amenu.query();
    const int choice = amenu.ret;

    if( choice < 0 ) {
        return cata::nullopt;
    }

    map &here = get_map();
    creature_tracker &creatures = get_creature_tracker();
    if( c_shot == choice ) {
        const cata::optional<tripoint> aim_point_ = g->look_around();

        if( !aim_point_ ) {
            p->add_msg_if_player( _( "Never mind." ) );
            return cata::nullopt;
        }
        tripoint aim_point = *aim_point_;
        bool incorrect_focus = false;
        tripoint_range<tripoint> aim_bounds = here.points_in_radius( aim_point, 2 );

        std::vector<tripoint> trajectory = line_to( p->pos(), aim_point, 0, 0 );
        trajectory.push_back( aim_point );

        p->moves -= 50;
        sounds::sound( p->pos(), 8, sounds::sound_t::activity, _( "Click." ), true, "tool",
                       "camera_shutter" );

        for( std::vector<tripoint>::iterator point_it = trajectory.begin();
             point_it != trajectory.end();
             ++point_it ) {
            const tripoint trajectory_point = *point_it;
            if( point_it != trajectory.end() ) {
                const tripoint next_point = *( point_it + 1 ); // Trajectory ends on last visible tile
                if( !here.sees( p->pos(), next_point, rl_dist( p->pos(), next_point ) + 3 ) ) {
                    p->add_msg_if_player( _( "You have the wrong camera focus." ) );
                    incorrect_focus = true;
                    // recalculate target point
                    aim_point = trajectory_point;
                    aim_bounds = here.points_in_radius( trajectory_point, 2 );
                }
            }

            monster *const mon = creatures.creature_at<monster>( trajectory_point, true );
            Character *const guy = creatures.creature_at<Character>( trajectory_point );
            if( mon || guy || trajectory_point == aim_point ) {
                int dist = rl_dist( p->pos(), trajectory_point );

                int camera_bonus = it->has_flag( flag_CAMERA_PRO ) ? 10 : 0;
                int photo_quality = 20 - rng( dist, dist * 2 ) * 2 + rng( camera_bonus / 2, camera_bonus );
                if( photo_quality > 5 ) {
                    photo_quality = 5;
                }
                if( photo_quality < 0 ) {
                    photo_quality = 0;
                }
                if( p->is_blind() ) {
                    photo_quality /= 2;
                }

                if( mon ) {
                    monster &z = *mon;

                    // shoot past small monsters and hallucinations
                    if( trajectory_point != aim_point && ( z.type->size <= creature_size::small ||
                                                           z.is_hallucination() ||
                                                           z.type->in_species( species_HALLUCINATION ) ) ) {
                        continue;
                    }
                    if( !aim_bounds.is_point_inside( trajectory_point ) ) {
                        // take a photo of the monster that's in the way
                        p->add_msg_if_player( m_warning, _( "A %s got in the way of your photo." ), z.name() );
                        incorrect_focus = true;
                    } else if( trajectory_point != aim_point ) { // shoot past mon that will be in photo anyway
                        continue;
                    }
                    // get a special message if the target is a hallucination
                    if( trajectory_point == aim_point && ( z.is_hallucination() ||
                                                           z.type->in_species( species_HALLUCINATION ) ) ) {
                        p->add_msg_if_player( _( "Strange… there's nothing in the center of this picture?" ) );
                    }
                } else if( guy ) {
                    if( trajectory_point == aim_point && guy->is_hallucination() ) {
                        p->add_msg_if_player( _( "Strange… %s isn't visible on the picture?" ), guy->get_name() );
                    } else if( !aim_bounds.is_point_inside( trajectory_point ) ) {
                        // take a photo of the monster that's in the way
                        p->add_msg_if_player( m_warning, _( "%s got in the way of your photo." ), guy->get_name() );
                        incorrect_focus = true;
                    } else if( trajectory_point != aim_point ) {  // shoot past guy that will be in photo anyway
                        continue;
                    }
                }
                if( incorrect_focus ) {
                    photo_quality = photo_quality == 0 ? 0 : photo_quality - 1;
                }

                std::vector<extended_photo_def> extended_photos;
                std::vector<monster *> monster_vec;
                std::vector<Character *> character_vec;
                extended_photo_def photo = photo_def_for_camera_point( trajectory_point, p->pos(), monster_vec,
                                           character_vec );
                photo.quality = photo_quality;

                try {
                    item_read_extended_photos( *it, extended_photos, "CAMERA_EXTENDED_PHOTOS" );
                    extended_photos.push_back( photo );
                    item_write_extended_photos( *it, extended_photos, "CAMERA_EXTENDED_PHOTOS" );
                } catch( const JsonError &e ) {
                    debugmsg( "Error when adding new photo (loaded photos = %i): %s", extended_photos.size(),
                              e.c_str() );
                }

                const bool selfie = std::find( character_vec.begin(), character_vec.end(),
                                               p ) != character_vec.end();

                if( selfie ) {
                    p->add_msg_if_player( _( "You took a selfie." ) );
                } else {
                    if( p->is_blind() ) {
                        p->add_msg_if_player( _( "You took a photo of %s." ), photo.name );
                    } else {
                        p->add_msg_if_player( _( "You took a photo of %1$s. It is %2$s." ), photo.name,
                                              photo_quality_name( photo_quality ) );
                    }
                    std::vector<std::string> blinded_names;
                    for( monster * const &monster_p : monster_vec ) {
                        if( dist < 4 && one_in( dist + 2 ) && monster_p->has_flag( MF_SEES ) ) {
                            monster_p->add_effect( effect_blind, rng( 5_turns, 10_turns ) );
                            blinded_names.push_back( monster_p->name() );
                        }
                    }
                    for( Character * const &character_p : character_vec ) {
                        if( dist < 4 && one_in( dist + 2 ) && !character_p->is_blind() ) {
                            character_p->add_effect( effect_blind, rng( 5_turns, 10_turns ) );
                            blinded_names.push_back( character_p->get_name() );
                        }
                    }
                    if( !blinded_names.empty() ) {
                        p->add_msg_if_player( _( "%s looks blinded." ), enumerate_as_string( blinded_names.begin(),
                        blinded_names.end(), []( const std::string & it ) {
                            return colorize( it, c_light_blue );
                        } ) );
                    }
                }
                if( !monster_vec.empty() ) {
                    item_save_monsters( *p, *it, monster_vec, photo_quality );
                }
                return 1;
            }
        }
        return 1;
    }

    if( c_photos == choice ) {
        show_photo_selection( *p, *it, "CAMERA_EXTENDED_PHOTOS" );
        return 1;
    }

    if( c_monsters == choice ) {
        if( p->is_blind() ) {
            p->add_msg_if_player( _( "You can't see the camera screen, you're blind." ) );
            return 0;
        }
        uilist pmenu;

        pmenu.text = _( "Your collection of monsters:" );

        std::vector<mtype_id> monster_photos;
        std::vector<std::string> descriptions;

        std::istringstream f_mon( it->get_var( "CAMERA_MONSTER_PHOTOS" ) );
        std::string s;
        int k = 0;
        while( getline( f_mon, s, ',' ) ) {

            if( s.empty() ) {
                continue;
            }

            monster_photos.emplace_back( s );

            std::string menu_str;

            const monster dummy( monster_photos.back() );
            menu_str = dummy.name();
            descriptions.push_back( dummy.type->get_description() );

            getline( f_mon, s, ',' );
            const int quality = get_quality_from_string( s );

            menu_str += " [" + photo_quality_name( quality ) + "]";

            pmenu.addentry( k++, true, -1, menu_str.c_str() );
        }

        int choice;
        do {
            pmenu.query();
            choice = pmenu.ret;

            if( choice < 0 ) {
                break;
            }

            popup( "%s", descriptions[choice].c_str() );

        } while( true );

        return 1;
    }

    if( c_upload == choice ) {

        if( p->is_blind() ) {
            p->add_msg_if_player( _( "You can't see the camera screen, you're blind." ) );
            return cata::nullopt;
        }

        p->moves -= to_moves<int>( 2_seconds );

        avatar *you = p->as_avatar();
        item_location loc;
        if( you != nullptr ) {
            loc = game_menus::inv::titled_filter_menu( []( const item & it ) {
                return it.has_flag( flag_MC_MOBILE );
            }, *you, _( "Insert memory card" ) );
        }
        if( !loc ) {
            p->add_msg_if_player( m_info, _( "You don't have that item!" ) );
            return 1;
        }
        item &mc = *loc;

        if( !mc.has_flag( flag_MC_MOBILE ) ) {
            p->add_msg_if_player( m_info, _( "This is not a compatible memory card." ) );
            return 1;
        }

        init_memory_card_with_random_stuff( mc );

        if( mc.has_flag( flag_MC_ENCRYPTED ) ) {
            if( !query_yn( _( "This memory card is encrypted.  Format and clear data?" ) ) ) {
                return 1;
            }
        }
        if( mc.has_flag( flag_MC_HAS_DATA ) ) {
            if( !query_yn( _( "Are you sure you want to clear the old data on the card?" ) ) ) {
                return 1;
            }
        }

        mc.convert( itype_mobile_memory_card );
        mc.clear_vars();
        mc.unset_flags();
        mc.set_flag( flag_MC_HAS_DATA );

        mc.set_var( "MC_MONSTER_PHOTOS", it->get_var( "CAMERA_MONSTER_PHOTOS" ) );
        mc.set_var( "MC_EXTENDED_PHOTOS", it->get_var( "CAMERA_EXTENDED_PHOTOS" ) );
        p->add_msg_if_player( m_info,
                              _( "You upload your photos and monster collection to the memory card." ) );

        return 1;
    }

    return 1;
}

cata::optional<int> iuse::ehandcuffs( Character *p, item *it, bool t, const tripoint &pos )
{

    if( t ) {

        if( get_map().has_flag( ter_furn_flag::TFLAG_SWIMMABLE, pos.xy() ) ) {
            it->unset_flag( flag_NO_UNWIELD );
            it->ammo_unset();
            it->active = false;
            add_msg( m_good, _( "%s automatically turned off!" ), it->tname() );
            return 1;
        }

        if( it->charges == 0 ) {

            sounds::sound( pos, 2, sounds::sound_t::combat, "Click.", true, "tools", "handcuffs" );
            it->unset_flag( flag_NO_UNWIELD );
            it->active = false;

            if( p->has_item( *it ) && p->get_wielded_item() &&
                p->get_wielded_item()->typeId() == itype_e_handcuffs ) {
                add_msg( m_good, _( "%s on your wrists opened!" ), it->tname() );
            }

            return 1;
        }

        if( p->has_item( *it ) ) {
            if( p->has_active_bionic( bio_shock ) && p->get_power_level() >= bio_shock->power_trigger &&
                one_in( 5 ) ) {
                p->mod_power_level( -bio_shock->power_trigger );

                it->unset_flag( flag_NO_UNWIELD );
                it->ammo_unset();
                it->active = false;
                add_msg( m_good, _( "The %s crackle with electricity from your bionic, then come off your hands!" ),
                         it->tname() );

                return 1;
            }
        }

        if( calendar::once_every( 1_minutes ) ) {
            sounds::sound( pos, 10, sounds::sound_t::alarm, _( "a police siren, whoop WHOOP." ), true,
                           "environment", "police_siren" );
        }

        const point p2( it->get_var( "HANDCUFFS_X", 0 ), it->get_var( "HANDCUFFS_Y", 0 ) );

        if( ( it->ammo_remaining() > it->type->maximum_charges() - 1000 ) && ( p2.x != pos.x ||
                p2.y != pos.y ) ) {

            if( p->has_item( *it ) && p->get_wielded_item() &&
                p->get_wielded_item()->typeId() == itype_e_handcuffs ) {

                if( p->is_elec_immune() ) {
                    if( one_in( 10 ) ) {
                        add_msg( m_good, _( "The cuffs try to shock you, but you're protected from electricity." ) );
                    }
                } else {
                    add_msg( m_bad, _( "Ouch, the cuffs shock you!" ) );

                    p->apply_damage( nullptr, bodypart_id( "arm_l" ), rng( 0, 2 ) );
                    p->apply_damage( nullptr, bodypart_id( "arm_r" ), rng( 0, 2 ) );
                    p->mod_pain( rng( 2, 5 ) );

                }

            } else {
                add_msg( m_bad, _( "The %s spark with electricity!" ), it->tname() );
            }

            it->charges -= 50;
            if( it->charges < 1 ) {
                it->charges = 1;
            }

            it->set_var( "HANDCUFFS_X", pos.x );
            it->set_var( "HANDCUFFS_Y", pos.y );

            return 1;

        }

        return 1;

    }

    if( it->active ) {
        add_msg( _( "The %s are clamped tightly on your wrists.  You can't take them off." ),
                 it->tname() );
    } else {
        add_msg( _( "The %s have discharged and can be taken off." ), it->tname() );
    }

    return 1;
}

cata::optional<int> iuse::afs_translocator( Character *p, item *it, bool, const tripoint & )
{
    if( !it->ammo_sufficient( p ) ) {
        return cata::nullopt;
    }

    const cata::optional<tripoint> dest_ = choose_adjacent( _( "Create buoy where?" ) );
    if( !dest_ ) {
        return cata::nullopt;
    }

    tripoint dest = *dest_;

    p->moves -= to_moves<int>( 2_seconds );

    map &here = get_map();
    if( here.impassable( dest ) || here.has_flag( ter_furn_flag::TFLAG_NO_FLOOR, dest ) ||
        here.has_furn( dest ) ) {
        add_msg( m_info, _( "The %s, emits a short angry beep." ), it->tname() );
        return cata::nullopt;
    } else {
        here.furn_set( dest, furn_f_translocator_buoy );
        add_msg( m_info, _( "Space warps momentarily as the %s is created." ),
                 furn_f_translocator_buoy.obj().name() );
        return  1;
    }
}

cata::optional<int> iuse::foodperson( Character *p, item *it, bool t, const tripoint &pos )
{
    // Prevent crash if battery was somehow removed.
    if( !it->magazine_current() ) {
        return cata::nullopt;
    }

    if( t ) {
        if( calendar::once_every( 1_minutes ) ) {
            const SpeechBubble &speech = get_speech( "foodperson_mask" );
            sounds::sound( pos, speech.volume, sounds::sound_t::alarm, speech.text.translated(), true, "speech",
                           "foodperson_mask" );
        }
        return 1;
    }

    time_duration shift = time_duration::from_turns( it->magazine_current()->ammo_remaining() *
                          it->type->tool->turns_per_charge );

    p->add_msg_if_player( m_info, _( "Your HUD lights-up: \"Your shift ends in %s\"." ),
                          to_string( shift ) );
    return 0;
}

cata::optional<int> iuse::radiocar( Character *p, item *it, bool, const tripoint & )
{
    int choice = -1;
    item *bomb_it = it->get_item_with( []( const item & c ) {
        return c.has_flag( flag_RADIOCARITEM );
    } );
    if( bomb_it == nullptr ) {
        choice = uilist( _( "Using RC car:" ), {
            _( "Turn on" ), _( "Put a bomb to car" )
        } );
    } else {
        choice = uilist( _( "Using RC car:" ), {
            _( "Turn on" ), bomb_it->tname()
        } );
    }
    if( choice < 0 ) {
        return cata::nullopt;
    }

    if( choice == 0 ) { //Turn car ON
        if( !it->ammo_sufficient( p ) ) {
            p->add_msg_if_player( _( "The RC car's batteries seem to be dead." ) );
            return cata::nullopt;
        }

        it->convert( itype_radio_car_on ).active = true;

        p->add_msg_if_player(
            _( "You turned on your RC car; now place it on the ground, and use your radio control to play." ) );

        return 0;
    }

    if( choice == 1 ) {

        if( bomb_it == nullptr ) { //arming car with bomb

            avatar *you = p->as_avatar();
            item_location loc;
            if( you != nullptr ) {
                loc = game_menus::inv::titled_filter_menu( []( const item & it ) {
                    return it.has_flag( flag_RADIOCARITEM );
                }, *you, _( "Arm what?" ) );
            }
            if( !loc ) {
                p->add_msg_if_player( m_info, _( "You don't have that item!" ) );
                return 0;
            }
            item &put = *loc;

            if( put.has_flag( flag_RADIOCARITEM ) && ( put.volume() <= 1250_ml ||
                    ( put.weight() <= 2_kilogram ) ) ) {
                p->moves -= to_moves<int>( 3_seconds );
                p->add_msg_if_player( _( "You armed your RC car with %s." ),
                                      put.tname() );
                it->put_in( p->i_rem( &put ), item_pocket::pocket_type::CONTAINER );
            } else if( !put.has_flag( flag_RADIOCARITEM ) ) {
                p->add_msg_if_player( _( "You want to arm your RC car with %s?  But how?" ),
                                      put.tname() );
            } else {
                p->add_msg_if_player( _( "Your %s is too heavy or bulky for this RC car." ),
                                      put.tname() );
            }
        } else { // Disarm the car
            p->moves -= to_moves<int>( 2_seconds );

            p->inv->assign_empty_invlet( *bomb_it, *p, true ); // force getting an invlet.
            p->i_add( *bomb_it );
            it->remove_item( *bomb_it );

            p->add_msg_if_player( _( "You disarmed your RC car." ) );
        }
    }

    return 1;
}

cata::optional<int> iuse::radiocaron( Character *p, item *it, bool t, const tripoint &pos )
{
    if( t ) {
        //~Sound of a radio controlled car moving around
        sounds::sound( pos, 6, sounds::sound_t::movement, _( "buzzz…" ), true, "misc", "rc_car_drives" );

        return 1;
    } else if( !it->ammo_sufficient( p ) ) {
        // Deactivate since other mode has an iuse too.
        it->convert( itype_radio_car ).active = false;
        return 0;
    }

    int choice = uilist( _( "What to do with your activated RC car?" ), {
        _( "Turn off" )
    } );

    if( choice < 0 ) {
        return 1;
    }

    if( choice == 0 ) {
        it->convert( itype_radio_car ).active = false;

        p->add_msg_if_player( _( "You turned off your RC car." ) );
        return 1;
    }

    return 1;
}

static void sendRadioSignal( Character &p, const flag_id &signal )
{
    map &here = get_map();
    for( const tripoint &loc : here.points_in_radius( p.pos(), 60 ) ) {
        for( item &it : here.i_at( loc ) ) {
            if( it.has_flag( flag_RADIO_ACTIVATION ) && it.has_flag( signal ) ) {
                sounds::sound( p.pos(), 6, sounds::sound_t::alarm, _( "beep" ), true, "misc", "beep" );
                if( it.has_flag( flag_RADIO_INVOKE_PROC ) ) {
                    // Invoke to transform a radio-modded explosive into its active form
                    it.type->invoke( p, it, loc );
                }
            } else if( !it.empty_container() ) {
                item *itm = it.get_item_with( [&signal]( const item & c ) {
                    return c.has_flag( signal );
                } );

                if( itm != nullptr ) {
                    sounds::sound( p.pos(), 6, sounds::sound_t::alarm, _( "beep" ), true, "misc", "beep" );
                    // Invoke to transform a radio-modded explosive into its active form
                    if( itm->has_flag( flag_RADIO_INVOKE_PROC ) ) {
                        itm->type->invoke( p, *itm, loc );
                    }
                }
            }
        }
    }
}

cata::optional<int> iuse::radiocontrol( Character *p, item *it, bool t, const tripoint & )
{
    if( t ) {
        if( !it->ammo_sufficient( p ) ) {
            it->active = false;
            p->remove_value( "remote_controlling" );
        } else if( p->get_value( "remote_controlling" ).empty() ) {
            it->active = false;
        }

        return 1;
    }

    const char *car_action = nullptr;

    if( !it->active ) {
        car_action = _( "Take control of RC car" );
    } else {
        car_action = _( "Stop controlling RC car" );
    }

    int choice = uilist( _( "What to do with the radio control?" ), {
        car_action,
        _( "Press red button" ), _( "Press blue button" ), _( "Press green button" )
    } );

    map &here = get_map();
    if( choice < 0 ) {
        return 0;
    } else if( choice == 0 ) {
        if( it->active ) {
            it->active = false;
            p->remove_value( "remote_controlling" );
        } else {
            std::list<std::pair<tripoint, item *>> rc_pairs = here.get_rc_items();
            tripoint rc_item_location = {999, 999, 999};
            // TODO: grab the closest car or similar?
            for( auto &rc_pairs_rc_pair : rc_pairs ) {
                if( rc_pairs_rc_pair.second->has_flag( flag_RADIOCAR ) &&
                    rc_pairs_rc_pair.second->active ) {
                    rc_item_location = rc_pairs_rc_pair.first;
                }
            }
            if( rc_item_location.x == 999 ) {
                p->add_msg_if_player( _( "No active RC cars on ground and in range." ) );
                return 1;
            } else {
                std::stringstream car_location_string;
                // Populate with the point and stash it.
                car_location_string << rc_item_location.x << ' ' <<
                                    rc_item_location.y << ' ' << rc_item_location.z;
                p->add_msg_if_player( m_good, _( "You take control of the RC car." ) );

                p->set_value( "remote_controlling", car_location_string.str() );
                it->active = true;
            }
        }
    } else {
        const flag_id signal( "RADIOSIGNAL_" + std::to_string( choice ) );

        auto item_list = p->get_radio_items();
        for( item *&elem : item_list ) {
            if( elem->has_flag( flag_BOMB ) && elem->has_flag( signal ) ) {
                p->add_msg_if_player( m_warning,
                                      _( "The %s in your inventory would explode on this signal.  Place it down before sending the signal." ),
                                      elem->display_name() );
                return cata::nullopt;
            }
        }

        std::vector<item *> radio_containers = p->items_with( []( const item & itm ) {
            return itm.has_flag( flag_RADIO_CONTAINER );
        } );

        for( item *items : radio_containers ) {
            item *itm = items->get_item_with( [&]( const item & c ) {
                return c.has_flag( flag_BOMB ) && c.has_flag( signal );
            } );

            if( itm != nullptr ) {
                p->add_msg_if_player( m_warning,
                                      _( "The %1$s in your %2$s would explode on this signal.  Place it down before sending the signal." ),
                                      itm->display_name(), items->display_name() );
                return cata::nullopt;
            }
        }

        p->add_msg_if_player( _( "Click." ) );
        sendRadioSignal( *p, signal );
        p->moves -= to_moves<int>( 2_seconds );
    }

    return 1;
}

static bool hackveh( Character &p, item &it, vehicle &veh )
{
    if( !veh.is_locked || !veh.has_security_working() ) {
        return true;
    }
    const bool advanced = !empty( veh.get_avail_parts( "REMOTE_CONTROLS" ) );
    if( advanced && veh.is_alarm_on ) {
        p.add_msg_if_player( m_bad, _( "This vehicle's security system has locked you out!" ) );
        return false;
    }

    /** @EFFECT_INT increases chance of bypassing vehicle security system */

    /** @EFFECT_COMPUTER increases chance of bypassing vehicle security system */
    int roll = dice( p.get_skill_level( skill_computer ) + 2, p.int_cur ) - ( advanced ? 50 : 25 );
    int effort = 0;
    bool success = false;
    if( roll < -20 ) { // Really bad rolls will trigger the alarm before you know it exists
        effort = 1;
        p.add_msg_if_player( m_bad, _( "You trigger the alarm!" ) );
        veh.is_alarm_on = true;
    } else if( roll >= 20 ) { // Don't bother the player if it's trivial
        effort = 1;
        p.add_msg_if_player( m_good, _( "You quickly bypass the security system!" ) );
        success = true;
    }

    if( effort == 0 && !query_yn( _( "Try to hack this car's security system?" ) ) ) {
        // Scanning for security systems isn't free
        p.moves -= to_moves<int>( 1_seconds );
        it.charges -= 1;
        return false;
    }

    p.practice( skill_computer, advanced ? 10 : 3 );
    if( roll < -10 ) {
        effort = rng( 4, 8 );
        p.add_msg_if_player( m_bad, _( "You waste some time, but fail to affect the security system." ) );
    } else if( roll < 0 ) {
        effort = 1;
        p.add_msg_if_player( m_bad, _( "You fail to affect the security system." ) );
    } else if( roll < 20 ) {
        effort = rng( 2, 8 );
        p.add_msg_if_player( m_mixed,
                             _( "You take some time, but manage to bypass the security system!" ) );
        success = true;
    }

    p.moves -= to_moves<int>( time_duration::from_seconds( effort ) );
    it.charges -= effort;
    if( success && advanced ) { // Unlock controls, but only if they're drive-by-wire
        veh.is_locked = false;
    }
    return success;
}

static vehicle *pickveh( const tripoint &center, bool advanced )
{
    static const std::string ctrl = "CTRL_ELECTRONIC";
    static const std::string advctrl = "REMOTE_CONTROLS";
    uilist pmenu;
    pmenu.title = _( "Select vehicle to access" );
    std::vector< vehicle * > vehs;

    for( wrapped_vehicle &veh : get_map().get_vehicles() ) {
        vehicle *&v = veh.v;
        if( rl_dist( center, v->global_pos3() ) < 40 &&
            v->fuel_left( itype_battery, true ) > 0 &&
            ( !empty( v->get_avail_parts( advctrl ) ) ||
              ( !advanced && !empty( v->get_avail_parts( ctrl ) ) ) ) ) {
            vehs.push_back( v );
        }
    }
    std::vector<tripoint> locations;
    for( int i = 0; i < static_cast<int>( vehs.size() ); i++ ) {
        vehicle *veh = vehs[i];
        locations.push_back( veh->global_pos3() );
        pmenu.addentry( i, true, MENU_AUTOASSIGN, veh->name );
    }

    if( vehs.empty() ) {
        add_msg( m_bad, _( "No vehicle available." ) );
        return nullptr;
    }

    pointmenu_cb callback( locations );
    pmenu.callback = &callback;
    pmenu.w_y_setup = 0;
    pmenu.query();

    if( pmenu.ret < 0 || pmenu.ret >= static_cast<int>( vehs.size() ) ) {
        return nullptr;
    } else {
        return vehs[pmenu.ret];
    }
}

cata::optional<int> iuse::remoteveh( Character *p, item *it, bool t, const tripoint &pos )
{
    vehicle *remote = g->remoteveh();
    if( t ) {
        bool stop = false;
        if( !it->ammo_sufficient( p ) ) {
            p->add_msg_if_player( m_bad, _( "The remote control's battery goes dead." ) );
            stop = true;
        } else if( remote == nullptr ) {
            p->add_msg_if_player( _( "Lost contact with the vehicle." ) );
            stop = true;
        } else if( remote->fuel_left( itype_battery, true ) == 0 ) {
            p->add_msg_if_player( m_bad, _( "The vehicle's battery died." ) );
            stop = true;
        }
        if( stop ) {
            it->active = false;
            g->setremoteveh( nullptr );
        }

        return 1;
    }

    bool controlling = it->active && remote != nullptr;
    int choice = uilist( _( "What to do with the remote vehicle control:" ), {
        controlling ? _( "Stop controlling the vehicle." ) : _( "Take control of a vehicle." ),
        _( "Execute one vehicle action" )
    } );

    if( choice < 0 || choice > 1 ) {
        return cata::nullopt;
    }

    if( choice == 0 && controlling ) {
        it->active = false;
        g->setremoteveh( nullptr );
        return 0;
    }

    avatar &player_character = get_avatar();
    point p2( player_character.view_offset.xy() );

    vehicle *veh = pickveh( pos, choice == 0 );

    if( veh == nullptr ) {
        return cata::nullopt;
    }

    if( !hackveh( *p, *it, *veh ) ) {
        return 0;
    }

    if( choice == 0 ) {
        if( p->has_trait( trait_WAYFARER ) ) {
            add_msg( m_info,
                     _( "Despite using a controller, you still refuse to take control of this vehicle." ) );
        } else {
            it->active = true;
            g->setremoteveh( veh );
            p->add_msg_if_player( m_good, _( "You take control of the vehicle." ) );
            if( !veh->engine_on ) {
                veh->start_engines();
            }
        }
    } else if( choice == 1 ) {
        const auto rctrl_parts = veh->get_avail_parts( "REMOTE_CONTROLS" );
        // Revert to original behavior if we can't find remote controls.
        if( empty( rctrl_parts ) ) {
            veh->interact_with( pos );
        } else {
            veh->interact_with( rctrl_parts.begin()->pos() );
        }
    }

    player_character.view_offset.x = p2.x;
    player_character.view_offset.y = p2.y;
    return 1;
}

static bool multicooker_hallu( Character &p )
{
    p.moves -= to_moves<int>( 2_seconds );
    const int random_hallu = rng( 1, 7 );
    switch( random_hallu ) {

        case 1:
            add_msg( m_info, _( "And when you gaze long into a screen, the screen also gazes into you." ) );
            return true;

        case 2:
            add_msg( m_bad, _( "The multi-cooker boiled your head!" ) );
            return true;

        case 3:
            add_msg( m_info, _( "The characters on the screen display an obscene joke.  Strange humor." ) );
            return true;

        case 4:
            //~ Single-spaced & lowercase are intentional, conveying hurried speech-KA101
            add_msg( m_warning, _( "Are you sure?!  the multi-cooker wants to poison your food!" ) );
            return true;

        case 5:
            add_msg( m_info,
                     _( "The multi-cooker argues with you about the taste preferences.  You don't want to deal with it." ) );
            return true;

        case 6:
            if( !one_in( 5 ) ) {
                add_msg( m_warning, _( "The multi-cooker runs away!" ) );
                if( monster *const m = g->place_critter_around( mon_hallu_multicooker, p.pos(), 1 ) ) {
                    m->hallucination = true;
                    m->add_effect( effect_run, 1_turns, true );
                }
            } else {
                p.add_msg_if_player( m_info, _( "You're surrounded by aggressive multi-cookers!" ) );

                for( const tripoint &pn : get_map().points_in_radius( p.pos(), 1 ) ) {
                    if( monster *const m = g->place_critter_at( mon_hallu_multicooker, pn ) ) {
                        m->hallucination = true;
                    }
                }
            }
            return true;

        default:
            return false;
    }

}

cata::optional<int> iuse::multicooker( Character *p, item *it, bool t, const tripoint &pos )
{
    static const std::set<std::string> multicooked_subcats = { "CSC_FOOD_MEAT", "CSC_FOOD_VEGGI", "CSC_FOOD_PASTA" };
    static const int charges_to_start = 50;
    const int charge_buffer = 2;

    if( t ) {
        //stop action before power runs out and iuse deletes the cooker
        if( it->ammo_remaining( p ) < charge_buffer ) {
            it->active = false;
            it->erase_var( "RECIPE" );
            it->convert( itype_multi_cooker );
            //drain the buffer amount given at activation
            it->ammo_consume( charge_buffer, pos, p );
            p->add_msg_if_player( m_info,
                                  _( "Batteries low, entering standby mode.  With a low buzzing sound the multi-cooker shuts down." ) );
            return 0;
        }

        int cooktime = it->get_var( "COOKTIME", 0 );
        cooktime -= 100;

        if( cooktime >= 300 && cooktime < 400 ) {
            //Smart or good cook or careful
            /** @EFFECT_INT increases chance of checking multi-cooker on time */

            /** @EFFECT_SURVIVAL increases chance of checking multi-cooker on time */
            if( p->int_cur + p->get_skill_level( skill_cooking ) + p->get_skill_level( skill_survival ) > 16 ) {
                add_msg( m_info, _( "The multi-cooker should be finishing shortly…" ) );
            }
        }

        if( cooktime <= 0 ) {
            item meal( it->get_var( "DISH" ), time_point( calendar::turn ), 1 );
            if( ( *recipe_id( it->get_var( "RECIPE" ) ) ).hot_result() ) {
                meal.heat_up();
            } else {
                meal.set_item_temperature( std::max( temperatures::cold,
                                                     get_weather().get_temperature( pos ) ) );
            }

            it->active = false;
            it->erase_var( "COOKTIME" );
            it->convert( itype_multi_cooker );
            if( it->can_contain( meal ).success() ) {
                it->put_in( meal, item_pocket::pocket_type::CONTAINER );
            } else {
                add_msg( m_info,
                         _( "Obstruction detected.  Please remove any items lodged in the multi-cooker." ) );
                return 0;
            }

            //~ sound of a multi-cooker finishing its cycle!
            sounds::sound( pos, 8, sounds::sound_t::alarm, _( "ding!" ), true, "misc", "ding" );

            return 0;
        } else {
            it->set_var( "COOKTIME", cooktime );
            return 0;
        }

    } else {
        enum {
            mc_start, mc_stop, mc_take, mc_upgrade, mc_empty
        };

        if( p->is_underwater() ) {
            p->add_msg_if_player( m_info, _( "You can't do that while underwater." ) );
            return cata::nullopt;
        }

        if( p->has_trait( trait_ILLITERATE ) ) {
            p->add_msg_if_player( m_info,
                                  _( "You can't read, and don't understand the screen or the buttons!" ) );
            return cata::nullopt;
        }

        if( p->has_effect( effect_hallu ) || p->has_effect( effect_visuals ) ) {
            if( multicooker_hallu( *p ) ) {
                return 0;
            }
        }

        if( p->has_flag( json_flag_HYPEROPIC ) && !p->worn_with_flag( flag_FIX_FARSIGHT ) &&
            !p->has_effect( effect_contacts ) ) {
            p->add_msg_if_player( m_info,
                                  _( "You'll need to put on reading glasses before you can see the screen." ) );
            return cata::nullopt;
        }

        uilist menu;
        menu.text = _( "Welcome to the RobotChef3000.  Choose option:" );

        item *dish_it = it->get_item_with(
        []( const item & it ) {
            return !( it.is_toolmod() || it.is_magazine() );
        } );

        if( it->active ) {
            menu.addentry( mc_stop, true, 's', _( "Stop cooking" ) );
        } else {
            if( dish_it == nullptr ) {
                if( it->ammo_remaining( p ) < charges_to_start ) {
                    p->add_msg_if_player( _( "Batteries are low." ) );
                    return 0;
                }
                menu.addentry( mc_start, true, 's', _( "Start cooking" ) );

                /** @EFFECT_ELECTRONICS >3 allows multicooker upgrade */

                /** @EFFECT_FABRICATION >3 allows multicooker upgrade */
                if( p->get_skill_level( skill_electronics ) > 3 && p->get_skill_level( skill_fabrication ) > 3 ) {
                    const auto upgr = it->get_var( "MULTI_COOK_UPGRADE" );
                    if( upgr.empty() ) {
                        menu.addentry( mc_upgrade, true, 'u', _( "Upgrade multi-cooker" ) );
                    } else {
                        if( upgr == "UPGRADE" ) {
                            menu.addentry( mc_upgrade, false, 'u', _( "Multi-cooker already upgraded" ) );
                        } else {
                            menu.addentry( mc_upgrade, false, 'u', _( "Multi-cooker unable to upgrade" ) );
                        }
                    }
                }
            } else {
                // Something other than a recipe item might be stored in the pocket.
                if( dish_it->typeId().str() == it->get_var( "DISH" ) ) {
                    menu.addentry( mc_take, true, 't', _( "Take out dish" ) );
                } else {
                    menu.addentry( mc_empty, true, 't',
                                   _( "Obstruction detected.  Please remove any items lodged in the multi-cooker." ) );
                }
            }
        }

        menu.query();
        int choice = menu.ret;

        if( choice < 0 ) {
            return cata::nullopt;
        }

        if( mc_stop == choice ) {
            if( query_yn( _( "Really stop cooking?" ) ) ) {
                it->active = false;
                it->erase_var( "DISH" );
                it->erase_var( "COOKTIME" );
                it->erase_var( "RECIPE" );
                it->convert( itype_multi_cooker );
            }
            return 0;
        }

        if( mc_take == choice ) {
            item &dish = *dish_it;
            if( dish.has_flag( flag_FROZEN ) ) {
                dish.cold_up();  //don't know how to check if the dish is frozen liquid and prevent extraction of it into inventory...
            }
            const std::string dish_name = dish.tname( dish.charges, false );
            const bool is_delicious = dish.has_flag( flag_HOT ) && dish.has_flag( flag_EATEN_HOT );
            if( dish.made_of( phase_id::LIQUID ) ) {
                if( !p->check_eligible_containers_for_crafting( *recipe_id( it->get_var( "RECIPE" ) ), 1 ) ) {
                    p->add_msg_if_player( m_info, _( "You don't have a suitable container to store your %s." ),
                                          dish_name );

                    return 0;
                }
                liquid_handler::handle_all_liquid( dish, PICKUP_RANGE );
            } else {
                p->i_add( dish );
            }

            it->remove_item( *dish_it );
            it->erase_var( "RECIPE" );
            if( is_delicious ) {
                p->add_msg_if_player( m_good,
                                      _( "You got the dish from the multi-cooker.  The %s smells delicious." ),
                                      dish_name );
            } else {
                p->add_msg_if_player( m_good, _( "You got the %s from the multi-cooker." ),
                                      dish_name );
            }

            return 0;
        }

        // Do nothing if there's non-dish contained in the cooker
        if( mc_empty == choice ) {
            return cata::nullopt;
        }

        if( mc_start == choice ) {
            uilist dmenu;
            dmenu.text = _( "Choose desired meal:" );

            std::vector<const recipe *> dishes;

            inventory crafting_inv = p->crafting_inventory();
            // add some tools and qualities. we can't add this qualities to
            // json, because multicook must be used only by activating, not as
            // component other crafts.
            crafting_inv.push_back( item( "hotplate", calendar::turn_zero ) ); //hotplate inside
            // some recipes requires tongs
            crafting_inv.push_back( item( "tongs", calendar::turn_zero ) );
            // toolset with CUT and other qualities inside
            crafting_inv.push_back( item( "toolset", calendar::turn_zero ) );
            // good COOK, BOIL, CONTAIN qualities inside
            crafting_inv.push_back( item( "pot", calendar::turn_zero ) );

            int counter = 0;

            for( const recipe * const &r : get_avatar().get_learned_recipes().in_category( "CC_FOOD" ) ) {
                if( multicooked_subcats.count( r->subcategory ) > 0 ) {
                    dishes.push_back( r );
                    const bool can_make = r->deduped_requirements().can_make_with_inventory(
                                              crafting_inv, r->get_component_filter() );

                    dmenu.addentry( counter++, can_make, -1, r->result_name( /*decorated=*/true ) );
                }
            }

            dmenu.query();

            int choice = dmenu.ret;

            if( choice < 0 ) {
                return cata::nullopt;
            } else {
                const recipe *meal = dishes[choice];
                int mealtime;
                if( it->get_var( "MULTI_COOK_UPGRADE" ) == "UPGRADE" ) {
                    mealtime = meal->time_to_craft_moves( *p, recipe_time_flag::ignore_proficiencies );
                } else {
                    mealtime = meal->time_to_craft_moves( *p, recipe_time_flag::ignore_proficiencies ) * 2;
                }

<<<<<<< HEAD
                const int all_charges = charges_to_start + mealtime / 100 * units::to_watt(
=======
                const int all_charges = charges_to_start + mealtime / 1000 * units::to_joule(
>>>>>>> 50d81a12
                                            it->type->tool->power_draw ) / 1000;

                if( it->ammo_remaining( p ) < all_charges ) {

                    p->add_msg_if_player( m_warning,
                                          _( "The multi-cooker needs %d charges to cook this dish." ),
                                          all_charges );

                    return cata::nullopt;
                }

                const auto filter = is_crafting_component;
                const requirement_data *reqs =
                    meal->deduped_requirements().select_alternative( *p, crafting_inv, filter );
                if( !reqs ) {
                    return cata::nullopt;
                }

                for( const auto &component : reqs->get_components() ) {
                    p->consume_items( component, 1, filter );
                }

                it->set_var( "RECIPE", meal->ident().str() );
                it->set_var( "DISH", meal->result().str() );
                it->set_var( "COOKTIME", mealtime );

                p->add_msg_if_player( m_good,
                                      _( "The screen flashes blue symbols and scales as the multi-cooker begins to shake." ) );

                it->convert( itype_multi_cooker_filled ).active = true;
                it->ammo_consume( charges_to_start - charge_buffer, pos, p );

                p->practice( skill_cooking, meal->difficulty * 3 ); //little bonus

                return 0;
            }
        }

        if( mc_upgrade == choice ) {

            if( !p->has_morale_to_craft() ) {
                p->add_msg_if_player( m_info, _( "Your morale is too low to craft…" ) );
                return cata::nullopt;
            }

            bool has_tools = true;

            const inventory &cinv = p->crafting_inventory();

            if( !cinv.has_amount( itype_soldering_iron, 1 ) ) {
                p->add_msg_if_player( m_warning, _( "You need a %s." ),
                                      item::nname( itype_soldering_iron ) );
                has_tools = false;
            }

            if( !cinv.has_quality( qual_SCREW_FINE ) ) {
                p->add_msg_if_player( m_warning, _( "You need an item with %s of 1 or more to disassemble this." ),
                                      qual_SCREW_FINE.obj().name );
                has_tools = false;
            }

            if( !has_tools ) {
                return cata::nullopt;
            }

            p->practice( skill_electronics, rng( 5, 10 ) );
            p->practice( skill_fabrication, rng( 5, 10 ) );

            p->moves -= to_moves<int>( 7_seconds );

            /** @EFFECT_INT increases chance to successfully upgrade multi-cooker */

            /** @EFFECT_ELECTRONICS increases chance to successfully upgrade multi-cooker */

            /** @EFFECT_FABRICATION increases chance to successfully upgrade multi-cooker */
            if( p->get_skill_level( skill_electronics ) + p->get_skill_level( skill_fabrication ) + p->int_cur >
                rng( 20, 35 ) ) {

                p->practice( skill_electronics, rng( 5, 20 ) );
                p->practice( skill_fabrication, rng( 5, 20 ) );

                p->add_msg_if_player( m_good,
                                      _( "You've successfully upgraded the multi-cooker, master tinkerer!  Now it cooks faster!" ) );

                it->set_var( "MULTI_COOK_UPGRADE", "UPGRADE" );

                return 0;

            } else {

                if( !one_in( 5 ) ) {
                    p->add_msg_if_player( m_neutral,
                                          _( "You sagely examine and analyze the multi-cooker, but don't manage to accomplish anything." ) );
                } else {
                    p->add_msg_if_player( m_bad,
                                          _( "Your tinkering nearly breaks the multi-cooker!  Fortunately, it still works, but best to stop messing with it." ) );
                    it->set_var( "MULTI_COOK_UPGRADE", "DAMAGED" );
                }

                return 0;

            }

        }

    }

    return 0;
}

cata::optional<int> iuse::tow_attach( Character *p, item *it, bool, const tripoint & )
{
    std::string initial_state = it->get_var( "state", "attach_first" );
    if( !p ) {
        return cata::nullopt;
    }
    const auto set_cable_active = []( Character * p, item * it, const std::string & state ) {
        it->set_var( "state", state );
        it->active = true;
        it->process( get_map(), p, p->pos() );
        p->moves -= 15;
    };
    map &here = get_map();
    if( initial_state == "attach_first" ) {
        const cata::optional<tripoint> posp_ = choose_adjacent(
                _( "Attach cable to the vehicle that will do the towing." ) );
        if( !posp_ ) {
            return cata::nullopt;
        }
        const tripoint posp = *posp_;
        const optional_vpart_position vp = here.veh_at( posp );
        if( !vp ) {
            p->add_msg_if_player( _( "There's no vehicle there." ) );
            return cata::nullopt;
        } else {
            vehicle *const source_veh = veh_pointer_or_null( vp );
            if( source_veh ) {
                if( source_veh->has_tow_attached() || source_veh->is_towed() ||
                    source_veh->is_towing() ) {
                    p->add_msg_if_player( _( "That vehicle already has a tow-line attached." ) );
                    return cata::nullopt;
                }
                if( !source_veh->is_external_part( posp ) ) {
                    p->add_msg_if_player( _( "You can't attach the tow-line to an internal part." ) );
                    return cata::nullopt;
                }
            }
            const tripoint abspos = here.getabs( posp );
            it->set_var( "source_x", abspos.x );
            it->set_var( "source_y", abspos.y );
            it->set_var( "source_z", here.get_abs_sub().z() );
            set_cable_active( p, it, "pay_out_cable" );
        }
    } else {
        const auto confirm_source_vehicle = [&here]( Character * p, item * it,
        const bool detach_if_missing ) {
            tripoint source_global( it->get_var( "source_x", 0 ),
                                    it->get_var( "source_y", 0 ),
                                    it->get_var( "source_z", 0 ) );
            tripoint source_local = here.getlocal( source_global );
            optional_vpart_position source_vp = here.veh_at( source_local );
            vehicle *const source_veh = veh_pointer_or_null( source_vp );
            if( detach_if_missing && source_veh == nullptr ) {
                if( p->has_item( *it ) ) {
                    p->add_msg_if_player( m_bad, _( "You notice the cable has come loose!" ) );
                }
                it->reset_cable( p );
            }
            return source_vp;
        };

        const bool paying_out = initial_state == "pay_out_cable";
        uilist kmenu;
        kmenu.text = _( "Using cable:" );
        kmenu.addentry( 0, true, -1, _( "Detach and re-spool the cable" ) );
        kmenu.addentry( 1, paying_out, -1, _( "Attach loose end to vehicle" ) );

        kmenu.query();
        int choice = kmenu.ret;

        if( choice < 0 ) {
            return cata::nullopt; // we did nothing.
        } else if( choice == 0 ) { // unconnect & respool
            it->reset_cable( p );
            return 0;
        }
        const optional_vpart_position source_vp = confirm_source_vehicle( p, it, paying_out );
        vehicle *const source_veh = veh_pointer_or_null( source_vp );
        if( source_veh == nullptr && paying_out ) {
            return cata::nullopt;
        }
        const cata::optional<tripoint> vpos_ = choose_adjacent(
                _( "Attach cable to vehicle that will be towed." ) );
        if( !vpos_ ) {
            return cata::nullopt;
        }
        const tripoint vpos = *vpos_;

        const optional_vpart_position target_vp = here.veh_at( vpos );
        if( !target_vp ) {
            p->add_msg_if_player( _( "There's no vehicle there." ) );
            return cata::nullopt;
        } else {
            vehicle *const target_veh = &target_vp->vehicle();
            if( target_veh && ( target_veh->has_tow_attached() || target_veh->is_towed() ||
                                target_veh->is_towing() ) ) {
                p->add_msg_if_player( _( "That vehicle already has a tow-line attached." ) );
                return cata::nullopt;
            }
            if( source_veh == target_veh ) {
                if( p->has_item( *it ) ) {
                    p->add_msg_if_player( m_warning, _( "You can't set a vehicle to tow itself!" ) );
                }
                return cata::nullopt;
            }
            if( !target_veh->is_external_part( vpos ) ) {
                p->add_msg_if_player( _( "You can't attach the tow-line to an internal part." ) );
                return cata::nullopt;
            }
            const vpart_id vpid( it->typeId().str() );
            point vcoords = source_vp->mount();
            vehicle_part source_part( vpid, "", vcoords, item( *it ) );
            source_veh->install_part( vcoords, source_part );
            vcoords = target_vp->mount();
            vehicle_part target_part( vpid, "", vcoords, item( *it ) );
            target_veh->install_part( vcoords, target_part );

            if( p->has_item( *it ) ) {
                p->add_msg_if_player( m_good, _( "You link up the %1$s and the %2$s." ),
                                      source_veh->name, target_veh->name );
            }
            source_veh->tow_data.set_towing( source_veh, target_veh );
            return 1; // Let the cable be destroyed.
        }
    }

    return 0;
}

cata::optional<int> iuse::cable_attach( Character *p, item *it, bool, const tripoint & )
{
    std::string initial_state = it->get_var( "state", "attach_first" );
    const bool has_bio_cable = !p->get_remote_fueled_bionic().is_empty();
    const bool has_solar_pack = p->worn_with_flag( flag_SOLARPACK );
    const bool has_solar_pack_on = p->worn_with_flag( flag_SOLARPACK_ON );
    const bool wearing_solar_pack = has_solar_pack || has_solar_pack_on;
    const bool has_ups = !( p->all_items_with_flag( flag_IS_UPS ) ).empty();

    item_location loc;
    avatar *you = p->as_avatar();

    auto filter = [&]( const item & itm ) {
        return itm.has_flag( flag_IS_UPS );
    };

    const std::string choose_ups = _( "Choose UPS:" );
    const std::string dont_have_ups = _( "You don't have any UPS." );
    const std::string choose_solar = _( "Choose solar panel:" );
    const std::string dont_have_solar = _( "You don't have any solar panels." );

    const auto set_cable_active = []( Character * p, item * it, const std::string & state ) {
        const std::string prev_state = it->get_var( "state" );
        it->set_var( "state", state );
        it->active = true;
        it->process( get_map(), p, p->pos() );
        p->moves -= 15;
    };
    map &here = get_map();
    if( initial_state == "attach_first" ) {
        if( has_bio_cable ) {
            uilist kmenu;
            kmenu.text = _( "Using cable:" );
            kmenu.addentry( 0, true, -1, _( "Attach cable to vehicle" ) );
            kmenu.addentry( 1, true, -1, _( "Attach cable to self" ) );
            if( wearing_solar_pack ) {
                kmenu.addentry( 2, has_solar_pack_on, -1, _( "Attach cable to solar pack" ) );
            }
            if( has_ups ) {
                kmenu.addentry( 3, true, -1, _( "Attach cable to UPS" ) );
            }
            kmenu.query();
            int choice = kmenu.ret;

            if( choice < 0 ) {
                return cata::nullopt; // we did nothing.
            } else if( choice == 1 ) {
                set_cable_active( p, it, "cable_charger" );
                p->add_msg_if_player( m_info, _( "You attach the cable to your Cable Charger System." ) );
                return 0;
            } else if( choice == 2 ) {
                auto solar_filter = [&]( const item & itm ) {
                    return itm.has_flag( flag_SOLARPACK_ON );
                };
                if( you != nullptr )                     {
                    loc = game_menus::inv::titled_filter_menu( solar_filter, *you, choose_solar, -1, dont_have_solar );
                }
                if( !loc ) {
                    add_msg( _( "Never mind" ) );
                    return cata::nullopt;
                }
                item &chosen = *loc;
                chosen.set_var( "cable", "plugged_in" );
                set_cable_active( p, it, "solar_pack" );
                p->add_msg_if_player( m_info, _( "You attach the cable to the solar pack." ) );
                return 0;
            } else if( choice == 3 ) {
                if( you != nullptr )                     {
                    loc = game_menus::inv::titled_filter_menu( filter, *you, choose_ups, -1, dont_have_ups );
                }
                if( !loc ) {
                    add_msg( _( "Never mind" ) );
                    return cata::nullopt;
                }
                item &chosen = *loc;
                chosen.set_var( "cable", "plugged_in" );
                chosen.activate();
                set_cable_active( p, it, "UPS" );
                p->add_msg_if_player( m_info, _( "You attach the cable to the UPS." ) );
                return 0;
            }
            // fall through for attaching to a vehicle
        }
        const cata::optional<tripoint> posp_ = choose_adjacent( _( "Attach cable to vehicle where?" ) );
        if( !posp_ ) {
            return cata::nullopt;
        }
        const tripoint posp = *posp_;
        const optional_vpart_position vp = here.veh_at( posp );
        auto ter = here.ter( posp );
        if( !vp && ter != t_chainfence ) {
            p->add_msg_if_player( _( "There's no vehicle there." ) );
            return cata::nullopt;
        } else {
            const tripoint abspos = here.getabs( posp );
            it->set_var( "source_x", abspos.x );
            it->set_var( "source_y", abspos.y );
            it->set_var( "source_z", here.get_abs_sub().z() );
            set_cable_active( p, it, "pay_out_cable" );
        }
    } else {
        const auto confirm_source_vehicle = [&here]( Character * p, item * it,
        const bool detach_if_missing ) {
            tripoint source_global( it->get_var( "source_x", 0 ),
                                    it->get_var( "source_y", 0 ),
                                    it->get_var( "source_z", 0 ) );
            tripoint source_local = here.getlocal( source_global );
            optional_vpart_position source_vp = here.veh_at( source_local );
            vehicle *const source_veh = veh_pointer_or_null( source_vp );
            if( detach_if_missing && source_veh == nullptr ) {
                if( p != nullptr && p->has_item( *it ) ) {
                    p->add_msg_if_player( m_bad, _( "You notice the cable has come loose!" ) );
                }
                it->reset_cable( p );
            }
            return source_vp;
        };

        const bool paying_out = initial_state == "pay_out_cable";
        const bool cable_cbm = initial_state == "cable_charger";
        const bool solar_pack = initial_state == "solar_pack";
        const bool UPS = initial_state == "UPS";
        bool loose_ends = paying_out || cable_cbm || solar_pack || UPS;
        bool is_power_cord = it->has_flag( json_flag_POWER_CORD );
        uilist kmenu;
        kmenu.text = _( "Using cable:" );
        if( !is_power_cord ) {
            kmenu.addentry( 0, true, -1, _( "Detach and re-spool the cable" ) );
        }
        kmenu.addentry( 1, ( paying_out || cable_cbm ) && !solar_pack &&
                        !UPS, -1, _( "Attach loose end to vehicle" ) );

        if( has_bio_cable && loose_ends && !is_power_cord ) {
            kmenu.addentry( 2, !cable_cbm, -1, _( "Attach loose end to self" ) );
            if( wearing_solar_pack ) {
                kmenu.addentry( 3, !solar_pack && !paying_out && !UPS, -1, _( "Attach loose end to solar pack" ) );
            }
            if( has_ups ) {
                kmenu.addentry( 4, !UPS && !solar_pack && !paying_out, -1, _( "Attach loose end to UPS" ) );
            }
        }
        kmenu.query();
        int choice = kmenu.ret;

        if( choice < 0 ) {
            return cata::nullopt; // we did nothing.
        } else if( choice == 0 ) { // unconnect & respool
            it->reset_cable( p );
            return 0;
        } else if( choice == 2 ) { // connect self while other end already connected
            p->add_msg_if_player( m_info, _( "You attach the cable to the Cable Charger System." ) );
            // connecting self, solar backpack connected
            if( solar_pack ) {
                set_cable_active( p, it, "solar_pack_link" );
                p->add_msg_if_player( m_good, _( "You are now plugged to the solar backpack." ) );
                return 0;
            }
            // connecting self, UPS connected
            if( UPS ) {
                set_cable_active( p, it, "UPS_link" );
                p->add_msg_if_player( m_good, _( "You are now plugged to the UPS." ) );
                return 0;
            }
            // connecting self, vehicle connected
            const optional_vpart_position source_vp = confirm_source_vehicle( p, it, true );
            if( veh_pointer_or_null( source_vp ) != nullptr ) {
                set_cable_active( p, it, "cable_charger_link" );
                p->add_msg_if_player( m_good, _( "You are now plugged to the vehicle." ) );
            }
            return 0;
        } else if( choice == 3 ) {
            // connecting self to solar backpack
            auto solar_filter = [&]( const item & itm ) {
                return itm.has_flag( flag_SOLARPACK_ON );
            };
            if( you != nullptr )                     {
                loc = game_menus::inv::titled_filter_menu( solar_filter, *you, choose_solar, -1, dont_have_solar );
            }
            if( !loc ) {
                add_msg( _( "Never mind" ) );
                return cata::nullopt;
            }
            item &chosen = *loc;
            chosen.set_var( "cable", "plugged_in" );
            set_cable_active( p, it, "solar_pack_link" );
            p->add_msg_if_player( m_good, _( "You are now plugged to the solar backpack." ) );
            return 0;
        } else if( choice == 4 ) {
            loc = game_menus::inv::titled_filter_menu( filter, *you, choose_ups, -1, dont_have_ups );
            // connecting self to UPS
            if( !loc ) {
                add_msg( _( "Never mind" ) );
                return cata::nullopt;
            }
            item &chosen = *loc;
            chosen.set_var( "cable", "plugged_in" );
            chosen.activate();
            set_cable_active( p, it, "UPS_link" );
            p->add_msg_if_player( m_good, _( "You are now plugged to the UPS." ) );
            return 0;
        }
        // connecting self to vehicle
        const optional_vpart_position source_vp = confirm_source_vehicle( p, it, paying_out );
        vehicle *const source_veh = veh_pointer_or_null( source_vp );
        if( source_veh == nullptr && paying_out ) {
            return 0;
        }

        const cata::optional<tripoint> vpos_ = choose_adjacent( _( "Attach cable to vehicle where?" ) );
        if( !vpos_ ) {
            return cata::nullopt;
        }
        const tripoint vpos = *vpos_;

        const optional_vpart_position target_vp = here.veh_at( vpos );
        if( !target_vp ) {
            p->add_msg_if_player( _( "There's no vehicle there." ) );
            return cata::nullopt;
        } else if( cable_cbm ) {
            const tripoint abspos = here.getabs( vpos );
            it->set_var( "source_x", abspos.x );
            it->set_var( "source_y", abspos.y );
            it->set_var( "source_z", here.get_abs_sub().z() );
            set_cable_active( p, it, "cable_charger_link" );
            p->add_msg_if_player( m_good, _( "You are now plugged into the vehicle." ) );
            return 0;
        } else {
            vehicle *const target_veh = &target_vp->vehicle();
            if( source_veh == target_veh ) {
                if( p != nullptr && p->has_item( *it ) ) {
                    p->add_msg_if_player( m_warning, _( "There is no need to connect the %s to itself." ),
                                          source_veh->name );
                }
                return cata::nullopt;
            }

            tripoint target_global = here.getabs( vpos );
            // TODO: make sure there is always a matching vpart id here. Maybe transform this into
            // a iuse_actor class, or add a check in item_factory.
            const vpart_id vpid( it->typeId().str() );

            point vcoords = source_vp->mount();
            vehicle_part source_part( vpid, "", vcoords, item( *it ) );
            source_part.target.first = target_global;
            source_part.target.second = target_veh->global_square_location().raw();
            source_veh->install_part( vcoords, source_part );

            vcoords = target_vp->mount();
            vehicle_part target_part( vpid, "", vcoords, item( *it ) );
            tripoint source_global( it->get_var( "source_x", 0 ),
                                    it->get_var( "source_y", 0 ),
                                    it->get_var( "source_z", 0 ) );
            target_part.target.first = source_global;
            target_part.target.second = source_veh->global_square_location().raw();
            target_veh->install_part( vcoords, target_part );

            if( p != nullptr && p->has_item( *it ) ) {
                p->add_msg_if_player( m_good, _( "You link up the electric systems of the %1$s and the %2$s." ),
                                      source_veh->name, target_veh->name );
            }

            return 1; // Let the cable be destroyed.
        }
    }

    return 0;
}

cata::optional<int> iuse::cord_attach( Character *p, item *it, bool, const tripoint & )
{
    std::string initial_state = it->get_var( "state", "attach_first" );

    item_location loc;

    const auto set_cable_active = []( Character * p, item * it, const std::string & state ) {
        const std::string prev_state = it->get_var( "state" );
        it->set_var( "state", state );
        it->active = true;
        it->process( get_map(), p, p->pos() );
        p->moves -= 15;
    };
    map &here = get_map();
    if( initial_state == "attach_first" ) {
        const cata::optional<tripoint> posp_ = choose_adjacent( _( "Attach cable to appliance where?" ) );
        if( !posp_ ) {
            return cata::nullopt;
        }
        const tripoint posp = *posp_;
        const optional_vpart_position vp = here.veh_at( posp );
        if( !vp ) {
            p->add_msg_if_player( _( "There's no appliance here." ) );
            return cata::nullopt;
        } else {
            const tripoint abspos = here.getabs( posp );
            it->set_var( "source_x", abspos.x );
            it->set_var( "source_y", abspos.y );
            it->set_var( "source_z", here.get_abs_sub().z() );
            set_cable_active( p, it, "pay_out_cable" );
        }
    } else {
        const auto confirm_source_vehicle = [&here]( Character * p, item * it,
        const bool detach_if_missing ) {
            tripoint source_global( it->get_var( "source_x", 0 ),
                                    it->get_var( "source_y", 0 ),
                                    it->get_var( "source_z", 0 ) );
            tripoint source_local = here.getlocal( source_global );
            optional_vpart_position source_vp = here.veh_at( source_local );
            vehicle *const source_veh = veh_pointer_or_null( source_vp );
            if( detach_if_missing && source_veh == nullptr ) {
                if( p != nullptr && p->has_item( *it ) ) {
                    p->add_msg_if_player( m_bad, _( "You notice the cable has come loose!" ) );
                }
                it->reset_cable( p );
            }
            return source_vp;
        };

        const bool paying_out = initial_state == "pay_out_cable";
        bool is_power_cord = it->has_flag( json_flag_POWER_CORD );
        uilist kmenu;
        kmenu.text = _( "Using cable:" );
        if( !is_power_cord ) {
            kmenu.addentry( 0, true, -1, _( "Detach and re-spool the cable" ) );
        }
        kmenu.addentry( 1, true, -1, _( "Attach loose end to appliance" ) );

        kmenu.query();
        int choice = kmenu.ret;

        if( choice < 0 ) {
            return cata::nullopt; // we did nothing.
        } else if( choice == 0 ) { // unconnect & respool
            it->reset_cable( p );
            return 0;
        }
        // connecting self to vehicle
        const optional_vpart_position source_vp = confirm_source_vehicle( p, it, paying_out );
        vehicle *const source_veh = veh_pointer_or_null( source_vp );
        if( source_veh == nullptr && paying_out ) {
            return 0;
        }

        const cata::optional<tripoint> vpos_ = choose_adjacent( _( "Attach cable to appliance where?" ) );
        if( !vpos_ ) {
            return cata::nullopt;
        }
        const tripoint vpos = *vpos_;

        const optional_vpart_position target_vp = here.veh_at( vpos );
        if( !target_vp ) {
            p->add_msg_if_player( _( "There's no appliance there." ) );
            return cata::nullopt;
        } else {
            vehicle *const target_veh = &target_vp->vehicle();
            if( source_veh == target_veh ) {
                if( p != nullptr && p->has_item( *it ) ) {
                    p->add_msg_if_player( m_warning, _( "There is no need to connect the %s to itself." ),
                                          source_veh->name );
                }
                return cata::nullopt;
            }

            tripoint target_global = here.getabs( vpos );
            // TODO: make sure there is always a matching vpart id here. Maybe transform this into
            // a iuse_actor class, or add a check in item_factory.
            const vpart_id vpid( it->typeId().str() );

            point vcoords = source_vp->mount();
            vehicle_part source_part( vpid, "", vcoords, item( *it ) );
            source_part.target.first = target_global;
            source_part.target.second = target_veh->global_square_location().raw();
            source_veh->install_part( vcoords, source_part );

            vcoords = target_vp->mount();
            vehicle_part target_part( vpid, "", vcoords, item( *it ) );
            tripoint source_global( it->get_var( "source_x", 0 ),
                                    it->get_var( "source_y", 0 ),
                                    it->get_var( "source_z", 0 ) );
            target_part.target.first = source_global;
            target_part.target.second = source_veh->global_square_location().raw();
            target_veh->install_part( vcoords, target_part );

            if( p != nullptr && p->has_item( *it ) ) {
                p->add_msg_if_player( m_good, _( "You link up the electric systems of the %1$s and the %2$s." ),
                                      source_veh->name, target_veh->name );
            }

            return 1; // Let the cable be destroyed.
        }
    }

    return 0;
}

cata::optional<int> iuse::shavekit( Character *p, item *it, bool, const tripoint & )
{
    if( p->is_mounted() ) {
        p->add_msg_if_player( m_info, _( "You can't do that while mounted." ) );
        return cata::nullopt;
    }
    if( !it->ammo_sufficient( p ) ) {
        p->add_msg_if_player( _( "You need soap to use this." ) );
    } else {
        p->assign_activity( player_activity( shave_activity_actor() ) );
    }
    return 1;
}

cata::optional<int> iuse::hairkit( Character *p, item *, bool, const tripoint & )
{
    if( p->is_mounted() ) {
        p->add_msg_if_player( m_info, _( "You can't do that while mounted." ) );
        return cata::nullopt;
    }
    p->assign_activity( player_activity( haircut_activity_actor() ) );
    return 1;
}

cata::optional<int> iuse::weather_tool( Character *p, item *it, bool, const tripoint & )
{
    weather_manager &weather = get_weather();
    const w_point weatherPoint = *weather.weather_precise;

    /* Possibly used twice. Worth spending the time to precalculate. */
    const units::temperature player_local_temp = weather.get_temperature( p->pos() );

    if( it->typeId() == itype_weather_reader ) {
        p->add_msg_if_player( m_neutral, _( "The %s's monitor slowly outputs the data…" ),
                              it->tname() );
    }
    if( it->has_flag( flag_THERMOMETER ) ) {
        std::string temperature_str;
        if( get_map().has_flag_ter( ter_furn_flag::TFLAG_DEEP_WATER, p->pos() ) ||
            get_map().has_flag_ter( ter_furn_flag::TFLAG_SHALLOW_WATER, p->pos() ) ) {
            temperature_str = print_temperature( get_weather().get_cur_weather_gen().get_water_temperature() );
        } else {
            temperature_str = print_temperature( player_local_temp );
        }
        p->add_msg_if_player( m_neutral, _( "The %1$s reads %2$s." ), it->tname(),
                              temperature_str );
    }
    if( it->has_flag( flag_HYGROMETER ) ) {
        if( it->typeId() == itype_hygrometer ) {
            p->add_msg_if_player(
                m_neutral, _( "The %1$s reads %2$s." ), it->tname(),
                print_humidity( get_local_humidity( weatherPoint.humidity, get_weather().weather_id,
                                                    g->is_sheltered( p->pos() ) ) ) );
        } else {
            p->add_msg_if_player(
                m_neutral, _( "Relative Humidity: %s." ),
                print_humidity( get_local_humidity( weatherPoint.humidity, get_weather().weather_id,
                                                    g->is_sheltered( p->pos() ) ) ) );
        }
    }
    if( it->has_flag( flag_BAROMETER ) ) {
        if( it->typeId() == itype_barometer ) {
            p->add_msg_if_player(
                m_neutral, _( "The %1$s reads %2$s." ), it->tname(),
                print_pressure( static_cast<int>( weatherPoint.pressure ) ) );
        } else {
            p->add_msg_if_player( m_neutral, _( "Pressure: %s." ),
                                  print_pressure( static_cast<int>( weatherPoint.pressure ) ) );
        }
    }

    if( it->typeId() == itype_weather_reader ) {
        int vehwindspeed = 0;
        if( optional_vpart_position vp = get_map().veh_at( p->pos() ) ) {
            vehwindspeed = std::abs( vp->vehicle().velocity / 100 ); // For mph
        }
        const oter_id &cur_om_ter = overmap_buffer.ter( p->global_omt_location() );
        const int windpower = get_local_windpower( weather.windspeed + vehwindspeed, cur_om_ter,
                              p->pos(), weather.winddirection, g->is_sheltered( p->pos() ) );

        p->add_msg_if_player( m_neutral, _( "Wind Speed: %.1f %s." ),
                              convert_velocity( windpower * 100, VU_WIND ),
                              velocity_units( VU_WIND ) );
        p->add_msg_if_player(
            m_neutral, _( "Feels Like: %s." ),
            print_temperature( player_local_temp + get_local_windchill( weatherPoint.temperature,
                               weatherPoint.humidity, windpower ) ) );
        std::string dirstring = get_dirstring( weather.winddirection );
        p->add_msg_if_player( m_neutral, _( "Wind Direction: From the %s." ), dirstring );
    }

    return 1; //TODO check
}

cata::optional<int> iuse::sextant( Character *p, item *, bool, const tripoint &pos )
{
    const std::pair<units::angle, units::angle> sun_position = sun_azimuth_altitude( calendar::turn );
    const float altitude = to_degrees( sun_position.second );
    if( debug_mode ) {
        // Debug mode always shows all sun angles
        const float azimuth = to_degrees( sun_position.first );
        p->add_msg_if_player( m_neutral, "Sun altitude %.1f°, azimuth %.1f°", altitude, azimuth );
    } else if( g->is_sheltered( pos ) ) {
        p->add_msg_if_player( m_neutral, _( "You can't see the Sun from here." ) );
    } else if( altitude > 0 ) {
        p->add_msg_if_player( m_neutral, _( "The Sun is at an altitude of %.1f°." ), altitude );
    } else {
        p->add_msg_if_player( m_neutral, _( "The Sun is below the horizon." ) );
    }

    return 0;
}

cata::optional<int> iuse::lux_meter( Character *p, item *it, bool, const tripoint &pos )
{
    p->add_msg_if_player( m_neutral, _( "The illumination is %.1f." ),
                          g->natural_light_level( pos.z ) );

    return it->type->charges_to_use();
}

cata::optional<int> iuse::dbg_lux_meter( Character *p, item *, bool, const tripoint &pos )
{
    const float incident_light = incident_sunlight( current_weather( pos ), calendar::turn );
    const float nat_light = g->natural_light_level( pos.z );
    const float sunlight = sun_light_at( calendar::turn );
    const float sun_irrad = sun_irradiance( calendar::turn );
    const float incident_irrad = incident_sun_irradiance( current_weather( pos ), calendar::turn );
    p->add_msg_if_player( m_neutral,
                          _( "Incident light: %.1f\nNatural light: %.1f\nSunlight: %.1f\nSun irradiance: %.1f\nIncident irradiance %.1f" ),
                          incident_light, nat_light, sunlight, sun_irrad, incident_irrad );

    return 0;
}

cata::optional<int> iuse::calories_intake_tracker( Character *p, item *it, bool, const tripoint & )
{
    if( p->has_trait( trait_ILLITERATE ) ) {
        p->add_msg_if_player( m_info, _( "You don't know what you're looking at." ) );
        return cata::nullopt;
    } else {
        std::string msg;
        msg.append( "***  " );
        msg.append( string_format( _( "You check your registered calories intake on your %s." ),
                                   it->tname( 1, false ) ) );
        msg.append( "  ***\n\n" );
        msg.append( "-> " );
        msg.append( string_format( _( "You consumed %d kcal today and %d kcal yesterday." ),
                                   p->as_avatar()->get_daily_ingested_kcal( false ),
                                   p->as_avatar()->get_daily_ingested_kcal( true ) ) );
        p->add_msg_if_player( m_neutral, msg );
        popup( msg );
    }
    return 1;
}

cata::optional<int> iuse::directional_hologram( Character *p, item *it, bool, const tripoint & )
{
    if( it->is_armor() &&  !p->is_worn( *it ) ) {
        p->add_msg_if_player( m_neutral, _( "You need to wear the %1$s before activating it." ),
                              it->tname() );
        return cata::nullopt;
    }
    const cata::optional<tripoint> posp = choose_adjacent( _( "Choose hologram direction." ) );
    if( !posp ) {
        return cata::nullopt;
    }
    const tripoint delta = *posp - get_player_character().pos();

    monster *const hologram = g->place_critter_at( mon_hologram, *posp );
    if( !hologram ) {
        p->add_msg_if_player( m_info, _( "Can't create a hologram there." ) );
        return cata::nullopt;
    }
    tripoint_abs_ms target = p->get_location() + delta * ( 4 * SEEX );
    hologram->friendly = -1;
    hologram->add_effect( effect_docile, 1_hours );
    hologram->wandf = -30;
    hologram->set_summon_time( 60_seconds );
    hologram->set_dest( target );
    p->mod_moves( -to_moves<int>( 1_seconds ) );
    return 1;
}

cata::optional<int> iuse::capture_monster_veh( Character *p, item *it, bool, const tripoint &pos )
{
    if( p->is_mounted() ) {
        p->add_msg_if_player( m_info, _( "You can't do that while mounted." ) );
        return cata::nullopt;
    }
    if( !it->has_flag( flag_VEHICLE ) ) {
        p->add_msg_if_player( m_info, _( "The %s must be installed in a vehicle before being loaded." ),
                              it->tname() );
        return cata::nullopt;
    }
    capture_monster_act( p, it, false, pos );
    return 0;
}

bool item::release_monster( const tripoint &target, const int radius )
{
    shared_ptr_fast<monster> new_monster = make_shared_fast<monster>();
    try {
        ::deserialize_from_string( *new_monster, get_var( "contained_json", "" ) );
    } catch( const std::exception &e ) {
        debugmsg( _( "Error restoring monster: %s" ), e.what() );
        return false;
    }
    if( !g->place_critter_around( new_monster, target, radius ) ) {
        return false;
    }
    erase_var( "contained_name" );
    erase_var( "contained_json" );
    erase_var( "name" );
    erase_var( "weight" );
    return true;
}

// didn't want to drag the monster:: definition into item.h, so just reacquire the monster
// at target
int item::contain_monster( const tripoint &target )
{
    const monster *const mon_ptr = get_creature_tracker().creature_at<monster>( target );
    if( !mon_ptr ) {
        return 0;
    }
    const monster &f = *mon_ptr;

    set_var( "contained_json", ::serialize( f ) );
    set_var( "contained_name", f.type->nname() );
    set_var( "name", string_format( _( "%s holding %s" ), type->nname( 1 ),
                                    f.type->nname() ) );
    // Need to add the weight of the empty container because item::weight uses the "weight" variable directly.
    set_var( "weight", to_milligram( type->weight + f.get_weight() ) );
    g->remove_zombie( f );
    return 0;
}

cata::optional<int> iuse::capture_monster_act( Character *p, item *it, bool, const tripoint &pos )
{
    if( p->is_mounted() ) {
        p->add_msg_if_player( m_info, _( "You can't capture a creature mounted." ) );
        return cata::nullopt;
    }
    if( it->has_var( "contained_name" ) ) {
        // Remember contained_name for messages after release_monster erases it
        const std::string contained_name = it->get_var( "contained_name", "" );

        if( it->release_monster( pos ) ) {
            // It's been activated somewhere where there isn't a player or monster, good.
            return 0;
        }
        if( it->has_flag( flag_PLACE_RANDOMLY ) ) {
            if( it->release_monster( p->pos(), 1 ) ) {
                return 0;
            }
            p->add_msg_if_player( _( "There is no place to put the %s." ), contained_name );
            return cata::nullopt;
        } else {
            const std::string query = string_format( _( "Place the %s where?" ), contained_name );
            const cata::optional<tripoint> pos_ = choose_adjacent( query );
            if( !pos_ ) {
                return cata::nullopt;
            }
            if( it->release_monster( *pos_ ) ) {
                p->add_msg_if_player( _( "You release the %s." ), contained_name );
                return 0;
            }
            p->add_msg_if_player( m_info, _( "You can't place the %s there!" ), contained_name );
            return cata::nullopt;
        }
    } else {
        if( !it->has_property( "creature_size_capacity" ) ) {
            debugmsg( "%s has no creature_size_capacity.", it->tname() );
            return cata::nullopt;
        }
        const std::string capacity = it->get_property_string( "creature_size_capacity" );
        if( Creature::size_map.count( capacity ) == 0 ) {
            debugmsg( "%s has invalid creature_size_capacity %s.",
                      it->tname(), capacity.c_str() );
            return cata::nullopt;
        }
        const std::function<bool( const tripoint & )> adjacent_capturable = []( const tripoint & pnt ) {
            const monster *mon_ptr = get_creature_tracker().creature_at<monster>( pnt );
            return mon_ptr != nullptr;
        };
        const std::string query = string_format( _( "Grab which creature to place in the %s?" ),
                                  it->tname() );
        const cata::optional<tripoint> target_ = choose_adjacent_highlight( query,
                _( "There is no creature nearby you can capture." ), adjacent_capturable, false );
        if( !target_ ) {
            p->add_msg_if_player( m_info, _( "You can't use a %s there." ), it->tname() );
            return cata::nullopt;
        }
        const tripoint target = *target_;

        // Capture the thing, if it's on the target square.
        if( const monster *const mon_ptr = get_creature_tracker().creature_at<monster>( target ) ) {
            const monster &f = *mon_ptr;

            if( f.get_size() > Creature::size_map.find( capacity )->second ) {
                p->add_msg_if_player( m_info, _( "The %1$s is too big to put in your %2$s." ),
                                      f.type->nname(), it->tname() );
                return cata::nullopt;
            }
            // TODO: replace this with some kind of melee check.
            int chance = f.hp_percentage() / 10;
            // A weaker monster is easier to capture.
            // If the monster is friendly, then put it in the item
            // without checking if it rolled a success.
            if( f.friendly != 0 || one_in( chance ) ) {
                p->add_msg_if_player( _( "You capture the %1$s in your %2$s." ),
                                      f.type->nname(), it->tname() );
                return it->contain_monster( target );
            } else {
                p->add_msg_if_player( m_bad, _( "The %1$s avoids your attempts to put it in the %2$s." ),
                                      f.type->nname(), it->type->nname( 1 ) );
            }
            p->moves -= to_moves<int>( 1_seconds );
        } else {
            add_msg( _( "The %s can't capture nothing" ), it->tname() );
            return cata::nullopt;
        }
    }
    return 0;
}

cata::optional<int> iuse::ladder( Character *p, item *it, bool, const tripoint & )
{
    map &here = get_map();
    if( p->is_mounted() ) {
        p->add_msg_if_player( m_info, _( "You can't do that while mounted." ) );
        return cata::nullopt;
    }
    const cata::optional<tripoint> pnt_ = choose_adjacent( _( "Put the ladder where?" ) );
    if( !pnt_ ) {
        return cata::nullopt;
    }
    const tripoint pnt = *pnt_;

    if( !g->is_empty( pnt ) || here.has_furn( pnt ) || here.veh_at( pnt ) ) {
        p->add_msg_if_player( m_bad, _( "Can't place it there." ) );
        return cata::nullopt;
    }

    p->add_msg_if_player( _( "You set down the ladder." ) );
    p->moves -= to_moves<int>( 5_seconds );

    if( it->typeId() == itype_stepladder ) {
        here.furn_set( pnt, furn_f_ladder );
    } else if( it->typeId() == itype_aluminum_stepladder ) {
        here.furn_set( pnt, furn_f_aluminum_stepladder );
    }

    p->i_rem( it );

    return 0;
}

washing_requirements washing_requirements_for_volume( const units::volume &vol )
{
    int water = divide_round_up( vol, 125_ml );
    int cleanser = divide_round_up( vol, 1_liter );
    int time = to_moves<int>( 10_seconds * ( vol / 250_ml ) );
    return { water, cleanser, time };
}

cata::optional<int> iuse::wash_soft_items( Character *p, item *, bool, const tripoint & )
{
    if( p->fine_detail_vision_mod() > 4 ) {
        p->add_msg_if_player( _( "You can't see to do that!" ) );
        return cata::nullopt;
    }
    if( p->is_mounted() ) {
        p->add_msg_if_player( m_info, _( "You can't do that while mounted." ) );
        return cata::nullopt;
    }
    // Check that player isn't over volume limit as this might cause it to break... this is a hack.
    // TODO: find a better solution.
    if( p->volume_capacity() < p->volume_carried() ) {
        p->add_msg_if_player( _( "You're carrying too much to clean anything." ) );
        return cata::nullopt;
    }

    wash_items( p, true, false );
    return 0;
}

cata::optional<int> iuse::wash_hard_items( Character *p, item *, bool, const tripoint & )
{
    if( p->fine_detail_vision_mod() > 4 ) {
        p->add_msg_if_player( _( "You can't see to do that!" ) );
        return cata::nullopt;
    }
    if( p->is_mounted() ) {
        p->add_msg_if_player( m_info, _( "You can't do that while mounted." ) );
        return cata::nullopt;
    }
    // Check that player isn't over volume limit as this might cause it to break... this is a hack.
    // TODO: find a better solution.
    if( p->volume_capacity() < p->volume_carried() ) {
        p->add_msg_if_player( _( "You're carrying too much to clean anything." ) );
        return cata::nullopt;
    }

    wash_items( p, false, true );
    return 0;
}

cata::optional<int> iuse::wash_all_items( Character *p, item *, bool, const tripoint & )
{
    if( p->fine_detail_vision_mod() > 4 ) {
        p->add_msg_if_player( _( "You can't see to do that!" ) );
        return cata::nullopt;
    }

    // Check that player isn't over volume limit as this might cause it to break... this is a hack.
    // TODO: find a better solution.
    if( p->volume_capacity() < p->volume_carried() ) {
        p->add_msg_if_player( _( "You're carrying too much to clean anything." ) );
        return cata::nullopt;
    }

    wash_items( p, true, true );
    return 0;
}

cata::optional<int> iuse::wash_items( Character *p, bool soft_items, bool hard_items )
{
    if( p->is_mounted() ) {
        p->add_msg_if_player( m_info, _( "You can't do that while mounted." ) );
        return cata::nullopt;
    }
    p->inv->restack( *p );
    const inventory &crafting_inv = p->crafting_inventory();

    auto is_liquid = []( const item & it ) {
        return it.made_of( phase_id::LIQUID );
    };
    int available_water = std::max(
                              crafting_inv.charges_of( itype_water, INT_MAX, is_liquid ),
                              crafting_inv.charges_of( itype_water_clean, INT_MAX, is_liquid )
                          );
    int available_cleanser = std::max( crafting_inv.charges_of( itype_soap ),
                                       std::max( crafting_inv.charges_of( itype_detergent ),
                                               crafting_inv.charges_of( itype_liquid_soap, INT_MAX, is_liquid ) ) );

    const inventory_filter_preset preset( [soft_items, hard_items]( const item_location & location ) {
        return location->has_flag( flag_FILTHY ) && !location->has_flag( flag_NO_CLEAN ) &&
               ( ( soft_items && location->is_soft() ) || ( hard_items && !location->is_soft() ) );
    } );
    auto make_raw_stats = [available_water,
                           available_cleanser]( const std::vector<std::pair<item_location, int>> &locs
    ) {
        units::volume total_volume = 0_ml;
        for( const auto &pair : locs ) {
            total_volume += pair.first->volume( false, true, pair.second );
        }
        washing_requirements required = washing_requirements_for_volume( total_volume );
        auto to_string = []( int val ) -> std::string {
            if( val == INT_MAX )
            {
                return pgettext( "short for infinity", "inf" );
            }
            return string_format( "%3d", val );
        };
        using stats = inventory_selector::stats;
        return stats{{
                display_stat( _( "Water" ), required.water, available_water, to_string ),
                display_stat( _( "Cleanser" ), required.cleanser, available_cleanser, to_string )
            }};
    };
    inventory_multiselector inv_s( *p, preset, _( "ITEMS TO CLEAN" ),
                                   make_raw_stats, /*allow_select_contained=*/true );
    inv_s.set_invlet_type( inventory_selector::SELECTOR_INVLET_ALPHA );
    inv_s.add_character_items( *p );
    inv_s.add_nearby_items( PICKUP_RANGE );
    inv_s.set_title( _( "Multiclean" ) );
    inv_s.set_hint( _( "To clean x items, type a number before selecting." ) );
    if( inv_s.empty() ) {
        popup( std::string( _( "You have nothing to clean." ) ), PF_GET_KEY );
        return cata::nullopt;
    }
    const drop_locations to_clean = inv_s.execute();
    if( to_clean.empty() ) {
        return cata::nullopt;
    }
    // Determine if we have enough water and cleanser for all the items.
    units::volume total_volume = 0_ml;
    for( drop_location pair : to_clean ) {
        if( !pair.first ) {
            p->add_msg_if_player( m_info, _( "Never mind." ) );
            return cata::nullopt;
        }
        total_volume += pair.first->volume( false, true, pair.second );
    }

    washing_requirements required = washing_requirements_for_volume( total_volume );

    if( !crafting_inv.has_charges( itype_water, required.water, is_liquid ) &&
        !crafting_inv.has_charges( itype_water_clean, required.water, is_liquid ) ) {
        p->add_msg_if_player( _( "You need %1$i charges of water or clean water to wash these items." ),
                              required.water );
        return cata::nullopt;
    } else if( !crafting_inv.has_charges( itype_soap, required.cleanser ) &&
               !crafting_inv.has_charges( itype_detergent, required.cleanser ) &&
               !crafting_inv.has_charges( itype_liquid_soap, required.cleanser, is_liquid ) ) {
        p->add_msg_if_player( _( "You need %1$i charges of cleansing agent to wash these items." ),
                              required.cleanser );
        return cata::nullopt;
    }
    const std::vector<npc *> helpers = p->get_crafting_helpers();
    const std::size_t helpersize = p->get_num_crafting_helpers( 3 );
    required.time *= ( 1.0f - ( helpersize / 10.0f ) );
    for( std::size_t i = 0; i < helpersize; i++ ) {
        add_msg( m_info, _( "%s helps with this task…" ), helpers[i]->get_name() );
    }
    // Assign the activity values.
    p->assign_activity( ACT_WASH, required.time );
    for( const drop_location &pair : to_clean ) {
        p->activity.targets.push_back( pair.first );
        p->activity.values.push_back( pair.second );
    }

    return 0;
}

cata::optional<int> iuse::break_stick( Character *p, item *it, bool, const tripoint & )
{
    p->moves -= to_moves<int>( 2_seconds );
    p->mod_stamina( static_cast<int>( 0.05f * p->get_stamina_max() ) );

    if( p->get_str() < 5 ) {
        p->add_msg_if_player( _( "You are too weak to even try." ) );
        return 0;
    } else if( p->get_str() <= rng( 5, 11 ) ) {
        p->add_msg_if_player(
            _( "You use all your strength, but the stick won't break.  Perhaps try again?" ) );
        return 0;
    }
    std::vector<item_comp> comps;
    comps.emplace_back( it->typeId(), 1 );
    p->consume_items( comps, 1, is_crafting_component );
    int chance = rng( 0, 100 );
    map &here = get_map();
    if( chance <= 20 ) {
        p->add_msg_if_player( _( "You try to break the stick in two, but it shatters into splinters." ) );
        here.spawn_item( p->pos(), "splinter", 2 );
        return 1;
    } else if( chance <= 40 ) {
        p->add_msg_if_player( _( "The stick breaks clean into two parts." ) );
        here.spawn_item( p->pos(), "stick", 2 );
        return 1;
    } else if( chance <= 100 ) {
        p->add_msg_if_player( _( "You break the stick, but one half shatters into splinters." ) );
        here.spawn_item( p->pos(), "stick", 1 );
        here.spawn_item( p->pos(), "splinter", 1 );
        return 1;
    }
    return 0;
}

cata::optional<int> iuse::weak_antibiotic( Character *p, item *it, bool, const tripoint & )
{
    p->add_msg_if_player( _( "You take some %s." ), it->tname() );
    if( p->has_effect( effect_infected ) && !p->has_effect( effect_weak_antibiotic ) ) {
        p->add_msg_if_player( m_good, _( "The throbbing of the infection diminishes.  Slightly." ) );
    }
    p->add_effect( effect_weak_antibiotic, 12_hours );
    p->add_effect( effect_weak_antibiotic_visible, rng( 9_hours, 15_hours ) );
    return 1;
}

cata::optional<int> iuse::strong_antibiotic( Character *p, item *it, bool, const tripoint & )
{
    p->add_msg_if_player( _( "You take some %s." ), it->tname() );
    if( p->has_effect( effect_infected ) && !p->has_effect( effect_strong_antibiotic ) ) {
        p->add_msg_if_player( m_good, _( "You feel much better - almost entirely." ) );
    }
    p->add_effect( effect_strong_antibiotic, 12_hours );
    p->add_effect( effect_strong_antibiotic_visible, rng( 9_hours, 15_hours ) );
    return 1;
}

static item *wield_before_use( Character *const p, item *const it, const std::string &msg )
{
    if( !p->is_wielding( *it ) ) {
        if( !p->is_armed() || query_yn( msg.c_str(), it->tname() ) ) {
            if( !p->wield( *it ) ) {
                // Will likely happen if it is too heavy, or the player is
                // wielding something that can't be unwielded
                add_msg( m_bad, "%s", p->can_wield( *it ).str() );
                return nullptr;
            }
            // `it` is no longer the item we are using (note that `player::wielded` is a value).
            return &*p->get_wielded_item();
        } else {
            return nullptr;
        }
    }
    return it;
}

cata::optional<int> iuse::craft( Character *p, item *it, bool, const tripoint & )
{
    if( p->is_mounted() ) {
        p->add_msg_if_player( m_info, _( "You can't do that while mounted." ) );
        return cata::nullopt;
    }
    it = wield_before_use( p, it, _( "Wield the %s and start working?" ) );
    if( !it ) {
        return cata::nullopt;
    }

    const std::string craft_name = it->tname();

    if( !it->is_craft() ) {
        debugmsg( "Attempted to start working on non craft '%s.'  Aborting.", craft_name );
        return cata::nullopt;
    }

    if( !p->can_continue_craft( *it ) ) {
        return cata::nullopt;
    }
    const recipe &rec = it->get_making();
    const inventory &inv = p->crafting_inventory();
    if( !p->has_recipe( &rec, inv, p->get_crafting_helpers() ) ) {
        p->add_msg_player_or_npc(
            _( "You don't know the recipe for the %s and can't continue crafting." ),
            _( "<npcname> doesn't know the recipe for the %s and can't continue crafting." ),
            rec.result_name() );
        return 0;
    }
    p->add_msg_player_or_npc(
        pgettext( "in progress craft", "You start working on the %s." ),
        pgettext( "in progress craft", "<npcname> starts working on the %s." ), craft_name );
    item_location craft_loc = item_location( *p, it );
    p->assign_activity( player_activity( craft_activity_actor( craft_loc, false ) ) );

    return 0;
}

cata::optional<int> iuse::disassemble( Character *p, item *it, bool, const tripoint & )
{
    if( p->is_mounted() ) {
        p->add_msg_if_player( m_info, _( "You can't do that while mounted." ) );
        return cata::nullopt;
    }
    it = wield_before_use( p, it, _( "Wield the %s and start working?" ) );
    if( !it ) {
        return cata::nullopt;
    }
    if( !p->has_item( *it ) ) {
        return cata::nullopt;
    }

    p->disassemble( item_location( *p, it ), false );

    return 0;
}

cata::optional<int> iuse::melatonin_tablet( Character *p, item *it, bool, const tripoint & )
{
    p->add_msg_if_player( _( "You pop a %s." ), it->tname() );
    if( p->has_effect( effect_melatonin ) ) {
        p->add_msg_if_player( m_warning,
                              _( "Simply taking more melatonin won't help.  You have to go to sleep for it to work." ) );
    }
    p->add_effect( effect_melatonin, 16_hours );
    return 1;
}

cata::optional<int> iuse::coin_flip( Character *p, item *it, bool, const tripoint & )
{
    p->add_msg_if_player( m_info, _( "You flip a %s." ), it->tname() );
    p->add_msg_if_player( m_info, one_in( 2 ) ? _( "Heads!" ) : _( "Tails!" ) );
    return 0;
}

cata::optional<int> iuse::play_game( Character *p, item *it, bool, const tripoint & )
{
    if( p->is_avatar() ) {
        std::vector<npc *> followers = g->get_npcs_if( [p]( const npc & n ) {
            return n.is_ally( *p ) && p->sees( n ) && n.can_hear( p->pos(), p->get_shout_volume() );
        } );
        int fcount = followers.size();
        if( fcount > 0 ) {
            const char *qstr = fcount > 1 ? _( "Play the %s with your friends?" ) :
                               _( "Play the %s with your friend?" );
            std::string res = query_popup()
                              .context( "FRIENDS_ME_CANCEL" )
                              .message( qstr, it->tname() )
                              .option( "FRIENDS" ).option( "ME" ).option( "CANCEL" )
                              .query().action;
            if( res == "FRIENDS" ) {
                if( fcount > 1 ) {
                    add_msg( n_gettext( "You and your %d friend start playing.",
                                        "You and your %d friends start playing.", fcount ), fcount );
                } else {
                    add_msg( _( "You and your friend start playing." ) );
                }
                p->assign_activity( ACT_GENERIC_GAME, to_moves<int>( 1_hours ), fcount,
                                    p->get_item_position( it ), "gaming with friends" );
                for( npc *n : followers ) {
                    n->assign_activity( ACT_GENERIC_GAME, to_moves<int>( 1_hours ), fcount,
                                        n->get_item_position( it ), "gaming with friends" );
                }
            } else if( res == "ME" ) {
                p->add_msg_if_player( _( "You start playing." ) );
                p->assign_activity( ACT_GENERIC_GAME, to_moves<int>( 1_hours ), -1,
                                    p->get_item_position( it ), "gaming" );
            } else {
                return cata::nullopt;
            }
            return 0;
        } // else, fall through to playing alone
    }
    if( query_yn( _( "Play a game with the %s?" ), it->tname() ) ) {
        p->add_msg_if_player( _( "You start playing." ) );
        p->assign_activity( ACT_GENERIC_GAME, to_moves<int>( 1_hours ), -1,
                            p->get_item_position( it ), "gaming" );
    } else {
        return cata::nullopt;
    }
    return 0;
}

cata::optional<int> iuse::magic_8_ball( Character *p, item *it, bool, const tripoint & )
{
    p->add_msg_if_player( m_info, _( "You ask the %s, then flip it." ), it->tname() );
    int rn = rng( 0, 3 );
    std::string msg_category;
    game_message_type color;
    if( rn == 0 ) {
        msg_category = "magic_8ball_bad";
        color = m_bad;
    } else if( rn == 1 ) {
        msg_category = "magic_8ball_unknown";
        color = m_info;
    } else {
        msg_category = "magic_8ball_good";
        color = m_good;
    }
    p->add_msg_if_player( color, _( "The %s says: %s" ), it->tname(),
                          SNIPPET.random_from_category( msg_category ).value_or( translation() ) );
    return 0;
}

cata::optional<int> iuse::electricstorage( Character *p, item *it, bool t, const tripoint & )
{
    if( p->is_npc() ) {
        return cata::nullopt;
    }

    // From item processing
    if( t ) {
        return cata::nullopt;
    }

    if( p->is_underwater() ) {
        p->add_msg_if_player( m_info, _( "Unfortunately your device is not waterproof." ) );
        return cata::nullopt;
    }

    if( !it->is_ebook_storage() ) {
        debugmsg( "ELECTRICSTORAGE iuse called on item without ebook type pocket" );
        return cata::nullopt;
    }

    if( p->has_flag( json_flag_HYPEROPIC ) && !p->worn_with_flag( flag_FIX_FARSIGHT ) &&
        !p->has_effect( effect_contacts ) && !p->has_flag( json_flag_ENHANCED_VISION ) ) {
        p->add_msg_if_player( m_info,
                              _( "You'll need to put on reading glasses before you can see the screen." ) );
        return cata::nullopt;
    }

    auto filter = []( const item & itm ) {
        return !itm.is_broken() &&
               itm.has_flag( flag_MC_USED ) &&
               itm.has_pocket_type( item_pocket::pocket_type::EBOOK );
    };

    item_location storage_card = game_menus::inv::titled_filter_menu(
                                     filter, *p->as_avatar(), _( "Use what storage device?" ),
                                     -1, _( "You don't have any empty book storage devices." ) );

    if( !storage_card ) {
        return cata::nullopt;
    }

    // list of books of from_it that are not in to_it
    auto book_difference = []( const item & from_it, const item & to_it ) -> std::vector<const item *> {
        std::set<itype_id> existing_ebooks;
        for( const item *ebook : to_it.ebooks() )
        {
            if( !ebook->is_book() ) {
                debugmsg( "ebook type pocket contains non-book item %s", ebook->typeId().str() );
                continue;
            }

            existing_ebooks.insert( ebook->typeId() );
        }

        std::vector<const item *> ebooks;
        for( const item *ebook : from_it.ebooks() )
        {
            if( !ebook->is_book() ) {
                debugmsg( "ebook type pocket contains non-book item %s", ebook->typeId().str() );
                continue;
            }

            if( existing_ebooks.count( ebook->typeId() ) ) {
                continue;
            }

            ebooks.emplace_back( ebook );
        }
        return ebooks;
    };

    std::vector<const item *> to_storage = book_difference( *it, *storage_card );
    std::vector<const item *> to_device = book_difference( *storage_card, *it );

    uilist smenu;
    smenu.text = _( "What to do with your storage devices:" );

    smenu.addentry( 1, !to_device.empty(), 't', _( "Copy to device from the card" ) );
    smenu.addentry( 2, !to_storage.empty(), 'f', _( "Copy from device to the card" ) );
    smenu.addentry( 3, !storage_card->ebooks().empty(), 'v', _( "View books in the card" ) );
    smenu.query();

    // were any books moved to or from the device
    int books_moved = 0;

    auto move_books = [&books_moved]( const std::vector<const item *> &fromset, item & toit ) -> void {
        books_moved = fromset.size();
        for( const item *ebook : fromset )
        {
            toit.put_in( *ebook, item_pocket::pocket_type::EBOOK );
        }
    };

    if( smenu.ret == 1 ) {
        // to device
        move_books( to_device, *it );
    } else if( smenu.ret == 2 ) {
        // from device
        move_books( to_storage, *storage_card );
    } else if( smenu.ret == 3 ) {
        game_menus::inv::ebookread( *p, storage_card );
        return cata::nullopt;
    } else {
        return cata::nullopt;
    }

    if( books_moved > 0 ) {
        p->mod_moves( -to_moves<int>( 2_seconds ) );
        if( smenu.ret == 1 ) {
            p->add_msg_if_player( m_info,
                                  n_gettext( "Copied one book to the device.",
                                             "Copied %1$s books to the device.", books_moved ),
                                  books_moved );
        } else if( smenu.ret == 2 ) {
            p->add_msg_if_player( m_info,
                                  n_gettext( "Copied one book to the %2$s.",
                                             "Copied %1$s books to the %2$s.", books_moved ),
                                  books_moved, storage_card->tname() );
        }
    }

    return cata::nullopt;
}

cata::optional<int> iuse::ebooksave( Character *p, item *it, bool t, const tripoint & )
{
    if( t ) {
        return cata::nullopt;
    }
    if( !it->is_ebook_storage() ) {
        debugmsg( "EBOOKSAVE iuse called on item without ebook type pocket" );
        return cata::nullopt;
    }

    if( p->is_npc() ) {
        return cata::nullopt;
    }

    if( p->is_underwater() ) {
        p->add_msg_if_player( m_info, _( "Unfortunately your device is not waterproof." ) );
        return cata::nullopt;
    }

    if( p->has_flag( json_flag_HYPEROPIC ) && !p->worn_with_flag( flag_FIX_FARSIGHT ) &&
        !p->has_effect( effect_contacts ) && !p->has_flag( json_flag_ENHANCED_VISION ) ) {
        p->add_msg_if_player( m_info,
                              _( "You'll need to put on reading glasses before you can see the screen." ) );
        return cata::nullopt;
    }

    std::set<itype_id> ebooks;
    for( const item *ebook : it->ebooks() ) {
        if( !ebook->is_book() ) {
            debugmsg( "ebook type pocket contains non-book item %s", ebook->typeId().str() );
            continue;
        }

        ebooks.insert( ebook->typeId() );
    }

    const item_location book = game_menus::inv::titled_filter_menu(
    [&p, &ebooks]( const item & itm ) {
        return itm.is_book() && p->has_identified( itm.typeId() ) && !ebooks.count( itm.typeId() );
    },
    *p->as_avatar(), _( "Scan which book?" ), PICKUP_RANGE );

    if( !book ) {
        p->add_msg_if_player( m_info, _( "Nevermind." ) );
        return cata::nullopt;
    }

    p->assign_activity(
        player_activity( ebooksave_activity_actor( book, item_location( *p, it ) ) ) );

    return cata::nullopt;
}

cata::optional<int> iuse::ebookread( Character *p, item *it, bool t, const tripoint & )
{
    if( t ) {
        return cata::nullopt;
    }
    if( !it->is_ebook_storage() ) {
        debugmsg( "EBOOKREAD iuse called on item without ebook type pocket" );
        return cata::nullopt;
    }

    if( p->is_npc() ) {
        return cata::nullopt;
    }

    if( p->is_underwater() ) {
        p->add_msg_if_player( m_info, _( "Unfortunately your device is not waterproof." ) );
        return cata::nullopt;
    }

    if( p->has_flag( json_flag_HYPEROPIC ) && !p->worn_with_flag( flag_FIX_FARSIGHT ) &&
        !p->has_effect( effect_contacts ) && !p->has_flag( json_flag_ENHANCED_VISION ) ) {
        p->add_msg_if_player( m_info,
                              _( "You'll need to put on reading glasses before you can see the screen." ) );
        return cata::nullopt;
    }

    // Only turn on the eBook light, if it's too dark to read
    if( p->fine_detail_vision_mod() > 4 && !it->active && it->is_transformable() ) {
        const use_function *readinglight = it->type->get_use( "transform" );
        if( readinglight ) {
            readinglight->call( *p, *it, it->active, p->pos() );
        }
    }

    item_location ereader = item_location( *p, it );
    item_location book = game_menus::inv::ebookread( *p, ereader );

    if( !book ) {
        return cata::nullopt;
    }

    p->as_avatar()->read( book, ereader );

    return cata::nullopt;
}

cata::optional<int> iuse::binder_add_recipe( Character *p, item *binder, bool, const tripoint & )
{
    if( p->is_mounted() ) {
        p->add_msg_if_player( m_info, _( "You cannot do that while mounted." ) );
        return cata::nullopt;
    }

    if( p->is_underwater() ) {
        p->add_msg_if_player( m_info, _( "You rethink trying to write underwater." ) );
        return cata::nullopt;
    }

    uilist amenu;
    amenu.text = _( "Choose menu option:" );

    if( !binder->get_var( "EIPC_RECIPES" ).empty() ) {
        amenu.addentry( 0, true, 'r', _( "View recipes" ) );
    }
    amenu.addentry( 1, true, 'w', _( "Copy a recipe from a book" ) );

    amenu.query();
    if( amenu.ret < 0 ) {
        return cata::nullopt;
    } else if( amenu.ret == 0 ) {
        uilist rmenu;
        rmenu.text = _( "List recipes:" );

        std::vector<recipe_id> candidate_recipes;
        std::istringstream f( binder->get_var( "EIPC_RECIPES" ) );
        std::string s;
        int k = 0;
        while( getline( f, s, ',' ) ) {

            if( s.empty() ) {
                continue;
            }

            candidate_recipes.emplace_back( s );

            const recipe &rec = *candidate_recipes.back();
            const int pages = 1 + rec.difficulty / 2;
            if( rec ) {
                rmenu.addentry_col( k++, true, -1, rec.result_name(),
                                    string_format( n_gettext( "%1$d page", "%1$d pages", pages ), pages ) );
            }
        }

        rmenu.query();

        return cata::nullopt;
    }

    const inventory crafting_inv = p->crafting_inventory();
    const std::vector<const item *> writing_tools = crafting_inv.items_with( [&]( const item & it ) {
        return it.has_flag( flag_WRITE_MESSAGE ) && it.ammo_sufficient( p );
    } );

    if( writing_tools.empty() ) {
        p->add_msg_if_player( m_info, _( "You do not have anything to write with." ) );
        return cata::nullopt;
    }

    const recipe_subset res = p->get_recipes_from_books( crafting_inv );
    if( !res.size() ) {
        p->add_msg_if_player( m_info, _( "You do not have any recipes you can copy." ) );
        return cata::nullopt;
    }

    std::vector<const recipe *> recipes;
    recipes.reserve( res.size() );

    uilist menu;
    menu.text = _( "Choose recipe to copy" );

    // due to way recipe_subset works, I can't a use range-based for loop here
    // without compiler errors
    for( auto rec = res.begin(); rec != res.end(); ++rec ) {
        // bypass clang: use range-based for loop instead [modernize-loop-convert]
        // because of the issue above
        if( rec == res.end() ) {
            continue;
        }
        recipes.emplace_back( *rec );

        const int pages = 1 + ( *rec )->difficulty / 2;
        menu.addentry_col( -1, binder->remaining_ammo_capacity() >= pages, ' ',
                           ( *rec )->result_name(),
                           string_format( n_gettext( "%1$d page", "%1$d pages", pages ), pages ) );
    }

    menu.query();
    if( menu.ret < 0 ) {
        return cata::nullopt;
    }

    if( p->fine_detail_vision_mod() > 4.0f ) {
        p->add_msg_if_player( m_info, _( "It's too dark to write!" ) );
        return cata::nullopt;
    }

    const int pages = 1 + recipes[menu.ret]->difficulty / 2;
    if( !p->has_charges( itype_paper, pages ) ) {
        p->add_msg_if_player( m_info, _( "You do not have enough paper to copy this recipe." ) );
        return cata::nullopt;
    }

    if( binder->remaining_ammo_capacity() <  pages ) {
        p->add_msg_if_player( m_info, _( "Your recipe book can not fit this recipe." ) );
        return cata::nullopt;
    }

    const std::string old_recipes = binder->get_var( "EIPC_RECIPES" );
    if( old_recipes.find( "," + recipes[menu.ret]->ident().str() + "," ) != std::string::npos ) {
        p->add_msg_if_player( m_good, _( "Your recipe book already has a recipe for %s." ),
                              recipes[menu.ret]->result_name() );
        return cata::nullopt;
    }

    bool has_enough_charges = false;

    // one charge per page
    int max_charges = 0;
    for( const item *it : writing_tools ) {
        if( it->ammo_required() == 0 ) {
            has_enough_charges = true;
            break;
        }

        max_charges += it->ammo_remaining() / it->ammo_required();
        if( max_charges >= pages ) {
            has_enough_charges = true;
            break;
        }
    }

    if( !has_enough_charges ) {
        p->add_msg_if_player( m_info, _( "Your writing tool does not have enough charges." ) );
        return cata::nullopt;
    }

    p->assign_activity( player_activity(
                            bookbinder_copy_activity_actor(
                                item_location( *p, binder ),
                                recipes[menu.ret]->ident() ) ) );

    return cata::nullopt;
}

cata::optional<int> iuse::binder_manage_recipe( Character *p, item *binder, bool,
        const tripoint &ipos )
{
    if( p->is_underwater() ) {
        p->add_msg_if_player( m_info, _( "Doing that would ruin the %1$s." ), binder->tname() );
        return cata::nullopt;
    }

    if( binder->get_var( "EIPC_RECIPES" ).empty() ) {
        p->add_msg_if_player( m_info, _( "You have no recipes to manage." ) );
        return cata::nullopt;
    }

    uilist rmenu;
    rmenu.text = _( "Manage recipes" );

    int num_recipes = 0;
    std::vector<recipe_id> recipes;

    // copied from item::get_available_recipes
    const std::string eipc_recipes = binder->get_var( "EIPC_RECIPES" );
    // Capture the index one past the delimiter, i.e. start of target string.
    size_t first_string_index = eipc_recipes.find_first_of( ',' ) + 1;
    while( first_string_index != std::string::npos ) {
        size_t next_string_index = eipc_recipes.find_first_of( ',', first_string_index );
        if( next_string_index == std::string::npos ) {
            break;
        }
        const recipe_id new_recipe( eipc_recipes.substr( first_string_index,
                                    next_string_index - first_string_index ) );

        if( new_recipe.is_valid() ) {
            recipes.emplace_back( new_recipe );

            std::string recipe_name = new_recipe->result_name();
            if( p->knows_recipe( &new_recipe.obj() ) ) {
                recipe_name += _( " (KNOWN)" );
            }

            const int pages = 1 + new_recipe->difficulty / 2;
            rmenu.addentry_col( ++num_recipes, true, ' ',
                                recipe_name,
                                string_format( n_gettext( "%1$d page", "%1$d pages", pages ), pages ) );
        }

        first_string_index = next_string_index + 1;
    }

    rmenu.query();
    if( rmenu.ret > 0 ) {
        const recipe_id &rec = recipes[rmenu.ret - 1];
        if( !query_yn( _( "Remove the recipe for %1$s?" ), rec->result_name() ) ) {
            return cata::nullopt;
        }

        recipes.erase( recipes.begin() + rmenu.ret - 1 );
        binder->erase_var( "EIPC_RECIPES" );

        for( const recipe_id &book_rec : recipes ) {
            binder->eipc_recipe_add( book_rec );
        }

        const int pages = 1 + rec->difficulty / 2;
        binder->ammo_consume( pages, ipos, p );
    }

    return cata::nullopt;
}

cata::optional<int> iuse::voltmeter( Character *p, item *, bool, const tripoint & )
{
    const cata::optional<tripoint> pnt_ = choose_adjacent( _( "Check voltage where?" ) );
    if( !pnt_ ) {
        return cata::nullopt;
    }

    const map &here = get_map();
    const optional_vpart_position vp = here.veh_at( *pnt_ );

    if( !vp ) {
        p->add_msg_if_player( _( "There's nothing to measure there." ) );
        return cata::nullopt;
    }
    if( vp->vehicle().fuel_left( itype_battery, true ) ) {
        p->add_msg_if_player( _( "The %1$s has voltage." ), vp->vehicle().name );
    } else {
        p->add_msg_if_player( _( "The %1$s has no voltage." ), vp->vehicle().name );
    }
    return 1;
}

void use_function::dump_info( const item &it, std::vector<iteminfo> &dump ) const
{
    if( actor != nullptr ) {
        actor->info( it, dump );
    }
}

ret_val<void> use_function::can_call( const Character &p, const item &it, bool t,
                                      const tripoint &pos ) const
{
    if( actor == nullptr ) {
        return ret_val<void>::make_failure( _( "You can't do anything interesting with your %s." ),
                                            it.tname() );
    } else if( it.is_broken() ) {
        return ret_val<void>::make_failure( _( "Your %s is broken and won't activate." ),
                                            it.tname() );
    }

    return actor->can_use( p, it, t, pos );
}

cata::optional<int> use_function::call( Character &p, item &it, bool active,
                                        const tripoint &pos ) const
{
    return actor->use( p, it, active, pos );
}<|MERGE_RESOLUTION|>--- conflicted
+++ resolved
@@ -8370,11 +8370,7 @@
                     mealtime = meal->time_to_craft_moves( *p, recipe_time_flag::ignore_proficiencies ) * 2;
                 }
 
-<<<<<<< HEAD
-                const int all_charges = charges_to_start + mealtime / 100 * units::to_watt(
-=======
-                const int all_charges = charges_to_start + mealtime / 1000 * units::to_joule(
->>>>>>> 50d81a12
+                const int all_charges = charges_to_start + mealtime / 1000 * units::to_watt(
                                             it->type->tool->power_draw ) / 1000;
 
                 if( it->ammo_remaining( p ) < all_charges ) {
