--- conflicted
+++ resolved
@@ -1387,13 +1387,8 @@
     p.moves -= 15;
 
     // First a check to see if we are trying to feed a NPC dog food.
-<<<<<<< HEAD
-    if( animal_food_type == DOGFOOD && g->critter_at<npc>( pnt ) != NULL ) {
+    if( animal_food_type == DOGFOOD && g->critter_at<npc>( pnt ) != nullptr ) {
         if( npc *const person_ = g->critter_at<npc>( pnt ) ) {
-=======
-    if( animal_food_type == DOGFOOD && g->critter_at<npc>( dirp ) != nullptr ) {
-        if( npc *const person_ = g->critter_at<npc>( dirp ) ) {
->>>>>>> 9d2bf216
             npc &person = *person_;
             if( query_yn( _( "Are you sure you want to feed a person the dog food?" ) ) ) {
                 p.add_msg_if_player( _( "You put your %1$s into %2$s's mouth!" ), it.tname().c_str(),
