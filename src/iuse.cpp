--- conflicted
+++ resolved
@@ -2626,44 +2626,30 @@
 
     const bool diggable = g->m.has_flag( "DIGGABLE", pnt );
     const bool deepen = g->m.has_flag( "DIGGABLE_CAN_DEEPEN", pnt );
-
-<<<<<<< HEAD
-    if( g->m.has_flag( "DIGGABLE", pnt ) ) {
-        const ter_id ter = g->m.ter( pnt );
-        if( ter == t_pit_shallow ) {
-            if( p->crafting_inventory().has_quality( DIG, 2 ) ) {
-                moves = MINUTES( 90 ) / it->get_quality( DIG ) * 100;
-            } else {
-                p->add_msg_if_player( _( "You can't deepen this pit without a proper shovel." ) );
-                return 0;
-            }
-        } else if( ter == t_grave ) {
-            if( g->u.has_trait_flag( "SPIRITUAL" ) && !g->u.has_trait_flag( "PSYCHOPATH" ) &&
-                g->u.query_yn( _( "Would you really touch the sacred resting place of the dead?" ) ) ) {
-                add_msg( m_info, _( "Exhuming a grave is really against your beliefs." ) );
-                g->u.add_morale( MORALE_GRAVEDIGGER, -50, -100, 48_hours, 12_hours );
-                if( one_in( 3 ) ) {
-                    g->u.vomit();
-                }
-            } else if( g->u.has_trait_flag( "PSYCHOPATH" ) ) {
-                p->add_msg_if_player( m_good,
-                                      _( "Exhuming a grave is fun now, where there is no one to object." ) );
-                p->add_morale( MORALE_GRAVEDIGGER, 25, 50, 2_hours, 1_hours );
-            } else if( !g->u.has_trait_flag( "EATDEAD" ) && !g->u.has_trait_flag( "SAPROVORE" ) ) {
-                p->add_msg_if_player( m_bad, _( "Exhuming this grave is utterly disgusting!" ) );
-                p->add_morale( MORALE_GRAVEDIGGER, -25, -50, 2_hours, 1_hours );
-                if( one_in( 5 ) ) {
-                    p->vomit();
-                }
-            }
-            moves = MINUTES( 60 ) / it->get_quality( DIG ) * 100;  // 6 feet under
-        } else {
-            moves = MINUTES( 30 ) / it->get_quality( DIG ) * 100;
-        }
-    } else {
-=======
+    const bool grave = g->m.ter( pnt ) == t_grave;
+
+    if( grave ) {
+        if( g->u.has_trait_flag( "SPIRITUAL" ) && !g->u.has_trait_flag( "PSYCHOPATH" ) &&
+            g->u.query_yn( _( "Would you really touch the sacred resting place of the dead?" ) ) ) {
+            add_msg( m_info, _( "Exhuming a grave is really against your beliefs." ) );
+            g->u.add_morale( MORALE_GRAVEDIGGER, -50, -100, 48_hours, 12_hours );
+            if( one_in( 3 ) ) {
+                g->u.vomit();
+            }
+        } else if( g->u.has_trait_flag( "PSYCHOPATH" ) ) {
+            p->add_msg_if_player( m_good,
+                                    _( "Exhuming a grave is fun now, where there is no one to object." ) );
+            p->add_morale( MORALE_GRAVEDIGGER, 25, 50, 2_hours, 1_hours );
+        } else if( !g->u.has_trait_flag( "EATDEAD" ) && !g->u.has_trait_flag( "SAPROVORE" ) ) {
+            p->add_msg_if_player( m_bad, _( "Exhuming this grave is utterly disgusting!" ) );
+            p->add_morale( MORALE_GRAVEDIGGER, -25, -50, 2_hours, 1_hours );
+            if( one_in( 5 ) ) {
+                p->vomit();
+            }
+        }
+    }
+     
     if( !diggable ) {
->>>>>>> 4f1ea1cf
         p->add_msg_if_player( _( "You can't dig a pit on this ground." ) );
         return 0;
     }
@@ -2679,7 +2665,7 @@
         break;
     }
 
-    const int moves = dig_pit_moves( p, it, deepen );
+    const int moves = dig_pit_moves( p, it, grave ? true : deepen );
 
     activity_id digging_activity( "ACT_DIG" );
     if( deepen ) {
