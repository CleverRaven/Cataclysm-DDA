#include "iuse.h"

#include <algorithm>
#include <array>
#include <climits>
#include <cmath>
#include <cstdlib>
#include <exception>
#include <functional>
#include <iterator>
#include <list>
#include <map>
#include <new>
#include <optional>
#include <set>
#include <sstream>
#include <string>
#include <unordered_map>
#include <unordered_set>
#include <utility>
#include <vector>

#include "action.h"
#include "activity_actor_definitions.h"
#include "activity_type.h"
#include "avatar.h"
#include "avatar_action.h"
#include "bionics.h"
#include "bodypart.h"
#include "calendar.h"
#include "cata_utility.h"
#include "character.h"
#include "character_martial_arts.h"
#include "city.h"
#include "colony.h"
#include "color.h"
#include "coordinate_conversions.h"
#include "coordinates.h"
#include "creature.h"
#include "creature_tracker.h"
#include "cuboid_rectangle.h"
#include "damage.h"
#include "debug.h"
#include "effect.h" // for weed_msg
#include "enums.h"
#include "event.h"
#include "event_bus.h"
#include "explosion.h"
#include "field.h"
#include "field_type.h"
#include "flag.h"
#include "fungal_effects.h"
#include "game.h"
#include "game_constants.h"
#include "game_inventory.h"
#include "handle_liquid.h"
#include "harvest.h"
#include "iexamine.h"
#include "inventory.h"
#include "inventory_ui.h"
#include "item.h"
#include "item_location.h"
#include "item_pocket.h"
#include "iteminfo_query.h"
#include "itype.h"
#include "iuse_actor.h" // For firestarter
#include "json.h"
#include "json_loader.h"
#include "line.h"
#include "make_static.h"
#include "map.h"
#include "map_iterator.h"
#include "mapdata.h"
#include "martialarts.h"
#include "memorial_logger.h"
#include "memory_fast.h"
#include "messages.h"
#include "mongroup.h"
#include "monster.h"
#include "morale_types.h"
#include "mtype.h"
#include "music.h"
#include "mutation.h"
#include "npc.h"
#include "omdata.h"
#include "options.h"
#include "output.h"
#include "overmap.h"
#include "overmapbuffer.h"
#include "pimpl.h"
#include "player_activity.h"
#include "point.h"
#include "popup.h" // For play_game
#include "recipe.h"
#include "recipe_dictionary.h"
#include "requirements.h"
#include "ret_val.h"
#include "rng.h"
#include "sounds.h"
#include "speech.h"
#include "stomach.h"
#include "string_formatter.h"
#include "string_input_popup.h"
#include "teleport.h"
#include "text_snippets.h"
#include "timed_event.h"
#include "translations.h"
#include "trap.h"
#include "try_parse_integer.h"
#include "type_id.h"
#include "ui.h"
#include "ui_manager.h"
#include "units.h"
#include "units_utility.h"
#include "value_ptr.h"
#include "veh_interact.h"
#include "veh_type.h"
#include "vehicle.h"
#include "viewer.h"
#include "vitamin.h"
#include "vpart_position.h"
#include "vpart_range.h"
#include "weather.h"
#include "weather_gen.h"
#include "weather_type.h"

static const activity_id ACT_FISH( "ACT_FISH" );
static const activity_id ACT_GAME( "ACT_GAME" );
static const activity_id ACT_GENERIC_GAME( "ACT_GENERIC_GAME" );
static const activity_id ACT_HAND_CRANK( "ACT_HAND_CRANK" );
static const activity_id ACT_HEATING( "ACT_HEATING" );
static const activity_id ACT_JACKHAMMER( "ACT_JACKHAMMER" );
static const activity_id ACT_PICKAXE( "ACT_PICKAXE" );
static const activity_id ACT_ROBOT_CONTROL( "ACT_ROBOT_CONTROL" );
static const activity_id ACT_VIBE( "ACT_VIBE" );

static const addiction_id addiction_marloss_b( "marloss_b" );
static const addiction_id addiction_marloss_r( "marloss_r" );
static const addiction_id addiction_marloss_y( "marloss_y" );
static const addiction_id addiction_nicotine( "nicotine" );

static const ammotype ammo_battery( "battery" );

static const bionic_id bio_shock( "bio_shock" );
static const bionic_id bio_tools( "bio_tools" );

static const construction_str_id construction_constr_clear_rubble( "constr_clear_rubble" );
static const construction_str_id construction_constr_fill_pit( "constr_fill_pit" );
static const construction_str_id construction_constr_pit( "constr_pit" );
static const construction_str_id construction_constr_pit_shallow( "constr_pit_shallow" );
static const construction_str_id construction_constr_water_channel( "constr_water_channel" );

static const efftype_id effect_adrenaline( "adrenaline" );
static const efftype_id effect_antibiotic( "antibiotic" );
static const efftype_id effect_antibiotic_visible( "antibiotic_visible" );
static const efftype_id effect_antifungal( "antifungal" );
static const efftype_id effect_asthma( "asthma" );
static const efftype_id effect_beartrap( "beartrap" );
static const efftype_id effect_bleed( "bleed" );
static const efftype_id effect_blind( "blind" );
static const efftype_id effect_blood_spiders( "blood_spiders" );
static const efftype_id effect_bloodworms( "bloodworms" );
static const efftype_id effect_boomered( "boomered" );
static const efftype_id effect_bouldering( "bouldering" );
static const efftype_id effect_brainworms( "brainworms" );
static const efftype_id effect_cig( "cig" );
static const efftype_id effect_contacts( "contacts" );
static const efftype_id effect_corroding( "corroding" );
static const efftype_id effect_crushed( "crushed" );
static const efftype_id effect_datura( "datura" );
static const efftype_id effect_dazed( "dazed" );
static const efftype_id effect_dermatik( "dermatik" );
static const efftype_id effect_docile( "docile" );
static const efftype_id effect_downed( "downed" );
static const efftype_id effect_drunk( "drunk" );
static const efftype_id effect_earphones( "earphones" );
static const efftype_id effect_flushot( "flushot" );
static const efftype_id effect_foodpoison( "foodpoison" );
static const efftype_id effect_formication( "formication" );
static const efftype_id effect_fungus( "fungus" );
static const efftype_id effect_glowing( "glowing" );
static const efftype_id effect_glowy_led( "glowy_led" );
static const efftype_id effect_hallu( "hallu" );
static const efftype_id effect_happy( "happy" );
static const efftype_id effect_harnessed( "harnessed" );
static const efftype_id effect_has_bag( "has_bag" );
static const efftype_id effect_haslight( "haslight" );
static const efftype_id effect_high( "high" );
static const efftype_id effect_in_pit( "in_pit" );
static const efftype_id effect_infected( "infected" );
static const efftype_id effect_jetinjector( "jetinjector" );
static const efftype_id effect_lack_sleep( "lack_sleep" );
static const efftype_id effect_laserlocked( "laserlocked" );
static const efftype_id effect_lying_down( "lying_down" );
static const efftype_id effect_melatonin( "melatonin" );
static const efftype_id effect_meth( "meth" );
static const efftype_id effect_monster_armor( "monster_armor" );
static const efftype_id effect_monster_saddled( "monster_saddled" );
static const efftype_id effect_music( "music" );
static const efftype_id effect_nausea( "nausea" );
static const efftype_id effect_onfire( "onfire" );
static const efftype_id effect_paincysts( "paincysts" );
static const efftype_id effect_pet( "pet" );
static const efftype_id effect_poison( "poison" );
static const efftype_id effect_ridden( "ridden" );
static const efftype_id effect_riding( "riding" );
static const efftype_id effect_run( "run" );
static const efftype_id effect_sad( "sad" );
static const efftype_id effect_sap( "sap" );
static const efftype_id effect_shakes( "shakes" );
static const efftype_id effect_sleep( "sleep" );
static const efftype_id effect_slimed( "slimed" );
static const efftype_id effect_smoke( "smoke" );
static const efftype_id effect_spores( "spores" );
static const efftype_id effect_stimpack( "stimpack" );
static const efftype_id effect_strong_antibiotic( "strong_antibiotic" );
static const efftype_id effect_strong_antibiotic_visible( "strong_antibiotic_visible" );
static const efftype_id effect_stunned( "stunned" );
static const efftype_id effect_tapeworm( "tapeworm" );
static const efftype_id effect_teargas( "teargas" );
static const efftype_id effect_tetanus( "tetanus" );
static const efftype_id effect_tied( "tied" );
static const efftype_id effect_took_antiasthmatic( "took_antiasthmatic" );
static const efftype_id effect_took_anticonvulsant_visible( "took_anticonvulsant_visible" );
static const efftype_id effect_took_flumed( "took_flumed" );
static const efftype_id effect_took_prozac( "took_prozac" );
static const efftype_id effect_took_prozac_bad( "took_prozac_bad" );
static const efftype_id effect_took_prozac_visible( "took_prozac_visible" );
static const efftype_id effect_took_thorazine( "took_thorazine" );
static const efftype_id effect_took_thorazine_bad( "took_thorazine_bad" );
static const efftype_id effect_took_thorazine_visible( "took_thorazine_visible" );
static const efftype_id effect_took_xanax( "took_xanax" );
static const efftype_id effect_took_xanax_visible( "took_xanax_visible" );
static const efftype_id effect_valium( "valium" );
static const efftype_id effect_visuals( "visuals" );
static const efftype_id effect_weak_antibiotic( "weak_antibiotic" );
static const efftype_id effect_weak_antibiotic_visible( "weak_antibiotic_visible" );
static const efftype_id effect_webbed( "webbed" );
static const efftype_id effect_weed_high( "weed_high" );

static const flag_id json_flag_POWER_CORD( "POWER_CORD" );

static const furn_str_id furn_f_translocator_buoy( "f_translocator_buoy" );

static const harvest_drop_type_id harvest_drop_blood( "blood" );

static const itype_id itype_advanced_ecig( "advanced_ecig" );
static const itype_id itype_afs_atomic_smartphone( "afs_atomic_smartphone" );
static const itype_id itype_afs_atomic_smartphone_music( "afs_atomic_smartphone_music" );
static const itype_id itype_afs_atomic_wraitheon_music( "afs_atomic_wraitheon_music" );
static const itype_id itype_afs_wraitheon_smartphone( "afs_wraitheon_smartphone" );
static const itype_id itype_apparatus( "apparatus" );
static const itype_id itype_arcade_machine( "arcade_machine" );
static const itype_id itype_atomic_coffeepot( "atomic_coffeepot" );
static const itype_id itype_barometer( "barometer" );
static const itype_id itype_battery( "battery" );
static const itype_id itype_c4armed( "c4armed" );
static const itype_id itype_canister_empty( "canister_empty" );
static const itype_id itype_chainsaw_off( "chainsaw_off" );
static const itype_id itype_chainsaw_on( "chainsaw_on" );
static const itype_id itype_cig( "cig" );
static const itype_id itype_cigar( "cigar" );
static const itype_id itype_cow_bell( "cow_bell" );
static const itype_id itype_detergent( "detergent" );
static const itype_id itype_e_handcuffs( "e_handcuffs" );
static const itype_id itype_ecig( "ecig" );
static const itype_id itype_emf_detector( "emf_detector" );
static const itype_id itype_emf_detector_on( "emf_detector_on" );
static const itype_id itype_fire( "fire" );
static const itype_id itype_firecracker_act( "firecracker_act" );
static const itype_id itype_firecracker_pack_act( "firecracker_pack_act" );
static const itype_id itype_geiger_off( "geiger_off" );
static const itype_id itype_geiger_on( "geiger_on" );
static const itype_id itype_granade_act( "granade_act" );
static const itype_id itype_handrolled_cig( "handrolled_cig" );
static const itype_id itype_heatpack_used( "heatpack_used" );
static const itype_id itype_hygrometer( "hygrometer" );
static const itype_id itype_joint( "joint" );
static const itype_id itype_liquid_soap( "liquid_soap" );
static const itype_id itype_log( "log" );
static const itype_id itype_mask_h20survivor_on( "mask_h20survivor_on" );
static const itype_id itype_mininuke_act( "mininuke_act" );
static const itype_id itype_mobile_memory_card( "mobile_memory_card" );
static const itype_id itype_mobile_memory_card_used( "mobile_memory_card_used" );
static const itype_id itype_molotov( "molotov" );
static const itype_id itype_mp3( "mp3" );
static const itype_id itype_mp3_on( "mp3_on" );
static const itype_id itype_multi_cooker( "multi_cooker" );
static const itype_id itype_multi_cooker_filled( "multi_cooker_filled" );
static const itype_id itype_nicotine_liquid( "nicotine_liquid" );
static const itype_id itype_noise_emitter( "noise_emitter" );
static const itype_id itype_noise_emitter_on( "noise_emitter_on" );
static const itype_id itype_paper( "paper" );
static const itype_id itype_radio( "radio" );
static const itype_id itype_radio_car( "radio_car" );
static const itype_id itype_radio_car_on( "radio_car_on" );
static const itype_id itype_radio_on( "radio_on" );
static const itype_id itype_rebreather_on( "rebreather_on" );
static const itype_id itype_rebreather_xl_on( "rebreather_xl_on" );
static const itype_id itype_shocktonfa_off( "shocktonfa_off" );
static const itype_id itype_shocktonfa_on( "shocktonfa_on" );
static const itype_id itype_smart_phone( "smart_phone" );
static const itype_id itype_smartphone_music( "smartphone_music" );
static const itype_id itype_soap( "soap" );
static const itype_id itype_soldering_iron( "soldering_iron" );
static const itype_id itype_spiral_stone( "spiral_stone" );
static const itype_id itype_towel( "towel" );
static const itype_id itype_towel_wet( "towel_wet" );
static const itype_id itype_water( "water" );
static const itype_id itype_water_clean( "water_clean" );
static const itype_id itype_wax( "wax" );
static const itype_id itype_weather_reader( "weather_reader" );

static const json_character_flag json_flag_ENHANCED_VISION( "ENHANCED_VISION" );
static const json_character_flag json_flag_HYPEROPIC( "HYPEROPIC" );
static const json_character_flag json_flag_MYOPIC( "MYOPIC" );
static const json_character_flag json_flag_MYOPIC_IN_LIGHT( "MYOPIC_IN_LIGHT" );
static const json_character_flag json_flag_PAIN_IMMUNE( "PAIN_IMMUNE" );

static const mongroup_id GROUP_FISH( "GROUP_FISH" );

static const mtype_id mon_blob( "mon_blob" );
static const mtype_id mon_dog_thing( "mon_dog_thing" );
static const mtype_id mon_hallu_multicooker( "mon_hallu_multicooker" );
static const mtype_id mon_hologram( "mon_hologram" );
static const mtype_id mon_spore( "mon_spore" );
static const mtype_id mon_vortex( "mon_vortex" );

static const mutation_category_id mutation_category_CATTLE( "CATTLE" );
static const mutation_category_id mutation_category_MYCUS( "MYCUS" );

static const proficiency_id proficiency_prof_lockpicking( "prof_lockpicking" );
static const proficiency_id proficiency_prof_lockpicking_expert( "prof_lockpicking_expert" );

static const quality_id qual_AXE( "AXE" );
static const quality_id qual_GLARE( "GLARE" );
static const quality_id qual_LOCKPICK( "LOCKPICK" );
static const quality_id qual_PRY( "PRY" );
static const quality_id qual_SCREW_FINE( "SCREW_FINE" );

static const skill_id skill_computer( "computer" );
static const skill_id skill_cooking( "cooking" );
static const skill_id skill_electronics( "electronics" );
static const skill_id skill_fabrication( "fabrication" );
static const skill_id skill_firstaid( "firstaid" );
static const skill_id skill_mechanics( "mechanics" );
static const skill_id skill_melee( "melee" );
static const skill_id skill_survival( "survival" );
static const skill_id skill_traps( "traps" );

static const species_id species_FUNGUS( "FUNGUS" );
static const species_id species_HALLUCINATION( "HALLUCINATION" );
static const species_id species_INSECT( "INSECT" );
static const species_id species_ROBOT( "ROBOT" );

static const ter_str_id ter_t_grave( "t_grave" );
static const ter_str_id ter_t_grave_new( "t_grave_new" );
static const ter_str_id ter_t_pit( "t_pit" );
static const ter_str_id ter_t_pit_corpsed( "t_pit_corpsed" );
static const ter_str_id ter_t_pit_covered( "t_pit_covered" );
static const ter_str_id ter_t_pit_glass( "t_pit_glass" );
static const ter_str_id ter_t_pit_shallow( "t_pit_shallow" );
static const ter_str_id ter_t_pit_spiked( "t_pit_spiked" );
static const ter_str_id ter_t_pit_spiked_covered( "t_pit_spiked_covered" );
static const ter_str_id ter_t_utility_light( "t_utility_light" );

static const trait_id trait_ACIDBLOOD( "ACIDBLOOD" );
static const trait_id trait_ACIDPROOF( "ACIDPROOF" );
static const trait_id trait_ALCMET( "ALCMET" );
static const trait_id trait_CHLOROMORPH( "CHLOROMORPH" );
static const trait_id trait_EATDEAD( "EATDEAD" );
static const trait_id trait_EATPOISON( "EATPOISON" );
static const trait_id trait_GILLS( "GILLS" );
static const trait_id trait_ILLITERATE( "ILLITERATE" );
static const trait_id trait_LIGHTWEIGHT( "LIGHTWEIGHT" );
static const trait_id trait_MARLOSS( "MARLOSS" );
static const trait_id trait_MARLOSS_AVOID( "MARLOSS_AVOID" );
static const trait_id trait_MARLOSS_BLUE( "MARLOSS_BLUE" );
static const trait_id trait_MARLOSS_YELLOW( "MARLOSS_YELLOW" );
static const trait_id trait_M_DEPENDENT( "M_DEPENDENT" );
static const trait_id trait_PSYCHOPATH( "PSYCHOPATH" );
static const trait_id trait_PYROMANIA( "PYROMANIA" );
static const trait_id trait_SPIRITUAL( "SPIRITUAL" );
static const trait_id trait_THRESH_MARLOSS( "THRESH_MARLOSS" );
static const trait_id trait_THRESH_MYCUS( "THRESH_MYCUS" );
static const trait_id trait_THRESH_PLANT( "THRESH_PLANT" );
static const trait_id trait_TOLERANCE( "TOLERANCE" );
static const trait_id trait_WAYFARER( "WAYFARER" );

static const vitamin_id vitamin_blood( "blood" );
static const vitamin_id vitamin_redcells( "redcells" );

static const weather_type_id weather_portal_storm( "portal_storm" );

// how many characters per turn of radio
static constexpr int RADIO_PER_TURN = 25;

#include "iuse_software.h"

struct extended_photo_def;
struct object_names_collection;

static void item_save_monsters( Character &p, item &it, const std::vector<monster *> &monster_vec,
                                int photo_quality );
static bool show_photo_selection( Character &p, item &it, const std::string &var_name );

static bool item_read_extended_photos( item &, std::vector<extended_photo_def> &,
                                       const std::string &,
                                       bool = false );
static void item_write_extended_photos( item &, const std::vector<extended_photo_def> &,
                                        const std::string & );

static std::string format_object_pair( const std::pair<std::string, int> &pair,
                                       const std::string &article );
static std::string format_object_pair_article( const std::pair<std::string, int> &pair );
static std::string format_object_pair_no_article( const std::pair<std::string, int> &pair );

static std::string colorized_field_description_at( const tripoint &point );
static std::string colorized_trap_name_at( const tripoint &point );
static std::string colorized_ter_name_flags_at( const tripoint &point,
        const std::vector<std::string> &flags = {}, const std::vector<ter_str_id> &ter_whitelist = {} );
static std::string colorized_feature_description_at( const tripoint &center_point, bool &item_found,
        const units::volume &min_visible_volume );

static std::string colorized_item_name( const item &item );
static std::string colorized_item_description( const item &item );
static item get_top_item_at_point( const tripoint &point,
                                   const units::volume &min_visible_volume );

static std::string effects_description_for_creature( Creature *creature, std::string &pose,
        const std::string &pronoun_gender );

static object_names_collection enumerate_objects_around_point( const tripoint &point,
        int radius, const tripoint &bounds_center_point, int bounds_radius,
        const tripoint &camera_pos, const units::volume &min_visible_volume, bool create_figure_desc,
        std::unordered_set<tripoint> &ignored_points,
        std::unordered_set<const vehicle *> &vehicles_recorded );
static extended_photo_def photo_def_for_camera_point( const tripoint &aim_point,
        const tripoint &camera_pos,
        std::vector<monster *> &monster_vec, std::vector<Character *> &character_vec );

static const std::vector<std::string> camera_ter_whitelist_flags = {
    "HIDE_PLACE", "FUNGUS", "TREE", "PERMEABLE", "SHRUB",
    "PLACE_ITEM", "GROWTH_HARVEST", "GROWTH_MATURE", "GOES_UP",
    "GOES_DOWN", "RAMP", "SHARP", "SIGN", "CLIMBABLE"
};
static const std::vector<ter_str_id> camera_ter_whitelist_types = {
    ter_t_pit_covered, ter_t_grave_new, ter_t_grave, ter_t_pit,
    ter_t_pit_shallow, ter_t_pit_corpsed, ter_t_pit_spiked,
    ter_t_pit_spiked_covered, ter_t_pit_glass, ter_t_pit_glass, ter_t_utility_light
};

void remove_radio_mod( item &it, Character &p )
{
    if( !it.has_flag( flag_RADIO_MOD ) ) {
        return;
    }
    p.add_msg_if_player( _( "You remove the radio modification from your %s." ), it.tname() );
    item mod( "radio_mod" );
    p.i_add_or_drop( mod, 1 );
    it.unset_flag( flag_RADIO_ACTIVATION );
    it.unset_flag( flag_RADIO_MOD );
    it.unset_flag( flag_RADIOSIGNAL_1 );
    it.unset_flag( flag_RADIOSIGNAL_2 );
    it.unset_flag( flag_RADIOSIGNAL_3 );
    it.unset_flag( flag_RADIOCARITEM );
}

// Checks that the player can smoke
std::optional<std::string> iuse::can_smoke( const Character &you )
{
    auto cigs = you.items_with( []( const item & it ) {
        return it.active && it.has_flag( flag_LITCIG );
    } );

    if( !cigs.empty() ) {
        return string_format( _( "You're already smoking a %s!" ), cigs[0]->tname() );
    }

    if( !you.has_charges( itype_fire, 1 ) ) {
        return _( "You don't have anything to light it with!" );
    }
    return std::nullopt;
}

std::optional<int> iuse::sewage( Character *p, item *, bool, const tripoint & )
{
    if( !p->query_yn( _( "Are you sure you want to drink… this?" ) ) ) {
        return std::nullopt;
    }

    get_event_bus().send<event_type::eats_sewage>();
    p->vomit();
    return 1;
}

std::optional<int> iuse::honeycomb( Character *p, item *, bool, const tripoint & )
{
    get_map().spawn_item( p->pos(), itype_wax, 2 );
    return 1;
}

std::optional<int> iuse::xanax( Character *p, item *it, bool, const tripoint & )
{
    p->add_msg_if_player( _( "You take some %s." ), it->tname() );
    p->add_effect( effect_took_xanax, 90_minutes );
    p->add_effect( effect_took_xanax_visible, rng( 70_minutes, 110_minutes ) );
    return 1;
}

static constexpr time_duration alc_strength( const int strength, const time_duration &weak,
        const time_duration &medium, const time_duration &strong )
{
    return strength == 0 ? weak : strength == 1 ? medium : strong;
}

static int alcohol( Character &p, const item &it, const int strength )
{
    // Weaker characters are cheap drunks
    /** @EFFECT_STR_MAX reduces drunkenness duration */
    time_duration duration = alc_strength( strength, 22_minutes, 34_minutes,
                                           45_minutes ) - ( alc_strength( strength, 36_seconds, 1_minutes, 72_seconds ) * p.str_max );
    if( p.has_trait( trait_ALCMET ) ) {
        duration = alc_strength( strength, 6_minutes, 14_minutes, 18_minutes ) - ( alc_strength( strength,
                   36_seconds, 1_minutes, 1_minutes ) * p.str_max );
        // Metabolizing the booze improves the nutritional value;
        // might not be healthy, and still causes Thirst problems, though
        p.stomach.mod_nutr( -std::abs( it.get_comestible() ? it.type->comestible->stim : 0 ) );
        // Metabolizing it cancels out the depressant
        p.mod_stim( std::abs( it.get_comestible() ? it.get_comestible()->stim : 0 ) );
    } else if( p.has_trait( trait_TOLERANCE ) ) {
        duration -= alc_strength( strength, 9_minutes, 16_minutes, 24_minutes );
    } else if( p.has_trait( trait_LIGHTWEIGHT ) ) {
        duration += alc_strength( strength, 9_minutes, 16_minutes, 24_minutes );
    }
    p.add_effect( effect_drunk, duration );
    return 1;
}

std::optional<int> iuse::alcohol_weak( Character *p, item *it, bool, const tripoint & )
{
    return alcohol( *p, *it, 0 );
}

std::optional<int> iuse::alcohol_medium( Character *p, item *it, bool, const tripoint & )
{
    return alcohol( *p, *it, 1 );
}

std::optional<int> iuse::alcohol_strong( Character *p, item *it, bool, const tripoint & )
{
    return alcohol( *p, *it, 2 );
}

/**
 * Entry point for intentional bodily intake of smoke via paper wrapped one
 * time use items: cigars, cigarettes, etc.
 *
 * @param p Player doing the smoking
 * @param it the item to be smoked.
 * @return Charges used in item smoked
 */
std::optional<int> iuse::smoking( Character *p, item *it, bool, const tripoint & )
{
    std::optional<std::string> litcig = can_smoke( *p );
    if( litcig.has_value() ) {
        p->add_msg_if_player( m_info, _( litcig.value_or( "" ) ) );
        return std::nullopt;
    }

    item cig;
    if( it->typeId() == itype_cig || it->typeId() == itype_handrolled_cig ) {
        cig = item( "cig_lit", calendar::turn );
        cig.item_counter = to_turns<int>( 4_minutes );
        p->mod_hunger( -3 );
        p->mod_thirst( 2 );
    } else if( it->typeId() == itype_cigar ) {
        cig = item( "cigar_lit", calendar::turn );
        cig.item_counter = to_turns<int>( 12_minutes );
        p->mod_thirst( 3 );
        p->mod_hunger( -4 );
    } else if( it->typeId() == itype_joint ) {
        cig = item( "joint_lit", calendar::turn );
        cig.item_counter = to_turns<int>( 4_minutes );
        p->mod_hunger( 4 );
        p->mod_thirst( 6 );
        if( p->get_painkiller() < 5 ) {
            p->set_painkiller( ( p->get_painkiller() + 3 ) * 2 );
        }
    } else {
        p->add_msg_if_player( m_bad,
                              _( "Please let the devs know you should be able to smoke a %s, but the smoking code does not know how." ),
                              it->tname() );
        return std::nullopt;
    }
    // If we're here, we better have a cig to light.
    p->use_charges_if_avail( itype_fire, 1 );
    cig.active = true;
    p->inv->add_item( cig, false, true );
    p->add_msg_if_player( m_neutral, _( "You light a %s." ), cig.tname() );

    // Parting messages
    if( it->typeId() == itype_joint ) {
        // Would group with the joint, but awkward to mutter before lighting up.
        if( one_in( 5 ) ) {
            weed_msg( *p );
        }
    }
    if( p->get_effect_dur( effect_cig ) > 10_minutes * ( p->addiction_level(
                addiction_nicotine ) + 1 ) ) {
        p->add_msg_if_player( m_bad, _( "Ugh, too much smoke… you feel nasty." ) );
    }

    return 1;
}

std::optional<int> iuse::ecig( Character *p, item *it, bool, const tripoint & )
{
    if( it->typeId() == itype_ecig ) {
        p->add_msg_if_player( m_neutral, _( "You take a puff from your electronic cigarette." ) );
    } else if( it->typeId() == itype_advanced_ecig ) {
        if( p->has_charges( itype_nicotine_liquid, 1 ) ) {
            p->add_msg_if_player( m_neutral,
                                  _( "You inhale some vapor from your advanced electronic cigarette." ) );
            p->use_charges( itype_nicotine_liquid, 1 );
            item dummy_ecig = item( "ecig", calendar::turn );
            p->consume_effects( dummy_ecig );
        } else {
            p->add_msg_if_player( m_info, _( "You don't have any nicotine liquid!" ) );
            return std::nullopt;
        }
    }

    p->mod_thirst( 1 );
    p->mod_hunger( -1 );
    p->add_effect( effect_cig, 10_minutes );
    if( p->get_effect_dur( effect_cig ) > 10_minutes * ( p->addiction_level(
                addiction_nicotine ) + 1 ) ) {
        p->add_msg_if_player( m_bad, _( "Ugh, too much nicotine… you feel nasty." ) );
    }
    return 1;
}

std::optional<int> iuse::antibiotic( Character *p, item *, bool, const tripoint & )
{
    p->add_msg_player_or_npc( m_neutral,
                              _( "You take some antibiotics." ),
                              _( "<npcname> takes some antibiotics." ) );
    if( p->has_effect( effect_tetanus ) ) {
        if( one_in( 3 ) ) {
            p->remove_effect( effect_tetanus );
            p->add_msg_if_player( m_good, _( "The muscle spasms start to go away." ) );
        } else {
            p->add_msg_if_player( m_warning, _( "The medication does nothing to help the spasms." ) );
        }
    }
    if( p->has_effect( effect_infected ) && !p->has_effect( effect_antibiotic ) ) {
        p->add_msg_if_player( m_good,
                              _( "Maybe this is just the placebo effect, but you feel a little better as the dose settles in." ) );
    }
    p->add_effect( effect_antibiotic, 12_hours );
    p->add_effect( effect_antibiotic_visible, rng( 9_hours, 15_hours ) );
    return 1;
}

std::optional<int> iuse::eyedrops( Character *p, item *it, bool, const tripoint & )
{
    if( p->cant_do_underwater() ) {
        return std::nullopt;
    }
    if( !it->ammo_sufficient( p ) ) {
        p->add_msg_if_player( _( "You're out of %s." ), it->tname() );
        return std::nullopt;
    }
    p->add_msg_if_player( _( "You use your %s." ), it->tname() );
    p->moves -= to_moves<int>( 10_seconds );
    if( p->has_effect( effect_boomered ) ) {
        p->remove_effect( effect_boomered );
        p->add_msg_if_player( m_good, _( "You wash the slime from your eyes." ) );
    }
    return 1;
}

std::optional<int> iuse::fungicide( Character *p, item *, bool, const tripoint & )
{
    if( p->cant_do_underwater() ) {
        return std::nullopt;
    }

    const bool has_fungus = p->has_effect( effect_fungus );
    const bool has_spores = p->has_effect( effect_spores );

    if( p->is_npc() && !has_fungus && !has_spores ) {
        return std::nullopt;
    }

    p->add_msg_player_or_npc( _( "You use your fungicide." ), _( "<npcname> uses some fungicide." ) );
    if( has_fungus && one_in( 3 ) ) {
        // this is not a medicine, the effect is shorter
        p->add_effect( effect_antifungal, 1_hours );
        if( p->has_effect( effect_fungus ) ) {
            p->add_msg_if_player( m_warning,
                                  _( "You feel a burning sensation slowly radiating throughout your skin." ) );
        }
    }
    creature_tracker &creatures = get_creature_tracker();
    if( has_spores && one_in( 2 ) ) {
        if( !p->has_effect( effect_fungus ) ) {
            p->add_msg_if_player( m_warning, _( "Your skin grows warm for a moment." ) );
        }
        p->remove_effect( effect_spores );
        int spore_count = rng( 1, 6 );
        map &here = get_map();
        for( const tripoint &dest : here.points_in_radius( p->pos(), 1 ) ) {
            if( spore_count == 0 ) {
                break;
            }
            if( dest == p->pos() ) {
                continue;
            }
            if( here.passable( dest ) && x_in_y( spore_count, 8 ) ) {
                if( monster *const mon_ptr = creatures.creature_at<monster>( dest ) ) {
                    monster &critter = *mon_ptr;
                    if( !critter.type->in_species( species_FUNGUS ) ) {
                        add_msg_if_player_sees( dest, m_warning, _( "The %s is covered in tiny spores!" ),
                                                critter.name() );
                    }
                    if( !critter.make_fungus() ) {
                        critter.die( p ); // counts as kill by player
                    }
                } else {
                    g->place_critter_at( mon_spore, dest );
                }
                spore_count--;
            }
        }
    }
    return 1;
}

std::optional<int> iuse::antifungal( Character *p, item *, bool, const tripoint & )
{
    if( p->cant_do_underwater() ) {
        return std::nullopt;
    }
    p->add_effect( effect_antifungal, 4_hours );
    if( p->has_effect( effect_fungus ) ) {
        p->add_msg_if_player( m_warning,
                              _( "You feel a burning sensation slowly radiating throughout your skin." ) );
    }
    if( p->has_effect( effect_spores ) ) {
        if( !p->has_effect( effect_fungus ) ) {
            p->add_msg_if_player( m_warning, _( "Your skin grows warm for a moment." ) );
        }
    }
    return 1;
}

std::optional<int> iuse::antiparasitic( Character *p, item *, bool, const tripoint & )
{
    if( p->cant_do_underwater() ) {
        return std::nullopt;
    }
    p->add_msg_if_player( _( "You take some antiparasitic medication." ) );
    if( p->has_effect( effect_dermatik ) ) {
        p->remove_effect( effect_dermatik );
        p->add_msg_if_player( m_good, _( "The itching sensation under your skin fades away." ) );
    }
    if( p->has_effect( effect_tapeworm ) ) {
        p->remove_effect( effect_tapeworm );
        p->guts.mod_nutr( -1 ); // You just digested the tapeworm.
        if( p->has_flag( json_flag_PAIN_IMMUNE ) ) {
            p->add_msg_if_player( m_good, _( "Your bowels clench as something inside them dies." ) );
        } else {
            p->add_msg_if_player( m_mixed, _( "Your bowels spasm painfully as something inside them dies." ) );
            p->mod_pain( rng( 8, 24 ) );
        }
    }
    if( p->has_effect( effect_bloodworms ) ) {
        p->remove_effect( effect_bloodworms );
        p->add_msg_if_player( _( "Your skin prickles and your veins itch for a few moments." ) );
    }
    if( p->has_effect( effect_blood_spiders ) ) {
        p->remove_effect( effect_blood_spiders );
        p->add_msg_if_player( _( "Your veins relax in a soothing wave through your body." ) );
    }
    if( p->has_effect( effect_brainworms ) ) {
        p->remove_effect( effect_brainworms );
        if( p->has_flag( json_flag_PAIN_IMMUNE ) ) {
            p->add_msg_if_player( m_good, _( "The pressure inside your head feels better already." ) );
        } else {
            p->add_msg_if_player( m_mixed,
                                  _( "Your head pounds like a sore tooth as something inside of it dies." ) );
            p->mod_pain( rng( 8, 24 ) );
        }
    }
    if( p->has_effect( effect_paincysts ) ) {
        p->remove_effect( effect_paincysts );
        if( p->has_flag( json_flag_PAIN_IMMUNE ) ) {
            p->add_msg_if_player( m_good, _( "The stiffness in your joints goes away." ) );
        } else {
            p->add_msg_if_player( m_good, _( "The pain in your joints goes away." ) );
        }
    }
    return 1;
}

std::optional<int> iuse::anticonvulsant( Character *p, item *, bool, const tripoint & )
{
    p->add_msg_if_player( _( "You take some anticonvulsant medication." ) );
    /** @EFFECT_STR reduces duration of anticonvulsant medication */
    time_duration duration = 8_hours - p->str_cur * rng( 0_turns, 10_minutes );
    if( p->has_trait( trait_TOLERANCE ) ) {
        duration -= 1_hours;
    }
    if( p->has_trait( trait_LIGHTWEIGHT ) ) {
        duration += 2_hours;
    }
    p->add_effect( effect_valium, duration );
    p->add_effect( effect_took_anticonvulsant_visible, duration );
    p->add_effect( effect_high, duration );
    if( p->has_effect( effect_shakes ) ) {
        p->remove_effect( effect_shakes );
        p->add_msg_if_player( m_good, _( "You stop shaking." ) );
    }
    return 1;
}

std::optional<int> iuse::weed_cake( Character *p, item *, bool, const tripoint & )
{
    p->add_msg_if_player(
        _( "You start scarfing down the delicious cake.  It tastes a little funny, though…" ) );
    time_duration duration = 12_minutes;
    if( p->has_trait( trait_TOLERANCE ) ) {
        duration = 9_minutes;
    }
    if( p->has_trait( trait_LIGHTWEIGHT ) ) {
        duration = 15_minutes;
    }
    p->mod_hunger( 2 );
    p->mod_thirst( 6 );
    if( p->get_painkiller() < 5 ) {
        p->set_painkiller( ( p->get_painkiller() + 3 ) * 2 );
    }
    p->add_effect( effect_weed_high, duration );
    p->moves -= 100;
    if( one_in( 5 ) ) {
        weed_msg( *p );
    }
    return 1;
}

std::optional<int> iuse::coke( Character *p, item *, bool, const tripoint & )
{
    p->add_msg_if_player( _( "You snort a bump of coke." ) );
    /** @EFFECT_STR reduces duration of coke */
    time_duration duration = 20_minutes - 1_seconds * p->str_cur + rng( 0_minutes, 1_minutes );
    if( p->has_trait( trait_TOLERANCE ) ) {
        duration -= 1_minutes; // Symmetry would cause problems :-/
    }
    if( p->has_trait( trait_LIGHTWEIGHT ) ) {
        duration += 2_minutes;
    }
    p->mod_hunger( -8 );
    p->add_effect( effect_high, duration );
    return 1;
}

std::optional<int> iuse::meth( Character *p, item *, bool, const tripoint & )
{
    /** @EFFECT_STR reduces duration of meth */
    time_duration duration = 1_minutes * ( 60 - p->str_cur );
    if( p->has_amount( itype_apparatus, 1 ) && p->use_charges_if_avail( itype_fire, 1 ) ) {
        p->add_msg_if_player( m_neutral, _( "You smoke your meth." ) );
        p->add_msg_if_player( m_good, _( "The world seems to sharpen." ) );
        p->mod_fatigue( -375 );
        if( p->has_trait( trait_TOLERANCE ) ) {
            duration *= 1.2;
        } else {
            duration *= ( p->has_trait( trait_LIGHTWEIGHT ) ? 1.8 : 1.5 );
        }
        map &here = get_map();
        // breathe out some smoke
        for( int i = 0; i < 3; i++ ) {
            point offset( rng( -2, 2 ), rng( -2, 2 ) );
            here.add_field( p->pos_bub() + offset, field_type_id( "fd_methsmoke" ), 2 );
        }
    } else {
        p->add_msg_if_player( _( "You snort some crystal meth." ) );
        p->mod_fatigue( -300 );
    }
    if( !p->has_effect( effect_meth ) ) {
        duration += 1_hours;
    }
    if( duration > 0_turns ) {
        // meth actually inhibits hunger, weaker characters benefit more
        /** @EFFECT_STR_MAX >4 experiences less hunger benefit from meth */
        int hungerpen = p->str_max < 5 ? 35 : 40 - ( 2 * p->str_max );
        if( hungerpen > 0 ) {
            p->mod_hunger( -hungerpen );
        }
        p->add_effect( effect_meth, duration );
    }
    return 1;
}

std::optional<int> iuse::flu_vaccine( Character *p, item *it, bool, const tripoint & )
{
    p->add_msg_if_player( _( "You inject the vaccine." ) );
    time_point expiration_date = it->birthday() + 24_weeks;
    time_duration remaining_time = expiration_date - calendar::turn;
    // FIXME Removing feedback and visible status would be more realistic
    if( remaining_time > 0_turns ) {
        p->add_msg_if_player( m_good, _( "You no longer need to fear the flu, at least for some time." ) );
        p->add_effect( effect_flushot, remaining_time, false );
    } else {
        p->add_msg_if_player( m_bad,
                              _( "You notice the date on the packaging is pretty old.  It may no longer be effective." ) );
    }
    p->mod_pain( 3 );
    item syringe( "syringe", it->birthday() );
    p->i_add_or_drop( syringe );
    return 1;
}

std::optional<int> iuse::poison( Character *p, item *it, bool, const tripoint & )
{
    if( p->has_trait( trait_EATDEAD ) ) {
        return 1;
    }

    // NPCs have a magical sense of what is inedible
    // Players can abuse the crafting menu instead...
    if( !it->has_flag( flag_HIDDEN_POISON ) &&
        ( p->is_npc() ||
          !p->query_yn( _( "Are you sure you want to eat this?  It looks poisonous…" ) ) ) ) {
        return std::nullopt;
    }
    /** @EFFECT_STR increases EATPOISON trait effectiveness (50-90%) */
    if( p->has_trait( trait_EATPOISON ) && ( !one_in( p->str_cur / 2 ) ) ) {
        return 1;
    }
    p->add_effect( effect_poison, 1_hours );
    p->add_effect( effect_foodpoison, 3_hours );
    return 1;
}

std::optional<int> iuse::meditate( Character *p, item *it, bool t, const tripoint & )
{
    if( !p || t ) {
        return std::nullopt;
    }
    if( p->cant_do_mounted() ) {
        return std::nullopt;
    }
    if( p->has_trait( trait_SPIRITUAL ) ) {
        p->assign_activity( meditate_activity_actor() );
    } else {
        p->add_msg_if_player( _( "This %s probably meant a lot to someone at one time." ),
                              it->tname() );
    }
    return 1;
}

std::optional<int> iuse::thorazine( Character *p, item *, bool, const tripoint & )
{
    if( p->has_effect( effect_took_thorazine ) ) {
        p->remove_effect( effect_took_thorazine );
        p->mod_fatigue( 15 );
    }
    p->add_effect( effect_took_thorazine, 12_hours );
    p->mod_fatigue( 5 );
    p->remove_effect( effect_hallu );
    p->remove_effect( effect_visuals );
    p->remove_effect( effect_high );
    if( !p->has_effect( effect_dermatik ) ) {
        p->remove_effect( effect_formication );
    }
    if( one_in( 50 ) ) { // adverse reaction
        p->add_msg_if_player( m_bad, _( "You feel completely exhausted." ) );
        p->mod_fatigue( 15 );
        p->add_effect( effect_took_thorazine_bad, p->get_effect_dur( effect_took_thorazine ) );
    } else {
        p->add_msg_if_player( m_warning, _( "You feel a bit wobbly." ) );
    }
    p->add_effect( effect_took_thorazine_visible, rng( 9_hours, 15_hours ) );
    return 1;
}

std::optional<int> iuse::prozac( Character *p, item *, bool, const tripoint & )
{
    if( !p->has_effect( effect_took_prozac ) ) {
        p->add_effect( effect_took_prozac, 12_hours );
    } else {
        p->mod_stim( 3 );
    }
    if( one_in( 50 ) ) { // adverse reaction, same duration as prozac effect.
        p->add_msg_if_player( m_warning, _( "You suddenly feel hollow inside." ) );
        p->add_effect( effect_took_prozac_bad, p->get_effect_dur( effect_took_prozac ) );
    }
    p->add_effect( effect_took_prozac_visible, rng( 9_hours, 15_hours ) );
    return 1;
}

std::optional<int> iuse::datura( Character *p, item *it, bool, const tripoint & )
{
    if( p->is_npc() ) {
        return std::nullopt;
    }

    p->add_effect( effect_datura, rng( 3_hours, 13_hours ) );
    p->add_msg_if_player( _( "You eat the datura seed." ) );
    if( p->has_trait( trait_SPIRITUAL ) ) {
        p->add_morale( MORALE_FOOD_GOOD, 36, 72, 2_hours, 1_hours, false, it->type );
    }
    return 1;
}

std::optional<int> iuse::flumed( Character *p, item *it, bool, const tripoint & )
{
    p->add_effect( effect_took_flumed, 10_hours );
    p->add_msg_if_player( _( "You take some %s." ), it->tname() );
    return 1;
}

std::optional<int> iuse::flusleep( Character *p, item *it, bool, const tripoint & )
{
    p->add_effect( effect_took_flumed, 12_hours );
    p->mod_fatigue( 30 );
    p->add_msg_if_player( _( "You take some %s." ), it->tname() );
    p->add_msg_if_player( m_warning, _( "You feel very sleepy…" ) );
    return 1;
}

std::optional<int> iuse::inhaler( Character *p, item *, bool, const tripoint & )
{
    p->add_msg_player_or_npc( m_neutral, _( "You take a puff from your inhaler." ),
                              _( "<npcname> takes a puff from their inhaler." ) );
    if( !p->remove_effect( effect_asthma ) ) {
        p->mod_fatigue( -3 ); // if we don't have asthma can be used as stimulant
        if( one_in( 20 ) ) {   // with a small but significant risk of adverse reaction
            p->add_effect( effect_shakes, rng( 2_minutes, 5_minutes ) );
        }
    }
    p->add_effect( effect_took_antiasthmatic, rng( 6_hours, 12_hours ) );
    p->remove_effect( effect_smoke );
    return 1;
}

std::optional<int> iuse::oxygen_bottle( Character *p, item *it, bool, const tripoint & )
{
    p->moves -= to_moves<int>( 10_seconds );
    p->add_msg_player_or_npc( m_neutral, string_format( _( "You breathe deeply from the %s." ),
                              it->tname() ),
                              string_format( _( "<npcname> breathes from the %s." ),
                                      it->tname() ) );
    if( p->has_effect( effect_smoke ) ) {
        p->remove_effect( effect_smoke );
    } else if( p->has_effect( effect_teargas ) ) {
        p->remove_effect( effect_teargas );
    } else if( p->has_effect( effect_asthma ) ) {
        p->remove_effect( effect_asthma );
    } else if( p->get_stim() < 16 ) {
        p->mod_stim( 8 );
        p->mod_painkiller( 2 );
    }
    p->mod_painkiller( 2 );
    return 1;
}

std::optional<int> iuse::blech( Character *p, item *it, bool, const tripoint & )
{
    // TODO: Add more effects?
    if( it->made_of( phase_id::LIQUID ) ) {
        if( !p->query_yn( _( "This looks unhealthy, sure you want to drink it?" ) ) ) {
            return std::nullopt;
        }
    } else { //Assume that if a blech consumable isn't a drink, it will be eaten.
        if( !p->query_yn( _( "This looks unhealthy, sure you want to eat it?" ) ) ) {
            return std::nullopt;
        }
    }

    if( it->has_flag( flag_ACID ) && ( p->has_trait( trait_ACIDPROOF ) ||
                                       p->has_trait( trait_ACIDBLOOD ) ) ) {
        p->add_msg_if_player( m_bad, _( "Blech, that tastes gross!" ) );
        //reverse the harmful values of drinking this acid.
        double multiplier = -1;
        p->stomach.mod_nutr( -p->nutrition_for( *it ) * multiplier );
        p->mod_thirst( -it->get_comestible()->quench * multiplier );
        p->stomach.mod_quench( 20 ); //acidproof people can drink acids like diluted water.
        p->mod_daily_health( it->get_comestible()->healthy * multiplier,
                             it->get_comestible()->healthy * multiplier );
        p->add_morale( MORALE_FOOD_BAD, it->get_comestible_fun() * multiplier, 60, 1_hours, 30_minutes,
                       false, it->type );
    } else if( it->has_flag( flag_ACID ) || it->has_flag( flag_CORROSIVE ) ) {
        p->add_msg_if_player( m_bad, _( "Blech, that burns your throat!" ) );
        p->mod_pain( rng( 32, 64 ) );
        p->add_effect( effect_poison, 1_hours );
        p->apply_damage( nullptr, bodypart_id( "torso" ), rng( 4, 12 ) );
        p->vomit();
    } else {
        p->add_msg_if_player( m_bad, _( "Blech, you don't feel you can stomach much of that." ) );
        p->add_effect( effect_nausea, 3_minutes );
    }
    return 1;
}

std::optional<int> iuse::blech_because_unclean( Character *p, item *it, bool, const tripoint & )
{
    if( !p->is_npc() ) {
        if( it->made_of( phase_id::LIQUID ) ) {
            if( !p->query_yn( _( "This looks unclean; are you sure you want to drink it?" ) ) ) {
                return std::nullopt;
            }
        } else { //Assume that if a blech consumable isn't a drink, it will be eaten.
            if( !p->query_yn( _( "This looks unclean; are you sure you want to eat it?" ) ) ) {
                return std::nullopt;
            }
        }
    }
    return 1;
}

std::optional<int> iuse::plantblech( Character *p, item *it, bool, const tripoint &pos )
{
    if( p->has_trait( trait_THRESH_PLANT ) ) {
        double multiplier = -1;
        if( p->has_trait( trait_CHLOROMORPH ) ) {
            multiplier = -3;
            p->add_msg_if_player( m_good, _( "The meal is revitalizing." ) );
        } else {
            p->add_msg_if_player( m_good, _( "Oddly enough, this doesn't taste so bad." ) );
        }

        //reverses the harmful values of drinking fertilizer
        p->stomach.mod_nutr( p->nutrition_for( *it ) * multiplier );
        p->mod_thirst( -it->get_comestible()->quench * multiplier );
        p->mod_daily_health( it->get_comestible()->healthy * multiplier,
                             it->get_comestible()->healthy * multiplier );
        p->add_morale( MORALE_FOOD_GOOD, -10 * multiplier, 60, 1_hours, 30_minutes, false, it->type );
        return 1;
    } else {
        return blech( p, it, true, pos );
    }
}

std::optional<int> iuse::chew( Character *p, item *it, bool, const tripoint & )
{
    // TODO: Add more effects?
    p->add_msg_if_player( _( "You chew your %s." ), it->tname() );
    return 1;
}

// Helper to handle the logic of removing some random mutations.
static void do_purify( Character &p )
{
    std::vector<trait_id> valid; // Which flags the player has
    for( const mutation_branch &traits_iter : mutation_branch::get_all() ) {
        if( p.has_trait( traits_iter.id ) && !p.has_base_trait( traits_iter.id ) ) {
            //Looks for active mutation
            valid.push_back( traits_iter.id );
        }
    }
    if( valid.empty() ) {
        p.add_msg_if_player( _( "You feel cleansed." ) );
        return;
    }
    int num_cured = rng( 1, valid.size() );
    num_cured = std::min( 4, num_cured );
    for( int i = 0; i < num_cured && !valid.empty(); i++ ) {
        const trait_id id = random_entry_removed( valid );
        if( p.purifiable( id ) ) {
            p.remove_mutation( id );
        } else {
            p.add_msg_if_player( m_warning, _( "You feel a slight itching inside, but it passes." ) );
        }
    }
}

std::optional<int> iuse::purify_smart( Character *p, item *it, bool, const tripoint & )
{
    std::vector<trait_id> valid; // Which flags the player has
    std::vector<std::string> valid_names; // Which flags the player has
    for( const mutation_branch &traits_iter : mutation_branch::get_all() ) {
        if( p->has_trait( traits_iter.id ) &&
            !p->has_base_trait( traits_iter.id ) &&
            p->purifiable( traits_iter.id ) ) {
            //Looks for active mutation
            valid.push_back( traits_iter.id );
            valid_names.push_back( p->mutation_name( traits_iter.id ) );
        }
    }
    if( valid.empty() ) {
        p->add_msg_if_player( _( "You don't have any mutations to purify." ) );
        return std::nullopt;
    }

    int mutation_index = uilist( _( "Choose a mutation to purify: " ), valid_names );
    // Because valid_names doesn't start with a space,
    // include one here to prettify the output
    if( mutation_index < 0 ) {
        return std::nullopt;
    }

    p->add_msg_if_player(
        _( "You inject the purifier.  The liquid thrashes inside the tube and goes down reluctantly." ) );

    p->remove_mutation( valid[mutation_index] );
    valid.erase( valid.begin() + mutation_index );

    // and one or two more untargeted purifications.
    if( !valid.empty() ) {
        p->remove_mutation( random_entry_removed( valid ) );
    }
    if( !valid.empty() && one_in( 2 ) ) {
        p->remove_mutation( random_entry_removed( valid ) );
    }

    p->mod_pain( 3 );

    item syringe( "syringe", it->birthday() );
    p->i_add( syringe );
    p->vitamins_mod( it->get_comestible()->default_nutrition.vitamins );
    get_event_bus().send<event_type::administers_mutagen>( p->getID(),
            mutagen_technique::injected_smart_purifier );
    return 1;
}

static void spawn_spores( const Character &p )
{
    int spores_spawned = 0;
    map &here = get_map();
    fungal_effects fe;
    creature_tracker &creatures = get_creature_tracker();
    for( const tripoint &dest : closest_points_first( p.pos(), 4 ) ) {
        if( here.impassable( dest ) ) {
            continue;
        }
        float dist = rl_dist( dest, p.pos() );
        if( x_in_y( 1, dist ) ) {
            fe.marlossify( dest );
        }
        if( creatures.creature_at( dest ) != nullptr ) {
            continue;
        }
        if( one_in( 10 + 5 * dist ) && one_in( spores_spawned * 2 ) ) {
            if( monster *const spore = g->place_critter_at( mon_spore, dest ) ) {
                spore->friendly = -1;
                spores_spawned++;
            }
        }
    }
}

static void marloss_common( Character &p, item &it, const trait_id &current_color )
{
    static const std::map<trait_id, addiction_id> mycus_colors = {{
            { trait_MARLOSS_BLUE, addiction_marloss_b }, { trait_MARLOSS_YELLOW, addiction_marloss_y }, { trait_MARLOSS, addiction_marloss_r }
        }
    };

    if( p.has_trait( current_color ) || p.has_trait( trait_THRESH_MARLOSS ) ) {
        p.add_msg_if_player( m_good,
                             _( "As you eat the %s, you have a near-religious experience, feeling at one with your surroundings…" ),
                             it.tname() );
        p.add_morale( MORALE_MARLOSS, 100, 1000 );
        for( const std::pair<const trait_id, addiction_id> &pr : mycus_colors ) {
            if( pr.first != current_color ) {
                p.add_addiction( pr.second, 50 );
            }
        }

        p.set_hunger( -10 );
        spawn_spores( p );
        return;
    }

    int marloss_count = std::count_if( mycus_colors.begin(), mycus_colors.end(),
    [&p]( const std::pair<trait_id, addiction_id> &pr ) {
        return p.has_trait( pr.first );
    } );

    /* If we're not already carriers of current type of Marloss, roll for a random effect:
     * 1 - Mutate
     * 2 - Mutate
     * 3 - Mutate
     * 4 - Painkiller
     * 5 - Painkiller
     * 6 - Cleanse radiation + Painkiller
     * 7 - Fully satiate
     * 8 - Vomit
     * 9-12 - Give Marloss mutation
     */
    int effect = rng( 1, 12 );
    if( effect <= 3 ) {
        p.add_msg_if_player( _( "It tastes extremely strange!" ) );
        p.mutate();
        // Gruss dich, mutation drain, missed you!
        p.mod_pain( 2 * rng( 1, 5 ) );
        p.mod_stored_kcal( -87 );
        p.mod_thirst( 10 );
        p.mod_fatigue( 5 );
    } else if( effect <= 6 ) { // Radiation cleanse is below
        p.add_msg_if_player( m_good, _( "You feel better all over." ) );
        p.mod_painkiller( 30 );
        p.mod_pain( -40 );
        if( effect == 6 ) {
            p.set_rad( 0 );
        }
    } else if( effect == 7 ) {

        // previously used to set hunger to -10. with the new system, needs to do something
        // else that actually makes sense, so it is a little bit more involved.
        units::volume fulfill_vol = std::max( p.stomach.capacity( p ) / 8 - p.stomach.contains(), 0_ml );
        if( fulfill_vol != 0_ml ) {
            p.add_msg_if_player( m_good, _( "It is delicious, and very filling!" ) );
            int fulfill_cal = units::to_milliliter( fulfill_vol * 6 );
            p.stomach.mod_calories( fulfill_cal );
            p.stomach.mod_contents( fulfill_vol );
        } else {
            p.add_msg_if_player( m_bad, _( "It is delicious, but you can't eat any more." ) );
        }
    } else if( effect == 8 ) {
        p.add_msg_if_player( m_bad, _( "You take one bite, and immediately vomit!" ) );
        p.vomit();
    } else if( p.crossed_threshold() ) {
        // Mycus Rejection.  Goo already present fights off the fungus.
        p.add_msg_if_player( m_bad,
                             _( "You feel a familiar warmth, but suddenly it surges into an excruciating burn as you convulse, vomiting, and black out…" ) );
        if( p.is_avatar() ) {
            get_memorial().add(
                pgettext( "memorial_male", "Suffered Marloss Rejection." ),
                pgettext( "memorial_female", "Suffered Marloss Rejection." ) );
        }
        p.vomit();
        p.mod_pain( 90 );
        p.hurtall( rng( 40, 65 ), nullptr ); // No good way to say "lose half your current HP"
        /** @EFFECT_INT slightly reduces sleep duration when eating Mycus+goo */
        p.fall_asleep( 10_hours - p.int_cur *
                       1_minutes ); // Hope you were eating someplace safe.  Mycus v. goo in your guts is no joke.
        for( const std::pair<const trait_id, addiction_id> &pr : mycus_colors ) {
            p.unset_mutation( pr.first );
            p.rem_addiction( pr.second );
        }
        p.set_mutation(
            trait_MARLOSS_AVOID ); // And if you survive it's etched in your RNA, so you're unlikely to repeat the experiment.
    } else if( marloss_count >= 2 ) {
        p.add_msg_if_player( m_bad,
                             _( "You feel a familiar warmth, but suddenly it surges into painful burning as you convulse and collapse to the ground…" ) );
        /** @EFFECT_INT reduces sleep duration when eating wrong color Marloss */
        p.fall_asleep( 40_minutes - 1_minutes * p.int_cur / 2 );
        for( const std::pair<const trait_id, addiction_id> &pr : mycus_colors ) {
            p.unset_mutation( pr.first );
            p.rem_addiction( pr.second );
        }

        p.set_mutation( trait_THRESH_MARLOSS );
        get_map().ter_set( p.pos(), t_marloss );
        get_event_bus().send<event_type::crosses_marloss_threshold>( p.getID() );
        p.add_msg_if_player( m_good,
                             _( "You wake up in a Marloss bush.  Almost *cradled* in it, actually, as though it grew there for you." ) );
        p.add_msg_if_player( m_good,
                             //~ Beginning to hear the Mycus while conscious: that's it speaking
                             _( "unity.  together we have reached the door.  we provide the final key.  now to pass through…" ) );
    } else {
        p.add_msg_if_player( _( "You feel a strange warmth spreading throughout your body…" ) );
        p.set_mutation( current_color );
        // Give us addictions to the other two colors, but cure one for current color
        for( const std::pair<const trait_id, addiction_id> &pr : mycus_colors ) {
            if( pr.first == current_color ) {
                p.rem_addiction( pr.second );
            } else {
                p.add_addiction( pr.second, 60 );
            }
        }
    }
}

static bool marloss_prevented( const Character &p )
{
    if( p.is_npc() ) {
        return true;
    }
    if( p.has_trait( trait_MARLOSS_AVOID ) ) {
        p.add_msg_if_player( m_warning,
                             //~ "Nuh-uh" is a sound used for "nope", "no", etc.
                             _( "After what happened that last time?  Nuh-uh.  You're not eating that alien poison." ) );
        return true;
    }
    if( p.has_trait( trait_THRESH_MYCUS ) ) {
        p.add_msg_if_player( m_info,
                             _( "we no longer require this scaffolding.  we reserve it for other uses." ) );
        return true;
    }

    return false;
}

std::optional<int> iuse::marloss( Character *p, item *it, bool, const tripoint & )
{
    if( marloss_prevented( *p ) ) {
        return std::nullopt;
    }

    get_event_bus().send<event_type::consumes_marloss_item>( p->getID(), it->typeId() );

    marloss_common( *p, *it, trait_MARLOSS );
    return 1;
}

std::optional<int> iuse::marloss_seed( Character *p, item *it, bool, const tripoint & )
{
    if( !query_yn( _( "Are you sure you want to eat the %s?  You could plant it in a mound of dirt." ),
                   colorize( it->tname(), it->color_in_inventory() ) ) ) {
        return std::nullopt; // Save the seed for later!
    }

    if( marloss_prevented( *p ) ) {
        return std::nullopt;
    }

    get_event_bus().send<event_type::consumes_marloss_item>( p->getID(), it->typeId() );

    marloss_common( *p, *it, trait_MARLOSS_BLUE );
    return 1;
}

std::optional<int> iuse::marloss_gel( Character *p, item *it, bool, const tripoint & )
{
    if( marloss_prevented( *p ) ) {
        return std::nullopt;
    }

    get_event_bus().send<event_type::consumes_marloss_item>( p->getID(), it->typeId() );

    marloss_common( *p, *it, trait_MARLOSS_YELLOW );
    return 1;
}

std::optional<int> iuse::mycus( Character *p, item *, bool, const tripoint & )
{
    if( p->is_npc() ) {
        return 1;
    }
    // Welcome our guide.  Welcome.  To. The Mycus.

    // From an end-user perspective, dialogue should be presented uniformly:
    // initial caps, as in human writing, or all lowercase letters.
    // I think that all lowercase, because it contrasts with normal convention, reinforces the Mycus' alien nature

    if( p->has_trait( trait_THRESH_MARLOSS ) ) {
        get_event_bus().send<event_type::crosses_mycus_threshold>( p->getID() );
        p->add_msg_if_player( m_neutral,
                              _( "It tastes amazing, and you finish it quickly." ) );
        p->add_msg_if_player( m_good, _( "You feel better all over." ) );
        p->mod_painkiller( 30 );
        p->set_rad( 0 );
        p->healall( 4 ); // Can't make you a whole new person, but not for lack of trying
        p->add_msg_if_player( m_good,
                              _( "As it settles in, you feel ecstasy radiating through every part of your body…" ) );
        p->add_morale( MORALE_MARLOSS, 1000, 1000 ); // Last time you'll ever have it this good.  So enjoy.
        p->add_msg_if_player( m_good,
                              _( "Your eyes roll back in your head.  Everything dissolves into a blissful haze…" ) );
        /** @EFFECT_INT slightly reduces sleep duration when eating Mycus */
        p->fall_asleep( 5_hours - p->int_cur * 1_minutes );
        p->unset_mutation( trait_THRESH_MARLOSS );
        p->set_mutation( trait_THRESH_MYCUS );
        g->invalidate_main_ui_adaptor();
        //~ The Mycus does not use the term (or encourage the concept of) "you".  The PC is a local/native organism, but is now the Mycus.
        //~ It still understands the concept, but uninitelligent fungaloids and mind-bent symbiotes should not need it.
        //~ We are the Mycus.
        popup( _( "we welcome into us.  we have endured long in this forbidding world." ) );
        p->add_msg_if_player( " " );
        p->add_msg_if_player( m_good,
                              _( "A sea of white caps, waving gently.  A haze of spores wafting silently over a forest." ) );
        g->invalidate_main_ui_adaptor();
        popup( _( "the natives have a saying: \"e pluribus unum.\"  out of many, one." ) );
        p->add_msg_if_player( " " );
        p->add_msg_if_player( m_good,
                              _( "The blazing pink redness of the berry.  The juices spreading across our tongue, the warmth draping over us like a lover's embrace." ) );
        g->invalidate_main_ui_adaptor();
        popup( _( "we welcome the union of our lines in our local guide.  we will prosper, and unite this world.  even now, our fruits adapt to better serve local physiology." ) );
        p->add_msg_if_player( " " );
        p->add_msg_if_player( m_good,
                              _( "The sky-blue of the seed.  The nutty, creamy flavors intermingling with the berry, a memory that will never leave us." ) );
        g->invalidate_main_ui_adaptor();
        popup( _( "as, in time, shall we adapt to better welcome those who have not received us." ) );
        p->add_msg_if_player( " " );
        p->add_msg_if_player( m_good,
                              _( "The amber-yellow of the sap.  Feel it flowing through our veins, taking the place of the strange, thin red gruel called \"blood.\"" ) );
        g->invalidate_main_ui_adaptor();
        popup( _( "we are the Mycus." ) );
        /*p->add_msg_if_player( m_good,
                              _( "We welcome into us.  We have endured long in this forbidding world." ) );
        p->add_msg_if_player( m_good,
                              _( "The natives have a saying: \"E Pluribus Unum\"  Out of many, one." ) );
        p->add_msg_if_player( m_good,
                              _( "We welcome the union of our lines in our local guide.  We will prosper, and unite this world." ) );
        p->add_msg_if_player( m_good, _( "Even now, our fruits adapt to better serve local physiology." ) );
        p->add_msg_if_player( m_good,
                              _( "As, in time, shall we adapt to better welcome those who have not received us." ) );*/
        map &here = get_map();
        fungal_effects fe;
        for( const tripoint &nearby_pos : here.points_in_radius( p->pos(), 3 ) ) {
            if( here.move_cost( nearby_pos ) != 0 && !here.has_furn( nearby_pos ) &&
                !here.has_flag( ter_furn_flag::TFLAG_DEEP_WATER, nearby_pos ) &&
                !here.has_flag( ter_furn_flag::TFLAG_NO_FLOOR, nearby_pos ) ) {
                fe.marlossify( nearby_pos );
            }
        }
        p->rem_addiction( addiction_marloss_r );
        p->rem_addiction( addiction_marloss_b );
        p->rem_addiction( addiction_marloss_y );
    } else if( p->has_trait( trait_THRESH_MYCUS ) &&
               !p->has_trait( trait_M_DEPENDENT ) ) { // OK, now set the hook.
        if( !one_in( 3 ) ) {
            p->mutate_category( mutation_category_MYCUS, false, true );
            p->mod_stored_kcal( -87 );
            p->mod_thirst( 10 );
            p->mod_fatigue( 5 );
            p->add_morale( MORALE_MARLOSS, 25, 200 ); // still covers up mutation pain
        }
    } else if( p->has_trait( trait_THRESH_MYCUS ) ) {
        p->mod_painkiller( 5 );
        p->mod_stim( 5 );
    } else { // In case someone gets one without having been adapted first.
        // Marloss is the Mycus' method of co-opting humans.  Mycus fruit is for symbiotes' maintenance and development.
        p->add_msg_if_player(
            _( "This tastes really weird!  You're not sure it's good for you…" ) );
        p->mutate();
        p->mod_pain( 2 * rng( 1, 5 ) );
        p->mod_stored_kcal( -87 );
        p->mod_thirst( 10 );
        p->mod_fatigue( 5 );
        p->vomit(); // no hunger/quench benefit for you
        p->mod_daily_health( -8, -50 );
    }
    return 1;
}

std::optional<int> iuse::petfood( Character *p, item *it, bool, const tripoint & )
{
    if( !it->is_comestible() ) {
        p->add_msg_if_player( _( "You doubt someone would want to eat %1$s." ), it->tname() );
        return std::nullopt;
    }

    const std::optional<tripoint> pnt = choose_adjacent( string_format(
                                            _( "Tame which animal with %s?" ),
                                            it->tname() ) );
    if( !pnt ) {
        return std::nullopt;
    }

    creature_tracker &creatures = get_creature_tracker();
    // First a check to see if we are trying to feed a NPC dog food.
    if( npc *const who = creatures.creature_at<npc>( *pnt ) ) {
        if( query_yn( _( "Are you sure you want to feed a person %1$s?" ), it->tname() ) ) {
            p->mod_moves( -to_moves<int>( 1_seconds ) );
            p->add_msg_if_player( _( "You put your %1$s into %2$s mouth!" ),
                                  it->tname(), who->disp_name( true ) );
            if( x_in_y( 9, 10 ) || who->is_ally( *p ) ) {
                who->say(
                    _( "Okay, but please, don't give me this again.  I don't want to eat pet food in the Cataclysm all day." ) );
            } else {
                p->add_msg_if_player( _( "%s knocks it from your hand!" ), who->disp_name() );
                who->make_angry();
            }
            p->consume_charges( *it, 1 );
            return std::nullopt;
        } else {
            p->add_msg_if_player( _( "Never mind." ) );
            return std::nullopt;
        }
        // Then monsters.
    } else if( monster *const mon = creatures.creature_at<monster>( *pnt, true ) ) {
        p->mod_moves( -to_moves<int>( 1_seconds ) );

        bool can_feed = false;
        const pet_food_data &petfood = mon->type->petfood;
        const std::set<std::string> &itemfood = it->get_comestible()->petfood;
        for( const std::string &food : petfood.food ) {
            if( itemfood.find( food ) != itemfood.end() ) {
                can_feed = true;
                break;
            }
        }

        if( !can_feed ) {
            p->add_msg_if_player( _( "The %s doesn't want that kind of food." ), mon->get_name() );
            return std::nullopt;
        }

        bool halluc = mon->is_hallucination();

        if( mon->type->id == mon_dog_thing ) {
            if( !halluc ) {
                p->deal_damage( mon, bodypart_id( "hand_r" ), damage_instance( STATIC( damage_type_id( "cut" ) ),
                                rng( 1, 10 ) ) );
            }
            p->add_msg_if_player( m_bad, _( "You want to feed it the dog food, but it bites your fingers!" ) );
            if( one_in( 5 ) ) {
                p->add_msg_if_player(
                    _( "Apparently, it's more interested in your flesh than the dog food in your hand!" ) );
                if( halluc ) {
                    item drop_me = p->reduce_charges( it, 1 );
                    p->i_drop_at( drop_me );
                } else {
                    p->consume_charges( *it, 1 );
                }
            }
            return std::nullopt;
        }

        if( halluc && one_in( 4 ) ) {
            p->add_msg_if_player( _( "You try to feed the %1$s some %2$s, but it vanishes!" ),
                                  mon->type->nname(), it->tname() );
            mon->die( nullptr );
            return std::nullopt;
        }

        p->add_msg_if_player( _( "You feed your %1$s to the %2$s." ), it->tname(), mon->get_name() );

        if( petfood.feed.empty() ) {
            p->add_msg_if_player( m_good, _( "The %1$s is your pet now!" ), mon->get_name() );
        } else {
            p->add_msg_if_player( m_good, petfood.feed, mon->get_name() );
        }

        mon->friendly = -1;
        mon->add_effect( effect_pet, 1_turns, true );
        if( halluc ) {
            item drop_me = p->reduce_charges( it, 1 );
            p->i_drop_at( drop_me );
        } else {
            p->consume_charges( *it, 1 );
        }
        return std::nullopt;
    }
    p->add_msg_if_player( _( "There is nothing to be fed here." ) );
    return std::nullopt;
}

std::optional<int> iuse::radio_mod( Character *p, item *, bool, const tripoint & )
{
    if( p->is_npc() ) {
        // Now THAT would be kinda cruel
        return std::nullopt;
    }

    auto filter = []( const item & itm ) {
        return itm.has_flag( flag_RADIO_MODABLE );
    };

    // note: if !p->is_npc() then p is avatar
    item_location loc = game_menus::inv::titled_filter_menu(
                            filter, *p->as_avatar(), _( "Modify what?" ) );

    if( !loc ) {
        p->add_msg_if_player( _( "You don't have that item!" ) );
        return std::nullopt;
    }
    item &modded = *loc;

    int choice = uilist( _( "Which signal should activate the item?" ), {
        _( "\"Red\"" ), _( "\"Blue\"" ), _( "\"Green\"" )
    } );

    flag_id newtag;
    std::string colorname;
    switch( choice ) {
        case 0:
            newtag = flag_RADIOSIGNAL_1;
            colorname = _( "\"Red\"" );
            break;
        case 1:
            newtag = flag_RADIOSIGNAL_2;
            colorname = _( "\"Blue\"" );
            break;
        case 2:
            newtag = flag_RADIOSIGNAL_3;
            colorname = _( "\"Green\"" );
            break;
        default:
            return std::nullopt;
    }

    if( modded.has_flag( flag_RADIO_MOD ) && modded.has_flag( newtag ) ) {
        p->add_msg_if_player( _( "This item has been modified this way already." ) );
        return std::nullopt;
    }

    remove_radio_mod( modded, *p );

    p->add_msg_if_player(
        _( "You modify your %1$s to listen for the %2$s activation signal on the radio." ),
        modded.tname(), colorname );
    modded.set_flag( flag_RADIO_ACTIVATION )
    .set_flag( flag_RADIOCARITEM )
    .set_flag( flag_RADIO_MOD )
    .set_flag( newtag );
    return 1;
}

std::optional<int> iuse::remove_all_mods( Character *p, item *, bool, const tripoint & )
{
    if( !p ) {
        return std::nullopt;
    }

    item_location loc = g->inv_map_splice( []( const item & e ) {
        for( const item *it : e.toolmods() ) {
            if( !it->is_irremovable() ) {
                return true;
            }
        }
        return false;
    },
    _( "Remove mods from tool?" ), 1,
    _( "You don't have any modified tools." ) );

    if( !loc ) {
        add_msg( m_info, _( "Never mind." ) );
        return std::nullopt;
    }

    if( !loc->ammo_remaining() || p->unload( loc ) ) {
        item *mod = loc->get_item_with(
        []( const item & e ) {
            return e.is_toolmod() && !e.is_irremovable();
        } );
        add_msg( m_info, _( "You remove the %s from the tool." ), mod->tname() );
        p->i_add_or_drop( *mod );
        loc->remove_item( *mod );

        remove_radio_mod( *loc, *p );
    }
    return 0;
}

static bool good_fishing_spot( const tripoint &pos, Character *p )
{
    std::unordered_set<tripoint> fishable_locations = g->get_fishable_locations( 60, pos );
    std::vector<monster *> fishables = g->get_fishable_monsters( fishable_locations );
    map &here = get_map();
    // isolated little body of water with no definite fish population
    // TODO: fix point types
    const oter_id &cur_omt =
        overmap_buffer.ter( tripoint_abs_omt( ms_to_omt_copy( here.getabs( pos ) ) ) );
    std::string om_id = cur_omt.id().c_str();
    if( fishables.empty() && !here.has_flag( ter_furn_flag::TFLAG_CURRENT, pos ) &&
        om_id.find( "river_" ) == std::string::npos && !cur_omt->is_lake() && !cur_omt->is_lake_shore() ) {
        p->add_msg_if_player( m_info, _( "You doubt you will have much luck catching fish here." ) );
        return false;
    }
    return true;
}

std::optional<int> iuse::fishing_rod( Character *p, item *it, bool, const tripoint & )
{
    if( p->is_npc() ) {
        // Long actions - NPCs don't like those yet.
        return std::nullopt;
    }
    if( p->cant_do_mounted() ) {
        return std::nullopt;
    }
    map &here = get_map();
    std::optional<tripoint> found;
    for( const tripoint &pnt : here.points_in_radius( p->pos(), 1 ) ) {
        if( here.has_flag( ter_furn_flag::TFLAG_FISHABLE, pnt ) && good_fishing_spot( pnt, p ) ) {
            found = pnt;
            break;
        }
    }
    if( !found ) {
        p->add_msg_if_player( m_info, _( "You can't fish there!" ) );
        return std::nullopt;
    }
    p->add_msg_if_player( _( "You cast your line and wait to hook something…" ) );
    p->assign_activity( ACT_FISH, to_moves<int>( 5_hours ), 0, 0, it->tname() );
    p->activity.targets.emplace_back( *p, it );
    p->activity.coord_set = g->get_fishable_locations( 60, *found );
    return 0;
}

std::optional<int> iuse::fish_trap( Character *p, item *it, bool t, const tripoint &pos )
{
    map &here = get_map();
    if( !t ) {
        // Handle deploying fish trap.
        if( it->active ) {
            it->active = false;
            return 0;
        }

        if( p->cant_do_mounted() ) {
            return std::nullopt;
        }
        if( p->cant_do_underwater() ) {
            return std::nullopt;
        }

        if( it->ammo_remaining() == 0 ) {
            p->add_msg_if_player( _( "Fish aren't foolish enough to go in here without bait." ) );
            return std::nullopt;
        }

        const std::optional<tripoint> pnt_ = choose_adjacent( _( "Put fish trap where?" ) );
        if( !pnt_ ) {
            return std::nullopt;
        }
        const tripoint pnt = *pnt_;

        if( !here.has_flag( ter_furn_flag::TFLAG_FISHABLE, pnt ) ) {
            p->add_msg_if_player( m_info, _( "You can't fish there!" ) );
            return std::nullopt;
        }
        if( !good_fishing_spot( pnt, p ) ) {
            return std::nullopt;
        }
        it->active = true;
        it->set_age( 0_turns );
        here.add_item_or_charges( pnt, *it );
        p->i_rem( it );
        p->add_msg_if_player( m_info,
                              _( "You place the fish trap; in three hours or so, you may catch some fish." ) );

        return 0;

    } else {
        // Handle processing fish trap over time.
        if( it->ammo_remaining() == 0 ) {
            it->active = false;
            return 0;
        }
        if( it->age() > 3_hours ) {
            it->active = false;

            if( !here.has_flag( ter_furn_flag::TFLAG_FISHABLE, pos ) ) {
                return 0;
            }

            int success = -50;
            const float surv = p->get_skill_level( skill_survival );
            const int attempts = rng( it->ammo_remaining(), it->ammo_remaining() * it->ammo_remaining() );
            for( int i = 0; i < attempts; i++ ) {
                /** @EFFECT_SURVIVAL randomly increases number of fish caught in fishing trap */
                success += rng( round( surv ), round( surv * surv ) );
            }

            int bait_consumed = rng( 0, it->ammo_remaining() + 1 );
            if( bait_consumed > it->ammo_remaining() ) {
                bait_consumed = it->ammo_remaining();
            }

            int fishes = 0;

            if( success < 0 ) {
                fishes = 0;
            } else if( success < 300 ) {
                fishes = 1;
            } else if( success < 1500 ) {
                fishes = 2;
            } else {
                fishes = rng( 3, 5 );
            }

            if( fishes == 0 ) {
                it->ammo_consume( it->ammo_remaining(), pos, p );
                p->practice( skill_survival, rng( 5, 15 ) );

                return 0;
            }

            //get the fishables around the trap's spot
            std::unordered_set<tripoint> fishable_locations = g->get_fishable_locations( 60, pos );
            std::vector<monster *> fishables = g->get_fishable_monsters( fishable_locations );
            for( int i = 0; i < fishes; i++ ) {
                p->practice( skill_survival, rng( 3, 10 ) );
                if( !fishables.empty() ) {
                    monster *chosen_fish = random_entry( fishables );
                    // reduce the abstract fish_population marker of that fish
                    chosen_fish->fish_population -= 1;
                    if( chosen_fish->fish_population <= 0 ) {
                        g->catch_a_monster( chosen_fish, pos, p, 300_hours ); //catch the fish!
                    } else {
                        here.add_item_or_charges( pos, item::make_corpse( chosen_fish->type->id,
                                                  calendar::turn + rng( 0_turns,
                                                          3_hours ) ) );
                    }
                } else {
                    //there will always be a chance that the player will get lucky and catch a fish
                    //not existing in the fishables vector. (maybe it was in range, but wandered off)
                    //lets say it is a 5% chance per fish to catch
                    if( one_in( 20 ) ) {
                        const std::vector<mtype_id> fish_group = MonsterGroupManager::GetMonstersFromGroup(
                                    GROUP_FISH, true );
                        const mtype_id &fish_mon = random_entry_ref( fish_group );
                        //Yes, we can put fishes in the trap like knives in the boot,
                        //and then get fishes via activation of the item,
                        //but it's not as comfortable as if you just put fishes in the same tile with the trap.
                        //Also: corpses and comestibles do not rot in containers like this, but on the ground they will rot.
                        //we don't know when it was caught so use a random turn
                        here.add_item_or_charges( pos, item::make_corpse( fish_mon, it->birthday() + rng( 0_turns,
                                                  3_hours ) ) );
                        break; //this can happen only once
                    }
                }
            }
            it->ammo_consume( bait_consumed, pos, p );
        }
        return 0;
    }
}

std::optional<int> iuse::extinguisher( Character *p, item *it, bool, const tripoint & )
{
    if( !it->ammo_sufficient( p ) ) {
        return std::nullopt;
    }
    // If anyone other than the player wants to use one of these,
    // they're going to need to figure out how to aim it.
    const std::optional<tripoint> dest_ = choose_adjacent( _( "Spray where?" ) );
    if( !dest_ ) {
        return std::nullopt;
    }
    tripoint dest = *dest_;

    p->moves -= to_moves<int>( 2_seconds );

    map &here = get_map();
    // Reduce the strength of fire (if any) in the target tile.
    here.add_field( dest, fd_extinguisher, 3, 10_turns );

    // Also spray monsters in that tile.
    if( monster *const mon_ptr = get_creature_tracker().creature_at<monster>( dest, true ) ) {
        monster &critter = *mon_ptr;
        critter.moves -= to_moves<int>( 2_seconds );
        bool blind = false;
        if( one_in( 2 ) && critter.has_flag( MF_SEES ) ) {
            blind = true;
            critter.add_effect( effect_blind, rng( 1_minutes, 2_minutes ) );
        }
        viewer &player_view = get_player_view();
        if( player_view.sees( critter ) ) {
            p->add_msg_if_player( _( "The %s is sprayed!" ), critter.name() );
            if( blind ) {
                p->add_msg_if_player( _( "The %s looks blinded." ), critter.name() );
            }
        }
        if( critter.made_of( phase_id::LIQUID ) ) {
            if( player_view.sees( critter ) ) {
                p->add_msg_if_player( _( "The %s is frozen!" ), critter.name() );
            }
            critter.apply_damage( p, bodypart_id( "torso" ), rng( 20, 60 ) );
            critter.set_speed_base( critter.get_speed_base() / 2 );
        }
    }

    // Slightly reduce the strength of fire immediately behind the target tile.
    if( here.passable( dest ) ) {
        dest.x += ( dest.x - p->posx() );
        dest.y += ( dest.y - p->posy() );

        here.mod_field_intensity( dest, fd_fire, std::min( 0 - rng( 0, 1 ) + rng( 0, 1 ), 0 ) );
    }

    return 1;
}

class exosuit_interact
{
    public:
        static int run( item *it ) {
            exosuit_interact menu( it );
            menu.interact_loop();
            return menu.moves;
        }

    private:
        explicit exosuit_interact( item *it ) : suit( it ), ctxt( "", keyboard_mode::keycode ) {
            ctxt.register_navigate_ui_list();
            ctxt.register_leftright();
            ctxt.register_action( "SCROLL_INFOBOX_UP" );
            ctxt.register_action( "SCROLL_INFOBOX_DOWN" );
            ctxt.register_action( "CONFIRM" );
            ctxt.register_action( "QUIT" );
            // mouse selection
            ctxt.register_action( "SELECT" );
            ctxt.register_action( "SEC_SELECT" );
            ctxt.register_action( "MOUSE_MOVE" );
            ctxt.register_action( "SCROLL_UP" );
            ctxt.register_action( "SCROLL_DOWN" );
            pocket_count = it->get_all_contained_pockets().size();
            height = std::max( pocket_count, height_default ) + 2;
            width_menu = 30;
            for( const item_pocket *pkt : it->get_all_contained_pockets() ) {
                int tmp = utf8_width( get_pocket_name( pkt ) );
                if( tmp > width_menu ) {
                    width_menu = tmp;
                }
            }
            width_menu = std::min( width_menu, 50 );
            width_info = 80 - width_menu;
            moves = 0;
        }
        ~exosuit_interact() = default;

        item *suit;
        weak_ptr_fast<ui_adaptor> ui;
        input_context ctxt;
        catacurses::window w_border;
        catacurses::window w_info;
        catacurses::window w_menu;
        std::map<int, inclusive_rectangle<point>> pkt_map;
        int moves = 0;
        int pocket_count = 0;
        int cur_pocket = 0;
        int scroll_pos = 0;
        int height = 0;
        const int height_default = 20;
        int width_info = 30;
        int width_menu = 30;
        int sel_frame = 0;

        static std::string get_pocket_name( const item_pocket *pkt ) {
            if( !pkt->get_pocket_data()->pocket_name.empty() ) {
                return pkt->get_pocket_data()->pocket_name.translated();
            }
            const std::set<flag_id> flags = pkt->get_pocket_data()->get_flag_restrictions();
            return enumerate_as_string( flags, []( const flag_id & fid ) {
                if( fid->name().empty() ) {
                    return fid.str();
                }
                return fid->name();
            } );
        }

        void init_windows() {
            const point topleft( TERMX / 2 - ( width_info + width_menu + 3 ) / 2, TERMY / 2 - height / 2 );
            //NOLINTNEXTLINE(cata-use-named-point-constants)
            w_menu = catacurses::newwin( height - 2, width_menu, topleft + point( 1, 1 ) );
            w_info = catacurses::newwin( height - 2, width_info, topleft + point( 2 + width_menu, 1 ) );
            w_border = catacurses::newwin( height, width_info + width_menu + 3, topleft );
        }

        void draw_menu() {
            pkt_map.clear();
            // info box
            pkt_map.emplace( -1, inclusive_rectangle<point>( point( 2 + width_menu, 1 ),
                             point( 2 + width_menu + width_info, height - 2 ) ) );
            werase( w_menu );
            int row = 0;
            for( const item_pocket *pkt : suit->get_all_contained_pockets() ) {
                nc_color colr = row == cur_pocket ? h_white : c_white;
                std::string txt = get_pocket_name( pkt );
                int remaining = width_menu - utf8_width( txt, true );
                if( remaining > 0 ) {
                    txt.append( remaining, ' ' );
                }
                trim_and_print( w_menu, point( 0, row ), width_menu, colr, txt );
                pkt_map.emplace( row, inclusive_rectangle<point>( point( 0, row ), point( width_menu, row ) ) );
                row++;
            }
            wnoutrefresh( w_menu );
        }

        void draw_iteminfo() {
            std::vector<iteminfo> dummy;
            std::vector<iteminfo> suitinfo;
            item_pocket *pkt = suit->get_all_contained_pockets()[cur_pocket];
            pkt->general_info( suitinfo, cur_pocket, true );
            pkt->contents_info( suitinfo, cur_pocket, true );
            item_info_data data( suit->tname(), suit->type_name(), suitinfo, dummy, scroll_pos );
            data.without_getch = true;
            data.without_border = true;
            data.scrollbar_left = false;
            data.use_full_win = true;
            data.padding = 0;
            draw_item_info( w_info, data );
        }

        shared_ptr_fast<ui_adaptor> create_or_get_ui_adaptor() {
            shared_ptr_fast<ui_adaptor> current_ui = ui.lock();
            if( !current_ui ) {
                ui = current_ui = make_shared_fast<ui_adaptor>();
                current_ui->on_screen_resize( [this]( ui_adaptor & cui ) {
                    init_windows();
                    cui.position_from_window( w_border );
                } );
                current_ui->mark_resize();
                current_ui->on_redraw( [this]( const ui_adaptor & ) {
                    draw_border( w_border, c_white, suit->tname(), c_light_green );
                    for( int i = 1; i < height - 1; i++ ) {
                        mvwputch( w_border, point( width_menu + 1, i ), c_white, LINE_XOXO );
                    }
                    mvwputch( w_border, point( width_menu + 1, height - 1 ), c_white, LINE_XXOX );
                    wnoutrefresh( w_border );
                    draw_menu();
                    draw_iteminfo();
                } );
            }
            return current_ui;
        }

        void interact_loop() {
            bool done = false;
            shared_ptr_fast<ui_adaptor> current_ui = create_or_get_ui_adaptor();
            while( !done ) {
                ui_manager::redraw();
                std::string action = ctxt.handle_input();
                if( action == "MOUSE_MOVE" || action == "SELECT" ) {
                    std::optional<point> coord = ctxt.get_coordinates_text( w_border );
                    if( !!coord ) {
                        int tmp_frame = 0;
                        run_for_point_in<int, point>( pkt_map, *coord,
                        [&tmp_frame]( const std::pair<int, inclusive_rectangle<point>> &p ) {
                            if( p.first == -1 ) {
                                tmp_frame = 1;
                            }
                        } );
                        sel_frame = tmp_frame;
                    }
                    coord = ctxt.get_coordinates_text( w_menu );
                    if( !!coord ) {
                        int tmp_pocket = cur_pocket;
                        run_for_point_in<int, point>( pkt_map, *coord,
                        [&tmp_pocket, &action]( const std::pair<int, inclusive_rectangle<point>> &p ) {
                            if( p.first >= 0 ) {
                                tmp_pocket = p.first;
                                if( action == "SELECT" ) {
                                    action = "CONFIRM";
                                }
                            }
                        } );
                        cur_pocket = tmp_pocket;
                    }
                } else if( action == "SCROLL_UP" || action == "SCROLL_DOWN" ) {
                    if( sel_frame == 0 ) {
                        action = action == "SCROLL_UP" ? "UP" : "DOWN";
                    } else {
                        action = action == "SCROLL_UP" ? "SCROLL_INFOBOX_UP" : "SCROLL_INFOBOX_DOWN";
                    }
                }
                if( action == "QUIT" || action == "SEC_SELECT" ) {
                    scroll_pos = 0;
                    done = true;
                } else if( action == "CONFIRM" ) {
                    scroll_pos = 0;
                    int nmoves = insert_replace_activate_mod(
                                     suit->get_all_contained_pockets()[cur_pocket], suit );
                    moves = moves > nmoves ? moves : nmoves;
                    if( !get_player_character().activity.is_null() ) {
                        done = true;
                    }
                } else if( navigate_ui_list( action, cur_pocket, 5, pocket_count, true ) ) {
                    scroll_pos = 0;
                    sel_frame = 0;
                } else if( action == "SCROLL_INFOBOX_UP" ) {
                    scroll_pos--;
                    sel_frame = 1;
                } else if( action == "SCROLL_INFOBOX_DOWN" ) {
                    scroll_pos++;
                    sel_frame = 1;
                }
            }
        }

        int insert_replace_activate_mod( item_pocket *pkt, item *it ) {
            Character &c = get_player_character();
            map &here = get_map();
            const std::set<flag_id> flags = pkt->get_pocket_data()->get_flag_restrictions();
            if( flags.empty() ) {
                //~ Modular exoskeletons require pocket restrictions to insert modules. %s = pocket name.
                popup( _( "%s doesn't define any restrictions for modules!" ), get_pocket_name( pkt ) );
                return 0;
            }

            // If pocket already contains a module, ask to unload or replace
            const bool not_empty = !pkt->empty();
            if( not_empty ) {
                item *mod_it = pkt->all_items_top().front();
                std::string mod_name = mod_it->tname();
                uilist amenu;
                //~ Prompt the player to handle the module inside the modular exoskeleton
                amenu.text = _( "What to do with the existing module?" );
                amenu.addentry( -1, true, MENU_AUTOASSIGN, _( "Unload everything from this %s" ),
                                get_pocket_name( pkt ) );
                amenu.addentry( -1, true, MENU_AUTOASSIGN, _( "Replace the %s" ), mod_name );
                amenu.addentry( -1, mod_it->has_relic_activation() || mod_it->type->has_use(), MENU_AUTOASSIGN,
                                mod_it->active ? _( "Deactivate the %s" ) : _( "Activate the %s" ), mod_name );
                amenu.addentry( -1, mod_it->is_reloadable() && c.can_reload( *mod_it ), MENU_AUTOASSIGN,
                                _( "Reload the %s" ), mod_name );
                amenu.addentry( -1, !mod_it->is_container_empty(), MENU_AUTOASSIGN, _( "Unload the %s" ),
                                mod_name );
                amenu.query();
                int ret = amenu.ret;
                item_location loc_it;
                item_location held = c.get_wielded_item();
                if( !!held && held->has_item( *mod_it ) ) {
                    loc_it = item_location( held, mod_it );
                } else {
                    for( const item_location &loc : c.top_items_loc() ) {
                        if( loc->has_item( *mod_it ) ) {
                            loc_it = item_location( loc, mod_it );
                            break;
                        }
                    }
                }
                if( ret < 0 || ret > 4 ) {
                    return 0;
                } else if( ret == 0 ) {
                    // Unload existing module
                    pkt->remove_items_if( [&c, &here]( const item & i ) {
                        here.add_item_or_charges( c.pos(), i );
                        return true;
                    } );
                    return to_moves<int>( 5_seconds );
                } else if( ret == 2 ) {
                    if( !!loc_it ) {
                        avatar_action::use_item( get_avatar(), loc_it );
                    }
                    return 0;
                } else if( ret == 3 ) {
                    if( !!loc_it ) {
                        g->reload( loc_it );
                    }
                    return 0;
                } else if( ret == 4 ) {
                    if( !!loc_it ) {
                        c.unload( loc_it );
                    }
                    return 0;
                }
            }

            const item_filter filter = [&flags, pkt, it]( const item & i ) {
                return i.has_any_flag( flags ) && ( pkt->empty() || !it->has_item( i ) ) &&
                       pkt->can_contain( i ).success();
            };

            std::vector<item_location> candidates;
            for( item *i : c.items_with( filter ) ) {
                candidates.emplace_back( c, i );
            }
            for( const tripoint &p : here.points_in_radius( c.pos(), PICKUP_RANGE ) ) {
                for( item &i : here.i_at( p ) ) {
                    if( filter( i ) ) {
                        candidates.emplace_back( map_cursor( p ), &i );
                    }
                }
            }
            if( candidates.empty() ) {
                //~ The player has nothing that fits in the modular exoskeleton's pocket
                popup( _( "You don't have anything compatible with this module!" ) );
                return 0;
            }

            //~ Prompt the player to select an item to attach to the modular exoskeleton's pocket (%s)
            uilist imenu( string_format( _( "Which module to attach to the %s?" ), get_pocket_name( pkt ) ), {} );
            for( const item_location &i : candidates ) {
                imenu.addentry( -1, true, MENU_AUTOASSIGN, i->tname() );
            }
            imenu.query();
            int ret = imenu.ret;
            if( ret < 0 || static_cast<size_t>( ret ) >= candidates.size() ) {
                // Cancelled
                return 0;
            }

            int moves = 0;

            // Unload existing module
            if( not_empty ) {
                pkt->remove_items_if( [&c, &here]( const item & i ) {
                    here.add_item_or_charges( c.pos(), i );
                    return true;
                } );
                moves += to_moves<int>( 5_seconds );
            }
            ret_val<item_pocket::contain_code> rval = pkt->insert_item( *candidates[ret] );
            if( rval.success() ) {
                candidates[ret].remove_item();
                moves += to_moves<int>( 5_seconds );
                return moves;
            }
            debugmsg( "Could not insert item \"%s\" into pocket \"%s\": %s",
                      candidates[ret]->type_name(), get_pocket_name( pkt ), rval.str() );
            return moves;
        }
};

std::optional<int> iuse::manage_exosuit( Character *p, item *it, bool, const tripoint & )
{
    if( !p->is_avatar() ) {
        return std::nullopt;
    }
    if( it->get_all_contained_pockets().empty() ) {
        add_msg( m_warning, _( "Your %s does not have any pockets to contain modules." ), it->tname() );
        return std::nullopt;
    }
    p->moves -= exosuit_interact::run( it );
    return 0;
}

std::optional<int> iuse::rm13armor_off( Character *p, item *it, bool, const tripoint & )
{
    // This allows it to turn on for a turn, because ammo_sufficient assumes non-tool non-weapons need zero ammo, for some reason.
    if( !it->ammo_sufficient( p ) ) {
        p->add_msg_if_player( m_info, _( "The RM13 combat armor's fuel cells are dead." ) );
        return std::nullopt;
    } else {
        std::string oname = it->typeId().str() + "_on";
        p->add_msg_if_player( _( "You activate your RM13 combat armor." ) );
        p->add_msg_if_player( _( "Rivtech Model 13 RivOS v2.19:   ONLINE." ) );
        p->add_msg_if_player( _( "CBRN defense system:            ONLINE." ) );
        p->add_msg_if_player( _( "Acoustic dampening system:      ONLINE." ) );
        p->add_msg_if_player( _( "Thermal regulation system:      ONLINE." ) );
        p->add_msg_if_player( _( "Vision enhancement system:      ONLINE." ) );
        p->add_msg_if_player( _( "Electro-reactive armor system:  ONLINE." ) );
        p->add_msg_if_player( _( "All systems nominal." ) );
        it->convert( itype_id( oname ) ).active = true;
        p->calc_encumbrance();
        return 1;
    }
}

std::optional<int> iuse::rm13armor_on( Character *p, item *it, bool t, const tripoint & )
{
    if( t ) { // Normal use
    } else { // Turning it off
        std::string oname = it->typeId().str();
        if( string_ends_with( oname, "_on" ) ) {
            oname.erase( oname.length() - 3, 3 );
        } else {
            debugmsg( "no item type to turn it into (%s)!", oname );
            return 0;
        }
        p->add_msg_if_player( _( "RivOS v2.19 shutdown sequence initiated." ) );
        p->add_msg_if_player( _( "Shutting down." ) );
        p->add_msg_if_player( _( "Your RM13 combat armor turns off." ) );
        it->convert( itype_id( oname ) ).active = false;
        p->calc_encumbrance();
    }
    return 1;
}

std::optional<int> iuse::unpack_item( Character *p, item *it, bool, const tripoint & )
{
    if( p->cant_do_underwater() ) {
        return std::nullopt;
    }
    std::string oname = it->typeId().str() + "_on";
    p->moves -= to_moves<int>( 10_seconds );
    p->add_msg_if_player( _( "You unpack your %s for use." ), it->tname() );
    it->convert( itype_id( oname ) ).active = false;
    // Check if unpacking led to invalid container state
    p->invalidate_inventory_validity_cache();
    return 0;
}

std::optional<int> iuse::pack_cbm( Character *p, item *it, bool, const tripoint & )
{
    item_location bionic = g->inv_map_splice( []( const item & e ) {
        return e.is_bionic() && e.has_flag( flag_NO_PACKED );
    }, _( "Choose CBM to pack" ), PICKUP_RANGE, _( "You don't have any CBMs." ) );

    if( !bionic ) {
        return std::nullopt;
    }
    if( !bionic.get_item()->faults.empty() ) {
        if( p->query_yn( _( "This CBM is faulty.  You should mend it first.  Do you want to try?" ) ) ) {
            p->mend_item( std::move( bionic ) );
        }
        return 0;
    }

    const int success = round( p->get_skill_level( skill_firstaid ) ) - rng( 0, 6 );
    if( success > 0 ) {
        p->add_msg_if_player( m_good, _( "You carefully prepare the CBM for sterilization." ) );
        bionic.get_item()->unset_flag( flag_NO_PACKED );
    } else {
        p->add_msg_if_player( m_bad, _( "You fail to properly prepare the CBM." ) );
    }

    std::vector<item_comp> comps;
    comps.emplace_back( it->typeId(), 1 );
    p->consume_items( comps, 1, is_crafting_component );

    return 0;
}

std::optional<int> iuse::pack_item( Character *p, item *it, bool t, const tripoint & )
{
    if( p->cant_do_underwater() ) {
        return std::nullopt;
    }
    if( t ) { // Normal use
    } else if( p->is_worn( *it ) ) {
        p->add_msg_if_player( m_info, _( "You can't pack your %s until you take it off." ),
                              it->tname() );
        return std::nullopt;
    } else { // Turning it off
        std::string oname = it->typeId().str();
        if( string_ends_with( oname, "_on" ) ) {
            oname.erase( oname.length() - 3, 3 );
        } else {
            debugmsg( "no item type to turn it into (%s)!", oname );
            return std::nullopt;
        }
        p->moves -= to_moves<int>( 10_seconds );
        p->add_msg_if_player( _( "You pack your %s for storage." ), it->tname() );
        it->convert( itype_id( oname ) ).active = false;
    }
    return 0;
}

std::optional<int> iuse::water_purifier( Character *p, item *it, bool, const tripoint & )
{
    if( p->cant_do_mounted() ) {
        return std::nullopt;
    }
    item_location obj = g->inv_map_splice( []( const item & e ) {
        return !e.empty() && e.has_item_with( []( const item & it ) {
            return it.typeId() == itype_water;
        } );
    }, _( "Purify what?" ), 1, _( "You don't have water to purify." ) );

    if( !obj ) {
        p->add_msg_if_player( m_info, _( "You don't have that item!" ) );
        return std::nullopt;
    }

    const std::vector<item *> liquids = obj->items_with( []( const item & it ) {
        return it.typeId() == itype_water;
    } );
    int charges_of_water = 0;
    for( const item *water : liquids ) {
        charges_of_water += water->charges;
    }
    if( !it->ammo_sufficient( p, charges_of_water ) ) {
        p->add_msg_if_player( m_info, _( "That volume of water is too large to purify." ) );
        return std::nullopt;
    }

    p->moves -= to_moves<int>( 2_seconds );

    for( item *water : liquids ) {
        water->convert( itype_water_clean ).poison = 0;
    }
    return charges_of_water;
}

std::optional<int> iuse::radio_off( Character *p, item *it, bool, const tripoint & )
{
    if( !it->ammo_sufficient( p ) ) {
        p->add_msg_if_player( _( "It's dead." ) );
    } else {
        p->add_msg_if_player( _( "You turn the radio on." ) );
        it->convert( itype_radio_on ).active = true;
    }
    return 1;
}

std::optional<int> iuse::directional_antenna( Character *p, item *, bool, const tripoint & )
{
    // Find out if we have an active radio
    auto radios = p->items_with( []( const item & it ) {
        return it.typeId() == itype_radio_on;
    } );
    // If we don't wield the radio, also check on the ground
    if( radios.empty() ) {
        map_stack items = get_map().i_at( p->pos() );
        for( item &an_item : items ) {
            if( an_item.typeId() == itype_radio_on ) {
                radios.push_back( &an_item );
            }
        }
    }
    if( radios.empty() ) {
        add_msg( m_info, _( "You must have an active radio to check for signal direction." ) );
        return std::nullopt;
    }
    const item radio = *radios.front();
    // Find the radio station it's tuned to (if any)
    const radio_tower_reference tref = overmap_buffer.find_radio_station( radio.frequency );
    if( !tref ) {
        p->add_msg_if_player( m_info, _( "You can't find the direction if your radio isn't tuned." ) );
        return std::nullopt;
    }
    // Report direction.
    const tripoint_abs_sm player_pos = p->global_sm_location();
    direction angle = direction_from( player_pos.xy(), tref.abs_sm_pos );
    add_msg( _( "The signal seems strongest to the %s." ), direction_name( angle ) );
    return 1;
}

// 0-100 percent chance of a character in a radio signal being obscured by static
static int radio_static_chance( const radio_tower_reference &tref )
{
    constexpr int HALF_RADIO_MIN = RADIO_MIN_STRENGTH / 2;
    const int signal_strength = tref.signal_strength;
    const int max_strength = tref.tower->strength;
    int dist = max_strength - signal_strength;
    // For towers whose strength is quite close to the min, make them act as though they are farther away
    if( RADIO_MIN_STRENGTH * 1.25 > max_strength ) {
        dist += 25;
    }
    // When we're close enough, there's no noise
    if( dist < HALF_RADIO_MIN ) {
        return 0;
    }
    // There's minimal, but increasing noise when quite close to the signal
    if( dist < RADIO_MIN_STRENGTH ) {
        return lerp( 1, 20, static_cast<float>( dist - HALF_RADIO_MIN ) / HALF_RADIO_MIN );
    }
    // Otherwise, just a rapid increase until the signal stops
    return lerp( 20, 100, static_cast<float>( dist - RADIO_MIN_STRENGTH ) /
                 ( max_strength - RADIO_MIN_STRENGTH ) );
}

std::optional<int> iuse::radio_on( Character *p, item *it, bool t, const tripoint &pos )
{
    if( t ) {
        // Normal use
        std::string message = _( "Radio: Kssssssssssssh." );
        const radio_tower_reference tref = overmap_buffer.find_radio_station( it->frequency );
        add_msg_debug( debugmode::DF_RADIO, "Set freq: %d", it->frequency );
        if( tref ) {
            point_abs_omt dbgpos = project_to<coords::omt>( tref.abs_sm_pos );
            add_msg_debug( debugmode::DF_RADIO, "found broadcast (str %d) at (%d %d)",
                           tref.signal_strength, dbgpos.x(), dbgpos.y() );
            const radio_tower *selected_tower = tref.tower;
            if( selected_tower->type == radio_type::MESSAGE_BROADCAST ) {
                message = selected_tower->message;
            } else if( selected_tower->type == radio_type::WEATHER_RADIO ) {
                message = weather_forecast( tref.abs_sm_pos );
            }

            const city *c = overmap_buffer.closest_city( tripoint_abs_sm( tref.abs_sm_pos, 0 ) ).city;
            //~ radio noise
            const std::string cityname = c == nullptr ? _( "ksssh" ) : c->name;

            replace_city_tag( message, cityname );
            int static_chance = radio_static_chance( tref );
            add_msg_debug( debugmode::DF_RADIO, "Message: '%s' at %d%% noise", message, static_chance );
            message = obscure_message( message, [&static_chance]()->int {
                if( x_in_y( static_chance, 100 ) )
                {
                    // Gradually replace random characters with noise as distance increases
                    if( one_in( 3 ) && static_chance - rng( 0, 25 ) < 50 ) {
                        // Replace with random character
                        return 0;
                    }
                    // Replace with '#'
                    return '#';
                }
                // Leave unchanged
                return -1;
            } );

            std::vector<std::string> segments = foldstring( message, RADIO_PER_TURN );
            int index = to_turn<int>( calendar::turn ) % segments.size();
            message = string_format( _( "radio: %s" ), segments[index] );
        }
        sounds::ambient_sound( pos, 6, sounds::sound_t::electronic_speech, message );
        if( !sfx::is_channel_playing( sfx::channel::radio ) ) {
            if( one_in( 10 ) ) {
                sfx::play_ambient_variant_sound( "radio", "static", 100, sfx::channel::radio, 300, -1, 0 );
            } else if( one_in( 10 ) ) {
                sfx::play_ambient_variant_sound( "radio", "inaudible_chatter", 100, sfx::channel::radio, 300, -1,
                                                 0 );
            }
        }
    } else { // Activated
        int ch = 1;
        if( it->ammo_sufficient( p ) ) {
            ch = uilist( _( "Radio:" ), {
                _( "Scan" ), _( "Turn off" )
            } );
        }

        const auto tower_desc = []( const int noise ) {
            if( noise == 0 ) {
                return SNIPPET.random_from_category( "radio_station_desc_noise_0" )->translated();
            } else if( noise <= 20 ) {
                return SNIPPET.random_from_category( "radio_station_desc_noise_20" )->translated();
            } else if( noise <= 40 ) {
                return SNIPPET.random_from_category( "radio_station_desc_noise_40" )->translated();
            } else if( noise <= 60 ) {
                return SNIPPET.random_from_category( "radio_station_desc_noise_60" )->translated();
            } else if( noise <= 80 ) {
                return SNIPPET.random_from_category( "radio_station_desc_noise_80" )->translated();
            }
            return SNIPPET.random_from_category( "radio_station_desc_noise_max" )->translated();
        };

        switch( ch ) {
            case 0: {
                std::vector<radio_tower_reference> options = overmap_buffer.find_all_radio_stations();
                if( options.empty() ) {
                    popup( SNIPPET.random_from_category( "radio_scan_no_stations" )->translated() );
                }
                uilist scanlist;
                scanlist.title = _( "Select a station" );
                scanlist.desc_enabled = true;
                add_msg_debug( debugmode::DF_RADIO, "Radio scan:" );
                for( size_t i = 0; i < options.size(); ++i ) {
                    std::string selected_text;
                    const radio_tower_reference &tref = options[i];
                    if( it->frequency == tref.tower->frequency ) {
                        selected_text = pgettext( "radio station", " (selected)" );
                    }
                    //~ Selected radio station, %d is a number in sequence (1,2,3...),
                    //~ %s is ' (selected)' if this is the radio station playing, else nothing
                    const std::string station_name = string_format( _( "Station %d%s" ), i + 1, selected_text );
                    const int noise_chance = radio_static_chance( tref );
                    scanlist.addentry_desc( i, true, MENU_AUTOASSIGN, station_name, tower_desc( noise_chance ) );
                    const point_abs_omt dbgpos = project_to<coords::omt>( tref.abs_sm_pos );
                    add_msg_debug( debugmode::DF_RADIO, "  %d: %d at (%d %d) str [%d/%d]", i + 1, tref.tower->frequency,
                                   dbgpos.x(), dbgpos.y(), tref.signal_strength, tref.tower->strength );
                }
                scanlist.query();
                const int sel = scanlist.ret;
                if( sel >= 0 && static_cast<size_t>( sel ) < options.size() ) {
                    it->frequency = options[sel].tower->frequency;
                    break;
                }
            }
            break;
            case 1:
                p->add_msg_if_player( _( "The radio dies." ) );
                it->convert( itype_radio ).active = false;
                sfx::fade_audio_channel( sfx::channel::radio, 300 );
                break;
            default:
                break;
        }
    }
    return 1;
}

std::optional<int> iuse::noise_emitter_off( Character *p, item *it, bool, const tripoint & )
{
    if( !it->ammo_sufficient( p ) ) {
        p->add_msg_if_player( _( "It's dead." ) );
        return std::nullopt;
    } else {
        p->add_msg_if_player( _( "You turn the noise emitter on." ) );
        it->convert( itype_noise_emitter_on ).active = true;
    }
    return 1;
}

std::optional<int> iuse::noise_emitter_on( Character *p, item *it, bool t, const tripoint &pos )
{
    if( t ) { // Normal use
        //~ the sound of a noise emitter when turned on
        sounds::sound( pos, 30, sounds::sound_t::alarm, _( "KXSHHHHRRCRKLKKK!" ), true, "tool",
                       "noise_emitter" );
    } else { // Turning it off
        p->add_msg_if_player( _( "The infernal racket dies as the noise emitter turns off." ) );
        it->convert( itype_noise_emitter ).active = false;
    }
    return 1;
}

std::optional<int> iuse::emf_passive_off( Character *p, item *it, bool, const tripoint & )
{
    if( !it->ammo_sufficient( p ) ) {
        p->add_msg_if_player( _( "It's dead." ) );
        return std::nullopt;
    } else {
        p->add_msg_if_player( _( "You turn the EMF detector on." ) );
        it->convert( itype_emf_detector_on ).active = true;
    }
    return 1;
}

std::optional<int> iuse::emf_passive_on( Character *p, item *it, bool t, const tripoint &pos )
{
    if( t ) { // Normal use
        // need to calculate distance to closest electrical thing

        // set distance as farther than the radius
        const int max = 10;
        int distance = max + 1;

        creature_tracker &creatures = get_creature_tracker();
        map &here = get_map();
        // can't get a reading during a portal storm
        if( get_weather().weather_id == weather_portal_storm ) {
            sounds::sound( pos, 6, sounds::sound_t::alarm, _( "BEEEEE-CHHHHHHH-eeEEEEEEE-CHHHHHHHHHHHH" ), true,
                           "tool", "emf_detector" );
            // skip continuing to check for locations
            return 1;
        }

        for( const tripoint &loc : closest_points_first( pos, max ) ) {
            const Creature *critter = creatures.creature_at( loc );

            // if the creature exists and is either a robot or electric
            bool found = critter != nullptr && critter->is_electrical();

            // check for an electrical field
            if( !found ) {
                for( const auto &fd : here.field_at( loc ) ) {
                    if( fd.first->has_elec ) {
                        found = true;
                        break;
                    }
                }
            }

            // if an electrical field or creature is nearby
            if( found ) {
                distance = rl_dist( pos, loc );
                if( distance <= 3 ) {
                    sounds::sound( pos, 4, sounds::sound_t::alarm, _( "BEEEEEEP BEEEEEEP" ), true, "tool",
                                   "emf_detector" );
                } else if( distance <= 7 ) {
                    sounds::sound( pos, 3, sounds::sound_t::alarm, _( "BEEP BEEP" ), true, "tool",
                                   "emf_detector" );
                } else if( distance <= 10 ) {
                    sounds::sound( pos, 2, sounds::sound_t::alarm, _( "beep… beep" ), true, "tool",
                                   "emf_detector" );
                }
                // skip continuing to check for locations
                return 1;
            }
        }
    } else { // Turning it off
        p->add_msg_if_player( _( "The noise of your EMF detector slows to a halt." ) );
        it->convert( itype_emf_detector ).active = false;
    }
    return 1;
}

std::optional<int> iuse::ma_manual( Character *p, item *it, bool, const tripoint & )
{
    // [CR] - should NPCs just be allowed to learn this stuff? Just like that?

    const matype_id style_to_learn = martial_art_learned_from( *it->type );

    if( !style_to_learn.is_valid() ) {
        debugmsg( "ERROR: Invalid martial art" );
        return std::nullopt;
    }

    p->martial_arts_data->learn_style( style_to_learn, p->is_avatar() );

    return 1;
}

// Remove after 0.G
std::optional<int> iuse::hammer( Character *p, item *it, bool, const tripoint &pos )
{
    return iuse::crowbar( p, it, false, pos );
}

std::optional<int> iuse::crowbar_weak( Character *p, item *it, bool, const tripoint &pos )
{
    return iuse::crowbar( p, it, false, pos );
}

std::optional<int> iuse::crowbar( Character *p, item *it, bool, const tripoint &pos )
{
    if( p->cant_do_mounted() ) {
        return std::nullopt;
    }

    map &here = get_map();
    const std::function<bool( const tripoint & )> f =
    [&here, p]( const tripoint & pnt ) {
        if( pnt == p->pos() ) {
            return false;
        } else if( here.has_furn( pnt ) ) {
            return here.furn( pnt )->prying->valid();
        } else if( !here.ter( pnt )->is_null() ) {
            return here.ter( pnt )->prying->valid();
        }
        return false;
    };

    const std::optional<tripoint> pnt_ = ( pos != p->pos() ) ? pos : choose_adjacent_highlight(
            _( "Pry where?" ), _( "There is nothing to pry nearby." ), f, false );
    if( !pnt_ ) {
        return std::nullopt;
    }

    const tripoint &pnt = *pnt_;

    const pry_data *prying;
    if( here.has_furn( pnt ) ) {
        prying = &here.furn( pnt )->prying->prying_data();
    } else {
        prying = &here.ter( pnt )->prying->prying_data();
    }

    if( !f( pnt ) ) {
        if( pnt == p->pos() ) {
            if( it->typeId() == STATIC( itype_id( "hammer" ) ) ) {
                p->add_msg_if_player( m_info, _( "You try to hit yourself with the hammer." ) );
                p->add_msg_if_player( m_info, _( "But you can't touch this." ) );
            } else {
                p->add_msg_if_player( m_info, _( "You attempt to pry open your wallet, "
                                                 "but alas.  You are just too miserly." ) );
            }
        } else {
            p->add_msg_if_player( m_info, _( "You can't pry that." ) );
        }
        return std::nullopt;
    }

    // previously iuse::hammer
    if( prying->prying_nails ) {
        p->assign_activity( prying_activity_actor( pnt, item_location{*p, it} ) );
        return std::nullopt;
    }

    // Doors need PRY 2 which is on a crowbar, crates need PRY 1 which is on a crowbar
    // & a claw hammer.
    // The iexamine function for crate supplies a hammer object.
    // So this stops the player (A)ctivating a Hammer with a Crowbar in their backpack
    // then managing to open a door.
    const int pry_level = it->get_quality( qual_PRY );

    if( pry_level < prying->prying_level ) {
        // This doesn't really make it clear to the player
        // why their attempt is failing.
        p->add_msg_if_player( _( "You can't get sufficient leverage to open that with your %1$s." ),
                              it->tname() );
        p->mod_moves( -50 ); // spend a few moves trying it.
        return std::nullopt;
    }

    p->assign_activity( prying_activity_actor( pnt, item_location{*p, it} ) );

    return std::nullopt;
}

std::optional<int> iuse::makemound( Character *p, item *it, bool t, const tripoint & )
{
    if( !p || t ) {
        return std::nullopt;
    }
    if( p->cant_do_mounted() ) {
        return std::nullopt;
    }
    const std::optional<tripoint> pnt_ = choose_adjacent( _( "Till soil where?" ) );
    if( !pnt_ ) {
        return std::nullopt;
    }
    const tripoint pnt = *pnt_;

    if( pnt == p->pos() ) {
        p->add_msg_if_player( m_info,
                              _( "You think about jumping on a shovel, but then change your mind." ) );
        return std::nullopt;
    }

    map &here = get_map();
    if( here.has_flag( ter_furn_flag::TFLAG_PLOWABLE, pnt ) &&
        !here.has_flag( ter_furn_flag::TFLAG_PLANT, pnt ) ) {
        p->add_msg_if_player( _( "You start churning up the earth here." ) );
        p->assign_activity( churn_activity_actor( 18000, item_location( *p, it ) ) );
        p->activity.placement = here.getglobal( pnt );
        return 1;
    } else {
        p->add_msg_if_player( _( "You can't churn up this ground." ) );
        return std::nullopt;
    }
}

std::optional<int> iuse::dig( Character *p, item * /* it */, bool t, const tripoint & )
{
    if( !p || t ) {
        return std::nullopt;
    }
    if( p->cant_do_mounted() ) {
        return std::nullopt;
    }

    std::vector<construction> const &cnstr = get_constructions();
    auto const build = std::find_if( cnstr.begin(), cnstr.end(), []( const construction & it ) {
        return it.str_id == construction_constr_pit;
    } );
    auto const build_shallow = std::find_if( cnstr.begin(), cnstr.end(), []( const construction & it ) {
        return it.str_id == construction_constr_pit_shallow;
    } );

    place_construction( { build->group, build_shallow->group } );

    return 0;
}

std::optional<int> iuse::dig_channel( Character *p, item */* it */, bool t, const tripoint & )
{
    if( !p || t ) {
        return std::nullopt;
    }
    if( p->cant_do_mounted() ) {
        return std::nullopt;
    }

    std::vector<construction> const &cnstr = get_constructions();
    auto const build = std::find_if( cnstr.begin(), cnstr.end(), []( const construction & it ) {
        return it.str_id == construction_constr_water_channel;
    } );

    place_construction( { build->group } );
    return 0;
}

std::optional<int> iuse::fill_pit( Character *p, item */* it */, bool t, const tripoint & )
{
    if( !p || t ) {
        return std::nullopt;
    }
    if( p->cant_do_mounted() ) {
        return std::nullopt;
    }

    std::vector<construction> const &cnstr = get_constructions();
    auto const build = std::find_if( cnstr.begin(), cnstr.end(), []( const construction & it ) {
        return it.str_id == construction_constr_fill_pit;
    } );

    place_construction( { build->group } );
    return 0;
}

std::optional<int> iuse::clear_rubble( Character *p, item */* it */, bool t, const tripoint & )
{
<<<<<<< HEAD
    if( !p || t ) {
        return std::nullopt;
    }
    if( p->is_mounted() ) {
        p->add_msg_if_player( m_info, _( "You can't do that while mounted." ) );
=======
    if( p->cant_do_mounted() ) {
>>>>>>> ee6be48f
        return std::nullopt;
    }

    std::vector<construction> const &cnstr = get_constructions();
    auto const build = std::find_if( cnstr.begin(), cnstr.end(), []( const construction & it ) {
        return it.str_id == construction_constr_clear_rubble;
    } );

<<<<<<< HEAD
    place_construction( { build->group } );
    return 0;
=======
    int bonus = std::max( it->get_quality( qual_DIG ) - 1, 1 );
    const std::vector<npc *> helpers = p->get_crafting_helpers();
    const std::size_t helpersize = p->get_num_crafting_helpers( 3 );
    const int moves = to_moves<int>( 30_seconds ) * ( 1.0f - ( helpersize / 10.0f ) );
    for( std::size_t i = 0; i < helpersize; i++ ) {
        add_msg( m_info, _( "%s helps with this task…" ), helpers[i]->get_name() );
    }
    p->assign_activity( clear_rubble_activity_actor( moves / bonus ) );
    p->activity.placement = get_map().getglobal( pnt );
    return 1;
>>>>>>> ee6be48f
}

std::optional<int> iuse::siphon( Character *p, item *, bool, const tripoint & )
{
    if( p->cant_do_mounted() ) {
        return std::nullopt;
    }
    map &here = get_map();
    const std::function<bool( const tripoint & )> f = [&here]( const tripoint & pnt ) {
        const optional_vpart_position vp = here.veh_at( pnt );
        return !!vp;
    };

    vehicle *v = nullptr;
    bool found_more_than_one = false;
    for( const tripoint &pos : here.points_in_radius( p->pos(), 1 ) ) {
        const optional_vpart_position vp = here.veh_at( pos );
        if( !vp ) {
            continue;
        }
        vehicle *vfound = &vp->vehicle();
        if( v == nullptr ) {
            v = vfound;
        } else {
            //found more than one vehicle?
            if( v != vfound ) {
                v = nullptr;
                found_more_than_one = true;
                break;
            }
        }
    }
    if( found_more_than_one ) {
        std::optional<tripoint> pnt_ = choose_adjacent_highlight(
                                           _( "Siphon from where?" ), _( "There is nothing to siphon from nearby." ), f, false );
        if( !pnt_ ) {
            return std::nullopt;
        }
        const optional_vpart_position vp = here.veh_at( *pnt_ );
        if( vp ) {
            v = &vp->vehicle();
        }
    }

    if( v == nullptr ) {
        p->add_msg_if_player( m_info, _( "There's no vehicle there." ) );
        return std::nullopt;
    }
    act_vehicle_siphon( v );
    return 1;
}

static int toolweapon_off( Character &p, item &it, const bool fast_startup,
                           const bool condition, const int volume,
                           const std::string &msg_success, const std::string &msg_failure )
{
    p.moves -= fast_startup ? 60 : 80;
    if( condition && it.ammo_sufficient( &p ) ) {
        if( it.typeId() == itype_chainsaw_off ) {
            sfx::play_variant_sound( "chainsaw_cord", "chainsaw_on", sfx::get_heard_volume( p.pos() ) );
            sfx::play_variant_sound( "chainsaw_start", "chainsaw_on", sfx::get_heard_volume( p.pos() ) );
            sfx::play_ambient_variant_sound( "chainsaw_idle", "chainsaw_on", sfx::get_heard_volume( p.pos() ),
                                             sfx::channel::idle_chainsaw, 1000 );
            sfx::play_ambient_variant_sound( "weapon_theme", "chainsaw", sfx::get_heard_volume( p.pos() ),
                                             sfx::channel::chainsaw_theme,
                                             3000 );
        }
        sounds::sound( p.pos(), volume, sounds::sound_t::combat, msg_success );
        // 4 is the length of "_off".
        it.convert( itype_id( it.typeId().str().substr( 0, it.typeId().str().size() - 4 ) + "_on" ) );
        it.active = true;
        return 1;
    } else {
        if( it.typeId() == itype_chainsaw_off ) {
            sfx::play_variant_sound( "chainsaw_cord", "chainsaw_on", sfx::get_heard_volume( p.pos() ) );
        }
        p.add_msg_if_player( msg_failure );
        return 0; // No charges consumed on failure.
    }
}

std::optional<int> iuse::combatsaw_off( Character *p, item *it, bool, const tripoint & )
{
    return toolweapon_off( *p, *it,
                           true,
                           !p->is_underwater(),
                           30, _( "With a snarl, the combat chainsaw screams to life!" ),
                           _( "You yank the cord, but nothing happens." ) );
}

std::optional<int> iuse::e_combatsaw_off( Character *p, item *it, bool, const tripoint & )
{
    return toolweapon_off( *p, *it,
                           true,
                           !p->is_underwater(),
                           30, _( "With a snarl, the electric combat chainsaw screams to life!" ),
                           _( "You flip the switch, but nothing happens." ) );
}

std::optional<int> iuse::chainsaw_off( Character *p, item *it, bool, const tripoint & )
{
    return toolweapon_off( *p, *it,
                           false,
                           rng( 0, 10 ) - it->damage_level() > 5 && !p->is_underwater(),
                           20, _( "With a roar, the chainsaw screams to life!" ),
                           _( "You yank the cord, but nothing happens." ) );
}

std::optional<int> iuse::elec_chainsaw_off( Character *p, item *it, bool, const tripoint & )
{
    return toolweapon_off( *p, *it,
                           false,
                           rng( 0, 10 ) - it->damage_level() > 5 && !p->is_underwater(),
                           20, _( "With a roar, the electric chainsaw screams to life!" ),
                           _( "You flip the switch, but nothing happens." ) );
}

std::optional<int> iuse::carver_off( Character *p, item *it, bool, const tripoint & )
{
    return toolweapon_off( *p, *it,
                           false,
                           true,
                           20, _( "The electric carver's serrated blades start buzzing!" ),
                           _( "You pull the trigger, but nothing happens." ) );
}

std::optional<int> iuse::trimmer_off( Character *p, item *it, bool, const tripoint & )
{
    return toolweapon_off( *p, *it,
                           false,
                           rng( 0, 10 ) - it->damage_level() > 3,
                           15, _( "With a roar, the hedge trimmer leaps to life!" ),
                           _( "You yank the cord, but nothing happens." ) );
}

static int toolweapon_on( Character &p, item &it, const bool t,
                          const std::string &tname, const bool works_underwater,
                          const int sound_chance, const int volume,
                          const std::string &sound, const bool double_charge_cost = false )
{
    std::string off_type =
        it.typeId().str().substr( 0, it.typeId().str().size() - 3 ) +
        // 3 is the length of "_on".
        "_off";
    if( t ) { // Effects while simply on
        if( double_charge_cost && it.ammo_sufficient( &p ) ) {
            it.ammo_consume( 1, p.pos(), &p );
        }
        if( !works_underwater && p.is_underwater() ) {
            p.add_msg_if_player( _( "Your %s gurgles in the water and stops." ), tname );
            it.convert( itype_id( off_type ) ).active = false;
        } else if( one_in( sound_chance ) ) {
            sounds::ambient_sound( p.pos(), volume, sounds::sound_t::activity, sound );
        }
    } else { // Toggling
        if( it.typeId() == itype_chainsaw_on ) {
            sfx::play_variant_sound( "chainsaw_stop", "chainsaw_on", sfx::get_heard_volume( p.pos() ) );
            sfx::fade_audio_channel( sfx::channel::idle_chainsaw, 100 );
            sfx::fade_audio_channel( sfx::channel::chainsaw_theme, 3000 );
        }
        p.add_msg_if_player( _( "Your %s goes quiet." ), tname );
        it.convert( itype_id( off_type ) ).active = false;
        return 0; // Don't consume charges when turning off.
    }
    return 1;
}

std::optional<int> iuse::combatsaw_on( Character *p, item *it, bool t, const tripoint & )
{
    return toolweapon_on( *p, *it, t, _( "combat chainsaw" ),
                          false,
                          12, 18, _( "Your combat chainsaw growls." ) );
}

std::optional<int> iuse::e_combatsaw_on( Character *p, item *it, bool t, const tripoint & )
{
    return toolweapon_on( *p, *it, t, _( "electric combat chainsaw" ),
                          false,
                          12, 18, _( "Your electric combat chainsaw growls." ) );
}

std::optional<int> iuse::chainsaw_on( Character *p, item *it, bool t, const tripoint & )
{
    return toolweapon_on( *p, *it, t, _( "chainsaw" ),
                          false,
                          15, 12, _( "Your chainsaw rumbles." ) );
}

std::optional<int> iuse::elec_chainsaw_on( Character *p, item *it, bool t, const tripoint & )
{
    return toolweapon_on( *p, *it, t, _( "electric chainsaw" ),
                          false,
                          15, 12, _( "Your electric chainsaw rumbles." ) );
}

std::optional<int> iuse::carver_on( Character *p, item *it, bool t, const tripoint & )
{
    return toolweapon_on( *p, *it, t, _( "electric carver" ),
                          true,
                          10, 8, _( "Your electric carver buzzes." ) );
}

std::optional<int> iuse::trimmer_on( Character *p, item *it, bool t, const tripoint & )
{
    return toolweapon_on( *p, *it, t, _( "hedge trimmer" ),
                          true,
                          15, 10, _( "Your hedge trimmer rumbles." ) );
}

std::optional<int> iuse::circsaw_on( Character *p, item *it, bool t, const tripoint & )
{
    return toolweapon_on( *p, *it, t, _( "circular saw" ),
                          true,
                          15, 7, _( "Your circular saw buzzes." ) );
}

std::optional<int> iuse::change_eyes( Character *p, item *, bool, const tripoint & )
{
    if( p->is_avatar() ) {
        p->customize_appearance( customize_appearance_choice::EYES );
    }
    return std::nullopt;
}

std::optional<int> iuse::change_skin( Character *p, item *, bool, const tripoint & )
{
    if( p->is_avatar() ) {
        p->customize_appearance( customize_appearance_choice::SKIN );
    }
    return std::nullopt;
}

static std::optional<int> dig_tool( Character *p, item *it, bool, const tripoint &pos,
                                    const activity_id activity,
                                    const std::string &prompt, const std::string &fail, const std::string &success,
                                    int extra_moves = 0 )
{
    // use has_enough_charges to check for UPS availability
    // p is assumed to exist for iuse cases
    if( !it->ammo_sufficient( p ) ) {
        return std::nullopt;
    }
    if( p->cant_do_mounted() ) {
        return std::nullopt;
    }
    if( p->cant_do_underwater() ) {
        return std::nullopt;
    }

    tripoint pnt = pos;
    if( pos == p->pos() ) {
        const std::optional<tripoint> pnt_ = choose_adjacent( prompt );
        if( !pnt_ ) {
            return std::nullopt;
        }
        pnt = *pnt_;
    }

    map &here = get_map();
    const bool mineable_furn = here.has_flag_furn( ter_furn_flag::TFLAG_MINEABLE, pnt );
    const bool mineable_ter = here.has_flag_ter( ter_furn_flag::TFLAG_MINEABLE, pnt );
    const int max_mining_ability = 70;
    if( !mineable_furn && !mineable_ter ) {
        p->add_msg_if_player( m_info, fail );
        if( here.bash_resistance( pnt ) > max_mining_ability ) {
            p->add_msg_if_player( m_info,
                                  _( "The material is too hard for you to even make a dent." ) );
        }
        return std::nullopt;
    }
    if( here.veh_at( pnt ) ) {
        p->add_msg_if_player( _( "There's a vehicle in the way!" ) );
        return std::nullopt;
    }

    int moves = to_moves<int>( 30_minutes );

    const std::vector<npc *> helpers = p->get_crafting_helpers();
    const std::size_t helpersize = p->get_num_crafting_helpers( 3 );
    moves *= ( 1.0f - ( helpersize / 10.0f ) );
    for( std::size_t i = 0; i < helpersize; i++ ) {
        add_msg( m_info, _( "%s helps with this task…" ), helpers[i]->get_name() );
    }

    moves += extra_moves;

    if( here.move_cost( pnt ) == 2 ) {
        // We're breaking up some flat surface like pavement, which is much easier
        moves /= 2;
    }

    p->assign_activity( activity, moves );
    p->activity.targets.emplace_back( *p, it );
    p->activity.placement = here.getglobal( pnt );

    // You can mine either furniture or terrain, and furniture goes first,
    // according to @ref map::bash_ter_furn()
    std::string mining_what = mineable_furn ? here.furnname( pnt ) : here.tername( pnt );
    p->add_msg_if_player( success, mining_what, it->tname() );

    return 0; // handled when the activity finishes
}

std::optional<int> iuse::jackhammer( Character *p, item *it, bool, const tripoint &pos )
{
    // use has_enough_charges to check for UPS availability
    // p is assumed to exist for iuse cases
    if( !it->ammo_sufficient( p ) ) {
        return std::nullopt;
    }

    return dig_tool( p, it, true, pos, ACT_JACKHAMMER,
                     _( "Drill where?" ), _( "You can't drill there." ),
                     _( "You start drilling into the %1$s with your %2$s." ) );

}

std::optional<int> iuse::pick_lock( Character *p, item *it, bool, const tripoint &pos )
{
    if( p->is_npc() ) {
        return std::nullopt;
    }
    avatar &you = dynamic_cast<avatar &>( *p );

    std::optional<tripoint> target;
    // Prompt for a target lock to pick, or use the given tripoint
    if( pos == you.pos() ) {
        target = lockpick_activity_actor::select_location( you );
    } else {
        target = pos;
    }
    if( !target.has_value() ) {
        return std::nullopt;
    }

    int qual = it->get_quality( qual_LOCKPICK );
    if( qual < 1 ) {
        debugmsg( "Item %s with 'PICK_LOCK' use action requires LOCKPICK quality of at least 1.",
                  it->typeId().c_str() );
        qual = 1;
    }

    /** @EFFECT_DEX speeds up door lock picking */
    /** @EFFECT_LOCKPICK speeds up door lock picking */
    int duration_proficiency_factor = 10;

    if( you.has_proficiency( proficiency_prof_lockpicking ) ) {
        duration_proficiency_factor = 5;
    }
    if( you.has_proficiency( proficiency_prof_lockpicking_expert ) ) {
        duration_proficiency_factor = 1;
    }
    time_duration duration = 5_seconds;
    if( !it->has_flag( flag_PERFECT_LOCKPICK ) ) {
        duration = std::max( 30_seconds,
                             ( 10_minutes - time_duration::from_minutes( qual + static_cast<float>( you.dex_cur ) / 4.0f +
                                     you.get_skill_level( skill_traps ) ) ) * duration_proficiency_factor );
    }

    you.assign_activity( lockpick_activity_actor::use_item( to_moves<int>( duration ),
                         item_location( you, it ), get_map().getabs( *target ) ) );
    return 1;
}

std::optional<int> iuse::pickaxe( Character *p, item *it, bool, const tripoint &pos )
{
    if( p->is_npc() ) {
        // Long action
        return std::nullopt;
    }
    /** @EFFECT_STR decreases time to dig with a pickaxe */
    int extra_moves = ( ( MAX_STAT + 4 ) -
                        std::min( p->get_arm_str(), MAX_STAT ) ) * to_moves<int>( 5_minutes );
    return dig_tool( p, it, true, pos, ACT_PICKAXE,
                     _( "Mine where?" ), _( "You can't mine there." ), _( "You strike the %1$s with your %2$s." ),
                     extra_moves );

}

std::optional<int> iuse::geiger( Character *p, item *it, bool t, const tripoint &pos )
{
    map &here = get_map();
    if( t ) { // Every-turn use when it's on
        const int rads = here.get_radiation( pos );
        if( rads == 0 ) {
            return 1;
        }
        std::string description = rads > 50 ? _( "buzzing" ) :
                                  rads > 25 ? _( "rapid clicking" ) : _( "clicking" );
        std::string sound_var = rads > 50 ? _( "geiger_high" ) :
                                rads > 25 ? _( "geiger_medium" ) : _( "geiger_low" );

        sounds::sound( pos, 6, sounds::sound_t::alarm, description, true, "tool", sound_var );
        if( !p->can_hear( pos, 6 ) ) {
            // can not hear it, but may have alarmed other creatures
            return 1;
        }
        if( rads > 50 ) {
            add_msg( m_warning, _( "The geiger counter buzzes intensely." ) );
        } else if( rads > 35 ) {
            add_msg( m_warning, _( "The geiger counter clicks wildly." ) );
        } else if( rads > 25 ) {
            add_msg( m_warning, _( "The geiger counter clicks rapidly." ) );
        } else if( rads > 15 ) {
            add_msg( m_warning, _( "The geiger counter clicks steadily." ) );
        } else if( rads > 8 ) {
            add_msg( m_warning, _( "The geiger counter clicks slowly." ) );
        } else if( rads > 4 ) {
            add_msg( _( "The geiger counter clicks intermittently." ) );
        } else {
            add_msg( _( "The geiger counter clicks once." ) );
        }
        return 1;
    }
    // Otherwise, we're activating the geiger counter
    if( it->typeId() == itype_geiger_on ) {
        add_msg( _( "The geiger counter's SCANNING LED turns off." ) );
        it->convert( itype_geiger_off ).active = false;
        return 0;
    }

    int ch = uilist( _( "Geiger counter:" ), {
        _( "Scan yourself or other person" ), _( "Scan the ground" ), _( "Turn continuous scan on" )
    } );
    creature_tracker &creatures = get_creature_tracker();
    switch( ch ) {
        case 0: {
            const std::function<bool( const tripoint & )> f = [&]( const tripoint & pnt ) {
                return creatures.creature_at<Character>( pnt ) != nullptr;
            };

            const std::optional<tripoint> pnt_ = choose_adjacent_highlight( _( "Scan whom?" ),
                                                 _( "There is no one to scan nearby." ), f, false );
            if( !pnt_ ) {
                return std::nullopt;
            }
            const tripoint &pnt = *pnt_;
            if( pnt == p->pos() ) {
                p->add_msg_if_player( m_info, _( "Your radiation level: %d mSv (%d mSv from items)" ), p->get_rad(),
                                      static_cast<int>( p->leak_level() ) );
                break;
            }
            if( npc *const person_ = creatures.creature_at<npc>( pnt ) ) {
                npc &person = *person_;
                p->add_msg_if_player( m_info, _( "%s's radiation level: %d mSv (%d mSv from items)" ),
                                      person.get_name(), person.get_rad(),
                                      static_cast<int>( person.leak_level() ) );
            }
            break;
        }
        case 1:
            p->add_msg_if_player( m_info, _( "The ground's radiation level: %d mSv/h" ),
                                  here.get_radiation( p->pos() ) );
            break;
        case 2:
            p->add_msg_if_player( _( "The geiger counter's scan LED turns on." ) );
            it->convert( itype_geiger_on ).active = true;
            break;
        default:
            return std::nullopt;
    }
    p->mod_moves( -100 );

    return 1;
}

std::optional<int> iuse::teleport( Character *p, item *it, bool, const tripoint & )
{
    if( p->is_npc() ) {
        // That would be evil
        return std::nullopt;
    }
    if( p->cant_do_mounted() ) {
        return std::nullopt;
    }
    if( !it->ammo_sufficient( p ) ) {
        return std::nullopt;
    }
    p->moves -= to_moves<int>( 1_seconds );
    teleport::teleport( *p );
    return 1;
}

std::optional<int> iuse::can_goo( Character *p, item *it, bool, const tripoint & )
{
    it->convert( itype_canister_empty );
    int tries = 0;
    tripoint goop;
    goop.z = p->posz();
    map &here = get_map();
    do {
        goop.x = p->posx() + rng( -2, 2 );
        goop.y = p->posy() + rng( -2, 2 );
        tries++;
    } while( here.impassable( goop ) && tries < 10 );
    if( tries == 10 ) {
        return std::nullopt;
    }
    creature_tracker &creatures = get_creature_tracker();
    if( monster *const mon_ptr = creatures.creature_at<monster>( goop ) ) {
        monster &critter = *mon_ptr;
        add_msg_if_player_sees( goop, _( "Black goo emerges from the canister and envelopes the %s!" ),
                                critter.name() );
        critter.poly( mon_blob );

        critter.set_speed_base( critter.get_speed_base() - rng( 5, 25 ) );
        critter.set_hp( critter.get_speed() );
    } else {
        add_msg_if_player_sees( goop, _( "Living black goo emerges from the canister!" ) );
        if( monster *const goo = g->place_critter_at( mon_blob, goop ) ) {
            goo->friendly = -1;
        }
    }
    if( x_in_y( 3.0, 4.0 ) ) {
        tries = 0;
        bool found = false;
        do {
            goop.x = p->posx() + rng( -2, 2 );
            goop.y = p->posy() + rng( -2, 2 );
            tries++;
            found = here.passable( goop ) && here.tr_at( goop ).is_null();
        } while( !found && tries < 10 );
        if( found ) {
            add_msg_if_player_sees( goop, m_warning, _( "A nearby splatter of goo forms into a goo pit." ) );
            here.trap_set( goop, tr_goo );
        } else {
            return 0;
        }
    }
    return 1;
}

std::optional<int> iuse::granade( Character *p, item *it, bool, const tripoint & )
{
    p->add_msg_if_player( _( "You pull the pin on the Granade." ) );
    it->convert( itype_granade_act );
    it->charges = 5;
    it->active = true;
    return 1;
}

std::optional<int> iuse::granade_act( Character *p, item *it, bool t, const tripoint &pos )
{
    if( pos.x == -999 || pos.y == -999 ) {
        return std::nullopt;
    }
    map &here = get_map();
    creature_tracker &creatures = get_creature_tracker();
    if( t ) { // Simple timer effects
        // Vol 0 = only heard if you hold it
        sounds::sound( pos, 0, sounds::sound_t::electronic_speech, _( "Merged!" ),
                       true, "speech", it->typeId().str() );
    } else if( it->charges > 0 ) {
        p->add_msg_if_player( m_info, _( "You've already pulled the %s's pin, try throwing it instead." ),
                              it->tname() );
        return std::nullopt;
    } else { // When that timer runs down...
        int explosion_radius = 3;
        int effect_roll = rng( 1, 4 );
        auto buff_stat = [&]( int &current_stat, int modify_by ) {
            int modified_stat = current_stat + modify_by;
            current_stat = std::max( current_stat, std::min( 15, modified_stat ) );
        };
        avatar &player_character = get_avatar();
        switch( effect_roll ) {
            case 1:
                sounds::sound( pos, 100, sounds::sound_t::electronic_speech, _( "BUGFIXES!" ),
                               true, "speech", it->typeId().str() );
                explosion_handler::draw_explosion( pos, explosion_radius, c_light_cyan );
                for( const tripoint &dest : here.points_in_radius( pos, explosion_radius ) ) {
                    monster *const mon = creatures.creature_at<monster>( dest, true );
                    if( mon && ( mon->type->in_species( species_INSECT ) || mon->is_hallucination() ) ) {
                        mon->die_in_explosion( nullptr );
                    }
                }
                break;

            case 2:
                sounds::sound( pos, 100, sounds::sound_t::electronic_speech, _( "BUFFS!" ),
                               true, "speech", it->typeId().str() );
                explosion_handler::draw_explosion( pos, explosion_radius, c_green );
                for( const tripoint &dest : here.points_in_radius( pos, explosion_radius ) ) {
                    if( monster *const mon_ptr = creatures.creature_at<monster>( dest ) ) {
                        monster &critter = *mon_ptr;
                        critter.set_speed_base(
                            critter.get_speed_base() * rng_float( 1.1, 2.0 ) );
                        critter.set_hp( critter.get_hp() * rng_float( 1.1, 2.0 ) );
                    } else if( npc *const person = creatures.creature_at<npc>( dest ) ) {
                        /** @EFFECT_STR_MAX increases possible granade str buff for NPCs */
                        buff_stat( person->str_max, rng( 0, person->str_max / 2 ) );
                        /** @EFFECT_DEX_MAX increases possible granade dex buff for NPCs */
                        buff_stat( person->dex_max, rng( 0, person->dex_max / 2 ) );
                        /** @EFFECT_INT_MAX increases possible granade int buff for NPCs */
                        buff_stat( person->int_max, rng( 0, person->int_max / 2 ) );
                        /** @EFFECT_PER_MAX increases possible granade per buff for NPCs */
                        buff_stat( person->per_max, rng( 0, person->per_max / 2 ) );
                    } else if( player_character.pos() == dest ) {
                        /** @EFFECT_STR_MAX increases possible granade str buff */
                        buff_stat( player_character.str_max, rng( 0, player_character.str_max / 2 ) );
                        /** @EFFECT_DEX_MAX increases possible granade dex buff */
                        buff_stat( player_character.dex_max, rng( 0, player_character.dex_max / 2 ) );
                        /** @EFFECT_INT_MAX increases possible granade int buff */
                        buff_stat( player_character.int_max, rng( 0, player_character.int_max / 2 ) );
                        /** @EFFECT_PER_MAX increases possible granade per buff */
                        buff_stat( player_character.per_max, rng( 0, player_character.per_max / 2 ) );
                        player_character.recalc_hp();
                        for( const bodypart_id &bp : player_character.get_all_body_parts(
                                 get_body_part_flags::only_main ) ) {
                            player_character.set_part_hp_cur( bp, player_character.get_part_hp_cur( bp ) * rng_float( 1,
                                                              1.2 ) );
                            const int hp_max = player_character.get_part_hp_max( bp );
                            if( player_character.get_part_hp_cur( bp ) > hp_max ) {
                                player_character.set_part_hp_cur( bp, hp_max );
                            }
                        }
                    }
                }
                break;

            case 3:
                sounds::sound( pos, 100, sounds::sound_t::electronic_speech, _( "NERFS!" ),
                               true, "speech", it->typeId().str() );
                explosion_handler::draw_explosion( pos, explosion_radius, c_red );
                for( const tripoint &dest : here.points_in_radius( pos, explosion_radius ) ) {
                    if( monster *const mon_ptr = creatures.creature_at<monster>( dest ) ) {
                        monster &critter = *mon_ptr;
                        critter.set_speed_base(
                            rng( 0, critter.get_speed_base() ) );
                        critter.set_hp( rng( 1, critter.get_hp() ) );
                    } else if( npc *const person = creatures.creature_at<npc>( dest ) ) {
                        /** @EFFECT_STR_MAX increases possible granade str debuff for NPCs (NEGATIVE) */
                        person->str_max -= rng( 0, person->str_max / 2 );
                        /** @EFFECT_DEX_MAX increases possible granade dex debuff for NPCs (NEGATIVE) */
                        person->dex_max -= rng( 0, person->dex_max / 2 );
                        /** @EFFECT_INT_MAX increases possible granade int debuff for NPCs (NEGATIVE) */
                        person->int_max -= rng( 0, person->int_max / 2 );
                        /** @EFFECT_PER_MAX increases possible granade per debuff for NPCs (NEGATIVE) */
                        person->per_max -= rng( 0, person->per_max / 2 );
                    } else if( player_character.pos() == dest ) {
                        /** @EFFECT_STR_MAX increases possible granade str debuff (NEGATIVE) */
                        player_character.str_max -= rng( 0, player_character.str_max / 2 );
                        /** @EFFECT_DEX_MAX increases possible granade dex debuff (NEGATIVE) */
                        player_character.dex_max -= rng( 0, player_character.dex_max / 2 );
                        /** @EFFECT_INT_MAX increases possible granade int debuff (NEGATIVE) */
                        player_character.int_max -= rng( 0, player_character.int_max / 2 );
                        /** @EFFECT_PER_MAX increases possible granade per debuff (NEGATIVE) */
                        player_character.per_max -= rng( 0, player_character.per_max / 2 );
                        player_character.recalc_hp();
                        for( const bodypart_id &bp : player_character.get_all_body_parts(
                                 get_body_part_flags::only_main ) ) {
                            const int hp_cur = player_character.get_part_hp_cur( bp );
                            if( hp_cur > 0 ) {
                                player_character.set_part_hp_cur( bp, rng( 1, hp_cur ) );
                            }
                        }
                    }
                }
                break;

            case 4:
                sounds::sound( pos, 100, sounds::sound_t::electronic_speech, _( "REVERTS!" ),
                               true, "speech", it->typeId().str() );
                explosion_handler::draw_explosion( pos, explosion_radius, c_pink );
                for( const tripoint &dest : here.points_in_radius( pos, explosion_radius ) ) {
                    if( monster *const mon_ptr = creatures.creature_at<monster>( dest ) ) {
                        monster &critter = *mon_ptr;
                        critter.set_speed_base( critter.type->speed );
                        critter.set_hp( critter.get_hp_max() );
                        critter.clear_effects();
                    } else if( npc *const person = creatures.creature_at<npc>( dest ) ) {
                        person->environmental_revert_effect();
                    } else if( player_character.pos() == dest ) {
                        player_character.environmental_revert_effect();
                        do_purify( player_character );
                    }
                }
                break;
        }
    }
    return 1;
}

std::optional<int> iuse::c4( Character *p, item *it, bool, const tripoint & )
{
    int time;
    bool got_value = query_int( time, _( "Set the timer to how many seconds (0 to cancel)?" ) );
    if( !got_value || time <= 0 ) {
        p->add_msg_if_player( _( "Never mind." ) );
        return std::nullopt;
    }
    p->add_msg_if_player( n_gettext( "You set the timer to %d second.",
                                     "You set the timer to %d seconds.", time ), time );
    it->convert( itype_c4armed );
    it->charges = time;
    it->active = true;
    return 1;
}

std::optional<int> iuse::acidbomb_act( Character *p, item *it, bool, const tripoint &pos )
{
    if( !p->has_item( *it ) ) {
        it->charges = -1;
        map &here = get_map();
        for( const tripoint &tmp : here.points_in_radius( pos.x == -999 ? p->pos() : pos, 1 ) ) {
            here.add_field( tmp, fd_acid, 3 );
        }
        return 1;
    }
    return std::nullopt;
}

std::optional<int> iuse::grenade_inc_act( Character *p, item *it, bool t, const tripoint &pos )
{
    if( pos.x == -999 || pos.y == -999 ) {
        return std::nullopt;
    }

    if( t ) { // Simple timer effects
        // Vol 0 = only heard if you hold it
        sounds::sound( pos, 0, sounds::sound_t::alarm, _( "Tick!" ), true, "misc", "bomb_ticking" );
    } else if( it->charges > 0 ) {
        p->add_msg_if_player( m_info, _( "You've already released the handle, try throwing it instead." ) );
        return std::nullopt;
    } else {  // blow up
        map &here = get_map();
        int num_flames = rng( 3, 5 );
        for( int current_flame = 0; current_flame < num_flames; current_flame++ ) {
            tripoint dest( pos + point( rng( -5, 5 ), rng( -5, 5 ) ) );
            std::vector<tripoint> flames = line_to( pos, dest, 0, 0 );
            for( tripoint &flame : flames ) {
                here.add_field( flame, fd_fire, rng( 0, 2 ) );
            }
        }
        explosion_handler::explosion( p, pos, 8, 0.8, true );
        for( const tripoint &dest : here.points_in_radius( pos, 2 ) ) {
            here.add_field( dest, fd_incendiary, 3 );
        }

        if( p->has_trait( trait_PYROMANIA ) ) {
            p->add_morale( MORALE_PYROMANIA_STARTFIRE, 15, 15, 8_hours, 6_hours );
            p->rem_morale( MORALE_PYROMANIA_NOFIRE );
            p->add_msg_if_player( m_good, _( "Fire…  Good…" ) );
        }
    }
    return 0;
}

std::optional<int> iuse::molotov_lit( Character *p, item *it, bool t, const tripoint &pos )
{
    if( !t ) { // The Molotov is no longer active
        if( it->charges > 0 ) { // Because the player tried to light it again
            p->add_msg_if_player( m_info, _( "You've already lit the %s, try throwing it instead." ),
                                  it->tname() );
            return std::nullopt;
        } else { // It ran out of charges because it was thrown or dropped, so burst into flames
            map &here = get_map();
            for( const tripoint &pt : here.points_in_radius( pos, 1, 0 ) ) {
                const int intensity = 1 + one_in( 3 ) + one_in( 5 );
                here.add_field( pt, fd_fire, intensity );
            }
            if( p->has_trait( trait_PYROMANIA ) ) {
                p->add_morale( MORALE_PYROMANIA_STARTFIRE, 15, 15, 8_hours, 6_hours );
                p->rem_morale( MORALE_PYROMANIA_NOFIRE );
                p->add_msg_if_player( m_good, _( "Fire…  Good…" ) );
            }
            return 1;
        }
    } else if( p->has_item( *it ) && it->charges == 0 ) {
        // Add a charge to stay lit, but has a 20% chance of going out harmlessly.
        it->charges += 1;
        if( one_in( 5 ) ) {
            p->add_msg_if_player( _( "Your lit Molotov goes out." ) );
            it->convert( itype_molotov ).active = false;
        }
    }
    return 0;
}

std::optional<int> iuse::firecracker_pack( Character *p, item *it, bool, const tripoint & )
{
    if( p->cant_do_underwater() ) {
        return std::nullopt;
    }
    if( !p->has_charges( itype_fire, 1 ) ) {
        p->add_msg_if_player( m_info, _( "You need a source of fire!" ) );
        return std::nullopt;
    }
    p->add_msg_if_player( _( "You light the pack of firecrackers." ) );
    it->convert( itype_firecracker_pack_act );
    it->charges = 26;
    it->set_age( 0_turns );
    it->active = true;
    return 0; // don't use any charges at all. it has became a new item
}

std::optional<int> iuse::firecracker_pack_act( Character *, item *it, bool, const tripoint &pos )
{
    time_duration timer = it->age();
    if( timer < 2_turns ) {
        sounds::sound( pos, 0, sounds::sound_t::alarm, _( "ssss…" ), true, "misc", "lit_fuse" );
        it->inc_damage();
    } else if( it->charges > 0 ) {
        int ex = rng( 4, 6 );
        int i = 0;
        if( ex > it->charges ) {
            ex = it->charges;
        }
        for( i = 0; i < ex; i++ ) {
            sounds::sound( pos, 20, sounds::sound_t::combat, _( "Bang!" ), false, "explosion", "small" );
        }
        it->charges -= ex;
    }
    if( it->charges == 0 ) {
        it->charges = -1;
    }
    return 0;
}

std::optional<int> iuse::firecracker( Character *p, item *it, bool, const tripoint & )
{
    if( p->cant_do_underwater() ) {
        return std::nullopt;
    }
    if( !p->use_charges_if_avail( itype_fire, 1 ) ) {
        p->add_msg_if_player( m_info, _( "You need a source of fire!" ) );
        return std::nullopt;
    }
    p->add_msg_if_player( _( "You light the firecracker." ) );
    it->convert( itype_firecracker_act );
    it->charges = 2;
    it->active = true;
    return 1;
}

std::optional<int> iuse::firecracker_act( Character *p, item *it, bool t, const tripoint &pos )
{
    if( pos.x == -999 || pos.y == -999 ) {
        return std::nullopt;
    }
    if( t ) { // Simple timer effects
        sounds::sound( pos, 0,  sounds::sound_t::alarm, _( "ssss…" ), true, "misc", "lit_fuse" );
    } else if( it->charges > 0 ) {
        p->add_msg_if_player( m_info, _( "You've already lit the %s, try throwing it instead." ),
                              it->tname() );
        return std::nullopt;
    } else { // When that timer runs down...
        sounds::sound( pos, 20, sounds::sound_t::combat, _( "Bang!" ), true, "explosion", "small" );
    }
    return 0;
}

std::optional<int> iuse::mininuke( Character *p, item *it, bool, const tripoint & )
{
    int time;
    bool got_value = query_int( time, _( "Set the timer to ___ turns (0 to cancel)?" ) );
    if( !got_value || time <= 0 ) {
        p->add_msg_if_player( _( "Never mind." ) );
        return std::nullopt;
    }
    p->add_msg_if_player( _( "You set the timer to %s." ),
                          to_string( time_duration::from_turns( time ) ) );
    get_event_bus().send<event_type::activates_mininuke>( p->getID() );
    it->convert( itype_mininuke_act );
    it->charges = time;
    it->active = true;
    return 1;
}

std::optional<int> iuse::portal( Character *p, item *it, bool, const tripoint & )
{
    if( !it->ammo_sufficient( p ) ) {
        return std::nullopt;
    }
    if( p->cant_do_mounted() ) {
        return std::nullopt;
    }
    tripoint t( p->posx() + rng( -2, 2 ), p->posy() + rng( -2, 2 ), p->posz() );
    get_map().trap_set( t, tr_portal );
    return 1;
}

std::optional<int> iuse::tazer( Character *p, item *it, bool, const tripoint &pos )
{
    if( !it->ammo_sufficient( p ) ) {
        return std::nullopt;
    }

    tripoint pnt = pos;
    if( pos == p->pos() ) {
        const std::optional<tripoint> pnt_ = choose_adjacent( _( "Shock where?" ) );
        if( !pnt_ ) {
            return std::nullopt;
        }
        pnt = *pnt_;
    }

    if( pnt == p->pos() ) {
        p->add_msg_if_player( m_info, _( "Umm.  No." ) );
        return std::nullopt;
    }

    Creature *target = get_creature_tracker().creature_at( pnt, true );
    if( target == nullptr ) {
        p->add_msg_if_player( _( "There's nothing to zap there!" ) );
        return std::nullopt;
    }

    npc *foe = dynamic_cast<npc *>( target );
    if( foe != nullptr &&
        !foe->is_enemy() &&
        !p->query_yn( _( "Do you really want to shock %s?" ), target->disp_name() ) ) {
        return std::nullopt;
    }

    /** @EFFECT_DEX slightly increases chance of successfully using tazer */
    /** @EFFECT_MELEE increases chance of successfully using a tazer */
    int numdice = round( 3 + ( static_cast<float>( p->dex_cur ) / 2.5 ) + p->get_skill_level(
                             skill_melee ) * 2 );
    p->moves -= to_moves<int>( 1_seconds );

    /** @EFFECT_DODGE increases chance of dodging a tazer attack */
    const bool tazer_was_dodged = dice( numdice, 10 ) < dice( target->get_dodge(), 10 );
    const int tazer_resistance = target->get_armor_type( STATIC( damage_type_id( "bash" ) ),
                                 bodypart_id( "torso" ) );
    const bool tazer_was_armored = dice( numdice, 10 ) < dice( tazer_resistance, 10 );
    if( tazer_was_dodged ) {
        p->add_msg_player_or_npc( _( "You attempt to shock %s, but miss." ),
                                  _( "<npcname> attempts to shock %s, but misses." ),
                                  target->disp_name() );
    } else if( tazer_was_armored ) {
        p->add_msg_player_or_npc( _( "You attempt to shock %s, but are blocked by armor." ),
                                  _( "<npcname> attempts to shock %s, but is blocked by armor." ),
                                  target->disp_name() );
    } else {
        // Stun duration scales harshly inversely with big creatures
        if( target->get_size() == creature_size::tiny ) {
            target->moves -= rng( 150, 250 );
        } else if( target->get_size() == creature_size::small ) {
            target->moves -= rng( 125, 200 );
        } else if( target->get_size() == creature_size::large ) {
            target->moves -= rng( 95, 115 );
        } else if( target->get_size() == creature_size::huge ) {
            target->moves -= rng( 50, 80 );
        } else {
            target->moves -= rng( 110, 150 );
        }
        p->add_msg_player_or_npc( m_good,
                                  _( "You shock %s!" ),
                                  _( "<npcname> shocks %s!" ),
                                  target->disp_name() );
    }

    if( foe != nullptr ) {
        foe->on_attacked( *p );
    }

    return 1;
}

std::optional<int> iuse::tazer2( Character *p, item *it, bool b, const tripoint &pos )
{
    if( it->ammo_remaining( p ) >= 2 ) {
        // Instead of having a ctrl+c+v of the function above, spawn a fake tazer and use it
        // Ugly, but less so than copied blocks
        item fake( "tazer", calendar::turn_zero );
        fake.charges = 2;
        return tazer( p, &fake, b, pos );
    } else {
        p->add_msg_if_player( m_info, _( "Insufficient power" ) );
    }

    return std::nullopt;
}

std::optional<int> iuse::shocktonfa_off( Character *p, item *it, bool t, const tripoint &pos )
{
    int choice = uilist( _( "tactical tonfa" ), {
        _( "Zap something" ), _( "Turn on light" )
    } );

    switch( choice ) {
        case 0: {
            return iuse::tazer2( p, it, t, pos );
        }
        case 1: {
            if( !it->ammo_sufficient( p ) ) {
                p->add_msg_if_player( m_info, _( "The batteries are dead." ) );
                return std::nullopt;
            } else {
                p->add_msg_if_player( _( "You turn the light on." ) );
                it->convert( itype_shocktonfa_on ).active = true;
                return 1;
            }
        }
    }
    return 0;
}

std::optional<int> iuse::shocktonfa_on( Character *p, item *it, bool t, const tripoint &pos )
{
    if( t ) { // Effects while simply on

    } else {
        if( !it->ammo_sufficient( p ) ) {
            p->add_msg_if_player( m_info, _( "Your tactical tonfa is out of power." ) );
            it->convert( itype_shocktonfa_off ).active = false;
        } else {
            int choice = uilist( _( "tactical tonfa" ), {
                _( "Zap something" ), _( "Turn off light" )
            } );

            switch( choice ) {
                case 0: {
                    return iuse::tazer2( p, it, t, pos );
                }
                case 1: {
                    p->add_msg_if_player( _( "You turn off the light." ) );
                    it->convert( itype_shocktonfa_off ).active = false;
                }
            }
        }
    }
    return 0;
}

std::optional<int> iuse::mp3( Character *p, item *it, bool, const tripoint & )
{
    // TODO: avoid item id hardcoding to make this function usable for pure json-defined devices.
    if( !it->ammo_sufficient( p ) ) {
        p->add_msg_if_player( m_info, _( "The device's batteries are dead." ) );
    } else if( p->has_active_item( itype_mp3_on ) || p->has_active_item( itype_smartphone_music ) ||
               p->has_active_item( itype_afs_atomic_smartphone_music ) ||
               p->has_active_item( itype_afs_atomic_wraitheon_music ) ) {
        p->add_msg_if_player( m_info, _( "You are already listening to music!" ) );
    } else {
        p->add_msg_if_player( m_info, _( "You put in the earbuds and start listening to music." ) );
        if( it->typeId() == itype_mp3 ) {
            it->convert( itype_mp3_on ).active = true;
        } else if( it->typeId() == itype_smart_phone ) {
            it->convert( itype_smartphone_music ).active = true;
        } else if( it->typeId() == itype_afs_atomic_smartphone ) {
            it->convert( itype_afs_atomic_smartphone_music ).active = true;
        } else if( it->typeId() == itype_afs_wraitheon_smartphone ) {
            it->convert( itype_afs_atomic_wraitheon_music ).active = true;
        }
        p->mod_moves( -200 );
    }
    return 1;
}

static std::string get_music_description()
{
    const std::array<std::string, 5> descriptions = {{
            translate_marker( "a sweet guitar solo!" ),
            translate_marker( "a funky bassline." ),
            translate_marker( "some amazing vocals." ),
            translate_marker( "some pumping bass." ),
            translate_marker( "dramatic classical music." )
        }
    };

    if( one_in( 50 ) ) {
        return _( "some bass-heavy post-glam speed polka." );
    }

    size_t i = static_cast<size_t>( rng( 0, descriptions.size() * 2 ) );
    if( i < descriptions.size() ) {
        return _( descriptions[i] );
    }
    // Not one of the hard-coded versions, let's apply a random string made up
    // of snippets {a, b, c}, but only a 50% chance
    // Actual chance = 24.5% of being selected
    if( one_in( 2 ) ) {
        return SNIPPET.expand( SNIPPET.random_from_category( "<music_description>" ).value_or(
                                   translation() ).translated() );
    }

    return _( "a sweet guitar solo!" );
}

void iuse::play_music( Character &p, const tripoint &source, const int volume,
                       const int max_morale )
{
    // TODO: what about other "player", e.g. when a NPC is listening or when the PC is listening,
    // the other characters around should be able to profit as well.
    const bool do_effects = p.can_hear( source, volume ) && !p.in_sleep_state();
    std::string sound = "music";
    if( calendar::once_every( time_duration::from_minutes(
                                  get_option<int>( "DESCRIBE_MUSIC_FREQUENCY" ) ) ) ) {
        // Every X minutes, describe the music
        const std::string music = get_music_description();
        if( !music.empty() ) {
            sound = music;
            // descriptions aren't printed for sounds at our position
            if( p.pos() == source && do_effects ) {
                p.add_msg_if_player( _( "You listen to %s" ), music );
            }
        }
    }
    // do not process mp3 player
    if( volume != 0 ) {
        sounds::ambient_sound( source, volume, sounds::sound_t::music, sound );
    }
    if( do_effects ) {
        p.add_effect( effect_music, 1_turns );
        p.add_morale( MORALE_MUSIC, 1, max_morale, 5_minutes, 2_minutes, true );
        // mp3 player reduces hearing
        if( volume == 0 ) {
            p.add_effect( effect_earphones, 1_turns );
        }
    }
}

std::optional<int> iuse::mp3_on( Character *p, item *it, bool t, const tripoint &pos )
{
    if( t ) { // Normal use
        if( p->has_item( *it ) ) {
            // mp3 player in inventory, we can listen
            play_music( *p, pos, 0, 20 );
            music::activate_music_id( music::music_id::mp3 );
        }
    } else { // Turning it off
        if( it->typeId() == itype_mp3_on ) {
            p->add_msg_if_player( _( "The mp3 player turns off." ) );
            it->convert( itype_mp3 ).active = false;
        } else if( it->typeId() == itype_smartphone_music ) {
            p->add_msg_if_player( _( "The phone turns off." ) );
            it->convert( itype_smart_phone ).active = false;
        } else if( it->typeId() == itype_afs_atomic_smartphone_music ) {
            p->add_msg_if_player( _( "The phone turns off." ) );
            it->convert( itype_afs_atomic_smartphone ).active = false;
        } else if( it->typeId() == itype_afs_atomic_wraitheon_music ) {
            p->add_msg_if_player( _( "The phone turns off." ) );
            it->convert( itype_afs_wraitheon_smartphone ).active = false;
        }
        p->mod_moves( -200 );
        music::deactivate_music_id( music::music_id::mp3 );

        return 0;
    }
    return 1;
}

std::optional<int> iuse::rpgdie( Character *you, item *die, bool, const tripoint & )
{
    if( you->cant_do_mounted() ) {
        return std::nullopt;
    }
    int num_sides = die->get_var( "die_num_sides", 0 );
    if( num_sides == 0 ) {
        const std::vector<int> sides_options = { 4, 6, 8, 10, 12, 20, 50 };
        const int sides = sides_options[ rng( 0, sides_options.size() - 1 ) ];
        num_sides = sides;
        die->set_var( "die_num_sides", sides );
    }
    const int roll = rng( 1, num_sides );
    //~ %1$d: roll number, %2$d: side number of a die, %3$s: die item name
    you->add_msg_if_player( pgettext( "dice", "You roll a %1$d on your %2$d sided %3$s" ), roll,
                            num_sides, die->tname() );
    if( roll == num_sides ) {
        add_msg( m_good, _( "Critical!" ) );
    }
    return roll;
}

std::optional<int> iuse::dive_tank( Character *p, item *it, bool t, const tripoint & )
{
    if( t ) { // Normal use
        if( p->is_worn( *it ) ) {
            if( p->is_underwater() && p->oxygen < 10 ) {
                p->oxygen += 20;
            }
            if( one_in( 15 ) ) {
                p->add_msg_if_player( m_bad, _( "You take a deep breath from your %s." ), it->tname() );
            }
            if( it->ammo_remaining() == 0 ) {
                p->add_msg_if_player( m_bad, _( "Air in your %s runs out." ), it->tname() );
                it->set_var( "overwrite_env_resist", 0 );
                it->convert( itype_id( it->typeId().str().substr( 0,
                                       it->typeId().str().size() - 3 ) ) ).active = false; // 3 = "_on"
            }
        } else { // not worn = off thanks to on-demand regulator
            it->set_var( "overwrite_env_resist", 0 );
            it->convert( itype_id( it->typeId().str().substr( 0,
                                   it->typeId().str().size() - 3 ) ) ).active = false; // 3 = "_on"
        }

    } else { // Turning it on/off
        if( it->ammo_remaining() == 0 ) {
            p->add_msg_if_player( _( "Your %s is empty." ), it->tname() );
        } else if( it->active ) { //off
            p->add_msg_if_player( _( "You turn off the regulator and close the air valve." ) );
            it->set_var( "overwrite_env_resist", 0 );
            it->convert( itype_id( it->typeId().str().substr( 0,
                                   it->typeId().str().size() - 3 ) ) ).active = false; // 3 = "_on"
        } else { //on
            if( !p->is_worn( *it ) ) {
                p->add_msg_if_player( _( "You should wear it first." ) );
            } else {
                p->add_msg_if_player( _( "You turn on the regulator and open the air valve." ) );
                it->set_var( "overwrite_env_resist", it->get_base_env_resist_w_filter() );
                it->convert( itype_id( it->typeId().str() + "_on" ) ).active = true;
            }
        }
    }
    return 1;
}

std::optional<int> iuse::solarpack( Character *p, item *it, bool, const tripoint & )
{
    const bionic_id rem_bid = p->get_remote_fueled_bionic();
    if( rem_bid.is_empty() ) {  // Cable CBM required
        p->add_msg_if_player(
            _( "You have no cable charging system to plug it into, so you leave it alone." ) );
        return std::nullopt;
    } else if( !p->has_active_bionic( rem_bid ) ) {  // when OFF it takes no effect
        p->add_msg_if_player( _( "Activate your cable charging system to take advantage of it." ) );
    }

    if( it->is_armor() && !p->is_worn( *it ) ) {
        p->add_msg_if_player( m_neutral, _( "You need to wear the %1$s before you can unfold it." ),
                              it->tname() );
        return std::nullopt;
    }
    // no doubled sources of power
    if( p->worn_with_flag( flag_SOLARPACK_ON ) ) {
        p->add_msg_if_player( m_neutral, _( "You can't use the %1$s with another of its kind." ),
                              it->tname() );
        return std::nullopt;
    }
    p->add_msg_if_player(
        _( "You unfold the solar array from the pack.  You still need to connect it with a cable." ) );

    it->convert( itype_id( it->typeId().str() + "_on" ) );
    return 0;
}

std::optional<int> iuse::solarpack_off( Character *p, item *it, bool, const tripoint & )
{
    if( !p->is_worn( *it ) ) {  // folding when not worn
        p->add_msg_if_player( _( "You fold your portable solar array into the pack." ) );
    } else {
        p->add_msg_if_player( _( "You unplug your portable solar array, and fold it into the pack." ) );
    }

    // 3 = "_on"
    it->convert( itype_id( it->typeId().str().substr( 0,
                           it->typeId().str().size() - 3 ) ) ).active = false;
    return 0;
}

std::optional<int> iuse::gasmask( Character *p, item *it, bool t, const tripoint &pos )
{
    if( t ) { // Normal use
        if( p->is_worn( *it ) ) {
            // calculate amount of absorbed gas per filter charge
            const field &gasfield = get_map().field_at( pos );
            for( const auto &dfield : gasfield ) {
                const field_entry &entry = dfield.second;
                const int gas_abs_factor = entry.get_field_type()->gas_absorption_factor;
                if( gas_abs_factor > 0 ) {
                    it->set_var( "gas_absorbed", it->get_var( "gas_absorbed", 0 ) + gas_abs_factor );
                }
            }
            if( it->get_var( "gas_absorbed", 0 ) >= 100 ) {
                it->ammo_consume( 1, p->pos(), p );
                it->set_var( "gas_absorbed", 0 );
            }
            if( it->ammo_remaining() == 0 ) {
                p->add_msg_player_or_npc(
                    m_bad,
                    _( "Your %s requires new filters!" ),
                    _( "<npcname> needs new gas mask filters!" )
                    , it->tname() );
            }
        }
    } else { // activate
        if( it->ammo_remaining() == 0 ) {
            p->add_msg_if_player( _( "Your %s doesn't have a filter." ), it->tname() );
        } else {
            p->add_msg_if_player( _( "You prepare your %s." ), it->tname() );
            it->active = true;
            it->set_var( "overwrite_env_resist", it->get_base_env_resist_w_filter() );
        }
    }
    if( it->ammo_remaining() == 0 ) {
        it->set_var( "overwrite_env_resist", 0 );
        it->active = false;
    }
    return 1;
}

std::optional<int> iuse::portable_game( Character *p, item *it, bool active, const tripoint & )
{
    if( active ) {
        // Multi-turn usage of portable games is implemented via ACT_GAME and ACT_GENERIC_GAME.
        // Complex devices (e.g. laptops) may use 'active' for other iuse functions
        // (e.g. playing music), so we bail here to avoid conflicts.
        return 0;
    }
    if( p->is_npc() ) {
        // Long action
        return std::nullopt;
    }
    if( p->cant_do_mounted() ) {
        return std::nullopt;
    }
    if( p->cant_do_underwater() ) {
        return std::nullopt;
    }
    if( p->has_trait( trait_ILLITERATE ) ) {
        p->add_msg_if_player( m_info, _( "You're illiterate!" ) );
        return std::nullopt;
    } else if( it->typeId() != itype_arcade_machine && !it->ammo_sufficient( p ) ) {
        p->add_msg_if_player( m_info, _( "The %s's batteries are dead." ), it->tname() );
        return std::nullopt;
    } else {
        std::string loaded_software = "robot_finds_kitten";
        // number of nearby friends with gaming devices
        std::vector<npc *> friends_w_game = g->get_npcs_if( [&it, p]( const npc & n ) {
            return n.is_player_ally() && p->sees( n ) &&
                   n.can_hear( p->pos(), p->get_shout_volume() ) &&
            n.has_item_with( [&it]( const item & i ) {
                return i.typeId() == it->typeId() && i.ammo_sufficient( nullptr );
            } );
        } );

        uilist as_m;
        as_m.text = _( "What do you want to play?" );
        as_m.entries.emplace_back( 1, true, '1', _( "robotfindskitten" ) );
        as_m.entries.emplace_back( 2, true, '2', _( "S N A K E" ) );
        as_m.entries.emplace_back( 3, true, '3', _( "Sokoban" ) );
        as_m.entries.emplace_back( 4, true, '4', _( "Minesweeper" ) );
        as_m.entries.emplace_back( 5, true, '5', _( "Lights on!" ) );
        if( friends_w_game.empty() ) {
            as_m.entries.emplace_back( 6, true, '6', _( "Play anything for a while" ) );
        } else {
            as_m.entries.emplace_back( 6, true, '6', _( "Play something with friends" ) );
            as_m.entries.emplace_back( 7, true, '7', _( "Play something alone" ) );
        }
        as_m.query();

        bool w_friends = false;
        switch( as_m.ret ) {
            case 1:
                loaded_software = "robot_finds_kitten";
                break;
            case 2:
                loaded_software = "snake_game";
                break;
            case 3:
                loaded_software = "sokoban_game";
                break;
            case 4:
                loaded_software = "minesweeper_game";
                break;
            case 5:
                loaded_software = "lightson_game";
                break;
            case 6:
                loaded_software = "null";
                w_friends = !friends_w_game.empty();
                break;
            case 7: {
                if( friends_w_game.empty() ) {
                    return std::nullopt;
                }
                loaded_software = "null";
            }
            break;
            default:
                //Cancel
                return std::nullopt;
        }

        //Play in 15-minute chunks
        const int moves = to_moves<int>( 15_minutes );
        size_t num_friends = w_friends ? friends_w_game.size() : 0;
        int winner = rng( 0, num_friends );
        if( winner == 0 ) {
            winner = get_player_character().getID().get_value();
        } else {
            winner = friends_w_game[winner - 1]->getID().get_value();
        }
        player_activity game_act( ACT_GENERIC_GAME, to_moves<int>( 1_hours ), num_friends,
                                  p->get_item_position( it ), w_friends ? "gaming with friends" : "gaming" );
        game_act.values.emplace_back( winner );

        if( w_friends ) {
            std::string it_name = it->type_name( num_friends + 1 );
            if( num_friends > 1 ) {
                p->add_msg_if_player( _( "You and your %1$u friends play on your %2$s for a while." ), num_friends,
                                      it_name );
            } else {
                p->add_msg_if_player( _( "You and your friend play on your %s for a while." ), it_name );
            }
            for( npc *n : friends_w_game ) {
                std::vector<item *> nit = n->items_with( [&it]( const item & i ) {
                    return i.typeId() == it->typeId() && i.ammo_sufficient( nullptr );
                } );
                n->assign_activity( game_act );
                n->activity.targets.emplace_back( *n, nit.front() );
                n->activity.position = n->get_item_position( nit.front() );
            }
        } else {
            p->add_msg_if_player( _( "You play on your %s for a while." ), it->tname() );
        }
        if( loaded_software == "null" ) {
            p->assign_activity( game_act );
            p->activity.targets.emplace_back( *p, it );
            return 0;
        }
        p->assign_activity( ACT_GAME, moves, -1, 0, "gaming" );
        p->activity.targets.emplace_back( *p, it );
        std::map<std::string, std::string> game_data;
        game_data.clear();
        int game_score = 0;

        play_videogame( loaded_software, game_data, game_score );

        if( game_data.find( "end_message" ) != game_data.end() ) {
            p->add_msg_if_player( game_data["end_message"] );
        }

        if( game_score != 0 ) {
            if( game_data.find( "moraletype" ) != game_data.end() ) {
                std::string moraletype = game_data.find( "moraletype" )->second;
                if( moraletype == "MORALE_GAME_FOUND_KITTEN" ) {
                    p->add_morale( MORALE_GAME_FOUND_KITTEN, game_score, 110 );
                } /*else if ( ...*/
            } else {
                p->add_morale( MORALE_GAME, game_score, 110 );
            }
        }

    }
    return 0;
}

std::optional<int> iuse::fitness_check( Character *p, item *it, bool, const tripoint & )
{
    if( p->has_trait( trait_ILLITERATE ) ) {
        p->add_msg_if_player( m_info, _( "You don't know what you're looking at." ) );
        return std::nullopt;
    } else {
        //What else should block using f-band?
        std::string msg;
        msg.append( "***  " );
        msg.append( string_format( _( "You check your health metrics on your %s." ), it->tname( 1,
                                   false ) ) );
        msg.append( "  ***\n\n" );
        const int bpm = p->heartrate_bpm();
        msg.append( "-> " );
        msg.append( string_format( _( "Your heart rate is %i bpm." ), bpm ) );
        if( bpm > 179 ) {
            msg.append( "\n" );
            msg.append( "-> " );
            msg.append( _( "WARNING!  Slow down!  Your pulse is getting too high, champion!" ) );
        }
        const std::string exercise = p->activity_level_str();
        msg.append( "\n" );
        msg.append( "-> " );
        if( exercise == "NO_EXERCISE" ) {
            msg.append( _( "You haven't really been active today.  Try going for a walk!" ) );
        } else if( exercise == "LIGHT_EXERCISE" ) {
            msg.append( _( "Good start!  Keep it up and move more." ) );
        } else if( exercise == "MODERATE_EXERCISE" ) {
            msg.append( _( "Doing good!  Don't stop, push the limit!" ) );
        } else if( exercise == "ACTIVE_EXERCISE" ) {
            msg.append( _( "Great job!  Take a break and don't forget about hydration!" ) );
        } else {
            msg.append( _( "You are too active!  Avoid overexertion for your safety and health." ) );
        }
        msg.append( "\n" );
        msg.append( "-> " );
        msg.append( string_format( _( "You consumed %d kcal today and %d kcal yesterday." ),
                                   p->as_avatar()->get_daily_ingested_kcal( false ),
                                   p->as_avatar()->get_daily_ingested_kcal( true ) ) );
        msg.append( "\n" );
        msg.append( "-> " );
        msg.append( string_format( _( "You burned %d kcal today and %d kcal yesterday." ),
                                   p->as_avatar()->get_daily_spent_kcal( false ),
                                   p->as_avatar()->get_daily_spent_kcal( true ) ) );
        //TODO add whatever else makes sense (steps, sleep quality, health level approximation?)
        p->add_msg_if_player( m_neutral, msg );
        popup( msg );
    }
    return 1;
}

std::optional<int> iuse::hand_crank( Character *p, item *it, bool, const tripoint & )
{
    if( p->is_npc() ) {
        // Long action
        return std::nullopt;
    }
    if( p->is_underwater() ) {
        p->add_msg_if_player( m_info, _( "It's not waterproof enough to work underwater." ) );
        return std::nullopt;
    }
    if( p->get_fatigue() >= fatigue_levels::DEAD_TIRED ) {
        p->add_msg_if_player( m_info, _( "You're too exhausted to keep cranking." ) );
        return std::nullopt;
    }
    item *magazine = it->magazine_current();
    if( magazine && magazine->has_flag( flag_RECHARGE ) ) {
        // 1600 minutes. It shouldn't ever run this long, but it's an upper bound.
        // expectation is it runs until the player is too tired.
        int moves = to_moves<int>( 1600_minutes );
        if( it->ammo_capacity( ammo_battery ) > it->ammo_remaining() ) {
            p->add_msg_if_player( _( "You start cranking the %s to charge its %s." ), it->tname(),
                                  it->magazine_current()->tname() );
            p->assign_activity( ACT_HAND_CRANK, moves, -1, 0, "hand-cranking" );
            p->activity.targets.emplace_back( *p, it );
        } else {
            p->add_msg_if_player( _( "You could use the %s to charge its %s, but it's already charged." ),
                                  it->tname(), magazine->tname() );
        }
    } else {
        p->add_msg_if_player( m_info, _( "You need a rechargeable battery cell to charge." ) );
    }
    return 0;
}

std::optional<int> iuse::vibe( Character *p, item *it, bool, const tripoint & )
{
    if( p->is_npc() ) {
        // Long action
        // Also, that would be creepy as fuck, seriously
        return std::nullopt;
    }
    if( p->is_mounted() ) {
        p->add_msg_if_player( m_info, _( "You can't do… that while mounted." ) );
        return std::nullopt;
    }
    if( p->is_underwater() && ( !( p->has_trait( trait_GILLS ) ||
                                   p->is_wearing( itype_rebreather_on ) ||
                                   p->is_wearing( itype_rebreather_xl_on ) ||
                                   p->is_wearing( itype_mask_h20survivor_on ) ) ) ) {
        p->add_msg_if_player( m_info, _( "It might be waterproof, but your lungs aren't." ) );
        return std::nullopt;
    }
    if( !it->ammo_sufficient( p ) ) {
        p->add_msg_if_player( m_info, _( "The %s's batteries are dead." ), it->tname() );
        return std::nullopt;
    }
    if( p->get_fatigue() >= fatigue_levels::DEAD_TIRED ) {
        p->add_msg_if_player( m_info, _( "*Your* batteries are dead." ) );
        return std::nullopt;
    } else {
        int moves = to_moves<int>( 20_minutes );
        if( it->ammo_remaining() > 0 ) {
            p->add_msg_if_player( _( "You fire up your %s and start getting the tension out." ),
                                  it->tname() );
        } else {
            p->add_msg_if_player( _( "You whip out your %s and start getting the tension out." ),
                                  it->tname() );
        }
        p->assign_activity( ACT_VIBE, moves, -1, 0, "de-stressing" );
        p->activity.targets.emplace_back( *p, it );
    }
    return 1;
}

std::optional<int> iuse::vortex( Character *p, item *it, bool, const tripoint & )
{
    std::vector<point> spawn;
    for( int i = -3; i <= 3; i++ ) {
        spawn.emplace_back( -3, i );
        spawn.emplace_back( +3, i );
        spawn.emplace_back( i, -3 );
        spawn.emplace_back( i, +3 );
    }

    while( !spawn.empty() ) {
        const tripoint offset( random_entry_removed( spawn ), 0 );
        monster *const mon = g->place_critter_at( mon_vortex, offset + p->pos() );
        if( !mon ) {
            continue;
        }
        p->add_msg_if_player( m_warning, _( "Air swirls all over…" ) );
        p->moves -= to_moves<int>( 1_seconds );
        it->convert( itype_spiral_stone );
        mon->friendly = -1;
        return 1;
    }

    // Only reachable when no monster has been spawned.
    p->add_msg_if_player( m_warning, _( "Air swirls around you for a moment." ) );
    return 0;
}

std::optional<int> iuse::dog_whistle( Character *p, item *, bool, const tripoint & )
{
    if( !p->is_avatar() ) {
        return std::nullopt;
    }
    if( p->cant_do_underwater() ) {
        return std::nullopt;
    }
    p->add_msg_if_player( _( "You blow your dog whistle." ) );

    // Can the Character hear the dog whistle?
    auto hearing_check = [p]( const Character & who ) -> bool {
        return !who.is_deaf() && p->sees( who ) &&
        who.has_trait( STATIC( trait_id( "THRESH_LUPINE" ) ) );
    };

    for( const npc &subject : g->all_npcs() ) {
        if( !( one_in( 3 ) && hearing_check( subject ) ) ) {
            continue;
        }

        std::optional<translation> npc_message;

        if( p->attitude_to( subject ) == Creature::Attitude::HOSTILE ) {
            npc_message = SNIPPET.random_from_category( "dogwhistle_message_npc_hostile" );
        } else {
            npc_message = SNIPPET.random_from_category( "dogwhistle_message_npc_not_hostile" );
        }

        if( npc_message ) {
            subject.say( npc_message.value().translated() );
        }
    }

    if( hearing_check( *p ) && one_in( 3 ) ) {
        std::optional<translation> your_message = SNIPPET.random_from_category( "dogwhistle_message_you" );
        if( your_message ) {
            p->add_msg_if_player( m_info, your_message.value().translated() );
        }
    }

    for( monster &critter : g->all_monsters() ) {
        if( critter.friendly != 0 && critter.has_flag( MF_DOGFOOD ) ) {
            bool u_see = get_player_view().sees( critter );
            if( critter.has_effect( effect_docile ) ) {
                if( u_see ) {
                    p->add_msg_if_player( _( "Your %s looks ready to attack." ), critter.name() );
                }
                critter.remove_effect( effect_docile );
            } else {
                if( u_see ) {
                    p->add_msg_if_player( _( "Your %s goes docile." ), critter.name() );
                }
                critter.add_effect( effect_docile, 1_turns, true );
            }
        }
    }
    return 1;
}

std::optional<int> iuse::call_of_tindalos( Character *p, item *, bool, const tripoint & )
{
    map &here = get_map();
    for( const tripoint &dest : here.points_in_radius( p->pos(), 12 ) ) {
        if( here.is_cornerfloor( dest ) ) {
            here.add_field( dest, fd_tindalos_rift, 3 );
            add_msg( m_info, _( "You hear a low-pitched echoing howl." ) );
        }
    }
    return 1;
}

std::optional<int> iuse::blood_draw( Character *p, item *it, bool, const tripoint & )
{
    if( p->is_npc() ) {
        return std::nullopt;    // No NPCs for now!
    }
    if( p->cant_do_mounted() ) {
        return std::nullopt;
    }
    if( !it->empty() ) {
        p->add_msg_if_player( m_info, _( "That %s is full!" ), it->tname() );
        return std::nullopt;
    }

    item blood( "blood", calendar::turn );
    bool drew_blood = false;
    bool acid_blood = false;
    units::temperature blood_temp = units::from_kelvin( -1.0f ); //kelvins
    for( item &map_it : get_map().i_at( point( p->posx(), p->posy() ) ) ) {
        if( map_it.is_corpse() &&
            query_yn( _( "Draw blood from %s?" ),
                      colorize( map_it.tname(), map_it.color_in_inventory() ) ) ) {
            p->add_msg_if_player( m_info, _( "You drew blood from the %s…" ), map_it.tname() );
            drew_blood = true;
            blood_temp = map_it.temperature;

            field_type_id bloodtype( map_it.get_mtype()->bloodType() );
            if( bloodtype.obj().has_acid ) {
                acid_blood = true;
            } else {
                blood.set_mtype( map_it.get_mtype() );

                for( const harvest_entry &entry : map_it.get_mtype()->harvest.obj() ) {
                    if( entry.type == harvest_drop_blood ) {
                        blood.convert( itype_id( entry.drop ) );
                        break;
                    }
                }
            }
        }
    }

    if( !drew_blood && query_yn( _( "Draw your own blood?" ) ) ) {
        p->add_msg_if_player( m_info, _( "You drew your own blood…" ) );
        drew_blood = true;
        blood_temp = units::from_celsius( 37 );
        if( p->has_trait( trait_ACIDBLOOD ) ) {
            acid_blood = true;
        }
        // From wikipedia,
        // "To compare, this (volume of blood loss that causes death) is five to eight times
        // as much blood as people usually give in a blood donation.[2]"
        // This is half a TU, hence I'm setting it to 1/10th of a lethal exsanguination.
        p->vitamin_mod( vitamin_redcells, vitamin_redcells->min() / 10 );
        p->vitamin_mod( vitamin_blood, vitamin_blood->min() / 10 );
        p->mod_pain( 3 );
    }

    if( acid_blood ) {
        item acid( "blood_acid", calendar::turn );
        acid.set_item_temperature( blood_temp );
        it->put_in( acid, item_pocket::pocket_type::CONTAINER );
        if( one_in( 3 ) ) {
            if( it->inc_damage() ) {
                p->add_msg_if_player( m_info, _( "…but acidic blood melts the %s, destroying it!" ),
                                      it->tname() );
                p->i_rem( it );
                return 0;
            }
            p->add_msg_if_player( m_info, _( "…but acidic blood damages the %s!" ), it->tname() );
        }
        return 1;
    }

    if( !drew_blood ) {
        return std::nullopt;;
    }

    blood.set_item_temperature( blood_temp );
    it->put_in( blood, item_pocket::pocket_type::CONTAINER );
    p->mod_moves( -to_moves<int>( 5_seconds ) );
    return 1;
}

void iuse::cut_log_into_planks( Character &p )
{
    if( p.cant_do_mounted() ) {
        return;
    }
    const int moves = to_moves<int>( 20_minutes );
    p.add_msg_if_player( _( "You cut the log into planks." ) );

    p.assign_activity( chop_planks_activity_actor( moves ) );
    p.activity.placement = get_map().getglobal( p.pos() );
}

std::optional<int> iuse::lumber( Character *p, item *, bool t, const tripoint & )
{
    if( t ) {
        return std::nullopt;
    }
    if( p->cant_do_mounted() ) {
        return std::nullopt;
    }
    map &here = get_map();
    // Check if player is standing on any lumber
    for( item &i : here.i_at( p->pos() ) ) {
        if( i.typeId() == itype_log ) {
            here.i_rem( p->pos(), &i );
            cut_log_into_planks( *p );
            return 1;
        }
    }

    // If the player is not standing on a log, check inventory
    avatar *you = p->as_avatar();
    item_location loc;
    auto filter = []( const item & it ) {
        return it.typeId() == itype_log;
    };
    if( you != nullptr ) {
        loc = game_menus::inv::titled_filter_menu( filter, *you, _( "Cut up what?" ) );
    }

    if( !loc ) {
        p->add_msg_if_player( m_info, _( "You don't have that item!" ) );
        return std::nullopt;
    }
    p->i_rem( &*loc );
    cut_log_into_planks( *p );
    return 1;
}

static int chop_moves( Character *p, item *it )
{
    // quality of tool
    const int quality = it->get_quality( qual_AXE );

    // attribute; regular tools - based on STR, powered tools - based on DEX
    const int attr = it->has_flag( flag_POWERED ) ? p->dex_cur : p->get_arm_str();

    int moves = to_moves<int>( time_duration::from_minutes( 60 - attr ) / std::pow( 2, quality - 1 ) );
    const int helpersize = p->get_num_crafting_helpers( 3 );
    moves *= ( 1.0f - ( helpersize / 10.0f ) );
    return moves;
}

std::optional<int> iuse::chop_tree( Character *p, item *it, bool t, const tripoint & )
{
    if( !p || t ) {
        return std::nullopt;
    }
    if( p->cant_do_mounted() ) {
        return std::nullopt;
    }
    map &here = get_map();
    const std::function<bool( const tripoint & )> f = [&here, p]( const tripoint & pnt ) {
        if( pnt == p->pos() ) {
            return false;
        }
        return here.has_flag( ter_furn_flag::TFLAG_TREE, pnt );
    };

    const std::optional<tripoint> pnt_ = choose_adjacent_highlight(
            _( "Chop down which tree?" ), _( "There is no tree to chop down nearby." ), f, false );
    if( !pnt_ ) {
        return std::nullopt;
    }
    const tripoint &pnt = *pnt_;
    if( !f( pnt ) ) {
        if( pnt == p->pos() ) {
            p->add_msg_if_player( m_info, _( "You're not stern enough to shave yourself with THIS." ) );
        } else {
            p->add_msg_if_player( m_info, _( "You can't chop down that." ) );
        }
        return std::nullopt;
    }
    int moves = chop_moves( p, it );
    const std::vector<npc *> helpers = p->get_crafting_helpers();
    for( std::size_t i = 0; i < helpers.size() && i < 3; i++ ) {
        add_msg( m_info, _( "%s helps with this task…" ), helpers[i]->get_name() );
    }
    p->assign_activity( chop_tree_activity_actor( moves, item_location( *p, it ) ) );
    p->activity.placement = here.getglobal( pnt );

    return 1;
}

std::optional<int> iuse::chop_logs( Character *p, item *it, bool t, const tripoint & )
{
    if( !p || t ) {
        return std::nullopt;
    }
    if( p->cant_do_mounted() ) {
        return std::nullopt;
    }

    const std::set<ter_id> allowed_ter_id {
        t_trunk,
        t_stump
    };
    map &here = get_map();
    const std::function<bool( const tripoint & )> f = [&allowed_ter_id, &here]( const tripoint & pnt ) {
        const ter_id type = here.ter( pnt );
        const bool is_allowed_terrain = allowed_ter_id.find( type ) != allowed_ter_id.end();
        return is_allowed_terrain;
    };

    const std::optional<tripoint> pnt_ = choose_adjacent_highlight(
            _( "Chop which tree trunk?" ), _( "There is no tree trunk to chop nearby." ), f, false );
    if( !pnt_ ) {
        return std::nullopt;
    }
    const tripoint &pnt = *pnt_;
    if( !f( pnt ) ) {
        p->add_msg_if_player( m_info, _( "You can't chop that." ) );
        return std::nullopt;
    }

    int moves = chop_moves( p, it );
    const std::vector<npc *> helpers = p->get_crafting_helpers();
    for( std::size_t i = 0; i < helpers.size() && i < 3; i++ ) {
        add_msg( m_info, _( "%s helps with this task…" ), helpers[i]->get_name() );
    }
    p->assign_activity( chop_logs_activity_actor( moves, item_location( *p, it ) ) );
    p->activity.placement = here.getglobal( pnt );

    return 1;
}

std::optional<int> iuse::oxytorch( Character *p, item *it, bool, const tripoint & )
{
    if( p->is_npc() ) {
        // Long action
        return std::nullopt;
    }
    if( p->cant_do_mounted() ) {
        return std::nullopt;
    }
    if( !p->has_quality( qual_GLARE, 1 ) ) {
        p->add_msg_if_player( m_info, _( "You need welding goggles to do that." ) );
        return std::nullopt;
    }

    map &here = get_map();
    const std::function<bool( const tripoint & )> f =
    [&here, p]( const tripoint & pnt ) {
        if( pnt == p->pos() ) {
            return false;
        } else if( here.has_furn( pnt ) ) {
            return here.furn( pnt )->oxytorch->valid();
        } else if( !here.ter( pnt )->is_null() ) {
            return here.ter( pnt )->oxytorch->valid();
        }
        return false;
    };

    const std::optional<tripoint> pnt_ = choose_adjacent_highlight(
            _( "Cut up metal where?" ), _( "There is no metal to cut up nearby." ), f, false );
    if( !pnt_ ) {
        return std::nullopt;
    }
    const tripoint &pnt = *pnt_;
    if( !f( pnt ) ) {
        if( pnt == p->pos() ) {
            p->add_msg_if_player( m_info, _( "Yuck.  Acetylene gas smells weird." ) );
        } else {
            p->add_msg_if_player( m_info, _( "You can't cut that." ) );
        }
        return std::nullopt;
    }

    p->assign_activity( oxytorch_activity_actor( pnt, item_location{*p, it} ) );

    return std::nullopt;
}

std::optional<int> iuse::hacksaw( Character *p, item *it, bool t, const tripoint & )
{
    if( !p || t ) {
        return std::nullopt;
    }
    if( p->cant_do_mounted() ) {
        return std::nullopt;
    }

    map &here = get_map();
    const std::function<bool( const tripoint & )> f =
    [&here, p]( const tripoint & pnt ) {
        if( pnt == p->pos() ) {
            return false;
        } else if( here.has_furn( pnt ) ) {
            return here.furn( pnt )->hacksaw->valid();
        } else if( !here.ter( pnt )->is_null() ) {
            return here.ter( pnt )->hacksaw->valid();
        }
        return false;
    };

    const std::optional<tripoint> pnt_ = choose_adjacent_highlight(
            _( "Cut up metal where?" ), _( "There is no metal to cut up nearby." ), f, false );
    if( !pnt_ ) {
        return std::nullopt;
    }
    const tripoint &pnt = *pnt_;
    if( !f( pnt ) ) {
        if( pnt == p->pos() ) {
            p->add_msg_if_player( m_info, _( "Why would you do that?" ) );
            p->add_msg_if_player( m_info, _( "You're not even chained to a boiler." ) );
        } else {
            p->add_msg_if_player( m_info, _( "You can't cut that." ) );
        }
        return std::nullopt;
    }

    p->assign_activity( hacksaw_activity_actor( pnt, item_location{*p, it} ) );

    return std::nullopt;
}

std::optional<int> iuse::boltcutters( Character *p, item *it, bool, const tripoint & )
{
    if( p->cant_do_mounted() ) {
        return std::nullopt;
    }

    map &here = get_map();
    const std::function<bool( const tripoint & )> f =
    [&here, p]( const tripoint & pnt ) {
        if( pnt == p->pos() ) {
            return false;
        } else if( here.has_furn( pnt ) ) {
            return here.furn( pnt )->boltcut->valid();
        } else if( !here.ter( pnt )->is_null() ) {
            return here.ter( pnt )->boltcut->valid();
        }
        return false;
    };

    const std::optional<tripoint> pnt_ = choose_adjacent_highlight(
            _( "Cut up metal where?" ), _( "There is no metal to cut up nearby." ), f, false );
    if( !pnt_ ) {
        return std::nullopt;
    }
    const tripoint &pnt = *pnt_;
    if( !f( pnt ) ) {
        if( pnt == p->pos() ) {
            p->add_msg_if_player( m_info,
                                  _( "You neatly sever all of the veins and arteries in your body.  Oh, wait; never mind." ) );
        } else {
            p->add_msg_if_player( m_info, _( "You can't cut that." ) );
        }
        return std::nullopt;
    }

    p->assign_activity( boltcutting_activity_actor( pnt, item_location{*p, it} ) );
    return std::nullopt;
}

std::optional<int> iuse::mop( Character *p, item *, bool, const tripoint & )
{
    if( p->cant_do_mounted() ) {
        return std::nullopt;
    }
    map &here = get_map();
    const std::function<bool( const tripoint & )> f = [&here]( const tripoint & pnt ) {
        // TODO: fix point types
        return here.terrain_moppable( tripoint_bub_ms( pnt ) );
    };

    const std::optional<tripoint> pnt_ = choose_adjacent_highlight(
            _( "Mop where?" ), _( "There is nothing to mop nearby." ), f, false );
    if( !pnt_ ) {
        return std::nullopt;
    }
    // TODO: fix point types
    const tripoint_bub_ms pnt( *pnt_ );
    // TODO: fix point types
    if( !f( pnt.raw() ) ) {
        if( pnt == p->pos_bub() ) {
            p->add_msg_if_player( m_info, _( "You mop yourself up." ) );
            p->add_msg_if_player( m_info, _( "The universe implodes and reforms around you." ) );
        } else {
            p->add_msg_if_player( m_bad, _( "There's nothing to mop there." ) );
        }
        return std::nullopt;
    }
    if( p->is_blind() ) {
        p->add_msg_if_player( m_info, _( "You move the mop around, unsure whether it's doing any good." ) );
        p->moves -= 15;
        if( one_in( 3 ) ) {
            here.mop_spills( pnt );
        }
    } else if( here.mop_spills( pnt ) ) {
        p->add_msg_if_player( m_info, _( "You mop up the spill." ) );
        p->moves -= 15;
    } else {
        return std::nullopt;
    }
    return 1;
}

std::optional<int> iuse::spray_can( Character *p, item *it, bool, const tripoint & )
{
    const std::optional<tripoint> dest_ = choose_adjacent( _( "Spray where?" ) );
    if( !dest_ ) {
        return std::nullopt;
    }
    return handle_ground_graffiti( *p, it, _( "Spray what?" ), dest_.value() );
}

std::optional<int> iuse::handle_ground_graffiti( Character &p, item *it, const std::string &prefix,
        const tripoint &where )
{
    map &here = get_map();
    string_input_popup popup;
    std::string message = popup
                          .description( prefix + " " + _( "(To delete, clear the text and confirm)" ) )
                          .text( here.has_graffiti_at( where ) ? here.graffiti_at( where ) : std::string() )
                          .identifier( "graffiti" )
                          .query_string();
    if( popup.canceled() ) {
        return std::nullopt;
    }

    bool grave = here.ter( where ) == t_grave_new;
    int move_cost;
    if( message.empty() ) {
        if( here.has_graffiti_at( where ) ) {
            move_cost = 3 * here.graffiti_at( where ).length();
            here.delete_graffiti( where );
            if( grave ) {
                p.add_msg_if_player( m_info, _( "You blur the inscription on the grave." ) );
            } else {
                p.add_msg_if_player( m_info, _( "You manage to get rid of the message on the surface." ) );
            }
        } else {
            return std::nullopt;
        }
    } else {
        here.set_graffiti( where, message );
        if( grave ) {
            p.add_msg_if_player( m_info, _( "You carve an inscription on the grave." ) );
        } else {
            p.add_msg_if_player( m_info, _( "You write a message on the surface." ) );
        }
        move_cost = 2 * message.length();
    }
    p.moves -= move_cost;
    if( it != nullptr ) {
        return 1;
    } else {
        return 0;
    }
}

/**
 * Heats up a food item.
 * @return 1 if an item was heated, false if nothing was heated.
 */
static bool heat_item( Character &p )
{
    item_location loc = g->inv_map_splice( []( const item_location & itm ) {
        return itm->has_temperature() && !itm->has_own_flag( flag_HOT ) &&
               ( !itm->made_of_from_type( phase_id::LIQUID ) ||
                 itm.where() == item_location::type::container ||
                 get_map().has_flag_furn( ter_furn_flag::TFLAG_LIQUIDCONT, itm.position() ) );
    }, _( "Heat up what?" ), 1, _( "You don't have any appropriate food to heat up." ) );

    item *heat = loc.get_item();
    if( heat == nullptr ) {
        add_msg( m_info, _( "Never mind." ) );
        return false;
    }
    // simulates heat capacity of food, more weight = longer heating time
    // this is x2 to simulate larger delta temperature of frozen food in relation to
    // heating non-frozen food (x1); no real life physics here, only approximations
    int duration = to_turns<int>( time_duration::from_seconds( to_gram( heat->weight() ) ) ) * 10;
    if( heat->has_own_flag( flag_FROZEN ) && !heat->has_flag( flag_EATEN_COLD ) ) {
        duration *= 2;
    }
    p.add_msg_if_player( m_info, _( "You start heating up the food." ) );
    p.assign_activity( ACT_HEATING, duration );
    p.activity.targets.emplace_back( p, heat );
    return true;
}

std::optional<int> iuse::heatpack( Character *p, item *it, bool, const tripoint & )
{
    if( heat_item( *p ) ) {
        it->convert( itype_heatpack_used );
    }
    return 0;
}

std::optional<int> iuse::heat_food( Character *p, item *it, bool, const tripoint & )
{
    if( get_map().has_nearby_fire( p->pos() ) ) {
        heat_item( *p );
        return 0;
    } else if( p->has_active_bionic( bio_tools ) && p->get_power_level() > 10_kJ &&
               query_yn( _( "There is no fire around; use your integrated toolset instead?" ) ) ) {
        if( heat_item( *p ) ) {
            p->mod_power_level( -10_kJ );
            return 0;
        }
    } else {
        p->add_msg_if_player( m_info,
                              _( "You need to be next to a fire to heat something up with the %s." ),
                              it->tname() );
    }
    return std::nullopt;
}

std::optional<int> iuse::hotplate( Character *p, item *it, bool, const tripoint & )
{
    if( p->cant_do_mounted() ) {
        return std::nullopt;
    }
    if( !it->ammo_sufficient( p ) ) {
        p->add_msg_if_player( m_info, _( "The %s's batteries are dead." ), it->tname() );
        return std::nullopt;
    }

    if( heat_item( *p ) ) {
        return 1;
    }
    return std::nullopt;
}

std::optional<int> iuse::hotplate_atomic( Character *p, item *it, bool, const tripoint & )
{
    if( p->cant_do_mounted() ) {
        return std::nullopt;
    }
    if( it->typeId() == itype_atomic_coffeepot ) {
        heat_item( *p );
    }

    return std::nullopt;
}

std::optional<int> iuse::towel( Character *p, item *it, bool t, const tripoint & )
{
    return towel_common( p, it, t );
}

int iuse::towel_common( Character *p, item *it, bool t )
{
    if( t ) {
        // Continuous usage, do nothing as not initiated by the player, this is for
        // wet towels only as they are active items.
        return 0;
    }
    bool slime = p->has_effect( effect_slimed );
    bool boom = p->has_effect( effect_boomered );
    bool glow = p->has_effect( effect_glowing );
    int mult = slime + boom + glow; // cleaning off more than one at once makes it take longer
    bool towelUsed = false;
    const std::string name = it ? it->tname() : _( "towel" );

    // can't use an already wet towel!
    if( it && it->is_filthy() ) {
        p->add_msg_if_player( m_info, _( "That %s is too filthy to clean anything!" ),
                              it->tname() );
    } else if( it && it->has_flag( flag_WET ) ) {
        p->add_msg_if_player( m_info, _( "That %s is too wet to soak up any more liquid!" ),
                              it->tname() );
        // clean off the messes first, more important
    } else if( slime || boom || glow ) {
        p->remove_effect( effect_slimed ); // able to clean off all at once
        p->remove_effect( effect_boomered );
        p->remove_effect( effect_glowing );
        p->add_msg_if_player( _( "You use the %s to clean yourself off, saturating it with slime!" ),
                              name );

        towelUsed = true;
        if( it && it->typeId() == itype_towel ) {
            it->set_flag( flag_FILTHY );
        }

        // dry off from being wet
    } else if( p->has_atleast_one_wet_part() ) {
        p->rem_morale( MORALE_WET );
        p->set_all_parts_wetness( 0 );
        p->add_msg_if_player( _( "You use the %s to dry off, saturating it with water!" ),
                              name );

        towelUsed = true;
        if( it && it->typeId() == itype_towel ) {
            it->item_counter = to_turns<int>( 30_minutes );
            // change "towel" to a "towel_wet" (different flavor text/color)
            it->convert( itype_towel_wet );
        }

        // default message
    } else {
        p->add_msg_if_player( _( "You are already dry; the %s does nothing." ), name );
    }

    // towel was used
    if( towelUsed ) {
        if( mult == 0 ) {
            mult = 1;
        }
        p->moves -= 50 * mult;
        if( it ) {
            // WET, active items have their timer decremented every turn
            it->set_flag( flag_WET );
            it->active = true;
        }
    }
    return it ? 1 : 0;
}

std::optional<int> iuse::unfold_generic( Character *p, item *it, bool, const tripoint & )
{
    p->assign_activity( vehicle_unfolding_activity_actor( *it ) );
    p->i_rem( it );
    return 0;
}

std::optional<int> iuse::adrenaline_injector( Character *p, item *it, bool, const tripoint & )
{
    if( p->is_npc() && p->get_effect_dur( effect_adrenaline ) >= 30_minutes ) {
        return std::nullopt;
    }

    p->moves -= to_moves<int>( 1_seconds );
    p->add_msg_player_or_npc( _( "You inject yourself with adrenaline." ),
                              _( "<npcname> injects themselves with adrenaline." ) );

    item syringe( "syringe", it->birthday() );
    p->i_add( syringe );
    if( p->has_effect( effect_adrenaline ) ) {
        p->add_msg_if_player( m_bad, _( "Your heart spasms!" ) );
        // Note: not the mod, the health
        p->mod_livestyle( -20 );
    }

    p->add_effect( effect_adrenaline, 20_minutes );

    return 1;
}

std::optional<int> iuse::jet_injector( Character *p, item *it, bool, const tripoint & )
{
    if( !it->ammo_sufficient( p ) ) {
        p->add_msg_if_player( m_info, _( "The jet injector is empty." ) );
        return std::nullopt;
    } else {
        p->add_msg_if_player( _( "You inject yourself with the jet injector." ) );
        // Intensity is 2 here because intensity = 1 is the comedown
        p->add_effect( effect_jetinjector, 20_minutes, false, 2 );
        p->mod_painkiller( 20 );
        p->mod_stim( 10 );
        p->healall( 20 );
    }

    if( p->has_effect( effect_jetinjector ) ) {
        if( p->get_effect_dur( effect_jetinjector ) > 20_minutes ) {
            p->add_msg_if_player( m_warning, _( "Your heart is beating alarmingly fast!" ) );
        }
    }
    return 1;
}

std::optional<int> iuse::stimpack( Character *p, item *it, bool, const tripoint & )
{
    if( p->get_item_position( it ) >= -1 ) {
        p->add_msg_if_player( m_info,
                              _( "You must wear the stimulant delivery system before you can activate it." ) );
        return std::nullopt;
    }

    if( !it->ammo_sufficient( p ) ) {
        p->add_msg_if_player( m_info, _( "The stimulant delivery system is empty." ) );
        return std::nullopt;
    } else {
        p->add_msg_if_player( _( "You inject yourself with the stimulants." ) );
        // Intensity is 2 here because intensity = 1 is the comedown
        p->add_effect( effect_stimpack, 25_minutes, false, 2 );
        p->mod_painkiller( 2 );
        p->mod_stim( 20 );
        p->mod_fatigue( -100 );
        p->set_stamina( p->get_stamina_max() );
    }
    return 1;
}

std::optional<int> iuse::radglove( Character *p, item *it, bool, const tripoint & )
{
    if( p->get_item_position( it ) >= -1 ) {
        p->add_msg_if_player( m_info,
                              _( "You must wear the radiation biomonitor before you can activate it." ) );
        return std::nullopt;
    } else if( !it->ammo_sufficient( p ) ) {
        p->add_msg_if_player( m_info, _( "The radiation biomonitor needs batteries to function." ) );
        return std::nullopt;
    } else {
        p->add_msg_if_player( _( "You activate your radiation biomonitor." ) );
        if( p->get_rad() >= 1 ) {
            p->add_msg_if_player( m_warning, _( "You are currently irradiated." ) );
            p->add_msg_player_or_say( m_info,
                                      _( "Your radiation level: %d mSv." ),
                                      _( "It says here that my radiation level is %d mSv." ),
                                      p->get_rad() );
        } else {
            p->add_msg_player_or_say( m_info,
                                      _( "You aren't currently irradiated." ),
                                      _( "It says I'm not irradiated." ) );
        }
        p->add_msg_if_player( _( "Have a nice day!" ) );
    }

    return 1;
}

std::optional<int> iuse::contacts( Character *p, item *it, bool, const tripoint & )
{
    if( p->cant_do_underwater() ) {
        return std::nullopt;
    }
    const time_duration duration = rng( 6_days, 8_days );
    if( p->has_effect( effect_contacts ) ) {
        if( query_yn( _( "Replace your current lenses?" ) ) ) {
            p->moves -= to_moves<int>( 20_seconds );
            p->add_msg_if_player( _( "You replace your current %s." ), it->tname() );
            p->remove_effect( effect_contacts );
            p->add_effect( effect_contacts, duration );
            return 1;
        } else {
            p->add_msg_if_player( _( "You don't do anything with your %s." ), it->tname() );
            return std::nullopt;
        }
    } else if( p->has_flag( json_flag_HYPEROPIC ) || p->has_flag( json_flag_MYOPIC ) ||
               p->has_flag( json_flag_MYOPIC_IN_LIGHT ) ) {
        p->moves -= to_moves<int>( 20_seconds );
        p->add_msg_if_player( _( "You put the %s in your eyes." ), it->tname() );
        p->add_effect( effect_contacts, duration );
        return 1;
    } else {
        p->add_msg_if_player( m_info, _( "Your vision is fine already." ) );
        return std::nullopt;
    }
}

std::optional<int> iuse::talking_doll( Character *p, item *it, bool, const tripoint & )
{
    if( !it->ammo_sufficient( p ) ) {
        p->add_msg_if_player( m_info, _( "The %s's batteries are dead." ), it->tname() );
        return std::nullopt;
    }
    p->add_msg_if_player( m_neutral, _( "You press a button on the doll to make it talk." ) );
    const SpeechBubble speech = get_speech( it->typeId().str() );

    sounds::sound( p->pos(), speech.volume, sounds::sound_t::electronic_speech,
                   speech.text.translated(), true, "speech", it->typeId().str() );

    return 1;
}

std::optional<int> iuse::gun_repair( Character *p, item *it, bool, const tripoint & )
{
    if( !it->ammo_sufficient( p ) ) {
        return std::nullopt;
    }
    if( p->cant_do_underwater() ) {
        return std::nullopt;
    }
    if( p->cant_do_mounted() ) {
        return std::nullopt;
    }
    /** @EFFECT_MECHANICS >1 allows gun repair */
    if( p->get_skill_level( skill_mechanics ) < 2 ) {
        p->add_msg_if_player( m_info, _( "You need a mechanics skill of 2 to use this repair kit." ) );
        return std::nullopt;
    }
    item_location loc = game_menus::inv::titled_filter_menu( []( const item_location & loc ) {
        return loc->is_firearm() && !loc->has_flag( flag_NO_REPAIR );
    }, get_avatar(), _( "Select the firearm to repair:" ) );
    if( !loc ) {
        p->add_msg_if_player( m_info, _( "You don't have that item!" ) );
        return std::nullopt;
    }
    return ::gun_repair( p, it, loc );
}

std::optional<int> gun_repair( Character *p, item *, item_location &loc )
{
    item &fix = *loc;
    if( p->fine_detail_vision_mod() > 4 ) {
        p->add_msg_if_player( m_info, _( "You can't see to do that!" ) );
        return std::nullopt;
    }
    if( fix.damage() <= fix.degradation() ) {
        const char *msg = fix.damage_level() > 0 ?
                          _( "You can't improve your %s any more, considering the degradation." ) :
                          _( "You can't improve your %s any more this way." );
        p->add_msg_if_player( m_info, msg, fix.tname() );
        return std::nullopt;
    }
    const std::string startdurability = fix.durability_indicator( true );
    sounds::sound( p->pos(), 8, sounds::sound_t::activity, "crunch", true, "tool", "repair_kit" );
    p->practice( skill_mechanics, 10 );
    p->moves -= to_moves<int>( 20_seconds );

    fix.mod_damage( -itype::damage_scale );

    const std::string msg = fix.damage_level() == 0
                            ? _( "You repair your %s completely!  ( %s-> %s)" )
                            : _( "You repair your %s!  ( %s-> %s)" );
    p->add_msg_if_player( m_good, msg, fix.tname( 1, false ), startdurability,
                          fix.durability_indicator( true ) );
    return 1;
}

std::optional<int> iuse::gunmod_attach( Character *p, item *it, bool, const tripoint & )
{
    if( !it || !it->is_gunmod() ) {
        debugmsg( "tried to attach non-gunmod" );
        return std::nullopt;
    }

    if( !p ) {
        return std::nullopt;
    }

    do {
        item_location loc = game_menus::inv::gun_to_modify( *p->as_character(), *it );

        if( !loc ) {
            add_msg( m_info, _( "Never mind." ) );
            return std::nullopt;
        }

        if( !loc->is_gunmod_compatible( *it ).success() ) {
            return std::nullopt;
        }

        const item mod_copy( *it );
        item modded_gun( *loc );

        modded_gun.put_in( mod_copy, item_pocket::pocket_type::MOD );

        if( !game_menus::inv::compare_items( *loc, modded_gun, _( "Attach modification?" ) ) ) {
            continue;
        }

        p->gunmod_add( *loc, *it );
        return 0;
    } while( true );
}

std::optional<int> iuse::toolmod_attach( Character *p, item *it, bool, const tripoint & )
{
    if( !it || !it->is_toolmod() ) {
        debugmsg( "tried to attach non-toolmod" );
        return std::nullopt;
    }

    if( !p ) {
        return std::nullopt;
    }

    auto filter = [&it]( const item & e ) {
        // don't allow ups or bionic battery mods on a UPS or UPS-powered/bionic-powered tools
        if( ( it->has_flag( flag_USE_UPS ) || it->has_flag( flag_USES_BIONIC_POWER ) ) &&
            ( e.has_flag( flag_IS_UPS ) || e.has_flag( flag_USE_UPS ) ||
              e.has_flag( flag_USES_BIONIC_POWER ) ) ) {
            return false;
        }

        // can't mod non-tool, or a tool with existing mods, or a battery currently installed
        if( !e.is_tool() || !e.toolmods().empty() || e.magazine_current() ) {
            return false;
        }

        // can only attach to unmodified tools that use compatible ammo
        return std::any_of( it->type->mod->acceptable_ammo.begin(),
        it->type->mod->acceptable_ammo.end(), [&]( const ammotype & at ) {
            return e.type->tool->ammo_id.count( at );
        } );
    };

    item_location loc = g->inv_map_splice( filter, _( "Select tool to modify:" ), 1,
                                           _( "You don't have compatible tools." ) );

    if( !loc ) {
        add_msg( m_info, _( "Never mind." ) );
        return std::nullopt;
    }

    if( loc->ammo_remaining() ) {
        if( !p->unload( loc ) ) {
            p->add_msg_if_player( m_info, _( "You cancel unloading the tool." ) );
            return std::nullopt;
        }
    }

    p->toolmod_add( std::move( loc ), item_location( *p, it ) );
    return 0;
}

std::optional<int> iuse::bell( Character *p, item *it, bool, const tripoint & )
{
    if( it->typeId() == itype_cow_bell ) {
        sounds::sound( p->pos(), 12, sounds::sound_t::music, _( "Clank!  Clank!" ), true, "misc",
                       "cow_bell" );
        if( !p->is_deaf() ) {
            auto cattle_level =
                p->mutation_category_level.find( mutation_category_CATTLE );
            const int cow_factor = 1 + ( cattle_level == p->mutation_category_level.end() ?
                                         0 : cattle_level->second );
            if( x_in_y( cow_factor, 1 + cow_factor ) ) {
                p->add_morale( MORALE_MUSIC, 1, std::min( cow_factor, 100 ) );
            }
        }
    } else {
        sounds::sound( p->pos(), 4, sounds::sound_t::music, _( "Ring!  Ring!" ), true, "misc", "bell" );
    }
    return 1;
}

std::optional<int> iuse::seed( Character *p, item *it, bool, const tripoint & )
{
    if( p->is_npc() ||
        query_yn( _( "Are you sure you want to eat the %s?  You could plant it in a mound of dirt." ),
                  colorize( it->tname(), it->color_in_inventory() ) ) ) {
        return 1; //This eats the seed object.
    }
    return std::nullopt;
}

bool iuse::robotcontrol_can_target( Character *p, const monster &m )
{
    return !m.is_dead()
           && m.type->in_species( species_ROBOT )
           && m.friendly == 0
           && rl_dist( p->pos(), m.pos() ) <= 10;
}

std::optional<int> iuse::robotcontrol( Character *p, item *it, bool active, const tripoint & )
{
    if( active ) {
        // To avoid multi-usage conflicts.
        return 0;
    }
    if( !it->ammo_sufficient( p ) ) {
        p->add_msg_if_player( _( "The %s's batteries are dead." ), it->tname() );
        return std::nullopt;

    }
    if( p->has_trait( trait_ILLITERATE ) ) {
        p->add_msg_if_player( _( "You can't read a computer screen." ) );
        return std::nullopt;
    }

    if( p->has_flag( json_flag_HYPEROPIC ) && !p->worn_with_flag( flag_FIX_FARSIGHT ) &&
        !p->has_effect( effect_contacts ) && !p->has_flag( json_flag_ENHANCED_VISION ) ) {
        p->add_msg_if_player( m_info,
                              _( "You'll need to put on reading glasses before you can see the screen." ) );
        return std::nullopt;
    }

    int choice = uilist( _( "Welcome to hackPRO!" ), {
        _( "Prepare IFF protocol override" ),
        _( "Set friendly robots to passive mode" ),
        _( "Set friendly robots to combat mode" )
    } );
    switch( choice ) {
        case 0: { // attempt to make a robot friendly
            uilist pick_robot;
            pick_robot.text = _( "Choose an endpoint to hack." );
            // Build a list of all unfriendly robots in range.
            // TODO: change into vector<Creature*>
            std::vector< shared_ptr_fast< monster> > mons;
            std::vector< tripoint > locations;
            int entry_num = 0;
            for( const monster &candidate : g->all_monsters() ) {
                if( robotcontrol_can_target( p, candidate ) ) {
                    mons.push_back( g->shared_from( candidate ) );
                    pick_robot.addentry( entry_num++, true, MENU_AUTOASSIGN, candidate.name() );
                    tripoint seen_loc;
                    // Show locations of seen robots, center on player if robot is not seen
                    if( p->sees( candidate ) ) {
                        seen_loc = candidate.pos();
                    } else {
                        seen_loc = p->pos();
                    }
                    locations.push_back( seen_loc );
                }
            }
            if( mons.empty() ) {
                p->add_msg_if_player( m_info, _( "No enemy robots in range." ) );
                return 1;
            }
            pointmenu_cb callback( locations );
            pick_robot.callback = &callback;
            pick_robot.query();
            if( pick_robot.ret < 0 || static_cast<size_t>( pick_robot.ret ) >= mons.size() ) {
                p->add_msg_if_player( m_info, _( "Never mind" ) );
                return 1;
            }
            const size_t mondex = pick_robot.ret;
            shared_ptr_fast< monster > z = mons[mondex];
            p->add_msg_if_player( _( "You start reprogramming the %s into an ally." ), z->name() );

            /** @EFFECT_INT speeds up hacking preparation */
            /** @EFFECT_COMPUTER speeds up hacking preparation */
            int move_cost = std::max( 100,
                                      1000 - static_cast<int>( p->int_cur * 10 - p->get_skill_level( skill_computer ) * 10 ) );
            player_activity act( ACT_ROBOT_CONTROL, move_cost );
            act.monsters.emplace_back( z );

            p->assign_activity( act );

            return 1;
        }
        case 1: { //make all friendly robots stop their purposeless extermination of (un)life.
            p->moves -= to_moves<int>( 1_seconds );
            int f = 0; //flag to check if you have robotic allies
            for( monster &critter : g->all_monsters() ) {
                if( critter.friendly != 0 && critter.type->in_species( species_ROBOT ) ) {
                    p->add_msg_if_player( _( "A following %s goes into passive mode." ),
                                          critter.name() );
                    critter.add_effect( effect_docile, 1_turns, true );
                    f = 1;
                }
            }
            if( f == 0 ) {
                p->add_msg_if_player( _( "You aren't commanding any robots." ) );
                return std::nullopt;
            }
            return 1;
        }
        case 2: { //make all friendly robots terminate (un)life with extreme prejudice
            p->moves -= to_moves<int>( 1_seconds );
            int f = 0; //flag to check if you have robotic allies
            for( monster &critter : g->all_monsters() ) {
                if( critter.friendly != 0 && critter.has_flag( MF_ELECTRONIC ) ) {
                    p->add_msg_if_player( _( "A following %s goes into combat mode." ),
                                          critter.name() );
                    critter.remove_effect( effect_docile );
                    f = 1;
                }
            }
            if( f == 0 ) {
                p->add_msg_if_player( _( "You aren't commanding any robots." ) );
                return std::nullopt;
            }
            return 1;
        }
    }
    return 0;
}

static void init_memory_card_with_random_stuff( item &it )
{
    if( it.has_flag( flag_MC_MOBILE ) && ( it.has_flag( flag_MC_RANDOM_STUFF ) ||
                                           it.has_flag( flag_MC_SCIENCE_STUFF ) ) && !( it.has_flag( flag_MC_USED ) ||
                                                   it.has_flag( flag_MC_HAS_DATA ) ) ) {

        it.set_flag( flag_MC_HAS_DATA );

        bool encrypted = false;

        //encrypted memory cards have a second chance to contain data
        if( it.has_flag( flag_MC_MAY_BE_ENCRYPTED ) && one_in( 8 ) ) {
            it.convert( itype_id( it.typeId().str() + "_encrypted" ) );
            encrypted = true;
        }

        //some special cards can contain "MC_ENCRYPTED" flag
        if( it.has_flag( flag_MC_ENCRYPTED ) ) {
            encrypted = true;
        }

        //chance for data
        const int photo_chance = 5;
        const int music_chance = 5;
        const int recipe_chance = 5;

        //encryption allows for a retry for data
        const int photo_retry = 5;
        const int music_retry = 5;
        const int recipe_retry = 5;

        //add someone's personal photos
        if( one_in( photo_chance ) || ( encrypted && one_in( photo_retry ) ) ) {
            const int duckfaces_count = rng( 5, 30 );
            it.set_var( "MC_PHOTOS", duckfaces_count );
        }

        //add some songs
        if( one_in( music_chance ) || ( encrypted && one_in( music_retry ) ) ) {
            const int new_songs_count = rng( 5, 15 );
            it.set_var( "MC_MUSIC", new_songs_count );
        }

        //add random recipes
        if( one_in( recipe_chance ) || ( encrypted && one_in( recipe_retry ) ) ) {
            const std::array<std::string, 6> recipe_category = {
                "CC_AMMO", "CC_ARMOR", "CC_CHEM", "CC_ELECTRONIC", "CC_FOOD", "CC_WEAPON"
            };
            int cc_random = rng( 0, 5 );
            it.set_var( "MC_RECIPE", recipe_category[cc_random] );
        }

        if( it.has_flag( flag_MC_SCIENCE_STUFF ) ) {
            it.set_var( "MC_RECIPE", "SCIENCE" );
        }
    }
}

static int get_quality_from_string( const std::string_view s )
{
    const ret_val<int> try_quality = try_parse_integer<int>( s, false );
    if( try_quality.success() ) {
        return try_quality.value();
    } else {
        debugmsg( "Error parsing photo quality: %s", try_quality.str() );
        return 0;
    }
}

static bool einkpc_download_memory_card( Character &p, item &eink, item &mc )
{
    bool something_downloaded = false;
    if( mc.get_var( "MC_PHOTOS", 0 ) > 0 ) {
        something_downloaded = true;

        int new_photos = mc.get_var( "MC_PHOTOS", 0 );
        mc.erase_var( "MC_PHOTOS" );

        p.add_msg_if_player( m_good, n_gettext( "You download %d new photo into the internal memory.",
                                                "You download %d new photos into the internal memory.", new_photos ), new_photos );

        const int old_photos = eink.get_var( "EIPC_PHOTOS", 0 );
        eink.set_var( "EIPC_PHOTOS", old_photos + new_photos );
    }

    if( mc.get_var( "MC_MUSIC", 0 ) > 0 ) {
        something_downloaded = true;

        int new_songs = mc.get_var( "MC_MUSIC", 0 );
        mc.erase_var( "MC_MUSIC" );

        p.add_msg_if_player( m_good, n_gettext( "You download %d new song into the internal memory.",
                                                "You download %d new songs into the internal memory.", new_songs ), new_songs );

        const int old_songs = eink.get_var( "EIPC_MUSIC", 0 );
        eink.set_var( "EIPC_MUSIC", old_songs + new_songs );
    }

    if( !mc.get_var( "MC_RECIPE" ).empty() ) {
        std::string category = mc.get_var( "MC_RECIPE" );
        const bool science = category == "SCIENCE";
        int recipe_num = rng( 1, 3 );

        if( category == "SIMPLE" ) {
            category = "CC_FOOD";
        }

        mc.erase_var( "MC_RECIPE" );

        std::vector<const recipe *> candidates;

        for( const auto &e : recipe_dict ) {
            const recipe &r = e.second;
            if( r.never_learn || r.obsolete ) {
                continue;
            }
            if( science ) {
                if( r.difficulty >= 6 && r.category == "CC_CHEM" ) {
                    candidates.push_back( &r );
                }
            } else {
                if( r.difficulty <= 5 && ( r.category == category ) ) {
                    candidates.push_back( &r );
                }
            }
        }

        if( !candidates.empty() ) {
            std::vector<const recipe *> new_recipes;

            for( int i = 0; i < recipe_num; i++ ) {
                const recipe *r = random_entry( candidates );
                if( std::find( new_recipes.begin(), new_recipes.end(), r ) != new_recipes.end() ) {
                    // Avoid duplicate. Try again.
                    i--;
                } else {
                    new_recipes.push_back( r );
                }
            }

            std::set<recipe_id> saved_recipes = eink.get_saved_recipes();
            for( const recipe *r : new_recipes ) {
                const recipe_id &rident = r->ident();
                if( saved_recipes.emplace( rident ).second ) { // recipe added
                    eink.set_saved_recipes( saved_recipes );
                    p.add_msg_if_player( m_good, _( "You download a recipe for %s into the tablet's memory." ),
                                         r->result_name() );
                    something_downloaded = true;
                } else {
                    p.add_msg_if_player( m_good, _( "The recipe for %s is already stored in the tablet's memory." ),
                                         r->result_name() );
                }
            }
        }
    }

    if( mc.has_var( "MC_EXTENDED_PHOTOS" ) ) {
        std::vector<extended_photo_def> extended_photos;
        try {
            item_read_extended_photos( mc, extended_photos, "MC_EXTENDED_PHOTOS" );
            item_read_extended_photos( eink, extended_photos, "EIPC_EXTENDED_PHOTOS", true );
            item_write_extended_photos( eink, extended_photos, "EIPC_EXTENDED_PHOTOS" );
            something_downloaded = true;
            p.add_msg_if_player( m_good, _( "You have downloaded your photos." ) );
        } catch( const JsonError &e ) {
            debugmsg( "Error card reading photos (loaded photos = %i) : %s", extended_photos.size(),
                      e.c_str() );
        }
    }

    const auto monster_photos = mc.get_var( "MC_MONSTER_PHOTOS" );
    if( !monster_photos.empty() ) {
        something_downloaded = true;
        p.add_msg_if_player( m_good, _( "You have updated your monster collection." ) );

        std::string photos = eink.get_var( "EINK_MONSTER_PHOTOS" );
        if( photos.empty() ) {
            eink.set_var( "EINK_MONSTER_PHOTOS", monster_photos );
        } else {
            std::istringstream f( monster_photos );
            std::string s;
            while( getline( f, s, ',' ) ) {

                if( s.empty() ) {
                    continue;
                }

                const std::string mtype = s;
                getline( f, s, ',' );
                const int quality = get_quality_from_string( s );

                const size_t eink_strpos = photos.find( "," + mtype + "," );

                if( eink_strpos == std::string::npos ) {
                    photos += mtype + "," + string_format( "%d", quality ) + ",";
                } else {
                    const size_t strqpos = eink_strpos + mtype.size() + 2;
                    const size_t next_comma = photos.find( ',', strqpos );
                    const int old_quality =
                        get_quality_from_string( photos.substr( strqpos, next_comma ) );

                    if( quality > old_quality ) {
                        const std::string quality_s = string_format( "%d", quality );
                        cata_assert( quality_s.size() == 1 );
                        photos[strqpos] = quality_s.front();
                    }
                }

            }
            eink.set_var( "EINK_MONSTER_PHOTOS", photos );
        }
    }

    if( mc.has_flag( flag_MC_TURN_USED ) ) {
        mc.clear_vars();
        mc.unset_flags();
        mc.convert( itype_mobile_memory_card_used );
    }

    if( !something_downloaded ) {
        p.add_msg_if_player( m_info, _( "This memory card does not contain any new data." ) );
        return false;
    }

    return true;

}

static std::string photo_quality_name( const int index )
{
    static const std::array<std::string, 6> names {
        {
            //~ photo quality adjective
            { translate_marker( "awful" ) }, { translate_marker( "bad" ) }, { translate_marker( "not bad" ) }, { translate_marker( "good" ) }, { translate_marker( "fine" ) }, { translate_marker( "exceptional" ) }
        }
    };
    return _( names[index] );
}

std::optional<int> iuse::einktabletpc( Character *p, item *it, bool t, const tripoint &pos )
{
    if( t ) {
        if( !it->get_var( "EIPC_MUSIC_ON" ).empty() &&
            it->ammo_sufficient( p ) ) {
            if( calendar::once_every( 5_minutes ) ) {
                it->ammo_consume( 1, p->pos(), p );
            }

            //the more varied music, the better max mood.
            const int songs = it->get_var( "EIPC_MUSIC", 0 );
            play_music( *p, pos, 8, std::min( 25, songs ) );
        }
        return std::nullopt;
    } else if( p->cant_do_mounted() ) {
        return std::nullopt;
    } else if( !p->is_npc() ) {

        enum {
            ei_invalid, ei_photo, ei_music, ei_recipe, ei_uploaded_photos, ei_monsters, ei_download, ei_decrypt
        };

        if( p->cant_do_underwater() ) {
            return std::nullopt;
        }
        if( p->has_trait( trait_ILLITERATE ) ) {
            p->add_msg_if_player( m_info, _( "You can't read a computer screen." ) );
            return std::nullopt;
        }
        if( p->has_flag( json_flag_HYPEROPIC ) && !p->worn_with_flag( flag_FIX_FARSIGHT ) &&
            !p->has_effect( effect_contacts ) && !p->has_flag( json_flag_ENHANCED_VISION ) ) {
            p->add_msg_if_player( m_info,
                                  _( "You'll need to put on reading glasses before you can see the screen." ) );
            return std::nullopt;
        }

        if( !it->active ) {
            it->erase_var( "EIPC_MUSIC_ON" );
        }
        uilist amenu;

        amenu.text = _( "Choose menu option:" );

        const int photos = it->get_var( "EIPC_PHOTOS", 0 );
        if( photos > 0 ) {
            amenu.addentry( ei_photo, true, 'p', _( "Unsorted photos [%d]" ), photos );
        } else {
            amenu.addentry( ei_photo, false, 'p', _( "No photos on device" ) );
        }

        const int songs = it->get_var( "EIPC_MUSIC", 0 );
        if( songs > 0 ) {
            if( it->has_var( "EIPC_MUSIC_ON" ) ) {
                amenu.addentry( ei_music, true, 'm', _( "Turn music off" ) );
            } else {
                amenu.addentry( ei_music, true, 'm', _( "Turn music on [%d]" ), songs );
            }
        } else {
            amenu.addentry( ei_music, false, 'm', _( "No music on device" ) );
        }

        if( !it->get_saved_recipes().empty() ) {
            amenu.addentry( ei_recipe, true, 'r', _( "List stored recipes" ) );
        }

        if( !it->get_var( "EIPC_EXTENDED_PHOTOS" ).empty() ) {
            amenu.addentry( ei_uploaded_photos, true, 'l', _( "Your photos" ) );
        }

        if( !it->get_var( "EINK_MONSTER_PHOTOS" ).empty() ) {
            amenu.addentry( ei_monsters, true, 'y', _( "Your collection of monsters" ) );
        } else {
            amenu.addentry( ei_monsters, false, 'y', _( "Collection of monsters is empty" ) );
        }

        amenu.addentry( ei_download, true, 'w', _( "Download data from memory card" ) );

        /** @EFFECT_COMPUTER >2 allows decrypting memory cards more easily */
        if( p->get_skill_level( skill_computer ) > 2 ) {
            amenu.addentry( ei_decrypt, true, 'd', _( "Decrypt memory card" ) );
        } else {
            amenu.addentry( ei_decrypt, false, 'd', _( "Decrypt memory card (low skill)" ) );
        }

        amenu.query();

        const int choice = amenu.ret;

        if( ei_photo == choice ) {

            const int photos = it->get_var( "EIPC_PHOTOS", 0 );
            const int viewed = std::min( photos, static_cast<int>( rng( 10, 30 ) ) );
            const int count = photos - viewed;
            if( count == 0 ) {
                it->erase_var( "EIPC_PHOTOS" );
            } else {
                it->set_var( "EIPC_PHOTOS", count );
            }

            p->moves -= to_moves<int>( rng( 3_seconds, 7_seconds ) );

            if( p->has_trait( trait_PSYCHOPATH ) ) {
                p->add_msg_if_player( m_info, _( "Wasted time.  These pictures do not provoke your senses." ) );
            } else {
                p->add_morale( MORALE_PHOTOS, rng( 15, 30 ), 100 );
                p->add_msg_if_player( m_good, "%s",
                                      SNIPPET.random_from_category( "examine_photo_msg" ).value_or( translation() ) );
            }

            return 1;
        }

        if( ei_music == choice ) {

            p->moves -= 30;
            // Turn on the screen before playing musics
            if( !it->active ) {
                if( it->is_transformable() ) {
                    const use_function *readinglight = it->type->get_use( "transform" );
                    if( readinglight ) {
                        readinglight->call( *p, *it, it->active, p->pos() );
                    }
                }
                it->activate();
            }
            // If transformable we use transform action to turn off the device
            else if( !it->is_transformable() ) {
                it->deactivate();
            }

            if( it->has_var( "EIPC_MUSIC_ON" ) ) {
                it->erase_var( "EIPC_MUSIC_ON" );

                p->add_msg_if_player( m_info, _( "You turned off the music on your %s." ), it->tname() );
            } else {
                it->set_var( "EIPC_MUSIC_ON", "1" );
                p->add_msg_if_player( m_info, _( "You turned on the music on your %s." ), it->tname() );
            }

            return 1;
        }

        if( ei_recipe == choice ) {
            p->moves -= 50;

            uilist rmenu;
            for( const recipe_id &rid : it->get_saved_recipes() ) {
                rmenu.addentry( 0, true, 0, rid->result_name( /* decorated = */ true ) );
            }

            rmenu.text = _( "List recipes:" );
            rmenu.query();

            return 1;
        }

        if( ei_uploaded_photos == choice ) {
            show_photo_selection( *p, *it, "EIPC_EXTENDED_PHOTOS" );
            return 1;
        }

        if( ei_monsters == choice ) {

            uilist pmenu;

            pmenu.text = _( "Your collection of monsters:" );

            std::vector<mtype_id> monster_photos;

            std::istringstream f( it->get_var( "EINK_MONSTER_PHOTOS" ) );
            std::string s;
            int k = 0;
            while( getline( f, s, ',' ) ) {
                if( s.empty() ) {
                    continue;
                }
                monster_photos.emplace_back( s );
                std::string menu_str;
                const monster dummy( monster_photos.back() );
                menu_str = dummy.name();
                getline( f, s, ',' );
                const int quality = get_quality_from_string( s );
                menu_str += " [" + photo_quality_name( quality ) + "]";
                pmenu.addentry( k++, true, -1, menu_str.c_str() );
            }

            int choice;
            do {
                pmenu.query();
                choice = pmenu.ret;

                if( choice < 0 ) {
                    break;
                }

                const monster dummy( monster_photos[choice] );
                popup( dummy.type->get_description() );
            } while( true );
            return 1;
        }

        avatar *you = p->as_avatar();
        item_location loc;
        auto filter = []( const item & it ) {
            return it.has_flag( flag_MC_MOBILE );
        };
        const std::string title = _( "Insert memory card:" );

        if( ei_download == choice ) {

            p->moves -= to_moves<int>( 2_seconds );

            if( you != nullptr ) {
                loc = game_menus::inv::titled_filter_menu( filter, *you, title );
            }
            if( !loc ) {
                p->add_msg_if_player( m_info, _( "You don't have that item!" ) );
                return 1;
            }
            item &mc = *loc;

            if( !mc.has_flag( flag_MC_MOBILE ) ) {
                p->add_msg_if_player( m_info, _( "This is not a compatible memory card." ) );
                return 1;
            }

            init_memory_card_with_random_stuff( mc );

            if( mc.has_flag( flag_MC_ENCRYPTED ) ) {
                p->add_msg_if_player( m_info, _( "This memory card is encrypted." ) );
                return 1;
            }
            if( !mc.has_flag( flag_MC_HAS_DATA ) ) {
                p->add_msg_if_player( m_info, _( "This memory card does not contain any new data." ) );
                return 1;
            }

            einkpc_download_memory_card( *p, *it, mc );

            return 1;
        }

        if( ei_decrypt == choice ) {
            p->moves -= to_moves<int>( 2_seconds );
            if( you != nullptr ) {
                loc = game_menus::inv::titled_filter_menu( filter, *you, title );
            }
            if( !loc ) {
                p->add_msg_if_player( m_info, _( "You don't have that item!" ) );
                return 1;
            }
            item &mc = *loc;

            if( !mc.has_flag( flag_MC_MOBILE ) ) {
                p->add_msg_if_player( m_info, _( "This is not a compatible memory card." ) );
                return 1;
            }

            init_memory_card_with_random_stuff( mc );

            if( !mc.has_flag( flag_MC_ENCRYPTED ) ) {
                p->add_msg_if_player( m_info, _( "This memory card is not encrypted." ) );
                return 1;
            }

            p->practice( skill_computer, rng( 2, 5 ) );

            /** @EFFECT_INT increases chance of safely decrypting memory card */

            /** @EFFECT_COMPUTER increases chance of safely decrypting memory card */
            const int success = round( p->get_skill_level( skill_computer ) ) * rng( 1,
                                round( p->get_skill_level( skill_computer ) ) ) *
                                rng( 1, p->int_cur ) - rng( 30, 80 );
            if( success > 0 ) {
                p->practice( skill_computer, rng( 5, 10 ) );
                p->add_msg_if_player( m_good, _( "You successfully decrypted content on %s!" ),
                                      mc.tname() );
                einkpc_download_memory_card( *p, *it, mc );
            } else {
                if( success > -10 || one_in( 5 ) ) {
                    p->add_msg_if_player( m_neutral, _( "You failed to decrypt the %s." ), mc.tname() );
                } else {
                    p->add_msg_if_player( m_bad,
                                          _( "You tripped the firmware protection, and the card deleted its data!" ) );
                    mc.clear_vars();
                    mc.unset_flags();
                    mc.convert( itype_mobile_memory_card_used );
                }
            }
            return 1;
        }
    }
    return 0;
}

struct extended_photo_def {
    int quality = 0;
    std::string name;
    std::string description;

    extended_photo_def() = default;

    void deserialize( const JsonObject &obj ) {
        quality = obj.get_int( "quality" );
        name = obj.get_string( "name" );
        description = obj.get_string( "description" );
    }

    void serialize( JsonOut &jsout ) const {
        jsout.start_object();
        jsout.member( "quality", quality );
        jsout.member( "name", name );
        jsout.member( "description", description );
        jsout.end_object();
    }
};

static std::string colorized_trap_name_at( const tripoint &point )
{
    const trap &trap = get_map().tr_at( point );
    std::string name;
    if( trap.can_see( point, get_player_character() ) ) {
        name = colorize( trap.name(), trap.color ) + _( " on " );
    }
    return name;
}

static const std::unordered_map<description_affix, std::string> description_affixes = {
    { description_affix::DESCRIPTION_AFFIX_IN, translate_marker( " in %s" ) },
    { description_affix::DESCRIPTION_AFFIX_COVERED_IN, translate_marker( " covered in %s" ) },
    { description_affix::DESCRIPTION_AFFIX_ON, translate_marker( " on %s" ) },
    { description_affix::DESCRIPTION_AFFIX_UNDER, translate_marker( " under %s" ) },
    { description_affix::DESCRIPTION_AFFIX_ILLUMINATED_BY, translate_marker( " in %s" ) },
};

static std::string colorized_field_description_at( const tripoint &point )
{
    std::string field_text;
    const field &field = get_map().field_at( point );
    const field_entry *entry = field.find_field( field.displayed_field_type() );
    if( entry ) {
        field_text = string_format( _( description_affixes.at( field.displayed_description_affix() ) ),
                                    colorize( entry->name(), entry->color() ) );
    }
    return field_text;
}

static std::string colorized_item_name( const item &item )
{
    nc_color color = item.color_in_inventory();
    std::string damtext = item.damage() != 0 ? item.durability_indicator() : "";
    return damtext + colorize( item.tname( 1, false ), color );
}

static std::string colorized_item_description( const item &item )
{
    std::vector<iteminfo> dummy;
    iteminfo_query query = iteminfo_query(
    std::vector<iteminfo_parts> {
        iteminfo_parts::DESCRIPTION,
        iteminfo_parts::DESCRIPTION_NOTES,
        iteminfo_parts::DESCRIPTION_CONTENTS
    } );
    return item.info( dummy, &query, 1 );
}

static item get_top_item_at_point( const tripoint &point,
                                   const units::volume &min_visible_volume )
{
    map_stack items = get_map().i_at( point );
    // iterate from topmost item down to ground
    for( const item &it : items ) {
        if( it.volume() > min_visible_volume ) {
            // return top (or first big enough) item to the list
            return it;
        }
    }
    return item();
}

static std::string colorized_ter_name_flags_at( const tripoint &point,
        const std::vector<std::string> &flags, const std::vector<ter_str_id> &ter_whitelist )
{
    map &here = get_map();
    const ter_id ter = here.ter( point );
    std::string name = colorize( ter->name(), ter->color() );
    const std::string &graffiti_message = here.graffiti_at( point );

    if( !graffiti_message.empty() ) {
        name += string_format( _( " with graffiti \"%s\"" ), graffiti_message );
        return name;
    }
    if( ter_whitelist.empty() && flags.empty() ) {
        return name;
    }
    if( !ter->open.is_null() || ( ter->has_examine( iexamine::none ) &&
                                  ter->has_examine( iexamine::fungus ) &&
                                  ter->has_examine( iexamine::water_source ) &&
                                  ter->has_examine( iexamine::dirtmound ) ) ) {
        return name;
    }
    for( const ter_str_id &ter_good : ter_whitelist ) {
        if( ter->id == ter_good ) {
            return name;
        }
    }
    for( const std::string &flag : flags ) {
        if( ter->has_flag( flag ) ) {
            return name;
        }
    }

    return std::string();
}

static std::string colorized_feature_description_at( const tripoint &center_point, bool &item_found,
        const units::volume &min_visible_volume )
{
    item_found = false;
    map &here = get_map();
    const furn_id furn = here.furn( center_point );
    if( furn != f_null && furn.is_valid() ) {
        std::string furn_str = colorize( furn->name(), c_yellow );
        std::string sign_message = here.get_signage( center_point );
        if( !sign_message.empty() ) {
            furn_str += string_format( _( " with message \"%s\"" ), sign_message );
        }
        if( !furn->has_flag( ter_furn_flag::TFLAG_CONTAINER ) &&
            !furn->has_flag( ter_furn_flag::TFLAG_SEALED ) ) {
            const item item = get_top_item_at_point( center_point, min_visible_volume );
            if( !item.is_null() ) {
                furn_str += string_format( _( " with %s on it" ), colorized_item_name( item ) );
                item_found = true;
            }
        }
        return furn_str;
    }
    return std::string();
}

static std::string format_object_pair( const std::pair<std::string, int> &pair,
                                       const std::string &article )
{
    if( pair.second == 1 ) {
        return article + pair.first;
    } else if( pair.second > 1 ) {
        return string_format( "%i %s", pair.second, pair.first );
    }
    return std::string();
}
static std::string format_object_pair_article( const std::pair<std::string, int> &pair )
{
    return format_object_pair( pair, pgettext( "Article 'a', replace it with empty "
                               "string if it is not used in language", "a " ) );
}
static std::string format_object_pair_no_article( const std::pair<std::string, int> &pair )
{
    return format_object_pair( pair, "" );
}

static std::string effects_description_for_creature( Creature *const creature, std::string &pose,
        const std::string &pronoun_gender )
{
    struct ef_con { // effect constraint
        translation status;
        translation pose;
        int intensity_lower_limit;
        ef_con( const translation &status, const translation &pose, int intensity_lower_limit ) :
            status( status ), pose( pose ), intensity_lower_limit( intensity_lower_limit ) {}
        ef_con( const translation &status, const translation &pose ) :
            status( status ), pose( pose ), intensity_lower_limit( 0 ) {}
        ef_con( const translation &status, int intensity_lower_limit ) :
            status( status ), intensity_lower_limit( intensity_lower_limit ) {}
        explicit ef_con( const translation &status ) :
            status( status ), intensity_lower_limit( 0 ) {}
    };
    static const std::unordered_map<efftype_id, ef_con> vec_effect_status = {
        { effect_onfire, ef_con( to_translation( " is on <color_red>fire</color>.  " ) ) },
        { effect_bleed, ef_con( to_translation( " is <color_red>bleeding</color>.  " ), 1 ) },
        { effect_happy, ef_con( to_translation( " looks <color_green>happy</color>.  " ), 13 ) },
        { effect_downed, ef_con( translation(), to_translation( "downed" ) ) },
        { effect_in_pit, ef_con( translation(), to_translation( "stuck" ) ) },
        { effect_stunned, ef_con( to_translation( " is <color_blue>stunned</color>.  " ) ) },
        { effect_dazed, ef_con( to_translation( " is <color_blue>dazed</color>.  " ) ) },
        // NOLINTNEXTLINE(cata-text-style): spaces required for concatenation
        { effect_beartrap, ef_con( to_translation( " is stuck in beartrap.  " ) ) },
        // NOLINTNEXTLINE(cata-text-style): spaces required for concatenation
        { effect_laserlocked, ef_con( to_translation( " have tiny <color_red>red dot</color> on body.  " ) ) },
        { effect_boomered, ef_con( to_translation( " is covered in <color_magenta>bile</color>.  " ) ) },
        { effect_glowing, ef_con( to_translation( " is covered in <color_yellow>glowing goo</color>.  " ) ) },
        { effect_slimed, ef_con( to_translation( " is covered in <color_green>thick goo</color>.  " ) ) },
        { effect_corroding, ef_con( to_translation( " is covered in <color_light_green>acid</color>.  " ) ) },
        { effect_sap, ef_con( to_translation( " is coated in <color_brown>sap</color>.  " ) ) },
        { effect_webbed, ef_con( to_translation( " is covered in <color_dark_gray>webs</color>.  " ) ) },
        { effect_spores, ef_con( to_translation( " is covered in <color_green>spores</color>.  " ), 1 ) },
        { effect_crushed, ef_con( to_translation( " lies under <color_dark_gray>collapsed debris</color>.  " ), to_translation( "lies" ) ) },
        { effect_lack_sleep, ef_con( to_translation( " looks <color_dark_gray>very tired</color>.  " ) ) },
        { effect_lying_down, ef_con( to_translation( " is <color_dark_blue>sleeping</color>.  " ), to_translation( "lies" ) ) },
        { effect_sleep, ef_con( to_translation( " is <color_dark_blue>sleeping</color>.  " ), to_translation( "lies" ) ) },
        { effect_haslight, ef_con( to_translation( " is <color_yellow>lit</color>.  " ) ) },
        { effect_monster_saddled, ef_con( to_translation( " is <color_dark_gray>saddled</color>.  " ) ) },
        // NOLINTNEXTLINE(cata-text-style): spaces required for concatenation
        { effect_harnessed, ef_con( to_translation( " is being <color_dark_gray>harnessed</color> by a vehicle.  " ) ) },
        { effect_monster_armor, ef_con( to_translation( " is <color_dark_gray>wearing armor</color>.  " ) ) },
        // NOLINTNEXTLINE(cata-text-style): spaces required for concatenation
        { effect_has_bag, ef_con( to_translation( " have <color_dark_gray>bag</color> attached.  " ) ) },
        { effect_tied, ef_con( to_translation( " is <color_dark_gray>tied</color>.  " ) ) },
        { effect_bouldering, ef_con( translation(), to_translation( "balancing" ) ) }
    };

    std::string figure_effects;
    if( creature ) {
        for( const auto &pair : vec_effect_status ) {
            if( creature->get_effect_int( pair.first ) > pair.second.intensity_lower_limit ) {
                if( !pair.second.status.empty() ) {
                    figure_effects += pronoun_gender + pair.second.status;
                }
                if( !pair.second.pose.empty() ) {
                    pose = pair.second.pose.translated();
                }
            }
        }
        if( creature->has_effect( effect_sad ) ) {
            int intensity = creature->get_effect_int( effect_sad );
            if( intensity > 500 && intensity <= 950 ) {
                figure_effects += pronoun_gender + pgettext( "Someone", " looks <color_blue>sad</color>.  " );
            } else if( intensity > 950 ) {
                figure_effects += pronoun_gender + pgettext( "Someone", " looks <color_blue>depressed</color>.  " );
            }
        }
        float pain = creature->get_pain() / 10.f;
        if( pain > 3 ) {
            figure_effects += pronoun_gender + pgettext( "Someone",
                              " is writhing in <color_red>pain</color>.  " );
        }
        if( creature->has_effect( effect_riding ) ) {
            pose = _( "rides" );
            monster *const mon = get_creature_tracker().creature_at<monster>( creature->pos(), false );
            figure_effects += pronoun_gender + string_format( _( " is riding %s.  " ),
                              colorize( mon->name(), c_light_blue ) );
        }
        if( creature->has_effect( effect_glowy_led ) ) {
            figure_effects += _( "A bionic LED is <color_yellow>glowing</color> softly.  " );
        }
    }
    while( !figure_effects.empty() && figure_effects.back() == ' ' ) { // remove last spaces
        figure_effects.erase( figure_effects.end() - 1 );
    }
    return figure_effects;
}

struct object_names_collection {
    std::unordered_map<std::string, int>
    furniture,
    vehicles,
    items,
    terrain;

    std::string figure_text;
    std::string obj_nearby_text;
};

static object_names_collection enumerate_objects_around_point( const tripoint &point,
        const int radius, const tripoint &bounds_center_point, const int bounds_radius,
        const tripoint &camera_pos, const units::volume &min_visible_volume, bool create_figure_desc,
        std::unordered_set<tripoint> &ignored_points,
        std::unordered_set<const vehicle *> &vehicles_recorded )
{
    map &here = get_map();
    const tripoint_range<tripoint> bounds =
        here.points_in_radius( bounds_center_point, bounds_radius );
    const tripoint_range<tripoint> points_in_radius = here.points_in_radius( point, radius );
    int dist = rl_dist( camera_pos, point );

    bool item_found = false;
    std::unordered_set<const vehicle *> local_vehicles_recorded( vehicles_recorded );
    object_names_collection ret_obj;

    std::string description_part_on_figure;
    std::string description_furniture_on_figure;
    std::string description_terrain_on_figure;

    // store objects in radius
    for( const tripoint &point_around_figure : points_in_radius ) {
        if( !bounds.is_point_inside( point_around_figure ) ||
            !here.sees( camera_pos, point_around_figure, dist + radius ) ||
            ( ignored_points.find( point_around_figure ) != ignored_points.end() &&
              !( point_around_figure == point && create_figure_desc ) ) ) {
            continue; // disallow photos with not visible objects
        }
        units::volume volume_to_search = point_around_figure == bounds_center_point ? 0_ml :
                                         min_visible_volume;

        std::string furn_desc = colorized_feature_description_at( point_around_figure, item_found,
                                volume_to_search );

        const item item = get_top_item_at_point( point_around_figure, volume_to_search );

        const optional_vpart_position veh_part_pos = here.veh_at( point_around_figure );
        std::string unusual_ter_desc = colorized_ter_name_flags_at( point_around_figure,
                                       camera_ter_whitelist_flags,
                                       camera_ter_whitelist_types );
        std::string ter_desc = colorized_ter_name_flags_at( point_around_figure );

        const std::string trap_name = colorized_trap_name_at( point_around_figure );
        const std::string field_desc = colorized_field_description_at( point_around_figure );

        auto augment_description = [&]( std::string & desc ) {
            desc = str_cat( trap_name, desc, field_desc );
        };

        if( !furn_desc.empty() ) {
            augment_description( furn_desc );
            if( point == point_around_figure && create_figure_desc ) {
                description_furniture_on_figure = furn_desc;
            } else {
                ret_obj.furniture[ furn_desc ] ++;
            }
        } else if( veh_part_pos.has_value() ) {
            const vehicle &veh = veh_part_pos->vehicle();
            const std::string veh_name = colorize( veh.disp_name(), c_light_blue );
            const vehicle *veh_hash = &veh_part_pos->vehicle();

            if( local_vehicles_recorded.find( veh_hash ) == local_vehicles_recorded.end() &&
                point != point_around_figure ) {
                // new vehicle, point is not center
                ret_obj.vehicles[ veh_name ] ++;
            } else if( point == point_around_figure ) {
                // point is center
                //~ %1$s: vehicle part name, %2$s: vehicle name
                description_part_on_figure = string_format( pgettext( "vehicle part", "%1$s from %2$s" ),
                                             veh_part_pos.part_displayed()->part().name(), veh_name );
                if( ret_obj.vehicles.find( veh_name ) != ret_obj.vehicles.end() &&
                    local_vehicles_recorded.find( veh_hash ) != local_vehicles_recorded.end() ) {
                    // remove vehicle name only if we previously added THIS vehicle name (in case of same name)
                    ret_obj.vehicles[ veh_name ] --;
                    if( ret_obj.vehicles[ veh_name ] <= 0 ) {
                        ret_obj.vehicles.erase( veh_name );
                    }
                }
            }
            vehicles_recorded.insert( veh_hash );
            local_vehicles_recorded.insert( veh_hash );
        } else if( !item.is_null() ) {
            std::string item_name = colorized_item_name( item );
            augment_description( item_name );
            if( point == point_around_figure && create_figure_desc ) {
                //~ %1$s: terrain description, %2$s: item name
                description_terrain_on_figure = string_format( pgettext( "terrain and item", "%1$s with a %2$s" ),
                                                ter_desc, item_name );
            } else {
                ret_obj.items[ item_name ] ++;
            }
        } else if( !unusual_ter_desc.empty() ) {
            augment_description( unusual_ter_desc );
            if( point == point_around_figure && create_figure_desc ) {
                description_furniture_on_figure = unusual_ter_desc;
            } else {
                ret_obj.furniture[ unusual_ter_desc ] ++;
            }
        } else if( !ter_desc.empty() && ( !field_desc.empty() || !trap_name.empty() ) ) {
            augment_description( ter_desc );
            if( point == point_around_figure && create_figure_desc ) {
                description_terrain_on_figure = ter_desc;
            } else {
                ret_obj.terrain[ ter_desc ] ++;
            }
        } else {
            augment_description( ter_desc );
            if( point == point_around_figure && create_figure_desc ) {
                description_terrain_on_figure = ter_desc;
            }
        }
        ignored_points.insert( point_around_figure );
    }

    if( create_figure_desc ) {
        std::vector<std::string> objects_combined_desc;
        int objects_combined_num = 0;
        std::array<std::unordered_map<std::string, int>, 4> vecs_to_retrieve = {
            ret_obj.furniture, ret_obj.vehicles, ret_obj.items, ret_obj.terrain
        };

        for( int i = 0; i < 4; i++ ) {
            for( const auto &p : vecs_to_retrieve[ i ] ) {
                objects_combined_desc.push_back( i == 1 ?  // vehicle name already includes "the"
                                                 format_object_pair_no_article( p ) : format_object_pair_article( p ) );
                objects_combined_num += p.second;
            }
        }

        const char *transl_str = pgettext( "someone stands/sits *on* something", " on a %s." );
        if( !description_part_on_figure.empty() ) {
            ret_obj.figure_text = string_format( transl_str, description_part_on_figure );
        } else {
            if( !description_furniture_on_figure.empty() ) {
                ret_obj.figure_text = string_format( transl_str, description_furniture_on_figure );
            } else {
                ret_obj.figure_text = string_format( transl_str, description_terrain_on_figure );
            }
        }
        if( !objects_combined_desc.empty() ) {
            // store objects to description_figures_status
            std::string objects_text = enumerate_as_string( objects_combined_desc );
            ret_obj.obj_nearby_text = string_format( n_gettext( "Nearby is %s.", "Nearby are %s.",
                                      objects_combined_num ), objects_text );
        }
    }
    return ret_obj;
}

static extended_photo_def photo_def_for_camera_point( const tripoint &aim_point,
        const tripoint &camera_pos,
        std::vector<monster *> &monster_vec, std::vector<Character *> &character_vec )
{
    // look for big items on top of stacks in the background for the selfie description
    const units::volume min_visible_volume = 490_ml;

    std::unordered_set<tripoint> ignored_points;
    std::unordered_set<const vehicle *> vehicles_recorded;

    std::unordered_map<std::string, std::string> description_figures_appearance;
    std::vector<std::pair<std::string, std::string>> description_figures_status;

    std::string timestamp = to_string( time_point( calendar::turn ) );
    int dist = rl_dist( camera_pos, aim_point );
    map &here = get_map();
    const tripoint_range<tripoint> bounds = here.points_in_radius( aim_point, 2 );
    extended_photo_def photo;
    bool need_store_weather = false;
    int outside_tiles_num = 0;
    int total_tiles_num = 0;

    const auto map_deincrement_or_erase = []( std::unordered_map<std::string, int> &obj_map,
    const std::string & key ) {
        if( obj_map.find( key ) != obj_map.end() ) {
            obj_map[ key ] --;
            if( obj_map[ key ] <= 0 ) {
                obj_map.erase( key );
            }
        }
    };

    creature_tracker &creatures = get_creature_tracker();
    // first scan for critters and mark nearby furniture, vehicles and items
    for( const tripoint &current : bounds ) {
        if( !here.sees( camera_pos, current, dist + 3 ) ) {
            continue; // disallow photos with non-visible objects
        }
        monster *const mon = creatures.creature_at<monster>( current, false );
        Character *guy = creatures.creature_at<Character>( current );

        total_tiles_num++;
        if( here.is_outside( current ) ) {
            need_store_weather = true;
            outside_tiles_num++;
        }

        if( guy || mon ) {
            std::string figure_appearance;
            std::string figure_name;
            std::string pose;
            std::string pronoun_gender;
            std::string figure_effects;
            Creature *creature;
            if( mon && mon->has_effect( effect_ridden ) ) {
                // only player can ride, see monexamine::mount_pet
                guy = &get_avatar();
                description_figures_appearance[ mon->name() ] = "\"" + mon->type->get_description() + "\"";
            }

            if( guy ) {
                if( guy->is_hallucination() ) {
                    continue; // do not include hallucinations
                }
                if( guy->is_crouching() ) {
                    pose = _( "sits" );
                } else {
                    pose = _( "stands" );
                }
                const std::vector<std::string> vec = guy->short_description_parts();
                figure_appearance = string_join( vec, "\n\n" );
                figure_name = guy->get_name();
                pronoun_gender = guy->male ? _( "He" ) : _( "She" );
                creature = guy;
                character_vec.push_back( guy );
            } else {
                if( mon->is_hallucination() || mon->type->in_species( species_HALLUCINATION ) ) {
                    continue; // do not include hallucinations
                }
                pose = _( "stands" );
                figure_appearance = "\"" + mon->type->get_description() + "\"";
                figure_name = mon->name();
                pronoun_gender = pgettext( "Pronoun", "It" );
                creature = mon;
                monster_vec.push_back( mon );
            }

            figure_effects = effects_description_for_creature( creature, pose, pronoun_gender );
            description_figures_appearance[ figure_name ] = figure_appearance;

            object_names_collection obj_collection = enumerate_objects_around_point( current, 1, aim_point, 2,
                    camera_pos, min_visible_volume, true,
                    ignored_points, vehicles_recorded );
            std::string figure_text = pose + obj_collection.figure_text;

            if( !figure_effects.empty() ) {
                figure_text += " " + figure_effects;
            }
            if( !obj_collection.obj_nearby_text.empty() ) {
                figure_text += " " + obj_collection.obj_nearby_text;
            }
            auto name_text_pair = std::pair<std::string, std::string>( figure_name, figure_text );
            if( current == aim_point ) {
                description_figures_status.insert( description_figures_status.begin(), name_text_pair );
            } else {
                description_figures_status.push_back( name_text_pair );
            }
        }
    }

    // scan for everything NOT near critters
    object_names_collection obj_coll = enumerate_objects_around_point( aim_point, 2, aim_point, 2,
                                       camera_pos, min_visible_volume, false,
                                       ignored_points, vehicles_recorded );

    std::string photo_text = _( "This is a photo of " );

    bool found_item_aim_point;
    std::string furn_desc = colorized_feature_description_at( aim_point, found_item_aim_point,
                            0_ml );
    const item item = get_top_item_at_point( aim_point, 0_ml );
    const std::string trap_name = colorized_trap_name_at( aim_point );
    std::string ter_name = colorized_ter_name_flags_at( aim_point, {}, {} );
    const std::string field_desc = colorized_field_description_at( aim_point );

    bool found_vehicle_aim_point = here.veh_at( aim_point ).has_value();
    bool found_furniture_aim_point = !furn_desc.empty();
    // colorized_feature_description_at do not update flag if no furniture found, so need to check again
    if( !found_furniture_aim_point ) {
        found_item_aim_point = !item.is_null();
    }

    const ter_id ter_aim = here.ter( aim_point );
    const furn_id furn_aim = here.furn( aim_point );

    if( !description_figures_status.empty() ) {
        std::string names = enumerate_as_string( description_figures_status.begin(),
                            description_figures_status.end(),
        []( const std::pair<std::string, std::string> &it ) {
            return colorize( it.first, c_light_blue );
        } );

        photo.name = names;
        photo_text += names + ".";

        for( const auto &figure_status : description_figures_status ) {
            photo_text += "\n\n" + colorize( figure_status.first, c_light_blue )
                          + " " + figure_status.second;
        }
    } else if( found_vehicle_aim_point ) {
        const optional_vpart_position veh_part_pos = here.veh_at( aim_point );
        const std::string veh_name = colorize( veh_part_pos->vehicle().disp_name(), c_light_blue );
        photo.name = veh_name;
        photo_text += veh_name + ".";
        map_deincrement_or_erase( obj_coll.vehicles, veh_name );
    } else if( found_furniture_aim_point || found_item_aim_point )  {
        std::string item_name = colorized_item_name( item );
        if( found_furniture_aim_point ) {
            furn_desc = trap_name + furn_desc + field_desc;
            photo.name = furn_desc;
            photo_text += photo.name + ".";
            map_deincrement_or_erase( obj_coll.furniture, furn_desc );
        } else if( found_item_aim_point ) {
            item_name = trap_name + item_name + field_desc;
            photo.name = item_name;
            photo_text += item_name + ". " + string_format( _( "It lies on the %s." ),
                          ter_name );
            map_deincrement_or_erase( obj_coll.items, item_name );
        }
        if( found_furniture_aim_point && !furn_aim->description.empty() ) {
            photo_text += "\n\n" + colorize( furn_aim->name(), c_yellow ) + ":\n" + furn_aim->description;
        }
        if( found_item_aim_point ) {
            photo_text += "\n\n" + item_name + ":\n" + colorized_item_description( item );
        }
    } else {
        ter_name = trap_name + ter_name + field_desc;
        photo.name = ter_name;
        photo_text += photo.name + ".";
        map_deincrement_or_erase( obj_coll.terrain, ter_name );
        map_deincrement_or_erase( obj_coll.furniture, ter_name );

        if( !ter_aim->description.empty() ) {
            photo_text += "\n\n" + photo.name + ":\n" + ter_aim->description;
        }
    }

    auto num_of = []( const std::unordered_map<std::string, int> &m ) -> int {
        int ret = 0;
        for( const auto &it : m )
        {
            ret += it.second;
        }
        return ret;
    };

    if( !obj_coll.items.empty() ) {
        std::string obj_list = enumerate_as_string( obj_coll.items.begin(), obj_coll.items.end(),
                               format_object_pair_article );
        photo_text += "\n\n" + string_format( n_gettext( "There is something lying on the ground: %s.",
                                              "There are some things lying on the ground: %s.", num_of( obj_coll.items ) ),
                                              obj_list );
    }
    if( !obj_coll.furniture.empty() ) {
        std::string obj_list = enumerate_as_string( obj_coll.furniture.begin(), obj_coll.furniture.end(),
                               format_object_pair_article );
        photo_text += "\n\n" + string_format( n_gettext( "Something is visible in the background: %s.",
                                              "Some objects are visible in the background: %s.", num_of( obj_coll.furniture ) ),
                                              obj_list );
    }
    if( !obj_coll.vehicles.empty() ) {
        std::string obj_list = enumerate_as_string( obj_coll.vehicles.begin(), obj_coll.vehicles.end(),
                               format_object_pair_no_article );
        photo_text += "\n\n" + string_format( n_gettext( "There is %s parked in the background.",
                                              "There are %s parked in the background.", num_of( obj_coll.vehicles ) ),
                                              obj_list );
    }
    if( !obj_coll.terrain.empty() ) {
        std::string obj_list = enumerate_as_string( obj_coll.terrain.begin(), obj_coll.terrain.end(),
                               format_object_pair_article );
        photo_text += "\n\n" + string_format( n_gettext( "There is %s in the background.",
                                              "There are %s in the background.", num_of( obj_coll.terrain ) ),
                                              obj_list );
    }

    // TODO: fix point types
    const oter_id &cur_ter =
        overmap_buffer.ter( tripoint_abs_omt( ms_to_omt_copy( here.getabs( aim_point ) ) ) );
    std::string overmap_desc = string_format( _( "In the background you can see a %s." ),
                               colorize( cur_ter->get_name(), cur_ter->get_color() ) );
    if( outside_tiles_num == total_tiles_num ) {
        photo_text += _( "\n\nThis photo was taken <color_dark_gray>outside</color>." );
    } else if( outside_tiles_num == 0 ) {
        photo_text += _( "\n\nThis photo was taken <color_dark_gray>inside</color>." );
        overmap_desc += _( " interior" );
    } else if( outside_tiles_num < total_tiles_num / 2.0 ) {
        photo_text += _( "\n\nThis photo was taken mostly <color_dark_gray>inside</color>,"
                         " but <color_dark_gray>outside</color> can be seen." );
        overmap_desc += _( " interior" );
    } else if( outside_tiles_num >= total_tiles_num / 2.0 ) {
        photo_text += _( "\n\nThis photo was taken mostly <color_dark_gray>outside</color>,"
                         " but <color_dark_gray>inside</color> can be seen." );
    }
    photo_text += "\n" + overmap_desc + ".";

    if( get_map().get_abs_sub().z() >= 0 && need_store_weather ) {
        photo_text += "\n\n";
        if( is_dawn( calendar::turn ) ) {
            photo_text += _( "It is <color_yellow>sunrise</color>. " );
        } else if( is_dusk( calendar::turn ) ) {
            photo_text += _( "It is <color_light_red>sunset</color>. " );
        } else if( is_night( calendar::turn ) ) {
            photo_text += _( "It is <color_dark_gray>night</color>. " );
        } else {
            photo_text += _( "It is day. " );
        }
        photo_text += string_format( _( "The weather is %s." ), colorize( get_weather().weather_id->name,
                                     get_weather().weather_id->color ) );
    }

    for( const auto &figure : description_figures_appearance ) {
        photo_text += "\n\n" + string_format( _( "%s appearance:" ),
                                              colorize( figure.first, c_light_blue ) ) + "\n" + figure.second;
    }

    photo_text += "\n\n" + string_format( pgettext( "Date", "The photo was taken on %s." ),
                                          colorize( timestamp, c_light_blue ) );

    photo.description = photo_text;

    return photo;
}

static void item_save_monsters( Character &p, item &it, const std::vector<monster *> &monster_vec,
                                const int photo_quality )
{
    std::string monster_photos = it.get_var( "CAMERA_MONSTER_PHOTOS" );
    if( monster_photos.empty() ) {
        monster_photos = ",";
    }

    for( monster * const &monster_p : monster_vec ) {
        const std::string mtype = monster_p->type->id.str();
        const std::string name = monster_p->name();

        // position of <monster type string>
        const size_t mon_str_pos = monster_photos.find( "," + mtype + "," );

        // monster gets recorded by the character, add to known types
        p.set_knows_creature_type( monster_p->type->id );

        if( mon_str_pos == std::string::npos ) { // new monster
            monster_photos += string_format( "%s,%d,", mtype, photo_quality );
        } else { // replace quality character, if new photo is better
            const size_t quality_num_pos = mon_str_pos + mtype.size() + 2;
            const size_t next_comma = monster_photos.find( ',', quality_num_pos );
            const int old_quality =
                get_quality_from_string( monster_photos.substr( quality_num_pos, next_comma - quality_num_pos ) );

            if( photo_quality > old_quality ) {
                const std::string quality_s = string_format( "%d", photo_quality );
                cata_assert( quality_s.size() == 1 );
                monster_photos[quality_num_pos] = quality_s.front();
            }
            if( !p.is_blind() ) {
                if( photo_quality > old_quality ) {
                    p.add_msg_if_player( m_good, _( "The quality of %s image is better than the previous one." ),
                                         colorize( name, c_light_blue ) );
                } else if( old_quality == 5 ) {
                    p.add_msg_if_player( _( "The quality of the stored %s image is already maximally detailed." ),
                                         colorize( name, c_light_blue ) );
                } else {
                    p.add_msg_if_player( m_bad, _( "But the quality of %s image is worse than the previous one." ),
                                         colorize( name, c_light_blue ) );
                }
            }
        }
    }
    it.set_var( "CAMERA_MONSTER_PHOTOS", monster_photos );
}

// throws exception
static bool item_read_extended_photos( item &it, std::vector<extended_photo_def> &extended_photos,
                                       const std::string &var_name, bool insert_at_begin )
{
    bool result = false;
    std::optional<JsonValue> json_opt = json_loader::from_string_opt( it.get_var( var_name ) );
    if( !json_opt.has_value() ) {
        return result;
    }
    JsonValue &json = *json_opt;
    if( insert_at_begin ) {
        std::vector<extended_photo_def> temp_vec;
        result = json.read( temp_vec );
        extended_photos.insert( std::begin( extended_photos ), std::begin( temp_vec ),
                                std::end( temp_vec ) );
    } else {
        result = json.read( extended_photos );
    }
    return result;
}

// throws exception
static void item_write_extended_photos( item &it,
                                        const std::vector<extended_photo_def> &extended_photos,
                                        const std::string &var_name )
{
    std::ostringstream extended_photos_data;
    JsonOut json( extended_photos_data );
    json.write( extended_photos );
    it.set_var( var_name, extended_photos_data.str() );
}

static bool show_photo_selection( Character &p, item &it, const std::string &var_name )
{
    if( p.is_blind() ) {
        p.add_msg_if_player( _( "You can't see the camera screen, you're blind." ) );
        return false;
    }

    uilist pmenu;
    pmenu.text = _( "Photos saved on camera:" );

    std::vector<std::string> descriptions;
    std::vector<extended_photo_def> extended_photos;

    try {
        item_read_extended_photos( it, extended_photos, var_name );
    } catch( const JsonError &e ) {
        debugmsg( "Error reading photos: %s", e.c_str() );
    }
    try { // if there is old photos format, append them; delete old and save new
        if( item_read_extended_photos( it, extended_photos, "CAMERA_NPC_PHOTOS", true ) ) {
            it.erase_var( "CAMERA_NPC_PHOTOS" );
            item_write_extended_photos( it, extended_photos, var_name );
        }
    } catch( const JsonError &e ) {
        debugmsg( "Error migrating old photo format: %s", e.c_str() );
    }

    int k = 0;
    for( const extended_photo_def &extended_photo : extended_photos ) {
        std::string menu_str = extended_photo.name;

        size_t index = menu_str.find( p.name );
        if( index != std::string::npos ) {
            menu_str.replace( index, p.name.length(), _( "You" ) );
        }

        descriptions.push_back( extended_photo.description );
        menu_str += " [" + photo_quality_name( extended_photo.quality ) + "]";

        pmenu.addentry( k++, true, -1, menu_str.c_str() );
    }

    int choice;
    do {
        pmenu.query();
        choice = pmenu.ret;

        if( choice < 0 ) {
            break;
        }
        popup( "%s", descriptions[choice].c_str() );

    } while( true );
    return true;
}

std::optional<int> iuse::camera( Character *p, item *it, bool t, const tripoint & )
{
    enum {c_shot, c_photos, c_monsters, c_upload};

    // From item processing
    if( t ) {
        return std::nullopt;
    }

    // CAMERA_NPC_PHOTOS is old save variable
    bool found_extended_photos = !it->get_var( "CAMERA_NPC_PHOTOS" ).empty() ||
                                 !it->get_var( "CAMERA_EXTENDED_PHOTOS" ).empty();
    bool found_monster_photos = !it->get_var( "CAMERA_MONSTER_PHOTOS" ).empty();

    uilist amenu;
    amenu.text = _( "What to do with camera?" );
    amenu.addentry( c_shot, true, 't', _( "Take a photo" ) );
    if( !found_extended_photos && !found_monster_photos ) {
        amenu.addentry( c_photos, false, 'l', _( "No photos in memory" ) );
    } else {
        if( found_extended_photos ) {
            amenu.addentry( c_photos, true, 'l', _( "List photos" ) );
        }
        if( found_monster_photos ) {
            amenu.addentry( c_monsters, true, 'm', _( "Your collection of monsters" ) );
        }
        amenu.addentry( c_upload, true, 'u', _( "Upload photos to memory card" ) );
    }

    amenu.query();
    const int choice = amenu.ret;

    if( choice < 0 ) {
        return std::nullopt;
    }

    map &here = get_map();
    creature_tracker &creatures = get_creature_tracker();
    if( c_shot == choice ) {
        const std::optional<tripoint> aim_point_ = g->look_around();

        if( !aim_point_ ) {
            p->add_msg_if_player( _( "Never mind." ) );
            return std::nullopt;
        }
        tripoint aim_point = *aim_point_;
        bool incorrect_focus = false;
        tripoint_range<tripoint> aim_bounds = here.points_in_radius( aim_point, 2 );

        std::vector<tripoint> trajectory = line_to( p->pos(), aim_point, 0, 0 );
        trajectory.push_back( aim_point );

        p->moves -= 50;
        sounds::sound( p->pos(), 8, sounds::sound_t::activity, _( "Click." ), true, "tool",
                       "camera_shutter" );

        for( std::vector<tripoint>::iterator point_it = trajectory.begin();
             point_it != trajectory.end();
             ++point_it ) {
            const tripoint trajectory_point = *point_it;
            if( point_it != trajectory.end() ) {
                const tripoint next_point = *( point_it + 1 ); // Trajectory ends on last visible tile
                if( !here.sees( p->pos(), next_point, rl_dist( p->pos(), next_point ) + 3 ) ) {
                    p->add_msg_if_player( _( "You have the wrong camera focus." ) );
                    incorrect_focus = true;
                    // recalculate target point
                    aim_point = trajectory_point;
                    aim_bounds = here.points_in_radius( trajectory_point, 2 );
                }
            }

            monster *const mon = creatures.creature_at<monster>( trajectory_point, true );
            Character *const guy = creatures.creature_at<Character>( trajectory_point );
            if( mon || guy || trajectory_point == aim_point ) {
                int dist = rl_dist( p->pos(), trajectory_point );

                int camera_bonus = it->has_flag( flag_CAMERA_PRO ) ? 10 : 0;
                int photo_quality = 20 - rng( dist, dist * 2 ) * 2 + rng( camera_bonus / 2, camera_bonus );
                if( photo_quality > 5 ) {
                    photo_quality = 5;
                }
                if( photo_quality < 0 ) {
                    photo_quality = 0;
                }
                if( p->is_blind() ) {
                    photo_quality /= 2;
                }

                if( mon ) {
                    monster &z = *mon;

                    // shoot past small monsters and hallucinations
                    if( trajectory_point != aim_point && ( z.type->size <= creature_size::small ||
                                                           z.is_hallucination() ||
                                                           z.type->in_species( species_HALLUCINATION ) ) ) {
                        continue;
                    }
                    if( !aim_bounds.is_point_inside( trajectory_point ) ) {
                        // take a photo of the monster that's in the way
                        p->add_msg_if_player( m_warning, _( "A %s got in the way of your photo." ), z.name() );
                        incorrect_focus = true;
                    } else if( trajectory_point != aim_point ) { // shoot past mon that will be in photo anyway
                        continue;
                    }
                    // get a special message if the target is a hallucination
                    if( trajectory_point == aim_point && ( z.is_hallucination() ||
                                                           z.type->in_species( species_HALLUCINATION ) ) ) {
                        p->add_msg_if_player( _( "Strange… there's nothing in the center of this picture?" ) );
                    }
                } else if( guy ) {
                    if( trajectory_point == aim_point && guy->is_hallucination() ) {
                        p->add_msg_if_player( _( "Strange… %s isn't visible on the picture?" ), guy->get_name() );
                    } else if( !aim_bounds.is_point_inside( trajectory_point ) ) {
                        // take a photo of the monster that's in the way
                        p->add_msg_if_player( m_warning, _( "%s got in the way of your photo." ), guy->get_name() );
                        incorrect_focus = true;
                    } else if( trajectory_point != aim_point ) {  // shoot past guy that will be in photo anyway
                        continue;
                    }
                }
                if( incorrect_focus ) {
                    photo_quality = photo_quality == 0 ? 0 : photo_quality - 1;
                }

                std::vector<extended_photo_def> extended_photos;
                std::vector<monster *> monster_vec;
                std::vector<Character *> character_vec;
                extended_photo_def photo = photo_def_for_camera_point( trajectory_point, p->pos(), monster_vec,
                                           character_vec );
                photo.quality = photo_quality;

                try {
                    item_read_extended_photos( *it, extended_photos, "CAMERA_EXTENDED_PHOTOS" );
                    extended_photos.push_back( photo );
                    item_write_extended_photos( *it, extended_photos, "CAMERA_EXTENDED_PHOTOS" );
                } catch( const JsonError &e ) {
                    debugmsg( "Error when adding new photo (loaded photos = %i): %s", extended_photos.size(),
                              e.c_str() );
                }

                const bool selfie = std::find( character_vec.begin(), character_vec.end(),
                                               p ) != character_vec.end();

                if( selfie ) {
                    p->add_msg_if_player( _( "You took a selfie." ) );
                } else {
                    if( p->is_blind() ) {
                        p->add_msg_if_player( _( "You took a photo of %s." ), photo.name );
                    } else {
                        p->add_msg_if_player( _( "You took a photo of %1$s. It is %2$s." ), photo.name,
                                              photo_quality_name( photo_quality ) );
                    }
                    std::vector<std::string> blinded_names;
                    for( monster * const &monster_p : monster_vec ) {
                        if( dist < 4 && one_in( dist + 2 ) && monster_p->has_flag( MF_SEES ) ) {
                            monster_p->add_effect( effect_blind, rng( 5_turns, 10_turns ) );
                            blinded_names.push_back( monster_p->name() );
                        }
                    }
                    for( Character * const &character_p : character_vec ) {
                        if( dist < 4 && one_in( dist + 2 ) && !character_p->is_blind() ) {
                            character_p->add_effect( effect_blind, rng( 5_turns, 10_turns ) );
                            blinded_names.push_back( character_p->get_name() );
                        }
                    }
                    if( !blinded_names.empty() ) {
                        p->add_msg_if_player( _( "%s looks blinded." ), enumerate_as_string( blinded_names.begin(),
                        blinded_names.end(), []( const std::string & it ) {
                            return colorize( it, c_light_blue );
                        } ) );
                    }
                }
                if( !monster_vec.empty() ) {
                    item_save_monsters( *p, *it, monster_vec, photo_quality );
                }
                return 1;
            }
        }
        return 1;
    }

    if( c_photos == choice ) {
        show_photo_selection( *p, *it, "CAMERA_EXTENDED_PHOTOS" );
        return 1;
    }

    if( c_monsters == choice ) {
        if( p->is_blind() ) {
            p->add_msg_if_player( _( "You can't see the camera screen, you're blind." ) );
            return 0;
        }
        uilist pmenu;

        pmenu.text = _( "Your collection of monsters:" );

        std::vector<mtype_id> monster_photos;
        std::vector<std::string> descriptions;

        std::istringstream f_mon( it->get_var( "CAMERA_MONSTER_PHOTOS" ) );
        std::string s;
        int k = 0;
        while( getline( f_mon, s, ',' ) ) {

            if( s.empty() ) {
                continue;
            }

            monster_photos.emplace_back( s );

            std::string menu_str;

            const monster dummy( monster_photos.back() );
            menu_str = dummy.name();
            descriptions.push_back( dummy.type->get_description() );

            getline( f_mon, s, ',' );
            const int quality = get_quality_from_string( s );

            menu_str += " [" + photo_quality_name( quality ) + "]";

            pmenu.addentry( k++, true, -1, menu_str.c_str() );
        }

        int choice;
        do {
            pmenu.query();
            choice = pmenu.ret;

            if( choice < 0 ) {
                break;
            }

            popup( "%s", descriptions[choice].c_str() );

        } while( true );

        return 1;
    }

    if( c_upload == choice ) {

        if( p->is_blind() ) {
            p->add_msg_if_player( _( "You can't see the camera screen, you're blind." ) );
            return std::nullopt;
        }

        p->moves -= to_moves<int>( 2_seconds );

        avatar *you = p->as_avatar();
        item_location loc;
        if( you != nullptr ) {
            loc = game_menus::inv::titled_filter_menu( []( const item & it ) {
                return it.has_flag( flag_MC_MOBILE );
            }, *you, _( "Insert memory card" ) );
        }
        if( !loc ) {
            p->add_msg_if_player( m_info, _( "You don't have that item!" ) );
            return 1;
        }
        item &mc = *loc;

        if( !mc.has_flag( flag_MC_MOBILE ) ) {
            p->add_msg_if_player( m_info, _( "This is not a compatible memory card." ) );
            return 1;
        }

        init_memory_card_with_random_stuff( mc );

        if( mc.has_flag( flag_MC_ENCRYPTED ) ) {
            if( !query_yn( _( "This memory card is encrypted.  Format and clear data?" ) ) ) {
                return 1;
            }
        }
        if( mc.has_flag( flag_MC_HAS_DATA ) ) {
            if( !query_yn( _( "Are you sure you want to clear the old data on the card?" ) ) ) {
                return 1;
            }
        }

        mc.convert( itype_mobile_memory_card );
        mc.clear_vars();
        mc.unset_flags();
        mc.set_flag( flag_MC_HAS_DATA );

        mc.set_var( "MC_MONSTER_PHOTOS", it->get_var( "CAMERA_MONSTER_PHOTOS" ) );
        mc.set_var( "MC_EXTENDED_PHOTOS", it->get_var( "CAMERA_EXTENDED_PHOTOS" ) );
        p->add_msg_if_player( m_info,
                              _( "You upload your photos and monster collection to the memory card." ) );

        return 1;
    }

    return 1;
}

std::optional<int> iuse::ehandcuffs( Character *p, item *it, bool t, const tripoint &pos )
{

    if( t ) {

        if( get_map().has_flag( ter_furn_flag::TFLAG_SWIMMABLE, pos.xy() ) ) {
            it->unset_flag( flag_NO_UNWIELD );
            it->ammo_unset();
            it->active = false;
            add_msg( m_good, _( "%s automatically turned off!" ), it->tname() );
            return 1;
        }

        if( it->charges == 0 ) {

            sounds::sound( pos, 2, sounds::sound_t::combat, "Click.", true, "tools", "handcuffs" );
            it->unset_flag( flag_NO_UNWIELD );
            it->active = false;

            if( p->has_item( *it ) && p->get_wielded_item() &&
                p->get_wielded_item()->typeId() == itype_e_handcuffs ) {
                add_msg( m_good, _( "%s on your wrists opened!" ), it->tname() );
            }

            return 1;
        }

        if( p->has_item( *it ) ) {
            if( p->has_active_bionic( bio_shock ) && p->get_power_level() >= bio_shock->power_trigger &&
                one_in( 5 ) ) {
                p->mod_power_level( -bio_shock->power_trigger );

                it->unset_flag( flag_NO_UNWIELD );
                it->ammo_unset();
                it->active = false;
                add_msg( m_good, _( "The %s crackle with electricity from your bionic, then come off your hands!" ),
                         it->tname() );

                return 1;
            }
        }

        if( calendar::once_every( 1_minutes ) ) {
            sounds::sound( pos, 10, sounds::sound_t::alarm, _( "a police siren, whoop WHOOP." ), true,
                           "environment", "police_siren" );
        }

        const point p2( it->get_var( "HANDCUFFS_X", 0 ), it->get_var( "HANDCUFFS_Y", 0 ) );

        if( ( it->ammo_remaining() > it->type->maximum_charges() - 1000 ) && ( p2.x != pos.x ||
                p2.y != pos.y ) ) {

            if( p->has_item( *it ) && p->get_wielded_item() &&
                p->get_wielded_item()->typeId() == itype_e_handcuffs ) {

                if( p->is_elec_immune() ) {
                    if( one_in( 10 ) ) {
                        add_msg( m_good, _( "The cuffs try to shock you, but you're protected from electricity." ) );
                    }
                } else {
                    add_msg( m_bad, _( "Ouch, the cuffs shock you!" ) );

                    p->apply_damage( nullptr, bodypart_id( "arm_l" ), rng( 0, 2 ) );
                    p->apply_damage( nullptr, bodypart_id( "arm_r" ), rng( 0, 2 ) );
                    p->mod_pain( rng( 2, 5 ) );

                }

            } else {
                add_msg( m_bad, _( "The %s spark with electricity!" ), it->tname() );
            }

            it->charges -= 50;
            if( it->charges < 1 ) {
                it->charges = 1;
            }

            it->set_var( "HANDCUFFS_X", pos.x );
            it->set_var( "HANDCUFFS_Y", pos.y );

            return 1;

        }

        return 1;

    }

    if( it->active ) {
        add_msg( _( "The %s are clamped tightly on your wrists.  You can't take them off." ),
                 it->tname() );
    } else {
        add_msg( _( "The %s have discharged and can be taken off." ), it->tname() );
    }

    return 1;
}

std::optional<int> iuse::afs_translocator( Character *p, item *it, bool, const tripoint & )
{
    if( !it->ammo_sufficient( p ) ) {
        return std::nullopt;
    }

    const std::optional<tripoint> dest_ = choose_adjacent( _( "Create buoy where?" ) );
    if( !dest_ ) {
        return std::nullopt;
    }

    tripoint dest = *dest_;

    p->moves -= to_moves<int>( 2_seconds );

    map &here = get_map();
    if( here.impassable( dest ) || here.has_flag( ter_furn_flag::TFLAG_NO_FLOOR, dest ) ||
        here.has_furn( dest ) ) {
        add_msg( m_info, _( "The %s, emits a short angry beep." ), it->tname() );
        return std::nullopt;
    } else {
        here.furn_set( dest, furn_f_translocator_buoy );
        add_msg( m_info, _( "Space warps momentarily as the %s is created." ),
                 furn_f_translocator_buoy.obj().name() );
        return  1;
    }
}

std::optional<int> iuse::foodperson( Character *p, item *it, bool t, const tripoint &pos )
{
    // Prevent crash if battery was somehow removed.
    if( !it->magazine_current() ) {
        return std::nullopt;
    }

    if( t ) {
        if( calendar::once_every( 1_minutes ) ) {
            const SpeechBubble &speech = get_speech( "foodperson_mask" );
            sounds::sound( pos, speech.volume, sounds::sound_t::alarm, speech.text.translated(), true, "speech",
                           "foodperson_mask" );
        }
        return 1;
    }

    time_duration shift = time_duration::from_turns( it->magazine_current()->ammo_remaining() *
                          it->type->tool->turns_per_charge );

    p->add_msg_if_player( m_info, _( "Your HUD lights-up: \"Your shift ends in %s\"." ),
                          to_string( shift ) );
    return 0;
}

std::optional<int> iuse::radiocar( Character *p, item *it, bool, const tripoint & )
{
    int choice = -1;
    item *bomb_it = it->get_item_with( []( const item & c ) {
        return c.has_flag( flag_RADIOCARITEM );
    } );
    if( bomb_it == nullptr ) {
        choice = uilist( _( "Using RC car:" ), {
            _( "Turn on" ), _( "Put a bomb to car" )
        } );
    } else {
        choice = uilist( _( "Using RC car:" ), {
            _( "Turn on" ), bomb_it->tname()
        } );
    }
    if( choice < 0 ) {
        return std::nullopt;
    }

    if( choice == 0 ) { //Turn car ON
        if( !it->ammo_sufficient( p ) ) {
            p->add_msg_if_player( _( "The RC car's batteries seem to be dead." ) );
            return std::nullopt;
        }

        it->convert( itype_radio_car_on ).active = true;

        p->add_msg_if_player(
            _( "You turned on your RC car; now place it on the ground, and use your radio control to play." ) );

        return 0;
    }

    if( choice == 1 ) {

        if( bomb_it == nullptr ) { //arming car with bomb

            avatar *you = p->as_avatar();
            item_location loc;
            if( you != nullptr ) {
                loc = game_menus::inv::titled_filter_menu( []( const item & it ) {
                    return it.has_flag( flag_RADIOCARITEM );
                }, *you, _( "Arm what?" ) );
            }
            if( !loc ) {
                p->add_msg_if_player( m_info, _( "You don't have that item!" ) );
                return 0;
            }
            item &put = *loc;

            if( put.has_flag( flag_RADIOCARITEM ) && ( put.volume() <= 1250_ml ||
                    ( put.weight() <= 2_kilogram ) ) ) {
                p->moves -= to_moves<int>( 3_seconds );
                p->add_msg_if_player( _( "You armed your RC car with %s." ),
                                      put.tname() );
                it->put_in( p->i_rem( &put ), item_pocket::pocket_type::CONTAINER );
            } else if( !put.has_flag( flag_RADIOCARITEM ) ) {
                p->add_msg_if_player( _( "You want to arm your RC car with %s?  But how?" ),
                                      put.tname() );
            } else {
                p->add_msg_if_player( _( "Your %s is too heavy or bulky for this RC car." ),
                                      put.tname() );
            }
        } else { // Disarm the car
            p->moves -= to_moves<int>( 2_seconds );

            p->inv->assign_empty_invlet( *bomb_it, *p, true ); // force getting an invlet.
            p->i_add( *bomb_it );
            it->remove_item( *bomb_it );

            p->add_msg_if_player( _( "You disarmed your RC car." ) );
        }
    }

    return 1;
}

std::optional<int> iuse::radiocaron( Character *p, item *it, bool t, const tripoint &pos )
{
    if( t ) {
        //~Sound of a radio controlled car moving around
        sounds::sound( pos, 6, sounds::sound_t::movement, _( "buzzz…" ), true, "misc", "rc_car_drives" );

        return 1;
    } else if( !it->ammo_sufficient( p ) ) {
        // Deactivate since other mode has an iuse too.
        it->convert( itype_radio_car ).active = false;
        return 0;
    }

    int choice = uilist( _( "What to do with your activated RC car?" ), {
        _( "Turn off" )
    } );

    if( choice < 0 ) {
        return 1;
    }

    if( choice == 0 ) {
        it->convert( itype_radio_car ).active = false;

        p->add_msg_if_player( _( "You turned off your RC car." ) );
        return 1;
    }

    return 1;
}

static void sendRadioSignal( Character &p, const flag_id &signal )
{
    map &here = get_map();
    for( const tripoint &loc : here.points_in_radius( p.pos(), 60 ) ) {
        for( item &it : here.i_at( loc ) ) {
            if( it.has_flag( flag_RADIO_ACTIVATION ) && it.has_flag( signal ) ) {
                sounds::sound( p.pos(), 6, sounds::sound_t::alarm, _( "beep" ), true, "misc", "beep" );
                if( it.has_flag( flag_RADIO_INVOKE_PROC ) ) {
                    // Invoke to transform a radio-modded explosive into its active form
                    it.type->invoke( p, it, loc );
                }
            } else if( !it.empty_container() ) {
                item *itm = it.get_item_with( [&signal]( const item & c ) {
                    return c.has_flag( signal );
                } );

                if( itm != nullptr ) {
                    sounds::sound( p.pos(), 6, sounds::sound_t::alarm, _( "beep" ), true, "misc", "beep" );
                    // Invoke to transform a radio-modded explosive into its active form
                    if( itm->has_flag( flag_RADIO_INVOKE_PROC ) ) {
                        itm->type->invoke( p, *itm, loc );
                    }
                }
            }
        }
    }
}

std::optional<int> iuse::radiocontrol( Character *p, item *it, bool t, const tripoint & )
{
    if( t ) {
        if( !it->ammo_sufficient( p ) ) {
            it->active = false;
            p->remove_value( "remote_controlling" );
        } else if( p->get_value( "remote_controlling" ).empty() ) {
            it->active = false;
        }

        return 1;
    }

    const char *car_action = nullptr;

    if( !it->active ) {
        car_action = _( "Take control of RC car" );
    } else {
        car_action = _( "Stop controlling RC car" );
    }

    int choice = uilist( _( "What to do with the radio control?" ), {
        car_action,
        _( "Press red button" ), _( "Press blue button" ), _( "Press green button" )
    } );

    map &here = get_map();
    if( choice < 0 ) {
        return 0;
    } else if( choice == 0 ) {
        if( it->active ) {
            it->active = false;
            p->remove_value( "remote_controlling" );
        } else {
            std::list<std::pair<tripoint, item *>> rc_pairs = here.get_rc_items();
            tripoint rc_item_location = {999, 999, 999};
            // TODO: grab the closest car or similar?
            for( auto &rc_pairs_rc_pair : rc_pairs ) {
                if( rc_pairs_rc_pair.second->has_flag( flag_RADIOCAR ) &&
                    rc_pairs_rc_pair.second->active ) {
                    rc_item_location = rc_pairs_rc_pair.first;
                }
            }
            if( rc_item_location.x == 999 ) {
                p->add_msg_if_player( _( "No active RC cars on ground and in range." ) );
                return 1;
            } else {
                std::stringstream car_location_string;
                // Populate with the point and stash it.
                car_location_string << rc_item_location.x << ' ' <<
                                    rc_item_location.y << ' ' << rc_item_location.z;
                p->add_msg_if_player( m_good, _( "You take control of the RC car." ) );

                p->set_value( "remote_controlling", car_location_string.str() );
                it->active = true;
            }
        }
    } else {
        const flag_id signal( "RADIOSIGNAL_" + std::to_string( choice ) );

        auto item_list = p->get_radio_items();
        for( item *&elem : item_list ) {
            if( elem->has_flag( flag_BOMB ) && elem->has_flag( signal ) ) {
                p->add_msg_if_player( m_warning,
                                      _( "The %s in your inventory would explode on this signal.  Place it down before sending the signal." ),
                                      elem->display_name() );
                return std::nullopt;
            }
        }

        std::vector<item *> radio_containers = p->items_with( []( const item & itm ) {
            return itm.has_flag( flag_RADIO_CONTAINER );
        } );

        for( item *items : radio_containers ) {
            item *itm = items->get_item_with( [&]( const item & c ) {
                return c.has_flag( flag_BOMB ) && c.has_flag( signal );
            } );

            if( itm != nullptr ) {
                p->add_msg_if_player( m_warning,
                                      _( "The %1$s in your %2$s would explode on this signal.  Place it down before sending the signal." ),
                                      itm->display_name(), items->display_name() );
                return std::nullopt;
            }
        }

        p->add_msg_if_player( _( "Click." ) );
        sendRadioSignal( *p, signal );
        p->moves -= to_moves<int>( 2_seconds );
    }

    return 1;
}

static bool hackveh( Character &p, item &it, vehicle &veh )
{
    if( !veh.is_locked || !veh.has_security_working() ) {
        return true;
    }
    const bool advanced = !empty( veh.get_avail_parts( "REMOTE_CONTROLS" ) );
    if( advanced && veh.is_alarm_on ) {
        p.add_msg_if_player( m_bad, _( "This vehicle's security system has locked you out!" ) );
        return false;
    }

    /** @EFFECT_INT increases chance of bypassing vehicle security system */

    /** @EFFECT_COMPUTER increases chance of bypassing vehicle security system */
    int roll = dice( round( p.get_skill_level( skill_computer ) ) + 2,
                     p.int_cur ) - ( advanced ? 50 : 25 );
    int effort = 0;
    bool success = false;
    if( roll < -20 ) { // Really bad rolls will trigger the alarm before you know it exists
        effort = 1;
        p.add_msg_if_player( m_bad, _( "You trigger the alarm!" ) );
        veh.is_alarm_on = true;
    } else if( roll >= 20 ) { // Don't bother the player if it's trivial
        effort = 1;
        p.add_msg_if_player( m_good, _( "You quickly bypass the security system!" ) );
        success = true;
    }

    if( effort == 0 && !query_yn( _( "Try to hack this car's security system?" ) ) ) {
        // Scanning for security systems isn't free
        p.moves -= to_moves<int>( 1_seconds );
        it.charges -= 1;
        return false;
    }

    p.practice( skill_computer, advanced ? 10 : 3 );
    if( roll < -10 ) {
        effort = rng( 4, 8 );
        p.add_msg_if_player( m_bad, _( "You waste some time, but fail to affect the security system." ) );
    } else if( roll < 0 ) {
        effort = 1;
        p.add_msg_if_player( m_bad, _( "You fail to affect the security system." ) );
    } else if( roll < 20 ) {
        effort = rng( 2, 8 );
        p.add_msg_if_player( m_mixed,
                             _( "You take some time, but manage to bypass the security system!" ) );
        success = true;
    }

    p.moves -= to_moves<int>( time_duration::from_seconds( effort ) );
    it.charges -= effort;
    if( success && advanced ) { // Unlock controls, but only if they're drive-by-wire
        veh.is_locked = false;
    }
    return success;
}

static vehicle *pickveh( const tripoint &center, bool advanced )
{
    static const std::string ctrl = "CTRL_ELECTRONIC";
    static const std::string advctrl = "REMOTE_CONTROLS";
    uilist pmenu;
    pmenu.title = _( "Select vehicle to access" );
    std::vector< vehicle * > vehs;

    for( wrapped_vehicle &veh : get_map().get_vehicles() ) {
        vehicle *&v = veh.v;
        if( rl_dist( center, v->global_pos3() ) < 40 &&
            v->fuel_left( itype_battery ) > 0 &&
            ( !empty( v->get_avail_parts( advctrl ) ) ||
              ( !advanced && !empty( v->get_avail_parts( ctrl ) ) ) ) ) {
            vehs.push_back( v );
        }
    }
    std::vector<tripoint> locations;
    for( int i = 0; i < static_cast<int>( vehs.size() ); i++ ) {
        vehicle *veh = vehs[i];
        locations.push_back( veh->global_pos3() );
        pmenu.addentry( i, true, MENU_AUTOASSIGN, veh->name );
    }

    if( vehs.empty() ) {
        add_msg( m_bad, _( "No vehicle available." ) );
        return nullptr;
    }

    pointmenu_cb callback( locations );
    pmenu.callback = &callback;
    pmenu.w_y_setup = 0;
    pmenu.query();

    if( pmenu.ret < 0 || pmenu.ret >= static_cast<int>( vehs.size() ) ) {
        return nullptr;
    } else {
        return vehs[pmenu.ret];
    }
}

std::optional<int> iuse::remoteveh( Character *p, item *it, bool t, const tripoint &pos )
{
    vehicle *remote = g->remoteveh();
    if( t ) {
        bool stop = false;
        if( !it->ammo_sufficient( p ) ) {
            p->add_msg_if_player( m_bad, _( "The remote control's battery goes dead." ) );
            stop = true;
        } else if( remote == nullptr ) {
            p->add_msg_if_player( _( "Lost contact with the vehicle." ) );
            stop = true;
        } else if( remote->fuel_left( itype_battery ) == 0 ) {
            p->add_msg_if_player( m_bad, _( "The vehicle's battery died." ) );
            stop = true;
        }
        if( stop ) {
            it->active = false;
            g->setremoteveh( nullptr );
        }

        return 1;
    }

    bool controlling = it->active && remote != nullptr;
    int choice = uilist( _( "What to do with the remote vehicle control:" ), {
        controlling ? _( "Stop controlling the vehicle." ) : _( "Take control of a vehicle." ),
        _( "Execute one vehicle action" )
    } );

    if( choice < 0 || choice > 1 ) {
        return std::nullopt;
    }

    if( choice == 0 && controlling ) {
        it->active = false;
        g->setremoteveh( nullptr );
        return 0;
    }

    avatar &player_character = get_avatar();
    point p2( player_character.view_offset.xy() );

    vehicle *veh = pickveh( pos, choice == 0 );

    if( veh == nullptr ) {
        return std::nullopt;
    }

    if( !hackveh( *p, *it, *veh ) ) {
        return 0;
    }

    if( choice == 0 ) {
        if( p->has_trait( trait_WAYFARER ) ) {
            add_msg( m_info,
                     _( "Despite using a controller, you still refuse to take control of this vehicle." ) );
        } else {
            it->active = true;
            g->setremoteveh( veh );
            p->add_msg_if_player( m_good, _( "You take control of the vehicle." ) );
            if( !veh->engine_on ) {
                veh->start_engines();
            }
        }
    } else if( choice == 1 ) {
        const auto rctrl_parts = veh->get_avail_parts( "REMOTE_CONTROLS" );
        // Revert to original behavior if we can't find remote controls.
        if( empty( rctrl_parts ) ) {
            veh->interact_with( pos );
        } else {
            veh->interact_with( rctrl_parts.begin()->pos() );
        }
    }

    player_character.view_offset.x = p2.x;
    player_character.view_offset.y = p2.y;
    return 1;
}

static bool multicooker_hallu( Character &p )
{
    p.moves -= to_moves<int>( 2_seconds );
    const int random_hallu = rng( 1, 7 );
    switch( random_hallu ) {

        case 1:
            add_msg( m_info, _( "And when you gaze long into a screen, the screen also gazes into you." ) );
            return true;

        case 2:
            add_msg( m_bad, _( "The multi-cooker boiled your head!" ) );
            return true;

        case 3:
            add_msg( m_info, _( "The characters on the screen display an obscene joke.  Strange humor." ) );
            return true;

        case 4:
            //~ Single-spaced & lowercase are intentional, conveying hurried speech-KA101
            add_msg( m_warning, _( "Are you sure?!  the multi-cooker wants to poison your food!" ) );
            return true;

        case 5:
            add_msg( m_info,
                     _( "The multi-cooker argues with you about the taste preferences.  You don't want to deal with it." ) );
            return true;

        case 6:
            if( !one_in( 5 ) ) {
                add_msg( m_warning, _( "The multi-cooker runs away!" ) );
                if( monster *const m = g->place_critter_around( mon_hallu_multicooker, p.pos(), 1 ) ) {
                    m->hallucination = true;
                    m->add_effect( effect_run, 1_turns, true );
                }
            } else {
                p.add_msg_if_player( m_info, _( "You're surrounded by aggressive multi-cookers!" ) );

                for( const tripoint &pn : get_map().points_in_radius( p.pos(), 1 ) ) {
                    if( monster *const m = g->place_critter_at( mon_hallu_multicooker, pn ) ) {
                        m->hallucination = true;
                    }
                }
            }
            return true;

        default:
            return false;
    }

}

std::optional<int> iuse::multicooker( Character *p, item *it, bool t, const tripoint &pos )
{
    static const std::set<std::string> multicooked_subcats = { "CSC_FOOD_MEAT", "CSC_FOOD_VEGGI", "CSC_FOOD_PASTA" };
    static const int charges_to_start = 50;
    const int charge_buffer = 2;

    if( t ) {
        //stop action before power runs out and iuse deletes the cooker
        if( it->ammo_remaining( p ) < charge_buffer ) {
            it->active = false;
            it->erase_var( "RECIPE" );
            it->convert( itype_multi_cooker );
            //drain the buffer amount given at activation
            it->ammo_consume( charge_buffer, pos, p );
            p->add_msg_if_player( m_info,
                                  _( "Batteries low, entering standby mode.  With a low buzzing sound the multi-cooker shuts down." ) );
            return 0;
        }

        int cooktime = it->get_var( "COOKTIME", 0 );
        cooktime -= 100;

        if( cooktime >= 300 && cooktime < 400 ) {
            //Smart or good cook or careful
            /** @EFFECT_INT increases chance of checking multi-cooker on time */

            /** @EFFECT_SURVIVAL increases chance of checking multi-cooker on time */
            if( p->int_cur + p->get_skill_level( skill_cooking ) + p->get_skill_level( skill_survival ) > 16 ) {
                add_msg( m_info, _( "The multi-cooker should be finishing shortly…" ) );
            }
        }

        if( cooktime <= 0 ) {
            item meal( it->get_var( "DISH" ), time_point( calendar::turn ), 1 );
            if( ( *recipe_id( it->get_var( "RECIPE" ) ) ).hot_result() ) {
                meal.heat_up();
            } else {
                meal.set_item_temperature( std::max( temperatures::cold,
                                                     get_weather().get_temperature( pos ) ) );
            }

            it->active = false;
            it->erase_var( "COOKTIME" );
            it->convert( itype_multi_cooker );
            if( it->can_contain( meal ).success() ) {
                it->put_in( meal, item_pocket::pocket_type::CONTAINER );
            } else {
                add_msg( m_info,
                         _( "Obstruction detected.  Please remove any items lodged in the multi-cooker." ) );
                return 0;
            }

            //~ sound of a multi-cooker finishing its cycle!
            sounds::sound( pos, 8, sounds::sound_t::alarm, _( "ding!" ), true, "misc", "ding" );

            return 0;
        } else {
            it->set_var( "COOKTIME", cooktime );
            return 0;
        }

    } else {
        enum {
            mc_start, mc_stop, mc_take, mc_upgrade, mc_empty
        };

        if( p->cant_do_underwater() ) {
            return std::nullopt;
        }

        if( p->has_trait( trait_ILLITERATE ) ) {
            p->add_msg_if_player( m_info,
                                  _( "You can't read, and don't understand the screen or the buttons!" ) );
            return std::nullopt;
        }

        if( p->has_effect( effect_hallu ) || p->has_effect( effect_visuals ) ) {
            if( multicooker_hallu( *p ) ) {
                return 0;
            }
        }

        if( p->has_flag( json_flag_HYPEROPIC ) && !p->worn_with_flag( flag_FIX_FARSIGHT ) &&
            !p->has_effect( effect_contacts ) ) {
            p->add_msg_if_player( m_info,
                                  _( "You'll need to put on reading glasses before you can see the screen." ) );
            return std::nullopt;
        }

        uilist menu;
        menu.text = _( "Welcome to the RobotChef3000.  Choose option:" );

        item *dish_it = it->get_item_with(
        []( const item & it ) {
            return !( it.is_toolmod() || it.is_magazine() );
        } );

        if( it->active ) {
            menu.addentry( mc_stop, true, 's', _( "Stop cooking" ) );
        } else {
            if( dish_it == nullptr ) {
                if( it->ammo_remaining( p ) < charges_to_start ) {
                    p->add_msg_if_player( _( "Batteries are low." ) );
                    return 0;
                }
                menu.addentry( mc_start, true, 's', _( "Start cooking" ) );

                /** @EFFECT_ELECTRONICS >3 allows multicooker upgrade */

                /** @EFFECT_FABRICATION >3 allows multicooker upgrade */
                if( p->get_skill_level( skill_electronics ) >= 4 && p->get_skill_level( skill_fabrication ) >= 4 ) {
                    const auto upgr = it->get_var( "MULTI_COOK_UPGRADE" );
                    if( upgr.empty() ) {
                        menu.addentry( mc_upgrade, true, 'u', _( "Upgrade multi-cooker" ) );
                    } else {
                        if( upgr == "UPGRADE" ) {
                            menu.addentry( mc_upgrade, false, 'u', _( "Multi-cooker already upgraded" ) );
                        } else {
                            menu.addentry( mc_upgrade, false, 'u', _( "Multi-cooker unable to upgrade" ) );
                        }
                    }
                }
            } else {
                // Something other than a recipe item might be stored in the pocket.
                if( dish_it->typeId().str() == it->get_var( "DISH" ) ) {
                    menu.addentry( mc_take, true, 't', _( "Take out dish" ) );
                } else {
                    menu.addentry( mc_empty, true, 't',
                                   _( "Obstruction detected.  Please remove any items lodged in the multi-cooker." ) );
                }
            }
        }

        menu.query();
        int choice = menu.ret;

        if( choice < 0 ) {
            return std::nullopt;
        }

        if( mc_stop == choice ) {
            if( query_yn( _( "Really stop cooking?" ) ) ) {
                it->active = false;
                it->erase_var( "DISH" );
                it->erase_var( "COOKTIME" );
                it->erase_var( "RECIPE" );
                it->convert( itype_multi_cooker );
            }
            return 0;
        }

        if( mc_take == choice ) {
            item &dish = *dish_it;
            if( dish.has_flag( flag_FROZEN ) ) {
                dish.cold_up();  //don't know how to check if the dish is frozen liquid and prevent extraction of it into inventory...
            }
            const std::string dish_name = dish.tname( dish.charges, false );
            const bool is_delicious = dish.has_flag( flag_HOT ) && dish.has_flag( flag_EATEN_HOT );
            if( dish.made_of( phase_id::LIQUID ) ) {
                if( !p->check_eligible_containers_for_crafting( *recipe_id( it->get_var( "RECIPE" ) ), 1 ) ) {
                    p->add_msg_if_player( m_info, _( "You don't have a suitable container to store your %s." ),
                                          dish_name );

                    return 0;
                }
                liquid_handler::handle_all_liquid( dish, PICKUP_RANGE );
            } else {
                p->i_add( dish );
            }

            it->remove_item( *dish_it );
            it->erase_var( "RECIPE" );
            if( is_delicious ) {
                p->add_msg_if_player( m_good,
                                      _( "You got the dish from the multi-cooker.  The %s smells delicious." ),
                                      dish_name );
            } else {
                p->add_msg_if_player( m_good, _( "You got the %s from the multi-cooker." ),
                                      dish_name );
            }

            return 0;
        }

        // Do nothing if there's non-dish contained in the cooker
        if( mc_empty == choice ) {
            return std::nullopt;
        }

        if( mc_start == choice ) {
            uilist dmenu;
            dmenu.text = _( "Choose desired meal:" );

            std::vector<const recipe *> dishes;

            inventory crafting_inv = p->crafting_inventory();
            // add some tools and qualities. we can't add this qualities to
            // json, because multicook must be used only by activating, not as
            // component other crafts.
            crafting_inv.push_back( item( "hotplate", calendar::turn_zero ) ); //hotplate inside
            // some recipes requires tongs
            crafting_inv.push_back( item( "tongs", calendar::turn_zero ) );
            // toolset with CUT and other qualities inside
            crafting_inv.push_back( item( "toolset", calendar::turn_zero ) );
            // good COOK, BOIL, CONTAIN qualities inside
            crafting_inv.push_back( item( "pot", calendar::turn_zero ) );

            int counter = 0;

            for( const recipe * const &r : get_avatar().get_learned_recipes().in_category( "CC_FOOD" ) ) {
                if( multicooked_subcats.count( r->subcategory ) > 0 ) {
                    dishes.push_back( r );
                    const bool can_make = r->deduped_requirements().can_make_with_inventory(
                                              crafting_inv, r->get_component_filter() );

                    dmenu.addentry( counter++, can_make, -1, r->result_name( /*decorated=*/true ) );
                }
            }

            dmenu.query();

            int choice = dmenu.ret;

            if( choice < 0 ) {
                return std::nullopt;
            } else {
                const recipe *meal = dishes[choice];
                int mealtime;
                if( it->get_var( "MULTI_COOK_UPGRADE" ) == "UPGRADE" ) {
                    mealtime = meal->time_to_craft_moves( *p, recipe_time_flag::ignore_proficiencies );
                } else {
                    mealtime = meal->time_to_craft_moves( *p, recipe_time_flag::ignore_proficiencies ) * 2;
                }

                const int all_charges = charges_to_start + mealtime / 1000 * units::to_watt(
                                            it->type->tool->power_draw ) / 1000;

                if( it->ammo_remaining( p ) < all_charges ) {

                    p->add_msg_if_player( m_warning,
                                          _( "The multi-cooker needs %d charges to cook this dish." ),
                                          all_charges );

                    return std::nullopt;
                }

                const auto filter = is_crafting_component;
                const requirement_data *reqs =
                    meal->deduped_requirements().select_alternative( *p, crafting_inv, filter );
                if( !reqs ) {
                    return std::nullopt;
                }

                for( const auto &component : reqs->get_components() ) {
                    p->consume_items( component, 1, filter );
                }

                it->set_var( "RECIPE", meal->ident().str() );
                it->set_var( "DISH", meal->result().str() );
                it->set_var( "COOKTIME", mealtime );

                p->add_msg_if_player( m_good,
                                      _( "The screen flashes blue symbols and scales as the multi-cooker begins to shake." ) );

                it->convert( itype_multi_cooker_filled ).active = true;
                it->ammo_consume( charges_to_start - charge_buffer, pos, p );

                p->practice( skill_cooking, meal->difficulty * 3 ); //little bonus

                return 0;
            }
        }

        if( mc_upgrade == choice ) {

            if( !p->has_morale_to_craft() ) {
                p->add_msg_if_player( m_info, _( "Your morale is too low to craft…" ) );
                return std::nullopt;
            }

            bool has_tools = true;

            const inventory &cinv = p->crafting_inventory();

            if( !cinv.has_amount( itype_soldering_iron, 1 ) ) {
                p->add_msg_if_player( m_warning, _( "You need a %s." ),
                                      item::nname( itype_soldering_iron ) );
                has_tools = false;
            }

            if( !cinv.has_quality( qual_SCREW_FINE ) ) {
                p->add_msg_if_player( m_warning, _( "You need an item with %s of 1 or more to upgrade this." ),
                                      qual_SCREW_FINE.obj().name );
                has_tools = false;
            }

            if( !has_tools ) {
                return std::nullopt;
            }

            p->practice( skill_electronics, rng( 5, 10 ) );
            p->practice( skill_fabrication, rng( 5, 10 ) );

            p->moves -= to_moves<int>( 7_seconds );

            /** @EFFECT_INT increases chance to successfully upgrade multi-cooker */

            /** @EFFECT_ELECTRONICS increases chance to successfully upgrade multi-cooker */

            /** @EFFECT_FABRICATION increases chance to successfully upgrade multi-cooker */
            if( p->get_skill_level( skill_electronics ) + p->get_skill_level( skill_fabrication ) + p->int_cur >
                rng( 20, 35 ) ) {

                p->practice( skill_electronics, rng( 5, 20 ) );
                p->practice( skill_fabrication, rng( 5, 20 ) );

                p->add_msg_if_player( m_good,
                                      _( "You've successfully upgraded the multi-cooker, master tinkerer!  Now it cooks faster!" ) );

                it->set_var( "MULTI_COOK_UPGRADE", "UPGRADE" );

                return 0;

            } else {

                if( !one_in( 5 ) ) {
                    p->add_msg_if_player( m_neutral,
                                          _( "You sagely examine and analyze the multi-cooker, but don't manage to accomplish anything." ) );
                } else {
                    p->add_msg_if_player( m_bad,
                                          _( "Your tinkering nearly breaks the multi-cooker!  Fortunately, it still works, but best to stop messing with it." ) );
                    it->set_var( "MULTI_COOK_UPGRADE", "DAMAGED" );
                }

                return 0;

            }

        }

    }

    return 0;
}

std::optional<int> iuse::tow_attach( Character *p, item *it, bool, const tripoint & )
{
    std::string initial_state = it->get_var( "state", "attach_first" );
    if( !p ) {
        return std::nullopt;
    }
    const auto set_cable_active = []( Character * p, item * it, const std::string & state ) {
        it->set_var( "state", state );
        it->active = true;
        it->process( get_map(), p, p->pos() );
        p->moves -= 15;
    };
    map &here = get_map();
    if( initial_state == "attach_first" ) {
        const std::optional<tripoint> posp_ = choose_adjacent(
                _( "Attach cable to the vehicle that will do the towing." ) );
        if( !posp_ ) {
            return std::nullopt;
        }
        const tripoint posp = *posp_;
        const optional_vpart_position vp = here.veh_at( posp );
        if( !vp ) {
            p->add_msg_if_player( _( "There's no vehicle there." ) );
            return std::nullopt;
        } else {
            vehicle *const source_veh = veh_pointer_or_null( vp );
            if( source_veh ) {
                if( source_veh->has_tow_attached() || source_veh->is_towed() ||
                    source_veh->is_towing() ) {
                    p->add_msg_if_player( _( "That vehicle already has a tow-line attached." ) );
                    return std::nullopt;
                }
                if( !source_veh->is_external_part( posp ) ) {
                    p->add_msg_if_player( _( "You can't attach the tow-line to an internal part." ) );
                    return std::nullopt;
                }
                if( !source_veh->part( vp->part_index() ).carried_stack.empty() ) {
                    p->add_msg_if_player( _( "You can't attach the tow-line to a racked part." ) );
                    return std::nullopt;
                }
            }
            const tripoint abspos = here.getabs( posp );
            it->set_var( "source_x", abspos.x );
            it->set_var( "source_y", abspos.y );
            it->set_var( "source_z", here.get_abs_sub().z() );
            set_cable_active( p, it, "pay_out_cable" );
        }
    } else {
        const auto confirm_source_vehicle = [&here]( Character * p, item * it,
        const bool detach_if_missing ) {
            tripoint source_global( it->get_var( "source_x", 0 ),
                                    it->get_var( "source_y", 0 ),
                                    it->get_var( "source_z", 0 ) );
            tripoint source_local = here.getlocal( source_global );
            optional_vpart_position source_vp = here.veh_at( source_local );
            vehicle *const source_veh = veh_pointer_or_null( source_vp );
            if( detach_if_missing && source_veh == nullptr ) {
                if( p->has_item( *it ) ) {
                    p->add_msg_if_player( m_bad, _( "You notice the cable has come loose!" ) );
                }
                it->reset_cable( p );
            }
            return source_vp;
        };

        const bool paying_out = initial_state == "pay_out_cable";
        uilist kmenu;
        kmenu.text = _( "Using cable:" );
        kmenu.addentry( 0, true, -1, _( "Detach and re-spool the cable" ) );
        kmenu.addentry( 1, paying_out, -1, _( "Attach loose end to vehicle" ) );

        kmenu.query();
        int choice = kmenu.ret;

        if( choice < 0 ) {
            return std::nullopt; // we did nothing.
        } else if( choice == 0 ) { // unconnect & respool
            it->reset_cable( p );
            return 0;
        }
        const optional_vpart_position source_vp = confirm_source_vehicle( p, it, paying_out );
        vehicle *const source_veh = veh_pointer_or_null( source_vp );
        if( source_veh == nullptr && paying_out ) {
            return std::nullopt;
        }
        const std::optional<tripoint> vpos_ = choose_adjacent(
                _( "Attach cable to vehicle that will be towed." ) );
        if( !vpos_ ) {
            return std::nullopt;
        }
        const tripoint vpos = *vpos_;

        const optional_vpart_position target_vp = here.veh_at( vpos );
        if( !target_vp ) {
            p->add_msg_if_player( _( "There's no vehicle there." ) );
            return std::nullopt;
        } else {
            vehicle *const target_veh = &target_vp->vehicle();
            if( target_veh && ( target_veh->has_tow_attached() || target_veh->is_towed() ||
                                target_veh->is_towing() ) ) {
                p->add_msg_if_player( _( "That vehicle already has a tow-line attached." ) );
                return std::nullopt;
            }
            if( source_veh == target_veh ) {
                if( p->has_item( *it ) ) {
                    p->add_msg_if_player( m_warning, _( "You can't set a vehicle to tow itself!" ) );
                }
                return std::nullopt;
            }
            if( !target_veh->is_external_part( vpos ) ) {
                p->add_msg_if_player( _( "You can't attach the tow-line to an internal part." ) );
                return std::nullopt;
            }
            if( !target_veh->part( target_vp->part_index() ).carried_stack.empty() ) {
                p->add_msg_if_player( _( "You can't attach the tow-line to a racked part." ) );
                return std::nullopt;
            }
            const vpart_id vpid( it->typeId().str() );
            point vcoords = source_vp->mount();
            vehicle_part source_part( vpid, "", vcoords, item( *it ) );
            source_veh->install_part( vcoords, source_part );
            vcoords = target_vp->mount();
            vehicle_part target_part( vpid, "", vcoords, item( *it ) );
            target_veh->install_part( vcoords, target_part );

            if( p->has_item( *it ) ) {
                p->add_msg_if_player( m_good, _( "You link up the %1$s and the %2$s." ),
                                      source_veh->name, target_veh->name );
            }
            source_veh->tow_data.set_towing( source_veh, target_veh );
            return 1; // Let the cable be destroyed.
        }
    }

    return 0;
}

std::optional<int> iuse::cable_attach( Character *p, item *it, bool, const tripoint & )
{
    std::string initial_state = it->get_var( "state", "attach_first" );
    const bool has_bio_cable = !p->get_remote_fueled_bionic().is_empty();
    const bool has_solar_pack = p->worn_with_flag( flag_SOLARPACK );
    const bool has_solar_pack_on = p->worn_with_flag( flag_SOLARPACK_ON );
    const bool wearing_solar_pack = has_solar_pack || has_solar_pack_on;
    const bool has_ups = !( p->all_items_with_flag( flag_IS_UPS ) ).empty();

    item_location loc;
    avatar *you = p->as_avatar();

    auto filter = [&]( const item & itm ) {
        return itm.has_flag( flag_IS_UPS );
    };

    const std::string choose_ups = _( "Choose UPS:" );
    const std::string dont_have_ups = _( "You don't have any UPS." );
    const std::string choose_solar = _( "Choose solar panel:" );
    const std::string dont_have_solar = _( "You don't have any solar panels." );

    const auto set_cable_active = []( Character * p, item * it, const std::string & state ) {
        const std::string prev_state = it->get_var( "state" );
        it->set_var( "state", state );
        it->active = true;
        it->process( get_map(), p, p->pos() );
        p->moves -= 15;
    };
    map &here = get_map();
    if( initial_state == "attach_first" ) {
        if( has_bio_cable ) {
            uilist kmenu;
            kmenu.text = _( "Using cable:" );
            kmenu.addentry( 0, true, -1, _( "Attach cable to vehicle" ) );
            kmenu.addentry( 1, true, -1, _( "Attach cable to self" ) );
            if( wearing_solar_pack ) {
                kmenu.addentry( 2, has_solar_pack_on, -1, _( "Attach cable to solar pack" ) );
            }
            if( has_ups ) {
                kmenu.addentry( 3, true, -1, _( "Attach cable to UPS" ) );
            }
            kmenu.query();
            int choice = kmenu.ret;

            if( choice < 0 ) {
                return std::nullopt; // we did nothing.
            } else if( choice == 1 ) {
                set_cable_active( p, it, "cable_charger" );
                p->add_msg_if_player( m_info, _( "You attach the cable to your Cable Charger System." ) );
                return 0;
            } else if( choice == 2 ) {
                auto solar_filter = [&]( const item & itm ) {
                    return itm.has_flag( flag_SOLARPACK_ON );
                };
                if( you != nullptr )                     {
                    loc = game_menus::inv::titled_filter_menu( solar_filter, *you, choose_solar, -1, dont_have_solar );
                }
                if( !loc ) {
                    add_msg( _( "Never mind" ) );
                    return std::nullopt;
                }
                item &chosen = *loc;
                chosen.set_var( "cable", "plugged_in" );
                set_cable_active( p, it, "solar_pack" );
                p->add_msg_if_player( m_info, _( "You attach the cable to the solar pack." ) );
                return 0;
            } else if( choice == 3 ) {
                if( you != nullptr )                     {
                    loc = game_menus::inv::titled_filter_menu( filter, *you, choose_ups, -1, dont_have_ups );
                }
                if( !loc ) {
                    add_msg( _( "Never mind" ) );
                    return std::nullopt;
                }
                item &chosen = *loc;
                chosen.set_var( "cable", "plugged_in" );
                chosen.activate();
                set_cable_active( p, it, "UPS" );
                p->add_msg_if_player( m_info, _( "You attach the cable to the UPS." ) );
                return 0;
            }
            // fall through for attaching to a vehicle
        }
        const std::optional<tripoint> posp_ = choose_adjacent( _( "Attach cable to vehicle where?" ) );
        if( !posp_ ) {
            return std::nullopt;
        }
        const tripoint posp = *posp_;
        const optional_vpart_position vp = here.veh_at( posp );
        ter_id ter = here.ter( posp );
        if( !vp && ter != t_chainfence ) {
            p->add_msg_if_player( _( "There's no vehicle there." ) );
            return std::nullopt;
        } else {
            const tripoint abspos = here.getabs( posp );
            it->set_var( "source_x", abspos.x );
            it->set_var( "source_y", abspos.y );
            it->set_var( "source_z", here.get_abs_sub().z() );
            set_cable_active( p, it, "pay_out_cable" );
        }
    } else {
        const auto confirm_source_vehicle = [&here]( Character * p, item * it,
        const bool detach_if_missing ) {
            tripoint source_global( it->get_var( "source_x", 0 ),
                                    it->get_var( "source_y", 0 ),
                                    it->get_var( "source_z", 0 ) );
            tripoint source_local = here.getlocal( source_global );
            optional_vpart_position source_vp = here.veh_at( source_local );
            vehicle *const source_veh = veh_pointer_or_null( source_vp );
            if( detach_if_missing && source_veh == nullptr ) {
                if( p != nullptr && p->has_item( *it ) ) {
                    p->add_msg_if_player( m_bad, _( "You notice the cable has come loose!" ) );
                }
                it->reset_cable( p );
            }
            return source_vp;
        };

        const bool paying_out = initial_state == "pay_out_cable";
        const bool cable_cbm = initial_state == "cable_charger";
        const bool solar_pack = initial_state == "solar_pack";
        const bool UPS = initial_state == "UPS";
        bool loose_ends = paying_out || cable_cbm || solar_pack || UPS;
        bool is_power_cord = it->has_flag( json_flag_POWER_CORD );
        uilist kmenu;
        kmenu.text = _( "Using cable:" );
        if( !is_power_cord ) {
            kmenu.addentry( 0, true, -1, _( "Detach and re-spool the cable" ) );
        }
        kmenu.addentry( 1, ( paying_out || cable_cbm ) && !solar_pack &&
                        !UPS, -1, _( "Attach loose end to vehicle" ) );

        if( has_bio_cable && loose_ends && !is_power_cord ) {
            kmenu.addentry( 2, !cable_cbm, -1, _( "Attach loose end to self" ) );
            if( wearing_solar_pack ) {
                kmenu.addentry( 3, !solar_pack && !paying_out && !UPS, -1, _( "Attach loose end to solar pack" ) );
            }
            if( has_ups ) {
                kmenu.addentry( 4, !UPS && !solar_pack && !paying_out, -1, _( "Attach loose end to UPS" ) );
            }
        }
        kmenu.query();
        int choice = kmenu.ret;

        if( choice < 0 ) {
            return std::nullopt; // we did nothing.
        } else if( choice == 0 ) { // unconnect & respool
            it->reset_cable( p );
            return 0;
        } else if( choice == 2 ) { // connect self while other end already connected
            p->add_msg_if_player( m_info, _( "You attach the cable to the Cable Charger System." ) );
            // connecting self, solar backpack connected
            if( solar_pack ) {
                set_cable_active( p, it, "solar_pack_link" );
                p->add_msg_if_player( m_good, _( "You are now plugged to the solar backpack." ) );
                return 0;
            }
            // connecting self, UPS connected
            if( UPS ) {
                set_cable_active( p, it, "UPS_link" );
                p->add_msg_if_player( m_good, _( "You are now plugged to the UPS." ) );
                return 0;
            }
            // connecting self, vehicle connected
            const optional_vpart_position source_vp = confirm_source_vehicle( p, it, true );
            if( veh_pointer_or_null( source_vp ) != nullptr ) {
                set_cable_active( p, it, "cable_charger_link" );
                p->add_msg_if_player( m_good, _( "You are now plugged to the vehicle." ) );
            }
            return 0;
        } else if( choice == 3 ) {
            // connecting self to solar backpack
            auto solar_filter = [&]( const item & itm ) {
                return itm.has_flag( flag_SOLARPACK_ON );
            };
            if( you != nullptr )                     {
                loc = game_menus::inv::titled_filter_menu( solar_filter, *you, choose_solar, -1, dont_have_solar );
            }
            if( !loc ) {
                add_msg( _( "Never mind" ) );
                return std::nullopt;
            }
            item &chosen = *loc;
            chosen.set_var( "cable", "plugged_in" );
            set_cable_active( p, it, "solar_pack_link" );
            p->add_msg_if_player( m_good, _( "You are now plugged to the solar backpack." ) );
            return 0;
        } else if( choice == 4 ) {
            loc = game_menus::inv::titled_filter_menu( filter, *you, choose_ups, -1, dont_have_ups );
            // connecting self to UPS
            if( !loc ) {
                add_msg( _( "Never mind" ) );
                return std::nullopt;
            }
            item &chosen = *loc;
            chosen.set_var( "cable", "plugged_in" );
            chosen.activate();
            set_cable_active( p, it, "UPS_link" );
            p->add_msg_if_player( m_good, _( "You are now plugged to the UPS." ) );
            return 0;
        }
        // connecting self to vehicle
        const optional_vpart_position source_vp = confirm_source_vehicle( p, it, paying_out );
        vehicle *const source_veh = veh_pointer_or_null( source_vp );
        if( source_veh == nullptr && paying_out ) {
            return 0;
        }

        const std::optional<tripoint> vpos_ = choose_adjacent( _( "Attach cable to vehicle where?" ) );
        if( !vpos_ ) {
            return std::nullopt;
        }
        const tripoint vpos = *vpos_;

        const optional_vpart_position target_vp = here.veh_at( vpos );
        if( !target_vp ) {
            p->add_msg_if_player( _( "There's no vehicle there." ) );
            return std::nullopt;
        } else if( cable_cbm ) {
            const tripoint abspos = here.getabs( vpos );
            it->set_var( "source_x", abspos.x );
            it->set_var( "source_y", abspos.y );
            it->set_var( "source_z", here.get_abs_sub().z() );
            set_cable_active( p, it, "cable_charger_link" );
            p->add_msg_if_player( m_good, _( "You are now plugged into the vehicle." ) );
            return 0;
        } else {
            vehicle *const target_veh = &target_vp->vehicle();
            if( source_veh == target_veh ) {
                if( p != nullptr && p->has_item( *it ) ) {
                    p->add_msg_if_player( m_warning, _( "There is no need to connect the %s to itself." ),
                                          source_veh->name );
                }
                return std::nullopt;
            }

            tripoint target_global = here.getabs( vpos );
            // TODO: make sure there is always a matching vpart id here. Maybe transform this into
            // a iuse_actor class, or add a check in item_factory.
            const vpart_id vpid( it->typeId().str() );

            point vcoords = source_vp->mount();
            vehicle_part source_part( vpid, "", vcoords, item( *it ) );
            source_part.target.first = target_global;
            source_part.target.second = target_veh->global_square_location().raw();
            source_veh->install_part( vcoords, source_part );

            vcoords = target_vp->mount();
            vehicle_part target_part( vpid, "", vcoords, item( *it ) );
            tripoint source_global( it->get_var( "source_x", 0 ),
                                    it->get_var( "source_y", 0 ),
                                    it->get_var( "source_z", 0 ) );
            target_part.target.first = source_global;
            target_part.target.second = source_veh->global_square_location().raw();
            target_veh->install_part( vcoords, target_part );

            if( p != nullptr && p->has_item( *it ) ) {
                p->add_msg_if_player( m_good, _( "You link up the electric systems of the %1$s and the %2$s." ),
                                      source_veh->name, target_veh->name );
            }

            return 1; // Let the cable be destroyed.
        }
    }

    return 0;
}

std::optional<int> iuse::cord_attach( Character *p, item *it, bool, const tripoint & )
{
    std::string initial_state = it->get_var( "state", "attach_first" );

    item_location loc;

    const auto set_cable_active = []( Character * p, item * it, const std::string & state ) {
        const std::string prev_state = it->get_var( "state" );
        it->set_var( "state", state );
        it->active = true;
        it->process( get_map(), p, p->pos() );
        p->moves -= 15;
    };
    map &here = get_map();
    if( initial_state == "attach_first" ) {
        const std::optional<tripoint> posp_ = choose_adjacent( _( "Attach cable to appliance where?" ) );
        if( !posp_ ) {
            return std::nullopt;
        }
        const tripoint posp = *posp_;
        const optional_vpart_position vp = here.veh_at( posp );
        if( !vp ) {
            p->add_msg_if_player( _( "There's no appliance here." ) );
            return std::nullopt;
        } else {
            const tripoint abspos = here.getabs( posp );
            it->set_var( "source_x", abspos.x );
            it->set_var( "source_y", abspos.y );
            it->set_var( "source_z", here.get_abs_sub().z() );
            set_cable_active( p, it, "pay_out_cable" );
        }
    } else {
        const auto confirm_source_vehicle = [&here]( Character * p, item * it,
        const bool detach_if_missing ) {
            tripoint source_global( it->get_var( "source_x", 0 ),
                                    it->get_var( "source_y", 0 ),
                                    it->get_var( "source_z", 0 ) );
            tripoint source_local = here.getlocal( source_global );
            optional_vpart_position source_vp = here.veh_at( source_local );
            vehicle *const source_veh = veh_pointer_or_null( source_vp );
            if( detach_if_missing && source_veh == nullptr ) {
                if( p != nullptr && p->has_item( *it ) ) {
                    p->add_msg_if_player( m_bad, _( "You notice the cable has come loose!" ) );
                }
                it->reset_cable( p );
            }
            return source_vp;
        };

        const bool paying_out = initial_state == "pay_out_cable";
        bool is_power_cord = it->has_flag( json_flag_POWER_CORD );
        uilist kmenu;
        kmenu.text = _( "Using cable:" );
        if( !is_power_cord ) {
            kmenu.addentry( 0, true, -1, _( "Detach and re-spool the cable" ) );
        }
        kmenu.addentry( 1, true, -1, _( "Attach loose end to appliance" ) );

        kmenu.query();
        int choice = kmenu.ret;

        if( choice < 0 ) {
            return std::nullopt; // we did nothing.
        } else if( choice == 0 ) { // unconnect & respool
            it->reset_cable( p );
            return 0;
        }
        // connecting self to vehicle
        const optional_vpart_position source_vp = confirm_source_vehicle( p, it, paying_out );
        vehicle *const source_veh = veh_pointer_or_null( source_vp );
        if( source_veh == nullptr && paying_out ) {
            return 0;
        }

        const std::optional<tripoint> vpos_ = choose_adjacent( _( "Attach cable to appliance where?" ) );
        if( !vpos_ ) {
            return std::nullopt;
        }
        const tripoint vpos = *vpos_;

        const optional_vpart_position target_vp = here.veh_at( vpos );
        if( !target_vp ) {
            p->add_msg_if_player( _( "There's no appliance there." ) );
            return std::nullopt;
        } else {
            vehicle *const target_veh = &target_vp->vehicle();
            if( source_veh == target_veh ) {
                if( p != nullptr && p->has_item( *it ) ) {
                    p->add_msg_if_player( m_warning, _( "There is no need to connect the %s to itself." ),
                                          source_veh->name );
                }
                return std::nullopt;
            }

            tripoint target_global = here.getabs( vpos );
            // TODO: make sure there is always a matching vpart id here. Maybe transform this into
            // a iuse_actor class, or add a check in item_factory.
            const vpart_id vpid( it->typeId().str() );

            point vcoords = source_vp->mount();
            vehicle_part source_part( vpid, "", vcoords, item( *it ) );
            source_part.target.first = target_global;
            source_part.target.second = target_veh->global_square_location().raw();
            source_veh->install_part( vcoords, source_part );

            vcoords = target_vp->mount();
            vehicle_part target_part( vpid, "", vcoords, item( *it ) );
            tripoint source_global( it->get_var( "source_x", 0 ),
                                    it->get_var( "source_y", 0 ),
                                    it->get_var( "source_z", 0 ) );
            target_part.target.first = source_global;
            target_part.target.second = source_veh->global_square_location().raw();
            target_veh->install_part( vcoords, target_part );

            if( p != nullptr && p->has_item( *it ) ) {
                p->add_msg_if_player( m_good, _( "You link up the electric systems of the %1$s and the %2$s." ),
                                      source_veh->name, target_veh->name );
            }

            return 1; // Let the cable be destroyed.
        }
    }

    return 0;
}

std::optional<int> iuse::shavekit( Character *p, item *it, bool, const tripoint & )
{
    if( p->cant_do_mounted() ) {
        return std::nullopt;
    }
    if( !it->ammo_sufficient( p ) ) {
        p->add_msg_if_player( _( "You need soap to use this." ) );
    } else {
        p->assign_activity( shave_activity_actor() );
    }
    return 1;
}

std::optional<int> iuse::hairkit( Character *p, item *, bool, const tripoint & )
{
    if( p->cant_do_mounted() ) {
        return std::nullopt;
    }
    p->assign_activity( haircut_activity_actor() );
    return 1;
}

std::optional<int> iuse::weather_tool( Character *p, item *it, bool, const tripoint & )
{
    weather_manager &weather = get_weather();
    const w_point weatherPoint = *weather.weather_precise;

    /* Possibly used twice. Worth spending the time to precalculate. */
    const units::temperature player_local_temp = weather.get_temperature( p->pos() );

    if( it->typeId() == itype_weather_reader ) {
        p->add_msg_if_player( m_neutral, _( "The %s's monitor slowly outputs the data…" ),
                              it->tname() );
    }
    if( it->has_flag( flag_THERMOMETER ) ) {
        std::string temperature_str;
        if( get_map().has_flag_ter( ter_furn_flag::TFLAG_DEEP_WATER, p->pos() ) ||
            get_map().has_flag_ter( ter_furn_flag::TFLAG_SHALLOW_WATER, p->pos() ) ) {
            temperature_str = print_temperature( get_weather().get_cur_weather_gen().get_water_temperature() );
        } else {
            temperature_str = print_temperature( player_local_temp );
        }
        p->add_msg_if_player( m_neutral, _( "The %1$s reads %2$s." ), it->tname(),
                              temperature_str );
    }
    if( it->has_flag( flag_HYGROMETER ) ) {
        if( it->typeId() == itype_hygrometer ) {
            p->add_msg_if_player(
                m_neutral, _( "The %1$s reads %2$s." ), it->tname(),
                print_humidity( get_local_humidity( weatherPoint.humidity, get_weather().weather_id,
                                                    g->is_sheltered( p->pos() ) ) ) );
        } else {
            p->add_msg_if_player(
                m_neutral, _( "Relative Humidity: %s." ),
                print_humidity( get_local_humidity( weatherPoint.humidity, get_weather().weather_id,
                                                    g->is_sheltered( p->pos() ) ) ) );
        }
    }
    if( it->has_flag( flag_BAROMETER ) ) {
        if( it->typeId() == itype_barometer ) {
            p->add_msg_if_player(
                m_neutral, _( "The %1$s reads %2$s." ), it->tname(),
                print_pressure( static_cast<int>( weatherPoint.pressure ) ) );
        } else {
            p->add_msg_if_player( m_neutral, _( "Pressure: %s." ),
                                  print_pressure( static_cast<int>( weatherPoint.pressure ) ) );
        }
    }

    if( it->typeId() == itype_weather_reader ) {
        int vehwindspeed = 0;
        if( optional_vpart_position vp = get_map().veh_at( p->pos() ) ) {
            vehwindspeed = std::abs( vp->vehicle().velocity / 100 ); // For mph
        }
        const oter_id &cur_om_ter = overmap_buffer.ter( p->global_omt_location() );
        const int windpower = get_local_windpower( weather.windspeed + vehwindspeed, cur_om_ter,
                              p->pos(), weather.winddirection, g->is_sheltered( p->pos() ) );

        p->add_msg_if_player( m_neutral, _( "Wind Speed: %.1f %s." ),
                              convert_velocity( windpower * 100, VU_WIND ),
                              velocity_units( VU_WIND ) );
        p->add_msg_if_player(
            m_neutral, _( "Feels Like: %s." ),
            print_temperature( player_local_temp + get_local_windchill( weatherPoint.temperature,
                               weatherPoint.humidity, windpower ) ) );
        std::string dirstring = get_dirstring( weather.winddirection );
        p->add_msg_if_player( m_neutral, _( "Wind Direction: From the %s." ), dirstring );
    }

    return 1; //TODO check
}

std::optional<int> iuse::sextant( Character *p, item *, bool, const tripoint &pos )
{
    const std::pair<units::angle, units::angle> sun_position = sun_azimuth_altitude( calendar::turn );
    const float altitude = to_degrees( sun_position.second );
    if( debug_mode ) {
        // Debug mode always shows all sun angles
        const float azimuth = to_degrees( sun_position.first );
        p->add_msg_if_player( m_neutral, "Sun altitude %.1f°, azimuth %.1f°", altitude, azimuth );
    } else if( g->is_sheltered( pos ) ) {
        p->add_msg_if_player( m_neutral, _( "You can't see the Sun from here." ) );
    } else if( altitude > 0 ) {
        p->add_msg_if_player( m_neutral, _( "The Sun is at an altitude of %.1f°." ), altitude );
    } else {
        p->add_msg_if_player( m_neutral, _( "The Sun is below the horizon." ) );
    }

    return 0;
}

std::optional<int> iuse::lux_meter( Character *p, item *it, bool, const tripoint &pos )
{
    p->add_msg_if_player( m_neutral, _( "The illumination is %.1f." ),
                          g->natural_light_level( pos.z ) );

    return it->type->charges_to_use();
}

std::optional<int> iuse::dbg_lux_meter( Character *p, item *, bool, const tripoint &pos )
{
    const float incident_light = incident_sunlight( current_weather( pos ), calendar::turn );
    const float nat_light = g->natural_light_level( pos.z );
    const float sunlight = sun_light_at( calendar::turn );
    const float sun_irrad = sun_irradiance( calendar::turn );
    const float incident_irrad = incident_sun_irradiance( current_weather( pos ), calendar::turn );
    p->add_msg_if_player( m_neutral,
                          _( "Incident light: %.1f\nNatural light: %.1f\nSunlight: %.1f\nSun irradiance: %.1f\nIncident irradiance %.1f" ),
                          incident_light, nat_light, sunlight, sun_irrad, incident_irrad );

    return 0;
}

std::optional<int> iuse::calories_intake_tracker( Character *p, item *it, bool, const tripoint & )
{
    if( p->has_trait( trait_ILLITERATE ) ) {
        p->add_msg_if_player( m_info, _( "You don't know what you're looking at." ) );
        return std::nullopt;
    } else {
        std::string msg;
        msg.append( "***  " );
        msg.append( string_format( _( "You check your registered calories intake on your %s." ),
                                   it->tname( 1, false ) ) );
        msg.append( "  ***\n\n" );
        msg.append( "-> " );
        msg.append( string_format( _( "You consumed %d kcal today and %d kcal yesterday." ),
                                   p->as_avatar()->get_daily_ingested_kcal( false ),
                                   p->as_avatar()->get_daily_ingested_kcal( true ) ) );
        p->add_msg_if_player( m_neutral, msg );
        popup( msg );
    }
    return 1;
}

std::optional<int> iuse::directional_hologram( Character *p, item *it, bool, const tripoint & )
{
    if( it->is_armor() &&  !p->is_worn( *it ) ) {
        p->add_msg_if_player( m_neutral, _( "You need to wear the %1$s before activating it." ),
                              it->tname() );
        return std::nullopt;
    }
    const std::optional<tripoint> posp = choose_adjacent( _( "Choose hologram direction." ) );
    if( !posp ) {
        return std::nullopt;
    }
    const tripoint delta = *posp - get_player_character().pos();

    monster *const hologram = g->place_critter_at( mon_hologram, *posp );
    if( !hologram ) {
        p->add_msg_if_player( m_info, _( "Can't create a hologram there." ) );
        return std::nullopt;
    }
    tripoint_abs_ms target = p->get_location() + delta * ( 4 * SEEX );
    hologram->friendly = -1;
    hologram->add_effect( effect_docile, 1_hours );
    hologram->wandf = -30;
    hologram->set_summon_time( 60_seconds );
    hologram->set_dest( target );
    p->mod_moves( -to_moves<int>( 1_seconds ) );
    return 1;
}

std::optional<int> iuse::capture_monster_veh( Character *p, item *it, bool, const tripoint &pos )
{
    if( p->cant_do_mounted() ) {
        return std::nullopt;
    }
    if( !it->has_flag( flag_VEHICLE ) ) {
        p->add_msg_if_player( m_info, _( "The %s must be installed in a vehicle before being loaded." ),
                              it->tname() );
        return std::nullopt;
    }
    capture_monster_act( p, it, false, pos );
    return 0;
}

bool item::release_monster( const tripoint &target, const int radius )
{
    shared_ptr_fast<monster> new_monster = make_shared_fast<monster>();
    try {
        ::deserialize_from_string( *new_monster, get_var( "contained_json", "" ) );
    } catch( const std::exception &e ) {
        debugmsg( _( "Error restoring monster: %s" ), e.what() );
        return false;
    }
    if( !g->place_critter_around( new_monster, target, radius ) ) {
        return false;
    }
    erase_var( "contained_name" );
    erase_var( "contained_json" );
    erase_var( "name" );
    erase_var( "weight" );
    return true;
}

// didn't want to drag the monster:: definition into item.h, so just reacquire the monster
// at target
int item::contain_monster( const tripoint &target )
{
    const monster *const mon_ptr = get_creature_tracker().creature_at<monster>( target );
    if( !mon_ptr ) {
        return 0;
    }
    const monster &f = *mon_ptr;

    set_var( "contained_json", ::serialize( f ) );
    set_var( "contained_name", f.type->nname() );
    set_var( "name", string_format( _( "%s holding %s" ), type->nname( 1 ),
                                    f.type->nname() ) );
    // Need to add the weight of the empty container because item::weight uses the "weight" variable directly.
    set_var( "weight", to_milligram( type->weight + f.get_weight() ) );
    g->remove_zombie( f );
    return 0;
}

std::optional<int> iuse::capture_monster_act( Character *p, item *it, bool, const tripoint &pos )
{
    if( p->is_mounted() ) {
        p->add_msg_if_player( m_info, _( "You can't capture a creature mounted." ) );
        return std::nullopt;
    }
    if( it->has_var( "contained_name" ) ) {
        // Remember contained_name for messages after release_monster erases it
        const std::string contained_name = it->get_var( "contained_name", "" );

        if( it->release_monster( pos ) ) {
            // It's been activated somewhere where there isn't a player or monster, good.
            return 0;
        }
        if( it->has_flag( flag_PLACE_RANDOMLY ) ) {
            if( it->release_monster( p->pos(), 1 ) ) {
                return 0;
            }
            p->add_msg_if_player( _( "There is no place to put the %s." ), contained_name );
            return std::nullopt;
        } else {
            const std::string query = string_format( _( "Place the %s where?" ), contained_name );
            const std::optional<tripoint> pos_ = choose_adjacent( query );
            if( !pos_ ) {
                return std::nullopt;
            }
            if( it->release_monster( *pos_ ) ) {
                p->add_msg_if_player( _( "You release the %s." ), contained_name );
                return 0;
            }
            p->add_msg_if_player( m_info, _( "You can't place the %s there!" ), contained_name );
            return std::nullopt;
        }
    } else {
        if( !it->has_property( "creature_size_capacity" ) ) {
            debugmsg( "%s has no creature_size_capacity.", it->tname() );
            return std::nullopt;
        }
        const std::string capacity = it->get_property_string( "creature_size_capacity" );
        if( Creature::size_map.count( capacity ) == 0 ) {
            debugmsg( "%s has invalid creature_size_capacity %s.",
                      it->tname(), capacity.c_str() );
            return std::nullopt;
        }
        const std::function<bool( const tripoint & )> adjacent_capturable = []( const tripoint & pnt ) {
            const monster *mon_ptr = get_creature_tracker().creature_at<monster>( pnt );
            return mon_ptr != nullptr;
        };
        const std::string query = string_format( _( "Grab which creature to place in the %s?" ),
                                  it->tname() );
        const std::optional<tripoint> target_ = choose_adjacent_highlight( query,
                                                _( "There is no creature nearby you can capture." ), adjacent_capturable, false );
        if( !target_ ) {
            p->add_msg_if_player( m_info, _( "You can't use a %s there." ), it->tname() );
            return std::nullopt;
        }
        const tripoint target = *target_;

        // Capture the thing, if it's on the target square.
        if( const monster *const mon_ptr = get_creature_tracker().creature_at<monster>( target ) ) {
            const monster &f = *mon_ptr;

            if( f.get_size() > Creature::size_map.find( capacity )->second ) {
                p->add_msg_if_player( m_info, _( "The %1$s is too big to put in your %2$s." ),
                                      f.type->nname(), it->tname() );
                return std::nullopt;
            }
            // TODO: replace this with some kind of melee check.
            int chance = f.hp_percentage() / 10;
            // A weaker monster is easier to capture.
            // If the monster is friendly, then put it in the item
            // without checking if it rolled a success.
            if( f.friendly != 0 || one_in( chance ) ) {
                p->add_msg_if_player( _( "You capture the %1$s in your %2$s." ),
                                      f.type->nname(), it->tname() );
                return it->contain_monster( target );
            } else {
                p->add_msg_if_player( m_bad, _( "The %1$s avoids your attempts to put it in the %2$s." ),
                                      f.type->nname(), it->type->nname( 1 ) );
            }
            p->moves -= to_moves<int>( 1_seconds );
        } else {
            add_msg( _( "The %s can't capture nothing" ), it->tname() );
            return std::nullopt;
        }
    }
    return 0;
}

washing_requirements washing_requirements_for_volume( const units::volume &vol )
{
    int water = divide_round_up( vol, 125_ml );
    int cleanser = divide_round_up( vol, 1_liter );
    int time = to_moves<int>( 10_seconds * ( vol / 250_ml ) );
    return { water, cleanser, time };
}

std::optional<int> iuse::wash_soft_items( Character *p, item *, bool, const tripoint & )
{
    if( p->fine_detail_vision_mod() > 4 ) {
        p->add_msg_if_player( _( "You can't see to do that!" ) );
        return std::nullopt;
    }
    if( p->cant_do_mounted() ) {
        return std::nullopt;
    }
    // Check that player isn't over volume limit as this might cause it to break... this is a hack.
    // TODO: find a better solution.
    if( p->volume_capacity() < p->volume_carried() ) {
        p->add_msg_if_player( _( "You're carrying too much to clean anything." ) );
        return std::nullopt;
    }

    wash_items( p, true, false );
    return 0;
}

std::optional<int> iuse::wash_hard_items( Character *p, item *, bool, const tripoint & )
{
    if( p->fine_detail_vision_mod() > 4 ) {
        p->add_msg_if_player( _( "You can't see to do that!" ) );
        return std::nullopt;
    }
    if( p->cant_do_mounted() ) {
        return std::nullopt;
    }
    // Check that player isn't over volume limit as this might cause it to break... this is a hack.
    // TODO: find a better solution.
    if( p->volume_capacity() < p->volume_carried() ) {
        p->add_msg_if_player( _( "You're carrying too much to clean anything." ) );
        return std::nullopt;
    }

    wash_items( p, false, true );
    return 0;
}

std::optional<int> iuse::wash_all_items( Character *p, item *, bool, const tripoint & )
{
    if( p->fine_detail_vision_mod() > 4 ) {
        p->add_msg_if_player( _( "You can't see to do that!" ) );
        return std::nullopt;
    }

    // Check that player isn't over volume limit as this might cause it to break... this is a hack.
    // TODO: find a better solution.
    if( p->volume_capacity() < p->volume_carried() ) {
        p->add_msg_if_player( _( "You're carrying too much to clean anything." ) );
        return std::nullopt;
    }

    wash_items( p, true, true );
    return 0;
}

std::optional<int> iuse::wash_items( Character *p, bool soft_items, bool hard_items )
{
    if( p->cant_do_mounted() ) {
        return std::nullopt;
    }
    p->inv->restack( *p );
    const inventory &crafting_inv = p->crafting_inventory();

    auto is_liquid = []( const item & it ) {
        return it.made_of( phase_id::LIQUID );
    };
    int available_water = std::max(
                              crafting_inv.charges_of( itype_water, INT_MAX, is_liquid ),
                              crafting_inv.charges_of( itype_water_clean, INT_MAX, is_liquid )
                          );
    int available_cleanser = std::max( crafting_inv.charges_of( itype_soap ),
                                       std::max( crafting_inv.charges_of( itype_detergent ),
                                               crafting_inv.charges_of( itype_liquid_soap, INT_MAX, is_liquid ) ) );

    const inventory_filter_preset preset( [soft_items, hard_items]( const item_location & location ) {
        return location->has_flag( flag_FILTHY ) && !location->has_flag( flag_NO_CLEAN ) &&
               ( ( soft_items && location->is_soft() ) || ( hard_items && !location->is_soft() ) );
    } );
    auto make_raw_stats = [available_water,
                           available_cleanser]( const std::vector<std::pair<item_location, int>> &locs
    ) {
        units::volume total_volume = 0_ml;
        for( const auto &pair : locs ) {
            total_volume += pair.first->volume( false, true, pair.second );
        }
        washing_requirements required = washing_requirements_for_volume( total_volume );
        auto to_string = []( int val ) -> std::string {
            if( val == INT_MAX )
            {
                return pgettext( "short for infinity", "inf" );
            }
            return string_format( "%3d", val );
        };
        using stats = inventory_selector::stats;
        return stats{{
                display_stat( _( "Water" ), required.water, available_water, to_string ),
                display_stat( _( "Cleanser" ), required.cleanser, available_cleanser, to_string )
            }};
    };
    inventory_multiselector inv_s( *p, preset, _( "ITEMS TO CLEAN" ),
                                   make_raw_stats, /*allow_select_contained=*/true );
    inv_s.set_invlet_type( inventory_selector::SELECTOR_INVLET_ALPHA );
    inv_s.add_character_items( *p );
    inv_s.add_nearby_items( PICKUP_RANGE );
    inv_s.set_title( _( "Multiclean" ) );
    inv_s.set_hint( _( "To clean x items, type a number before selecting." ) );
    if( inv_s.empty() ) {
        popup( std::string( _( "You have nothing to clean." ) ), PF_GET_KEY );
        return std::nullopt;
    }
    const drop_locations to_clean = inv_s.execute();
    if( to_clean.empty() ) {
        return std::nullopt;
    }
    // Determine if we have enough water and cleanser for all the items.
    units::volume total_volume = 0_ml;
    for( drop_location pair : to_clean ) {
        if( !pair.first ) {
            p->add_msg_if_player( m_info, _( "Never mind." ) );
            return std::nullopt;
        }
        total_volume += pair.first->volume( false, true, pair.second );
    }

    washing_requirements required = washing_requirements_for_volume( total_volume );

    if( !crafting_inv.has_charges( itype_water, required.water, is_liquid ) &&
        !crafting_inv.has_charges( itype_water_clean, required.water, is_liquid ) ) {
        p->add_msg_if_player( _( "You need %1$i charges of water or clean water to wash these items." ),
                              required.water );
        return std::nullopt;
    } else if( !crafting_inv.has_charges( itype_soap, required.cleanser ) &&
               !crafting_inv.has_charges( itype_detergent, required.cleanser ) &&
               !crafting_inv.has_charges( itype_liquid_soap, required.cleanser, is_liquid ) ) {
        p->add_msg_if_player( _( "You need %1$i charges of cleansing agent to wash these items." ),
                              required.cleanser );
        return std::nullopt;
    }
    const std::vector<npc *> helpers = p->get_crafting_helpers();
    const std::size_t helpersize = p->get_num_crafting_helpers( 3 );
    required.time *= ( 1.0f - ( helpersize / 10.0f ) );
    for( std::size_t i = 0; i < helpersize; i++ ) {
        add_msg( m_info, _( "%s helps with this task…" ), helpers[i]->get_name() );
    }
    // Assign the activity values.
    p->assign_activity( wash_activity_actor( to_clean, required ) );

    return 0;
}

std::optional<int> iuse::break_stick( Character *p, item *it, bool, const tripoint & )
{
    p->moves -= to_moves<int>( 2_seconds );
    p->mod_stamina( static_cast<int>( 0.05f * p->get_stamina_max() ) );

    if( p->get_str() < 5 ) {
        p->add_msg_if_player( _( "You are too weak to even try." ) );
        return 0;
    } else if( p->get_str() <= rng( 5, 11 ) ) {
        p->add_msg_if_player(
            _( "You use all your strength, but the stick won't break.  Perhaps try again?" ) );
        return 0;
    }
    std::vector<item_comp> comps;
    comps.emplace_back( it->typeId(), 1 );
    p->consume_items( comps, 1, is_crafting_component );
    int chance = rng( 0, 100 );
    map &here = get_map();
    if( chance <= 20 ) {
        p->add_msg_if_player( _( "You try to break the stick in two, but it shatters into splinters." ) );
        here.spawn_item( p->pos(), "splinter", 2 );
        return 1;
    } else if( chance <= 40 ) {
        p->add_msg_if_player( _( "The stick breaks clean into two parts." ) );
        here.spawn_item( p->pos(), "stick", 2 );
        return 1;
    } else if( chance <= 100 ) {
        p->add_msg_if_player( _( "You break the stick, but one half shatters into splinters." ) );
        here.spawn_item( p->pos(), "stick", 1 );
        here.spawn_item( p->pos(), "splinter", 1 );
        return 1;
    }
    return 0;
}

std::optional<int> iuse::weak_antibiotic( Character *p, item *it, bool, const tripoint & )
{
    p->add_msg_if_player( _( "You take some %s." ), it->tname() );
    if( p->has_effect( effect_infected ) && !p->has_effect( effect_weak_antibiotic ) ) {
        p->add_msg_if_player( m_good, _( "The throbbing of the infection diminishes.  Slightly." ) );
    }
    p->add_effect( effect_weak_antibiotic, 12_hours );
    p->add_effect( effect_weak_antibiotic_visible, rng( 9_hours, 15_hours ) );
    return 1;
}

std::optional<int> iuse::strong_antibiotic( Character *p, item *it, bool, const tripoint & )
{
    p->add_msg_if_player( _( "You take some %s." ), it->tname() );
    if( p->has_effect( effect_infected ) && !p->has_effect( effect_strong_antibiotic ) ) {
        p->add_msg_if_player( m_good, _( "You feel much better - almost entirely." ) );
    }
    p->add_effect( effect_strong_antibiotic, 12_hours );
    p->add_effect( effect_strong_antibiotic_visible, rng( 9_hours, 15_hours ) );
    return 1;
}

static item *wield_before_use( Character *const p, item *const it, const std::string &msg )
{
    if( !p->is_wielding( *it ) ) {
        if( !p->is_armed() || query_yn( msg.c_str(), it->tname() ) ) {
            if( !p->wield( *it ) ) {
                // Will likely happen if it is too heavy, or the player is
                // wielding something that can't be unwielded
                add_msg( m_bad, "%s", p->can_wield( *it ).str() );
                return nullptr;
            }
            // `it` is no longer the item we are using (note that `player::wielded` is a value).
            return &*p->get_wielded_item();
        } else {
            return nullptr;
        }
    }
    return it;
}

std::optional<int> iuse::craft( Character *p, item *it, bool, const tripoint & )
{
    if( p->cant_do_mounted() ) {
        return std::nullopt;
    }
    it = wield_before_use( p, it, _( "Wield the %s and start working?" ) );
    if( !it ) {
        return std::nullopt;
    }

    const std::string craft_name = it->tname();

    if( !it->is_craft() ) {
        debugmsg( "Attempted to start working on non craft '%s.'  Aborting.", craft_name );
        return std::nullopt;
    }

    if( !p->can_continue_craft( *it ) ) {
        return std::nullopt;
    }
    const recipe &rec = it->get_making();
    const inventory &inv = p->crafting_inventory();
    if( !p->has_recipe( &rec, inv, p->get_crafting_helpers() ) ) {
        p->add_msg_player_or_npc(
            _( "You don't know the recipe for the %s and can't continue crafting." ),
            _( "<npcname> doesn't know the recipe for the %s and can't continue crafting." ),
            rec.result_name() );
        return 0;
    }
    p->add_msg_player_or_npc(
        pgettext( "in progress craft", "You start working on the %s." ),
        pgettext( "in progress craft", "<npcname> starts working on the %s." ), craft_name );
    item_location craft_loc = item_location( *p, it );
    p->assign_activity( craft_activity_actor( craft_loc, false ) );

    return 0;
}

std::optional<int> iuse::disassemble( Character *p, item *it, bool, const tripoint & )
{
    if( p->cant_do_mounted() ) {
        return std::nullopt;
    }
    it = wield_before_use( p, it, _( "Wield the %s and start working?" ) );
    if( !it ) {
        return std::nullopt;
    }
    if( !p->has_item( *it ) ) {
        return std::nullopt;
    }

    p->disassemble( item_location( *p, it ), false );

    return 0;
}

std::optional<int> iuse::melatonin_tablet( Character *p, item *it, bool, const tripoint & )
{
    p->add_msg_if_player( _( "You pop a %s." ), it->tname() );
    if( p->has_effect( effect_melatonin ) ) {
        p->add_msg_if_player( m_warning,
                              _( "Simply taking more melatonin won't help.  You have to go to sleep for it to work." ) );
    }
    p->add_effect( effect_melatonin, 16_hours );
    return 1;
}

std::optional<int> iuse::coin_flip( Character *p, item *it, bool, const tripoint & )
{
    p->add_msg_if_player( m_info, _( "You flip a %s." ), it->tname() );
    p->add_msg_if_player( m_info, one_in( 2 ) ? _( "Heads!" ) : _( "Tails!" ) );
    return 0;
}

std::optional<int> iuse::play_game( Character *p, item *it, bool, const tripoint & )
{
    if( p->is_avatar() ) {
        std::vector<npc *> followers = g->get_npcs_if( [p]( const npc & n ) {
            return n.is_ally( *p ) && p->sees( n ) && n.can_hear( p->pos(), p->get_shout_volume() );
        } );
        int fcount = followers.size();
        if( fcount > 0 ) {
            const char *qstr = fcount > 1 ? _( "Play the %s with your friends?" ) :
                               _( "Play the %s with your friend?" );
            std::string res = query_popup()
                              .context( "FRIENDS_ME_CANCEL" )
                              .message( qstr, it->tname() )
                              .option( "FRIENDS" ).option( "ME" ).option( "CANCEL" )
                              .query().action;
            if( res == "FRIENDS" ) {
                if( fcount > 1 ) {
                    add_msg( n_gettext( "You and your %d friend start playing.",
                                        "You and your %d friends start playing.", fcount ), fcount );
                } else {
                    add_msg( _( "You and your friend start playing." ) );
                }
                p->assign_activity( ACT_GENERIC_GAME, to_moves<int>( 1_hours ), fcount,
                                    p->get_item_position( it ), "gaming with friends" );
                for( npc *n : followers ) {
                    n->assign_activity( ACT_GENERIC_GAME, to_moves<int>( 1_hours ), fcount,
                                        n->get_item_position( it ), "gaming with friends" );
                }
            } else if( res == "ME" ) {
                p->add_msg_if_player( _( "You start playing." ) );
                p->assign_activity( ACT_GENERIC_GAME, to_moves<int>( 1_hours ), -1,
                                    p->get_item_position( it ), "gaming" );
            } else {
                return std::nullopt;
            }
            return 0;
        } // else, fall through to playing alone
    }
    if( query_yn( _( "Play a game with the %s?" ), it->tname() ) ) {
        p->add_msg_if_player( _( "You start playing." ) );
        p->assign_activity( ACT_GENERIC_GAME, to_moves<int>( 1_hours ), -1,
                            p->get_item_position( it ), "gaming" );
    } else {
        return std::nullopt;
    }
    return 0;
}

std::optional<int> iuse::magic_8_ball( Character *p, item *it, bool, const tripoint & )
{
    p->add_msg_if_player( m_info, _( "You ask the %s, then flip it." ), it->tname() );
    int rn = rng( 0, 3 );
    std::string msg_category;
    game_message_type color;
    if( rn == 0 ) {
        msg_category = "magic_8ball_bad";
        color = m_bad;
    } else if( rn == 1 ) {
        msg_category = "magic_8ball_unknown";
        color = m_info;
    } else {
        msg_category = "magic_8ball_good";
        color = m_good;
    }
    p->add_msg_if_player( color, _( "The %s says: %s" ), it->tname(),
                          SNIPPET.random_from_category( msg_category ).value_or( translation() ) );
    return 0;
}

std::optional<int> iuse::electricstorage( Character *p, item *it, bool t, const tripoint & )
{
    if( p->is_npc() ) {
        return std::nullopt;
    }

    // From item processing
    if( t ) {
        return std::nullopt;
    }

    if( p->is_underwater() ) {
        p->add_msg_if_player( m_info, _( "Unfortunately your device is not waterproof." ) );
        return std::nullopt;
    }

    if( !it->is_ebook_storage() ) {
        debugmsg( "ELECTRICSTORAGE iuse called on item without ebook type pocket" );
        return std::nullopt;
    }

    if( p->has_flag( json_flag_HYPEROPIC ) && !p->worn_with_flag( flag_FIX_FARSIGHT ) &&
        !p->has_effect( effect_contacts ) && !p->has_flag( json_flag_ENHANCED_VISION ) ) {
        p->add_msg_if_player( m_info,
                              _( "You'll need to put on reading glasses before you can see the screen." ) );
        return std::nullopt;
    }

    auto filter = []( const item & itm ) {
        return !itm.is_broken() &&
               itm.has_flag( flag_MC_USED ) &&
               itm.has_pocket_type( item_pocket::pocket_type::EBOOK );
    };

    item_location storage_card = game_menus::inv::titled_filter_menu(
                                     filter, *p->as_avatar(), _( "Use what storage device?" ),
                                     -1, _( "You don't have any empty book storage devices." ) );

    if( !storage_card ) {
        return std::nullopt;
    }

    // list of books of from_it that are not in to_it
    auto book_difference = []( const item & from_it, const item & to_it ) -> std::vector<const item *> {
        std::set<itype_id> existing_ebooks;
        for( const item *ebook : to_it.ebooks() )
        {
            if( !ebook->is_book() ) {
                debugmsg( "ebook type pocket contains non-book item %s", ebook->typeId().str() );
                continue;
            }

            existing_ebooks.insert( ebook->typeId() );
        }

        std::vector<const item *> ebooks;
        for( const item *ebook : from_it.ebooks() )
        {
            if( !ebook->is_book() ) {
                debugmsg( "ebook type pocket contains non-book item %s", ebook->typeId().str() );
                continue;
            }

            if( existing_ebooks.count( ebook->typeId() ) ) {
                continue;
            }

            ebooks.emplace_back( ebook );
        }
        return ebooks;
    };

    std::vector<const item *> to_storage = book_difference( *it, *storage_card );
    std::vector<const item *> to_device = book_difference( *storage_card, *it );

    uilist smenu;
    smenu.text = _( "What to do with your storage devices:" );

    smenu.addentry( 1, !to_device.empty(), 't', _( "Copy to device from the card" ) );
    smenu.addentry( 2, !to_storage.empty(), 'f', _( "Copy from device to the card" ) );
    smenu.addentry( 3, !storage_card->ebooks().empty(), 'v', _( "View books in the card" ) );
    smenu.query();

    // were any books moved to or from the device
    int books_moved = 0;

    auto move_books = [&books_moved]( const std::vector<const item *> &fromset, item & toit ) -> void {
        books_moved = fromset.size();
        for( const item *ebook : fromset )
        {
            toit.put_in( *ebook, item_pocket::pocket_type::EBOOK );
        }
    };

    if( smenu.ret == 1 ) {
        // to device
        move_books( to_device, *it );
    } else if( smenu.ret == 2 ) {
        // from device
        move_books( to_storage, *storage_card );
    } else if( smenu.ret == 3 ) {
        game_menus::inv::ebookread( *p, storage_card );
        return std::nullopt;
    } else {
        return std::nullopt;
    }

    if( books_moved > 0 ) {
        p->mod_moves( -to_moves<int>( 2_seconds ) );
        if( smenu.ret == 1 ) {
            p->add_msg_if_player( m_info,
                                  n_gettext( "Copied one book to the device.",
                                             "Copied %1$s books to the device.", books_moved ),
                                  books_moved );
        } else if( smenu.ret == 2 ) {
            p->add_msg_if_player( m_info,
                                  n_gettext( "Copied one book to the %2$s.",
                                             "Copied %1$s books to the %2$s.", books_moved ),
                                  books_moved, storage_card->tname() );
        }
    }

    return std::nullopt;
}

std::optional<int> iuse::ebooksave( Character *p, item *it, bool t, const tripoint & )
{
    if( t ) {
        return std::nullopt;
    }
    if( !it->is_ebook_storage() ) {
        debugmsg( "EBOOKSAVE iuse called on item without ebook type pocket" );
        return std::nullopt;
    }

    if( p->is_npc() ) {
        return std::nullopt;
    }

    if( p->is_underwater() ) {
        p->add_msg_if_player( m_info, _( "Unfortunately your device is not waterproof." ) );
        return std::nullopt;
    }

    if( p->has_flag( json_flag_HYPEROPIC ) && !p->worn_with_flag( flag_FIX_FARSIGHT ) &&
        !p->has_effect( effect_contacts ) && !p->has_flag( json_flag_ENHANCED_VISION ) ) {
        p->add_msg_if_player( m_info,
                              _( "You'll need to put on reading glasses before you can see the screen." ) );
        return std::nullopt;
    }

    std::set<itype_id> ebooks;
    for( const item *ebook : it->ebooks() ) {
        if( !ebook->is_book() ) {
            debugmsg( "ebook type pocket contains non-book item %s", ebook->typeId().str() );
            continue;
        }

        ebooks.insert( ebook->typeId() );
    }

    const item_location book = game_menus::inv::titled_filter_menu(
    [&ebooks]( const item & itm ) {
        return itm.is_book() && itm.type->book->is_scannable && !ebooks.count( itm.typeId() );
    },
    *p->as_avatar(), _( "Scan which book?" ), PICKUP_RANGE );

    if( !book ) {
        p->add_msg_if_player( m_info, _( "Nevermind." ) );
        return std::nullopt;
    }

    p->assign_activity( ebooksave_activity_actor( book, item_location( *p, it ) ) );

    return std::nullopt;
}

std::optional<int> iuse::ebookread( Character *p, item *it, bool t, const tripoint & )
{
    if( t ) {
        return std::nullopt;
    }
    if( !it->is_ebook_storage() ) {
        debugmsg( "EBOOKREAD iuse called on item without ebook type pocket" );
        return std::nullopt;
    }

    if( p->is_npc() ) {
        return std::nullopt;
    }

    if( p->is_underwater() ) {
        p->add_msg_if_player( m_info, _( "Unfortunately your device is not waterproof." ) );
        return std::nullopt;
    }

    if( p->has_flag( json_flag_HYPEROPIC ) && !p->worn_with_flag( flag_FIX_FARSIGHT ) &&
        !p->has_effect( effect_contacts ) && !p->has_flag( json_flag_ENHANCED_VISION ) ) {
        p->add_msg_if_player( m_info,
                              _( "You'll need to put on reading glasses before you can see the screen." ) );
        return std::nullopt;
    }

    // Only turn on the eBook light, if it's too dark to read
    if( p->fine_detail_vision_mod() > 4 && !it->active && it->is_transformable() ) {
        const use_function *readinglight = it->type->get_use( "transform" );
        if( readinglight ) {
            readinglight->call( *p, *it, it->active, p->pos() );
        }
    }

    item_location ereader = item_location( *p, it );
    item_location book = game_menus::inv::ebookread( *p, ereader );

    if( !book ) {
        return std::nullopt;
    }

    p->as_avatar()->read( book, ereader );

    return std::nullopt;
}

std::optional<int> iuse::binder_add_recipe( Character *p, item *binder, bool, const tripoint & )
{
    if( p->cant_do_mounted() ) {
        return std::nullopt;
    }

    if( p->is_underwater() ) {
        p->add_msg_if_player( m_info, _( "You rethink trying to write underwater." ) );
        return std::nullopt;
    }

    const inventory crafting_inv = p->crafting_inventory();
    const std::vector<const item *> writing_tools = crafting_inv.items_with( [&]( const item & it ) {
        return it.has_flag( flag_WRITE_MESSAGE ) && it.ammo_sufficient( p );
    } );

    if( writing_tools.empty() ) {
        p->add_msg_if_player( m_info, _( "You do not have anything to write with." ) );
        return std::nullopt;
    }

    if( p->fine_detail_vision_mod() > 4.0f ) {
        p->add_msg_if_player( m_info, _( "It's too dark to write!" ) );
        return std::nullopt;
    }

    const recipe_subset res = p->get_recipes_from_books( crafting_inv );
    const std::vector<const recipe *> recipes( res.begin(), res.end() );
    const auto enough_writing_tool_charges = [&writing_tools]( int pages ) {
        for( const item *it : writing_tools ) {
            if( it->ammo_required() == 0 ) {
                return true;
            }
            pages -= it->ammo_remaining() / it->ammo_required();
            if( pages <= 0 ) {
                return true;
            }
        }
        return false;
    };

    uilist menu;
    menu.text = _( "Choose recipe to copy" );
    menu.hilight_disabled = true;
    menu.desc_enabled = true;
    for( const recipe *r : recipes ) {
        std::string desc;
        const int pages = bookbinder_copy_activity_actor::pages_for_recipe( *r );
        const std::string pages_str = string_format( n_gettext( "%1$d page", "%1$d pages", pages ), pages );

        if( !p->has_charges( itype_paper, pages ) ) {
            desc = _( "You do not have enough paper to copy this recipe." );
        } else if( binder->remaining_ammo_capacity() <  pages ) {
            desc = _( "Your recipe book can not fit this recipe." );
        } else if( binder->get_saved_recipes().count( r->ident() ) != 0 ) {
            desc = string_format( _( "Your recipe book already has a recipe for %s." ), r->result_name() );
        } else if( !enough_writing_tool_charges( pages ) ) {
            desc = _( "Your writing tools do not have enough charges." );
        }
        menu.addentry_col( -1, desc.empty(), std::nullopt, r->result_name(), pages_str, desc );
    }
    if( menu.entries.empty() ) {
        p->add_msg_if_player( m_info, _( "You do not have any recipes you can copy." ) );
        return std::nullopt;
    }
    menu.query();
    if( menu.ret < 0 ) {
        return std::nullopt;
    }

    bookbinder_copy_activity_actor act( item_location( *p, binder ), recipes[menu.ret]->ident() );
    p->assign_activity( act );

    return std::nullopt;
}

std::optional<int> iuse::binder_manage_recipe( Character *p, item *binder, bool,
        const tripoint &ipos )
{
    if( p->is_underwater() ) {
        p->add_msg_if_player( m_info, _( "Doing that would ruin the %1$s." ), binder->tname() );
        return std::nullopt;
    }

    std::set<recipe_id> binder_recipes = binder->get_saved_recipes();
    const std::vector<recipe_id> recipes( binder_recipes.begin(), binder_recipes.end() );

    if( binder_recipes.empty() ) {
        p->add_msg_if_player( m_info, _( "You have no recipes to manage." ) );
        return std::nullopt;
    }

    uilist rmenu;
    rmenu.text = _( "Manage recipes" );

    for( const recipe_id &new_recipe : recipes ) {
        std::string recipe_name = new_recipe->result_name();
        if( p->knows_recipe( &new_recipe.obj() ) ) {
            recipe_name += _( " (KNOWN)" );
        }

        const int pages = bookbinder_copy_activity_actor::pages_for_recipe( *new_recipe );
        rmenu.addentry_col( -1, true, ' ', recipe_name,
                            string_format( n_gettext( "%1$d page", "%1$d pages", pages ), pages ) );
    }

    rmenu.query();
    if( rmenu.ret < 0 ) {
        return std::nullopt;
    }
    const recipe_id &rec = recipes[rmenu.ret];
    if( !query_yn( _( "Remove the recipe for %1$s?" ), rec->result_name() ) ) {
        return std::nullopt;
    }
    binder_recipes.erase( rec );
    binder->set_saved_recipes( binder_recipes );

    const int pages = bookbinder_copy_activity_actor::pages_for_recipe( *rec );
    binder->ammo_consume( pages, ipos, p );

    return std::nullopt;
}

std::optional<int> iuse::voltmeter( Character *p, item *, bool, const tripoint & )
{
    const std::optional<tripoint> pnt_ = choose_adjacent( _( "Check voltage where?" ) );
    if( !pnt_ ) {
        return std::nullopt;
    }

    const map &here = get_map();
    const optional_vpart_position vp = here.veh_at( *pnt_ );

    if( !vp ) {
        p->add_msg_if_player( _( "There's nothing to measure there." ) );
        return std::nullopt;
    }
    if( vp->vehicle().fuel_left( itype_battery ) ) {
        p->add_msg_if_player( _( "The %1$s has voltage." ), vp->vehicle().name );
    } else {
        p->add_msg_if_player( _( "The %1$s has no voltage." ), vp->vehicle().name );
    }
    return 1;
}

void use_function::dump_info( const item &it, std::vector<iteminfo> &dump ) const
{
    if( actor != nullptr ) {
        actor->info( it, dump );
    }
}

ret_val<void> use_function::can_call( const Character &p, const item &it, bool t,
                                      const tripoint &pos ) const
{
    if( actor == nullptr ) {
        return ret_val<void>::make_failure( _( "You can't do anything interesting with your %s." ),
                                            it.tname() );
    } else if( it.is_broken() ) {
        return ret_val<void>::make_failure( _( "Your %s is broken and won't activate." ),
                                            it.tname() );
    }

    return actor->can_use( p, it, t, pos );
}

std::optional<int> use_function::call( Character &p, item &it, bool active,
                                       const tripoint &pos ) const
{
    return actor->use( p, it, active, pos );
}<|MERGE_RESOLUTION|>--- conflicted
+++ resolved
@@ -2934,15 +2934,10 @@
 
 std::optional<int> iuse::clear_rubble( Character *p, item */* it */, bool t, const tripoint & )
 {
-<<<<<<< HEAD
     if( !p || t ) {
         return std::nullopt;
     }
-    if( p->is_mounted() ) {
-        p->add_msg_if_player( m_info, _( "You can't do that while mounted." ) );
-=======
     if( p->cant_do_mounted() ) {
->>>>>>> ee6be48f
         return std::nullopt;
     }
 
@@ -2951,21 +2946,8 @@
         return it.str_id == construction_constr_clear_rubble;
     } );
 
-<<<<<<< HEAD
     place_construction( { build->group } );
     return 0;
-=======
-    int bonus = std::max( it->get_quality( qual_DIG ) - 1, 1 );
-    const std::vector<npc *> helpers = p->get_crafting_helpers();
-    const std::size_t helpersize = p->get_num_crafting_helpers( 3 );
-    const int moves = to_moves<int>( 30_seconds ) * ( 1.0f - ( helpersize / 10.0f ) );
-    for( std::size_t i = 0; i < helpersize; i++ ) {
-        add_msg( m_info, _( "%s helps with this task…" ), helpers[i]->get_name() );
-    }
-    p->assign_activity( clear_rubble_activity_actor( moves / bonus ) );
-    p->activity.placement = get_map().getglobal( pnt );
-    return 1;
->>>>>>> ee6be48f
 }
 
 std::optional<int> iuse::siphon( Character *p, item *, bool, const tripoint & )
