--- conflicted
+++ resolved
@@ -9281,8 +9281,8 @@
     return 0;
 }
 
-<<<<<<< HEAD
-int iuse::sextant( player *p, item *it, bool, const tripoint & )
+
+cata::optional<int> iuse::sextant( player *p, item *it, bool, const tripoint & )
 {
 	
 	p->add_msg_if_player( m_neutral, _( "Sun altitude: %.1f degrees." ), to_degrees( solar_altitude( calendar::turn ) ) );
@@ -9291,10 +9291,7 @@
     return 0;
 }
 
-int iuse::directional_hologram( player *p, item *it, bool, const tripoint &pos )
-=======
 cata::optional<int> iuse::directional_hologram( player *p, item *it, bool, const tripoint &pos )
->>>>>>> a28ef5c8
 {
     if( it->is_armor() &&  !( p->is_worn( *it ) ) ) {
         p->add_msg_if_player( m_neutral, _( "You need to wear the %1$s before activating it." ),
