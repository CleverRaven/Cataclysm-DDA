--- conflicted
+++ resolved
@@ -4252,70 +4252,6 @@
     return it->type->charges_to_use();
 }
 
-<<<<<<< HEAD
-=======
-int iuse::portable_structure( player *p, item *it, bool, const tripoint & )
-{
-    int radius = it->typeId() == "large_tent_kit" ? 2 : 1;
-    furn_id floor =
-        it->typeId() == "tent_kit"       ? f_groundsheet
-        : it->typeId() == "large_tent_kit" ? f_large_groundsheet
-        :                                    f_skin_groundsheet;
-    furn_id wall =
-        it->typeId() == "tent_kit"       ? f_canvas_wall
-        : it->typeId() == "large_tent_kit" ? f_large_canvas_wall
-        :                                    f_skin_wall;
-    furn_id door =
-        it->typeId() == "tent_kit"       ? f_canvas_door
-        : it->typeId() == "large_tent_kit" ? f_large_canvas_door
-        :                                    f_skin_door;
-    furn_id center_floor =
-        it->typeId() == "large_tent_kit" ? f_center_groundsheet
-        : floor;
-
-    int diam = 2 * radius + 1;
-
-    const cata::optional<tripoint> pnt_ = choose_adjacent( string_format(
-            _( "Put up the %s where (%dx%d clear area)?" ), it->tname(), diam, diam ) );
-    if( !pnt_ ) {
-        return 0;
-    }
-    const tripoint pnt = *pnt_;
-
-    // We place the center of the structure (radius + 1)
-    // spaces away from the player.
-    // First check there's enough room.
-    const tripoint center( radius * ( pnt.x - p->pos().x ) + pnt.x,
-                           radius * ( pnt.y - p->pos().y ) + pnt.y,
-                           p->posz() );
-    for( const tripoint &dest : g->m.points_in_radius( center, radius ) ) {
-        if( !g->m.has_flag( "FLAT", dest ) ||
-            g->m.veh_at( dest ) ||
-            !g->is_empty( dest ) ||
-            g->critter_at( dest ) != nullptr ||
-            g->m.has_furn( dest ) ) {
-            add_msg( m_info, _( "There isn't enough space in that direction." ) );
-            return 0;
-        }
-    }
-    // Make a square of floor surrounded by wall.
-    for( const tripoint &dest : g->m.points_in_radius( center, radius ) ) {
-        g->m.furn_set( dest, wall );
-    }
-    for( const tripoint &dest : g->m.points_in_radius( center, radius - 1 ) ) {
-        g->m.furn_set( dest, floor );
-    }
-    // Place the center floor and the door.
-    g->m.furn_set( center, center_floor );
-    g->m.furn_set( center.x - radius * ( pnt.x - p->pos().x ),
-                   center.y - radius * ( pnt.y - p->pos().y ),
-                   door );
-    add_msg( m_info, _( "You set up the %s on the ground." ), it->tname().c_str() );
-    add_msg( m_info, _( "Examine the center square to pack it up again." ) );
-    return 1;
-}
-
->>>>>>> d7749025
 int iuse::torch_lit( player *p, item *it, bool t, const tripoint &pos )
 {
     if( p->is_underwater() ) {
