#include "iuse.h"

#include <algorithm>
#include <cmath>
#include <cstdlib>
#include <set>
#include <sstream>
#include <stdexcept>
#include <vector>

#include "action.h"
#include "artifact.h"
#include "calendar.h"
#include "cata_utility.h"
#include "coordinate_conversions.h"
#include "crafting.h"
#include "debug.h"
#include "effect.h" // for weed_msg
#include "event.h"
#include "field.h"
#include "fungal_effects.h"
#include "game.h"
#include "game_inventory.h"
#include "iexamine.h"
#include "inventory.h"
#include "iuse_actor.h" // For firestarter
#include "json.h"
#include "line.h"
#include "map.h"
#include "map_iterator.h"
#include "mapdata.h"
#include "martialarts.h"
#include "messages.h"
#include "monattack.h"
#include "mongroup.h"
#include "morale_types.h"
#include "mtype.h"
#include "mutation.h"
#include "npc.h"
#include "output.h"
#include "overmap.h"
#include "overmapbuffer.h"
#include "player.h"
#include "recipe_dictionary.h"
#include "requirements.h"
#include "rng.h"
#include "sounds.h"
#include "speech.h"
#include "string_formatter.h"
#include "string_input_popup.h"
#include "submap.h"
#include "text_snippets.h"
#include "translations.h"
#include "trap.h"
#include "ui.h"
#include "uistate.h"
#include "vehicle.h"
#include "vpart_position.h"
#include "vpart_range.h"
#include "veh_type.h"
#include "weather.h"

#define RADIO_PER_TURN 25 // how many characters per turn of radio

#include "iuse_software.h"

const mtype_id mon_bee( "mon_bee" );
const mtype_id mon_blob( "mon_blob" );
const mtype_id mon_cat( "mon_cat" );
const mtype_id mon_hologram( "mon_hologram" );
const mtype_id mon_dog( "mon_dog" );
const mtype_id mon_dog_thing( "mon_dog_thing" );
const mtype_id mon_fly( "mon_fly" );
const mtype_id mon_hallu_multicooker( "mon_hallu_multicooker" );
const mtype_id mon_shadow( "mon_shadow" );
const mtype_id mon_spore( "mon_spore" );
const mtype_id mon_vortex( "mon_vortex" );
const mtype_id mon_wasp( "mon_wasp" );
const mtype_id mon_cow( "mon_cow" );

const skill_id skill_firstaid( "firstaid" );
const skill_id skill_tailor( "tailor" );
const skill_id skill_survival( "survival" );
const skill_id skill_cooking( "cooking" );
const skill_id skill_mechanics( "mechanics" );
const skill_id skill_archery( "archery" );
const skill_id skill_computer( "computer" );
const skill_id skill_cutting( "cutting" );
const skill_id skill_fabrication( "fabrication" );
const skill_id skill_electronics( "electronics" );
const skill_id skill_melee( "melee" );

const species_id ROBOT( "ROBOT" );
const species_id HALLUCINATION( "HALLUCINATION" );
const species_id ZOMBIE( "ZOMBIE" );
const species_id FUNGUS( "FUNGUS" );
const species_id INSECT( "INSECT" );

const efftype_id effect_adrenaline( "adrenaline" );
const efftype_id effect_antibiotic( "antibiotic" );
const efftype_id effect_antibiotic_visible( "antibiotic_visible" );
const efftype_id effect_asthma( "asthma" );
const efftype_id effect_attention( "attention" );
const efftype_id effect_bite( "bite" );
const efftype_id effect_bleed( "bleed" );
const efftype_id effect_blind( "blind" );
const efftype_id effect_bloodworms( "bloodworms" );
const efftype_id effect_boomered( "boomered" );
const efftype_id effect_brainworms( "brainworms" );
const efftype_id effect_cig( "cig" );
const efftype_id effect_contacts( "contacts" );
const efftype_id effect_cureall( "cureall" );
const efftype_id effect_datura( "datura" );
const efftype_id effect_dermatik( "dermatik" );
const efftype_id effect_docile( "docile" );
const efftype_id effect_downed( "downed" );
const efftype_id effect_drunk( "drunk" );
const efftype_id effect_earphones( "earphones" );
const efftype_id effect_flushot( "flushot" );
const efftype_id effect_foodpoison( "foodpoison" );
const efftype_id effect_formication( "formication" );
const efftype_id effect_fungus( "fungus" );
const efftype_id effect_glowing( "glowing" );
const efftype_id effect_hallu( "hallu" );
const efftype_id effect_high( "high" );
const efftype_id effect_infected( "infected" );
const efftype_id effect_jetinjector( "jetinjector" );
const efftype_id effect_meth( "meth" );
const efftype_id effect_music( "music" );
const efftype_id effect_paincysts( "paincysts" );
const efftype_id effect_panacea( "panacea" );
const efftype_id effect_pet( "pet" );
const efftype_id effect_poison( "poison" );
const efftype_id effect_recover( "recover" );
const efftype_id effect_run( "run" );
const efftype_id effect_shakes( "shakes" );
const efftype_id effect_slimed( "slimed" );
const efftype_id effect_smoke( "smoke" );
const efftype_id effect_spores( "spores" );
const efftype_id effect_stimpack( "stimpack" );
const efftype_id effect_strong_antibiotic( "strong_antibiotic" );
const efftype_id effect_strong_antibiotic_visible( "strong_antibiotic_visible" );
const efftype_id effect_stunned( "stunned" );
const efftype_id effect_teargas( "teargas" );
const efftype_id effect_tapeworm( "tapeworm" );
const efftype_id effect_teleglow( "teleglow" );
const efftype_id effect_tetanus( "tetanus" );
const efftype_id effect_took_anticonvulsant_visible( "took_anticonvulsant_visible" );
const efftype_id effect_took_flumed( "took_flumed" );
const efftype_id effect_took_prozac( "took_prozac" );
const efftype_id effect_took_prozac_bad( "took_prozac_bad" );
const efftype_id effect_took_prozac_visible( "took_prozac_visible" );
const efftype_id effect_took_xanax( "took_xanax" );
const efftype_id effect_took_xanax_visible( "took_xanax_visible" );
const efftype_id effect_valium( "valium" );
const efftype_id effect_visuals( "visuals" );
const efftype_id effect_weak_antibiotic( "weak_antibiotic" );
const efftype_id effect_weak_antibiotic_visible( "weak_antibiotic_visible" );
const efftype_id effect_weed_high( "weed_high" );
const efftype_id effect_winded( "winded" );
const efftype_id effect_magnesium_supplements( "magnesium" );

static const trait_id trait_ACIDBLOOD( "ACIDBLOOD" );
static const trait_id trait_ACIDPROOF( "ACIDPROOF" );
static const trait_id trait_ALCMET( "ALCMET" );
static const trait_id trait_CENOBITE( "CENOBITE" );
static const trait_id trait_CHLOROMORPH( "CHLOROMORPH" );
static const trait_id trait_EATDEAD( "EATDEAD" );
static const trait_id trait_EATPOISON( "EATPOISON" );
static const trait_id trait_GILLS( "GILLS" );
static const trait_id trait_HYPEROPIC( "HYPEROPIC" );
static const trait_id trait_ILLITERATE( "ILLITERATE" );
static const trait_id trait_LIGHTWEIGHT( "LIGHTWEIGHT" );
static const trait_id trait_MARLOSS_AVOID( "MARLOSS_AVOID" );
static const trait_id trait_MARLOSS_BLUE( "MARLOSS_BLUE" );
static const trait_id trait_MARLOSS( "MARLOSS" );
static const trait_id trait_MARLOSS_YELLOW( "MARLOSS_YELLOW" );
static const trait_id trait_MASOCHIST( "MASOCHIST" );
static const trait_id trait_MASOCHIST_MED( "MASOCHIST_MED" );
static const trait_id trait_M_DEPENDENT( "M_DEPENDENT" );
static const trait_id trait_MYOPIC( "MYOPIC" );
static const trait_id trait_NOPAIN( "NOPAIN" );
static const trait_id trait_PSYCHOPATH( "PSYCHOPATH" );
static const trait_id trait_SPIRITUAL( "SPIRITUAL" );
static const trait_id trait_THRESH_MARLOSS( "THRESH_MARLOSS" );
static const trait_id trait_THRESH_MYCUS( "THRESH_MYCUS" );
static const trait_id trait_THRESH_PLANT( "THRESH_PLANT" );
static const trait_id trait_TOLERANCE( "TOLERANCE" );
static const trait_id trait_URSINE_EYE( "URSINE_EYE" );

static const quality_id AXE( "AXE" );
static const quality_id DIG( "DIG" );

void remove_radio_mod( item &it, player &p )
{
    if( !it.has_flag( "RADIO_MOD" ) ) {
        return;
    }
    p.add_msg_if_player( _( "You remove the radio modification from your %s!" ), it.tname().c_str() );
    item mod( "radio_mod" );
    p.i_add_or_drop( mod, 1 );
    it.item_tags.erase( "RADIO_ACTIVATION" );
    it.item_tags.erase( "RADIO_MOD" );
    it.item_tags.erase( "RADIOSIGNAL_1" );
    it.item_tags.erase( "RADIOSIGNAL_2" );
    it.item_tags.erase( "RADIOSIGNAL_3" );
    it.item_tags.erase( "RADIOCARITEM" );
}

// Checks that the player does not have an active item with LITCIG flag.
bool check_litcig( player &u )
{
    auto cigs = u.items_with( []( const item & it ) {
        return it.active && it.has_flag( "LITCIG" );
    } );
    if( cigs.empty() ) {
        return true;
    }
    u.add_msg_if_player( m_info, _( "You're already smoking a %s!" ), cigs[0]->tname().c_str() );
    return false;
}

// For an explosion (which releases some kind of gas), this function
// calculates the points around that explosion where to create those
// gas fields.
// Those points must have a clear line of sight and a clear path to
// the center of the explosion.
// They must also be passable.
std::vector<tripoint> points_for_gas_cloud( const tripoint &center, int radius )
{
    const std::vector<tripoint> gas_sources = closest_tripoints_first( radius, center );
    std::vector<tripoint> result;
    for( const auto &p : gas_sources ) {
        if( g->m.impassable( p ) ) {
            continue;
        }
        if( p != center ) {
            if( !g->m.clear_path( center, p, radius, 1, 100 ) ) {
                // Can not splatter gas from center to that point, something is in the way
                continue;
            }
        }
        result.push_back( p );
    }
    return result;
}

/* iuse methods return the number of charges expended, which is usually it->charges_to_use().
 * Some items that don't normally use charges return 1 to indicate they're used up.
 * Regardless, returning 0 indicates the item has not been used up,
 * though it may have been successfully activated.
 */
int iuse::sewage( player *p, item *it, bool, const tripoint & )
{
    if( !p->query_yn( _( "Are you sure you want to drink... this?" ) ) ) {
        return 0;
    }

    p->add_memorial_log( pgettext( "memorial_male", "Ate a sewage sample." ),
                         pgettext( "memorial_female", "Ate a sewage sample." ) );
    p->vomit();
    if( one_in( 4 ) ) {
        p->mutate();
    }
    return it->type->charges_to_use();
}

int iuse::honeycomb( player *p, item *it, bool, const tripoint & )
{
    g->m.spawn_item( p->pos(), "wax", 2 );
    return it->type->charges_to_use();
}

int iuse::royal_jelly( player *p, item *it, bool, const tripoint & )
{
    p->add_effect( effect_cureall, 1_turns );
    return it->type->charges_to_use();
}

int iuse::xanax( player *p, item *it, bool, const tripoint & )
{
    p->add_msg_if_player( _( "You take some %s." ), it->tname().c_str() );
    p->add_effect( effect_took_xanax, 90_minutes );
    p->add_effect( effect_took_xanax_visible, rng( 70_minutes, 110_minutes ) );
    return it->type->charges_to_use();
}

int iuse::caff( player *p, item *it, bool, const tripoint & )
{
    p->mod_fatigue( -( it->get_comestible() ? it->get_comestible()->stim : 0 ) * 3 );
    return it->type->charges_to_use();
}

int iuse::atomic_caff( player *p, item *it, bool, const tripoint & )
{
    p->add_msg_if_player( m_good, _( "Wow!  This %s has a kick." ), it->tname().c_str() );
    p->mod_fatigue( -( it->get_comestible() ? it->get_comestible()->stim : 0 ) * 12 );
    p->irradiate( 8, true );
    return it->type->charges_to_use();
}

static constexpr time_duration alc_strength( const int strength, const time_duration &weak,
        const time_duration &medium, const time_duration &strong )
{
    return strength == 0 ? weak : strength == 1 ? medium : strong;
}

int alcohol( player &p, const item &it, const int strength )
{
    // Weaker characters are cheap drunks
    /** @EFFECT_STR_MAX reduces drunkenness duration */
    time_duration duration = alc_strength( strength, 34_minutes, 68_minutes,
                                           90_minutes ) - ( alc_strength( strength, 6_turns, 10_turns, 12_turns ) * p.str_max );
    if( p.has_trait( trait_ALCMET ) ) {
        duration = alc_strength( strength, 9_minutes, 18_minutes, 25_minutes ) - ( alc_strength( strength,
                   6_turns, 10_turns, 10_turns ) * p.str_max );
        // Metabolizing the booze improves the nutritional value;
        // might not be healthy, and still causes Thirst problems, though
<<<<<<< HEAD
        p.stomach.mod_nutr( -( abs( it.type->comestible ? it.type->comestible->stim : 0 ) ) );
=======
        p.mod_hunger( -( abs( it.get_comestible() ? it.get_comestible()->stim : 0 ) ) );
>>>>>>> 7225789c
        // Metabolizing it cancels out the depressant
        p.stim += abs( it.get_comestible() ? it.get_comestible()->stim : 0 );
    } else if( p.has_trait( trait_TOLERANCE ) ) {
        duration -= alc_strength( strength, 12_minutes, 30_minutes, 45_minutes );
    } else if( p.has_trait( trait_LIGHTWEIGHT ) ) {
        duration += alc_strength( strength, 12_minutes, 30_minutes, 45_minutes );
    }
    if( !( p.has_trait( trait_ALCMET ) ) ) {
        p.mod_painkiller( to_turns<int>( alc_strength( strength, 4_turns, 8_turns, 12_turns ) ) );
    }
    p.add_effect( effect_drunk, duration );
    return it.type->charges_to_use();
}

int iuse::alcohol_weak( player *p, item *it, bool, const tripoint & )
{
    return alcohol( *p, *it, 0 );
}

int iuse::alcohol_medium( player *p, item *it, bool, const tripoint & )
{
    return alcohol( *p, *it, 1 );
}

int iuse::alcohol_strong( player *p, item *it, bool, const tripoint & )
{
    return alcohol( *p, *it, 2 );
}

/**
 * Entry point for intentional bodily intake of smoke via paper wrapped one
 * time use items: cigars, cigarettes, etc.
 *
 * @param p Player doing the smoking
 * @param it the item to be smoked.
 * @return Charges used in item smoked
 */
int iuse::smoking( player *p, item *it, bool, const tripoint & )
{
    bool hasFire = ( p->has_charges( "fire", 1 ) );

    // make sure we're not already smoking something
    if( !check_litcig( *p ) ) {
        return 0;
    }

    if( !hasFire ) {
        p->add_msg_if_player( m_info, _( "You don't have anything to light it with!" ) );
        return 0;
    }

    item cig;
    if( it->typeId() == "cig" ) {
        cig = item( "cig_lit", calendar::turn );
        cig.item_counter = 40;
        p->mod_hunger( -3 );
        p->mod_thirst( 2 );
    } else if( it->typeId() == "handrolled_cig" ) {
        // This transforms the hand-rolled into a normal cig, which isn't exactly
        // what I want, but leaving it for now.
        cig = item( "cig_lit", calendar::turn );
        cig.item_counter = 40;
        p->mod_thirst( 2 );
        p->mod_hunger( -3 );
    } else if( it->typeId() == "cigar" ) {
        cig = item( "cigar_lit", calendar::turn );
        cig.item_counter = 120;
        p->mod_thirst( 3 );
        p->mod_hunger( -4 );
    } else if( it->typeId() == "joint" ) {
        cig = item( "joint_lit", calendar::turn );
        cig.item_counter = 40;
        p->mod_hunger( 4 );
        p->mod_thirst( 6 );
        if( p->get_painkiller() < 5 ) {
            p->set_painkiller( ( p->get_painkiller() + 3 ) * 2 );
        }
    } else {
        p->add_msg_if_player( m_bad,
                              _( "Please let the devs know you should be able to smoke a %s but the smoking code does not know how." ),
                              it->tname().c_str() );
        return 0;
    }
    // If we're here, we better have a cig to light.
    p->use_charges_if_avail( "fire", 1 );
    cig.active = true;
    p->inv.add_item( cig, false, true );
    p->add_msg_if_player( m_neutral, _( "You light a %s." ), cig.tname().c_str() );

    // Parting messages
    if( it->typeId() == "joint" ) {
        // Would group with the joint, but awkward to mutter before lighting up.
        if( one_in( 5 ) ) {
            weed_msg( *p );
        }
    }
    if( p->get_effect_dur( effect_cig ) > 100_turns * ( p->addiction_level( ADD_CIG ) + 1 ) ) {
        p->add_msg_if_player( m_bad, _( "Ugh, too much smoke... you feel nasty." ) );
    }

    return it->type->charges_to_use();
}

int iuse::ecig( player *p, item *it, bool, const tripoint & )
{
    if( it->typeId() == "ecig" ) {
        p->add_msg_if_player( m_neutral, _( "You take a puff from your electronic cigarette." ) );
    } else if( it->typeId() == "advanced_ecig" ) {
        if( p->has_charges( "nicotine_liquid", 1 ) ) {
            p->add_msg_if_player( m_neutral,
                                  _( "You inhale some vapor from your advanced electronic cigarette." ) );
            p->use_charges( "nicotine_liquid", 1 );
            item dummy_ecig = item( "ecig", calendar::turn );
            p->consume_effects( dummy_ecig );
        } else {
            p->add_msg_if_player( m_info, _( "You don't have any nicotine liquid!" ) );
            return 0;
        }
    }

    p->mod_thirst( 1 );
    p->mod_hunger( -1 );
    p->add_effect( effect_cig, 10_minutes );
    if( p->get_effect_dur( effect_cig ) > 100_turns * ( p->addiction_level( ADD_CIG ) + 1 ) ) {
        p->add_msg_if_player( m_bad, _( "Ugh, too much nicotine... you feel nasty." ) );
    }
    return it->type->charges_to_use();
}

int iuse::antibiotic( player *p, item *it, bool, const tripoint & )
{
    p->add_msg_player_or_npc( m_neutral,
                              _( "You take some antibiotics." ),
                              _( "<npcname> takes some antibiotics." ) );
    if( p->has_effect( effect_tetanus ) ) {
        if( one_in( 3 ) ) {
            p->remove_effect( effect_tetanus );
            p->add_msg_if_player( m_good, _( "The muscle spasms start to go away." ) );
        } else {
            p->add_msg_if_player( m_warning, _( "The medication does nothing to help the spasms." ) );
        }
    }
    if( p->has_effect( effect_infected ) && !p->has_effect( effect_antibiotic ) ) {
        p->add_msg_if_player( m_good,
                              _( "Maybe just placebo effect, but you feel a little better as the dose settles in." ) );
    }
    p->add_effect( effect_antibiotic, 12_hours );
    p->add_effect( effect_antibiotic_visible, rng( 9_hours, 15_hours ) );
    return it->type->charges_to_use();
}

int iuse::eyedrops( player *p, item *it, bool, const tripoint & )
{
    if( p->is_underwater() ) {
        p->add_msg_if_player( m_info, _( "You can't do that while underwater." ) );
        return 0;
    }
    if( it->charges < it->type->charges_to_use() ) {
        p->add_msg_if_player( _( "You're out of %s." ), it->tname().c_str() );
        return 0;
    }
    p->add_msg_if_player( _( "You use your %s." ), it->tname().c_str() );
    p->moves -= 150;
    if( p->has_effect( effect_boomered ) ) {
        p->remove_effect( effect_boomered );
        p->add_msg_if_player( m_good, _( "You wash the slime from your eyes." ) );
    }
    return it->type->charges_to_use();
}

int iuse::fungicide( player *p, item *it, bool, const tripoint & )
{
    if( p->is_underwater() ) {
        p->add_msg_if_player( m_info, _( "You can't do that while underwater." ) );
        return 0;
    }

    const bool has_fungus = p->has_effect( effect_fungus );
    const bool has_spores = p->has_effect( effect_spores );

    if( p->is_npc() && !has_fungus && !has_spores ) {
        return 0;
    }

    p->add_msg_player_or_npc( _( "You use your fungicide." ), _( "<npcname> uses some fungicide" ) );
    if( has_fungus && ( one_in( 3 ) ) ) {
        p->remove_effect( effect_fungus );
        p->add_msg_if_player( m_warning,
                              _( "You feel a burning sensation under your skin that quickly fades away." ) );
    }
    if( has_spores && ( one_in( 2 ) ) ) {
        if( !p->has_effect( effect_fungus ) ) {
            p->add_msg_if_player( m_warning, _( "Your skin grows warm for a moment." ) );
        }
        p->remove_effect( effect_spores );
        int spore_count = rng( 1, 6 );
        for( const tripoint &dest : g->m.points_in_radius( p->pos(), 1 ) ) {
            if( spore_count == 0 ) {
                break;
            }
            if( dest == p->pos() ) {
                continue;
            }
            if( g->m.passable( dest ) && x_in_y( spore_count, 8 ) ) {
                if( monster *const mon_ptr = g->critter_at<monster>( dest ) ) {
                    monster &critter = *mon_ptr;
                    if( g->u.sees( dest ) &&
                        !critter.type->in_species( FUNGUS ) ) {
                        add_msg( m_warning, _( "The %s is covered in tiny spores!" ),
                                 critter.name().c_str() );
                    }
                    if( !critter.make_fungus() ) {
                        critter.die( p ); // counts as kill by player
                    }
                } else {
                    g->summon_mon( mon_spore, dest );
                }
                spore_count--;
            }
        }
    }
    return it->type->charges_to_use();
}

int iuse::antifungal( player *p, item *it, bool, const tripoint & )
{
    if( p->is_underwater() ) {
        p->add_msg_if_player( m_info, _( "You can't do that while underwater." ) );
        return 0;
    }
    p->add_msg_if_player( _( "You take some antifungal medication." ) );
    if( p->has_effect( effect_fungus ) ) {
        p->remove_effect( effect_fungus );
        p->add_msg_if_player( m_warning,
                              _( "You feel a burning sensation under your skin that quickly fades away." ) );
    }
    if( p->has_effect( effect_spores ) ) {
        if( !p->has_effect( effect_fungus ) ) {
            p->add_msg_if_player( m_warning, _( "Your skin grows warm for a moment." ) );
        }
    }
    return it->type->charges_to_use();
}

int iuse::antiparasitic( player *p, item *it, bool, const tripoint & )
{
    if( p->is_underwater() ) {
        p->add_msg_if_player( m_info, _( "You can't do that while underwater." ) );
        return 0;
    }
    p->add_msg_if_player( _( "You take some antiparasitic medication." ) );
    if( p->has_effect( effect_dermatik ) ) {
        p->remove_effect( effect_dermatik );
        p->add_msg_if_player( m_good, _( "The itching sensation under your skin fades away." ) );
    }
    if( p->has_effect( effect_tapeworm ) ) {
        p->remove_effect( effect_tapeworm );
        p->guts.mod_nutr( -1 ); // You just digested the tapeworm.
        if( p->has_trait( trait_NOPAIN ) ) {
            p->add_msg_if_player( m_good, _( "Your bowels clench as something inside them dies." ) );
        } else {
            p->add_msg_if_player( m_mixed, _( "Your bowels spasm painfully as something inside them dies." ) );
            p->mod_pain( rng( 8, 24 ) );
        }
    }
    if( p->has_effect( effect_bloodworms ) ) {
        p->remove_effect( effect_bloodworms );
        p->add_msg_if_player( _( "Your skin prickles and your veins itch for a few moments." ) );
    }
    if( p->has_effect( effect_brainworms ) ) {
        p->remove_effect( effect_brainworms );
        if( p->has_trait( trait_NOPAIN ) ) {
            p->add_msg_if_player( m_good, _( "The pressure inside your head feels better already." ) );
        } else {
            p->add_msg_if_player( m_mixed,
                                  _( "Your head pounds like a sore tooth as something inside of it dies." ) );
            p->mod_pain( rng( 8, 24 ) );
        }
    }
    if( p->has_effect( effect_paincysts ) ) {
        p->remove_effect( effect_paincysts );
        if( p->has_trait( trait_NOPAIN ) ) {
            p->add_msg_if_player( m_good, _( "The stiffness in your joints goes away." ) );
        } else {
            p->add_msg_if_player( m_good, _( "The pain in your joints goes away." ) );
        }
    }
    return it->type->charges_to_use();
}

int iuse::anticonvulsant( player *p, item *it, bool, const tripoint & )
{
    p->add_msg_if_player( _( "You take some anticonvulsant medication." ) );
    /** @EFFECT_STR reduces duration of anticonvulsant medication */
    time_duration duration = 8_hours - p->str_cur * rng( 0_turns, 100_turns );
    if( p->has_trait( trait_TOLERANCE ) ) {
        duration -= 1_hours;
    }
    if( p->has_trait( trait_LIGHTWEIGHT ) ) {
        duration += 2_hours;
    }
    p->add_effect( effect_valium, duration );
    p->add_effect( effect_took_anticonvulsant_visible, duration );
    p->add_effect( effect_high, duration );
    if( p->has_effect( effect_shakes ) ) {
        p->remove_effect( effect_shakes );
        p->add_msg_if_player( m_good, _( "You stop shaking." ) );
    }
    return it->type->charges_to_use();
}

int iuse::weed_cake( player *p, item *it, bool, const tripoint & )
{
    p->add_msg_if_player(
        _( "You start scarfing down the delicious cake.  It tastes a little funny though..." ) );
    time_duration duration = 12_minutes;
    if( p->has_trait( trait_TOLERANCE ) ) {
        duration = 9_minutes;
    }
    if( p->has_trait( trait_LIGHTWEIGHT ) ) {
        duration = 15_minutes;
    }
    p->mod_hunger( 2 );
    p->mod_thirst( 6 );
    if( p->get_painkiller() < 5 ) {
        p->set_painkiller( ( p->get_painkiller() + 3 ) * 2 );
    }
    p->add_effect( effect_weed_high, duration );
    p->moves -= 100;
    if( one_in( 5 ) ) {
        weed_msg( *p );
    }
    return it->type->charges_to_use();
}

int iuse::coke( player *p, item *it, bool, const tripoint & )
{
    p->add_msg_if_player( _( "You snort a bump of coke." ) );
    /** @EFFECT_STR reduces duration of coke */
    time_duration duration = 21_turns - 1_turns * p->str_cur + rng( 0_turns, 10_turns );
    if( p->has_trait( trait_TOLERANCE ) ) {
        duration -= 1_minutes; // Symmetry would cause problems :-/
    }
    if( p->has_trait( trait_LIGHTWEIGHT ) ) {
        duration += 2_minutes;
    }
    p->mod_hunger( -8 );
    p->add_effect( effect_high, duration );
    return it->type->charges_to_use();
}

int iuse::meth( player *p, item *it, bool, const tripoint & )
{
    /** @EFFECT_STR reduces duration of meth */
    time_duration duration = 1_minutes * ( 60 - p->str_cur );
    if( p->has_amount( "apparatus", 1 ) && p->use_charges_if_avail( "fire", 1 ) ) {
        p->add_msg_if_player( m_neutral, _( "You smoke your meth." ) );
        p->add_msg_if_player( m_good, _( "The world seems to sharpen." ) );
        p->mod_fatigue( -375 );
        if( p->has_trait( trait_TOLERANCE ) ) {
            duration *= 1.2;
        } else {
            duration *= ( p->has_trait( trait_LIGHTWEIGHT ) ? 1.8 : 1.5 );
        }
        // breathe out some smoke
        for( int i = 0; i < 3; i++ ) {
            g->m.add_field( {p->posx() + static_cast<int>( rng( -2, 2 ) ), p->posy() + static_cast<int>( rng( -2, 2 ) ), p->posz()},
                            fd_methsmoke, 2 );
        }
    } else {
        p->add_msg_if_player( _( "You snort some crystal meth." ) );
        p->mod_fatigue( -300 );
    }
    if( !p->has_effect( effect_meth ) ) {
        duration += 1_hours;
    }
    if( duration > 0_turns ) {
        // meth actually inhibits hunger, weaker characters benefit more
        /** @EFFECT_STR_MAX >4 experiences less hunger benefit from meth */
        int hungerpen = ( p->str_max < 5 ? 35 : 40 - ( 2 * p->str_max ) );
        if( hungerpen > 0 ) {
            p->mod_hunger( -hungerpen );
        }
        p->add_effect( effect_meth, duration );
    }
    return it->type->charges_to_use();
}

int iuse::vaccine( player *p, item *it, bool, const tripoint & )
{
    p->add_msg_if_player( _( "You inject the vaccine." ) );
    p->add_msg_if_player( m_good, _( "You feel tough." ) );
    p->mod_healthy_mod( 200, 200 );
    p->mod_pain( 3 );
    item syringe( "syringe", it->birthday() );
    p->i_add( syringe );
    return it->type->charges_to_use();
}

int iuse::flu_vaccine( player *p, item *it, bool, const tripoint & )
{
    p->add_msg_if_player( _( "You inject the vaccine." ) );
    p->add_msg_if_player( m_good, _( "You no longer need to fear the flu." ) );
    p->add_effect( effect_flushot, 1_turns, num_bp, true );
    p->mod_pain( 3 );
    item syringe( "syringe", it->birthday() );
    p->i_add( syringe );
    return it->type->charges_to_use();
}

int iuse::poison( player *p, item *it, bool, const tripoint & )
{
    if( ( p->has_trait( trait_EATDEAD ) ) ) {
        return it->type->charges_to_use();
    }

    // NPCs have a magical sense of what is inedible
    // Players can abuse the crafting menu instead...
    if( !it->has_flag( "HIDDEN_POISON" ) &&
        ( p->is_npc() ||
          !p->query_yn( _( "Are you sure you want to eat this? It looks poisonous..." ) ) ) ) {
        return 0;
    }
    /** @EFFECT_STR increases EATPOISON trait effectiveness (50-90%) */
    if( ( p->has_trait( trait_EATPOISON ) ) && ( !( one_in( p->str_cur / 2 ) ) ) ) {
        return it->type->charges_to_use();
    }
    p->add_effect( effect_poison, 1_hours );
    p->add_effect( effect_foodpoison, 3_hours );
    return it->type->charges_to_use();
}

int iuse::meditate( player *p, item *it, bool t, const tripoint & )
{
    if( !p || t ) {
        return 0;
    }

    if( p->has_trait( trait_SPIRITUAL ) ) {
        p->assign_activity( activity_id( "ACT_MEDITATE" ), 2000 );
    } else {
        p->add_msg_if_player( _( "This %s probably meant a lot to someone at one time." ),
                              it->tname().c_str() );
    }
    return it->type->charges_to_use();
}

int iuse::thorazine( player *p, item *it, bool, const tripoint & )
{
    p->mod_fatigue( 5 );
    p->remove_effect( effect_hallu );
    p->remove_effect( effect_visuals );
    p->remove_effect( effect_high );
    if( !p->has_effect( effect_dermatik ) ) {
        p->remove_effect( effect_formication );
    }
    if( one_in( 50 ) ) { // adverse reaction
        p->add_msg_if_player( m_bad, _( "You feel completely exhausted." ) );
        p->mod_fatigue( 15 );
    } else {
        p->add_msg_if_player( m_warning, _( "You feel a bit wobbly." ) );
    }
    return it->type->charges_to_use();
}

int iuse::prozac( player *p, item *it, bool, const tripoint & )
{
    if( !p->has_effect( effect_took_prozac ) ) {
        p->add_effect( effect_took_prozac, 12_hours );
    } else {
        p->stim += 3;
    }
    if( one_in( 50 ) ) { // adverse reaction, same duration as prozac effect.
        p->add_msg_if_player( m_warning, _( "You suddenly feel hollow inside." ) );
        p->add_effect( effect_took_prozac_bad, p->get_effect_dur( effect_took_prozac ) );
    }
    p->add_effect( effect_took_prozac_visible, rng( 9_hours, 15_hours ) );
    return it->type->charges_to_use();
}

int iuse::sleep( player *p, item *it, bool, const tripoint & )
{
    p->mod_fatigue( 40 );
    p->add_msg_if_player( m_warning, _( "You feel very sleepy..." ) );
    return it->type->charges_to_use();
}

int iuse::datura( player *p, item *it, bool, const tripoint & )
{
    if( p->is_npc() ) {
        return 0;
    }

    p->add_effect( effect_datura, rng( 200_minutes, 800_minutes ) );
    p->add_msg_if_player( _( "You eat the datura seed." ) );
    if( p->has_trait( trait_SPIRITUAL ) ) {
        p->add_morale( MORALE_FOOD_GOOD, 36, 72, 2_hours, 1_hours, false, it->type );
    }
    return it->type->charges_to_use();
}

int iuse::flumed( player *p, item *it, bool, const tripoint & )
{
    p->add_effect( effect_took_flumed, 10_hours );
    p->add_msg_if_player( _( "You take some %s" ), it->tname().c_str() );
    return it->type->charges_to_use();
}

int iuse::flusleep( player *p, item *it, bool, const tripoint & )
{
    p->add_effect( effect_took_flumed, 12_hours );
    p->mod_fatigue( 30 );
    p->add_msg_if_player( _( "You take some %s" ), it->tname().c_str() );
    p->add_msg_if_player( m_warning, _( "You feel very sleepy..." ) );
    return it->type->charges_to_use();
}

int iuse::inhaler( player *p, item *it, bool, const tripoint & )
{
    p->add_msg_if_player( m_neutral, _( "You take a puff from your inhaler." ) );
    if( !p->remove_effect( effect_asthma ) ) {
        p->mod_fatigue( -3 ); // if we don't have asthma can be used as stimulant
        if( one_in( 20 ) ) {   // with a small but significant risk of adverse reaction
            p->add_effect( effect_shakes, rng( 2_minutes, 5_minutes ) );
        }
    }
    p->remove_effect( effect_smoke );
    return it->type->charges_to_use();
}

int iuse::oxygen_bottle( player *p, item *it, bool, const tripoint & )
{
    p->moves -= 500;
    p->add_msg_if_player( m_neutral, _( "You breathe deeply from the %s" ), it->tname().c_str() );
    if( p->has_effect( effect_smoke ) ) {
        p->remove_effect( effect_smoke );
    } else if( p->has_effect( effect_teargas ) ) {
        p->remove_effect( effect_teargas );
    } else if( p->has_effect( effect_asthma ) ) {
        p->remove_effect( effect_asthma );
    } else if( p->stim < 16 ) {
        p->stim += 8;
        p->mod_painkiller( 2 );
    }
    p->remove_effect( effect_winded );
    p->mod_painkiller( 2 );
    return it->type->charges_to_use();
}

int iuse::blech( player *p, item *it, bool, const tripoint & )
{
    // TODO: Add more effects?
    if( it->made_of( LIQUID ) ) {
        if( !p->query_yn( _( "This looks unhealthy, sure you want to drink it?" ) ) ) {
            return 0;
        }
    } else { //Assume that if a blech consumable isn't a drink, it will be eaten.
        if( !p->query_yn( _( "This looks unhealthy, sure you want to eat it?" ) ) ) {
            return 0;
        }
    }

    if( it->has_flag( "ACID" ) && ( p->has_trait( trait_ACIDPROOF ) ||
                                    p->has_trait( trait_ACIDBLOOD ) ) ) {
        p->add_msg_if_player( m_bad, _( "Blech, that tastes gross!" ) );
        //reverse the harmful values of drinking this acid.
        double multiplier = -1;
<<<<<<< HEAD
        p->stomach.mod_nutr( -p->nutrition_for( *it ) * multiplier );
        p->mod_thirst( -it->type->comestible->quench * multiplier );
        p->stomach.mod_quench( 20 ); //acidproof people can drink acids like diluted water.
        p->mod_healthy_mod( it->type->comestible->healthy * multiplier,
                            it->type->comestible->healthy * multiplier );
        p->add_morale( MORALE_FOOD_BAD, it->type->comestible->fun * multiplier, 60, 1_hours, 30_minutes,
=======
        p->mod_hunger( -p->nutrition_for( *it ) * multiplier );
        p->mod_thirst( -it->get_comestible()->quench * multiplier );
        p->mod_thirst( -20 ); //acidproof people can drink acids like diluted water.
        p->mod_stomach_water( 20 );
        p->mod_healthy_mod( it->get_comestible()->healthy * multiplier,
                            it->get_comestible()->healthy * multiplier );
        p->add_morale( MORALE_FOOD_BAD, it->get_comestible()->fun * multiplier, 60, 1_hours, 30_minutes,
>>>>>>> 7225789c
                       false, it->type );
    } else {
        p->add_msg_if_player( m_bad, _( "Blech, that burns your throat!" ) );
        p->mod_pain( rng( 32, 64 ) );
        p->add_effect( effect_poison, 1_hours );
        p->apply_damage( nullptr, bp_torso, rng( 4, 12 ) );
        p->vomit();
    }
    return it->type->charges_to_use();
}

int iuse::plantblech( player *p, item *it, bool, const tripoint &pos )
{
    if( p->has_trait( trait_THRESH_PLANT ) ) {
        double multiplier = -1;
        if( p->has_trait( trait_CHLOROMORPH ) ) {
            multiplier = -3;
            p->add_msg_if_player( m_good, _( "The meal is revitalizing." ) );
        } else {
            p->add_msg_if_player( m_good, _( "Oddly enough, this doesn't taste so bad." ) );
        }

        //reverses the harmful values of drinking fertilizer
<<<<<<< HEAD
        p->stomach.mod_nutr( p->nutrition_for( *it ) * multiplier );
        p->mod_thirst( -it->type->comestible->quench * multiplier );
        p->mod_healthy_mod( it->type->comestible->healthy * multiplier,
                            it->type->comestible->healthy * multiplier );
=======
        p->mod_hunger( p->nutrition_for( *it ) * multiplier );
        p->mod_thirst( -it->get_comestible()->quench * multiplier );
        p->mod_healthy_mod( it->get_comestible()->healthy * multiplier,
                            it->get_comestible()->healthy * multiplier );
>>>>>>> 7225789c
        p->add_morale( MORALE_FOOD_GOOD, -10 * multiplier, 60, 1_hours, 30_minutes, false, it->type );
        return it->type->charges_to_use();
    } else {
        return blech( p, it, true, pos );
    }
}

int iuse::chew( player *p, item *it, bool, const tripoint & )
{
    // TODO: Add more effects?
    p->add_msg_if_player( _( "You chew your %s." ), it->tname().c_str() );
    return it->type->charges_to_use();
}

// Helper to handle the logic of removing some random mutations.
static void do_purify( player &p )
{
    std::vector<trait_id> valid; // Which flags the player has
    for( auto &traits_iter : mutation_branch::get_all() ) {
        if( p.has_trait( traits_iter.id ) && !p.has_base_trait( traits_iter.id ) ) {
            //Looks for active mutation
            valid.push_back( traits_iter.id );
        }
    }
    if( valid.empty() ) {
        p.add_msg_if_player( _( "You feel cleansed." ) );
        return;
    }
    int num_cured = rng( 1, valid.size() );
    num_cured = std::min( 4, num_cured );
    for( int i = 0; i < num_cured && !valid.empty(); i++ ) {
        const trait_id id = random_entry_removed( valid );
        if( p.purifiable( id ) ) {
            p.remove_mutation( id );
        } else {
            p.add_msg_if_player( m_warning, _( "You feel a slight itching inside, but it passes." ) );
        }
    }
}

int iuse::purifier( player *p, item *it, bool, const tripoint & )
{
    mutagen_attempt checks = mutagen_common_checks( *p, *it, false,
                             pgettext( "memorial_male", "Consumed purifier." ), pgettext( "memorial_female",
                                     "Consumed purifier." ) );
    if( !checks.allowed ) {
        return checks.charges_used;
    }

    do_purify( *p );
    return it->type->charges_to_use();
}

int iuse::purify_iv( player *p, item *it, bool, const tripoint & )
{
    mutagen_attempt checks = mutagen_common_checks( *p, *it, false,
                             pgettext( "memorial_male", "Injected purifier." ), pgettext( "memorial_female",
                                     "Injected purifier." ) );
    if( !checks.allowed ) {
        return checks.charges_used;
    }

    std::vector<trait_id> valid; // Which flags the player has
    for( auto &traits_iter : mutation_branch::get_all() ) {
        if( p->has_trait( traits_iter.id ) && !p->has_base_trait( traits_iter.id ) ) {
            //Looks for active mutation
            valid.push_back( traits_iter.id );
        }
    }
    if( valid.empty() ) {
        p->add_msg_if_player( _( "You feel cleansed." ) );
        return it->type->charges_to_use();
    }
    int num_cured = rng( 4,
                         valid.size() ); //Essentially a double-strength purifier, but guaranteed at least 4.  Double-edged and all
    if( num_cured > 8 ) {
        num_cured = 8;
    }
    for( int i = 0; i < num_cured && !valid.empty(); i++ ) {
        const trait_id id = random_entry_removed( valid );
        if( p->purifiable( id ) ) {
            p->remove_mutation( id );
        } else {
            p->add_msg_if_player( m_warning, _( "You feel a distinct burning inside, but it passes." ) );
        }
        if( !( p->has_trait( trait_NOPAIN ) ) ) {
            p->mod_pain( 2 * num_cured ); //Hurts worse as it fixes more
            p->add_msg_if_player( m_warning, _( "Feels like you're on fire, but you're OK." ) );
        }
        p->mod_stored_nutr( 2 * num_cured );
        p->mod_thirst( 2 * num_cured );
        p->mod_fatigue( 2 * num_cured );
    }
    return it->type->charges_to_use();
}

int iuse::purify_smart( player *p, item *it, bool, const tripoint & )
{
    mutagen_attempt checks = mutagen_common_checks( *p, *it, false,
                             pgettext( "memorial_male", "Injected smart purifier." ), pgettext( "memorial_female",
                                     "Injected smart purifier." ) );
    if( !checks.allowed ) {
        return checks.charges_used;
    }

    std::vector<trait_id> valid; // Which flags the player has
    std::vector<std::string> valid_names; // Which flags the player has
    for( auto &traits_iter : mutation_branch::get_all() ) {
        if( p->has_trait( traits_iter.id ) &&
            !p->has_base_trait( traits_iter.id ) &&
            p->purifiable( traits_iter.id ) ) {
            //Looks for active mutation
            valid.push_back( traits_iter.id );
            valid_names.push_back( traits_iter.id->name() );
        }
    }
    if( valid.empty() ) {
        p->add_msg_if_player( _( "You don't have any mutations to purify." ) );
        return 0;
    }

    int mutation_index = uilist( _( "Choose a mutation to purify" ), valid_names );
    if( mutation_index < 0 ) {
        return 0;
    }

    p->add_msg_if_player(
        _( "You inject the purifier.  The liquid thrashes inside the tube and goes down reluctantly." ) );

    p->remove_mutation( valid[mutation_index] );
    valid.erase( valid.begin() + mutation_index );

    // and one or two more untargeted purifications.
    if( !valid.empty() ) {
        p->remove_mutation( random_entry_removed( valid ) );
    }
    if( !valid.empty() && one_in( 2 ) ) {
        p->remove_mutation( random_entry_removed( valid ) );
    }

    p->mod_pain( 3 );

    item syringe( "syringe", it->birthday() );
    p->i_add( syringe );
    return it->type->charges_to_use();
}

void spawn_spores( const player &p )
{
    int spores_spawned = 0;
    fungal_effects fe( *g, g->m );
    for( const tripoint &dest : closest_tripoints_first( 4, p.pos() ) ) {
        if( g->m.impassable( dest ) ) {
            continue;
        }
        float dist = rl_dist( dest, p.pos() );
        if( x_in_y( 1, dist ) ) {
            fe.marlossify( dest );
        }
        if( g->critter_at( dest ) != nullptr ) {
            continue;
        }
        if( one_in( 10 + 5 * dist ) && one_in( spores_spawned * 2 ) ) {
            if( monster *const spore = g->summon_mon( mon_spore, dest ) ) {
                spore->friendly = -1;
                spores_spawned++;
            }
        }
    }
}

static void marloss_common( player &p, item &it, const trait_id &current_color )
{
    static const std::map<trait_id, add_type> mycus_colors = {{
            { trait_MARLOSS_BLUE, ADD_MARLOSS_B }, { trait_MARLOSS_YELLOW, ADD_MARLOSS_Y }, { trait_MARLOSS, ADD_MARLOSS_R }
        }
    };

    if( p.has_trait( current_color ) || p.has_trait( trait_THRESH_MARLOSS ) ) {
        p.add_msg_if_player( m_good,
                             _( "As you eat the %s, you have a near-religious experience, feeling at one with your surroundings..." ),
                             it.tname().c_str() );
        p.add_morale( MORALE_MARLOSS, 100, 1000 );
        for( const std::pair<trait_id, add_type> &pr : mycus_colors ) {
            if( pr.first != current_color ) {
                p.add_addiction( pr.second, 50 );
            }
        }

        p.set_hunger( -10 );
        spawn_spores( p );
        return;
    }

    int marloss_count = std::count_if( mycus_colors.begin(), mycus_colors.end(),
    [&p]( const std::pair<trait_id, add_type> &pr ) {
        return p.has_trait( pr.first );
    } );

    /* If we're not already carriers of current type of Marloss, roll for a random effect:
     * 1 - Mutate
     * 2 - Mutate
     * 3 - Mutate
     * 4 - Purify
     * 5 - Purify
     * 6 - Cleanse radiation + Purify
     * 7 - Fully satiate
     * 8 - Vomit
     * 9-12 - Give Marloss mutation
     */
    int effect = rng( 1, 12 );
    if( effect <= 3 ) {
        p.add_msg_if_player( _( "It tastes extremely strange!" ) );
        p.mutate();
        // Gruss dich, mutation drain, missed you!
        p.mod_pain( 2 * rng( 1, 5 ) );
        p.mod_stored_nutr( 10 );
        p.mod_thirst( 10 );
        p.mod_fatigue( 5 );
    } else if( effect <= 6 ) { // Radiation cleanse is below
        p.add_msg_if_player( m_good, _( "You feel better all over." ) );
        p.mod_painkiller( 30 );
        iuse dummy;
        dummy.purifier( &p, &it, false, p.pos() );
        if( effect == 6 ) {
            p.radiation = 0;
        }
    } else if( effect == 7 ) {

        // previously used to set hunger to -10. with the new system, needs to do something
        // else that actually makes sense, so it is a little bit more involved.
        units::volume fulfill_vol = std::max( p.stomach.capacity() / 8 - p.stomach.contains(), 0_ml );
        if( fulfill_vol != 0_ml ) {
            p.add_msg_if_player( m_good, _( "It is delicious, and very filling!" ) );
            int fulfill_cal = units::to_milliliter( fulfill_vol * 6 );
            p.stomach.mod_calories( fulfill_cal );
            p.stomach.mod_contents( fulfill_vol );
        } else {
            p.add_msg_if_player( m_bad, _( "It is delicious, but you can't eat any more." ) );
        }
    } else if( effect == 8 ) {
        p.add_msg_if_player( m_bad, _( "You take one bite, and immediately vomit!" ) );
        p.vomit();
    } else if( p.crossed_threshold() ) {
        // Mycus Rejection.  Goo already present fights off the fungus.
        p.add_msg_if_player( m_bad,
                             _( "You feel a familiar warmth, but suddenly it surges into an excruciating burn as you convulse, vomiting, and black out..." ) );
        p.add_memorial_log( pgettext( "memorial_male", "Suffered Marloss Rejection." ),
                            pgettext( "memorial_female", "Suffered Marloss Rejection." ) );
        p.vomit();
        p.mod_pain( 90 );
        p.hurtall( rng( 40, 65 ), nullptr ); // No good way to say "lose half your current HP"
        /** @EFFECT_INT slightly reduces sleep duration when eating mycus+goo */
        p.fall_asleep( 10_hours - p.int_cur *
                       1_minutes ); // Hope you were eating someplace safe.  Mycus v. Goo in your guts is no joke.
        for( const std::pair<trait_id, add_type> &pr : mycus_colors ) {
            p.unset_mutation( pr.first );
            p.rem_addiction( pr.second );
        }
        p.set_mutation(
            trait_MARLOSS_AVOID ); // And if you survive it's etched in your RNA, so you're unlikely to repeat the experiment.
    } else if( marloss_count >= 2 ) {
        p.add_msg_if_player( m_bad,
                             _( "You feel a familiar warmth, but suddenly it surges into painful burning as you convulse and collapse to the ground..." ) );
        /** @EFFECT_INT reduces sleep duration when eating wrong color marloss */
        p.fall_asleep( 40_minutes - 1_minutes * p.int_cur / 2 );
        for( const std::pair<trait_id, add_type> &pr : mycus_colors ) {
            p.unset_mutation( pr.first );
            p.rem_addiction( pr.second );
        }

        p.set_mutation( trait_THRESH_MARLOSS );
        g->m.ter_set( p.pos(), t_marloss );
        p.add_memorial_log( pgettext( "memorial_male", "Opened the Marloss Gateway." ),
                            pgettext( "memorial_female", "Opened the Marloss Gateway." ) );
        p.add_msg_if_player( m_good,
                             _( "You wake up in a marloss bush.  Almost *cradled* in it, actually, as though it grew there for you." ) );
        //~ Beginning to hear the Mycus while conscious: that's it speaking
        p.add_msg_if_player( m_good,
                             _( "unity.  together we have reached the door.  we provide the final key.  now to pass through..." ) );
    } else {
        p.add_msg_if_player( _( "You feel a strange warmth spreading throughout your body..." ) );
        p.set_mutation( current_color );
        // Give us addictions to the other two colors, but cure one for current color
        for( const std::pair<trait_id, add_type> &pr : mycus_colors ) {
            if( pr.first == current_color ) {
                p.rem_addiction( pr.second );
            } else {
                p.add_addiction( pr.second, 60 );
            }
        }
    }
}

static bool marloss_prevented( const player &p )
{
    if( p.is_npc() ) {
        return true;
    }
    if( p.has_trait( trait_MARLOSS_AVOID ) ) {
        //~"Uh-uh" is a sound used for "nope", "no", etc.
        p.add_msg_if_player( m_warning,
                             _( "After what happened that last time?  uh-uh.  You're not eating that alien poison." ) );
        return true;
    }
    if( p.has_trait( trait_THRESH_MYCUS ) ) {
        p.add_msg_if_player( m_info,
                             _( "We no longer require this scaffolding.  We reserve it for other uses." ) );
        return true;
    }

    return false;
}

int iuse::marloss( player *p, item *it, bool, const tripoint & )
{
    if( marloss_prevented( *p ) ) {
        return 0;
    }

    p->add_memorial_log( pgettext( "memorial_male", "Ate a marloss berry." ),
                         pgettext( "memorial_female", "Ate a marloss berry." ) );

    marloss_common( *p, *it, trait_MARLOSS );
    return it->type->charges_to_use();
}

int iuse::marloss_seed( player *p, item *it, bool, const tripoint & )
{
    if( !query_yn( _( "Sure you want to eat the %s? You could plant it in a mound of dirt." ),
                   colorize( it->tname(), it->color_in_inventory() ) ) ) {
        return 0; // Save the seed for later!
    }

    if( marloss_prevented( *p ) ) {
        return 0;
    }

    p->add_memorial_log( pgettext( "memorial_male", "Ate a marloss seed." ),
                         pgettext( "memorial_female", "Ate a marloss seed." ) );

    marloss_common( *p, *it, trait_MARLOSS_BLUE );
    return it->type->charges_to_use();
}

int iuse::marloss_gel( player *p, item *it, bool, const tripoint & )
{
    if( marloss_prevented( *p ) ) {
        return 0;
    }

    p->add_memorial_log( pgettext( "memorial_male", "Ate some marloss jelly." ),
                         pgettext( "memorial_female", "Ate some marloss jelly." ) );

    marloss_common( *p, *it, trait_MARLOSS_YELLOW );
    return it->type->charges_to_use();
}

int iuse::mycus( player *p, item *it, bool t, const tripoint &pos )
{
    if( p->is_npc() ) {
        return it->type->charges_to_use();
    }
    // Welcome our guide.  Welcome.  To. The Mycus.
    if( p->has_trait( trait_THRESH_MARLOSS ) ) {
        p->add_memorial_log( pgettext( "memorial_male", "Became one with the Mycus." ),
                             pgettext( "memorial_female", "Became one with the Mycus." ) );
        p->add_msg_if_player( m_neutral,
                              _( "The apple tastes amazing, and you finish it quickly, not even noticing the lack of any core or seeds." ) );
        p->add_msg_if_player( m_good, _( "You feel better all over." ) );
        p->mod_painkiller( 30 );
        this->purifier( p, it, t, pos ); // Clear out some of that goo you may have floating around
        p->radiation = 0;
        p->healall( 4 ); // Can't make you a whole new person, but not for lack of trying
        p->add_msg_if_player( m_good,
                              _( "As the apple settles in, you feel ecstasy radiating through every part of your body..." ) );
        p->add_morale( MORALE_MARLOSS, 1000, 1000 ); // Last time you'll ever have it this good.  So enjoy.
        p->add_msg_if_player( m_good,
                              _( "Your eyes roll back in your head.  Everything dissolves into a blissful haze..." ) );
        /** @EFFECT_INT slightly reduces sleep duration when eating mycus */
        p->fall_asleep( 5_hours - p->int_cur * 1_minutes );
        p->unset_mutation( trait_THRESH_MARLOSS );
        p->set_mutation( trait_THRESH_MYCUS );
        //~ The Mycus does not use the term (or encourage the concept of) "you".  The PC is a local/native organism, but is now the Mycus.
        //~ It still understands the concept, but uninitelligent fungaloids and mind-bent symbiotes should not need it.
        //~ We are the Mycus.
        g->refresh_all();
        popup( _( "We welcome into us. We have endured long in this forbidding world." ) );
        p->add_msg_if_player( " " );
        p->add_msg_if_player( m_good,
                              _( "A sea of white caps, waving gently. A haze of spores wafting silently over a forest." ) );
        g->refresh_all();
        popup( _( "The natives have a saying: \"E Pluribus Unum.\"  Out of many, one." ) );
        p->add_msg_if_player( " " );
        p->add_msg_if_player( m_good,
                              _( "The blazing pink redness of the berry. The juices spreading across your tongue, the warmth draping over us like a lover's embrace." ) );
        g->refresh_all();
        popup( _( "We welcome the union of our lines in our local guide.  We will prosper, and unite this world. Even now, our fruits adapt to better serve local physiology." ) );
        p->add_msg_if_player( " " );
        p->add_msg_if_player( m_good,
                              _( "The sky-blue of the seed. The nutty, creamy flavors intermingling with the berry, a memory that will never leave us." ) );
        g->refresh_all();
        popup( _( "As, in time, shall we adapt to better welcome those who have not received us." ) );
        p->add_msg_if_player( " " );
        p->add_msg_if_player( m_good,
                              _( "The amber-yellow of the sap. Feel it flowing through our veins, taking the place of the strange, thin red gruel called \"blood.\"" ) );
        g->refresh_all();
        popup( _( "We are the Mycus." ) );
        /*p->add_msg_if_player( m_good,
                              _( "We welcome into us.  We have endured long in this forbidding world." ) );
        p->add_msg_if_player( m_good,
                              _( "The natives have a saying: \"E Pluribus Unum\"  Out of many, one." ) );
        p->add_msg_if_player( m_good,
                              _( "We welcome the union of our lines in our local guide.  We will prosper, and unite this world." ) );
        p->add_msg_if_player( m_good, _( "Even now, our fruits adapt to better serve local physiology." ) );
        p->add_msg_if_player( m_good,
                              _( "As, in time, shall we adapt to better welcome those who have not received us." ) );*/
        fungal_effects fe( *g, g->m );
        for( const tripoint &pos : g->m.points_in_radius( p->pos(), 3 ) ) {
            fe.marlossify( pos );
        }
        p->rem_addiction( ADD_MARLOSS_R );
        p->rem_addiction( ADD_MARLOSS_B );
        p->rem_addiction( ADD_MARLOSS_Y );
    } else if( p->has_trait( trait_THRESH_MYCUS ) &&
               !p->has_trait( trait_M_DEPENDENT ) ) { // OK, now set the hook.
        if( !one_in( 3 ) ) {
            p->mutate_category( "MYCUS" );
            p->mod_stored_nutr( 10 );
            p->mod_thirst( 10 );
            p->mod_fatigue( 5 );
            p->add_morale( MORALE_MARLOSS, 25, 200 ); // still covers up mutation pain
        }
    } else if( p->has_trait( trait_THRESH_MYCUS ) ) {
        p->mod_painkiller( 5 );
        p->stim += 5;
    } else { // In case someone gets one without having been adapted first.
        // Marloss is the Mycus' method of co-opting humans.  Mycus fruit is for symbiotes' maintenance and development.
        p->add_msg_if_player(
            _( "This apple tastes really weird!  You're not sure it's good for you..." ) );
        p->mutate();
        p->mod_pain( 2 * rng( 1, 5 ) );
        p->mod_stored_nutr( 10 );
        p->mod_thirst( 10 );
        p->mod_fatigue( 5 );
        p->vomit(); // no hunger/quench benefit for you
        p->mod_healthy_mod( -8, -50 );
    }
    return it->type->charges_to_use();
}

// Types of petfood for taming each different monster.
enum Petfood {
    DOGFOOD,
    CATFOOD,
    CATTLEFODDER,
    BIRDFOOD
};

int feedpet( player &p, monster &mon, m_flag food_flag, const char *message )
{
    if( mon.has_flag( food_flag ) ) {
        p.add_msg_if_player( m_good, message, mon.get_name().c_str() );
        mon.friendly = -1;
        mon.add_effect( effect_pet, 1_turns, num_bp, true );
        return 1;
    } else {
        p.add_msg_if_player( _( "The %s doesn't want that kind of food." ), mon.get_name().c_str() );
        return 0;
    }
}

int petfood( player &p, const item &it, Petfood animal_food_type )
{
    const cata::optional<tripoint> pnt_ = choose_adjacent( string_format( _( "Put the %s where?" ),
                                          it.tname() ) );
    if( !pnt_ ) {
        return 0;
    }
    const tripoint pnt = *pnt_;
    p.moves -= 15;

    // First a check to see if we are trying to feed a NPC dog food.
    if( animal_food_type == DOGFOOD && g->critter_at<npc>( pnt ) != nullptr ) {
        if( npc *const person_ = g->critter_at<npc>( pnt ) ) {
            npc &person = *person_;
            if( query_yn( _( "Are you sure you want to feed a person the dog food?" ) ) ) {
                p.add_msg_if_player( _( "You put your %1$s into %2$s's mouth!" ), it.tname().c_str(),
                                     person.name.c_str() );
                if( person.is_friend() || x_in_y( 9, 10 ) ) {
                    person.say(
                        _( "Okay, but please, don't give me this again.  I don't want to eat dog food in the cataclysm all day." ) );
                    return 1;
                } else {
                    p.add_msg_if_player( _( "%s knocks it out from your hand!" ), person.name.c_str() );
                    person.make_angry();
                    return 1;
                }
            } else {
                p.add_msg_if_player( _( "Never mind." ) );
                return 0;
            }
        }
        // Then monsters.
    } else if( monster *const mon_ptr = g->critter_at<monster>( pnt, true ) ) {
        monster &mon = *mon_ptr;

        if( mon.is_hallucination() ) {
            p.add_msg_if_player( _( "You try to feed the %s some %s, but it vanishes!" ),
                                 mon.type->nname().c_str(), it.tname().c_str() );
            mon.die( nullptr );
            return 0;
        }

        // This switch handles each petfood for each type of tameable monster.
        switch( animal_food_type ) {
            case DOGFOOD:
                if( mon.type->id == mon_dog_thing ) {
                    p.deal_damage( &mon, bp_hand_r, damage_instance( DT_CUT, rng( 1, 10 ) ) );
                    p.add_msg_if_player( m_bad, _( "You want to feed it the dog food, but it bites your fingers!" ) );
                    if( one_in( 5 ) ) {
                        p.add_msg_if_player(
                            _( "Apparently it's more interested in your flesh than the dog food in your hand!" ) );
                        return 1;
                    }
                } else {
                    return feedpet( p, mon, MF_DOGFOOD,
                                    _( "The %s seems to like you!  It lets you pat its head and seems friendly." ) );
                }
                break;
            case CATFOOD:
                return feedpet( p, mon, MF_CATFOOD,
                                _( "The %s seems to like you!  Or maybe it just tolerates your presence better.  It's hard to tell with felines." ) );
            case CATTLEFODDER:
                return feedpet( p, mon, MF_CATTLEFODDER,
                                _( "The %s seems to like you!  It lets you pat its head and seems friendly." ) );
            case BIRDFOOD:
                return feedpet( p, mon, MF_BIRDFOOD,
                                _( "The %s seems to like you!  It runs around your legs and seems friendly." ) );
        }

    } else {
        p.add_msg_if_player( _( "There is nothing to be fed here." ) );
        return 0;
    }

    return 1;
}

int iuse::dogfood( player *p, item *it, bool, const tripoint & )
{
    return petfood( *p, *it, DOGFOOD );
}

int iuse::catfood( player *p, item *it, bool, const tripoint & )
{
    return petfood( *p, *it, CATFOOD );
}

int iuse::feedcattle( player *p, item *it, bool, const tripoint & )
{
    return petfood( *p, *it, CATTLEFODDER );
}

int iuse::feedbird( player *p, item *it, bool, const tripoint & )
{
    return petfood( *p, *it, BIRDFOOD );
}

int iuse::sew_advanced( player *p, item *it, bool, const tripoint & )
{
    if( p->is_npc() ) {
        return 0;
    }

    if( p->is_underwater() ) {
        p->add_msg_if_player( m_info, _( "You can't do that while underwater." ) );
        return 0;
    }

    if( p->fine_detail_vision_mod() > 4 ) {
        add_msg( m_info, _( "You can't see to sew!" ) );
        return 0;
    }

    static const std::set<material_id> sewable{
        material_id( "cotton" ),
        material_id( "leather" ),
        material_id( "fur" ),
        material_id( "nomex" ),
        material_id( "plastic" ),
        material_id( "kevlar" ),
        material_id( "wool" )
    };
    int pos = g->inv_for_filter( _( "Enhance which clothing?" ), []( const item & itm ) {
        return itm.is_armor() && !itm.is_firearm() && !itm.is_power_armor() &&
               itm.made_of_any( sewable );
    } );
    item &mod = p->i_at( pos );
    if( mod.is_null() ) {
        p->add_msg_if_player( m_info, _( "You do not have that item!" ) );
        return 0;
    }
    if( &mod == it ) {
        p->add_msg_if_player( m_info,
                              _( "This can be used to repair or modify other items, not itself." ) );
        return 0;
    }

    // Gives us an item with the mod added or removed (toggled)
    const auto modded_copy = []( const item & proto, const std::string & mod_type ) {
        item mcopy = proto;
        if( mcopy.item_tags.count( mod_type ) == 0 ) {
            mcopy.item_tags.insert( mod_type );
        } else {
            mcopy.item_tags.erase( mod_type );
        }

        return mcopy;
    };

    // TODO: Wrap all the mods into structs, maybe even json-able
    // All possible mods here
    std::array<std::string, 4> clothing_mods{
        { "wooled", "furred", "leather_padded", "kevlar_padded" }
    };

    // Materials those mods use
    std::array<std::string, 4> mod_materials{
        { "felt_patch", "fur", "leather", "kevlar_plate" }
    };

    // Cache available materials
    std::map< itype_id, bool > has_enough;
    const int items_needed = mod.volume() / 750_ml + 1;
    const inventory &crafting_inv = p->crafting_inventory();
    // Go through all discovered repair items and see if we have any of them available
    for( auto &material : mod_materials ) {
        has_enough[material] = crafting_inv.has_amount( material, items_needed );
    }

    const int mod_count = mod.item_tags.count( "wooled" ) + mod.item_tags.count( "furred" ) +
                          mod.item_tags.count( "leather_padded" ) + mod.item_tags.count( "kevlar_padded" );

    // We need extra thread to lose it on bad rolls
    const int thread_needed = mod.volume() / 125_ml + 10;
    // Returns true if the item already has the mod or if we have enough materials and thread to add it
    const auto can_add_mod = [&]( const std::string & new_mod, const itype_id & mat_item ) {
        return mod.item_tags.count( new_mod ) > 0 ||
               ( it->charges >= thread_needed && has_enough[mat_item] );
    };

    uilist tmenu;
    // TODO: Tell how much thread will we use
    if( it->charges >= thread_needed ) {
        tmenu.text = _( "How do you want to modify it?" );
    } else {
        tmenu.text = _( "Not enough thread to modify. Which modification do you want to remove?" );
    }

    // TODO: The supremely ugly block of code below looks better than 200 line boilerplate
    // that was there before, but it can probably be moved into a helper somehow

    // TODO: 2: List how much material we have and how much we need
    item temp_item = modded_copy( mod, "wooled" );
    // Can we perform this addition or removal
    bool enab = can_add_mod( "wooled", "felt_patch" );
    tmenu.addentry( 0, enab, MENU_AUTOASSIGN, _( "%s (Warmth: %d->%d, Encumbrance: %d->%d)" ),
                    mod.item_tags.count( "wooled" ) == 0 ? _( "Line it with wool" ) : _( "Destroy wool lining" ),
                    mod.get_warmth(), temp_item.get_warmth(), mod.get_encumber( *p ), temp_item.get_encumber( *p ) );

    temp_item = modded_copy( mod, "furred" );
    enab = can_add_mod( "furred", "fur" );
    tmenu.addentry( 1, enab, MENU_AUTOASSIGN, _( "%s (Warmth: %d->%d, Encumbrance: %d->%d)" ),
                    mod.item_tags.count( "furred" ) == 0 ? _( "Line it with fur" ) : _( "Destroy fur lining" ),
                    mod.get_warmth(), temp_item.get_warmth(), mod.get_encumber( *p ), temp_item.get_encumber( *p ) );

    temp_item = modded_copy( mod, "leather_padded" );
    enab = can_add_mod( "leather_padded", "leather" );
    tmenu.addentry( 2, enab, MENU_AUTOASSIGN, _( "%s (Bash/Cut: %d/%d->%d/%d, Encumbrance: %d->%d)" ),
                    mod.item_tags.count( "leather_padded" ) == 0 ? _( "Pad with leather" ) :
                    _( "Destroy leather padding" ),
                    mod.bash_resist(), mod.cut_resist(), temp_item.bash_resist(), temp_item.cut_resist(),
                    mod.get_encumber( *p ), temp_item.get_encumber( *p ) );

    temp_item = modded_copy( mod, "kevlar_padded" );
    enab = can_add_mod( "kevlar_padded", "kevlar_plate" );
    tmenu.addentry( 3, enab, MENU_AUTOASSIGN, _( "%s (Bash/Cut: %d/%d->%d/%d, Encumbrance: %d->%d)" ),
                    mod.item_tags.count( "kevlar_padded" ) == 0 ? _( "Pad with Kevlar" ) :
                    _( "Destroy Kevlar padding" ),
                    mod.bash_resist(), mod.cut_resist(), temp_item.bash_resist(), temp_item.cut_resist(),
                    mod.get_encumber( *p ), temp_item.get_encumber( *p ) );

    tmenu.query();
    const int choice = tmenu.ret;

    if( choice < 0 || choice > 3 ) {
        return 0;
    }

    // The mod player picked
    const std::string &the_mod = clothing_mods[choice];

    // If the picked mod already exists, player wants to destroy it
    if( mod.item_tags.count( the_mod ) ) {
        if( query_yn( _( "Are you sure?  You will not gain any materials back." ) ) ) {
            mod.item_tags.erase( the_mod );
        }

        return 0;
    }

    // Get the id of the material used
    const auto &repair_item = mod_materials[choice];

    std::vector<item_comp> comps;
    comps.push_back( item_comp( repair_item, items_needed ) );
    p->moves -= 500 * p->fine_detail_vision_mod();
    p->practice( skill_tailor, items_needed * 3 + 3 );
    /** @EFFECT_TAILOR randomly improves clothing modification efforts */
    int rn = dice( 3, 2 + p->get_skill_level( skill_tailor ) ); // Skill
    /** @EFFECT_DEX randomly improves clothing modification efforts */
    rn += rng( 0, p->dex_cur / 2 );                    // Dexterity
    /** @EFFECT_PER randomly improves clothing modification efforts */
    rn += rng( 0, p->per_cur / 2 );                    // Perception
    rn -= mod_count * 10;                              // Other mods

    if( rn <= 8 ) {
        p->add_msg_if_player( m_bad, _( "You damage your %s trying to modify it!" ),
                              mod.tname().c_str() );
        if( mod.inc_damage() ) {
            p->add_msg_if_player( m_bad, _( "You destroy it!" ) );
            p->i_rem_keep_contents( pos );
        }
        return thread_needed / 2;
    } else if( rn <= 10 ) {
        p->add_msg_if_player( m_bad,
                              _( "You fail to modify the clothing, and you waste thread and materials." ) );
        p->consume_items( comps );
        return thread_needed;
    } else if( rn <= 14 ) {
        p->add_msg_if_player( m_mixed, _( "You modify your %s, but waste a lot of thread." ),
                              mod.tname().c_str() );
        p->consume_items( comps );
        mod.item_tags.insert( the_mod );
        return thread_needed;
    }

    p->add_msg_if_player( m_good, _( "You modify your %s!" ), mod.tname().c_str() );
    mod.item_tags.insert( the_mod );
    p->consume_items( comps );
    return thread_needed / 2;
}

int iuse::radio_mod( player *p, item *, bool, const tripoint & )
{
    if( p->is_npc() ) {
        // Now THAT would be kinda cruel
        return 0;
    }

    int inventory_index = g->inv_for_filter( _( "Modify what?" ), []( const item & itm ) {
        return itm.has_flag( "RADIO_MODABLE" );
    } );
    item &modded = p->i_at( inventory_index );

    if( modded.is_null() ) {
        p->add_msg_if_player( _( "You do not have that item!" ) );
        return 0;
    }

    int choice = uilist( _( "Which signal should activate the item?:" ), {
        _( "\"Red\"" ), _( "\"Blue\"" ), _( "\"Green\"" )
    } );

    std::string newtag;
    std::string colorname;
    switch( choice ) {
        case 0:
            newtag = "RADIOSIGNAL_1";
            colorname = _( "\"Red\"" );
            break;
        case 1:
            newtag = "RADIOSIGNAL_2";
            colorname = _( "\"Blue\"" );
            break;
        case 2:
            newtag = "RADIOSIGNAL_3";
            colorname = _( "\"Green\"" );
            break;
        default:
            return 0;
    }

    if( modded.has_flag( "RADIO_MOD" ) && modded.has_flag( newtag ) ) {
        p->add_msg_if_player( _( "This item has been modified this way already." ) );
        return 0;
    }

    remove_radio_mod( modded, *p );

    p->add_msg_if_player(
        _( "You modify your %1$s to listen for %2$s activation signal on the radio." ),
        modded.tname().c_str(), colorname.c_str() );
    modded.item_tags.insert( "RADIO_ACTIVATION" );
    modded.item_tags.insert( "RADIOCARITEM" );
    modded.item_tags.insert( "RADIO_MOD" );
    modded.item_tags.insert( newtag );
    return 1;
}

int iuse::remove_all_mods( player *p, item *, bool, const tripoint & )
{
    if( !p ) {
        return 0;
    }

    auto loc = g->inv_map_splice( []( const item & e ) {
        return !e.toolmods().empty();
    },
    _( "Remove mods from tool?" ), 1,
    _( "You don't have any modified tools." ) );

    if( !loc ) {
        add_msg( m_info, _( "Never mind." ) );
        return 0;
    }

    if( !loc->ammo_remaining() || g->unload( *loc ) ) {
        auto mod = std::find_if( loc->contents.begin(), loc->contents.end(), []( const item & e ) {
            return e.is_toolmod();
        } );
        p->i_add_or_drop( *mod );
        loc->contents.erase( mod );

        remove_radio_mod( *loc, *p );
    }
    return 0;
}

int iuse::fishing_rod( player *p, item *it, bool, const tripoint & )
{
    if( p->is_npc() ) {
        // Long actions - NPCs don't like those yet
        return 0;
    }

    const cata::optional<tripoint> pnt_ = choose_adjacent( _( "Fish where?" ) );
    if( !pnt_ ) {
        return 0;
    }
    const tripoint pnt = *pnt_;

    if( !g->m.has_flag( "FISHABLE", pnt ) ) {
        p->add_msg_if_player( m_info, _( "You can't fish there!" ) );
        return 0;
    }

    std::vector<monster *> fishables = g->get_fishable( 60, pnt );
    if( fishables.empty() ) {
        p->add_msg_if_player( m_info,
                              _( "There are no fish around.  Try another spot." ) ); // maybe let the player find that out by himself?
        return 0;
    }

    p->add_msg_if_player( _( "You cast your line and wait to hook something..." ) );

    p->assign_activity( activity_id( "ACT_FISH" ), 30000, 0, p->get_item_position( it ), it->tname() );
    p->activity.placement = pnt;

    return 0;
}

int iuse::fish_trap( player *p, item *it, bool t, const tripoint &pos )
{
    if( !t ) {
        // Handle deploying fish trap.
        if( it->active ) {
            it->active = false;
            return 0;
        }

        if( it->charges < 0 ) {
            it->charges = 0;
            return 0;
        }

        if( p->is_underwater() ) {
            p->add_msg_if_player( m_info, _( "You can't do that while underwater." ) );
            return 0;
        }

        if( it->charges == 0 ) {
            p->add_msg_if_player( _( "Fish are not foolish enough to go in here without bait." ) );
            return 0;
        }

        const cata::optional<tripoint> pnt_ = choose_adjacent( _( "Put fish trap where?" ) );
        if( !pnt_ ) {
            return 0;
        }
        const tripoint pnt = *pnt_;

        if( !g->m.has_flag( "FISHABLE", pnt ) ) {
            p->add_msg_if_player( m_info, _( "You can't fish there!" ) );
            return 0;
        }

        std::vector<monster *> fishables = g->get_fishable( 60, pnt );
        if( fishables.empty() ) {
            p->add_msg_if_player( m_info,
                                  _( "There is no fish around.  Try another spot." ) ); // maybe let the player find that out by himself?
            return 0;
        }
        it->active = true;
        it->set_age( 0_turns );
        g->m.add_item_or_charges( pnt, *it );
        p->i_rem( it );
        p->add_msg_if_player( m_info,
                              _( "You place the fish trap, in three hours or so you may catch some fish." ) );

        return 0;

    } else {
        // Handle processing fish trap over time.
        if( it->charges == 0 ) {
            it->active = false;
            return 0;
        }
        if( it->age() > 3_hours ) {
            it->active = false;

            if( !g->m.has_flag( "FISHABLE", pos ) ) {
                return 0;
            }

            int success = -50;
            const int surv = p->get_skill_level( skill_survival );
            const int attempts = rng( it->charges, it->charges * it->charges );
            for( int i = 0; i < attempts; i++ ) {
                /** @EFFECT_SURVIVAL randomly increases number of fish caught in fishing trap */
                success += rng( surv, surv * surv );
            }

            it->charges = rng( -1, it->charges );
            if( it->charges < 0 ) {
                it->charges = 0;
            }

            int fishes = 0;

            if( success < 0 ) {
                fishes = 0;
            } else if( success < 300 ) {
                fishes = 1;
            } else if( success < 1500 ) {
                fishes = 2;
            } else {
                fishes = rng( 3, 5 );
            }

            if( fishes == 0 ) {
                it->charges = 0;
                p->practice( skill_survival, rng( 5, 15 ) );

                return 0;
            }
            std::vector<monster *> fishables = g->get_fishable( 60,
                                               pos ); //get the fishables around the trap's spot
            for( int i = 0; i < fishes; i++ ) {
                p->practice( skill_survival, rng( 3, 10 ) );
                if( fishables.size() > 1 ) {
                    g->catch_a_monster( fishables, pos, p, 300_hours ); //catch the fish!
                } else {
                    //there will always be a chance that the player will get lucky and catch a fish
                    //not existing in the fishables vector. (maybe it was in range, but wandered off)
                    //lets say it is a 5% chance per fish to catch
                    if( one_in( 20 ) ) {
                        const std::vector<mtype_id> fish_group = MonsterGroupManager::GetMonstersFromGroup(
                                    mongroup_id( "GROUP_FISH" ) );
                        const mtype_id &fish_mon = random_entry_ref( fish_group );
                        //Yes, we can put fishes in the trap like knives in the boot,
                        //and then get fishes via activation of the item,
                        //but it's not as comfortable as if you just put fishes in the same tile with the trap.
                        //Also: corpses and comestibles do not rot in containers like this, but on the ground they will rot.
                        //we don't know when it was caught so use a random turn
                        g->m.add_item_or_charges( pos, item::make_corpse( fish_mon, it->birthday() + rng( 0_turns,
                                                  3_hours ) ) );
                        break; //this can happen only once
                    }
                }
            }
        }
        return 0;
    }
}

int iuse::extinguisher( player *p, item *it, bool, const tripoint & )
{
    if( !it->ammo_sufficient() ) {
        return 0;
    }
    g->draw();
    // If anyone other than the player wants to use one of these,
    // they're going to need to figure out how to aim it.
    const cata::optional<tripoint> dest_ = choose_adjacent( _( "Spray where?" ) );
    if( !dest_ ) {
        return 0;
    }
    tripoint dest = *dest_;

    p->moves -= 140;

    // Reduce the strength of fire (if any) in the target tile.
    g->m.adjust_field_strength( dest, fd_fire, 0 - rng( 2, 3 ) );

    // Also spray monsters in that tile.
    if( monster *const mon_ptr = g->critter_at<monster>( dest, true ) ) {
        monster &critter = *mon_ptr;
        critter.moves -= 150;
        bool blind = false;
        if( one_in( 2 ) && critter.has_flag( MF_SEES ) ) {
            blind = true;
            critter.add_effect( effect_blind, rng( 1_minutes, 2_minutes ) );
        }
        if( g->u.sees( critter ) ) {
            p->add_msg_if_player( _( "The %s is sprayed!" ), critter.name().c_str() );
            if( blind ) {
                p->add_msg_if_player( _( "The %s looks blinded." ), critter.name().c_str() );
            }
        }
        if( critter.made_of( LIQUID ) ) {
            if( g->u.sees( critter ) ) {
                p->add_msg_if_player( _( "The %s is frozen!" ), critter.name().c_str() );
            }
            critter.apply_damage( p, bp_torso, rng( 20, 60 ) );
            critter.set_speed_base( critter.get_speed_base() / 2 );
        }
    }

    // Slightly reduce the strength of fire immediately behind the target tile.
    if( g->m.passable( dest ) ) {
        dest.x += ( dest.x - p->posx() );
        dest.y += ( dest.y - p->posy() );

        g->m.adjust_field_strength( dest, fd_fire, std::min( 0 - rng( 0, 1 ) + rng( 0, 1 ), 0L ) );
    }

    return it->type->charges_to_use();
}

int iuse::rm13armor_off( player *p, item *it, bool, const tripoint & )
{
    if( !it->ammo_sufficient() ) {
        p->add_msg_if_player( m_info, _( "The RM13 combat armor's fuel cells are dead." ) );
        return 0;
    } else {
        std::string oname = it->typeId() + "_on";
        p->add_msg_if_player( _( "You activate your RM13 combat armor." ) );
        p->add_msg_if_player( _( "Rivtech Model 13 RivOS v2.19:   ONLINE." ) );
        p->add_msg_if_player( _( "CBRN defense system:            ONLINE." ) );
        p->add_msg_if_player( _( "Acoustic dampening system:      ONLINE." ) );
        p->add_msg_if_player( _( "Thermal regulation system:      ONLINE." ) );
        p->add_msg_if_player( _( "Vision enhancement system:      ONLINE." ) );
        p->add_msg_if_player( _( "Electro-reactive armor system:  ONLINE." ) );
        p->add_msg_if_player( _( "All systems nominal." ) );
        it->convert( oname ).active = true;
        return it->type->charges_to_use();
    }
}

int iuse::rm13armor_on( player *p, item *it, bool t, const tripoint & )
{
    if( t ) { // Normal use
    } else { // Turning it off
        std::string oname = it->typeId();
        if( oname.length() > 3 && oname.compare( oname.length() - 3, 3, "_on" ) == 0 ) {
            oname.erase( oname.length() - 3, 3 );
        } else {
            debugmsg( "no item type to turn it into (%s)!", oname.c_str() );
            return 0;
        }
        p->add_msg_if_player( _( "RivOS v2.19 shutdown sequence initiated." ) );
        p->add_msg_if_player( _( "Shutting down." ) );
        p->add_msg_if_player( _( "Your RM13 combat armor turns off." ) );
        it->convert( oname ).active = false;
    }
    return it->type->charges_to_use();
}

int iuse::unpack_item( player *p, item *it, bool, const tripoint & )
{
    if( p->is_underwater() ) {
        p->add_msg_if_player( m_info, _( "You can't do that while underwater." ) );
        return 0;
    }
    std::string oname = it->typeId() + "_on";
    p->moves -= 300;
    p->add_msg_if_player( _( "You unpack your %s for use." ), it->tname().c_str() );
    it->convert( oname ).active = false;
    return 0;
}

int iuse::pack_item( player *p, item *it, bool t, const tripoint & )
{
    if( p->is_underwater() ) {
        p->add_msg_if_player( m_info, _( "You can't do that while underwater." ) );
        return 0;
    }
    if( t ) { // Normal use
        // Numbers below -1 are reserved for worn items
    } else if( p->get_item_position( it ) < -1 ) {
        p->add_msg_if_player( m_info, _( "You can't pack your %s until you take it off." ),
                              it->tname().c_str() );
        return 0;
    } else { // Turning it off
        std::string oname = it->typeId();
        if( oname.length() > 3 && oname.compare( oname.length() - 3, 3, "_on" ) == 0 ) {
            oname.erase( oname.length() - 3, 3 );
        } else {
            debugmsg( "no item type to turn it into (%s)!", oname.c_str() );
            return 0;
        }
        p->moves -= 500;
        p->add_msg_if_player( _( "You pack your %s for storage." ), it->tname().c_str() );
        it->convert( oname ).active = false;
    }
    return 0;
}

static int cauterize_elec( player &p, item &it )
{
    if( it.charges == 0 && it.ammo_capacity() ) {
        p.add_msg_if_player( m_info, _( "You need batteries to cauterize wounds." ) );
        return 0;
    } else if( !p.has_effect( effect_bite ) && !p.has_effect( effect_bleed ) && !p.is_underwater() ) {
        if( ( p.has_trait( trait_MASOCHIST ) || p.has_trait( trait_MASOCHIST_MED ) ||
              p.has_trait( trait_CENOBITE ) ) &&
            p.query_yn( _( "Cauterize yourself for fun?" ) ) ) {
            return cauterize_actor::cauterize_effect( p, it, true ) ? it.type->charges_to_use() : 0;
        } else {
            p.add_msg_if_player( m_info,
                                 _( "You are not bleeding or bitten, there is no need to cauterize yourself." ) );
            return 0;
        }
    } else if( p.is_npc() || query_yn( _( "Cauterize any open wounds?" ) ) ) {
        return cauterize_actor::cauterize_effect( p, it, true ) ? it.type->charges_to_use() : 0;
    }
    return 0;
}

int iuse::water_purifier( player *p, item *it, bool, const tripoint & )
{
    auto obj = g->inv_map_splice( []( const item & e ) {
        return !e.contents.empty() && e.contents.front().typeId() == "water";
    }, _( "Purify what?" ), 1, _( "You don't have water to purify." ) );

    if( !obj ) {
        p->add_msg_if_player( m_info, _( "You do not have that item!" ) );
        return 0;
    }

    item &liquid = obj->contents.front();
    if( !it->units_sufficient( *p, liquid.charges ) ) {
        p->add_msg_if_player( m_info, _( "That volume of water is too large to purify." ) );
        return 0;
    }

    p->moves -= 150;

    liquid.convert( "water_clean" ).poison = 0;
    return liquid.charges;
}

int iuse::radio_off( player *p, item *it, bool, const tripoint & )
{
    if( !it->ammo_sufficient() ) {
        p->add_msg_if_player( _( "It's dead." ) );
    } else {
        p->add_msg_if_player( _( "You turn the radio on." ) );
        it->convert( "radio_on" ).active = true;
    }
    return it->type->charges_to_use();
}

int iuse::directional_antenna( player *p, item *it, bool, const tripoint & )
{
    // Find out if we have an active radio
    auto radios = p->items_with( []( const item & it ) {
        return it.typeId() == "radio_on";
    } );
    if( radios.empty() ) {
        add_msg( m_info, _( "Must have an active radio to check for signal direction." ) );
        return 0;
    }
    const item radio = *radios.front();
    // Find the radio station its tuned to (if any)
    const auto tref = overmap_buffer.find_radio_station( radio.frequency );
    if( !tref ) {
        add_msg( m_info, _( "You can't find the direction if your radio isn't tuned." ) );
        return 0;
    }
    // Report direction.
    const auto player_pos = p->global_sm_location();
    direction angle = direction_from( player_pos.x, player_pos.y,
                                      tref.abs_sm_pos.x, tref.abs_sm_pos.y );
    add_msg( _( "The signal seems strongest to the %s." ), direction_name( angle ).c_str() );
    return it->type->charges_to_use();
}

int iuse::radio_on( player *p, item *it, bool t, const tripoint &pos )
{
    if( t ) {
        // Normal use
        std::string message = _( "Radio: Kssssssssssssh." );
        const auto tref = overmap_buffer.find_radio_station( it->frequency );
        if( tref ) {
            const auto selected_tower = tref.tower;
            if( selected_tower->type == MESSAGE_BROADCAST ) {
                message = selected_tower->message;
            } else if( selected_tower->type == WEATHER_RADIO ) {
                message = weather_forecast( tref.abs_sm_pos );
            }

            message = obscure_message( message, [&]()->int {
                int signal_roll = dice( 10, tref.signal_strength * 3 );
                int static_roll = dice( 10, 100 );
                if( static_roll > signal_roll )
                {
                    if( static_roll < signal_roll * 1.1 && one_in( 4 ) ) {
                        return 0;
                    } else {
                        return '#';
                    }
                } else
                {
                    return -1;
                }
            } );

            std::vector<std::string> segments = foldstring( message, RADIO_PER_TURN );
            int index = calendar::turn % segments.size();
            std::stringstream messtream;
            messtream << string_format( _( "radio: %s" ), segments[index].c_str() );
            message = messtream.str();
        }
        sounds::ambient_sound( pos, 6, sounds::sound_t::speech, message );
    } else { // Activated
        int ch = 1;
        if( it->ammo_remaining() > 0 ) {
            ch = uilist( _( "Radio:" ), {
                _( "Scan" ), _( "Turn off" )
            } );
        }

        switch( ch ) {
            case 0: {
                const int old_frequency = it->frequency;
                const radio_tower *lowest_tower = nullptr;
                const radio_tower *lowest_larger_tower = nullptr;
                for( auto &tref : overmap_buffer.find_all_radio_stations() ) {
                    const auto new_frequency = tref.tower->frequency;
                    if( new_frequency == old_frequency ) {
                        continue;
                    }
                    if( new_frequency > old_frequency &&
                        ( lowest_larger_tower == nullptr || new_frequency < lowest_larger_tower->frequency ) ) {
                        lowest_larger_tower = tref.tower;
                    } else if( lowest_tower == nullptr || new_frequency < lowest_tower->frequency ) {
                        lowest_tower = tref.tower;
                    }
                }
                if( lowest_larger_tower != nullptr ) {
                    it->frequency = lowest_larger_tower->frequency;
                } else if( lowest_tower != nullptr ) {
                    it->frequency = lowest_tower->frequency;
                }
            }
            break;
            case 1:
                p->add_msg_if_player( _( "The radio dies." ) );
                it->convert( "radio" ).active = false;
                break;
            default:
                break;
        }
    }
    return it->type->charges_to_use();
}

int iuse::noise_emitter_off( player *p, item *it, bool, const tripoint & )
{
    if( !it->ammo_sufficient() ) {
        p->add_msg_if_player( _( "It's dead." ) );
    } else {
        p->add_msg_if_player( _( "You turn the noise emitter on." ) );
        it->convert( "noise_emitter_on" ).active = true;
    }
    return it->type->charges_to_use();
}

int iuse::noise_emitter_on( player *p, item *it, bool t, const tripoint &pos )
{
    if( t ) { // Normal use
        //~ the sound of a noise emitter when turned on
        sounds::ambient_sound( pos, 30, sounds::sound_t::alarm, _( "KXSHHHHRRCRKLKKK!" ) );
    } else { // Turning it off
        p->add_msg_if_player( _( "The infernal racket dies as the noise emitter turns off." ) );
        it->convert( "noise_emitter" ).active = false;
    }
    return it->type->charges_to_use();
}

int iuse::ma_manual( player *p, item *it, bool, const tripoint & )
{
    // [CR] - should NPCs just be allowed to learn this stuff? Just like that?

    const matype_id style_to_learn = martial_art_learned_from( *it->type );

    if( p->has_martialart( style_to_learn ) ) {
        p->add_msg_if_player( m_info, _( "You already know all this book has to teach." ) );
        return 0;
    }

    p->ma_styles.push_back( style_to_learn );

    const martialart &ma = style_to_learn.obj();
    p->add_msg_if_player( m_good, _( "You learn the essential elements of %s." ),
                          _( ma.name.c_str() ) );
    p->add_msg_if_player( m_info, _( "%s to select martial arts style." ),
                          press_x( ACTION_PICK_STYLE ) );

    return 1;
}

static bool pry_nails( player &p, const ter_id &type, const tripoint &pnt )
{
    int nails = 0;
    int boards = 0;
    ter_id newter;
    if( type == t_fence ) {
        nails = 6;
        boards = 3;
        newter = t_fence_post;
        p.add_msg_if_player( _( "You pry out the fence post." ) );
    } else if( type == t_window_boarded ) {
        nails = 8;
        boards = 4;
        newter = t_window_frame;
        p.add_msg_if_player( _( "You pry the boards from the window." ) );
    } else if( type == t_window_boarded_noglass ) {
        nails = 8;
        boards = 4;
        newter = t_window_empty;
        p.add_msg_if_player( _( "You pry the boards from the window frame." ) );
    } else if( type == t_door_boarded || type == t_door_boarded_damaged ||
               type == t_rdoor_boarded || type == t_rdoor_boarded_damaged ||
               type == t_door_boarded_peep || type == t_door_boarded_damaged_peep ) {
        nails = 8;
        boards = 4;
        if( type == t_door_boarded ) {
            newter = t_door_c;
        } else if( type == t_door_boarded_damaged ) {
            newter = t_door_b;
        } else if( type == t_door_boarded_peep ) {
            newter = t_door_c_peep;
        } else if( type == t_door_boarded_damaged_peep ) {
            newter = t_door_b_peep;
        } else if( type == t_rdoor_boarded ) {
            newter = t_rdoor_c;
        } else { // if (type == t_rdoor_boarded_damaged)
            newter = t_rdoor_b;
        }
        p.add_msg_if_player( _( "You pry the boards from the door." ) );
    } else {
        return false;
    }
    p.practice( skill_fabrication, 1, 1 );
    p.moves -= 500;
    g->m.spawn_item( p.pos(), "nail", 0, nails );
    g->m.spawn_item( p.pos(), "2x4", boards );
    g->m.ter_set( pnt, newter );
    return true;
}

int iuse::hammer( player *p, item *it, bool, const tripoint & )
{
    // If anyone other than the player wants to use one of these,
    // they're going to need to figure out how to aim it.
    const cata::optional<tripoint> pnt_ = choose_adjacent( _( "Pry where?" ) );
    if( !pnt_ ) {
        return 0;
    }
    const tripoint pnt = *pnt_;

    if( pnt == p->pos() ) {
        p->add_msg_if_player( _( "You try to hit yourself with the hammer." ) );
        p->add_msg_if_player( _( "But you can't touch this." ) );
        return 0;
    }

    return this->crowbar( p, it, false, pnt );
}

int iuse::crowbar( player *p, item *it, bool, const tripoint &pos )
{
    // TODO: Make this 3D now that NPCs get to use items
    tripoint pnt = pos;
    if( pos == p->pos() ) {
        const cata::optional<tripoint> pnt_ = choose_adjacent( _( "Pry where?" ) );
        if( !pnt_ ) {
            return 0;
        }
        pnt = *pnt_;
    } // else it is already set to pos in the line above if

    if( pnt == p->pos() ) {
        p->add_msg_if_player( m_info, _( "You attempt to pry open your wallet "
                                         "but alas.  You are just too miserly." ) );
        return 0;
    }
    ter_id type = g->m.ter( pnt );
    const char *succ_action;
    const char *fail_action;
    ter_id new_type = t_null;
    bool noisy;
    int pry_quality;
    int difficulty;

    if( type == t_door_locked || type == t_door_locked_alarm || type == t_door_locked_interior ) {
        succ_action = _( "You pry open the door." );
        fail_action = _( "You pry, but cannot pry open the door." );
        new_type = t_door_o;
        pry_quality = 2;
        noisy = true;
        difficulty = 6;
    } else if( type == t_door_locked_peep ) {
        succ_action = _( "You pry open the door." );
        fail_action = _( "You pry, but cannot pry open the door." );
        new_type = t_door_o_peep;
        pry_quality = 2;
        noisy = true;
        difficulty = 6;
    } else if( type == t_door_c ) {
        p->add_msg_if_player( m_info, _( "You notice the door is unlocked, so you simply open it." ) );
        g->m.ter_set( pnt, t_door_o );
        p->mod_moves( -100 );
        return 0;
    } else if( type == t_door_c_peep ) {
        p->add_msg_if_player( m_info, _( "You notice the door is unlocked, so you simply open it." ) );
        g->m.ter_set( pnt, t_door_o_peep );
        p->mod_moves( -100 );
        return 0;
    } else if( type == t_manhole_cover ) {
        succ_action = _( "You lift the manhole cover." );
        fail_action = _( "You pry, but cannot lift the manhole cover." );
        pry_quality = 1;
        new_type = t_manhole;
        noisy = false;
        difficulty = 4;
    } else if( g->m.furn( pnt ) == f_crate_c ) {
        succ_action = _( "You pop open the crate." );
        fail_action = _( "You pry, but cannot pop open the crate." );
        pry_quality = 1;
        noisy = true;
        difficulty = 6;
    } else if( g->m.furn( pnt ) == f_coffin_c ) {
        succ_action = _( "You wedge open the coffin." );
        fail_action = _( "You pry, but the coffin remains closed." );
        pry_quality = 2;
        noisy = true;
        difficulty = 5;
    } else if( type == t_window_domestic || type == t_curtains || type == t_window_no_curtains ) {
        succ_action = _( "You pry open the window." );
        fail_action = _( "You pry, but cannot pry open the window." );
        new_type = ( type == t_window_no_curtains ) ? t_window_no_curtains_open : t_window_open;
        pry_quality = 2;
        noisy = true;
        difficulty = 6;
    } else if( pry_nails( *p, type, pnt ) ) {
        return it->type->charges_to_use();
    } else {
        p->add_msg_if_player( m_info, _( "There's nothing to pry there." ) );
        return 0;
    }

    // Doors need PRY 2 which is on a crowbar, crates need PRY 1 which is on a crowbar
    // & a claw hammer.
    // The iexamine function for crate supplies a hammer object.
    // So this stops the player (A)ctivating a Hammer with a Crowbar in their backpack
    // then managing to open a door.
    const int pry_level = it->get_quality( quality_id( "PRY" ) );

    if( pry_level < pry_quality ) {
        p->add_msg_if_player( _( "You can't get sufficient leverage to open that with your %s." ),
                              it->tname() );
        p->mod_moves( 10 ); // spend a few moves trying it.
        return 0;
    }

    // For every level of PRY over the requirement, remove n from the difficulty (so -2 with a PRY 4 tool)
    difficulty -= ( pry_level - pry_quality );

    /** @EFFECT_STR speeds up crowbar prying attempts */
    p->mod_moves( -std::max( 20, difficulty * 20 - p->str_cur * 5 ) );
    /** @EFFECT_STR increases chance of crowbar prying success */

    if( dice( 4, difficulty ) < dice( 4, p->str_cur ) ) {
        p->add_msg_if_player( m_good, succ_action );

        if( g->m.furn( pnt ) == f_crate_c ) {
            g->m.furn_set( pnt, f_crate_o );
        } else if( g->m.furn( pnt ) == f_coffin_c ) {
            g->m.furn_set( pnt, f_coffin_o );
        } else {
            g->m.ter_set( pnt, new_type );
        }

        if( noisy ) {
            sounds::sound( pnt, 12, sounds::sound_t::combat, _( "crunch!" ) );
        }
        if( type == t_manhole_cover ) {
            g->m.spawn_item( pnt, "manhole_cover" );
        }
        if( type == t_door_locked_alarm ) {
            p->add_memorial_log( pgettext( "memorial_male", "Set off an alarm." ),
                                 pgettext( "memorial_female", "Set off an alarm." ) );
            sounds::sound( p->pos(), 40, sounds::sound_t::alarm, _( "an alarm sound!" ) );
            if( !g->events.queued( EVENT_WANTED ) ) {
                g->events.add( EVENT_WANTED, calendar::turn + 30_minutes, 0, p->global_sm_location() );
            }
        }
    } else {
        if( type == t_window_domestic || type == t_curtains ) {
            //chance of breaking the glass if pry attempt fails
            /** @EFFECT_STR reduces chance of breaking window with crowbar */

            /** @EFFECT_MECHANICS reduces chance of breaking window with crowbar */
            if( dice( 4, difficulty ) > dice( 2, p->get_skill_level( skill_mechanics ) ) + dice( 2,
                    p->str_cur ) ) {
                p->add_msg_if_player( m_mixed, _( "You break the glass." ) );
                sounds::sound( pnt, 24, sounds::sound_t::combat, _( "glass breaking!" ) );
                g->m.ter_set( pnt, t_window_frame );
                g->m.spawn_item( pnt, "sheet", 2 );
                g->m.spawn_item( pnt, "stick" );
                g->m.spawn_item( pnt, "string_36" );
                return it->type->charges_to_use();
            }
        }
        p->add_msg_if_player( fail_action );
    }
    return it->type->charges_to_use();
}

int iuse::makemound( player *p, item *it, bool t, const tripoint & )
{
    if( !p || t ) {
        return 0;
    }

    const cata::optional<tripoint> pnt_ = choose_adjacent( _( "Till soil where?" ) );
    if( !pnt_ ) {
        return 0;
    }
    const tripoint pnt = *pnt_;

    if( pnt == p->pos() ) {
        add_msg( m_info, _( "You think about jumping on a shovel, but then change up your mind." ) );
        return 0;
    }

    if( g->m.has_flag( "PLOWABLE", pnt ) && !g->m.has_flag( "PLANT", pnt ) ) {
        p->add_msg_if_player( _( "You churn up the earth here." ) );
        p->mod_moves( -300 );
        g->m.ter_set( pnt, t_dirtmound );
        return it->type->charges_to_use();
    } else {
        p->add_msg_if_player( _( "You can't churn up this ground." ) );
        return 0;
    }
}

struct digging_moves_and_byproducts {
    int moves;
    int spawn_count;
    std::string byproducts_item_group;
    ter_id result_terrain;
};

static digging_moves_and_byproducts dig_pit_moves_and_byproducts( player *p, item *it, bool deep,
        bool channel )
{
    // When we dig, we're generally digging out either a deep or shallow pit.
    //
    // The dimensions are a little hand-wavey... based on our exactly
    // as-big-as-they-need-to-be tile sizes, we could assume that the width and height
    // are 1 meter each. Our pit could be a square as well, or we could assume it's
    // circular and 1 meter in diameter.
    //
    // Depth is even less rigidly defined, both in terms of "what is a z-level", and in
    // terms of how the deep and shallow pits are used in game.
    //
    // A shallow pit gets used to do things like build an improvised shelter or start
    // the foundation for a wall, and is ostensibly a relatively quick effort: a
    // survior might get a crude digging implement (e.g. digging stick) and attempt to
    // dig out the start of an improvised shelter, or they might have a proper shovel
    // and be digging a foundation footing. Referencing the 2018 IBC
    // https://codes.iccsafe.org/content/IRC2018/chapter-4-foundations we can see in
    // R403.1.4 the requirement that "exterior footings shall be placed not less than
    // 12 inches (305 mm) below the undisturbed ground surface. You'd need even more
    // space for the actual footing, but that's close enough. I don't think surviviors
    // care about building to code, but let's call it 12 inches (0.3048 meters) at the
    // maximum for a shallow pit depth.
    //
    // The deep pit is a little more complicated because it gets used for more complex
    // constructions like traps, reinforced concrete wall footings, palisades, wells,
    // root cellars, and the like. The depth requirements for those are quite varied,
    // but let's just throw some number around to get a feel for it: say at least 2
    // meters deep to be an effective pit trap. The USGS maintains
    // depth-to-ground-water-level records and provides them at
    // https://waterdata.usgs.gov/nwis/current/?type=gw. A cursory review (and
    // remembering it's seasonal) shows values in Massachusetts ranging from 122 feet
    // and 1 foot, and values between 3 to 9 feet aren't uncommon. Root cellars are
    // ideally constructed where the ground temperature has stabilized, below the frost
    // line. This depth varies by location, but is somewhere in the 1 to 3 meter range.
    //
    // With all of that in hand, let's make some estimates.
    //
    // A shallow pit is a circular pit 1 meter in diameter and 0.3048 meters deep,
    // which works out to... ~0.239 m^3. That's so close, let's just call it 0.25 m^3
    // or 250 liters.
    //
    // A deep pit is a rectangular pit 1m x 1m x 2m, or 2 m^3, or 2000 liters.
    //
    // Now, for how long that takes, things are going to get even more subjective and
    // couched in assumptions. Let's assume a single individual, digging in optimally
    // diggable soil(rather than something requiring a pickaxe to break the soil or
    // requiring saws to remove tree roots), using an appropriate (but manual)
    // implement designed for the task (e.g. a shovel). The Canadian Centre for
    // Occupational Health and Safety has some interesting recommendations on the rate
    // of shovelling, weight of the load, and throw distance at
    // https://www.ccohs.ca/oshanswers/ergonomics/shovel.html. Of particular interest
    // is the table of "recommended workload for continuous shovelling", which gives a
    // weight per minute and a total weight per 15 minutes, as well as a description of
    // the conditions. It also discusses the need to take breaks, for example
    // alternating 15 minutes of shoveling and 15 minutes of rest in extreme
    // conditions. Taking all that into consideration, I'm going to call it 10
    // scoops/min * 5 kg/scoop for 15 minutes followed by 15 minutes of rest, or
    // effectively 25 kg/min.
    //
    // Now we need to bring the weights and volumes together. Again, more hand waving
    // as the soil composition is going to have a big influence on this. The
    // engineering toolbox https://www.engineeringtoolbox.com/dirt-mud-densities-d_1727.html
    // lists the density of wet and dry versions of many materials. I'm going with the
    // assumption that this is moist/wet soil that includes clay, silt, load, as well as
    // some rock, so I'll just call it 1700 kg/m^3 on average.
    //
    // Shallow pit is 0.25 m^3 * 1700 kg/m^3, or 425 kg.
    // Deep pit is 2 m^3 * 1700 kg/m^3, or 3400 kg.
    //
    // We'll do some variables below, but for reference:
    // Shallow pit: 425 kg / 25 kg/min = 17 minutes
    // Deep pit: 3400 kg / 25 kg/min = 136 minutes
    //
    // Now, one addendum: we're digging our deep pit in the location that we've already
    // dug the shallow pit, so really we should exclude the shallow pit volume from the
    // deep when counting the amount of work we need to do.
    //
    // Adjusted deep pit: ( 3400 kg - 425 kg ) / 25 kg/min = 119 minutes

    constexpr double shallow_pit_volume_m3 = 0.25;
    constexpr double deep_pit_volume_m3 = 2;
    constexpr int dig_rate_kg_min = 25;
    constexpr int material_density_kg_m3 = 1700;

    // At the time of writing this, a shovel is DIG 3, which is what the numbers are
    // balanced around.
    constexpr double baseline_dig_quality = 3;

    // Get the dig quality of the tool.
    const int quality = it->get_quality( DIG );

    // Dig quality affects the dig rate linearly relative to baseline dig quality
    const double tool_dig_rate = dig_rate_kg_min * quality / baseline_dig_quality;

    ///\EFFECT_STR modifies dig rate
    // Adjust the dig rate by 2 kg/min per point of strength more/less than 10.
    const double player_dig_rate = std::max( 1.0, tool_dig_rate + ( p->str_cur - 10 ) * 2 );

    // Figure out the volume of the pit we're digging.
    // Subtract the shallow volume from the deep, since we already dug that.
    const double volume_m3 = deep ? ( deep_pit_volume_m3 - shallow_pit_volume_m3 ) :
                             shallow_pit_volume_m3;

    // And now determine the moves...
    int dig_minutes = volume_m3 * material_density_kg_m3 / player_dig_rate;
    int moves = MINUTES( dig_minutes ) * 100;

    // Modify the number of moves based on the help.
    // TODO: this block of code is all over the place and could probably be consolidated.
    const std::vector<npc *> helpers = g->u.get_crafting_helpers();
    const int helpersize = g->u.get_num_crafting_helpers( 3 );
    moves = moves * ( 1 - ( helpersize / 10 ) );

    ter_id result_terrain;
    if( channel ) {
        result_terrain = ter_id( "t_water_moving_sh" );
    } else {
        result_terrain = deep ? ter_id( "t_pit" ) : ter_id( "t_pit_shallow" );
    }

    return { moves, static_cast<int>( volume_m3 / 0.05 ), "digging_soil_loam_50L", result_terrain };
}

int iuse::dig( player *p, item *it, bool t, const tripoint & )
{
    if( !p || t ) {
        return 0;
    }

    const tripoint dig_point = p->pos();

    const bool can_dig_here = g->m.has_flag( "DIGGABLE", dig_point ) && !g->m.has_furn( dig_point ) &&
                              g->m.tr_at( dig_point ).is_null() && g->m.i_at( dig_point ).empty() && !g->m.veh_at( dig_point );

    if( !can_dig_here ) {
        p->add_msg_if_player(
            _( "You can't dig a pit in this location.  Ensure it is clear diggable ground with no items or obstacles." ) );
        return 0;
    }
    const bool can_deepen = g->m.has_flag( "DIGGABLE_CAN_DEEPEN", dig_point );
    const bool grave = g->m.ter( dig_point ) == t_grave;

    if( !p->crafting_inventory().has_quality( DIG, 2 ) ) {
        if( can_deepen ) {
            p->add_msg_if_player( _( "You can't deepen this pit without a proper shovel." ) );
            return 0;
        } else if( grave ) {
            p->add_msg_if_player( _( "You can't exhume a grave without a proper shovel." ) );
            return 0;
        }
    }

    const std::function<bool( tripoint )> f = []( tripoint p ) {
        return g->m.passable( p );
    };

    const cata::optional<tripoint> pnt_ = choose_adjacent_highlight(
            _( "Deposit excavated materials where?" ), f, false );
    if( !pnt_ ) {
        return 0;
    }
    const tripoint deposit_point = *pnt_;

    if( !g->m.passable( deposit_point ) ) {
        p->add_msg_if_player(
            _( "You can't deposit the excavated materials onto an impassable location." ) );
        return 0;
    }

    if( grave ) {
        if( g->u.has_trait_flag( "SPIRITUAL" ) && !g->u.has_trait_flag( "PSYCHOPATH" ) &&
            g->u.query_yn( _( "Would you really touch the sacred resting place of the dead?" ) ) ) {
            add_msg( m_info, _( "Exhuming a grave is really against your beliefs." ) );
            g->u.add_morale( MORALE_GRAVEDIGGER, -50, -100, 48_hours, 12_hours );
            if( one_in( 3 ) ) {
                g->u.vomit();
            }
        } else if( g->u.has_trait_flag( "PSYCHOPATH" ) ) {
            p->add_msg_if_player( m_good,
                                  _( "Exhuming a grave is fun now, where there is no one to object." ) );
            p->add_morale( MORALE_GRAVEDIGGER, 25, 50, 2_hours, 1_hours );
        } else if( !g->u.has_trait_flag( "EATDEAD" ) && !g->u.has_trait_flag( "SAPROVORE" ) ) {
            p->add_msg_if_player( m_bad, _( "Exhuming this grave is utterly disgusting!" ) );
            p->add_morale( MORALE_GRAVEDIGGER, -25, -50, 2_hours, 1_hours );
            if( one_in( 5 ) ) {
                p->vomit();
            }
        }
    }

    const std::vector<npc *> helpers = g->u.get_crafting_helpers();
    for( const npc *np : helpers ) {
        add_msg( m_info, _( "%s helps with this task..." ), np->name.c_str() );
        break;
    }

    digging_moves_and_byproducts moves_and_byproducts = dig_pit_moves_and_byproducts( p, it,
            can_deepen, false );

    player_activity act( activity_id( "ACT_DIG" ), moves_and_byproducts.moves, -1,
                         p->get_item_position( it ) );
    act.placement = dig_point;
    act.values.emplace_back( moves_and_byproducts.spawn_count );
    act.str_values.emplace_back( moves_and_byproducts.byproducts_item_group );
    act.str_values.emplace_back( moves_and_byproducts.result_terrain.id().str() );
    act.coords.emplace_back( deposit_point );
    p->assign_activity( act );

    return it->type->charges_to_use();
}

int iuse::dig_channel( player *p, item *it, bool t, const tripoint & )
{
    if( !p || t ) {
        return 0;
    }

    const tripoint dig_point = p->pos();

    tripoint north = dig_point + point( 0, -1 );
    tripoint south = dig_point + point( 0, 1 );
    tripoint west = dig_point + point( -1, 0 );
    tripoint east = dig_point + point( 1, 0 );

    const bool can_dig_here = g->m.has_flag( "DIGGABLE", dig_point ) && !g->m.has_furn( dig_point ) &&
                              g->m.tr_at( dig_point ).is_null() && g->m.i_at( dig_point ).empty() && !g->m.veh_at( dig_point ) &&
                              ( g->m.has_flag( "CURRENT", north ) ||  g->m.has_flag( "CURRENT", south ) ||
                                g->m.has_flag( "CURRENT", east ) ||  g->m.has_flag( "CURRENT", west ) );

    if( !can_dig_here ) {
        p->add_msg_if_player(
            _( "You can't dig a channel in this location.  Ensure it is clear diggable ground with no items or obstacles, adjacent to flowing water." ) );
        return 0;
    }

    const std::function<bool( tripoint )> f = []( tripoint p ) {
        return g->m.passable( p );
    };

    const cata::optional<tripoint> pnt_ = choose_adjacent_highlight(
            _( "Deposit excavated materials where?" ), f, false );
    if( !pnt_ ) {
        return 0;
    }
    const tripoint deposit_point = *pnt_;

    if( !g->m.passable( deposit_point ) ) {
        p->add_msg_if_player(
            _( "You can't deposit the excavated materials onto an impassable location." ) );
        return 0;
    }

    const std::vector<npc *> helpers = g->u.get_crafting_helpers();
    for( const npc *np : helpers ) {
        add_msg( m_info, _( "%s helps with this task..." ), np->name.c_str() );
        break;
    }

    digging_moves_and_byproducts moves_and_byproducts = dig_pit_moves_and_byproducts( p, it, false,
            true );

    player_activity act( activity_id( "ACT_DIG_CHANNEL" ), moves_and_byproducts.moves, -1,
                         p->get_item_position( it ) );
    act.placement = dig_point;
    act.values.emplace_back( moves_and_byproducts.spawn_count );
    act.str_values.emplace_back( moves_and_byproducts.byproducts_item_group );
    act.str_values.emplace_back( moves_and_byproducts.result_terrain.id().str() );
    act.coords.emplace_back( deposit_point );
    p->assign_activity( act );


    return it->type->charges_to_use();
}

int iuse::fill_pit( player *p, item *it, bool t, const tripoint & )
{
    if( !p || t ) {
        return 0;
    }

    const cata::optional<tripoint> pnt_ = choose_adjacent( _( "Fill which pit or mound?" ) );
    if( !pnt_ ) {
        return 0;
    }
    const tripoint pnt = *pnt_;

    if( pnt == p->pos() ) {
        add_msg( m_info, _( "You decide not to bury yourself that early." ) );
        return 0;
    }

    int moves;

    if( g->m.ter( pnt ) == t_pit || g->m.ter( pnt ) == t_pit_spiked ||
        g->m.ter( pnt ) == t_pit_glass || g->m.ter( pnt ) == t_pit_corpsed ) {
        moves = MINUTES( 15 ) * 100;
    } else if( g->m.ter( pnt ) == t_pit_shallow ) {
        moves = MINUTES( 10 ) * 100;
    } else if( g->m.ter( pnt ) == t_dirtmound ) {
        moves = MINUTES( 5 ) * 100;
    } else {
        p->add_msg_if_player( _( "There is nothing to fill." ) );
        return 0;
    }
    const std::vector<npc *> helpers = g->u.get_crafting_helpers();
    const int helpersize = g->u.get_num_crafting_helpers( 3 );
    moves = moves * ( 1 - ( helpersize / 10 ) );
    for( const npc *np : helpers ) {
        add_msg( m_info, _( "%s helps with this task..." ), np->name.c_str() );
        break;
    }
    p->assign_activity( activity_id( "ACT_FILL_PIT" ), moves, -1, p->get_item_position( it ) );
    p->activity.placement = pnt;

    return it->type->charges_to_use();
}

/**
 * Explanation of ACT_CLEAR_RUBBLE activity values:
 *
 * coords[0]: Where the rubble is.
 * index: The bonus, for calculating hunger and thirst penalties.
 */

int iuse::clear_rubble( player *p, item *it, bool, const tripoint & )
{
    const cata::optional<tripoint> pnt_ = choose_adjacent( _( "Clear rubble where?" ) );
    if( !pnt_ ) {
        return 0;
    }
    const tripoint pnt = *pnt_;

    if( g->m.has_flag( "RUBBLE", pnt ) ) {
        int bonus = std::max( it->get_quality( quality_id( "DIG" ) ) - 1, 1 );
        const std::vector<npc *> helpers = g->u.get_crafting_helpers();
        for( const npc *np : helpers ) {
            add_msg( m_info, _( "%s helps with this task..." ), np->name.c_str() );
            break;
        }
        const int helpersize = g->u.get_num_crafting_helpers( 3 );
        const int moves = 2500 * ( 1 - ( helpersize / 10 ) );
        player_activity act( activity_id( "ACT_CLEAR_RUBBLE" ), moves / bonus, bonus );
        p->assign_activity( act );
        p->activity.placement = pnt;
        return it->type->charges_to_use();
    } else {
        p->add_msg_if_player( m_bad, _( "There's no rubble to clear." ) );
        return 0;
    }
}

void act_vehicle_siphon( vehicle * ); // veh_interact.cpp

int iuse::siphon( player *p, item *it, bool, const tripoint & )
{
    const cata::optional<tripoint> pnt_ = choose_adjacent( _( "Siphon from where?" ) );
    if( !pnt_ ) {
        return 0;
    }

    const optional_vpart_position vp = g->m.veh_at( *pnt_ );
    if( !vp ) {
        p->add_msg_if_player( m_info, _( "There's no vehicle there." ) );
        return 0;
    }
    act_vehicle_siphon( &vp->vehicle() );
    return it->type->charges_to_use();
}

int toolweapon_off( player &p, item &it, const bool fast_startup,
                    const bool condition, const int volume,
                    const std::string &msg_success, const std::string &msg_failure )
{
    p.moves -= fast_startup ? 60 : 80;
    if( condition && it.ammo_remaining() > 0 ) {
        if( it.typeId() == "chainsaw_off" ) {
            sfx::play_variant_sound( "chainsaw_cord", "chainsaw_on", sfx::get_heard_volume( p.pos() ) );
            sfx::play_variant_sound( "chainsaw_start", "chainsaw_on", sfx::get_heard_volume( p.pos() ) );
            sfx::play_ambient_variant_sound( "chainsaw_idle", "chainsaw_on", sfx::get_heard_volume( p.pos() ),
                                             18, 1000 );
            sfx::play_ambient_variant_sound( "weapon_theme", "chainsaw", sfx::get_heard_volume( p.pos() ), 19,
                                             3000 );
        }
        sounds::sound( p.pos(), volume, sounds::sound_t::combat, msg_success );
        it.convert( it.typeId().substr( 0, it.typeId().size() - 4 ) + "_on" ); // 4 is the length of "_off".
        it.active = true;
    } else {
        if( it.typeId() == "chainsaw_off" ) {
            sfx::play_variant_sound( "chainsaw_cord", "chainsaw_on", sfx::get_heard_volume( p.pos() ) );
        }
        p.add_msg_if_player( msg_failure );
    }
    return it.type->charges_to_use();
}

int iuse::combatsaw_off( player *p, item *it, bool, const tripoint & )
{
    return toolweapon_off( *p, *it,
                           true,
                           !p->is_underwater(),
                           30, _( "With a snarl, the combat chainsaw screams to life!" ),
                           _( "You yank the cord, but nothing happens." ) );
}

int iuse::e_combatsaw_off( player *p, item *it, bool, const tripoint & )
{
    return toolweapon_off( *p, *it,
                           true,
                           !p->is_underwater(),
                           30, _( "With a snarl, the electric combat chainsaw screams to life!" ),
                           _( "You flip the switch, but nothing happens." ) );
}

int iuse::chainsaw_off( player *p, item *it, bool, const tripoint & )
{
    return toolweapon_off( *p, *it,
                           false,
                           rng( 0, 10 ) - it->damage_level( 4 ) > 5 && !p->is_underwater(),
                           20, _( "With a roar, the chainsaw leaps to life!" ),
                           _( "You yank the cord, but nothing happens." ) );
}

int iuse::elec_chainsaw_off( player *p, item *it, bool, const tripoint & )
{
    return toolweapon_off( *p, *it,
                           false,
                           rng( 0, 10 ) - it->damage_level( 4 ) > 5 && !p->is_underwater(),
                           20, _( "With a roar, the electric chainsaw leaps to life!" ),
                           _( "You flip the switch, but nothing happens." ) );
}

int iuse::cs_lajatang_off( player *p, item *it, bool, const tripoint & )
{
    return toolweapon_off( *p, *it,
                           false,
                           rng( 0, 10 ) - it->damage_level( 4 ) > 5 && it->ammo_remaining() > 1 && !p->is_underwater(),
                           40, _( "With a roar, the chainsaws leap to life!" ),
                           _( "You yank the cords, but nothing happens." ) );
}

int iuse::ecs_lajatang_off( player *p, item *it, bool, const tripoint & )
{
    return toolweapon_off( *p, *it,
                           false,
                           rng( 0, 10 ) - it->damage_level( 4 ) > 5 && it->ammo_remaining() > 1 && !p->is_underwater(),
                           40, _( "With a buzz, the chainsaws leap to life!" ),
                           _( "You flip the on switch, but nothing happens." ) );
}

int iuse::carver_off( player *p, item *it, bool, const tripoint & )
{
    return toolweapon_off( *p, *it,
                           false,
                           true,
                           20, _( "The electric carver's serrated blades start buzzing!" ),
                           _( "You pull the trigger, but nothing happens." ) );
}

int iuse::trimmer_off( player *p, item *it, bool, const tripoint & )
{
    return toolweapon_off( *p, *it,
                           false,
                           rng( 0, 10 ) - it->damage_level( 4 ) > 3,
                           15, _( "With a roar, the hedge trimmer leaps to life!" ),
                           _( "You yank the cord, but nothing happens." ) );
}

int toolweapon_on( player &p, item &it, const bool t,
                   const std::string &tname, const bool works_underwater,
                   const int sound_chance, const int volume,
                   const std::string &sound, const bool double_charge_cost = false )
{
    std::string off_type =
        it.typeId().substr( 0, it.typeId().size() - 3 ) +
        // 3 is the length of "_on".
        "_off";
    if( t ) { // Effects while simply on
        if( double_charge_cost && it.ammo_remaining() > 0 ) {
            it.ammo_consume( 1, p.pos() );
        }
        if( !works_underwater && p.is_underwater() ) {
            p.add_msg_if_player( _( "Your %s gurgles in the water and stops." ), tname );
            it.convert( off_type ).active = false;
        } else if( one_in( sound_chance ) ) {
            sounds::ambient_sound( p.pos(), volume, sounds::sound_t::activity, sound );
        }
    } else { // Toggling
        if( it.typeId() == "chainsaw_on" ) {
            sfx::play_variant_sound( "chainsaw_stop", "chainsaw_on", sfx::get_heard_volume( p.pos() ) );
            sfx::fade_audio_channel( 18, 100 );
            sfx::fade_audio_channel( 19, 3000 );
        }
        p.add_msg_if_player( _( "Your %s goes quiet." ), tname );
        it.convert( off_type ).active = false;
    }
    return it.type->charges_to_use();
}

int iuse::combatsaw_on( player *p, item *it, bool t, const tripoint & )
{
    return toolweapon_on( *p, *it, t, _( "combat chainsaw" ),
                          false,
                          12, 18, _( "Your combat chainsaw growls." ) );
}

int iuse::e_combatsaw_on( player *p, item *it, bool t, const tripoint & )
{
    return toolweapon_on( *p, *it, t, _( "electric combat chainsaw" ),
                          false,
                          12, 18, _( "Your electric combat chainsaw growls." ) );
}

int iuse::chainsaw_on( player *p, item *it, bool t, const tripoint & )
{
    return toolweapon_on( *p, *it, t, _( "chainsaw" ),
                          false,
                          15, 12, _( "Your chainsaw rumbles." ) );
}

int iuse::elec_chainsaw_on( player *p, item *it, bool t, const tripoint & )
{
    return toolweapon_on( *p, *it, t, _( "electric chainsaw" ),
                          false,
                          15, 12, _( "Your electric chainsaw rumbles." ) );
}

int iuse::cs_lajatang_on( player *p, item *it, bool t, const tripoint & )
{
    return toolweapon_on( *p, *it, t, _( "chainsaw lajatang" ),
                          false,
                          15, 12, _( "Your chainsaws rumble." ),
                          true );
    // The chainsaw lajatang drains 2 charges per turn, since
    // there are two chainsaws.
}

int iuse::ecs_lajatang_on( player *p, item *it, bool t, const tripoint & )
{
    return toolweapon_on( *p, *it, t, _( "electric chainsaw lajatang" ),
                          false,
                          15, 12, _( "Your chainsaws buzz." ),
                          true );
    // The chainsaw lajatang drains 2 charges per turn, since
    // there are two chainsaws.
}

int iuse::carver_on( player *p, item *it, bool t, const tripoint & )
{
    return toolweapon_on( *p, *it, t, _( "electric carver" ),
                          true,
                          10, 8, _( "Your electric carver buzzes." ) );
}

int iuse::trimmer_on( player *p, item *it, bool t, const tripoint & )
{
    return toolweapon_on( *p, *it, t, _( "hedge trimmer" ),
                          true,
                          15, 10, _( "Your hedge trimmer rumbles." ) );
}

int iuse::circsaw_on( player *p, item *it, bool t, const tripoint & )
{
    return toolweapon_on( *p, *it, t, _( "circular saw" ),
                          true,
                          15, 7, _( "Your circular saw buzzes." ) );
}

int iuse::jackhammer( player *p, item *it, bool, const tripoint & )
{
    // use has_enough_charges to check for UPS availability
    // p is assumed to exist for iuse cases
    if( !p->has_enough_charges( *it, false ) ) {
        return 0;
    }

    if( p->is_underwater() ) {
        p->add_msg_if_player( m_info, _( "You can't do that while underwater." ) );
        return 0;
    }

    const cata::optional<tripoint> pnt_ = choose_adjacent( _( "Drill where?" ) );
    if( !pnt_ ) {
        return 0;
    }
    const tripoint pnt = *pnt_;

    if( pnt == p->pos() ) {
        p->add_msg_if_player( _( "My god! Let's talk it over OK?" ) );
        p->add_msg_if_player( _( "Don't do anything rash." ) );
        return 0;
    }
    if( !g->m.has_flag( "MINEABLE", pnt ) ) {
        p->add_msg_if_player( m_info, _( "You can't drill there." ) );
        return 0;
    }
    if( g->m.veh_at( pnt ) ) {
        p->add_msg_if_player( _( "There's a vehicle in the way!" ) );
        return 0;
    }

    const std::vector<npc *> helpers = g->u.get_crafting_helpers();
    const int helpersize = g->u.get_num_crafting_helpers( 3 );
    for( const npc *np : helpers ) {
        add_msg( m_info, _( "%s helps with this task..." ), np->name.c_str() );
        break;
    }
    p->assign_activity( activity_id( "ACT_JACKHAMMER" ),
                        ( to_turns<int>( 30_minutes ) * 100 ) * ( 1 - ( helpersize / 10 ) ), -1,
                        p->get_item_position( it ) );
    p->activity.placement = pnt;

    return it->type->charges_to_use();
}

int iuse::pickaxe( player *p, item *it, bool, const tripoint & )
{
    if( p->is_npc() ) {
        // Long action
        return 0;
    }

    if( p->is_underwater() ) {
        p->add_msg_if_player( m_info, _( "You can't do that while underwater." ) );
        return 0;
    }

    const cata::optional<tripoint> pnt_ = choose_adjacent( _( "Mine where?" ) );
    if( !pnt_ ) {
        return 0;
    }
    const tripoint pnt = *pnt_;

    if( pnt == p->pos() ) {
        p->add_msg_if_player( _( "Mining the depths of your experience, you realize that it's "
                                 "best not to dig yourself into a hole.  You stop digging." ) );
        return 0;
    }
    if( !g->m.has_flag( "MINEABLE", pnt ) ) {
        p->add_msg_if_player( m_info, _( "You can't mine there." ) );
        return 0;
    }
    if( g->m.veh_at( pnt ) ) {
        p->add_msg_if_player( _( "There's a vehicle in the way!" ) );
        return 0;
    }

    int turns;
    if( g->m.move_cost( pnt ) == 2 ) {
        // We're breaking up some flat surface like pavement, which is much easier
        turns = MINUTES( 20 );
    } else {
        turns = ( ( MAX_STAT + 4 ) - std::min( p->str_cur, MAX_STAT ) ) * MINUTES( 5 );
    }
    const std::vector<npc *> helpers = g->u.get_crafting_helpers();
    const int helpersize = g->u.get_num_crafting_helpers( 3 );
    turns = turns * ( 1 - ( helpersize / 10 ) );
    for( const npc *np : helpers ) {
        add_msg( m_info, _( "%s helps with this task..." ), np->name.c_str() );
        break;
    }
    p->assign_activity( activity_id( "ACT_PICKAXE" ), turns * 100, -1, p->get_item_position( it ) );
    p->activity.placement = pnt;
    p->add_msg_if_player( _( "You attack the %1$s with your %2$s." ),
                          g->m.tername( pnt ), it->tname() );
    return 0; // handled when the activity finishes
}

int iuse::geiger( player *p, item *it, bool t, const tripoint &pos )
{
    if( t ) { // Every-turn use when it's on
        const int rads = g->m.get_radiation( pos );
        if( rads == 0 ) {
            return it->type->charges_to_use();
        }
        std::string description = rads > 50 ? _( "buzzing" ) :
                                  rads > 25 ? _( "rapid clicking" ) : _( "clicking" );

        sounds::sound( pos, 6, sounds::sound_t::alarm, description );
        if( !p->can_hear( pos, 6 ) ) {
            // can not hear it, but may have alarmed other creatures
            return it->type->charges_to_use();
        }
        if( rads > 50 ) {
            add_msg( m_warning, _( "The geiger counter buzzes intensely." ) );
        } else if( rads > 35 ) {
            add_msg( m_warning, _( "The geiger counter clicks wildly." ) );
        } else if( rads > 25 ) {
            add_msg( m_warning, _( "The geiger counter clicks rapidly." ) );
        } else if( rads > 15 ) {
            add_msg( m_warning, _( "The geiger counter clicks steadily." ) );
        } else if( rads > 8 ) {
            add_msg( m_warning, _( "The geiger counter clicks slowly." ) );
        } else if( rads > 4 ) {
            add_msg( _( "The geiger counter clicks intermittently." ) );
        } else {
            add_msg( _( "The geiger counter clicks once." ) );
        }
        return it->type->charges_to_use();
    }
    // Otherwise, we're activating the geiger counter
    if( it->typeId() == "geiger_on" ) {
        add_msg( _( "The geiger counter's SCANNING LED turns off." ) );
        it->convert( "geiger_off" ).active = false;
        return 0;
    }

    int ch = uilist( _( "Geiger counter:" ), {
        _( "Scan yourself" ), _( "Scan the ground" ), _( "Turn continuous scan on" )
    } );
    switch( ch ) {
        case 0:
            p->add_msg_if_player( m_info, _( "Your radiation level: %d (%d from items)" ), p->radiation,
                                  p->leak_level( "RADIOACTIVE" ) );
            break;
        case 1:
            p->add_msg_if_player( m_info, _( "The ground's radiation level: %d" ),
                                  g->m.get_radiation( p->pos() ) );
            break;
        case 2:
            p->add_msg_if_player( _( "The geiger counter's scan LED turns on." ) );
            it->convert( "geiger_on" ).active = true;
            break;
        default:
            return 0;
    }
    return it->type->charges_to_use();
}

int iuse::teleport( player *p, item *it, bool, const tripoint & )
{
    if( p->is_npc() ) {
        // That would be evil
        return 0;
    }

    if( !it->ammo_sufficient() ) {
        return 0;
    }
    p->moves -= 100;
    g->teleport( p );
    return it->type->charges_to_use();
}

int iuse::can_goo( player *p, item *it, bool, const tripoint & )
{
    it->convert( "canister_empty" );
    int tries = 0;
    tripoint goop;
    goop.z = p->posz();
    do {
        goop.x = p->posx() + rng( -2, 2 );
        goop.y = p->posy() + rng( -2, 2 );
        tries++;
    } while( g->m.impassable( goop ) && tries < 10 );
    if( tries == 10 ) {
        return 0;
    }
    if( monster *const mon_ptr = g->critter_at<monster>( goop ) ) {
        monster &critter = *mon_ptr;
        if( g->u.sees( goop ) ) {
            add_msg( _( "Black goo emerges from the canister and envelopes a %s!" ),
                     critter.name().c_str() );
        }
        critter.poly( mon_blob );

        critter.set_speed_base( critter.get_speed_base() - rng( 5, 25 ) );
        critter.set_hp( critter.get_speed() );
    } else {
        if( g->u.sees( goop ) ) {
            add_msg( _( "Living black goo emerges from the canister!" ) );
        }
        if( monster *const goo = g->summon_mon( mon_blob, goop ) ) {
            goo->friendly = -1;
        }
    }
    tries = 0;
    while( !one_in( 4 ) && tries < 10 ) {
        tries = 0;
        do {
            goop.x = p->posx() + rng( -2, 2 );
            goop.y = p->posy() + rng( -2, 2 );
            tries++;
        } while( g->m.impassable( goop ) &&
                 g->m.tr_at( goop ).is_null() && tries < 10 );
        if( tries < 10 ) {
            if( g->u.sees( goop ) ) {
                add_msg( m_warning, _( "A nearby splatter of goo forms into a goo pit." ) );
            }
            g->m.trap_set( goop, tr_goo );
        } else {
            return 0;
        }
    }
    return it->type->charges_to_use();
}

int iuse::throwable_extinguisher_act( player *, item *it, bool, const tripoint &pos )
{
    if( pos.x == -999 || pos.y == -999 ) {
        return 0;
    }
    if( g->m.get_field( pos, fd_fire ) != nullptr ) {
        // Reduce the strength of fire (if any) in the target tile.
        g->m.adjust_field_strength( pos, fd_fire, 0 - 1 );
        // Slightly reduce the strength of fire around and in the target tile.
        for( const tripoint &dest : g->m.points_in_radius( pos, 1 ) ) {
            if( g->m.passable( dest ) && dest != pos ) {
                g->m.adjust_field_strength( dest, fd_fire, 0 - rng( 0, 1 ) );
            }
        }
        return 1;
    }
    it->active = false;
    return 0;
}

int iuse::granade( player *p, item *it, bool, const tripoint & )
{
    p->add_msg_if_player( _( "You pull the pin on the Granade." ) );
    it->convert( "granade_act" );
    it->charges = 5;
    it->active = true;
    return it->type->charges_to_use();
}

int iuse::granade_act( player *, item *it, bool t, const tripoint &pos )
{
    if( pos.x == -999 || pos.y == -999 ) {
        return 0;
    }
    if( t ) { // Simple timer effects
        // Vol 0 = only heard if you hold it
        sounds::sound( pos, 0, sounds::sound_t::speech, _( "Merged!" ) );
    } else if( it->charges > 0 ) {
        add_msg( m_info, _( "You've already pulled the %s's pin, try throwing it instead." ),
                 it->tname().c_str() );
        return 0;
    } else { // When that timer runs down...
        int explosion_radius = 3;
        int effect_roll = rng( 1, 5 );
        auto buff_stat = [&]( int &current_stat, int modify_by ) {
            auto modified_stat = current_stat + modify_by;
            current_stat = std::max( current_stat, std::min( 15, modified_stat ) );
        };
        switch( effect_roll ) {
            case 1:
                sounds::sound( pos, 100, sounds::sound_t::speech, _( "BUGFIXES!" ) );
                g->draw_explosion( pos, explosion_radius, c_light_cyan );
                for( const tripoint &dest : g->m.points_in_radius( pos, explosion_radius ) ) {
                    monster *const mon = g->critter_at<monster>( dest, true );
                    if( mon && ( mon->type->in_species( INSECT ) || mon->is_hallucination() ) ) {
                        mon->die_in_explosion( nullptr );
                    }
                }
                break;

            case 2:
                sounds::sound( pos, 100, sounds::sound_t::speech, _( "BUFFS!" ) );
                g->draw_explosion( pos, explosion_radius, c_green );
                for( const tripoint &dest : g->m.points_in_radius( pos, explosion_radius ) ) {
                    if( monster *const mon_ptr = g->critter_at<monster>( dest ) ) {
                        monster &critter = *mon_ptr;
                        critter.set_speed_base(
                            critter.get_speed_base() * rng_float( 1.1, 2.0 ) );
                        critter.set_hp( critter.get_hp() * rng_float( 1.1, 2.0 ) );
                    } else if( npc *const person = g->critter_at<npc>( dest ) ) {
                        /** @EFFECT_STR_MAX increases possible granade str buff for NPCs */
                        buff_stat( person->str_max, rng( 0, person->str_max / 2 ) );
                        /** @EFFECT_DEX_MAX increases possible granade dex buff for NPCs */
                        buff_stat( person->dex_max, rng( 0, person->dex_max / 2 ) );
                        /** @EFFECT_INT_MAX increases possible granade int buff for NPCs */
                        buff_stat( person->int_max, rng( 0, person->int_max / 2 ) );
                        /** @EFFECT_PER_MAX increases possible granade per buff for NPCs */
                        buff_stat( person->per_max, rng( 0, person->per_max / 2 ) );
                    } else if( g->u.pos() == dest ) {
                        /** @EFFECT_STR_MAX increases possible granade str buff */
                        buff_stat( g->u.str_max, rng( 0, g->u.str_max / 2 ) );
                        /** @EFFECT_DEX_MAX increases possible granade dex buff */
                        buff_stat( g->u.dex_max, rng( 0, g->u.dex_max / 2 ) );
                        /** @EFFECT_INT_MAX increases possible granade int buff */
                        buff_stat( g->u.int_max, rng( 0, g->u.int_max / 2 ) );
                        /** @EFFECT_PER_MAX increases possible granade per buff */
                        buff_stat( g->u.per_max, rng( 0, g->u.per_max / 2 ) );
                        g->u.recalc_hp();
                        for( int part = 0; part < num_hp_parts; part++ ) {
                            g->u.hp_cur[part] *= 1 + rng( 0, 20 ) * .1;
                            if( g->u.hp_cur[part] > g->u.hp_max[part] ) {
                                g->u.hp_cur[part] = g->u.hp_max[part];
                            }
                        }
                    }
                }
                break;

            case 3:
                sounds::sound( pos, 100, sounds::sound_t::speech, _( "NERFS!" ) );
                g->draw_explosion( pos, explosion_radius, c_red );
                for( const tripoint &dest : g->m.points_in_radius( pos, explosion_radius ) ) {
                    if( monster *const mon_ptr = g->critter_at<monster>( dest ) ) {
                        monster &critter = *mon_ptr;
                        critter.set_speed_base(
                            rng( 0, critter.get_speed_base() ) );
                        critter.set_hp( rng( 1, critter.get_hp() ) );
                    } else if( npc *const person = g->critter_at<npc>( dest ) ) {
                        /** @EFFECT_STR_MAX increases possible granade str debuff for NPCs (NEGATIVE) */
                        person->str_max -= rng( 0, person->str_max / 2 );
                        /** @EFFECT_DEX_MAX increases possible granade dex debuff for NPCs (NEGATIVE) */
                        person->dex_max -= rng( 0, person->dex_max / 2 );
                        /** @EFFECT_INT_MAX increases possible granade int debuff for NPCs (NEGATIVE) */
                        person->int_max -= rng( 0, person->int_max / 2 );
                        /** @EFFECT_PER_MAX increases possible granade per debuff for NPCs (NEGATIVE) */
                        person->per_max -= rng( 0, person->per_max / 2 );
                    } else if( g->u.pos() == dest ) {
                        /** @EFFECT_STR_MAX increases possible granade str debuff (NEGATIVE) */
                        g->u.str_max -= rng( 0, g->u.str_max / 2 );
                        /** @EFFECT_DEX_MAX increases possible granade dex debuff (NEGATIVE) */
                        g->u.dex_max -= rng( 0, g->u.dex_max / 2 );
                        /** @EFFECT_INT_MAX increases possible granade int debuff (NEGATIVE) */
                        g->u.int_max -= rng( 0, g->u.int_max / 2 );
                        /** @EFFECT_PER_MAX increases possible granade per debuff (NEGATIVE) */
                        g->u.per_max -= rng( 0, g->u.per_max / 2 );
                        g->u.recalc_hp();
                        for( int part = 0; part < num_hp_parts; part++ ) {
                            if( g->u.hp_cur[part] > 0 ) {
                                g->u.hp_cur[part] = rng( 1, g->u.hp_cur[part] );
                            }
                        }
                    }
                }
                break;

            case 4:
                sounds::sound( pos, 100, sounds::sound_t::speech, _( "REVERTS!" ) );
                g->draw_explosion( pos, explosion_radius, c_pink );
                for( const tripoint &dest : g->m.points_in_radius( pos, explosion_radius ) ) {
                    if( monster *const mon_ptr = g->critter_at<monster>( dest ) ) {
                        monster &critter = *mon_ptr;
                        critter.set_speed_base( critter.type->speed );
                        critter.set_hp( critter.get_hp_max() );
                        critter.clear_effects();
                    } else if( npc *const person = g->critter_at<npc>( dest ) ) {
                        person->environmental_revert_effect();
                    } else if( g->u.pos() == dest ) {
                        g->u.environmental_revert_effect();
                        do_purify( g->u );
                    }
                }
                break;
            case 5:
                sounds::sound( pos, 100, sounds::sound_t::speech, _( "BEES!" ) );
                g->draw_explosion( pos, explosion_radius, c_yellow );
                for( const tripoint &dest : g->m.points_in_radius( pos, explosion_radius ) ) {
                    if( one_in( 5 ) && !g->critter_at( dest ) ) {
                        g->m.add_field( dest, fd_bees, rng( 1, 3 ) );
                    }
                }
                break;
        }
    }
    return it->type->charges_to_use();
}

int iuse::c4( player *p, item *it, bool, const tripoint & )
{
    int time;
    bool got_value = query_int( time, _( "Set the timer to (0 to cancel)?" ) );
    if( !got_value || time <= 0 ) {
        p->add_msg_if_player( _( "Never mind." ) );
        return 0;
    }
    p->add_msg_if_player( _( "You set the timer to %d." ), time );
    it->convert( "c4armed" );
    it->charges = time;
    it->active = true;
    return it->type->charges_to_use();
}

int iuse::acidbomb_act( player *p, item *it, bool, const tripoint &pos )
{
    if( !p->has_item( *it ) ) {
        it->charges = -1;
        for( const tripoint &tmp : g->m.points_in_radius( pos.x == -999 ? p->pos() : pos, 1 ) ) {
            g->m.add_field( tmp, fd_acid, 3 );
        }
        return 1;
    }
    return 0;
}

int iuse::grenade_inc_act( player *p, item *it, bool t, const tripoint &pos )
{
    if( pos.x == -999 || pos.y == -999 ) {
        return 0;
    }

    if( t ) { // Simple timer effects
        // Vol 0 = only heard if you hold it
        sounds::sound( pos, 0, sounds::sound_t::alarm, _( "Tick!" ) );
    } else if( it->charges > 0 ) {
        p->add_msg_if_player( m_info, _( "You've already released the handle, try throwing it instead." ) );
        return 0;
    } else {  // blow up
        int num_flames = rng( 3, 5 );
        for( int current_flame = 0; current_flame < num_flames; current_flame++ ) {
            tripoint dest( pos.x + rng( -5, 5 ), pos.y + rng( -5, 5 ), pos.z );
            std::vector<tripoint> flames = line_to( pos, dest, 0, 0 );
            for( auto &flame : flames ) {
                g->m.add_field( flame, fd_fire, rng( 0, 2 ) );
            }
        }
        g->explosion( pos, 8, 0.8, true );
        for( const tripoint &dest : g->m.points_in_radius( pos, 2 ) ) {
            g->m.add_field( dest, fd_incendiary, 3 );
        }

    }
    return 0;
}

int iuse::arrow_flammable( player *p, item *it, bool, const tripoint & )
{
    if( p->is_underwater() ) {
        p->add_msg_if_player( m_info, _( "You can't do that while underwater." ) );
        return 0;
    }
    if( !p->use_charges_if_avail( "fire", 1 ) ) {
        p->add_msg_if_player( m_info, _( "You need a source of fire!" ) );
        return 0;
    }
    p->add_msg_if_player( _( "You light the arrow!" ) );
    p->moves -= 150;
    if( it->charges == 1 ) {
        it->convert( "arrow_flamming" );
        return 0;
    }
    item lit_arrow( *it );
    lit_arrow.convert( "arrow_flamming" ).charges = 1;
    p->i_add( lit_arrow );
    return 1;
}

int iuse::molotov_lit( player *p, item *it, bool t, const tripoint &pos )
{
    if( pos.x == -999 || pos.y == -999 ) {
        return 0;
    } else if( it->charges > 0 ) {
        add_msg( m_info, _( "You've already lit the %s, try throwing it instead." ), it->tname().c_str() );
        return 0;
    } else if( p->has_item( *it ) && it->charges == 0 ) {
        it->charges += 1;
        if( one_in( 5 ) ) {
            p->add_msg_if_player( _( "Your lit Molotov goes out." ) );
            it->convert( "molotov" ).active = false;
        }
    } else {
        if( !t ) {
            for( auto &pt : g->m.points_in_radius( pos, 1, 0 ) ) {
                const int density = 1 + one_in( 3 ) + one_in( 5 );
                g->m.add_field( pt, fd_fire, density );
            }
        }
    }
    return 0;
}

int iuse::firecracker_pack( player *p, item *it, bool, const tripoint & )
{
    if( p->is_underwater() ) {
        p->add_msg_if_player( m_info, _( "You can't do that while underwater." ) );
        return 0;
    }
    if( !p->has_charges( "fire", 1 ) ) {
        p->add_msg_if_player( m_info, _( "You need a source of fire!" ) );
        return 0;
    }
    p->add_msg_if_player( _( "You light the pack of firecrackers." ) );
    it->convert( "firecracker_pack_act" );
    it->charges = 26;
    it->set_age( 0_turns );
    it->active = true;
    return 0; // don't use any charges at all. it has became a new item
}

int iuse::firecracker_pack_act( player *, item *it, bool, const tripoint &pos )
{
    time_duration timer = it->age();
    if( timer < 2_turns ) {
        sounds::sound( pos, 0, sounds::sound_t::alarm, _( "ssss..." ) );
        it->inc_damage();
    } else if( it->charges > 0 ) {
        int ex = rng( 4, 6 );
        int i = 0;
        if( ex > it->charges ) {
            ex = it->charges;
        }
        for( i = 0; i < ex; i++ ) {
            sounds::sound( pos, 20, sounds::sound_t::combat, _( "Bang!" ) );
        }
        it->charges -= ex;
    }
    if( it->charges == 0 ) {
        it->charges = -1;
    }
    return 0;
}

int iuse::firecracker( player *p, item *it, bool, const tripoint & )
{
    if( p->is_underwater() ) {
        p->add_msg_if_player( m_info, _( "You can't do that while underwater." ) );
        return 0;
    }
    if( !p->use_charges_if_avail( "fire", 1 ) ) {
        p->add_msg_if_player( m_info, _( "You need a source of fire!" ) );
        return 0;
    }
    p->add_msg_if_player( _( "You light the firecracker." ) );
    it->convert( "firecracker_act" );
    it->charges = 2;
    it->active = true;
    return it->type->charges_to_use();
}

int iuse::firecracker_act( player *, item *it, bool t, const tripoint &pos )
{
    if( pos.x == -999 || pos.y == -999 ) {
        return 0;
    }
    if( t ) { // Simple timer effects
        sounds::sound( pos, 0,  sounds::sound_t::alarm, _( "ssss..." ) );
    } else if( it->charges > 0 ) {
        add_msg( m_info, _( "You've already lit the %s, try throwing it instead." ), it->tname().c_str() );
        return 0;
    } else { // When that timer runs down...
        sounds::sound( pos, 20, sounds::sound_t::combat, _( "Bang!" ) );
    }
    return 0;
}

int iuse::mininuke( player *p, item *it, bool, const tripoint & )
{
    int time;
    bool got_value = query_int( time, _( "Set the timer to (0 to cancel)?" ) );
    if( !got_value || time <= 0 ) {
        p->add_msg_if_player( _( "Never mind." ) );
        return 0;
    }
    p->add_msg_if_player( _( "You set the timer to %d." ), time );
    if( !p->is_npc() ) {
        p->add_memorial_log( pgettext( "memorial_male", "Activated a mininuke." ),
                             pgettext( "memorial_female", "Activated a mininuke." ) );
    }
    it->convert( "mininuke_act" );
    it->charges = time;
    it->active = true;
    return it->type->charges_to_use();
}

int iuse::pheromone( player *p, item *it, bool, const tripoint &pos )
{
    if( !it->ammo_sufficient() ) {
        return 0;
    }
    if( p->is_underwater() ) {
        p->add_msg_if_player( m_info, _( "You can't do that while underwater." ) );
        return 0;
    }

    if( pos.x == -999 || pos.y == -999 ) {
        return 0;
    }

    p->add_msg_player_or_npc( _( "You squeeze the pheromone ball..." ),
                              _( "<npcname> squeezes the pheromone ball..." ) );

    p->moves -= 15;

    int converts = 0;
    for( const tripoint &dest : g->m.points_in_radius( pos, 4 ) ) {
        monster *const mon_ptr = g->critter_at<monster>( dest, true );
        if( !mon_ptr ) {
            continue;
        }
        monster &critter = *mon_ptr;
        if( critter.type->in_species( ZOMBIE ) && critter.friendly == 0 &&
            rng( 0, 500 ) > critter.get_hp() ) {
            converts++;
            critter.make_friendly();
        }
    }

    if( g->u.sees( *p ) ) {
        if( converts == 0 ) {
            add_msg( _( "...but nothing happens." ) );
        } else if( converts == 1 ) {
            add_msg( m_good, _( "...and a nearby zombie turns friendly!" ) );
        } else {
            add_msg( m_good, _( "...and several nearby zombies turn friendly!" ) );
        }
    }
    return it->type->charges_to_use();
}

int iuse::portal( player *p, item *it, bool, const tripoint & )
{
    if( !it->ammo_sufficient() ) {
        return 0;
    }
    tripoint t( p->posx() + rng( -2, 2 ), p->posy() + rng( -2, 2 ), p->posz() );
    g->m.trap_set( t, tr_portal );
    return it->type->charges_to_use();
}

int iuse::tazer( player *p, item *it, bool, const tripoint &pos )
{
    if( !it->ammo_sufficient() ) {
        return 0;
    }

    tripoint pnt = pos;
    if( pos == p->pos() ) {
        const cata::optional<tripoint> pnt_ = choose_adjacent( _( "Shock where?" ) );
        if( !pnt_ ) {
            return 0;
        }
        pnt = *pnt_;
    }

    if( pnt == p->pos() ) {
        p->add_msg_if_player( m_info, _( "Umm.  No." ) );
        return 0;
    }

    Creature *target = g->critter_at( pnt, true );
    if( target == nullptr ) {
        p->add_msg_if_player( _( "There's nothing to zap there!" ) );
        return 0;
    }

    npc *foe = dynamic_cast<npc *>( target );
    if( foe != nullptr &&
        !foe->is_enemy() &&
        !p->query_yn( _( "Really shock %s?" ), target->disp_name().c_str() ) ) {
        return 0;
    }

    /** @EFFECT_DEX slightly increases chance of successfully using tazer */
    /** @EFFECT_MELEE increases chance of successfully using a tazer */
    int numdice = 3 + ( p->dex_cur / 2.5 ) + p->get_skill_level( skill_melee ) * 2;
    p->moves -= 100;

    /** @EFFECT_DODGE increases chance of dodging a tazer attack */
    const bool tazer_was_dodged = dice( numdice, 10 ) < dice( target->get_dodge(), 10 );
    if( tazer_was_dodged ) {
        p->add_msg_player_or_npc( _( "You attempt to shock %s, but miss." ),
                                  _( "<npcname> attempts to shock %s, but misses." ),
                                  target->disp_name().c_str() );
    } else {
        // TODO: Maybe - Execute an attack and maybe zap something other than torso
        // Maybe, because it's torso (heart) that fails when zapped with electricity
        int dam = target->deal_damage( p, bp_torso, damage_instance( DT_ELECTRIC, rng( 5,
                                       25 ) ) ).total_damage();
        if( dam > 0 ) {
            p->add_msg_player_or_npc( m_good,
                                      _( "You shock %s!" ),
                                      _( "<npcname> shocks %s!" ),
                                      target->disp_name().c_str() );
        } else {
            p->add_msg_player_or_npc( m_warning,
                                      _( "You unsuccessfully attempt to shock %s!" ),
                                      _( "<npcname> unsuccessfully attempts to shock %s!" ),
                                      target->disp_name().c_str() );
        }
    }

    if( foe != nullptr ) {
        foe->on_attacked( *p );
    }

    return it->type->charges_to_use();
}

int iuse::tazer2( player *p, item *it, bool b, const tripoint &pos )
{
    if( it->ammo_remaining() >= 100 ) {
        // Instead of having a ctrl+c+v of the function above, spawn a fake tazer and use it
        // Ugly, but less so than copied blocks
        item fake( "tazer", 0 );
        fake.charges = 100;
        return tazer( p, &fake, b, pos );
    } else {
        p->add_msg_if_player( m_info, _( "Insufficient power" ) );
    }

    return 0;
}

int iuse::shocktonfa_off( player *p, item *it, bool t, const tripoint &pos )
{
    int choice = uilist( _( "tactical tonfa" ), {
        _( "Zap something" ), _( "Turn on light" )
    } );

    switch( choice ) {
        case 0: {
            return iuse::tazer2( p, it, t, pos );
        }
        case 1: {
            if( !it->ammo_sufficient() ) {
                p->add_msg_if_player( m_info, _( "The batteries are dead." ) );
                return 0;
            } else {
                p->add_msg_if_player( _( "You turn the light on." ) );
                it->convert( "shocktonfa_on" ).active = true;
                return it->type->charges_to_use();
            }
        }
    }
    return 0;
}

int iuse::shocktonfa_on( player *p, item *it, bool t, const tripoint &pos )
{
    if( t ) { // Effects while simply on

    } else {
        if( !it->ammo_sufficient() ) {
            p->add_msg_if_player( m_info, _( "Your tactical tonfa is out of power." ) );
            it->convert( "shocktonfa_off" ).active = false;
        } else {
            int choice = uilist( _( "tactical tonfa" ), {
                _( "Zap something" ), _( "Turn off light" )
            } );

            switch( choice ) {
                case 0: {
                    return iuse::tazer2( p, it, t, pos );
                }
                case 1: {
                    p->add_msg_if_player( _( "You turn off the light." ) );
                    it->convert( "shocktonfa_off" ).active = false;
                }
            }
        }
    }
    return 0;
}

int iuse::mp3( player *p, item *it, bool, const tripoint & )
{
    if( !it->ammo_sufficient() ) {
        p->add_msg_if_player( m_info, _( "The mp3 player's batteries are dead." ) );
    } else if( p->has_active_item( "mp3_on" ) ) {
        p->add_msg_if_player( m_info, _( "You are already listening to an mp3 player!" ) );
    } else {
        p->add_msg_if_player( m_info, _( "You put in the earbuds and start listening to music." ) );
        it->convert( "mp3_on" ).active = true;
    }
    return it->type->charges_to_use();
}

std::string get_music_description()
{
    static const std::string no_description = _( "a sweet guitar solo!" );
    static const std::string rare = _( "some bass-heavy post-glam speed polka." );
    static const std::array<std::string, 5> descriptions = {{
            _( "a sweet guitar solo!" ),
            _( "a funky bassline." ),
            _( "some amazing vocals." ),
            _( "some pumping bass." ),
            _( "dramatic classical music." )

        }
    };

    if( one_in( 50 ) ) {
        return rare;
    }

    size_t i = static_cast<size_t>( rng( 0, descriptions.size() * 2 ) );
    if( i < descriptions.size() ) {
        return descriptions[i];
    }
    // Not one of the hard-coded versions, let's apply a random string made up
    // of snippets {a, b, c}, but only a 50% chance
    // Actual chance = 24.5% of being selected
    if( one_in( 2 ) ) {
        const std::string &from_a = SNIPPET.random_from_category( "musicgenre_a" );
        const std::string &from_b = SNIPPET.random_from_category( "musicgenre_b" );
        const std::string &from_c = SNIPPET.random_from_category( "musicgenre_c" );

        // Require all to be non-empty
        if( !( from_a.empty() || from_b.empty() || from_c.empty() ) ) {
            return from_a + from_b + from_c;
        }
    }

    return no_description;
}

void iuse::play_music( player &p, const tripoint &source, const int volume, const int max_morale )
{
    // TODO: what about other "player", e.g. when a NPC is listening or when the PC is listening,
    // the other characters around should be able to profit as well.
    const bool do_effects = p.can_hear( source, volume );
    std::string sound = "music";
    if( calendar::once_every( 5_minutes ) ) {
        // Every 5 minutes, describe the music
        const std::string music = get_music_description();
        if( !music.empty() ) {
            sound = music;
            // descriptions aren't printed for sounds at our position
            if( p.pos() == source && p.can_hear( source, volume ) ) {
                p.add_msg_if_player( _( "You listen to %s" ), music );
            }
        }
    }
    // do not process mp3 player
    if( volume != 0 ) {
        sounds::ambient_sound( source, volume, sounds::sound_t::music, sound );
    }
    if( do_effects ) {
        p.add_effect( effect_music, 1_turns );
        p.add_morale( MORALE_MUSIC, 1, max_morale, 5_minutes, 2_minutes );
        // mp3 player reduces hearing
        if( volume == 0 ) {
            p.add_effect( effect_earphones, 1_turns );
        }
    }
}

int iuse::mp3_on( player *p, item *it, bool t, const tripoint &pos )
{
    if( t ) { // Normal use
        if( p->has_item( *it ) ) {
            // mp3 player in inventory, we can listen
            play_music( *p, pos, 0, 20 );
        }
    } else { // Turning it off
        p->add_msg_if_player( _( "The mp3 player turns off." ) );
        it->convert( "mp3" ).active = false;
    }
    return it->type->charges_to_use();
}

int iuse::dive_tank( player *p, item *it, bool t, const tripoint & )
{
    if( t ) { // Normal use
        if( p->is_worn( *it ) ) {
            if( p->is_underwater() && p->oxygen < 10 ) {
                p->oxygen += 20;
            }
            if( one_in( 15 ) ) {
                p->add_msg_if_player( m_bad, _( "You take a deep breath from your %s." ), it->tname().c_str() );
            }
            if( it->charges == 0 ) {
                p->add_msg_if_player( m_bad, _( "Air in your %s runs out." ), it->tname().c_str() );
                it->set_var( "overwrite_env_resist", 0 );
                it->convert( it->typeId().substr( 0, it->typeId().size() - 3 ) ).active = false; // 3 = "_on"
            }
        } else { // not worn = off thanks to on-demand regulator
            it->set_var( "overwrite_env_resist", 0 );
            it->convert( it->typeId().substr( 0, it->typeId().size() - 3 ) ).active = false; // 3 = "_on"
        }

    } else { // Turning it on/off
        if( it->charges == 0 ) {
            p->add_msg_if_player( _( "Your %s is empty." ), it->tname().c_str() );
        } else if( it->active ) { //off
            p->add_msg_if_player( _( "You turn off the regulator and close the air valve." ) );
            it->set_var( "overwrite_env_resist", 0 );
            it->convert( it->typeId().substr( 0, it->typeId().size() - 3 ) ).active = false; // 3 = "_on"
        } else { //on
            if( !p->is_worn( *it ) ) {
                p->add_msg_if_player( _( "You should wear it first." ) );
            } else {
                p->add_msg_if_player( _( "You turn on the regulator and open the air valve." ) );
                it->set_var( "overwrite_env_resist", it->get_base_env_resist_w_filter() );
                it->convert( it->typeId() + "_on" ).active = true;
            }
        }
    }
    if( it->charges == 0 ) {
        it->set_var( "overwrite_env_resist", 0 );
        it->convert( it->typeId().substr( 0, it->typeId().size() - 3 ) ).active = false; // 3 = "_on"
    }
    return it->type->charges_to_use();
}

int iuse::solarpack( player *p, item *it, bool, const tripoint & )
{
    if( !p->has_bionic( bionic_id( "bio_cable" ) ) ) {  // Cable CBM required
        p->add_msg_if_player(
            _( "You have no cable charging system to plug it in, so you leave it alone." ) );
        return 0;
    } else if( !p->has_active_bionic( bionic_id( "bio_cable" ) ) ) {  // when OFF it takes no effect
        p->add_msg_if_player( _( "Activate your cable charging system to take advantage of it." ) );
    }

    if( it->is_armor() && !( p->is_worn( *it ) ) ) {
        p->add_msg_if_player( m_neutral, _( "You need to wear the %1$s before you can unfold it." ),
                              it->tname().c_str() );
        return 0;
    }
    // no doubled sources of power
    if( p->is_wearing( "solarpack_on" ) || p->is_wearing( "q_solarpack_on" ) ) {
        p->add_msg_if_player( m_neutral, _( "You cannot use the %1$s with another of it's kind." ),
                              it->tname().c_str() );
        return 0;
    }
    p->add_msg_if_player(
        _( "You unfold solar array from the pack.  You still need to connect it with a cable." ) );

    if( it->typeId() == "solarpack" ) {
        it->convert( "solarpack_on" );
    } else {
        it->convert( "q_solarpack_on" );
    }
    return 0;
}

int iuse::solarpack_off( player *p, item *it, bool, const tripoint & )
{
    if( !p->is_worn( *it ) ) {  // folding when not worn
        p->add_msg_if_player( _( "You fold your portable solar array into the pack." ) );
    } else {
        p->add_msg_if_player( _( "You unplug and fold your portable solar array into the pack." ) );
    }

    if( it->typeId() == "solarpack_on" ) {
        it->convert( "solarpack" );
    } else {
        it->convert( "q_solarpack" );
    }
    return 0;
}

int iuse::gasmask( player *p, item *it, bool t, const tripoint &pos )
{
    if( t ) { // Normal use
        if( p->is_worn( *it ) ) {
            // calculate amount of absorbed gas per filter charge
            const field &gasfield = g->m.field_at( pos );
            for( auto &dfield : gasfield ) {
                const field_entry &entry = dfield.second;
                const field_id fid = entry.getFieldType();
                switch( fid ) {
                    case fd_smoke:
                        it->set_var( "gas_absorbed", it->get_var( "gas_absorbed", 0 ) + 12 );
                        break;
                    case fd_tear_gas:
                    case fd_toxic_gas:
                    case fd_gas_vent:
                    case fd_smoke_vent:
                    case fd_relax_gas:
                    case fd_fungal_haze:
                        it->set_var( "gas_absorbed", it->get_var( "gas_absorbed", 0 ) + 15 );
                        break;
                    default:
                        break;
                }
            }
            if( it->get_var( "gas_absorbed", 0 ) >= 100 ) {
                it->ammo_consume( 1, p->pos() );
                it->set_var( "gas_absorbed", 0 );
            }
            if( it->charges == 0 ) {
                p->add_msg_player_or_npc(
                    m_bad,
                    _( "Your %s requires new filter!" ),
                    _( "<npcname> needs new gas mask filter!" )
                    , it->tname().c_str() );
            }
        }
    } else { // activate
        if( it->charges == 0 ) {
            p->add_msg_if_player( _( "Your %s don't have a filter." ), it->tname().c_str() );
        } else {
            p->add_msg_if_player( _( "You prepared your %s." ), it->tname().c_str() );
            it->active = true;
            it->set_var( "overwrite_env_resist", it->get_base_env_resist_w_filter() );
        }
    }
    if( it->charges == 0 ) {
        it->set_var( "overwrite_env_resist", 0 );
        it->active = false;
    }
    return it->type->charges_to_use();
}

int iuse::portable_game( player *p, item *it, bool, const tripoint & )
{
    if( p->is_npc() ) {
        // Long action
        return 0;
    }

    if( p->is_underwater() ) {
        p->add_msg_if_player( m_info, _( "You can't do that while underwater." ) );
        return 0;
    }
    if( p->has_trait( trait_ILLITERATE ) ) {
        add_msg( _( "You're illiterate!" ) );
        return 0;
    } else if( it->ammo_remaining() < 15 ) {
        p->add_msg_if_player( m_info, _( "The %s's batteries are dead." ), it->tname().c_str() );
        return 0;
    } else {
        std::string loaded_software = "robot_finds_kitten";

        uilist as_m;
        as_m.text = _( "What do you want to play?" );
        as_m.entries.emplace_back( 1, true, '1', _( "Robot finds Kitten" ) );
        as_m.entries.emplace_back( 2, true, '2', _( "S N A K E" ) );
        as_m.entries.emplace_back( 3, true, '3', _( "Sokoban" ) );
        as_m.entries.emplace_back( 4, true, '4', _( "Minesweeper" ) );
        as_m.entries.emplace_back( 5, true, '5', _( "Lights on!" ) );
        as_m.query();

        switch( as_m.ret ) {
            case 1:
                loaded_software = "robot_finds_kitten";
                break;
            case 2:
                loaded_software = "snake_game";
                break;
            case 3:
                loaded_software = "sokoban_game";
                break;
            case 4:
                loaded_software = "minesweeper_game";
                break;
            case 5:
                loaded_software = "lightson_game";
                break;
            default: //Cancel
                return 0;
        }

        //Play in 15-minute chunks
        int time = 15000;

        p->add_msg_if_player( _( "You play on your %s for a while." ), it->tname().c_str() );
        p->assign_activity( activity_id( "ACT_GAME" ), time, -1, p->get_item_position( it ), "gaming" );

        std::map<std::string, std::string> game_data;
        game_data.clear();
        int game_score = 0;

        play_videogame( loaded_software, game_data, game_score );

        if( game_data.find( "end_message" ) != game_data.end() ) {
            p->add_msg_if_player( game_data["end_message"] );
        }

        if( game_score != 0 ) {
            if( game_data.find( "moraletype" ) != game_data.end() ) {
                std::string moraletype = game_data.find( "moraletype" )->second;
                if( moraletype == "MORALE_GAME_FOUND_KITTEN" ) {
                    p->add_morale( MORALE_GAME_FOUND_KITTEN, game_score, 110 );
                } /*else if ( ...*/
            } else {
                p->add_morale( MORALE_GAME, game_score, 110 );
            }
        }

    }
    return it->type->charges_to_use();
}

int iuse::vibe( player *p, item *it, bool, const tripoint & )
{
    if( p->is_npc() ) {
        // Long action
        // Also, that would be creepy as fuck, seriously
        return 0;
    }

    if( ( p->is_underwater() ) && ( !( ( p->has_trait( trait_GILLS ) ) ||
                                       ( p->is_wearing( "rebreather_on" ) ) ||
                                       ( p->is_wearing( "rebreather_xl_on" ) ) || ( p->is_wearing( "mask_h20survivor_on" ) ) ) ) ) {
        p->add_msg_if_player( m_info, _( "It's waterproof, but oxygen maybe?" ) );
        return 0;
    }
    if( !it->ammo_sufficient() ) {
        p->add_msg_if_player( m_info, _( "The %s's batteries are dead." ), it->tname().c_str() );
        return 0;
    }
    if( p->get_fatigue() >= DEAD_TIRED ) {
        p->add_msg_if_player( m_info, _( "*Your* batteries are dead." ) );
        return 0;
    } else {
        int time = 20000; // 20 minutes per
        if( it->ammo_remaining() > 0 ) {
            p->add_msg_if_player( _( "You fire up your %s and start getting the tension out." ),
                                  it->tname().c_str() );
        } else {
            p->add_msg_if_player( _( "You whip out your %s and start getting the tension out." ),
                                  it->tname().c_str() );
        }
        p->assign_activity( activity_id( "ACT_VIBE" ), time, -1, p->get_item_position( it ),
                            "de-stressing" );
    }
    return it->type->charges_to_use();
}

int iuse::vortex( player *p, item *it, bool, const tripoint & )
{
    std::vector<tripoint> spawn;
    auto empty_add = [&]( int x, int y ) {
        tripoint pt( x, y, p->posz() );
        if( g->is_empty( pt ) ) {
            spawn.push_back( pt );
        }
    };
    for( int i = -3; i <= 3; i++ ) {
        empty_add( p->posx() - 3, p->posy() + i );
        empty_add( p->posx() + 3, p->posy() + i );
        empty_add( p->posx() + i, p->posy() - 3 );
        empty_add( p->posx() + i, p->posy() + 3 );
    }
    if( spawn.empty() ) {
        p->add_msg_if_player( m_warning, _( "Air swirls around you for a moment." ) );
        return it->convert( "spiral_stone" ).type->charges_to_use();
    }

    p->add_msg_if_player( m_warning, _( "Air swirls all over..." ) );
    p->moves -= 100;
    it->convert( "spiral_stone" );
    monster mvortex( mon_vortex, random_entry( spawn ) );
    mvortex.friendly = -1;
    g->add_zombie( mvortex );
    return it->type->charges_to_use();
}

int iuse::dog_whistle( player *p, item *it, bool, const tripoint & )
{
    if( p->is_underwater() ) {
        p->add_msg_if_player( m_info, _( "You can't do that while underwater." ) );
        return 0;
    }
    p->add_msg_if_player( _( "You blow your dog whistle." ) );
    for( monster &critter : g->all_monsters() ) {
        if( critter.friendly != 0 && critter.has_flag( MF_DOGFOOD ) ) {
            bool u_see = g->u.sees( critter );
            if( critter.has_effect( effect_docile ) ) {
                if( u_see ) {
                    p->add_msg_if_player( _( "Your %s looks ready to attack." ), critter.name().c_str() );
                }
                critter.remove_effect( effect_docile );
            } else {
                if( u_see ) {
                    p->add_msg_if_player( _( "Your %s goes docile." ), critter.name().c_str() );
                }
                critter.add_effect( effect_docile, 1_turns, num_bp, true );
            }
        }
    }
    return it->type->charges_to_use();
}

int iuse::blood_draw( player *p, item *it, bool, const tripoint & )
{
    if( p->is_npc() ) {
        return 0;    // No NPCs for now!
    }

    if( !it->contents.empty() ) {
        p->add_msg_if_player( m_info, _( "That %s is full!" ), it->tname().c_str() );
        return 0;
    }

    item blood( "blood", calendar::turn );
    bool drew_blood = false;
    bool acid_blood = false;
    for( auto &map_it : g->m.i_at( p->posx(), p->posy() ) ) {
        if( map_it.is_corpse() &&
            query_yn( _( "Draw blood from %s?" ),
                      colorize( map_it.tname(), map_it.color_in_inventory() ) ) ) {
            p->add_msg_if_player( m_info, _( "You drew blood from the %s..." ), map_it.tname().c_str() );
            drew_blood = true;
            auto bloodtype( map_it.get_mtype()->bloodType() );
            if( bloodtype == fd_acid ) {
                acid_blood = true;
            } else {
                blood.set_mtype( map_it.get_mtype() );
            }
        }
    }

    if( !drew_blood && query_yn( _( "Draw your own blood?" ) ) ) {
        p->add_msg_if_player( m_info, _( "You drew your own blood..." ) );
        drew_blood = true;
        if( p->has_trait( trait_ACIDBLOOD ) ) {
            acid_blood = true;
        }
        p->mod_stored_nutr( 10 );
        p->mod_thirst( 10 );
        p->mod_pain( 3 );
    }

    if( acid_blood ) {
        item acid( "acid", calendar::turn );
        it->put_in( acid );
        if( one_in( 3 ) ) {
            if( it->inc_damage( DT_ACID ) ) {
                p->add_msg_if_player( m_info, _( "...but acidic blood melts the %s, destroying it!" ),
                                      it->tname().c_str() );
                p->i_rem( it );
                return 0;
            }
            p->add_msg_if_player( m_info, _( "...but acidic blood damages the %s!" ), it->tname().c_str() );
        }
        return it->type->charges_to_use();
    }

    if( !drew_blood ) {
        return it->type->charges_to_use();
    }

    it->put_in( blood );
    return it->type->charges_to_use();
}

void iuse::cut_log_into_planks( player &p )
{
    p.moves -= 300;
    p.add_msg_if_player( _( "You cut the log into planks." ) );
    const int max_planks = 10;
    /** @EFFECT_FABRICATION increases number of planks cut from a log */
    int planks = normal_roll( 2 + p.get_skill_level( skill_fabrication ), 1 );
    int wasted_planks = max_planks - planks;
    int scraps = rng( wasted_planks, wasted_planks * 3 );
    planks = std::min( planks, max_planks );
    if( planks > 0 ) {
        item plank( "2x4", calendar::turn );
        p.i_add_or_drop( plank, planks );
        p.add_msg_if_player( m_good, _( "You produce %d planks." ), planks );
    }
    if( scraps > 0 ) {
        item scrap( "splinter", calendar::turn );
        p.i_add_or_drop( scrap, scraps );
        p.add_msg_if_player( m_good, _( "You produce %d splinters." ), scraps );
    }
    if( planks < max_planks / 2 ) {
        add_msg( m_bad, _( "You waste a lot of the wood." ) );
    }
}

int iuse::lumber( player *p, item *it, bool t, const tripoint & )
{
    if( t ) {
        return 0;
    }

    // Check if player is standing on any lumber
    for( auto &i : g->m.i_at( p->pos() ) ) {
        if( i.typeId() == "log" ) {
            g->m.i_rem( p->pos(), &i );
            cut_log_into_planks( *p );
            return it->type->charges_to_use();
        }
    }

    // If the player is not standing on a log, check inventory
    int pos = g->inv_for_id( itype_id( "log" ), _( "Cut up what?" ) );

    item &cut = p->i_at( pos );

    if( cut.is_null() ) {
        add_msg( m_info, _( "You do not have that item!" ) );
        return 0;
    }
    p->i_rem( &cut );
    cut_log_into_planks( *p );
    return it->type->charges_to_use();
}

static int chop_moves( player *p, item *it )
{
    // quality of tool
    const int quality = it->get_quality( AXE );

    // attribute; regular tools - based on STR, powered tools - based on DEX
    const int attr = it->has_flag( "POWERED" ) ? p->dex_cur : p->str_cur;

    int moves = MINUTES( 60 - attr ) / std::pow( 2, quality - 1 ) * 100;
    const std::vector<npc *> helpers = g->u.get_crafting_helpers();
    const int helpersize = g->u.get_num_crafting_helpers( 3 );
    moves = moves * ( 1 - ( helpersize / 10 ) );
    return moves;
}

int iuse::chop_tree( player *p, item *it, bool t, const tripoint & )
{
    if( !p || t ) {
        return 0;
    }

    const cata::optional<tripoint> pnt_ = choose_adjacent( _( "Chop down which tree?" ) );
    if( !pnt_ ) {
        return 0;
    }
    const tripoint pnt = *pnt_;

    if( pnt == p->pos() ) {
        add_msg( m_info, _( "You're not stern enough to shave yourself with THIS." ) );
        return 0;
    }

    int moves;

    if( g->m.has_flag( "TREE", pnt ) ) {
        moves = chop_moves( p, it );
    } else {
        add_msg( m_info, _( "You can't chop down that." ) );
        return 0;
    }
    const std::vector<npc *> helpers = g->u.get_crafting_helpers();
    for( const npc *np : helpers ) {
        add_msg( m_info, _( "%s helps with this task..." ), np->name.c_str() );
        break;
    }
    p->assign_activity( activity_id( "ACT_CHOP_TREE" ), moves, -1, p->get_item_position( it ) );
    p->activity.placement = pnt;

    return it->type->charges_to_use();
}

int iuse::chop_logs( player *p, item *it, bool t, const tripoint & )
{
    if( !p || t ) {
        return 0;
    }

    const cata::optional<tripoint> pnt_ = choose_adjacent( _( "Chop which tree trunk?" ) );
    if( !pnt_ ) {
        return 0;
    }
    const tripoint pnt = *pnt_;

    int moves;

    const ter_id ter = g->m.ter( pnt );
    if( ter == t_trunk || ter == t_stump ) {
        moves = chop_moves( p, it );
    } else {
        add_msg( m_info, _( "You can't chop that." ) );
        return 0;
    }
    const std::vector<npc *> helpers = g->u.get_crafting_helpers();
    for( const npc *np : helpers ) {
        add_msg( m_info, _( "%s helps with this task..." ), np->name.c_str() );
        break;
    }
    p->assign_activity( activity_id( "ACT_CHOP_LOGS" ), moves, -1, p->get_item_position( it ) );
    p->activity.placement = pnt;

    return it->type->charges_to_use();
}

int iuse::oxytorch( player *p, item *it, bool, const tripoint & )
{
    if( p->is_npc() ) {
        // Long action
        return 0;
    }

    static const quality_id GLARE( "GLARE" );
    if( !p->has_quality( GLARE, 2 ) ) {
        add_msg( m_info, _( "You need welding goggles to do that." ) );
        return 0;
    }

    const cata::optional<tripoint> pnt_ = choose_adjacent( _( "Cut up metal where?" ) );
    if( !pnt_ ) {
        return 0;
    }
    const tripoint pnt = *pnt_;

    if( pnt == p->pos() ) {
        add_msg( m_info, _( "Yuck.  Acetylene gas smells weird." ) );
        return 0;
    }

    const ter_id ter = g->m.ter( pnt );
    const auto furn = g->m.furn( pnt );
    int moves;

    if( furn == f_rack || ter == t_chainfence_posts ) {
        moves = 200;
    } else if( ter == t_window_enhanced || ter == t_window_enhanced_noglass ) {
        moves = 500;
    } else if( ter == t_chainfence || ter == t_chaingate_c ||
               ter == t_chaingate_l  || ter == t_bars || ter == t_window_bars_alarm ||
               ter == t_window_bars || ter == t_reb_cage ) {
        moves = 1000;
    } else if( ter == t_door_metal_locked || ter == t_door_metal_c || ter == t_door_bar_c ||
               ter == t_door_bar_locked || ter == t_door_metal_pickable ) {
        moves = 1500;
    } else {
        add_msg( m_info, _( "You can't cut that." ) );
        return 0;
    }

    const int charges = moves / 100 * it->ammo_required();

    if( charges > it->ammo_remaining() ) {
        add_msg( m_info, _( "Your torch doesn't have enough acetylene to cut that." ) );
        return 0;
    }

    // placing ter here makes resuming tasks work better
    p->assign_activity( activity_id( "ACT_OXYTORCH" ), moves, static_cast<int>( ter ),
                        p->get_item_position( it ) );
    p->activity.placement = pnt;
    p->activity.values.push_back( charges );

    // charges will be consumed in oxytorch_do_turn, not here
    return 0;
}

int iuse::hacksaw( player *p, item *it, bool t, const tripoint & )
{
    if( !p || t ) {
        return 0;
    }

    const cata::optional<tripoint> pnt_ = choose_adjacent( _( "Cut up metal where?" ) );
    if( !pnt_ ) {
        return 0;
    }
    const tripoint pnt = *pnt_;

    if( pnt == p->pos() ) {
        add_msg( m_info, _( "Why would you do that?" ) );
        add_msg( m_info, _( "You're not even chained to a boiler." ) );
        return 0;
    }

    const ter_id ter = g->m.ter( pnt );
    int moves;

    if( ter == t_chainfence_posts || g->m.furn( pnt ) == f_rack ) {
        moves = 10000;
    } else if( ter == t_window_enhanced || ter == t_window_enhanced_noglass ) {
        moves = 30000;
    } else if( ter == t_chainfence || ter == t_chaingate_c ||
               ter == t_chaingate_l || ter == t_window_bars_alarm || ter == t_window_bars || ter == t_reb_cage ) {
        moves = 60000;
    } else if( ter == t_door_bar_c || ter == t_door_bar_locked || ter == t_bars ) {
        moves = 90000;
    } else {
        add_msg( m_info, _( "You can't cut that." ) );
        return 0;
    }

    p->assign_activity( activity_id( "ACT_HACKSAW" ), moves, static_cast<int>( ter ),
                        p->get_item_position( it ) );
    p->activity.placement = pnt;

    return it->type->charges_to_use();
}

int iuse::boltcutters( player *p, item *it, bool, const tripoint & )
{
    const cata::optional<tripoint> pnt_ = choose_adjacent( _( "Cut up metal where?" ) );
    if( !pnt_ ) {
        return 0;
    }
    const tripoint pnt = *pnt_;

    if( pnt == p->pos() ) {
        p->add_msg_if_player(
            _( "You neatly sever all of the veins and arteries in your body.  Oh wait, Never mind." ) );
        return 0;
    }
    if( g->m.ter( pnt ) == t_chaingate_l ) {
        p->moves -= 100;
        g->m.ter_set( pnt, t_chaingate_c );
        sounds::sound( pnt, 5, sounds::sound_t::combat, _( "Gachunk!" ) );
        g->m.spawn_item( p->posx(), p->posy(), "scrap", 3 );
    } else if( g->m.ter( pnt ) == t_chainfence ) {
        p->moves -= 500;
        g->m.ter_set( pnt, t_chainfence_posts );
        sounds::sound( pnt, 5, sounds::sound_t::combat, _( "Snick, snick, gachunk!" ) );
        g->m.spawn_item( pnt, "wire", 20 );
    } else {
        add_msg( m_info, _( "You can't cut that." ) );
        return 0;
    }
    return it->type->charges_to_use();
}

int iuse::mop( player *p, item *it, bool, const tripoint & )
{
    const cata::optional<tripoint> pnt_ = choose_adjacent( _( "Mop where?" ) );
    if( !pnt_ ) {
        return 0;
    }
    const tripoint pnt = *pnt_;

    if( pnt == p->pos() ) {
        p->add_msg_if_player( _( "You mop yourself up." ) );
        p->add_msg_if_player( _( "The universe implodes and reforms around you." ) );
        return 0;
    }
    if( p->is_blind() ) {
        add_msg( _( "You move the mop around, unsure whether it's doing any good." ) );
        p->moves -= 15;
        if( one_in( 3 ) ) {
            g->m.mop_spills( pnt );
        }
    } else if( g->m.mop_spills( pnt ) ) {
        add_msg( _( "You mop up the spill." ) );
        p->moves -= 15;
    } else {
        p->add_msg_if_player( m_info, _( "There's nothing to mop there." ) );
        return 0;
    }
    return it->type->charges_to_use();
}

int iuse::artifact( player *p, item *it, bool, const tripoint & )
{
    if( p->is_npc() ) {
        // TODO: Allow this for trusting NPCs
        return 0;
    }

    if( !it->is_artifact() ) {
        debugmsg( "iuse::artifact called on a non-artifact item! %s",
                  it->tname().c_str() );
        return 0;
    } else if( !it->is_tool() ) {
        debugmsg( "iuse::artifact called on a non-tool artifact! %s",
                  it->tname().c_str() );
        return 0;
    }
    if( !p->is_npc() ) {
        //~ %s is artifact name
        p->add_memorial_log( pgettext( "memorial_male", "Activated the %s." ),
                             pgettext( "memorial_female", "Activated the %s." ),
                             it->tname( 1, false ).c_str() );
    }

    const auto &art = it->type->artifact;
    size_t num_used = rng( 1, art->effects_activated.size() );
    if( num_used < art->effects_activated.size() ) {
        num_used += rng( 1, art->effects_activated.size() - num_used );
    }

    std::vector<art_effect_active> effects = art->effects_activated;
    for( size_t i = 0; i < num_used && !effects.empty(); i++ ) {
        const art_effect_active used = random_entry_removed( effects );

        switch( used ) {
            case AEA_STORM: {
                sounds::sound( p->pos(), 10, sounds::sound_t::combat, _( "Ka-BOOM!" ) );
                int num_bolts = rng( 2, 4 );
                for( int j = 0; j < num_bolts; j++ ) {
                    int xdir = 0;
                    int ydir = 0;
                    while( xdir == 0 && ydir == 0 ) {
                        xdir = rng( -1, 1 );
                        ydir = rng( -1, 1 );
                    }
                    int dist = rng( 4, 12 );
                    int boltx = p->posx(), bolty = p->posy();
                    for( int n = 0; n < dist; n++ ) {
                        boltx += xdir;
                        bolty += ydir;
                        g->m.add_field( {boltx, bolty, p->posz()}, fd_electricity, rng( 2, 3 ) );
                        if( one_in( 4 ) ) {
                            if( xdir == 0 ) {
                                xdir = rng( 0, 1 ) * 2 - 1;
                            } else {
                                xdir = 0;
                            }
                        }
                        if( one_in( 4 ) ) {
                            if( ydir == 0 ) {
                                ydir = rng( 0, 1 ) * 2 - 1;
                            } else {
                                ydir = 0;
                            }
                        }
                    }
                }
            }
            break;

            case AEA_FIREBALL: {
                if( const cata::optional<tripoint> fireball = g->look_around() ) {
                    g->explosion( *fireball, 180, 0.5, true );
                }
            }
            break;

            case AEA_ADRENALINE:
                p->add_msg_if_player( m_good, _( "You're filled with a roaring energy!" ) );
                p->add_effect( effect_adrenaline, rng( 20_minutes, 25_minutes ) );
                break;

            case AEA_MAP: {
                const tripoint center = p->global_omt_location();
                const bool new_map = overmap_buffer.reveal(
                                         point( center.x, center.y ), 20, center.z );
                if( new_map ) {
                    p->add_msg_if_player( m_warning, _( "You have a vision of the surrounding area..." ) );
                    p->moves -= 100;
                }
            }
            break;

            case AEA_BLOOD: {
                bool blood = false;
                for( const tripoint &tmp : g->m.points_in_radius( p->pos(), 4 ) ) {
                    if( !one_in( 4 ) && g->m.add_field( tmp, fd_blood, 3 ) &&
                        ( blood || g->u.sees( tmp ) ) ) {
                        blood = true;
                    }
                }
                if( blood ) {
                    p->add_msg_if_player( m_warning, _( "Blood soaks out of the ground and walls." ) );
                }
            }
            break;

            case AEA_FATIGUE: {
                p->add_msg_if_player( m_warning, _( "The fabric of space seems to decay." ) );
                int x = rng( p->posx() - 3, p->posx() + 3 ), y = rng( p->posy() - 3, p->posy() + 3 );
                g->m.add_field( {x, y, p->posz()}, fd_fatigue, rng( 1, 2 ) );
            }
            break;

            case AEA_ACIDBALL: {
                if( const cata::optional<tripoint> acidball = g->look_around() ) {
                    for( const tripoint &tmp : g->m.points_in_radius( *acidball, 1 ) ) {
                        g->m.add_field( tmp, fd_acid, rng( 2, 3 ) );
                    }
                }
            }
            break;

            case AEA_PULSE:
                sounds::sound( p->pos(), 30, sounds::sound_t::combat, _( "The earth shakes!" ) );
                for( const tripoint &pt : g->m.points_in_radius( p->pos(), 2 ) ) {
                    g->m.bash( pt, 40 );
                    g->m.bash( pt, 40 );  // Multibash effect, so that doors &c will fall
                    g->m.bash( pt, 40 );
                    if( g->m.is_bashable( pt ) && rng( 1, 10 ) >= 3 ) {
                        g->m.bash( pt, 999, false, true );
                    }
                }
                break;

            case AEA_HEAL:
                p->add_msg_if_player( m_good, _( "You feel healed." ) );
                p->healall( 2 );
                break;

            case AEA_CONFUSED:
                for( const tripoint &dest : g->m.points_in_radius( p->pos(), 8 ) ) {
                    if( monster *const mon = g->critter_at<monster>( dest, true ) ) {
                        mon->add_effect( effect_stunned, rng( 5_turns, 15_turns ) );
                    }
                }
                break;

            case AEA_ENTRANCE:
                for( const tripoint &dest : g->m.points_in_radius( p->pos(), 8 ) ) {
                    monster *const mon = g->critter_at<monster>( dest, true );
                    if( mon && mon->friendly == 0 && rng( 0, 600 ) > mon->get_hp() ) {
                        mon->make_friendly();
                    }
                }
                break;

            case AEA_BUGS: {
                int roll = rng( 1, 10 );
                mtype_id bug = mtype_id::NULL_ID();
                int num = 0;
                std::vector<tripoint> empty;
                for( const tripoint &dest : g->m.points_in_radius( p->pos(), 1 ) ) {
                    if( g->is_empty( dest ) ) {
                        empty.push_back( dest );
                    }
                }
                if( empty.empty() || roll <= 4 ) {
                    p->add_msg_if_player( m_warning, _( "Flies buzz around you." ) );
                } else if( roll <= 7 ) {
                    p->add_msg_if_player( m_warning, _( "Giant flies appear!" ) );
                    bug = mon_fly;
                    num = rng( 2, 4 );
                } else if( roll <= 9 ) {
                    p->add_msg_if_player( m_warning, _( "Giant bees appear!" ) );
                    bug = mon_bee;
                    num = rng( 1, 3 );
                } else {
                    p->add_msg_if_player( m_warning, _( "Giant wasps appear!" ) );
                    bug = mon_wasp;
                    num = rng( 1, 2 );
                }
                if( bug ) {
                    for( int j = 0; j < num && !empty.empty(); j++ ) {
                        const tripoint spawnp = random_entry_removed( empty );
                        if( monster *const b = g->summon_mon( bug, spawnp ) ) {
                            b->friendly = -1;
                        }
                    }
                }
            }
            break;

            case AEA_TELEPORT:
                g->teleport( p );
                break;

            case AEA_LIGHT:
                p->add_msg_if_player( _( "The %s glows brightly!" ), it->tname().c_str() );
                g->events.add( EVENT_ARTIFACT_LIGHT, calendar::turn + 3_minutes );
                break;

            case AEA_GROWTH: {
                monster tmptriffid( mtype_id::NULL_ID(), p->pos() );
                mattack::growplants( &tmptriffid );
            }
            break;

            case AEA_HURTALL:
                for( monster &critter : g->all_monsters() ) {
                    critter.apply_damage( nullptr, bp_torso, rng( 0, 5 ) );
                }
                break;

            case AEA_RADIATION:
                add_msg( m_warning, _( "Horrible gases are emitted!" ) );
                for( const tripoint &dest : g->m.points_in_radius( p->pos(), 1 ) ) {
                    g->m.add_field( dest, fd_nuke_gas, rng( 2, 3 ) );
                }
                break;

            case AEA_PAIN:
                p->add_msg_if_player( m_bad, _( "You're wracked with pain!" ) );
                // OK, the Lovecraftian thingamajig can bring Deadened
                // masochists & Cenobites the stimulation they've been
                // craving ;)
                p->mod_pain_noresist( rng( 5, 15 ) );
                break;

            case AEA_MUTATE:
                if( !one_in( 3 ) ) {
                    p->mutate();
                }
                break;

            case AEA_PARALYZE:
                p->add_msg_if_player( m_bad, _( "You're paralyzed!" ) );
                p->moves -= rng( 50, 200 );
                break;

            case AEA_FIRESTORM: {
                p->add_msg_if_player( m_bad, _( "Fire rains down around you!" ) );
                std::vector<tripoint> ps = closest_tripoints_first( 3, p->pos() );
                for( auto p_it : ps ) {
                    if( !one_in( 3 ) ) {
                        g->m.add_field( p_it, fd_fire, 1 + rng( 0, 1 ) * rng( 0, 1 ), 3_minutes );
                    }
                }
                break;
            }

            case AEA_ATTENTION:
                p->add_msg_if_player( m_warning, _( "You feel like your action has attracted attention." ) );
                p->add_effect( effect_attention, rng( 1_hours, 3_hours ) );
                break;

            case AEA_TELEGLOW:
                p->add_msg_if_player( m_warning, _( "You feel unhinged." ) );
                p->add_effect( effect_teleglow, rng( 30_minutes, 120_minutes ) );
                break;

            case AEA_NOISE:
                sounds::sound( p->pos(), 100, sounds::sound_t::combat,
                               string_format( _( "a deafening boom from %s %s" ),
                                              p->disp_name( true ), it->tname() ) );
                break;

            case AEA_SCREAM:
                sounds::sound( p->pos(), 40, sounds::sound_t::alert,
                               string_format( _( "a disturbing scream from %s %s" ),
                                              p->disp_name( true ), it->tname() ) );
                if( !p->is_deaf() ) {
                    p->add_morale( MORALE_SCREAM, -10, 0, 30_minutes, 1_minutes );
                }
                break;

            case AEA_DIM:
                p->add_msg_if_player( _( "The sky starts to dim." ) );
                g->events.add( EVENT_DIM, calendar::turn + 5_minutes );
                break;

            case AEA_FLASH:
                p->add_msg_if_player( _( "The %s flashes brightly!" ), it->tname().c_str() );
                g->flashbang( p->pos() );
                break;

            case AEA_VOMIT:
                p->add_msg_if_player( m_bad, _( "A wave of nausea passes through you!" ) );
                p->vomit();
                break;

            case AEA_SHADOWS: {
                int num_shadows = rng( 4, 8 );
                int num_spawned = 0;
                for( int j = 0; j < num_shadows; j++ ) {
                    int tries = 0;
                    tripoint monp = p->pos();
                    do {
                        if( one_in( 2 ) ) {
                            monp.x = rng( p->posx() - 5, p->posx() + 5 );
                            monp.y = ( one_in( 2 ) ? p->posy() - 5 : p->posy() + 5 );
                        } else {
                            monp.x = ( one_in( 2 ) ? p->posx() - 5 : p->posx() + 5 );
                            monp.y = rng( p->posy() - 5, p->posy() + 5 );
                        }
                    } while( tries < 5 && !g->is_empty( monp ) &&
                             !g->m.sees( monp, p->pos(), 10 ) );
                    if( tries < 5 ) { // TODO: tries increment is missing, so this expression is always true
                        if( monster *const  spawned = g->summon_mon( mon_shadow, monp ) ) {
                            num_spawned++;
                            spawned->reset_special_rng( "DISAPPEAR" );
                        }
                    }
                }
                if( num_spawned > 1 ) {
                    p->add_msg_if_player( m_warning, _( "Shadows form around you." ) );
                } else if( num_spawned == 1 ) {
                    p->add_msg_if_player( m_warning, _( "A shadow forms nearby." ) );
                }
            }
            break;

            case AEA_STAMINA_EMPTY:
                p->add_msg_if_player( m_bad, _( "Your body feels like jelly." ) );
                p->stamina = p->stamina * 1 / ( rng( 3, 8 ) );
                break;

            case AEA_FUN:
                p->add_msg_if_player( m_good, _( "You're filled with euphoria!" ) );
                p->add_morale( MORALE_FEELING_GOOD, rng( 20, 50 ), 0, 5_minutes, 5_turns, false );
                break;

            case AEA_SPLIT: // TODO: Add something
                break;

            case AEA_NULL: // BUG
            case NUM_AEAS:
            default:
                debugmsg( "iuse::artifact(): wrong artifact type (%d)", used );
                break;
        }
    }
    return it->type->charges_to_use();
}

int iuse::spray_can( player *p, item *it, bool, const tripoint & )
{
    return handle_ground_graffiti( *p, it, _( "Spray what?" ) );
}

int iuse::handle_ground_graffiti( player &p, item *it, const std::string &prefix )
{
    std::string message = string_input_popup()
                          .title( prefix + " " + _( "(To delete, input one '.')" ) )
                          .identifier( "graffiti" )
                          .query_string();

    if( message.empty() ) {
        return 0;
    } else {
        const auto where = p.pos();
        int move_cost;
        if( message == "." ) {
            if( g->m.has_graffiti_at( where ) ) {
                move_cost = 3 * g->m.graffiti_at( where ).length();
                g->m.delete_graffiti( where );
                add_msg( _( "You manage to get rid of the message on the ground." ) );
            } else {
                add_msg( _( "There isn't anything to erase here." ) );
                return 0;
            }
        } else {
            g->m.set_graffiti( where, message );
            add_msg( _( "You write a message on the ground." ) );
            move_cost = 2 * message.length();
        }
        p.moves -= move_cost;
    }

    return it->type->charges_to_use();
}

/**
 * Heats up a food item.
 * @return 1 if an item was heated, false if nothing was heated.
 */
static bool heat_item( player &p )
{
    auto loc = g->inv_map_splice( []( const item & itm ) {
        return( ( itm.is_food() && !itm.item_tags.count( "HOT" ) ) ||
                ( itm.is_food_container() && !itm.contents.front().item_tags.count( "HOT" ) ) );
    }, _( "Heat up what?" ), 1, _( "You don't have appropriate food to heat up." ) );

    item *heat = loc.get_item();
    if( heat == nullptr ) {
        add_msg( m_info, _( "Never mind." ) );
        return false;
    }
    item &target = heat->is_food_container() ? heat->contents.front() : *heat;
    p.mod_moves( -300 ); //initial preparations
    // simulates heat capacity of food, more weight = longer heating time
    // this is x2 to simulate larger delta temperature of frozen food in relation to
    // heating non-frozen food (x1); no real life physics here, only aproximations
    int move_mod = ( to_gram( target.weight() ) );
    if( target.item_tags.count( "FROZEN" ) ) {
        target.apply_freezerburn();

        if( target.has_flag( "EATEN_COLD" ) &&
            !query_yn( _( "%s is best served cold.  Heat beyond defrosting?" ),
                       colorize( target.tname(), target.color_in_inventory() ) ) ) {

            target.cold_up();
            add_msg( _( "You defrost the food." ) );
        } else {
            add_msg( _( "You defrost and heat up the food." ) );
            target.heat_up();
            // bitshift multiply move_mod because we have to defrost and heat
            move_mod <<= 1;
        }
    } else {
        add_msg( _( "You heat up the food." ) );
        target.heat_up();
    }
    p.mod_moves( -move_mod ); // time needed to actually heat up
    return true;
}

int iuse::heatpack( player *p, item *it, bool, const tripoint & )
{
    if( heat_item( *p ) ) {
        it->convert( "heatpack_used" );
    }
    return 0;
}

int iuse::heat_food( player *p, item *it, bool, const tripoint & )
{
    if( g->m.has_nearby_fire( p->pos() ) ) {
        heat_item( *p );
    } else if( p->has_active_bionic( bionic_id( "bio_tools" ) ) && p->power_level > 10 &&
               query_yn( _( "There is no fire around, use your integrated toolset instead?" ) ) ) {
        if( heat_item( *p ) ) {
            p->charge_power( -10 );
        }
    } else {
        p->add_msg_if_player( m_info, _( "You need to be next to fire to heat something up with the %s." ),
                              it->tname().c_str() );
    }
    return 0;
}

int iuse::hotplate( player *p, item *it, bool, const tripoint & )
{
    if( it->typeId() != "atomic_coffeepot" && ( !it->ammo_sufficient() ) ) {
        p->add_msg_if_player( m_info, _( "The %s's batteries are dead." ), it->tname().c_str() );
        return 0;
    }

    int choice = 0;
    if( ( p->has_effect( effect_bite ) || p->has_effect( effect_bleed ) ||
          p->has_trait( trait_MASOCHIST ) ||
          p->has_trait( trait_MASOCHIST_MED ) || p->has_trait( trait_CENOBITE ) ) && !p->is_underwater() ) {
        //Might want to cauterize
        choice = uilist( _( "Using hotplate:" ), {
            _( "Heat food" ), _( "Cauterize wound" )
        } );
    }

    if( choice == 0 ) {
        if( heat_item( *p ) ) {
            return it->type->charges_to_use();
        }
    } else if( choice == 1 ) {
        return cauterize_elec( *p, *it );
    }
    return 0;
}

int iuse::towel( player *p, item *it, bool t, const tripoint & )
{
    if( t ) {
        // Continuous usage, do nothing as not initiated by the player, this is for
        // wet towels only as they are active items.
        return 0;
    }
    bool slime = p->has_effect( effect_slimed );
    bool boom = p->has_effect( effect_boomered );
    bool glow = p->has_effect( effect_glowing );
    int mult = slime + boom + glow; // cleaning off more than one at once makes it take longer
    bool towelUsed = false;

    // can't use an already wet towel!
    if( it->has_flag( "WET" ) ) {
        p->add_msg_if_player( m_info, _( "That %s is too wet to soak up any more liquid!" ),
                              it->tname().c_str() );
        // clean off the messes first, more important
    } else if( slime || boom || glow ) {
        p->remove_effect( effect_slimed ); // able to clean off all at once
        p->remove_effect( effect_boomered );
        p->remove_effect( effect_glowing );
        p->add_msg_if_player( _( "You use the %s to clean yourself off, saturating it with slime!" ),
                              it->tname().c_str() );

        towelUsed = true;
        if( it->typeId() == "towel" ) {
            it->convert( "towel_soiled" );
        }

        // dry off from being wet
    } else if( abs( p->has_morale( MORALE_WET ) ) ) {
        p->rem_morale( MORALE_WET );
        p->body_wetness.fill( 0 );
        p->add_msg_if_player( _( "You use the %s to dry off, saturating it with water!" ),
                              it->tname().c_str() );

        towelUsed = true;
        it->item_counter = 300;

        // default message
    } else {
        p->add_msg_if_player( _( "You are already dry, the %s does nothing." ), it->tname().c_str() );
    }

    // towel was used
    if( towelUsed ) {
        if( mult == 0 ) {
            mult = 1;
        }
        p->moves -= 50 * mult;
        // change "towel" to a "towel_wet" (different flavor text/color)
        if( it->typeId() == "towel" ) {
            it->convert( "towel_wet" );
        }

        // WET, active items have their timer decremented every turn
        it->item_tags.insert( "WET" );
        it->active = true;
    }
    return it->type->charges_to_use();
}

int iuse::unfold_generic( player *p, item *it, bool, const tripoint & )
{
    if( p->is_underwater() ) {
        p->add_msg_if_player( m_info, _( "You can't do that while underwater." ) );
        return 0;
    }
    vehicle *veh = g->m.add_vehicle( vproto_id( "none" ), p->posx(), p->posy(), 0, 0, 0, false );
    if( veh == nullptr ) {
        p->add_msg_if_player( m_info, _( "There's no room to unfold the %s." ), it->tname() );
        return 0;
    }
    veh->name = it->get_var( "vehicle_name" );
    if( !veh->restore( it->get_var( "folding_bicycle_parts" ) ) ) {
        g->m.destroy_vehicle( veh );
        return 0;
    }
    const bool can_float = size( veh->get_avail_parts( "FLOATS" ) ) > 2;

    const auto invalid_pos = []( const tripoint & pp, bool can_float ) {
        return ( g->m.has_flag_ter( TFLAG_DEEP_WATER, pp ) && !can_float ) ||
               g->m.veh_at( pp ) || g->m.impassable( pp );
    };
    for( const vpart_reference &vp : veh->get_all_parts() ) {
        if( vp.info().location != "STRUCTURE" ) {
            continue;
        }
        const tripoint pp = vp.pos();
        if( invalid_pos( pp, can_float ) ) {
            p->add_msg_if_player( m_info, _( "There's no room to unfold the %s." ), it->tname() );
            g->m.destroy_vehicle( veh );
            return 0;
        }
    }

    g->m.add_vehicle_to_cache( veh );

    std::string unfold_msg = it->get_var( "unfold_msg" );
    if( unfold_msg.empty() ) {
        unfold_msg = _( "You painstakingly unfold the %s and make it ready to ride." );
    } else {
        unfold_msg = _( unfold_msg.c_str() );
    }
    p->add_msg_if_player( unfold_msg.c_str(), veh->name );

    p->moves -= it->get_var( "moves", 500 );
    return 1;
}

int iuse::adrenaline_injector( player *p, item *it, bool, const tripoint & )
{
    if( p->is_npc() && p->get_effect_dur( effect_adrenaline ) >= 30_minutes ) {
        return 0;
    }

    p->moves -= 100;
    p->add_msg_player_or_npc( _( "You inject yourself with adrenaline." ),
                              _( "<npcname> injects themselves with adrenaline." ) );

    item syringe( "syringe", it->birthday() );
    p->i_add( syringe );
    if( p->has_effect( effect_adrenaline ) ) {
        p->add_msg_if_player( m_bad, _( "Your heart spasms!" ) );
        // Note: not the mod, the health
        p->mod_healthy( -20 );
    }

    p->add_effect( effect_adrenaline, 20_minutes );

    return it->type->charges_to_use();
}

int iuse::jet_injector( player *p, item *it, bool, const tripoint & )
{
    if( !it->ammo_sufficient() ) {
        p->add_msg_if_player( m_info, _( "The jet injector is empty." ) );
        return 0;
    } else {
        p->add_msg_if_player( _( "You inject yourself with the jet injector." ) );
        // Intensity is 2 here because intensity = 1 is the comedown
        p->add_effect( effect_jetinjector, 20_minutes, num_bp, false, 2 );
        p->mod_painkiller( 20 );
        p->stim += 10;
        p->healall( 20 );
    }

    if( p->has_effect( effect_jetinjector ) ) {
        if( p->get_effect_dur( effect_jetinjector ) > 20_minutes ) {
            p->add_msg_if_player( m_warning, _( "Your heart is beating alarmingly fast!" ) );
        }
    }
    return it->type->charges_to_use();
}

int iuse::stimpack( player *p, item *it, bool, const tripoint & )
{
    if( p->get_item_position( it ) >= -1 ) {
        p->add_msg_if_player( m_info,
                              _( "You must wear the stimulant delivery system before you can activate it." ) );
        return 0;
    }

    if( !it->ammo_sufficient() ) {
        p->add_msg_if_player( m_info, _( "The stimulant delivery system is empty." ) );
        return 0;
    } else {
        p->add_msg_if_player( _( "You inject yourself with the stimulants." ) );
        // Intensity is 2 here because intensity = 1 is the comedown
        p->add_effect( effect_stimpack, 25_minutes, num_bp, false, 2 );
        p->mod_painkiller( 2 );
        p->stim += 20;
        p->mod_fatigue( -100 );
        p->stamina = p->get_stamina_max();
    }
    return it->type->charges_to_use();
}

int iuse::radglove( player *p, item *it, bool, const tripoint & )
{
    if( p->get_item_position( it ) >= -1 ) {
        p->add_msg_if_player( m_info,
                              _( "You must wear the radiation biomonitor before you can activate it." ) );
        return 0;
    } else if( !it->ammo_sufficient() ) {
        p->add_msg_if_player( m_info, _( "The radiation biomonitor needs batteries to function." ) );
        return 0;
    } else {
        p->add_msg_if_player( _( "You activate your radiation biomonitor." ) );
        if( p->radiation >= 1 ) {
            p->add_msg_if_player( m_warning, _( "You are currently irradiated." ) );
            p->add_msg_player_or_say( m_info,
                                      _( "Your radiation level: %d" ),
                                      _( "It says here that my radiation level is %d" ),
                                      p->radiation );
        } else {
            p->add_msg_player_or_say( m_info,
                                      _( "You are not currently irradiated." ),
                                      _( "It says I'm not irradiated" ) );
        }
        p->add_msg_if_player( _( "Have a nice day!" ) );
    }

    return it->type->charges_to_use();
}

int iuse::contacts( player *p, item *it, bool, const tripoint & )
{
    if( p->is_underwater() ) {
        p->add_msg_if_player( m_info, _( "You can't do that while underwater." ) );
        return 0;
    }
    const time_duration duration = rng( 6_days, 8_days );
    if( p->has_effect( effect_contacts ) ) {
        if( query_yn( _( "Replace your current lenses?" ) ) ) {
            p->moves -= 200;
            p->add_msg_if_player( _( "You replace your current %s." ), it->tname().c_str() );
            p->remove_effect( effect_contacts );
            p->add_effect( effect_contacts, duration );
            return it->type->charges_to_use();
        } else {
            p->add_msg_if_player( _( "You don't do anything with your %s." ), it->tname().c_str() );
            return 0;
        }
    } else if( p->has_trait( trait_HYPEROPIC ) || p->has_trait( trait_MYOPIC ) ||
               p->has_trait( trait_URSINE_EYE ) ) {
        p->moves -= 200;
        p->add_msg_if_player( _( "You put the %s in your eyes." ), it->tname().c_str() );
        p->add_effect( effect_contacts, duration );
        return it->type->charges_to_use();
    } else {
        p->add_msg_if_player( m_info, _( "Your vision is fine already." ) );
        return 0;
    }
}

int iuse::talking_doll( player *p, item *it, bool, const tripoint & )
{
    if( !it->ammo_sufficient() ) {
        p->add_msg_if_player( m_info, _( "The %s's batteries are dead." ), it->tname().c_str() );
        return 0;
    }

    const SpeechBubble speech = get_speech( it->typeId() );

    sounds::ambient_sound( p->pos(), speech.volume, sounds::sound_t::speech, speech.text );

    // Sound code doesn't describe noises at the player position
    if( p->can_hear( p->pos(), speech.volume ) ) {
        p->add_msg_if_player( _( "You hear \"%s\"" ), speech.text );
    }

    return it->type->charges_to_use();
}

int iuse::gun_repair( player *p, item *it, bool, const tripoint & )
{
    if( !it->ammo_sufficient() ) {
        return 0;
    }
    if( p->is_underwater() ) {
        p->add_msg_if_player( m_info, _( "You can't do that while underwater." ) );
        return 0;
    }
    /** @EFFECT_MECHANICS >1 allows gun repair */
    if( p->get_skill_level( skill_mechanics ) < 2 ) {
        p->add_msg_if_player( m_info, _( "You need a mechanics skill of 2 to use this repair kit." ) );
        return 0;
    }
    int inventory_index = g->inv_for_all( _( "Select the firearm to repair" ) );
    item &fix = p->i_at( inventory_index );
    if( fix.is_null() ) {
        p->add_msg_if_player( m_info, _( "You do not have that item!" ) );
        return 0;
    }
    if( !fix.is_firearm() ) {
        p->add_msg_if_player( m_info, _( "That isn't a firearm!" ) );
        return 0;
    }
    if( fix.has_flag( "NO_REPAIR" ) ) {
        p->add_msg_if_player( m_info, _( "You cannot repair your %s." ), fix.tname().c_str() );
        return 0;
    }
    if( fix.damage() <= fix.min_damage() ) {
        p->add_msg_if_player( m_info, _( "You cannot improve your %s any more this way." ),
                              fix.tname().c_str() );
        return 0;
    }
    if( fix.damage() <= 0 && p->get_skill_level( skill_mechanics ) < 8 ) {
        p->add_msg_if_player( m_info, _( "Your %s is already in peak condition." ), fix.tname().c_str() );
        p->add_msg_if_player( m_info,
                              _( "With a higher mechanics skill, you might be able to improve it." ) );
        return 0;
    }
    /** @EFFECT_MECHANICS >=8 allows accurizing ranged weapons */
    if( fix.damage() <= 0 ) {
        sounds::sound( p->pos(), 6, sounds::sound_t::activity, "crunch" );
        p->moves -= 2000 * p->fine_detail_vision_mod();
        p->practice( skill_mechanics, 10 );
        p->add_msg_if_player( m_good, _( "You accurize your %s." ), fix.tname().c_str() );
        fix.mod_damage( -itype::damage_scale );

    } else if( fix.damage() > itype::damage_scale ) {
        sounds::sound( p->pos(), 8, sounds::sound_t::activity, "crunch" );
        p->moves -= 1000 * p->fine_detail_vision_mod();
        p->practice( skill_mechanics, 10 );
        p->add_msg_if_player( m_good, _( "You repair your %s!" ), fix.tname().c_str() );
        fix.mod_damage( -itype::damage_scale );

    } else {
        sounds::sound( p->pos(), 8, sounds::sound_t::activity, "crunch" );
        p->moves -= 500 * p->fine_detail_vision_mod();
        p->practice( skill_mechanics, 10 );
        p->add_msg_if_player( m_good, _( "You repair your %s completely!" ),
                              fix.tname().c_str() );
        fix.set_damage( 0 );
    }
    return it->type->charges_to_use();
}

int iuse::gunmod_attach( player *p, item *it, bool, const tripoint & )
{
    if( !it || !it->is_gunmod() ) {
        debugmsg( "tried to attach non-gunmod" );
        return 0;
    }

    if( !p ) {
        return 0;
    }

    auto loc = game_menus::inv::gun_to_modify( *p, *it );

    if( !loc ) {
        add_msg( m_info, _( "Never mind." ) );
        return 0;
    }

    p->gunmod_add( *loc, *it );

    return 0;
}

int iuse::toolmod_attach( player *p, item *it, bool, const tripoint & )
{
    if( !it || !it->is_toolmod() ) {
        debugmsg( "tried to attach non-toolmod" );
        return 0;
    }

    if( !p ) {
        return 0;
    }

    auto filter = [&it]( const item & e ) {
        // don't allow ups battery mods on a UPS or UPS-powered tools
        if( it->has_flag( "USE_UPS" ) && ( e.typeId() == "UPS_off" || e.typeId() == "adv_UPS_off" ||
                                           e.has_flag( "USE_UPS" ) ) ) {
            return false;
        }

        // can only attach to unmodified tools that use compatible ammo
        return e.is_tool() && e.toolmods().empty() && !e.magazine_current() &&
               it->type->mod->acceptable_ammo.count( e.ammo_type( false ) );
    };

    auto loc = g->inv_map_splice( filter, _( "Select tool to modify" ), 1,
                                  _( "You don't have compatible tools." ) );

    if( !loc ) {
        add_msg( m_info, _( "Never mind." ) );
        return 0;
    }

    if( loc->ammo_remaining() ) {
        if( !g->unload( *loc ) ) {
            p->add_msg_if_player( m_info, _( "You cancel unloading the tool." ) );
            return 0;
        }
    }

    p->toolmod_add( std::move( loc ), item_location( *p, it ) );
    return 0;
}

int iuse::misc_repair( player *p, item *it, bool, const tripoint & )
{
    if( !it->ammo_sufficient() ) {
        return 0;
    }
    if( p->is_underwater() ) {
        p->add_msg_if_player( m_info, _( "You can't do that while underwater." ) );
        return 0;
    }
    if( p->fine_detail_vision_mod() > 4 ) {
        add_msg( m_info, _( "You can't see to repair!" ) );
        return 0;
    }
    /** @EFFECT_FABRICATION >0 allows use of repair kit */
    if( p->get_skill_level( skill_fabrication ) < 1 ) {
        p->add_msg_if_player( m_info, _( "You need a fabrication skill of 1 to use this repair kit." ) );
        return 0;
    }
    static const std::set<material_id> repairable {
        material_id( "wood" ),
        material_id( "paper" ),
        material_id( "bone" ),
        material_id( "chitin" ),
        material_id( "acidchitin" )
    };
    int inventory_index = g->inv_for_filter( _( "Select the item to repair" ), []( const item & itm ) {
        return !itm.is_firearm() && itm.made_of_any( repairable ) && !itm.count_by_charges();
    } );
    item &fix = p->i_at( inventory_index );
    if( fix.is_null() ) {
        p->add_msg_if_player( m_info, _( "You do not have that item!" ) );
        return 0;
    }
    if( fix.damage() <= fix.min_damage() ) {
        p->add_msg_if_player( m_info, _( "You cannot improve your %s any more this way." ),
                              fix.tname().c_str() );
        return 0;
    }
    if( fix.damage() <= 0 && fix.has_flag( "PRIMITIVE_RANGED_WEAPON" ) ) {
        p->add_msg_if_player( m_info, _( "You cannot improve your %s any more this way." ),
                              fix.tname().c_str() );
        return 0;
    }
    if( fix.damage() <= 0 ) {
        p->moves -= 1000 * p->fine_detail_vision_mod();
        p->practice( skill_fabrication, 10 );
        p->add_msg_if_player( m_good, _( "You reinforce your %s." ), fix.tname().c_str() );
        fix.mod_damage( -itype::damage_scale );

    } else if( fix.damage() > itype::damage_scale ) {
        p->moves -= 500 * p->fine_detail_vision_mod();
        p->practice( skill_fabrication, 10 );
        p->add_msg_if_player( m_good, _( "You repair your %s!" ), fix.tname().c_str() );
        fix.mod_damage( -itype::damage_scale );

    } else {
        p->moves -= 250 * p->fine_detail_vision_mod();
        p->practice( skill_fabrication, 10 );
        p->add_msg_if_player( m_good, _( "You repair your %s completely!" ), fix.tname().c_str() );
        fix.set_damage( 0 );
    }
    return it->type->charges_to_use();
}

int iuse::bell( player *p, item *it, bool, const tripoint & )
{
    if( it->typeId() == "cow_bell" ) {
        sounds::sound( p->pos(), 12, sounds::sound_t::music, _( "Clank! Clank!" ) );
        if( !p->is_deaf() ) {
            const int cow_factor = 1 + ( p->mutation_category_level.find( "CATTLE" ) ==
                                         p->mutation_category_level.end() ?
                                         0 :
                                         ( p->mutation_category_level.find( "CATTLE" )->second ) / 8
                                       );
            if( x_in_y( cow_factor, 1 + cow_factor ) ) {
                p->add_morale( MORALE_MUSIC, 1, 15 * ( cow_factor > 10 ? 10 : cow_factor ) );
            }
        }
    } else {
        sounds::sound( p->pos(), 4, sounds::sound_t::music, _( "Ring! Ring!" ) );
    }
    return it->type->charges_to_use();
}

int iuse::seed( player *p, item *it, bool, const tripoint & )
{
    if( p->is_npc() ||
        query_yn( _( "Sure you want to eat the %s? You could plant it in a mound of dirt." ),
                  colorize( it->tname(), it->color_in_inventory() ) ) ) {
        return it->type->charges_to_use(); //This eats the seed object.
    }
    return 0;
}

bool iuse::robotcontrol_can_target( player *p, const monster &m )
{
    return !m.is_dead()
           && m.type->in_species( ROBOT )
           && m.friendly == 0
           && rl_dist( p->pos(), m.pos() ) <= 10;
}

int iuse::robotcontrol( player *p, item *it, bool, const tripoint & )
{
    if( !it->ammo_sufficient() ) {
        p->add_msg_if_player( _( "The %s's batteries are dead." ), it->tname().c_str() );
        return 0;

    }
    if( p->has_trait( trait_ILLITERATE ) ) {
        p->add_msg_if_player( _( "You cannot read a computer screen." ) );
        return 0;
    }

    int choice = uilist( _( "Welcome to hackPRO!:" ), {
        _( "Prepare IFF protocol override" ),
        _( "Set friendly robots to passive mode" ),
        _( "Set friendly robots to combat mode" )
    } );
    switch( choice ) {
        case 0: { // attempt to make a robot friendly
            uilist pick_robot;
            pick_robot.text = _( "Choose an endpoint to hack." );
            // Build a list of all unfriendly robots in range.
            std::vector< std::shared_ptr< monster> > mons; // TODO: change into vector<Creature*>
            std::vector< tripoint > locations;
            int entry_num = 0;
            for( const monster &candidate : g->all_monsters() ) {
                if( robotcontrol_can_target( p, candidate ) ) {
                    mons.push_back( g->shared_from( candidate ) );
                    pick_robot.addentry( entry_num++, true, MENU_AUTOASSIGN, candidate.name() );
                    tripoint seen_loc;
                    // Show locations of seen robots, center on player if robot is not seen
                    if( p->sees( candidate ) ) {
                        seen_loc = candidate.pos();
                    } else {
                        seen_loc = p->pos();
                    }
                    locations.push_back( seen_loc );
                }
            }
            if( mons.empty() ) {
                p->add_msg_if_player( m_info, _( "No enemy robots in range." ) );
                return it->type->charges_to_use();
            }
            pointmenu_cb callback( locations );
            pick_robot.callback = &callback;
            pick_robot.query();
            if( pick_robot.ret < 0 || static_cast<size_t>( pick_robot.ret ) >= mons.size() ) {
                p->add_msg_if_player( m_info, _( "Never mind" ) );
                return it->type->charges_to_use();
            }
            const size_t mondex = pick_robot.ret;
            std::shared_ptr< monster > z = mons[mondex];
            p->add_msg_if_player( _( "You start reprogramming the %s into an ally." ), z->name().c_str() );

            /** @EFFECT_INT speeds up hacking preperation */
            /** @EFFECT_COMPUTER speeds up hacking preperation */
            int move_cost = std::max( 100, 1000 - p->int_cur * 10 - p->get_skill_level( skill_computer ) * 10 );
            player_activity act( activity_id( "ACT_ROBOT_CONTROL" ), move_cost );
            act.monsters.emplace_back( z );

            p->assign_activity( act );

            return it->type->charges_to_use();
        }
        case 1: { //make all friendly robots stop their purposeless extermination of (un)life.
            p->moves -= 100;
            int f = 0; //flag to check if you have robotic allies
            for( monster &critter : g->all_monsters() ) {
                if( critter.friendly != 0 && critter.type->in_species( ROBOT ) ) {
                    p->add_msg_if_player( _( "A following %s goes into passive mode." ),
                                          critter.name().c_str() );
                    critter.add_effect( effect_docile, 1_turns, num_bp, true );
                    f = 1;
                }
            }
            if( f == 0 ) {
                p->add_msg_if_player( _( "You are not commanding any robots." ) );
                return 0;
            }
            return it->type->charges_to_use();
        }
        case 2: { //make all friendly robots terminate (un)life with extreme prejudice
            p->moves -= 100;
            int f = 0; //flag to check if you have robotic allies
            for( monster &critter : g->all_monsters() ) {
                if( critter.friendly != 0 && critter.has_flag( MF_ELECTRONIC ) ) {
                    p->add_msg_if_player( _( "A following %s goes into combat mode." ),
                                          critter.name().c_str() );
                    critter.remove_effect( effect_docile );
                    f = 1;
                }
            }
            if( f == 0 ) {
                p->add_msg_if_player( _( "You are not commanding any robots." ) );
                return 0;
            }
            return it->type->charges_to_use();
        }
    }
    return 0;
}

void init_memory_card_with_random_stuff( item &it )
{
    if( it.has_flag( "MC_MOBILE" ) && ( it.has_flag( "MC_RANDOM_STUFF" ) ||
                                        it.has_flag( "MC_SCIENCE_STUFF" ) ) && !( it.has_flag( "MC_USED" ) ||
                                                it.has_flag( "MC_HAS_DATA" ) ) ) {

        it.item_tags.insert( "MC_HAS_DATA" );

        bool encrypted = false;

        if( it.has_flag( "MC_MAY_BE_ENCRYPTED" ) && one_in( 8 ) ) {
            it.convert( it.typeId() + "_encrypted" );
        }

        //some special cards can contain "MC_ENCRYPTED" flag
        if( it.has_flag( "MC_ENCRYPTED" ) ) {
            encrypted = true;
        }

        int data_chance = 2;

        //encrypted memory cards often contain data
        if( encrypted && !one_in( 3 ) ) {
            data_chance--;
        }

        //just empty memory card
        if( !one_in( data_chance ) ) {
            return;
        }

        //add someone's personal photos
        if( one_in( data_chance ) ) {

            //decrease chance to more data
            data_chance++;

            if( encrypted && one_in( 3 ) ) {
                data_chance--;
            }

            const int duckfaces_count = rng( 5, 30 );
            it.set_var( "MC_PHOTOS", duckfaces_count );
        }
        //decrease chance to music and other useful data
        data_chance++;
        if( encrypted && one_in( 2 ) ) {
            data_chance--;
        }

        if( one_in( data_chance ) ) {
            data_chance++;

            if( encrypted && one_in( 3 ) ) {
                data_chance--;
            }

            const int new_songs_count = rng( 5, 15 );
            it.set_var( "MC_MUSIC", new_songs_count );
        }
        data_chance++;
        if( encrypted && one_in( 2 ) ) {
            data_chance--;
        }

        if( one_in( data_chance ) ) {
            it.set_var( "MC_RECIPE", "SIMPLE" );
        }

        if( it.has_flag( "MC_SCIENCE_STUFF" ) ) {
            it.set_var( "MC_RECIPE", "SCIENCE" );
        }
    }
}

bool einkpc_download_memory_card( player &p, item &eink, item &mc )
{
    bool something_downloaded = false;
    if( mc.get_var( "MC_PHOTOS", 0 ) > 0 ) {
        something_downloaded = true;

        int new_photos = mc.get_var( "MC_PHOTOS", 0 );
        mc.erase_var( "MC_PHOTOS" );

        p.add_msg_if_player( m_good, ngettext( "You download %d new photo into internal memory.",
                                               "You download %d new photos into internal memory.", new_photos ), new_photos );

        const int old_photos = eink.get_var( "EIPC_PHOTOS", 0 );
        eink.set_var( "EIPC_PHOTOS", old_photos + new_photos );
    }

    if( mc.get_var( "MC_MUSIC", 0 ) > 0 ) {
        something_downloaded = true;

        int new_songs = mc.get_var( "MC_MUSIC", 0 );
        mc.erase_var( "MC_MUSIC" );

        p.add_msg_if_player( m_good, ngettext( "You download %d new song into internal memory.",
                                               "You download %d new songs into internal memory.", new_songs ), new_songs );

        const int old_songs = eink.get_var( "EIPC_MUSIC", 0 );
        eink.set_var( "EIPC_MUSIC", old_songs + new_songs );
    }

    if( !mc.get_var( "MC_RECIPE" ).empty() ) {
        const bool science = mc.get_var( "MC_RECIPE" ) == "SCIENCE";

        mc.erase_var( "MC_RECIPE" );

        std::vector<const recipe *> candidates;

        for( const auto &e : recipe_dict ) {
            const auto &r = e.second;

            if( science ) {
                if( r.difficulty >= 3 && one_in( r.difficulty + 1 ) ) {
                    candidates.push_back( &r );
                }
            } else {
                if( r.category == "CC_FOOD" ) {
                    if( r.difficulty <= 3 && one_in( r.difficulty ) ) {
                        candidates.push_back( &r );
                    }
                }

            }

        }

        if( !candidates.empty() ) {

            const recipe *r = random_entry( candidates );
            const recipe_id &rident = r->ident();

            const auto old_recipes = eink.get_var( "EIPC_RECIPES" );
            if( old_recipes.empty() ) {
                something_downloaded = true;
                eink.set_var( "EIPC_RECIPES", "," + rident.str() + "," );

                p.add_msg_if_player( m_good, _( "You download a recipe for %s into the tablet's memory." ),
                                     r->result_name() );
            } else {
                if( old_recipes.find( "," + rident.str() + "," ) == std::string::npos ) {
                    something_downloaded = true;
                    eink.set_var( "EIPC_RECIPES", old_recipes + rident.str() + "," );

                    p.add_msg_if_player( m_good, _( "You download a recipe for %s into the tablet's memory." ),
                                         r->result_name() );
                } else {
                    p.add_msg_if_player( m_good, _( "Your tablet already has a recipe for %s." ),
                                         r->result_name() );
                }
            }
        }
    }

    const auto monster_photos = mc.get_var( "MC_MONSTER_PHOTOS" );
    if( !monster_photos.empty() ) {
        something_downloaded = true;
        p.add_msg_if_player( m_good, _( "You have updated your monster collection." ) );

        auto photos = eink.get_var( "EINK_MONSTER_PHOTOS" );
        if( photos.empty() ) {
            eink.set_var( "EINK_MONSTER_PHOTOS", monster_photos );
        } else {
            std::istringstream f( monster_photos );
            std::string s;
            while( getline( f, s, ',' ) ) {

                if( s.empty() ) {
                    continue;
                }

                const std::string mtype = s;
                getline( f, s, ',' );
                char *chq = &s[0];
                const int quality = atoi( chq );

                const size_t eink_strpos = photos.find( "," + mtype + "," );

                if( eink_strpos == std::string::npos ) {
                    photos += mtype + "," + string_format( "%d", quality ) + ",";
                } else {

                    const size_t strqpos = eink_strpos + mtype.size() + 2;
                    char *chq = &photos[strqpos];
                    const int old_quality = atoi( chq );

                    if( quality > old_quality ) {
                        chq = &string_format( "%d", quality )[0];
                        photos[strqpos] = *chq;
                    }
                }

            }
            eink.set_var( "EINK_MONSTER_PHOTOS", photos );
        }
    }

    if( mc.has_flag( "MC_TURN_USED" ) ) {
        mc.clear_vars();
        mc.unset_flags();
        mc.convert( "mobile_memory_card_used" );
    }

    if( !something_downloaded ) {
        p.add_msg_if_player( m_info, _( "This memory card does not contain any new data." ) );
        return false;
    }

    return true;

}

static std::string photo_quality_name( const int index )
{
    static const std::array<std::string, 6> names {
        {
            //~ photo quality adjective
            { translate_marker( "awful" ) }, { translate_marker( "bad" ) }, { translate_marker( "not bad" ) }, { translate_marker( "good" ) }, { translate_marker( "fine" ) }, { translate_marker( "exceptional" ) }
        }
    };
    return _( names[index].c_str() );
}

int iuse::einktabletpc( player *p, item *it, bool t, const tripoint &pos )
{
    if( t ) {
        if( !it->get_var( "EIPC_MUSIC_ON" ).empty() && ( it->ammo_remaining() > 0 ) ) {
            if( calendar::once_every( 5_minutes ) ) {
                it->ammo_consume( 1, p->pos() );
            }

            //the more varied music, the better max mood.
            const int songs = it->get_var( "EIPC_MUSIC", 0 );
            play_music( *p, pos, 8, std::min( 25, songs ) );
        } else {
            it->active = false;
            it->erase_var( "EIPC_MUSIC_ON" );
            p->add_msg_if_player( m_info, _( "Tablet's batteries are dead." ) );
        }

        return 0;

    } else if( !p->is_npc() ) {

        enum {
            ei_invalid, ei_photo, ei_music, ei_recipe, ei_monsters, ei_download, ei_decrypt
        };

        if( p->is_underwater() ) {
            p->add_msg_if_player( m_info, _( "You can't do that while underwater." ) );
            return 0;
        }
        if( p->has_trait( trait_ILLITERATE ) ) {
            add_msg( m_info, _( "You cannot read a computer screen." ) );
            return 0;
        }
        if( p->has_trait( trait_HYPEROPIC ) && !p->worn_with_flag( "FIX_FARSIGHT" ) &&
            !p->has_effect( effect_contacts ) ) {
            add_msg( m_info, _( "You'll need to put on reading glasses before you can see the screen." ) );
            return 0;
        }

        uilist amenu;

        amenu.text = _( "Choose menu option:" );

        const int photos = it->get_var( "EIPC_PHOTOS", 0 );
        if( photos > 0 ) {
            amenu.addentry( ei_photo, true, 'p', _( "Photos [%d]" ), photos );
        } else {
            amenu.addentry( ei_photo, false, 'p', _( "No photos on device" ) );
        }

        const int songs = it->get_var( "EIPC_MUSIC", 0 );
        if( songs > 0 ) {
            if( it->active ) {
                amenu.addentry( ei_music, true, 'm', _( "Turn music off" ) );
            } else {
                amenu.addentry( ei_music, true, 'm', _( "Turn music on [%d]" ), songs );
            }
        } else {
            amenu.addentry( ei_music, false, 'm', _( "No music on device" ) );
        }

        if( !it->get_var( "EIPC_RECIPES" ).empty() ) {
            amenu.addentry( ei_recipe, true, 'r', _( "View recipes on E-ink screen" ) );
        }

        if( !it->get_var( "EINK_MONSTER_PHOTOS" ).empty() ) {
            amenu.addentry( ei_monsters, true, 'y', _( "Your collection of monsters" ) );
        } else {
            amenu.addentry( ei_monsters, false, 'y', _( "Collection of monsters is empty" ) );
        }

        amenu.addentry( ei_download, true, 'w', _( "Download data from memory card" ) );

        /** @EFFECT_COMPUTER >2 allows decrypting memory cards more easily */
        if( p->get_skill_level( skill_computer ) > 2 ) {
            amenu.addentry( ei_decrypt, true, 'd', _( "Decrypt memory card" ) );
        } else {
            amenu.addentry( ei_decrypt, false, 'd', _( "Decrypt memory card (low skill)" ) );
        }

        amenu.query();

        const int choice = amenu.ret;

        if( ei_photo == choice ) {

            const int photos = it->get_var( "EIPC_PHOTOS", 0 );
            const int viewed = std::min( photos, static_cast<int>( rng( 10, 30 ) ) );
            const int count = photos - viewed;
            if( count == 0 ) {
                it->erase_var( "EIPC_PHOTOS" );
            } else {
                it->set_var( "EIPC_PHOTOS", count );
            }

            p->moves -= rng( 3, 7 ) * 100;

            if( p->has_trait( trait_PSYCHOPATH ) ) {
                p->add_msg_if_player( m_info, _( "Wasted time, these pictures do not provoke your senses." ) );
            } else {
                p->add_morale( MORALE_PHOTOS, rng( 15, 30 ), 100 );

                const int random_photo = rng( 1, 20 );
                switch( random_photo ) {
                    case 1:
                        p->add_msg_if_player( m_good, _( "You used to have a dog like this..." ) );
                        break;
                    case 2:
                        p->add_msg_if_player( m_good, _( "Ha-ha!  An amusing cat photo." ) );
                        break;
                    case 3:
                        p->add_msg_if_player( m_good, _( "Excellent pictures of nature." ) );
                        break;
                    case 4:
                        p->add_msg_if_player( m_good, _( "Food photos... your stomach rumbles!" ) );
                        break;
                    case 5:
                        p->add_msg_if_player( m_good, _( "Some very interesting travel photos." ) );
                        break;
                    case 6:
                        p->add_msg_if_player( m_good, _( "Pictures of a concert of popular band." ) );
                        break;
                    case 7:
                        p->add_msg_if_player( m_good, _( "Photos of someone's luxurious house." ) );
                        break;
                    default:
                        p->add_msg_if_player( m_good, _( "You feel nostalgic as you stare at the photo." ) );
                        break;
                }
            }

            return it->type->charges_to_use();
        }

        if( ei_music == choice ) {

            p->moves -= 30;

            if( it->active ) {
                it->active = false;
                it->erase_var( "EIPC_MUSIC_ON" );

                p->add_msg_if_player( m_info, _( "You turned off music on your %s." ), it->tname().c_str() );
            } else {
                it->active = true;
                it->set_var( "EIPC_MUSIC_ON", "1" );

                p->add_msg_if_player( m_info, _( "You turned on music on your %s." ), it->tname().c_str() );

            }

            return it->type->charges_to_use();
        }

        if( ei_recipe == choice ) {
            p->moves -= 50;

            uilist rmenu;

            rmenu.text = _( "List recipes:" );

            std::vector<recipe_id> candidate_recipes;
            std::istringstream f( it->get_var( "EIPC_RECIPES" ) );
            std::string s;
            int k = 0;
            while( getline( f, s, ',' ) ) {

                if( s.empty() ) {
                    continue;
                }

                candidate_recipes.emplace_back( s );

                const auto &recipe = *candidate_recipes.back();
                if( recipe ) {
                    rmenu.addentry( k++, true, -1, recipe.result_name() );
                }
            }

            rmenu.query();

            return it->type->charges_to_use();
        }

        if( ei_monsters == choice ) {

            uilist pmenu;

            pmenu.text = _( "Your collection of monsters:" );

            std::vector<mtype_id> monster_photos;

            std::istringstream f( it->get_var( "EINK_MONSTER_PHOTOS" ) );
            std::string s;
            int k = 0;
            while( getline( f, s, ',' ) ) {
                if( s.empty() ) {
                    continue;
                }
                monster_photos.push_back( mtype_id( s ) );
                std::string menu_str;
                const monster dummy( monster_photos.back() );
                menu_str = dummy.name();
                getline( f, s, ',' );
                char *chq = &s[0];
                const int quality = atoi( chq );
                menu_str += " [" + photo_quality_name( quality ) + "]";
                pmenu.addentry( k++, true, -1, menu_str.c_str() );
            }

            int choice;
            do {
                pmenu.query();
                choice = pmenu.ret;

                if( choice < 0 ) {
                    break;
                }

                const monster dummy( monster_photos[choice] );
                popup( dummy.type->get_description().c_str() );
            } while( true );
            return it->type->charges_to_use();
        }

        if( ei_download == choice ) {

            p->moves -= 200;

            const int inventory_index = g->inv_for_flag( "MC_MOBILE", _( "Insert memory card" ) );
            item &mc = p->i_at( inventory_index );

            if( mc.is_null() ) {
                p->add_msg_if_player( m_info, _( "You do not have that item!" ) );
                return it->type->charges_to_use();
            }
            if( !mc.has_flag( "MC_MOBILE" ) ) {
                p->add_msg_if_player( m_info, _( "This is not a compatible memory card." ) );
                return it->type->charges_to_use();
            }

            init_memory_card_with_random_stuff( mc );

            if( mc.has_flag( "MC_ENCRYPTED" ) ) {
                p->add_msg_if_player( m_info, _( "This memory card is encrypted." ) );
                return it->type->charges_to_use();
            }
            if( !mc.has_flag( "MC_HAS_DATA" ) ) {
                p->add_msg_if_player( m_info, _( "This memory card does not contain any new data." ) );
                return it->type->charges_to_use();
            }

            einkpc_download_memory_card( *p, *it, mc );

            return it->type->charges_to_use();
        }

        if( ei_decrypt == choice ) {
            p->moves -= 200;
            const int inventory_index = g->inv_for_flag( "MC_MOBILE", _( "Insert memory card" ) );
            item &mc = p->i_at( inventory_index );

            if( mc.is_null() ) {
                p->add_msg_if_player( m_info, _( "You do not have that item!" ) );
                return it->type->charges_to_use();
            }
            if( !mc.has_flag( "MC_MOBILE" ) ) {
                p->add_msg_if_player( m_info, _( "This is not a compatible memory card." ) );
                return it->type->charges_to_use();
            }

            init_memory_card_with_random_stuff( mc );

            if( !mc.has_flag( "MC_ENCRYPTED" ) ) {
                p->add_msg_if_player( m_info, _( "This memory card is not encrypted." ) );
                return it->type->charges_to_use();
            }

            p->practice( skill_computer, rng( 2, 5 ) );

            /** @EFFECT_INT increases chance of safely decrypting memory card */

            /** @EFFECT_COMPUTER increases chance of safely decrypting memory card */
            const int success = p->get_skill_level( skill_computer ) * rng( 1,
                                p->get_skill_level( skill_computer ) ) *
                                rng( 1, p->int_cur ) - rng( 30, 80 );
            if( success > 0 ) {
                p->practice( skill_computer, rng( 5, 10 ) );
                p->add_msg_if_player( m_good, _( "You successfully decrypted content on %s!" ),
                                      mc.tname().c_str() );
                einkpc_download_memory_card( *p, *it, mc );
            } else {
                if( success > -10 || one_in( 5 ) ) {
                    p->add_msg_if_player( m_neutral, _( "You failed to decrypt the %s." ), mc.tname().c_str() );
                } else {
                    p->add_msg_if_player( m_bad,
                                          _( "You tripped the firmware protection, and the card deleted its data!" ) );
                    mc.clear_vars();
                    mc.unset_flags();
                    mc.convert( "mobile_memory_card_used" );
                }
            }
            return it->type->charges_to_use();
        }
    }
    return 0;
}

struct npc_photo_def : public JsonDeserializer, public JsonSerializer {
    int quality;
    std::string name;
    std::string description;

    npc_photo_def() = default;
    void deserialize( JsonIn &jsin ) override {
        JsonObject obj = jsin.get_object();
        quality = obj.get_int( "quality" );
        name = obj.get_string( "name" );
        description = obj.get_string( "description" );
    }

    void serialize( JsonOut &jsout ) const override {
        jsout.start_object();
        jsout.member( "quality", quality );
        jsout.member( "name", name );
        jsout.member( "description", description );
        jsout.end_object();
    }
};

int iuse::camera( player *p, item *it, bool, const tripoint & )
{
    enum {c_shot, c_photos, c_upload};

    uilist amenu;

    amenu.text = _( "What to do with camera?" );
    amenu.addentry( c_shot, true, 'p', _( "Take a photo" ) );
    if( !( it->get_var( "CAMERA_MONSTER_PHOTOS" ).empty() &&
           it->get_var( "CAMERA_NPC_PHOTOS" ).empty() ) ) {
        amenu.addentry( c_photos, true, 'l', _( "List photos" ) );
        amenu.addentry( c_upload, true, 'u', _( "Upload photos to memory card" ) );
    } else {
        amenu.addentry( c_photos, false, 'l', _( "No photos in memory" ) );
    }

    amenu.query();
    const int choice = amenu.ret;

    if( choice < 0 ) {
        return 0;
    }

    if( c_shot == choice ) {

        const cata::optional<tripoint> aim_point_ = g->look_around();

        if( !aim_point_ ) {
            p->add_msg_if_player( _( "Never mind." ) );
            return 0;
        }
        const tripoint aim_point = *aim_point_;
        const monster *const sel_mon = g->critter_at<monster>( aim_point, true );
        const player *const sel_npc = g->critter_at<player>( aim_point );

        if( !g->critter_at( aim_point ) ) {
            p->add_msg_if_player( _( "There's nothing particularly interesting there." ) );
            return 0;
        }

        std::vector<tripoint> trajectory = line_to( p->pos(), aim_point, 0, 0 );
        trajectory.push_back( aim_point );

        p->moves -= 50;
        sounds::sound( p->pos(), 8, sounds::sound_t::activity, _( "Click." ) );

        for( auto &i : trajectory ) {

            monster *const mon = g->critter_at<monster>( i, true );
            player *const guy = g->critter_at<player>( i );
            if( mon || guy ) {
                int dist = rl_dist( p->pos(), i );

                int camera_bonus = it->has_flag( "CAMERA_PRO" ) ? 10 : 0;
                int photo_quality = 20 - rng( dist, dist * 2 ) * 2 + rng( camera_bonus / 2, camera_bonus );
                if( photo_quality > 5 ) {
                    photo_quality = 5;
                }
                if( photo_quality < 0 ) {
                    photo_quality = 0;
                }
                if( p->is_blind() ) {
                    photo_quality /= 2;
                }

                const std::string quality_name = photo_quality_name( photo_quality );

                if( mon ) {
                    monster &z = *mon;

                    if( dist < 4 && one_in( dist + 2 ) && z.has_flag( MF_SEES ) ) {
                        p->add_msg_if_player( _( "%s looks blinded." ), z.name().c_str() );
                        z.add_effect( effect_blind, rng( 5_turns, 10_turns ) );
                    }

                    // shoot past small monsters and hallucinations
                    if( mon != sel_mon && ( z.type->size <= MS_SMALL || z.is_hallucination() ||
                                            z.type->in_species( HALLUCINATION ) ) ) {
                        continue;
                    }

                    // get an empty photo if the target is a hallucination
                    if( mon == sel_mon && ( z.is_hallucination() || z.type->in_species( HALLUCINATION ) ) ) {
                        p->add_msg_if_player( _( "Strange... there's nothing in the picture?" ) );
                        return it->type->charges_to_use();
                    }

                    if( z.mission_id != -1 ) {
                        //quest processing...
                    }

                    if( mon == sel_mon ) {
                        // if the loop makes it to the target, take its photo
                        if( p->is_blind() ) {
                            p->add_msg_if_player( _( "You took a photo of %s." ), z.name().c_str() );
                        } else {
                            p->add_msg_if_player( _( "You took a %1$s photo of %2$s." ), quality_name.c_str(),
                                                  z.name().c_str() );
                        }
                    } else {
                        // or take a photo of the monster that's in the way
                        p->add_msg_if_player( m_warning, _( "A %s got in the way of your photo." ), z.name().c_str() );
                        photo_quality = 0;
                    }

                    const std::string mtype = z.type->id.str();

                    auto monster_photos = it->get_var( "CAMERA_MONSTER_PHOTOS" );
                    if( monster_photos.empty() ) {
                        monster_photos = "," + mtype + "," + string_format( "%d",
                                         photo_quality ) + ",";
                    } else {

                        const size_t strpos = monster_photos.find( "," + mtype + "," );

                        if( strpos == std::string::npos ) {
                            monster_photos += mtype + "," + string_format( "%d", photo_quality ) + ",";
                        } else {

                            const size_t strqpos = strpos + mtype.size() + 2;
                            char *chq = &monster_photos[strqpos];
                            const int old_quality = atoi( chq );

                            if( !p->is_blind() ) {
                                if( photo_quality > old_quality ) {
                                    chq = &string_format( "%d", photo_quality )[0];
                                    monster_photos[strqpos] = *chq;

                                    p->add_msg_if_player( _( "This photo is better than the previous one." ) );

                                }
                            }
                        }
                    }
                    it->set_var( "CAMERA_MONSTER_PHOTOS", monster_photos );

                    return it->type->charges_to_use();

                } else if( guy ) {
                    std::string description_extra;
                    const bool selfie = guy == p;
                    if( !selfie && dist < 4 && one_in( dist + 2 ) ) {
                        p->add_msg_if_player( _( "%s looks blinded." ), guy->name.c_str() );
                        guy->add_effect( effect_blind, rng( 5_turns, 10_turns ) );
                    }

                    if( sel_npc == guy ) {
                        if( selfie ) {
                            p->add_msg_if_player( _( "You took a selfie." ) );
                            // look for big items on top of stacks in the background for the selfie description
                            units::volume min_visible_volume = 490_ml;
                            std::vector<item> visible_items_nearby;
                            for( const tripoint &current : g->m.points_in_radius( p->pos(), 2 ) ) {
                                if( !g->m.has_items( current ) ) {
                                    continue;
                                }
                                map_stack items = g->m.i_at( current );
                                // iterate from topmost item down to ground
                                for( auto it = items.rbegin(); it != items.rend(); ++it ) {
                                    if( it->volume() > min_visible_volume ) {
                                        // add top (or first big enough) item to the list
                                        visible_items_nearby.push_back( *it );
                                        break;
                                    }
                                }
                            }
                            if( !visible_items_nearby.empty() ) {
                                description_extra = random_entry( visible_items_nearby ).display_name();
                            }
                        } else if( p->is_blind() ) {
                            p->add_msg_if_player( _( "You took a photo of %s." ), guy->name.c_str() );
                        } else {
                            //~ 1s - thing being photographed, 2s - photo quality (adjective).
                            p->add_msg_if_player( _( "You took a photo of %1$s. It is %2$s." ), guy->name.c_str(),
                                                  quality_name.c_str() );
                        }
                    } else {
                        p->add_msg_if_player( m_warning, _( "%s got in the way of your photo." ), guy->name.c_str() );
                        photo_quality = 0;
                    }
                    std::vector<npc_photo_def> npc_photos;

                    try {
                        std::istringstream npc_photos_data( it->get_var( "CAMERA_NPC_PHOTOS" ) );
                        JsonIn json( npc_photos_data );
                        json.read( npc_photos );
                    } catch( const JsonError &e ) {
                        debugmsg( "Error loading NPC photos: %s", e.c_str() );
                    }

                    npc_photo_def npc_photo;
                    npc_photo.quality = photo_quality;
                    npc_photo.name = guy->name;
                    std::string timestamp = to_string( time_point( calendar::turn ) );
                    //~ 1s - name of the photographed NPC, 2s - timestamp of the photo, for example Year 1, Spring, day 0 08:01:54.
                    npc_photo.description = string_format( _( "This is a photo of %1$s." ),
                                                           "<color_light_blue>" + npc_photo.name + "</color>" );
                    npc_photo.description += "\n\n" + join( guy->short_description_parts(), "\n\n" );
                    if( !description_extra.empty() ) {
                        npc_photo.description += "\n\n" + string_format( _( "Also in the picture: %1$s." ),
                                                 description_extra );
                    }
                    npc_photo.description += "\n\n" + string_format( _( "The photo was taken on %1$s." ),
                                             "<color_light_blue>" + timestamp + "</color>" );

                    npc_photos.push_back( npc_photo );
                    try {
                        std::ostringstream npc_photos_data;
                        JsonOut json( npc_photos_data );
                        json.write( npc_photos );
                        it->set_var( "CAMERA_NPC_PHOTOS", npc_photos_data.str() );
                    } catch( const JsonError &e ) {
                        debugmsg( "Error storing NPC photos: %s", e.c_str() );
                    }

                    return it->type->charges_to_use();
                }

                return it->type->charges_to_use();
            }

        }

        return it->type->charges_to_use();
    }

    if( c_photos == choice ) {

        if( p->is_blind() ) {
            p->add_msg_if_player( _( "You can't see the camera screen, you're blind." ) );
            return 0;
        }

        uilist pmenu;

        pmenu.text = _( "Critter photos saved on camera:" );

        std::vector<mtype_id> monster_photos;
        std::vector<std::string> descriptions;

        std::istringstream f_mon( it->get_var( "CAMERA_MONSTER_PHOTOS" ) );
        std::string s;
        int k = 0;
        while( getline( f_mon, s, ',' ) ) {

            if( s.empty() ) {
                continue;
            }

            monster_photos.push_back( mtype_id( s ) );

            std::string menu_str;

            const monster dummy( monster_photos.back() );
            menu_str = dummy.name();
            descriptions.push_back( dummy.type->get_description() );

            getline( f_mon, s, ',' );
            char *chq = &s[0];
            const int quality = atoi( chq );

            menu_str += " [" + photo_quality_name( quality ) + "]";

            pmenu.addentry( k++, true, -1, menu_str.c_str() );
        }

        std::vector<npc_photo_def> npc_photos;

        try {
            std::istringstream npc_photos_data( it->get_var( "CAMERA_NPC_PHOTOS" ) );
            JsonIn json( npc_photos_data );
            json.read( npc_photos );
        } catch( const JsonError &e ) {
            debugmsg( "Error NPC photos: %s", e.c_str() );
        }
        for( const auto &npc_photo : npc_photos ) {
            std::string menu_str;
            if( npc_photo.name == p->name ) {
                menu_str = _( "You" );
            } else {
                menu_str = npc_photo.name;
            }
            descriptions.push_back( npc_photo.description );

            menu_str += " [" + photo_quality_name( npc_photo.quality ) + "]";

            pmenu.addentry( k++, true, -1, menu_str.c_str() );
        }

        int choice;
        do {
            pmenu.query();
            choice = pmenu.ret;

            if( choice < 0 ) {
                break;
            }

            popup( descriptions[choice].c_str() );

        } while( true );

        return it->type->charges_to_use();
    }

    if( c_upload == choice ) {

        if( p->is_blind() ) {
            p->add_msg_if_player( _( "You can't see the camera screen, you're blind." ) );
            return 0;
        }

        p->moves -= 200;

        const int inventory_index = g->inv_for_flag( "MC_MOBILE", _( "Insert memory card" ) );
        item &mc = p->i_at( inventory_index );

        if( mc.is_null() ) {
            p->add_msg_if_player( m_info, _( "You do not have that item!" ) );
            return it->type->charges_to_use();
        }
        if( !mc.has_flag( "MC_MOBILE" ) ) {
            p->add_msg_if_player( m_info, _( "This is not a compatible memory card." ) );
            return it->type->charges_to_use();
        }

        init_memory_card_with_random_stuff( mc );

        if( mc.has_flag( "MC_ENCRYPTED" ) ) {
            if( !query_yn( _( "This memory card is encrypted.  Format and clear data?" ) ) ) {
                return it->type->charges_to_use();
            }
        }
        if( mc.has_flag( "MC_HAS_DATA" ) ) {
            if( !query_yn( _( "Are you sure you want to clear the old data on the card?" ) ) ) {
                return it->type->charges_to_use();
            }
        }

        mc.convert( "mobile_memory_card" );
        mc.clear_vars();
        mc.unset_flags();
        mc.item_tags.insert( "MC_HAS_DATA" );

        mc.set_var( "MC_MONSTER_PHOTOS", it->get_var( "CAMERA_MONSTER_PHOTOS" ) );
        p->add_msg_if_player( m_info, _( "You upload monster photos to memory card." ) );

        return it->type->charges_to_use();
    }

    return it->type->charges_to_use();
}

int iuse::ehandcuffs( player *p, item *it, bool t, const tripoint &pos )
{
    if( t ) {

        if( g->m.has_flag( "SWIMMABLE", pos.x, pos.y ) ) {
            it->item_tags.erase( "NO_UNWIELD" );
            it->ammo_unset();
            it->active = false;
            add_msg( m_good, _( "%s automatically turned off!" ), it->tname().c_str() );
            return it->type->charges_to_use();
        }

        if( it->charges == 0 ) {

            sounds::sound( pos, 2, sounds::sound_t::combat, "Click." );
            it->item_tags.erase( "NO_UNWIELD" );
            it->active = false;

            if( p->has_item( *it ) && p->weapon.typeId() == "e_handcuffs" ) {
                add_msg( m_good, _( "%s on your hands opened!" ), it->tname().c_str() );
            }

            return it->type->charges_to_use();
        }

        if( p->has_item( *it ) ) {
            if( p->has_active_bionic( bionic_id( "bio_shock" ) ) && p->power_level >= 2 && one_in( 5 ) ) {
                p->charge_power( -2 );

                it->item_tags.erase( "NO_UNWIELD" );
                it->ammo_unset();
                it->active = false;
                add_msg( m_good, _( "The %s crackle with electricity from your bionic, then come off your hands!" ),
                         it->tname().c_str() );

                return it->type->charges_to_use();
            }
        }

        if( calendar::once_every( 1_minutes ) ) {
            sounds::sound( pos, 10, sounds::sound_t::alarm, _( "a police siren, whoop WHOOP." ) );
        }

        const int x = it->get_var( "HANDCUFFS_X", 0 );
        const int y = it->get_var( "HANDCUFFS_Y", 0 );

        if( ( it->ammo_remaining() > it->type->maximum_charges() - 1000 ) && ( x != pos.x ||
                y != pos.y ) ) {

            if( p->has_item( *it ) && p->weapon.typeId() == "e_handcuffs" ) {

                if( p->is_elec_immune() ) {
                    if( one_in( 10 ) ) {
                        add_msg( m_good, _( "The cuffs try to shock you, but you're protected from electricity." ) );
                    }
                } else {
                    add_msg( m_bad, _( "Ouch, the cuffs shock you!" ) );

                    p->apply_damage( nullptr, bp_arm_l, rng( 0, 2 ) );
                    p->apply_damage( nullptr, bp_arm_r, rng( 0, 2 ) );
                    p->mod_pain( rng( 2, 5 ) );

                }

            } else {
                add_msg( m_bad, _( "The %s spark with electricity!" ), it->tname().c_str() );
            }

            it->charges -= 50;
            if( it->charges < 1 ) {
                it->charges = 1;
            }

            it->set_var( "HANDCUFFS_X", pos.x );
            it->set_var( "HANDCUFFS_Y", pos.y );

            return it->type->charges_to_use();

        }

        return it->type->charges_to_use();

    }

    if( it->active ) {
        add_msg( _( "The %s are clamped tightly on your wrists.  You can't take them off." ),
                 it->tname().c_str() );
    } else {
        add_msg( _( "The %s have discharged and can be taken off." ), it->tname().c_str() );
    }

    return it->type->charges_to_use();
}

int iuse::radiocar( player *p, item *it, bool, const tripoint & )
{
    int choice = -1;
    auto bomb_it = std::find_if( it->contents.begin(), it->contents.end(), []( const item & c ) {
        return c.has_flag( "RADIOCARITEM" );
    } );
    if( bomb_it == it->contents.end() ) {
        choice = uilist( _( "Using RC car:" ), {
            _( "Turn on" ), _( "Put a bomb to car" )
        } );
    } else {
        choice = uilist( _( "Using RC car:" ), {
            _( "Turn on" ), bomb_it->tname().c_str()
        } );
    }
    if( choice < 0 ) {
        return 0;
    }

    if( choice == 0 ) { //Turn car ON
        if( !it->ammo_sufficient() ) {
            p->add_msg_if_player( _( "The RC car's batteries seem to be dead." ) );
            return 0;
        }

        it->convert( "radio_car_on" ).active = true;

        p->add_msg_if_player(
            _( "You turned on your RC car, now place it on ground, and use radio control to play." ) );

        return 0;
    }

    if( choice == 1 ) {

        if( bomb_it == it->contents.end() ) { //arming car with bomb
            int inventory_index = g->inv_for_flag( "RADIOCARITEM", _( "Arm what?" ) );
            item &put = p->i_at( inventory_index );
            if( put.is_null() ) {
                p->add_msg_if_player( m_info, _( "You do not have that item!" ) );
                return 0;
            }

            if( put.has_flag( "RADIOCARITEM" ) && ( put.volume() <= 1250_ml ||
                                                    ( put.weight() <= 2_kilogram ) ) ) {
                p->moves -= 300;
                p->add_msg_if_player( _( "You armed your RC car with %s." ),
                                      put.tname().c_str() );
                it->put_in( p->i_rem( inventory_index ) );
            } else if( !put.has_flag( "RADIOCARITEM" ) ) {
                p->add_msg_if_player( _( "RC car with %s ? How?" ),
                                      put.tname().c_str() );
            } else {
                p->add_msg_if_player( _( "Your %s is too heavy or bulky for this RC car." ),
                                      put.tname().c_str() );
            }
        } else { // Disarm the car
            p->moves -= 150;

            p->inv.assign_empty_invlet( *bomb_it, *p, true ); // force getting an invlet.
            p->i_add( *bomb_it );
            it->contents.erase( bomb_it );

            p->add_msg_if_player( _( "You disarmed your RC car" ) );
        }
    }

    return it->type->charges_to_use();
}

int iuse::radiocaron( player *p, item *it, bool t, const tripoint &pos )
{
    if( t ) {
        //~Sound of a radio controlled car moving around
        sounds::sound( pos, 6, sounds::sound_t::movement, _( "buzzz..." ) );

        return it->type->charges_to_use();
    } else if( !it->ammo_sufficient() ) {
        // Deactivate since other mode has an iuse too.
        it->active = false;
        return 0;
    }

    int choice = uilist( _( "What to do with activated RC car?" ), {
        _( "Turn off" )
    } );

    if( choice < 0 ) {
        return it->type->charges_to_use();
    }

    if( choice == 0 ) {
        it->convert( "radio_car" ).active = false;

        p->add_msg_if_player( _( "You turned off your RC car" ) );
        return it->type->charges_to_use();
    }

    return it->type->charges_to_use();
}

void sendRadioSignal( player &p, const std::string &signal )
{
    for( size_t i = 0; i < p.inv.size(); i++ ) {
        item &it = p.inv.find_item( i );

        if( it.has_flag( "RADIO_ACTIVATION" ) && it.has_flag( signal ) ) {
            sounds::sound( p.pos(), 6, sounds::sound_t::alarm, _( "beep." ) );

            if( it.has_flag( "RADIO_INVOKE_PROC" ) ) {
                // Invoke twice: first to transform, then later to proc
                it.type->invoke( p, it, p.pos() );
                it.ammo_unset();
                // The type changed
            }

            it.type->invoke( p, it, p.pos() );
        }
    }

    g->m.trigger_rc_items( signal );
}

int iuse::radiocontrol( player *p, item *it, bool t, const tripoint & )
{
    if( t ) {
        if( !it->ammo_sufficient() ) {
            it->active = false;
            p->remove_value( "remote_controlling" );
        } else if( p->get_value( "remote_controlling" ).empty() ) {
            it->active = false;
        }

        return it->type->charges_to_use();
    }

    const char *car_action = nullptr;

    if( !it->active ) {
        car_action = _( "Take control of RC car" );
    } else {
        car_action = _( "Stop controlling RC car" );
    }

    int choice = uilist( _( "What to do with radio control?" ), {
        car_action,
        _( "Press red button" ), _( "Press blue button" ), _( "Press green button" )
    } );

    if( choice < 0 ) {
        return 0;
    } else if( choice == 0 ) {
        if( it->active ) {
            it->active = false;
            p->remove_value( "remote_controlling" );
        } else {
            std::list<std::pair<tripoint, item *>> rc_pairs = g->m.get_rc_items();
            tripoint rc_item_location = {999, 999, 999};
            // TODO: grab the closest car or similar?
            for( auto &rc_pairs_rc_pair : rc_pairs ) {
                if( rc_pairs_rc_pair.second->typeId() == "radio_car_on" &&
                    rc_pairs_rc_pair.second->active ) {
                    rc_item_location = rc_pairs_rc_pair.first;
                }
            }
            if( rc_item_location.x == 999 ) {
                p->add_msg_if_player( _( "No active RC cars on ground and in range." ) );
                return it->type->charges_to_use();
            } else {
                std::stringstream car_location_string;
                // Populate with the point and stash it.
                car_location_string << rc_item_location.x << ' ' <<
                                    rc_item_location.y << ' ' << rc_item_location.z;
                p->add_msg_if_player( m_good, _( "You take control of the RC car." ) );

                p->set_value( "remote_controlling", car_location_string.str() );
                it->active = true;
            }
        }
    } else if( choice > 0 ) {
        std::string signal = "RADIOSIGNAL_";
        std::stringstream choice_str;
        choice_str << choice;
        signal += choice_str.str();

        auto item_list = p->get_radio_items();
        for( auto &elem : item_list ) {
            if( ( elem )->has_flag( "BOMB" ) && ( elem )->has_flag( signal ) ) {
                p->add_msg_if_player( m_warning,
                                      _( "The %s in you inventory would explode on this signal.  Place it down before sending the signal." ),
                                      ( elem )->display_name().c_str() );
                return 0;
            }
        }

        p->add_msg_if_player( _( "Click." ) );
        sendRadioSignal( *p, signal );
        p->moves -= 150;
    }

    return it->type->charges_to_use();
}

static bool hackveh( player &p, item &it, vehicle &veh )
{
    if( !veh.is_locked || !veh.has_security_working() ) {
        return true;
    }
    const bool advanced = !empty( veh.get_avail_parts( "REMOTE_CONTROLS" ) );
    if( advanced && veh.is_alarm_on ) {
        p.add_msg_if_player( m_bad, _( "This vehicle's security system has locked you out!" ) );
        return false;
    }

    /** @EFFECT_INT increases chance of bypassing vehicle security system */

    /** @EFFECT_COMPUTER increases chance of bypassing vehicle security system */
    int roll = dice( p.get_skill_level( skill_computer ) + 2, p.int_cur ) - ( advanced ? 50 : 25 );
    int effort = 0;
    bool success = false;
    if( roll < -20 ) { // Really bad rolls will trigger the alarm before you know it exists
        effort = 1;
        p.add_msg_if_player( m_bad, _( "You trigger the alarm!" ) );
        veh.is_alarm_on = true;
    } else if( roll >= 20 ) { // Don't bother the player if it's trivial
        effort = 1;
        p.add_msg_if_player( m_good, _( "You quickly bypass the security system!" ) );
        success = true;
    }

    if( effort == 0 && !query_yn( _( "Try to hack this car's security system?" ) ) ) {
        // Scanning for security systems isn't free
        p.moves -= 100;
        it.charges -= 1;
        return false;
    }

    p.practice( skill_computer, advanced ? 10 : 3 );
    if( roll < -10 ) {
        effort = rng( 4, 8 );
        p.add_msg_if_player( m_bad, _( "You waste some time, but fail to affect the security system." ) );
    } else if( roll < 0 ) {
        effort = 1;
        p.add_msg_if_player( m_bad, _( "You fail to affect the security system." ) );
    } else if( roll < 20 ) {
        effort = rng( 2, 8 );
        p.add_msg_if_player( m_mixed,
                             _( "You take some time, but manage to bypass the security system!" ) );
        success = true;
    }

    p.moves -= effort * 100;
    it.charges -= effort;
    if( success && advanced ) { // Unlock controls, but only if they're drive-by-wire
        veh.is_locked = false;
    }
    return success;
}

vehicle *pickveh( const tripoint &center, bool advanced )
{
    static const std::string ctrl = "CTRL_ELECTRONIC";
    static const std::string advctrl = "REMOTE_CONTROLS";
    uilist pmenu;
    pmenu.title = _( "Select vehicle to access" );
    std::vector< vehicle * > vehs;

    for( auto &veh : g->m.get_vehicles() ) {
        auto &v = veh.v;
        if( rl_dist( center, v->global_pos3() ) < 40 &&
            v->fuel_left( "battery", true ) > 0 &&
            ( !empty( v->get_avail_parts( advctrl ) ) ||
              ( !advanced && !empty( v->get_avail_parts( ctrl ) ) ) ) ) {
            vehs.push_back( v );
        }
    }
    std::vector<tripoint> locations;
    for( int i = 0; i < static_cast<int>( vehs.size() ); i++ ) {
        auto veh = vehs[i];
        locations.push_back( veh->global_pos3() );
        pmenu.addentry( i, true, MENU_AUTOASSIGN, veh->name.c_str() );
    }

    if( vehs.empty() ) {
        add_msg( m_bad, _( "No vehicle available." ) );
        return nullptr;
    }

    pointmenu_cb callback( locations );
    pmenu.callback = &callback;
    pmenu.w_y = 0;
    pmenu.query();

    if( pmenu.ret < 0 || pmenu.ret >= static_cast<int>( vehs.size() ) ) {
        return nullptr;
    } else {
        return vehs[pmenu.ret];
    }
}

int iuse::remoteveh( player *p, item *it, bool t, const tripoint &pos )
{
    vehicle *remote = g->remoteveh();
    if( t ) {
        bool stop = false;
        if( !it->ammo_sufficient() ) {
            p->add_msg_if_player( m_bad, _( "The remote control's battery goes dead." ) );
            stop = true;
        } else if( remote == nullptr ) {
            p->add_msg_if_player( _( "Lost contact with the vehicle." ) );
            stop = true;
        } else if( remote->fuel_left( "battery", true ) == 0 ) {
            p->add_msg_if_player( m_bad, _( "The vehicle's battery died." ) );
            stop = true;
        }
        if( stop ) {
            it->active = false;
            g->setremoteveh( nullptr );
        }

        return it->type->charges_to_use();
    }

    bool controlling = it->active && remote != nullptr;
    int choice = uilist( _( "What to do with remote vehicle control:" ), {
        controlling ? _( "Stop controlling the vehicle." ) : _( "Take control of a vehicle." ),
        _( "Execute one vehicle action" )
    } );

    if( choice < 0 || choice > 1 ) {
        return 0;
    }

    if( choice == 0 && controlling ) {
        it->active = false;
        g->setremoteveh( nullptr );
        return 0;
    }

    int px = g->u.view_offset.x;
    int py = g->u.view_offset.y;

    vehicle *veh = pickveh( pos, choice == 0 );

    if( veh == nullptr ) {
        return 0;
    }

    if( !hackveh( *p, *it, *veh ) ) {
        return 0;
    }

    if( choice == 0 ) {
        it->active = true;
        g->setremoteveh( veh );
        p->add_msg_if_player( m_good, _( "You take control of the vehicle." ) );
        if( !veh->engine_on ) {
            veh->start_engines();
        }
    } else if( choice == 1 ) {
        const auto rctrl_parts = veh->get_avail_parts( "REMOTE_CONTROLS" );
        // Revert to original behaviour if we can't find remote controls.
        if( empty( rctrl_parts ) ) {
            veh->use_controls( pos );
        } else {
            veh->use_controls( rctrl_parts.begin()->pos() );
        }
    }

    g->u.view_offset.x = px;
    g->u.view_offset.y = py;
    return it->type->charges_to_use();
}

bool multicooker_hallu( player &p )
{
    p.moves -= 200;
    const int random_hallu = rng( 1, 7 );
    std::vector<tripoint> points;
    switch( random_hallu ) {

        case 1:
            add_msg( m_info, _( "And when you gaze long into a screen, the screen also gazes into you." ) );
            return true;

        case 2:
            add_msg( m_bad, _( "The multi-cooker boiled your head!" ) );
            return true;

        case 3:
            add_msg( m_info, _( "The characters on the screen display an obscene joke.  Strange humor." ) );
            return true;

        case 4:
            //~ Single-spaced & lowercase are intentional, conveying hurried speech-KA101
            add_msg( m_warning, _( "Are you sure?! the multi-cooker wants to poison your food!" ) );
            return true;

        case 5:
            add_msg( m_info,
                     _( "The multi-cooker argues with you about the taste preferences.  You don't want to deal with it." ) );
            return true;

        case 6:
            for( const tripoint &pt : g->m.points_in_radius( p.pos(), 1 ) ) {
                if( g->is_empty( pt ) ) {
                    points.push_back( pt );
                }
            }

            if( !one_in( 5 ) ) {
                add_msg( m_warning, _( "The multi-cooker runs away!" ) );
                const tripoint random_point = random_entry( points );
                if( monster *const m = g->summon_mon( mon_hallu_multicooker, random_point ) ) {
                    m->hallucination = true;
                    m->add_effect( effect_run, 1_turns, num_bp, true );
                }
            } else {
                add_msg( m_bad, _( "You're surrounded by aggressive multi-cookers!" ) );

                for( auto &point : points ) {
                    if( monster *const m = g->summon_mon( mon_hallu_multicooker, point ) ) {
                        m->hallucination = true;
                    }
                }
            }
            return true;

        default:
            return false;
    }

}

int iuse::multicooker( player *p, item *it, bool t, const tripoint &pos )
{
    static const std::set<std::string> multicooked_subcats = { "CSC_FOOD_MEAT", "CSC_FOOD_VEGGI", "CSC_FOOD_PASTA" };
    static const int charges_to_start = 50;

    if( t ) {
        if( !it->ammo_sufficient() ) {
            it->active = false;
            return 0;
        }

        int cooktime = it->get_var( "COOKTIME", 0 );
        cooktime -= 100;

        if( cooktime >= 300 && cooktime < 400 ) {
            //Smart or good cook or careful
            /** @EFFECT_INT increases chance of checking multi-cooker on time */

            /** @EFFECT_SURVIVAL increases chance of checking multi-cooker on time */
            if( p->int_cur + p->get_skill_level( skill_cooking ) + p->get_skill_level( skill_survival ) > 16 ) {
                add_msg( m_info, _( "The multi-cooker should be finishing shortly..." ) );
            }
        }

        if( cooktime <= 0 ) {
            item &meal = it->emplace_back( it->get_var( "DISH" ) );
            if( meal.has_flag( "EATEN_HOT" ) ) {
                meal.heat_up();
            } else {
                meal.reset_temp_check();
            }

            it->active = false;
            it->erase_var( "DISH" );
            it->erase_var( "COOKTIME" );

            //~ sound of a multi-cooker finishing its cycle!
            sounds::sound( pos, 8, sounds::sound_t::alarm, _( "ding!" ) );

            return 0;
        } else {
            it->set_var( "COOKTIME", cooktime );
            return 0;
        }

    } else {
        enum {
            mc_start, mc_stop, mc_take, mc_upgrade
        };

        if( p->is_underwater() ) {
            p->add_msg_if_player( m_info, _( "You can't do that while underwater." ) );
            return 0;
        }

        if( p->has_trait( trait_ILLITERATE ) ) {
            add_msg( m_info, _( "You cannot read, and don't understand the screen or the buttons!" ) );
            return 0;
        }

        if( p->has_effect( effect_hallu ) || p->has_effect( effect_visuals ) ) {
            if( multicooker_hallu( *p ) ) {
                return 0;
            }
        }

        if( p->has_trait( trait_HYPEROPIC ) && !p->worn_with_flag( "FIX_FARSIGHT" ) &&
            !p->has_effect( effect_contacts ) ) {
            add_msg( m_info, _( "You'll need to put on reading glasses before you can see the screen." ) );
            return 0;
        }

        uilist menu;
        menu.text = _( "Welcome to the RobotChef3000.  Choose option:" );

        // Find actual contents rather than attached mod or battery.
        auto dish_it = std::find_if_not( it->contents.begin(), it->contents.end(), []( const item & c ) {
            return c.is_toolmod() || c.is_magazine();
        } );

        if( it->active ) {
            menu.addentry( mc_stop, true, 's', _( "Stop cooking" ) );
        } else {
            if( dish_it == it->contents.end() ) {
                if( it->ammo_remaining() < charges_to_start ) {
                    p->add_msg_if_player( _( "Batteries are low." ) );
                    return 0;
                }
                menu.addentry( mc_start, true, 's', _( "Start cooking" ) );

                /** @EFFECT_ELECTRONICS >3 allows multicooker upgrade */

                /** @EFFECT_FABRICATION >3 allows multicooker upgrade */
                if( p->get_skill_level( skill_electronics ) > 3 && p->get_skill_level( skill_fabrication ) > 3 ) {
                    const auto upgr = it->get_var( "MULTI_COOK_UPGRADE" );
                    if( upgr.empty() ) {
                        menu.addentry( mc_upgrade, true, 'u', _( "Upgrade multi-cooker" ) );
                    } else {
                        if( upgr == "UPGRADE" ) {
                            menu.addentry( mc_upgrade, false, 'u', _( "Multi-cooker already upgraded" ) );
                        } else {
                            menu.addentry( mc_upgrade, false, 'u', _( "Multi-cooker unable to upgrade" ) );
                        }
                    }
                }
            } else {
                menu.addentry( mc_take, true, 't', _( "Take out dish" ) );
            }
        }

        menu.query();
        int choice = menu.ret;

        if( choice < 0 ) {
            return 0;
        }

        if( mc_stop == choice ) {
            if( query_yn( _( "Really stop cooking?" ) ) ) {
                it->active = false;
                it->erase_var( "DISH" );
                it->erase_var( "COOKTIME" );
            }
            return 0;
        }

        if( mc_take == choice ) {
            item &dish = *dish_it;

            if( dish.has_flag( "HOT" ) ) {
                p->add_msg_if_player( m_good,
                                      _( "You got the dish from the multi-cooker.  The %s smells delicious." ),
                                      dish.tname( dish.charges, false ).c_str() );
            } else {
                p->add_msg_if_player( m_good, _( "You got the %s from the multi-cooker." ),
                                      dish.tname( dish.charges, false ).c_str() );
            }

            p->i_add( dish );
            it->contents.erase( dish_it );

            return 0;
        }

        if( mc_start == choice ) {
            uilist dmenu;
            dmenu.text = _( "Choose desired meal:" );

            std::vector<const recipe *> dishes;

            inventory crafting_inv = g->u.crafting_inventory();
            //add some tools and qualities. we can't add this qualities to json, because multicook must be used only by activating, not as component other crafts.
            crafting_inv.push_back( item( "hotplate", 0 ) ); //hotplate inside
            crafting_inv.push_back( item( "tongs", 0 ) ); //some recipes requires tongs
            crafting_inv.push_back( item( "toolset", 0 ) ); //toolset with CUT and other qualities inside
            crafting_inv.push_back( item( "pot", 0 ) ); //good COOK, BOIL, CONTAIN qualities inside

            int counter = 0;

            for( const auto &r : g->u.get_learned_recipes().in_category( "CC_FOOD" ) ) {
                if( multicooked_subcats.count( r->subcategory ) > 0 ) {
                    dishes.push_back( r );
                    const bool can_make = r->requirements().can_make_with_inventory( crafting_inv );

                    dmenu.addentry( counter++, can_make, -1, r->result_name() );
                }
            }

            dmenu.query();

            int choice = dmenu.ret;

            if( choice < 0 ) {
                return 0;
            } else {
                const recipe *meal = dishes[choice];
                int mealtime;
                if( it->get_var( "MULTI_COOK_UPGRADE" ) == "UPGRADE" ) {
                    mealtime = meal->time;
                } else {
                    mealtime = meal->time * 2 ;
                }

                const int all_charges = charges_to_start + mealtime / ( it->type->tool->turns_per_charge * 100 );

                if( it->ammo_remaining() < all_charges ) {

                    p->add_msg_if_player( m_warning,
                                          _( "The multi-cooker needs %d charges to cook this dish." ),
                                          all_charges );

                    return 0;
                }

                auto reqs = meal->requirements();
                for( auto it : reqs.get_components() ) {
                    p->consume_items( it );
                }

                it->set_var( "DISH", meal->result() );
                it->set_var( "COOKTIME", mealtime );

                p->add_msg_if_player( m_good,
                                      _( "The screen flashes blue symbols and scales as the multi-cooker begins to shake." ) );

                it->active = true;
                it->ammo_consume( charges_to_start, pos );

                p->practice( skill_cooking, meal->difficulty * 3 ); //little bonus

                return 0;
            }
        }

        if( mc_upgrade == choice ) {

            if( !p->has_morale_to_craft() ) {
                add_msg( m_info, _( "Your morale is too low to craft..." ) );
                return 0;
            }

            bool has_tools = true;

            const inventory &cinv = g->u.crafting_inventory();

            if( !cinv.has_amount( "soldering_iron", 1 ) ) {
                p->add_msg_if_player( m_warning, _( "You need a %s." ), item::nname( "soldering_iron" ).c_str() );
                has_tools = false;
            }

            static const quality_id SCREW_FINE( "SCREW_FINE" );
            if( !cinv.has_quality( SCREW_FINE ) ) {
                p->add_msg_if_player( m_warning, _( "You need an item with %s of 1 or more to disassemble this." ),
                                      SCREW_FINE.obj().name.c_str() );
                has_tools = false;
            }

            if( !has_tools ) {
                return 0;
            }

            p->practice( skill_electronics, rng( 5, 10 ) );
            p->practice( skill_fabrication, rng( 5, 10 ) );

            p->moves -= 700;

            /** @EFFECT_INT increases chance to successfully upgrade multi-cooker */

            /** @EFFECT_ELECTRONICS increases chance to successfully upgrade multi-cooker */

            /** @EFFECT_FABRICATION increases chance to successfully upgrade multi-cooker */
            if( p->get_skill_level( skill_electronics ) + p->get_skill_level( skill_fabrication ) + p->int_cur >
                rng( 20, 35 ) ) {

                p->practice( skill_electronics, rng( 5, 20 ) );
                p->practice( skill_fabrication, rng( 5, 20 ) );

                p->add_msg_if_player( m_good,
                                      _( "You've successfully upgraded the multi-cooker, master tinkerer!  Now it cooks faster!" ) );

                it->set_var( "MULTI_COOK_UPGRADE", "UPGRADE" );

                return 0;

            } else {

                if( !one_in( 5 ) ) {
                    p->add_msg_if_player( m_neutral,
                                          _( "You sagely examine and analyze the multi-cooker, but don't manage to accomplish anything." ) );
                } else {
                    p->add_msg_if_player( m_bad,
                                          _( "Your tinkering nearly breaks the multi-cooker!  Fortunately, it still works, but best to stop messing with it." ) );
                    it->set_var( "MULTI_COOK_UPGRADE", "DAMAGED" );
                }

                return 0;

            }

        }

    }

    return 0;
}

int iuse::cable_attach( player *p, item *it, bool, const tripoint & )
{
    std::string initial_state = it->get_var( "state", "attach_first" );
    const bool has_bio_cable = p->has_bionic( bionic_id( "bio_cable" ) );
    const bool has_solar_pack = p->is_wearing( "solarpack" ) || p->is_wearing( "q_solarpack" );
    const bool has_solar_pack_on = p->is_wearing( "solarpack_on" ) || p->is_wearing( "q_solarpack_on" );
    const bool wearing_solar_pack = has_solar_pack || has_solar_pack_on;

    const auto set_cable_active = []( player * p, item * it, const std::string & state ) {
        it->set_var( "state", state );
        it->active = true;
        it->process( p, p->pos(), false );
        p->moves -= 15;
    };
    if( initial_state == "attach_first" ) {
        if( has_bio_cable ) {
            uilist kmenu;
            kmenu.text = _( "Using cable:" );
            kmenu.addentry( 0, true, -1, _( "Attach cable to vehicle" ) );
            kmenu.addentry( 1, true, -1, _( "Attach cable to self" ) );
            if( wearing_solar_pack ) {
                kmenu.addentry( 2, has_solar_pack_on, -1, _( "Attach cable to solar pack" ) );
            }
            kmenu.query();
            int choice = kmenu.ret;

            if( choice < 0 ) {
                return 0; // we did nothing.
            } else if( choice == 1 ) {
                set_cable_active( p, it, "cable_charger" );
                return 0;
            } else if( choice == 2 ) {
                set_cable_active( p, it, "solar_pack" );
                return 0;
            }
            // fall through for attaching to a vehicle
        }
        const cata::optional<tripoint> posp_ = choose_adjacent( _( "Attach cable to vehicle where?" ) );
        if( !posp_ ) {
            return 0;
        }
        const tripoint posp = *posp_;
        const optional_vpart_position vp = g->m.veh_at( posp );
        auto ter = g->m.ter( posp );
        if( !vp && ter != t_chainfence ) {
            p->add_msg_if_player( _( "There's no vehicle there." ) );
            return 0;
        } else {
            const auto abspos = g->m.getabs( posp );
            it->set_var( "source_x", abspos.x );
            it->set_var( "source_y", abspos.y );
            it->set_var( "source_z", g->get_levz() );
            set_cable_active( p, it, "pay_out_cable" );
        }
    } else {
        const auto confirm_source_vehicle = []( player * p, item * it, const bool detach_if_missing ) {
            tripoint source_global( it->get_var( "source_x", 0 ),
                                    it->get_var( "source_y", 0 ),
                                    it->get_var( "source_z", 0 ) );
            tripoint source_local = g->m.getlocal( source_global );
            const optional_vpart_position source_vp = g->m.veh_at( source_local );
            vehicle *const source_veh = veh_pointer_or_null( source_vp );
            if( detach_if_missing && source_veh == nullptr ) {
                if( p != nullptr && p->has_item( *it ) ) {
                    p->add_msg_if_player( m_bad, _( "You notice the cable has come loose!" ) );
                }
                it->reset_cable( p );
            }
            return source_vp;
        };

        const bool paying_out = initial_state == "pay_out_cable";
        const bool cable_cbm = initial_state == "cable_charger";
        const bool solar_pack = initial_state == "solar_pack";
        bool loose_ends = paying_out || cable_cbm || solar_pack;
        uilist kmenu;
        kmenu.text = _( "Using cable:" );
        kmenu.addentry( 0, paying_out || cable_cbm, -1, _( "Attach loose end of the cable" ) );
        kmenu.addentry( 1, true, -1, _( "Detach and re-spool the cable" ) );
        if( has_bio_cable && loose_ends ) {
            kmenu.addentry( 2, !cable_cbm, -1, _( "Attach cable to self" ) );
            // can't attach solar backpacks to cars
            if( wearing_solar_pack && cable_cbm ) {
                kmenu.addentry( 3, has_solar_pack_on, -1, _( "Attach cable to solar pack" ) );
            }
        }
        kmenu.query();
        int choice = kmenu.ret;

        if( choice < 0 ) {
            return 0; // we did nothing.
        } else if( choice == 1 ) {
            it->reset_cable( p );
            return 0;
        } else if( choice == 2 ) {
            // connecting self to backpack or car
            if( solar_pack ) {
                set_cable_active( p, it, "solar_pack_link" );
                return 0;
            }
            const optional_vpart_position source_vp = confirm_source_vehicle( p, it, true );
            if( veh_pointer_or_null( source_vp ) != nullptr ) {
                set_cable_active( p, it, "cable_charger_link" );
            }
            return 0;
        } else if( choice == 3 ) {
            // connecting self to backpack
            set_cable_active( p, it, "solar_pack_link" );
            return 0;
        }

        const optional_vpart_position source_vp = confirm_source_vehicle( p, it, paying_out );
        vehicle *const source_veh = veh_pointer_or_null( source_vp );
        if( source_veh == nullptr && paying_out ) {
            return 0;
        }

        const cata::optional<tripoint> vpos_ = choose_adjacent( _( "Attach cable to vehicle where?" ) );
        if( !vpos_ ) {
            return 0;
        }
        const tripoint vpos = *vpos_;

        const optional_vpart_position target_vp = g->m.veh_at( vpos );
        if( !target_vp ) {
            p->add_msg_if_player( _( "There's no vehicle there." ) );
            return 0;
        } else if( cable_cbm ) {
            const auto abspos = g->m.getabs( vpos );
            it->set_var( "source_x", abspos.x );
            it->set_var( "source_y", abspos.y );
            it->set_var( "source_z", g->get_levz() );
            set_cable_active( p, it, "cable_charger_link" );
            return 0;
        } else {
            vehicle *const target_veh = &target_vp->vehicle();
            if( source_veh == target_veh ) {
                if( p != nullptr && p->has_item( *it ) ) {
                    p->add_msg_if_player( m_warning, _( "The %s already has access to its own electric system!" ),
                                          source_veh->name.c_str() );
                }
                return 0;
            }

            tripoint target_global = g->m.getabs( vpos );
            // TODO: make sure there is always a matching vpart id here. Maybe transform this into
            // a iuse_actor class, or add a check in item_factory.
            const vpart_id vpid( it->typeId() );

            point vcoords = source_vp->mount();
            vehicle_part source_part( vpid, vcoords, item( *it ) );
            source_part.target.first = target_global;
            source_part.target.second = g->m.getabs( target_veh->global_pos3() );
            source_veh->install_part( vcoords, source_part );

            vcoords = target_vp->mount();
            vehicle_part target_part( vpid, vcoords, item( *it ) );
            tripoint source_global( it->get_var( "source_x", 0 ),
                                    it->get_var( "source_y", 0 ),
                                    it->get_var( "source_z", 0 ) );
            target_part.target.first = source_global;
            target_part.target.second = g->m.getabs( source_veh->global_pos3() );
            target_veh->install_part( vcoords, target_part );

            if( p != nullptr && p->has_item( *it ) ) {
                p->add_msg_if_player( m_good, _( "You link up the electric systems of the %1$s and the %2$s." ),
                                      source_veh->name.c_str(), target_veh->name.c_str() );
            }

            return 1; // Let the cable be destroyed.
        }
    }

    return 0;
}

int iuse::shavekit( player *p, item *it, bool, const tripoint & )
{
    if( !it->ammo_sufficient() ) {
        p->add_msg_if_player( _( "You need soap to use this." ) );
    } else {
        p->assign_activity( activity_id( "ACT_SHAVE" ), 3000 );
    }
    return it->type->charges_to_use();
}

int iuse::hairkit( player *p, item *it, bool, const tripoint & )
{
    p->assign_activity( activity_id( "ACT_HAIRCUT" ), 3000 );
    return it->type->charges_to_use();
}

int iuse::weather_tool( player *p, item *it, bool, const tripoint & )
{
    const w_point weatherPoint = *g->weather_precise;

    /* Possibly used twice. Worth spending the time to precalculate. */
    const auto player_local_temp = g->get_temperature( g->u.pos() );

    if( it->typeId() == "weather_reader" ) {
        p->add_msg_if_player( m_neutral, _( "The %s's monitor slowly outputs the data..." ),
                              it->tname().c_str() );
    }
    if( it->has_flag( "THERMOMETER" ) ) {
        if( it->typeId() == "thermometer" ) {
            p->add_msg_if_player( m_neutral, _( "The %1$s reads %2$s." ), it->tname().c_str(),
                                  print_temperature( player_local_temp ).c_str() );
        } else {
            p->add_msg_if_player( m_neutral, _( "Temperature: %s." ),
                                  print_temperature( player_local_temp ).c_str() );
        }
    }
    if( it->has_flag( "HYGROMETER" ) ) {
        if( it->typeId() == "hygrometer" ) {
            p->add_msg_if_player(
                m_neutral, _( "The %1$s reads %2$s." ), it->tname().c_str(),
                print_humidity( get_local_humidity( weatherPoint.humidity, g->weather,
                                                    g->is_sheltered( g->u.pos() ) ) ).c_str() );
        } else {
            p->add_msg_if_player(
                m_neutral, _( "Relative Humidity: %s." ),
                print_humidity( get_local_humidity( weatherPoint.humidity, g->weather,
                                                    g->is_sheltered( g->u.pos() ) ) ).c_str() );
        }
    }
    if( it->has_flag( "BAROMETER" ) ) {
        if( it->typeId() == "barometer" ) {
            p->add_msg_if_player(
                m_neutral, _( "The %1$s reads %2$s." ), it->tname().c_str(),
                print_pressure( static_cast<int>( weatherPoint.pressure ) ).c_str() );
        } else {
            p->add_msg_if_player( m_neutral, _( "Pressure: %s." ),
                                  print_pressure( static_cast<int>( weatherPoint.pressure ) ).c_str() );
        }
    }

    if( it->typeId() == "weather_reader" ) {
        int vehwindspeed = 0;
        if( optional_vpart_position vp = g->m.veh_at( p->pos() ) ) {
            vehwindspeed = abs( vp->vehicle().velocity / 100 ); // For mph
        }
        const oter_id &cur_om_ter = overmap_buffer.ter( p->global_omt_location() );
        /* windpower defined in internal velocity units (=.01 mph) */
        double windpower = static_cast<int>( 100.0f * get_local_windpower( g->windspeed + vehwindspeed,
                                             cur_om_ter, p->pos(), g->winddirection, g->is_sheltered( p->pos() ) ) );

        p->add_msg_if_player( m_neutral, _( "Wind Speed: %.1f %s." ),
                              convert_velocity( windpower, VU_WIND ),
                              velocity_units( VU_WIND ) );
        p->add_msg_if_player(
            m_neutral, _( "Feels Like: %s." ),
            print_temperature(
                get_local_windchill( weatherPoint.temperature, weatherPoint.humidity, windpower / 100 ) +
                player_local_temp ).c_str() );
        std::string dirstring = get_dirstring( g->winddirection );
        p->add_msg_if_player( m_neutral, _( "Wind Direction: From the %s." ), dirstring );
    }

    return 0;
}

int iuse::directional_hologram( player *p, item *it, bool, const tripoint &pos )
{
    if( it->is_armor() &&  !( p->is_worn( *it ) ) ) {
        p->add_msg_if_player( m_neutral, _( "You need to wear the %1$s before activating it." ),
                              it->tname().c_str() );
        return 0;
    }
    const cata::optional<tripoint> posp_ = choose_adjacent( _( "Choose hologram direction." ) );
    if( !posp_ ) {
        return 0;
    }
    const tripoint posp = *posp_;

    if( !g->is_empty( posp ) ) {
        p->add_msg_if_player( m_info, _( "Can't create a hologram there." ) );
        return 0;
    }
    monster *const hologram = g->summon_mon( mon_hologram, posp );
    tripoint target = pos;
    target.x = p->posx() + 2 * SEEX * ( posp.x - p->posx() );
    target.y = p->posy() + 2 * SEEY * ( posp.y - p->posy() );
    hologram->set_dest( target );
    p->mod_moves( -100 );
    return it->type->charges_to_use();
}

int iuse::capture_monster_veh( player *p, item *it, bool, const tripoint &pos )
{
    if( !it->has_flag( "VEHICLE" ) ) {
        p->add_msg_if_player( m_info, _( "The %s must be installed in a vehicle before being loaded." ),
                              it->tname().c_str() );
        return 0;
    }
    capture_monster_act( p, it, false, pos );
    return 0;
}

int item::release_monster( const tripoint &target, bool spawn )
{
    monster new_monster;
    try {
        ::deserialize( new_monster, get_var( "contained_json", "" ) );
    } catch( const std::exception &e ) {
        debugmsg( _( "Error restoring monster: %s" ), e.what() );
        return 0;
    }
    if( spawn ) {
        new_monster.spawn( target );
        g->add_zombie( new_monster );
    }
    erase_var( "contained_name" );
    erase_var( "contained_json" );
    erase_var( "name" );
    erase_var( "weight" );
    return 0;
}

// didn't want to drag the monster:: definition into item.h, so just reacquire the monster
// at target
int item::contain_monster( const tripoint &target )
{
    const monster *const mon_ptr = g->critter_at<monster>( target );
    if( !mon_ptr ) {
        return 0;
    }
    const monster &f = *mon_ptr;

    set_var( "contained_json", ::serialize( f ) );
    set_var( "contained_name", f.type->nname() );
    set_var( "name", string_format( _( "%s holding %s" ), type->nname( 1 ).c_str(),
                                    f.type->nname().c_str() ) );
    m_size mon_size = f.get_size();
    int new_weight = 0;
    switch( mon_size ) {
        case MS_TINY:
            new_weight = 1000;
            break;
        case MS_SMALL:
            new_weight = 40750;
            break;
        case MS_MEDIUM:
            new_weight = 81500;
            break;
        case MS_LARGE:
            new_weight = 120000;
            break;
        case MS_HUGE:
            new_weight = 200000;
            break;
    }
    set_var( "weight", new_weight );
    g->remove_zombie( f );
    return 0;
}

int iuse::capture_monster_act( player *p, item *it, bool, const tripoint &pos )
{
    if( it->has_var( "contained_name" ) ) {
        tripoint target;
        if( g->is_empty( pos ) ) {
            // It's been activated somewhere where there isn't a player or monster, good.
            target = pos;
        } else {
            if( it->has_flag( "PLACE_RANDOMLY" ) ) {
                std::vector<tripoint> valid;
                for( const tripoint &dest : g->m.points_in_radius( p->pos(), 1 ) ) {
                    if( g->is_empty( dest ) ) {
                        valid.push_back( dest );
                    }
                }
                if( valid.empty() ) {
                    p->add_msg_if_player( _( "There is no place to put the %s." ),
                                          it->get_var( "contained_name", "" ).c_str() );
                    return 0;
                }
                target = random_entry( valid );
            } else {
                const std::string query = string_format( _( "Place the %s where?" ),
                                          it->get_var( "contained_name", "" ).c_str() );
                if( const cata::optional<tripoint> pos_ = choose_adjacent( query ) ) {
                    target = *pos_;
                } else {
                    return 0;
                }
                if( !g->is_empty( target ) ) {
                    p->add_msg_if_player( m_info, _( "You cannot place the %s there!" ),
                                          it->get_var( "contained_name", "" ).c_str() );
                    return 0;
                }
            }
        }
        return it->release_monster( target );
    } else {
        const std::string query = string_format( _( "Capture what with the %s?" ), it->tname().c_str() );
        const cata::optional<tripoint> target_ = choose_adjacent( query );
        if( !target_ ) {
            p->add_msg_if_player( m_info, _( "You cannot use a %s there." ), it->tname().c_str() );
            return 0;
        }
        const tripoint target = *target_;

        // Capture the thing, if it's on the same square.
        if( const monster *const mon_ptr = g->critter_at<monster>( target ) ) {
            const monster &f = *mon_ptr;

            if( !it->has_property( "monster_size_capacity" ) ) {
                debugmsg( "%s has no monster_size_capacity.", it->tname().c_str() );
                return 0;
            }
            const std::string capacity = it->get_property_string( "monster_size_capacity" );
            if( Creature::size_map.count( capacity ) == 0 ) {
                debugmsg( "%s has invalid monster_size_capacity %s.",
                          it->tname().c_str(), capacity.c_str() );
                return 0;
            }
            if( f.get_size() > Creature::size_map.find( capacity )->second ) {
                p->add_msg_if_player( m_info, _( "The %1$s is too big to put in your %2$s." ),
                                      f.type->nname().c_str(), it->tname().c_str() );
                return 0;
            }
            // TODO: replace this with some kind of melee check.
            int chance = f.hp_percentage() / 10;
            // A weaker monster is easier to capture.
            // If the monster is friendly, then put it in the item
            // without checking if it rolled a success.
            if( f.friendly != 0 || one_in( chance ) ) {
                return it->contain_monster( target );
            } else {
                p->add_msg_if_player( m_bad, _( "The %1$s avoids your attempts to put it in the %2$s." ),
                                      f.type->nname().c_str(), it->type->nname( 1 ).c_str() );
            }
            p->moves -= 100;
        } else {
            add_msg( _( "The %s can't capture nothing" ), it->tname().c_str() );
            return 0;
        }
    }
    return 0;
}

int iuse::ladder( player *p, item *, bool, const tripoint & )
{
    if( !g->m.has_zlevels() ) {
        debugmsg( "Ladder can't be used in non-z-level mode" );
        return 0;
    }

    const cata::optional<tripoint> pnt_ = choose_adjacent( _( "Put the ladder where?" ) );
    if( !pnt_ ) {
        return 0;
    }
    const tripoint pnt = *pnt_;

    if( !g->is_empty( pnt ) || g->m.has_furn( pnt ) ) {
        p->add_msg_if_player( m_bad, _( "Can't place it there." ) );
        return 0;
    }

    p->add_msg_if_player( _( "You set down the ladder." ) );
    p->moves -= 500;
    g->m.furn_set( pnt, furn_str_id( "f_ladder" ) );
    return 1;
}

washing_requirements washing_requirements_for_volume( units::volume vol )
{
    int water = divide_round_up( vol, 125_ml );
    int cleanser = divide_round_up( vol, 1000_ml );
    int time = 1000 * vol / 250_ml;
    return { water, cleanser, time };
}

int iuse::washclothes( player *p, item *, bool, const tripoint & )
{
    if( p->fine_detail_vision_mod() > 4 ) {
        p->add_msg_if_player( _( "You can't see to do that!" ) );
        return 0;
    }

    // Check that player isn't over volume limit as this might cause it to break... this is a hack.
    // TODO: find a better solution.
    if( p->volume_capacity() < p->volume_carried() ) {
        p->add_msg_if_player( _( "You're carrying too much to clean anything." ) );
        return 0;
    }

    if( p->fine_detail_vision_mod() > 4 ) {
        p->add_msg_if_player( _( "You can't see to do that!" ) );
        return 0;
    }

    p->inv.restack( *p );
    const inventory &crafting_inv = p->crafting_inventory();

    auto is_liquid = []( const item & it ) {
        return it.made_of( LIQUID ) || it.contents_made_of( LIQUID );
    };
    long available_water = std::max(
                               crafting_inv.charges_of( "water", std::numeric_limits<long>::max(), is_liquid ),
                               crafting_inv.charges_of( "clean_water", std::numeric_limits<long>::max(), is_liquid )
                           );
    available_water = std::min<long>( available_water, INT_MAX );
    long available_cleanser = std::max( crafting_inv.charges_of( "soap" ),
                                        crafting_inv.charges_of( "detergent" ) );

    const inventory_filter_preset preset( []( const item_location & location ) {
        return location->item_tags.find( "FILTHY" ) != location->item_tags.end();
    } );
    auto make_raw_stats = [available_water, available_cleanser](
                              const std::map<const item *, int> &items
    ) {
        units::volume total_volume = 0_ml;
        for( const auto &p : items ) {
            total_volume += p.first->volume() * p.second;
        }
        washing_requirements required = washing_requirements_for_volume( total_volume );
        auto to_string = []( int val ) -> std::string {
            if( val == INT_MAX )
            {
                return "inf";
            }
            return string_format( "%3d", val );
        };
        using stats = inventory_selector::stats;
        return stats{{
                display_stat( _( "Water" ), required.water, available_water, to_string ),
                display_stat( _( "Cleanser" ), required.cleanser, available_cleanser, to_string )
            }};
    };
    // TODO: this should also search surrounding area, not just player inventory.
    inventory_iuse_selector inv_s( *p, _( "ITEMS TO CLEAN" ), preset, make_raw_stats );
    inv_s.add_character_items( *p );
    inv_s.set_title( _( "Multiclean" ) );
    inv_s.set_hint( _( "To clean x items, type a number before selecting." ) );
    if( inv_s.empty() ) {
        popup( std::string( _( "You have nothing to clean." ) ), PF_GET_KEY );
        return 0;
    }
    std::list<std::pair<int, int>> to_clean = inv_s.execute();
    if( to_clean.empty() ) {
        return 0;
    }

    // Determine if we have enough water and cleanser for all the items.
    units::volume total_volume = 0_ml;
    for( std::pair<int, int> pair : to_clean ) {
        item i = p->i_at( pair.first );
        if( pair.first == INT_MIN ) {
            p->add_msg_if_player( m_info, _( "Never mind." ) );
            return 0;
        }
        total_volume += i.volume() * pair.second;
    }

    washing_requirements required = washing_requirements_for_volume( total_volume );

    if( !crafting_inv.has_charges( "water", required.water, is_liquid ) &&
        !crafting_inv.has_charges( "water_clean", required.water, is_liquid ) ) {
        p->add_msg_if_player( _( "You need %1$i charges of water or clean water to wash these items." ),
                              required.water );
        return 0;
    } else if( !crafting_inv.has_charges( "soap", required.cleanser ) &&
               !crafting_inv.has_charges( "detergent", required.cleanser ) ) {
        p->add_msg_if_player( _( "You need %1$i charges of cleansing agent to wash these items." ),
                              required.cleanser );
        return 0;
    }
    const std::vector<npc *> helpers = g->u.get_crafting_helpers();
    const int helpersize = g->u.get_num_crafting_helpers( 3 );
    required.time = required.time * ( 1 - ( helpersize / 10 ) );
    for( const npc *np : helpers ) {
        add_msg( m_info, _( "%s helps with this task..." ), np->name.c_str() );
        break;
    }
    // Assign the activity values.
    p->assign_activity( activity_id( "ACT_WASH" ), required.time );

    for( std::pair<int, int> pair : to_clean ) {
        p->activity.values.push_back( pair.first );
        p->activity.values.push_back( pair.second );
    }

    return 0;
}
int iuse::break_stick( player *p, item *it, bool, const tripoint & )
{
    p->moves -= 200;
    p->mod_stat( "stamina", -50.0f * p->stamina / p->get_stamina_max() );

    if( p->get_str() < 5 ) {
        p->add_msg_if_player( _( "You are too weak to even try." ) );
        return 0;
    } else if( p->get_str() <= rng( 5, 11 ) ) {
        p->add_msg_if_player(
            _( "You use all your strength, but the stick won't break.  Perhaps try again?" ) );
        return 0;
    }
    std::vector<item_comp> comps;
    comps.push_back( item_comp( it->typeId(), 1 ) );
    p->consume_items( comps );
    int chance = rng( 0, 100 );
    if( chance <= 20 ) {
        p->add_msg_if_player( _( "You try to break the stick in two, but it shatters into splinters." ) );
        g->m.spawn_item( p->pos(), "splinter", 2 );
        return 1;
    } else if( chance <= 40 ) {
        p->add_msg_if_player( _( "The stick breaks clean into two parts." ) );
        g->m.spawn_item( p->pos(), "stick", 2 );
        return 1;
    } else if( chance <= 100 ) {
        p->add_msg_if_player( _( "You break the stick, but one half shatters into splinters." ) );
        g->m.spawn_item( p->pos(), "stick", 1 );
        g->m.spawn_item( p->pos(), "splinter", 1 );
        return 1;
    }
    return 0;
}

int iuse::weak_antibiotic( player *p, item *it, bool, const tripoint & )
{
    p->add_msg_if_player( _( "You take some %s." ), it->tname().c_str() );
    if( p->has_effect( effect_infected ) && !p->has_effect( effect_weak_antibiotic ) ) {
        p->add_msg_if_player( m_good, _( "The throbbing of the infection diminishes. Slightly." ) );
    }
    p->add_effect( effect_weak_antibiotic, 12_hours );
    p->add_effect( effect_weak_antibiotic_visible, rng( 9_hours, 15_hours ) );
    return it->type->charges_to_use();
}

int iuse::strong_antibiotic( player *p, item *it, bool, const tripoint & )
{
    p->add_msg_if_player( _( "You take some %s." ), it->tname().c_str() );
    if( p->has_effect( effect_infected ) && !p->has_effect( effect_strong_antibiotic ) ) {
        p->add_msg_if_player( m_good, _( "You feel much better - almost entirely." ) );
    }
    p->add_effect( effect_strong_antibiotic, 12_hours );
    p->add_effect( effect_strong_antibiotic_visible, rng( 9_hours, 15_hours ) );
    return it->type->charges_to_use();
}

int iuse::panacea( player *p, item *it, bool, const tripoint & )
{
    p->add_msg_if_player( _( "You take some %s." ), it->tname().c_str() );
    if( !p->has_effect( effect_panacea ) ) {
        p->add_msg_if_player( m_good, _( "You feel AMAZING!" ) );
    }
    p->add_effect( effect_panacea, 1_minutes );
    return it->type->charges_to_use();
}

int iuse::craft( player *p, item *it, bool, const tripoint & )
{
    int pos = p->get_item_position( it );

    if( pos != INT_MIN ) {
        p->add_msg_player_or_npc(
            string_format( pgettext( "in progress craft", "You start working on the %s" ), it->tname() ),
            string_format( pgettext( "in progress craft", "<npcname> starts working on the %s" ), it->tname()
                         ) );
        p->assign_activity( activity_id( "ACT_CRAFT" ) );
        p->activity.targets.push_back( item_location( *p, it ) );
        p->activity.values.push_back( 0 ); // Not a long craft
    }
    return 0;
}

int iuse::disassemble( player *p, item *it, bool, const tripoint & )
{
    int pos = p->get_item_position( it );

    // Giving player::disassemble INT_MIN is actually a special case to
    // disassemble all, but get_item_position returns INT_MIN if it's not
    // actually in our inventory/worn/wielded. Skip this nonsensical case.
    if( pos != INT_MIN ) {
        p->disassemble( *it, pos, false, false );
    }
    return 0;
}

int iuse::magnesium_tablet( player *p, item *it, bool, const tripoint & )
{
    p->add_msg_if_player( _( "You pop a %s." ), it->tname().c_str() );
    if( p->has_effect( effect_magnesium_supplements ) ) {
        p->add_msg_if_player( m_warning,
                              _( "Simply taking more magnesium won't help. You have to go to sleep for it to work." ) );
    }
    p->add_effect( effect_magnesium_supplements, 16_hours );
    return it->type->charges_to_use();
}

int iuse::coin_flip( player *p, item *it, bool, const tripoint & )
{
    p->add_msg_if_player( m_info, _( "You flip a %s." ), it->tname().c_str() );
    p->add_msg_if_player( m_info, one_in( 2 ) ? _( "Heads!" ) : _( "Tails!" ) );
    return 0;
}

int iuse::magic_8_ball( player *p, item *it, bool, const tripoint & )
{
    enum {
        BALL8_GOOD,
        BALL8_UNK = 10,
        BALL8_BAD = 15
    };
    static const std::array<const char *, 20> tab = {{
            translate_marker( "It is certain." ),
            translate_marker( "It is decidedly so." ),
            translate_marker( "Without a doubt." ),
            translate_marker( "Yes - definitely." ),
            translate_marker( "You may rely on it." ),
            translate_marker( "As I see it, yes." ),
            translate_marker( "Most likely." ),
            translate_marker( "Outlook good." ),
            translate_marker( "Yes." ),
            translate_marker( "Signs point to yes." ),
            translate_marker( "Reply hazy, try again." ),
            translate_marker( "Ask again later." ),
            translate_marker( "Better not tell you now." ),
            translate_marker( "Cannot predict now." ),
            translate_marker( "Concentrate and ask again." ),
            translate_marker( "Don't count on it." ),
            translate_marker( "My reply is no." ),
            translate_marker( "My sources say no." ),
            translate_marker( "Outlook not so good." ),
            translate_marker( "Very doubtful." )
        }
    };

    p->add_msg_if_player( m_info, _( "You ask the %s, then flip it." ), it->tname().c_str() );
    int rn = rng( 0, tab.size() - 1 );
    auto color = ( rn >= BALL8_BAD ? m_bad : rn >= BALL8_UNK ? m_info : m_good );
    p->add_msg_if_player( color, _( "The %s says: %s" ), it->tname().c_str(), _( tab[rn] ) );
    return 0;
}

use_function::use_function( const use_function &other )
    : actor( other.actor ? other.actor->clone() : nullptr )
{
}

use_function &use_function::operator=( iuse_actor *const f )
{
    return operator=( use_function( f ) );
}

use_function &use_function::operator=( const use_function &other )
{
    actor.reset( other.actor ? other.actor->clone() : nullptr );
    return *this;
}

void use_function::dump_info( const item &it, std::vector<iteminfo> &dump ) const
{
    if( actor != nullptr ) {
        actor->info( it, dump );
    }
}

ret_val<bool> use_function::can_call( const player &p, const item &it, bool t,
                                      const tripoint &pos ) const
{
    if( actor == nullptr ) {
        return ret_val<bool>::make_failure( _( "You can't do anything interesting with your %s." ),
                                            it.tname().c_str() );
    }

    return actor->can_use( p, it, t, pos );
}

long use_function::call( player &p, item &it, bool active, const tripoint &pos ) const
{
    return actor->use( p, it, active, pos );
}<|MERGE_RESOLUTION|>--- conflicted
+++ resolved
@@ -316,11 +316,7 @@
                    6_turns, 10_turns, 10_turns ) * p.str_max );
         // Metabolizing the booze improves the nutritional value;
         // might not be healthy, and still causes Thirst problems, though
-<<<<<<< HEAD
-        p.stomach.mod_nutr( -( abs( it.type->comestible ? it.type->comestible->stim : 0 ) ) );
-=======
-        p.mod_hunger( -( abs( it.get_comestible() ? it.get_comestible()->stim : 0 ) ) );
->>>>>>> 7225789c
+        p.stomach.mod_nutr( -( abs( it.get_comestible() ? it.type->comestible->stim : 0 ) ) );
         // Metabolizing it cancels out the depressant
         p.stim += abs( it.get_comestible() ? it.get_comestible()->stim : 0 );
     } else if( p.has_trait( trait_TOLERANCE ) ) {
@@ -888,22 +884,12 @@
         p->add_msg_if_player( m_bad, _( "Blech, that tastes gross!" ) );
         //reverse the harmful values of drinking this acid.
         double multiplier = -1;
-<<<<<<< HEAD
         p->stomach.mod_nutr( -p->nutrition_for( *it ) * multiplier );
-        p->mod_thirst( -it->type->comestible->quench * multiplier );
+        p->mod_thirst( -it->get_comestible()->quench * multiplier );
         p->stomach.mod_quench( 20 ); //acidproof people can drink acids like diluted water.
-        p->mod_healthy_mod( it->type->comestible->healthy * multiplier,
-                            it->type->comestible->healthy * multiplier );
-        p->add_morale( MORALE_FOOD_BAD, it->type->comestible->fun * multiplier, 60, 1_hours, 30_minutes,
-=======
-        p->mod_hunger( -p->nutrition_for( *it ) * multiplier );
-        p->mod_thirst( -it->get_comestible()->quench * multiplier );
-        p->mod_thirst( -20 ); //acidproof people can drink acids like diluted water.
-        p->mod_stomach_water( 20 );
         p->mod_healthy_mod( it->get_comestible()->healthy * multiplier,
                             it->get_comestible()->healthy * multiplier );
         p->add_morale( MORALE_FOOD_BAD, it->get_comestible()->fun * multiplier, 60, 1_hours, 30_minutes,
->>>>>>> 7225789c
                        false, it->type );
     } else {
         p->add_msg_if_player( m_bad, _( "Blech, that burns your throat!" ) );
@@ -927,17 +913,10 @@
         }
 
         //reverses the harmful values of drinking fertilizer
-<<<<<<< HEAD
         p->stomach.mod_nutr( p->nutrition_for( *it ) * multiplier );
-        p->mod_thirst( -it->type->comestible->quench * multiplier );
-        p->mod_healthy_mod( it->type->comestible->healthy * multiplier,
-                            it->type->comestible->healthy * multiplier );
-=======
-        p->mod_hunger( p->nutrition_for( *it ) * multiplier );
         p->mod_thirst( -it->get_comestible()->quench * multiplier );
         p->mod_healthy_mod( it->get_comestible()->healthy * multiplier,
                             it->get_comestible()->healthy * multiplier );
->>>>>>> 7225789c
         p->add_morale( MORALE_FOOD_GOOD, -10 * multiplier, 60, 1_hours, 30_minutes, false, it->type );
         return it->type->charges_to_use();
     } else {
