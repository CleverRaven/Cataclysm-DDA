--- conflicted
+++ resolved
@@ -26,7 +26,6 @@
 #include "item_components.h"
 #include "item_contents.h"
 #include "item_location.h"
-#include "coordinate_constants.h" // Cannot be placed earlier or the compilation fails.
 #include "item_tname.h"
 #include "material.h"
 #include "requirements.h"
@@ -1479,19 +1478,11 @@
             /// A safe reference to the link's target vehicle. Will recreate itself whenever possible.
             safe_reference<vehicle> t_veh; // NOLINT(cata-serialize)
             /// Absolute position of the linked target vehicle/appliance.
-<<<<<<< HEAD
-            tripoint_abs_ms t_abs_pos = tripoint_abs_ms_min;
-            /// The linked part's mount offset on the target vehicle.
-            point_rel_ms t_mount = point_rel_ms_zero;
-            /// Reality bubble position of the link's source cable item.
-            tripoint_bub_ms s_bub_pos = tripoint_bub_ms_min; // NOLINT(cata-serialize)
-=======
             tripoint_abs_ms t_abs_pos = tripoint_abs_ms::invalid;
             /// The linked part's mount offset on the target vehicle.
-            point t_mount = point::zero;
+            point_rel_ms t_mount = point_rel_ms::zero;
             /// Reality bubble position of the link's source cable item.
-            tripoint s_bub_pos = tripoint::invalid; // NOLINT(cata-serialize)
->>>>>>> 4589bf80
+            tripoint_bub_ms s_bub_pos = tripoint_bub_ms::invalid; // NOLINT(cata-serialize)
             /// The last turn process_link was called on this cable. Used to find how much time the cable spends outside the reality bubble.
             time_point last_processed = calendar::turn;
             /// The current slack of the cable.
@@ -1595,11 +1586,7 @@
          * @return True if the cable should be deleted.
          */
         bool reset_link( bool unspool_if_too_long = true, Character *p = nullptr, int vpart_index = -1,
-<<<<<<< HEAD
-                         bool loose_message = false, tripoint_bub_ms cable_position = tripoint_bub_ms_zero );
-=======
-                         bool loose_message = false, tripoint cable_position = tripoint::zero );
->>>>>>> 4589bf80
+                         bool loose_message = false, tripoint_bub_ms cable_position = tripoint_bub_ms::zero );
 
         /**
         * @brief Exchange power between an item's batteries and the vehicle/appliance it's linked to.
