--- conflicted
+++ resolved
@@ -2297,12 +2297,9 @@
         /** Helper for checking reloadability. **/
         bool is_reloadable_helper( const itype_id &ammo, bool now ) const;
 
-<<<<<<< HEAD
-=======
         std::list<item *> all_items_top_recursive( item_pocket::pocket_type pk_type );
         std::list<const item *> all_items_top_recursive( item_pocket::pocket_type pk_type ) const;
 
->>>>>>> 5f90cfb7
         void armor_encumbrance_info( std::vector<iteminfo> &info, int reduce_encumbrance_by = 0 ) const;
 
     public:
