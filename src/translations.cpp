--- conflicted
+++ resolved
@@ -222,13 +222,10 @@
     bindtextdomain( "cataclysm-dda", locale_dir_char );
     bind_textdomain_codeset( "cataclysm-dda", "UTF-8" );
     textdomain( "cataclysm-dda" );
-<<<<<<< HEAD
-=======
 
     reload_names();
 
     sanity_checked_genders = false;
->>>>>>> ad1332f1
 }
 
 #if defined(MACOSX)
