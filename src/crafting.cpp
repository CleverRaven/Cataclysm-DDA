--- conflicted
+++ resolved
@@ -1012,27 +1012,11 @@
         ( ( 2.0f * making.difficulty * get_skill_level( making.skill_used ) ) + secondary_skill_total ) /
         ( 2.0f * making.difficulty + secondary_difficulty );
 
-<<<<<<< HEAD
     float total_skill_modifiers = 0.0f;
 
     // farsightedness can impose a penalty on electronics and tailoring success
     // This should be changed to a json-defined penalty by skill (vision_penalty) in skills.json
-    if( has_trait( trait_HYPEROPIC ) && !worn_with_flag( flag_FIX_FARSIGHT ) &&
-=======
-    for( const npc *np : get_crafting_helpers() ) {
-        if( np->get_skill_level( making.skill_used ) >=
-            get_skill_level( making.skill_used ) ) {
-            // NPC assistance is worth half a skill level
-            skill_dice += 2;
-            add_msg_if_player( m_info, _( "%s helps with crafting…" ), np->get_name() );
-            break;
-        }
-    }
-
-    // farsightedness can impose a penalty on electronics and tailoring success
-    // it's equivalent to a 2-rank electronics penalty, 1-rank tailoring
     if( has_flag( json_flag_HYPEROPIC ) && !worn_with_flag( flag_FIX_FARSIGHT ) &&
->>>>>>> 72d443b0
         !has_effect( effect_contacts ) ) {
         float vision_penalty = 0.0f;
         if( making.skill_used == skill_electronics ) {
@@ -1063,7 +1047,7 @@
 
     // Missing proficiencies penalize skill level
     // At the time of writing this is currently called a fail multiplier.
-    // TK: change the name of this feature to "skill penalty".
+    // TK: change the name of this feature to "skill penalty" or "skill bonus"
     for( const recipe_proficiency &recip : making.proficiencies ) {
         if( !recip.required && !has_proficiency( recip.id ) ) {
             total_skill_modifiers -= ( recip.fail_multiplier - 1.0f );
@@ -1083,7 +1067,6 @@
         player_weighted_skill_average *= -1;
     }
 
-<<<<<<< HEAD
     float npc_helpers_weighted_average = 0.0f;
     for( const npc *np : get_crafting_helpers() ) {
         // can the NPC actually craft this recipe?
@@ -1145,9 +1128,6 @@
     
     // TK: check all calls to crafting_success_roll, make sure they fit with the outputs this gives.
     return std::max( craft_roll - final_difficulty + 1, 0.0f );
-=======
-    return ( skill_roll / diff_roll ) / making.proficiency_failure_maluses( *this );
->>>>>>> 72d443b0
 }
 
 int item::get_next_failure_point() const
