--- conflicted
+++ resolved
@@ -1372,14 +1372,6 @@
         action_id get_next_auto_move_direction();
         bool defer_move( const tripoint &next );
         void shift_destination( const point &shift );
-<<<<<<< HEAD
-
-        // Hauling items on the ground
-        void start_hauling();
-        void stop_hauling();
-        bool is_hauling() const;
-=======
->>>>>>> a096b1ea
 
         /**
          * Global position, expressed in map square coordinate system
