--- conflicted
+++ resolved
@@ -614,15 +614,11 @@
  bool install_bionics(it_bionic* type);
  /** Handles reading effects */
  void read(int pos);
-<<<<<<< HEAD
- /** Handles sleep attempts by the player, adds "lying_down" */
-=======
  /** Completes book reading action. **/
  void do_read( item *book );
  /** Note that we've read a book at least once. **/
  bool has_identified( std::string item_id ) const;
- /** Handles sleep attempts by the player, adds DIS_LYING_DOWN */
->>>>>>> 2afe7f79
+ /** Handles sleep attempts by the player, adds "lying_down" */
  void try_to_sleep();
  /** Checked each turn during "lying_down", returns true if the player falls asleep */
  bool can_sleep();
