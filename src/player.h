#pragma once
#ifndef PLAYER_H
#define PLAYER_H

#include <climits>
#include <array>
#include <memory>
#include <functional>
#include <iosfwd>
#include <list>
#include <map>
#include <set>
#include <string>
#include <type_traits>
#include <unordered_map>
#include <utility>
#include <vector>

#include "calendar.h"
#include "cata_utility.h"
#include "character.h"
#include "damage.h"
#include "game_constants.h"
#include "item.h"
#include "optional.h"
#include "pimpl.h"
#include "player_activity.h"
#include "ret_val.h"
#include "weighted_list.h"
#include "bodypart.h"
#include "color.h"
#include "creature.h"
#include "cursesdef.h"
#include "inventory.h"
#include "item_location.h"
#include "pldata.h"
#include "type_id.h"
#include "magic.h"
#include "monster.h"
#include "craft_command.h"
#include "point.h"
#include "memory_fast.h"

class basecamp;
class effect;
class faction;
class map;
class npc;
struct pathfinding_settings;
class recipe;
enum class recipe_filter_flags : int;
struct islot_comestible;
struct itype;
class monster;

static const std::string DEFAULT_HOTKEYS( "1234567890abcdefghijklmnopqrstuvwxyz" );

class recipe_subset;

enum action_id : int;
struct bionic;
class JsonObject;
class JsonIn;
class JsonOut;
struct dealt_projectile_attack;
class dispersion_sources;

using itype_id = std::string;
using faction_id = string_id<faction>;
struct trap;
class profession;

nc_color encumb_color( int level );
enum game_message_type : int;
class ma_technique;
class martialart;
struct item_comp;
struct tool_comp;
class vehicle;
struct w_point;
struct targeting_data;

/** @relates ret_val */
template<>
struct ret_val<edible_rating>::default_success : public
    std::integral_constant<edible_rating, EDIBLE> {};

/** @relates ret_val */
template<>
struct ret_val<edible_rating>::default_failure : public
    std::integral_constant<edible_rating, INEDIBLE> {};

<<<<<<< HEAD
enum class rechargeable_cbm {
    none = 0,
    reactor,
    furnace,
    other
=======
enum class comfort_level {
    impossible = -999,
    uncomfortable = -7,
    neutral = 0,
    slightly_comfortable = 3,
    comfortable = 5,
    very_comfortable = 10
>>>>>>> 0696252b
};

struct special_attack {
    std::string text;
    damage_instance damage;
};

// The maximum level recoil will ever reach.
// This corresponds to the level of accuracy of a "snap" or "hip" shot.
extern const double MAX_RECOIL;

struct stat_mod {
    int strength = 0;
    int dexterity = 0;
    int intelligence = 0;
    int perception = 0;

    int speed = 0;
};

struct needs_rates {
    float thirst;
    float hunger;
    float fatigue;
    float recovery;
    float kcal = 0.0f;
};

class player : public Character
{
    public:
        player();
        player( const player & ) = delete;
        player( player && );
        ~player() override;
        player &operator=( const player & ) = delete;
        player &operator=( player && );

        /** Calls Character::normalize()
         *  normalizes HP and body temperature
         */

        void normalize() override;

        bool is_player() const override {
            return true;
        }
        player *as_player() override {
            return this;
        }
        const player *as_player() const override {
            return this;
        }

        /** Processes human-specific effects of effects before calling Creature::process_effects(). */
        void process_effects() override;
        /** Handles the still hard-coded effects. */
        void hardcoded_effects( effect &it );
        /** Returns the modifier value used for vomiting effects. */
        double vomit_mod();

        bool is_npc() const override {
            return false;    // Overloaded for NPCs in npc.h
        }

        /** Returns what color the player should be drawn as */
        nc_color basic_symbol_color() const override;

        /** Returns an enumeration of visible mutations with colors */
        std::string visible_mutations( int visibility_cap ) const;
        std::vector<std::string> short_description_parts() const;
        std::string short_description() const;
        int print_info( const catacurses::window &w, int vStart, int vLines, int column ) const override;

        // populate variables, inventory items, and misc from json object
        virtual void deserialize( JsonIn &jsin ) = 0;

        // by default save all contained info
        virtual void serialize( JsonOut &jsout ) const = 0;

        /** Handles and displays detailed character info for the '@' screen */
        void disp_info();

        /**Estimate effect duration based on player relevant skill*/
        time_duration estimate_effect_dur( const skill_id &relevant_skill, const efftype_id &effect,
                                           const time_duration &error_magnitude,
                                           int threshold, const Creature &target ) const;

        /** Resets movement points and applies other non-idempotent changes */
        void process_turn() override;
        /** Calculates the various speed bonuses we will get from mutations, etc. */
        void recalc_speed_bonus();
        /** Called after every action, invalidates player caches */
        void action_taken();

        /** Define color for displaying the body temperature */
        nc_color bodytemp_color( int bp ) const;
        /** Returns the player's modified base movement cost */
        int  run_cost( int base_cost, bool diag = false ) const;
        /** Returns the player's speed for swimming across water tiles */
        int  swim_speed() const;
        /** Maintains body wetness and handles the rate at which the player dries */
        void update_body_wetness( const w_point &weather );

        /** Returns true if the player has a conflicting trait to the entered trait
         *  Uses has_opposite_trait(), has_lower_trait(), and has_higher_trait() to determine conflicts.
         */
        bool has_conflicting_trait( const trait_id &flag ) const;
        /** Returns true if the player has a trait which cancels the entered trait */
        bool has_opposite_trait( const trait_id &flag ) const;
        /** Returns true if the player has a trait which upgrades into the entered trait */
        bool has_lower_trait( const trait_id &flag ) const;
        /** Returns true if the player has a trait which is an upgrade of the entered trait */
        bool has_higher_trait( const trait_id &flag ) const;
        /** Returns true if the player has a trait that shares a type with the entered trait */
        bool has_same_type_trait( const trait_id &flag ) const;
        /** Returns true if the entered trait may be purified away
         *  Defaults to true
         */
        bool purifiable( const trait_id &flag ) const;
        /** Returns a dream's description selected randomly from the player's highest mutation category */
        std::string get_category_dream( const std::string &cat, int strength ) const;

        /** Generates and handles the UI for player interaction with installed bionics */
        void power_bionics();
        void power_mutations();
        /** Handles bionic deactivation effects of the entered bionic, returns if anything
         *  deactivated */
        bool deactivate_bionic( int b, bool eff_only = false ) override;
        /** Remove all bionics */
        void clear_bionics();
        /** Returns the size of my_bionics[] */
        int num_bionics() const;
        /** Returns amount of Storage CBMs in the corpse **/
        std::pair<int, int> amount_of_storage_bionics() const;
        /** Returns the bionic at a given index in my_bionics[] */
        bionic &bionic_at_index( int i );
        /** Returns the bionic with the given invlet, or NULL if no bionic has that invlet */
        bionic *bionic_by_invlet( int ch );

        const tripoint &pos() const override;
        /** Returns the player's sight range */
        int sight_range( int light_level ) const override;
        /** Returns the player maximum vision range factoring in mutations, diseases, and other effects */
        int  unimpaired_range() const;
        /** Returns true if overmap tile is within player line-of-sight */
        bool overmap_los( const tripoint &omt, int sight_points );
        /** Returns the distance the player can see on the overmap */
        int  overmap_sight_range( int light_level ) const;
        /** Returns the distance the player can see through walls */
        int  clairvoyance() const;
        /** Returns true if the player has some form of impaired sight */
        bool sight_impaired() const;
        /** Calculates melee weapon wear-and-tear through use, returns true if item is destroyed. */
        bool handle_melee_wear( item &shield, float wear_multiplier = 1.0f );
        /** Called when a player triggers a trap, returns true if they don't set it off */
        bool avoid_trap( const tripoint &pos, const trap &tr ) const override;

        /** Returns true if the player or their vehicle has an alarm clock */
        bool has_alarm_clock() const;
        /** Returns true if the player or their vehicle has a watch */
        bool has_watch() const;

        // see Creature::sees
        bool sees( const tripoint &t, bool is_player = false, int range_mod = 0 ) const override;
        // see Creature::sees
        bool sees( const Creature &critter ) const override;
        /**
         * Get all hostile creatures currently visible to this player.
         */
        std::vector<Creature *> get_hostile_creatures( int range ) const;

        /**
         * Returns all creatures that this player can see and that are in the given
         * range. This player object itself is never included.
         * The player character (g->u) is checked and might be included (if applicable).
         * @param range The maximal distance (@ref rl_dist), creatures at this distance or less
         * are included.
         */
        std::vector<Creature *> get_visible_creatures( int range ) const;
        /**
         * As above, but includes all creatures the player can detect well enough to target
         * with ranged weapons, e.g. with infrared vision.
         */
        std::vector<Creature *> get_targetable_creatures( int range ) const;
        /**
         * Check whether the this player can see the other creature with infrared. This implies
         * this player can see infrared and the target is visible with infrared (is warm).
         * And of course a line of sight exists.
         */
        bool sees_with_infrared( const Creature &critter ) const;

        Attitude attitude_to( const Creature &other ) const override;

        void pause(); // '.' command; pauses & resets recoil

        // martialarts.cpp

        /** Returns true if the player can learn the entered martial art */
        bool can_autolearn( const matype_id &ma_id ) const;

        /** Returns value of player's stable footing */
        float stability_roll() const override;
        /** Returns true if the player has quiet melee attacks */
        bool is_quiet() const;
        /** Returns true if the player has stealthy movement */
        bool is_stealthy() const;
        /** Returns true if the current martial art works with the player's current weapon */
        bool can_melee() const;
        /** Always returns false, since players can't dig currently */
        bool digging() const override;
        /** Returns true if the player is knocked over or has broken legs */
        bool is_on_ground() const override;
        /** Returns true if the player should be dead */
        bool is_dead_state() const override;

        /** Returns true if the player is able to use a grab breaking technique */
        bool can_grab_break( const item &weap ) const;
        /** Returns true if the player is able to use a miss recovery technique */
        bool can_miss_recovery( const item &weap ) const;
        // melee.cpp
        /** Returns the best item for blocking with */
        item &best_shield();
        /**
         * Sets up a melee attack and handles melee attack function calls
         * @param t Creature to attack
         * @param allow_special whether non-forced martial art technique or mutation attack should be
         *   possible with this attack.
         * @param force_technique special technique to use in attack.
         * @param allow_unarmed always uses the wielded weapon regardless of martialarts style
         */
        void melee_attack( Creature &t, bool allow_special, const matec_id &force_technique,
                           bool allow_unarmed = true );
        /**
         * Calls the to other melee_attack function with an empty technique id (meaning no specific
         * technique should be used).
         */
        void melee_attack( Creature &t, bool allow_special );

        /**
         * Returns a weapon's modified dispersion value.
         * @param obj Weapon to check dispersion on
         */
        dispersion_sources get_weapon_dispersion( const item &obj ) const;

        /** Returns true if a gun misfires, jams, or has other problems, else returns false */
        bool handle_gun_damage( item &it );

        /** Get maximum recoil penalty due to vehicle motion */
        double recoil_vehicle() const;

        /** Current total maximum recoil penalty from all sources */
        double recoil_total() const;

        /** How many moves does it take to aim gun to the target accuracy. */
        int gun_engagement_moves( const item &gun, int target = 0, int start = MAX_RECOIL ) const;

        /**
         *  Fires a gun or auxiliary gunmod (ignoring any current mode)
         *  @param target where the first shot is aimed at (may vary for later shots)
         *  @param shots maximum number of shots to fire (less may be fired in some circumstances)
         *  @return number of shots actually fired
         */

        int fire_gun( const tripoint &target, int shots = 1 );
        /**
         *  Fires a gun or auxiliary gunmod (ignoring any current mode)
         *  @param target where the first shot is aimed at (may vary for later shots)
         *  @param shots maximum number of shots to fire (less may be fired in some circumstances)
         *  @param gun item to fire (which does not necessary have to be in the players possession)
         *  @return number of shots actually fired
         */
        int fire_gun( const tripoint &target, int shots, item &gun );

        /** Handles reach melee attacks */
        void reach_attack( const tripoint &p );

        /** Checks for valid block abilities and reduces damage accordingly. Returns true if the player blocks */
        bool block_hit( Creature *source, body_part &bp_hit, damage_instance &dam ) override;
        /** Called after the player has successfully dodged an attack */
        void on_dodge( Creature *source, float difficulty ) override;
        /** Handles special defenses from an attack that hit us (source can be null) */
        void on_hit( Creature *source, body_part bp_hit = num_bp,
                     float difficulty = INT_MIN, dealt_projectile_attack const *proj = nullptr ) override;

        /** Returns the bonus bashing damage the player deals based on their stats */
        float bonus_damage( bool random ) const;
        /** Returns weapon skill */
        float get_hit_base() const override;
        /** Returns the player's basic hit roll that is compared to the target's dodge roll */
        float hit_roll() const override;
        /** Returns the chance to critical given a hit roll and target's dodge roll */
        double crit_chance( float roll_hit, float target_dodge, const item &weap ) const;
        /** Returns true if the player scores a critical hit */
        bool scored_crit( float target_dodge, const item &weap ) const;
        /** Returns cost (in moves) of attacking with given item (no modifiers, like stuck) */
        int attack_speed( const item &weap ) const;
        /** Gets melee accuracy component from weapon+skills */
        float get_hit_weapon( const item &weap ) const;
        /** NPC-related item rating functions */
        double weapon_value( const item &weap, int ammo = 10 ) const; // Evaluates item as a weapon
        double gun_value( const item &weap, int ammo = 10 ) const; // Evaluates item as a gun
        double melee_value( const item &weap ) const; // As above, but only as melee
        double unarmed_value() const; // Evaluate yourself!

        // If average == true, adds expected values of random rolls instead of rolling.
        /** Adds all 3 types of physical damage to instance */
        void roll_all_damage( bool crit, damage_instance &di, bool average, const item &weap ) const;
        /** Adds player's total bash damage to the damage instance */
        void roll_bash_damage( bool crit, damage_instance &di, bool average, const item &weap ) const;
        /** Adds player's total cut damage to the damage instance */
        void roll_cut_damage( bool crit, damage_instance &di, bool average, const item &weap ) const;
        /** Adds player's total stab damage to the damage instance */
        void roll_stab_damage( bool crit, damage_instance &di, bool average, const item &weap ) const;

        /** Returns a random valid technique */
        matec_id pick_technique( Creature &t, const item &weap,
                                 bool crit, bool dodge_counter, bool block_counter );
        void perform_technique( const ma_technique &technique, Creature &t, damage_instance &di,
                                int &move_cost );
        /** Performs special attacks and their effects (poisonous, stinger, etc.) */
        void perform_special_attacks( Creature &t, dealt_damage_instance &dealt_dam );

        /** Returns a vector of valid mutation attacks */
        std::vector<special_attack> mutation_attacks( Creature &t ) const;
        /** Handles combat effects, returns a string of any valid combat effect messages */
        std::string melee_special_effects( Creature &t, damage_instance &d, item &weap );
        /** Returns Creature::get_dodge_base modified by the player's skill level */
        float get_dodge_base() const override;   // Returns the players's dodge, modded by clothing etc
        /** Returns Creature::get_dodge() modified by any player effects */
        float get_dodge() const override;
        /** Returns the player's dodge_roll to be compared against an aggressor's hit_roll() */
        float dodge_roll() override;

        /** Returns melee skill level, to be used to throttle dodge practice. **/
        float get_melee() const override;

        /** Handles the uncanny dodge bionic and effects, returns true if the player successfully dodges */
        bool uncanny_dodge() override;

        /**
         * Checks both the neighborhoods of from and to for climbable surfaces,
         * returns move cost of climbing from `from` to `to`.
         * 0 means climbing is not possible.
         * Return value can depend on the orientation of the terrain.
         */
        int climbing_cost( const tripoint &from, const tripoint &to ) const;

        // ranged.cpp
        /** Execute a throw */
        dealt_projectile_attack throw_item( const tripoint &target, const item &to_throw,
                                            const cata::optional<tripoint> &blind_throw_from_pos = cata::nullopt );

        // Mental skills and stats
        /** Returns the player's reading speed */
        int read_speed( bool return_stat_effect = true ) const;
        /** Returns a value used when attempting to convince NPC's of something */
        int talk_skill() const;
        /** Returns a value used when attempting to intimidate NPC's */
        int intimidation() const;

        /**
         * Check if a given body part is immune to a given damage type
         *
         * This function checks whether a given body part cannot be damaged by a given
         * damage_unit.  Note that this refers only to reduction of hp on that part. It
         * does not account for clothing damage, pain, status effects, etc.
         *
         * @param bp: Body part to perform the check on
         * @param dam: Type of damage to check for
         * @returns true if given damage can not reduce hp of given body part
         */
        bool immune_to( body_part bp, damage_unit dam ) const;
        /** Calls Creature::deal_damage and handles damaged effects (waking up, etc.) */
        dealt_damage_instance deal_damage( Creature *source, body_part bp,
                                           const damage_instance &d ) override;
        /** Reduce healing effect intensity, return initial intensity of the effect */
        int reduce_healing_effect( const efftype_id &eff_id, int remove_med, body_part hurt );
        /** Actually hurt the player, hurts a body_part directly, no armor reduction */
        void apply_damage( Creature *source, body_part hurt, int dam,
                           bool bypass_med = false ) override;
        /** Modifies a pain value by player traits before passing it to Creature::mod_pain() */
        void mod_pain( int npain ) override;
        /** Sets new intensity of pain an reacts to it */
        void set_pain( int npain ) override;
        /** Returns perceived pain (reduced with painkillers)*/
        int get_perceived_pain() const override;

        void add_pain_msg( int val, body_part bp ) const;

        /** Knocks the player to a specified tile */
        void knock_back_to( const tripoint &to ) override;

        /** Returns multiplier on fall damage at low velocity (knockback/pit/1 z-level, not 5 z-levels) */
        float fall_damage_mod() const override;
        /** Deals falling/collision damage with terrain/creature at pos */
        int impact( int force, const tripoint &pos ) override;

        /** Returns overall % of HP remaining */
        int hp_percentage() const override;

        /** Returns list of rc items in player inventory. **/
        std::list<item *> get_radio_items();
        /** Returns list of artifacts in player inventory. **/
        std::list<item *> get_artifact_items();

        /** Siphons fuel (if available) from the specified vehicle into container or
         * similar via @ref game::handle_liquid. May start a player activity.
         */
        void siphon( vehicle &veh, const itype_id &desired_liquid );

        /** used for drinking from hands, returns how many charges were consumed */
        int drink_from_hands( item &water );
        /** Used for eating object at pos, returns true if object is removed from inventory (last charge was consumed) */
        bool consume( item_location loc );
        /** Used for eating a particular item that doesn't need to be in inventory.
         *  Returns true if the item is to be removed (doesn't remove). */
        bool consume_item( item &target );

        /** Used for eating entered comestible, returns true if comestible is successfully eaten */
        bool eat( item &food, bool force = false );
        /** Handles the enjoyability value for a book. **/
        int book_fun_for( const item &book, const player &p ) const;

        std::pair<std::string, nc_color> get_hunger_description() const override;

        std::pair<std::string, nc_color> get_pain_description() const override;

<<<<<<< HEAD
        /** Get calorie & vitamin contents for a comestible, taking into
         * account player traits */
        nutrients compute_effective_nutrients( const item & ) const;
        /** Get range of possible nutrient content, for a particular recipe,
         * depending on choice of ingredients */
        std::pair<nutrients, nutrients> compute_nutrient_range(
            const item &, const recipe_id &,
            const cata::flat_set<std::string> &extra_flags = {} ) const;
        /** Same, but across arbitrary recipes */
        std::pair<nutrients, nutrients> compute_nutrient_range(
            const itype_id &, const cata::flat_set<std::string> &extra_flags = {} ) const;

        /**
         * Sets level of a vitamin or returns false if id given in vit does not exist
         *
         * @note status effects are still set for deficiency/excess
         *
         * @param[in] vit ID of vitamin to adjust quantity for
         * @param[in] qty Quantity to set level to
         * @returns false if given vitamin_id does not exist, otherwise true
         */
        bool vitamin_set( const vitamin_id &vit, int qty );

        /** Handles the effects of consuming an item */
        bool consume_effects( item &food );
=======
>>>>>>> 0696252b
        int get_lift_assist() const;

        bool list_ammo( const item &base, std::vector<item::reload_option> &ammo_list,
                        bool empty = true ) const;
        /**
         * Select suitable ammo with which to reload the item
         * @param base Item to select ammo for
         * @param prompt force display of the menu even if only one choice
         * @param empty allow selection of empty magazines
         */
        item::reload_option select_ammo( const item &base, bool prompt = false,
                                         bool empty = true ) const;

        /** Select ammo from the provided options */
        item::reload_option select_ammo( const item &base, std::vector<item::reload_option> opts ) const;

        /** Check player strong enough to lift an object unaided by equipment (jacks, levers etc) */
        template <typename T>
        bool can_lift( const T &obj ) const {
            // avoid comparing by weight as different objects use differing scales (grams vs kilograms etc)
            int str = get_str();
            if( mounted_creature ) {
                auto mons = mounted_creature.get();
                str = mons->mech_str_addition() == 0 ? str : mons->mech_str_addition();
            }
            const int npc_str = get_lift_assist();
            if( has_trait( trait_id( "STRONGBACK" ) ) ) {
                str *= 1.35;
            } else if( has_trait( trait_id( "BADBACK" ) ) ) {
                str /= 1.35;
            }
            return str + npc_str >= obj.lift_strength();
        }
        /**
         * Check player capable of taking off an item.
         * @param it Thing to be taken off
         */
        ret_val<bool> can_takeoff( const item &it, const std::list<item> *res = nullptr );

        /**
         * Check player capable of wielding an item.
         * @param it Thing to be wielded
         */
        ret_val<bool> can_wield( const item &it ) const;

        bool unwield();

        /**
         * Whether a tool or gun is potentially reloadable (optionally considering a specific ammo)
         * @param it Thing to be reloaded
         * @param ammo if set also check item currently compatible with this specific ammo or magazine
         * @note items currently loaded with a detachable magazine are considered reloadable
         * @note items with integral magazines are reloadable if free capacity permits (+/- ammo matches)
         */
        bool can_reload( const item &it, const itype_id &ammo = std::string() ) const;

        /**
         * Attempt to mend an item (fix any current faults)
         * @param obj Object to mend
         * @param interactive if true prompts player when multiple faults, otherwise mends the first
         */
        void mend_item( item_location &&obj, bool interactive = true );

        /**
         * Calculate (but do not deduct) the number of moves required to reload an item with specified quantity of ammo
         * @param it Item to calculate reload cost for
         * @param ammo either ammo or magazine to use when reloading the item
         * @param qty maximum units of ammo to reload. Capped by remaining capacity and ignored if reloading using a magazine.
         */
        int item_reload_cost( const item &it, const item &ammo, int qty ) const;

        /** Wear item; returns false on fail. If interactive is false, don't alert the player or drain moves on completion. */
        cata::optional<std::list<item>::iterator>
        wear( int pos, bool interactive = true );
        cata::optional<std::list<item>::iterator>
        wear( item &to_wear, bool interactive = true );

        /** Takes off an item, returning false on fail. The taken off item is processed in the interact */
        bool takeoff( item &it, std::list<item> *res = nullptr );
        bool takeoff( int pos );

        /** So far only called by unload() from game.cpp */
        bool add_or_drop_with_msg( item &it, bool unloading = false );

        bool unload( item &it );

        /**
         * Try to wield a contained item consuming moves proportional to weapon skill and volume.
         * @param container Container containing the item to be wielded
         * @param pos index of contained item to wield. Set to -1 to show menu if container has more than one item
         * @param penalties Whether item volume and temporary effects (e.g. GRABBED, DOWNED) should be considered.
         * @param base_cost Cost due to storage type.
         */
        bool wield_contents( item &container, item *internal_item = nullptr, bool penalties = true,
                             int base_cost = INVENTORY_HANDLING_PENALTY );
        /**
         * Stores an item inside another consuming moves proportional to weapon skill and volume
         * @param container Container in which to store the item
         * @param put Item to add to the container
         * @param penalties Whether item volume and temporary effects (e.g. GRABBED, DOWNED) should be considered.
         * @param base_cost Cost due to storage type.
         */
        void store( item &container, item &put, bool penalties = true,
                    int base_cost = INVENTORY_HANDLING_PENALTY );
        /** Draws the UI and handles player input for the armor re-ordering window */
        void sort_armor();
        /** Uses a tool */
        void use( int inventory_position );
        /** Uses a tool at location */
        void use( item_location loc );
        /** Uses the current wielded weapon */
        void use_wielded();

        /** Reassign letter. */
        void reassign_item( item &it, int invlet );

        /** Removes gunmod after first unloading any contained ammo and returns true on success */
        bool gunmod_remove( item &gun, item &mod );

        /** Starts activity to install gunmod having warned user about any risk of failure or irremovable mods s*/
        void gunmod_add( item &gun, item &mod );

        /** @return Odds for success (pair.first) and gunmod damage (pair.second) */
        std::pair<int, int> gunmod_installation_odds( const item &gun, const item &mod ) const;

        /** Starts activity to install toolmod */
        void toolmod_add( item_location tool, item_location mod );

        bool fun_to_read( const item &book ) const;
        /** Note that we've read a book at least once. **/
        virtual bool has_identified( const std::string &item_id ) const = 0;

        /** Handles sleep attempts by the player, starts ACT_TRY_SLEEP activity */
        void try_to_sleep( const time_duration &dur = 30_minutes );
        /** Rate point's ability to serve as a bed. Takes all mutations, fatigue and stimulants into account. */
        int sleep_spot( const tripoint &p ) const;
        /** Checked each turn during "lying_down", returns true if the player falls asleep */
        bool can_sleep();

    private:
        /** last time we checked for sleep */
        time_point last_sleep_check = calendar::turn_zero;
        bool bio_soporific_powered_at_last_sleep_check;

    public:
        /** Returns a value from 1.0 to 5.0 that acts as a multiplier
         * for the time taken to perform tasks that require detail vision,
         * above 4.0 means these activities cannot be performed.
         * takes pos as a parameter so that remote spots can be judged
         * if they will potentially have enough light when player gets there */
        float fine_detail_vision_mod( const tripoint &p = tripoint_zero ) const;

        /** Used to determine player feedback on item use for the inventory code.
         *  rates usability lower for non-tools (books, etc.) */
        hint_rating rate_action_use( const item &it ) const;
        hint_rating rate_action_wear( const item &it ) const;
        hint_rating rate_action_takeoff( const item &it ) const;
        hint_rating rate_action_reload( const item &it ) const;
        hint_rating rate_action_unload( const item &it ) const;
        hint_rating rate_action_mend( const item &it ) const;
        hint_rating rate_action_disassemble( const item &it );

        //returns true if the warning is now beyond final and results in hostility.
        bool add_faction_warning( const faction_id &id );
        int current_warnings_fac( const faction_id &id );
        bool beyond_final_warning( const faction_id &id );
        /** Returns true if the player is wearing something on the entered body_part, ignoring items with the ALLOWS_NATURAL_ATTACKS flag */
        bool natural_attack_restricted_on( body_part bp ) const;
        /** Returns the effect of pain on stats */
        stat_mod get_pain_penalty() const;
        int kcal_speed_penalty();
        /** Returns the penalty to speed from thirst */
        static int thirst_speed_penalty( int thirst );

        int adjust_for_focus( int amount ) const;
        /** This handles giving xp for a skill */
        void practice( const skill_id &id, int amount, int cap = 99, bool suppress_warning = false );
        /** This handles warning the player that there current activity will not give them xp */
        void handle_skill_warning( const skill_id &id, bool force_warning = false );

        void on_worn_item_transform( const item &old_it, const item &new_it );

        /** Get the formatted name of the currently wielded item (if any)
         *  truncated to a number of characters. 0 means it is not truncated
         */
        std::string weapname( unsigned int truncate = 0 ) const;

        float power_rating() const override;
        float speed_rating() const override;

        void process_items();
        /**
         * Remove charges from a specific item (given by its item position).
         * The item must exist and it must be counted by charges.
         * @param position Item position of the item.
         * @param quantity The number of charges to remove, must not be larger than
         * the current charges of the item.
         * @return An item that contains the removed charges, it's effectively a
         * copy of the item with the proper charges.
         */
        item reduce_charges( int position, int quantity );
        /**
         * Remove charges from a specific item (given by a pointer to it).
         * Otherwise identical to @ref reduce_charges(int,int)
         * @param it A pointer to the item, it *must* exist.
         * @param quantity How many charges to remove
         */
        item reduce_charges( item *it, int quantity );
        /** Return the item position of the item with given invlet, return INT_MIN if
         * the player does not have such an item with that invlet. Don't use this on npcs.
         * Only use the invlet in the user interface, otherwise always use the item position. */
        int invlet_to_position( int invlet ) const;

        /**
        * Check whether player has a bionic power armor interface.
        * @return true if player has an active bionic capable of powering armor, false otherwise.
        */
        bool can_interface_armor() const;

        // Put corpse+inventory on map at the place where this is.
        void place_corpse();
        // Put corpse+inventory on defined om tile
        void place_corpse( const tripoint &om_target );

        /** Returns the item in the player's inventory with the highest of the specified quality*/
        item &item_with_best_of_quality( const quality_id &qid );

        /**
        * Prompts user about crushing item at item_location loc, for harvesting of frozen liquids
        * @param loc Location for item to crush
        */
        bool crush_frozen_liquid( item_location loc );

        bool has_mission_item( int mission_id ) const; // Has item with mission_id
        /**
         * Check whether the player has a gun that uses the given type of ammo.
         */
        bool has_gun_for_ammo( const ammotype &at ) const;
        bool has_magazine_for_ammo( const ammotype &at ) const;

        bool has_weapon() const override;

        // Checks crafting inventory for books providing the requested recipe.
        // Then checks nearby NPCs who could provide it too.
        // Returns -1 to indicate recipe not found, otherwise difficulty to learn.
        int has_recipe( const recipe *r, const inventory &crafting_inv,
                        const std::vector<npc *> &helpers ) const;
        bool knows_recipe( const recipe *rec ) const;
        void learn_recipe( const recipe *rec );
        int exceeds_recipe_requirements( const recipe &rec ) const;
        bool has_recipe_requirements( const recipe &rec ) const;
        bool can_decomp_learn( const recipe &rec ) const;

        bool studied_all_recipes( const itype &book ) const;

        /** Returns all known recipes. */
        const recipe_subset &get_learned_recipes() const;
        /** Returns all recipes that are known from the books (either in inventory or nearby). */
        recipe_subset get_recipes_from_books( const inventory &crafting_inv ) const;
        /**
          * Returns all available recipes (from books and npc companions)
          * @param crafting_inv Current available items to craft
          * @param helpers List of NPCs that could help with crafting.
          */
        recipe_subset get_available_recipes( const inventory &crafting_inv,
                                             const std::vector<npc *> *helpers = nullptr ) const;
        /**
          * Returns the set of book types in crafting_inv that provide the
          * given recipe.
          * @param crafting_inv Current available items that may contain readable books
          * @param r Recipe to search for in the available books
          */
        std::set<itype_id> get_books_for_recipe( const inventory &crafting_inv,
                const recipe *r ) const;

        // crafting.cpp
        float morale_crafting_speed_multiplier( const recipe &rec ) const;
        float lighting_craft_speed_multiplier( const recipe &rec ) const;
        float crafting_speed_multiplier( const recipe &rec, bool in_progress = false ) const;
        /** For use with in progress crafts */
        float crafting_speed_multiplier( const item &craft, const tripoint &loc ) const;
        int available_assistant_count( const recipe &rec ) const;
        /**
         * Time to craft not including speed multiplier
         */
        int base_time_to_craft( const recipe &rec, int batch_size = 1 ) const;
        /**
         * Expected time to craft a recipe, with assumption that multipliers stay constant.
         */
        int expected_time_to_craft( const recipe &rec, int batch_size = 1, bool in_progress = false ) const;
        std::vector<const item *> get_eligible_containers_for_crafting() const;
        bool check_eligible_containers_for_crafting( const recipe &rec, int batch_size = 1 ) const;
        bool can_make( const recipe *r, int batch_size = 1 );  // have components?
        /**
         * Returns true if the player can start crafting the recipe with the given batch size
         * The player is not required to have enough tool charges to finish crafting, only to
         * complete the first step (total / 20 + total % 20 charges)
         */
        bool can_start_craft( const recipe *rec, recipe_filter_flags, int batch_size = 1 );
        bool making_would_work( const recipe_id &id_to_make, int batch_size );

        /**
         * Start various types of crafts
         * @param loc the location of the workbench. tripoint_zero indicates crafting from inventory.
         */
        void craft( const tripoint &loc = tripoint_zero );
        void recraft( const tripoint &loc = tripoint_zero );
        void long_craft( const tripoint &loc = tripoint_zero );
        void make_craft( const recipe_id &id, int batch_size, const tripoint &loc = tripoint_zero );
        void make_all_craft( const recipe_id &id, int batch_size, const tripoint &loc = tripoint_zero );
        /** consume components and create an active, in progress craft containing them */
        void start_craft( craft_command &command, const tripoint &loc );
        /**
         * Calculate a value representing the success of the player at crafting the given recipe,
         * taking player skill, recipe difficulty, npc helpers, and player mutations into account.
         * @param making the recipe for which to calculate
         * @return a value >= 0.0 with >= 1.0 representing unequivocal success
         */
        double crafting_success_roll( const recipe &making ) const;
        void complete_craft( item &craft, const tripoint &loc = tripoint_zero );
        /**
         * Check if the player meets the requirements to continue the in progress craft and if
         * unable to continue print messages explaining the reason.
         * If the craft is missing components due to messing up, prompt to consume new ones to
         * allow the craft to be continued.
         * @param craft the currently in progress craft
         * @return if the craft can be continued
         */
        bool can_continue_craft( item &craft );
        /** Returns nearby NPCs ready and willing to help with crafting. */
        std::vector<npc *> get_crafting_helpers() const;
        int get_num_crafting_helpers( int max ) const;
        /**
         * Handle skill gain for player and followers during crafting
         * @param craft the currently in progress craft
         * @param multiplier what factor to multiply the base skill gain by.  This is used to apply
         * multiple steps of incremental skill gain simultaneously if needed.
         */
        void craft_skill_gain( const item &craft, const int &multiplier );
        /**
         * Check if the player can disassemble an item using the current crafting inventory
         * @param obj Object to check for disassembly
         * @param inv current crafting inventory
         */
        ret_val<bool> can_disassemble( const item &obj, const inventory &inv ) const;

        bool disassemble();
        bool disassemble( item_location target, bool interactive = true );
        void disassemble_all( bool one_pass ); // Disassemble all items on the tile
        void complete_disassemble();
        void complete_disassemble( item_location &target, const recipe &dis );

        const requirement_data *select_requirements(
            const std::vector<const requirement_data *> &, int batch, const inventory &,
            const std::function<bool( const item & )> &filter ) const;
        comp_selection<item_comp>
        select_item_component( const std::vector<item_comp> &components,
                               int batch, inventory &map_inv, bool can_cancel = false,
                               const std::function<bool( const item & )> &filter = return_true<item>, bool player_inv = true );
        std::list<item> consume_items( const comp_selection<item_comp> &is, int batch,
                                       const std::function<bool( const item & )> &filter = return_true<item> );
        std::list<item> consume_items( map &m, const comp_selection<item_comp> &is, int batch,
                                       const std::function<bool( const item & )> &filter = return_true<item>,
                                       const tripoint &origin = tripoint_zero, int radius = PICKUP_RANGE );
        std::list<item> consume_items( const std::vector<item_comp> &components, int batch = 1,
                                       const std::function<bool( const item & )> &filter = return_true<item> );
        comp_selection<tool_comp>
        select_tool_component( const std::vector<tool_comp> &tools, int batch, inventory &map_inv,
                               const std::string &hotkeys = DEFAULT_HOTKEYS,
                               bool can_cancel = false, bool player_inv = true,
        std::function<int( int )> charges_required_modifier = []( int i ) {
            return i;
        } );
        /** Consume tools for the next multiplier * 5% progress of the craft */
        bool craft_consume_tools( item &craft, int mulitplier, bool start_craft );
        void consume_tools( const comp_selection<tool_comp> &tool, int batch );
        void consume_tools( map &m, const comp_selection<tool_comp> &tool, int batch,
                            const tripoint &origin = tripoint_zero, int radius = PICKUP_RANGE,
                            basecamp *bcp = nullptr );
        void consume_tools( const std::vector<tool_comp> &tools, int batch = 1,
                            const std::string &hotkeys = DEFAULT_HOTKEYS );

        // Auto move methods
        void set_destination( const std::vector<tripoint> &route,
                              const player_activity &new_destination_activity = player_activity() );
        void clear_destination();
        bool has_distant_destination() const;

        // true if the player is auto moving, or if the player is going to finish
        // auto moving but the destination is not yet reset, such as in avatar_action::move
        bool is_auto_moving() const;
        // true if there are further moves in the auto move route
        bool has_destination() const;
        // true if player has destination activity AND is standing on destination tile
        bool has_destination_activity() const;
        // starts destination activity and cleans up to ensure it is called only once
        void start_destination_activity();
        std::vector<tripoint> &get_auto_move_route();
        action_id get_next_auto_move_direction();
        bool defer_move( const tripoint &next );
        void shift_destination( const point &shift );

        // ---------------VALUES-----------------
        tripoint view_offset;
        // Is currently in control of a vehicle
        bool controlling_vehicle;
        // Relative direction of a grab, add to posx, posy to get the coordinates of the grabbed thing.
        tripoint grab_point;
        cata::optional<tripoint> destination_point;
        int volume;
        const profession *prof;

        start_location_id start_location;

        double recoil = MAX_RECOIL;
        weak_ptr_fast<Creature> last_target;
        cata::optional<tripoint> last_target_pos;
        // Save favorite ammo location
        item_location ammo_location;
        int scent;
        int dodges_left;
        int blocks_left;
        int cash;
        int movecounter;
        // Turned to false for simulating NPCs on distant missions so they don't drop all their gear in sight
        bool death_drops;

        bool reach_attacking = false;
        bool manual_examine = false;

        std::vector<mtype_id> starting_pets;

        void make_craft_with_command( const recipe_id &id_to_make, int batch_size, bool is_long = false,
                                      const tripoint &loc = tripoint_zero );
        pimpl<craft_command> last_craft;

        recipe_id lastrecipe;
        int last_batch;
        itype_id lastconsumed;        //used in crafting.cpp and construction.cpp

        std::set<character_id> follower_ids;
        void mod_stat( const std::string &stat, float modifier ) override;

        bool is_underwater() const override;
        void set_underwater( bool );
        bool is_hallucination() const override;
        void environmental_revert_effect();

        // Checks whether a player can hear a sound at a given volume and location.
        bool can_hear( const tripoint &source, int volume ) const;
        // Returns a multiplier indicating the keenness of a player's hearing.
        float hearing_ability() const;

        m_size get_size() const override;
        int get_hp( hp_part bp ) const override;
        int get_hp() const override;
        int get_hp_max( hp_part bp ) const override;
        int get_hp_max() const override;

        //message related stuff
        using Character::add_msg_if_player;
        void add_msg_if_player( const std::string &msg ) const override;
        void add_msg_if_player( game_message_type type, const std::string &msg ) const override;
        using Character::add_msg_player_or_npc;
        void add_msg_player_or_npc( const std::string &player_msg,
                                    const std::string &npc_str ) const override;
        void add_msg_player_or_npc( game_message_type type, const std::string &player_msg,
                                    const std::string &npc_msg ) const override;
        using Character::add_msg_player_or_say;
        void add_msg_player_or_say( const std::string &player_msg,
                                    const std::string &npc_speech ) const override;
        void add_msg_player_or_say( game_message_type type, const std::string &player_msg,
                                    const std::string &npc_speech ) const override;

        using trap_map = std::map<tripoint, std::string>;
        bool knows_trap( const tripoint &pos ) const;
        void add_known_trap( const tripoint &pos, const trap &t );
        /** Search surrounding squares for traps (and maybe other things in the future). */
        void search_surroundings();

        /**
         * Called when a mutation is gained
         */
        void on_mutation_gain( const trait_id &mid ) override;
        /**
         * Called when a mutation is lost
         */
        void on_mutation_loss( const trait_id &mid ) override;
        /**
         * Called when a stat is changed
         */
        void on_stat_change( const std::string &stat, int value ) override;
        /**
         * Called when an item is worn
         */
        void on_item_wear( const item &it ) override;
        /**
         * Called when an item is taken off
         */
        void on_item_takeoff( const item &it ) override;
        /**
         * Called when an item is washed
         */
        void on_worn_item_washed( const item &it ) override;
        /**
         * Called when effect intensity has been changed
         */
        void on_effect_int_change( const efftype_id &eid, int intensity, body_part bp = num_bp ) override;

        // formats and prints encumbrance info to specified window
        void print_encumbrance( const catacurses::window &win, int line = -1,
                                const item *selected_clothing = nullptr ) const;

        using Character::query_yn;
        bool query_yn( const std::string &mes ) const override;

        const pathfinding_settings &get_pathfinding_settings() const override;
        std::set<tripoint> get_path_avoid() const override;

        /**
         * Try to disarm the NPC. May result in fail attempt, you receiving the wepon and instantly wielding it,
         * or the weapon falling down on the floor nearby. NPC is always getting angry with you.
         * @param target Target NPC to disarm
         */
        void disarm( npc &target );

        /**
         * Accessor method for weapon targeting data, used for interactive weapon aiming.
         * @return a reference to the data pointed by player's tdata member.
         */
        const targeting_data &get_targeting_data();

        /**
         * Mutator method for weapon targeting data.
         * @param td targeting data to be set.
         */
        void set_targeting_data( const targeting_data &td );

        std::set<tripoint> camps;

    protected:

        trap_map known_traps;

        void store( JsonOut &json ) const;
        void load( const JsonObject &data );

        /** Processes human-specific effects of an effect. */
        void process_one_effect( effect &it, bool is_new ) override;

    private:

        /** Check if an area-of-effect technique has valid targets */
        bool valid_aoe_technique( Creature &t, const ma_technique &technique );
        bool valid_aoe_technique( Creature &t, const ma_technique &technique,
                                  std::vector<Creature *> &targets );
        /**
         * Check whether the other creature is in range and can be seen by this creature.
         * @param critter Creature to check for visibility
         * @param range The maximal distance (@ref rl_dist), creatures at this distance or less
         * are included.
         */
        bool is_visible_in_range( const Creature &critter, int range ) const;

        /**
         * Consumes an item as medication.
         * @param target Item consumed. Must be a medication or a container of medication.
         * @return Whether the target was fully consumed.
         */
        bool consume_med( item &target );

    private:

        std::vector<tripoint> auto_move_route;
        // Used to make sure auto move is canceled if we stumble off course
        cata::optional<tripoint> next_expected_position;
        /** warnings from a faction about bad behaviour */
        std::map<faction_id, std::pair<int, time_point>> warning_record;

    private:
        /** smart pointer to targeting data stored for aiming the player's weapon across turns. */
        shared_ptr_fast<targeting_data> tdata;

    protected:

        /** Subset of learned recipes. Needs to be mutable for lazy initialization. */
        mutable pimpl<recipe_subset> learned_recipes;

        /** Stamp of skills. @ref learned_recipes are valid only with this set of skills. */
        mutable decltype( _skills ) valid_autolearn_skills;
};

#endif<|MERGE_RESOLUTION|>--- conflicted
+++ resolved
@@ -90,23 +90,6 @@
 struct ret_val<edible_rating>::default_failure : public
     std::integral_constant<edible_rating, INEDIBLE> {};
 
-<<<<<<< HEAD
-enum class rechargeable_cbm {
-    none = 0,
-    reactor,
-    furnace,
-    other
-=======
-enum class comfort_level {
-    impossible = -999,
-    uncomfortable = -7,
-    neutral = 0,
-    slightly_comfortable = 3,
-    comfortable = 5,
-    very_comfortable = 10
->>>>>>> 0696252b
-};
-
 struct special_attack {
     std::string text;
     damage_instance damage;
@@ -533,34 +516,6 @@
 
         std::pair<std::string, nc_color> get_pain_description() const override;
 
-<<<<<<< HEAD
-        /** Get calorie & vitamin contents for a comestible, taking into
-         * account player traits */
-        nutrients compute_effective_nutrients( const item & ) const;
-        /** Get range of possible nutrient content, for a particular recipe,
-         * depending on choice of ingredients */
-        std::pair<nutrients, nutrients> compute_nutrient_range(
-            const item &, const recipe_id &,
-            const cata::flat_set<std::string> &extra_flags = {} ) const;
-        /** Same, but across arbitrary recipes */
-        std::pair<nutrients, nutrients> compute_nutrient_range(
-            const itype_id &, const cata::flat_set<std::string> &extra_flags = {} ) const;
-
-        /**
-         * Sets level of a vitamin or returns false if id given in vit does not exist
-         *
-         * @note status effects are still set for deficiency/excess
-         *
-         * @param[in] vit ID of vitamin to adjust quantity for
-         * @param[in] qty Quantity to set level to
-         * @returns false if given vitamin_id does not exist, otherwise true
-         */
-        bool vitamin_set( const vitamin_id &vit, int qty );
-
-        /** Handles the effects of consuming an item */
-        bool consume_effects( item &food );
-=======
->>>>>>> 0696252b
         int get_lift_assist() const;
 
         bool list_ammo( const item &base, std::vector<item::reload_option> &ammo_list,
