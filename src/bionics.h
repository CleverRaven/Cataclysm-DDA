#pragma once
#ifndef CATA_SRC_BIONICS_H
#define CATA_SRC_BIONICS_H

#include <cstddef>
#include <iosfwd>
#include <map>
#include <new>
#include <set>
#include <vector>

#include "calendar.h"
#include "enums.h"
#include "flat_set.h"
#include "magic.h"
#include "optional.h"
#include "translations.h"
#include "type_id.h"
#include "units.h"
#include "value_ptr.h"

class Character;
class JsonIn;
class JsonObject;
class JsonOut;

enum class character_stat : char;

struct bionic_data {
    bionic_data();

    bionic_id id;

    translation name;
    translation description;

    cata::optional<translation> cant_remove_reason;
    /** Power cost on activation */
    units::energy power_activate = 0_kJ;
    /** Power cost on deactivation */
    units::energy power_deactivate = 0_kJ;
    /** Power cost over time, does nothing without a non-zero charge_time */
    units::energy power_over_time = 0_kJ;
    /** Power cost when the bionic's special effect is triggered */
    units::energy power_trigger = 0_kJ;
    /** How often a bionic draws or produces power while active in turns */
    int charge_time = 0;
    /** Power bank size **/
    units::energy capacity = 0_kJ;
    /** If true multiples of this can be installed */
    bool dupes_allowed = false;
    /** Is true if a bionic is an active instead of a passive bionic */
    bool activated = false;
    /**
    * If true, this bionic is included with another.
    */
    bool included = false;
    /**Factor modifying weight capacity*/
    float weight_capacity_modifier = 1.0f;
    /**Bonus to weight capacity*/
    units::mass weight_capacity_bonus = 0_gram;
    /**Map of stats and their corresponding bonuses passively granted by a bionic*/
    std::map<character_stat, int> stat_bonus;
    /**This bionic draws power through a cable*/
    bool is_remote_fueled = false;
    /**Fuel types that can be used by this bionic*/
    std::vector<material_id> fuel_opts;
    /**How much fuel this bionic can hold*/
    int fuel_capacity = 0;
    /**Fraction of fuel energy converted to bionic power*/
    float fuel_efficiency = 0.0f;
    /**Fraction of fuel energy passively converted to bionic power*/
    float passive_fuel_efficiency = 0.0f;
    /**Fraction of coverage diminishing fuel_efficiency*/
    cata::optional<float> coverage_power_gen_penalty;
    /**If true this bionic emits heat when producing power*/
    bool exothermic_power_gen = false;
    /**Type of field emitted by this bionic when it produces energy*/
    emit_id power_gen_emission = emit_id::NULL_ID();
    /**Amount of environmental protection offered by this bionic*/
    std::map<bodypart_str_id, size_t> env_protec;
    /**Amount of fire protection offered by this bionic*/
    std::map<bodypart_str_id, size_t> fire_protec;
    /**Amount of acid protection offered by this bionic*/
    std::map<bodypart_str_id, size_t> acid_protec;

    /**Amount of bash protection offered by this bionic*/
    std::map<bodypart_str_id, size_t> bash_protec;
    /**Amount of cut protection offered by this bionic*/
    std::map<bodypart_str_id, size_t> cut_protec;
    /**Amount of bullet protection offered by this bionic*/
    std::map<bodypart_str_id, size_t> bullet_protec;

    std::map<bodypart_str_id, tripoint> protection; // Bionic wet effects

    /**Chance to avoid bleeding offered by this bionic*/
    double no_bleed_chance = 0.0f;
    /**Chance to avoid bites offered by this bionic*/
    double no_bite_chance = 0.0f;


    float vitamin_absorb_mod = 1.0f;

    // Bonus or penalty to social checks (additive).  50 adds 50% to success, -25 subtracts 25%
    social_modifiers social_mods;

    /** bionic enchantments */
    std::vector<enchantment_id> enchantments;

    cata::value_ptr<fake_spell> spell_on_activate;

    /**
     * Proficiencies given on install (and removed on uninstall) of this bionic
     */
    std::vector<proficiency_id> proficiencies;
    /**
     * Body part slots used to install this bionic, mapped to the amount of space required.
     */
    std::map<bodypart_str_id, size_t> occupied_bodyparts;
    /**
     * Body part encumbered by this bionic, mapped to the amount of encumbrance caused.
     */
    std::map<bodypart_str_id, int> encumbrance;
    /**
     * Fake item created for crafting with this bionic available.
     * Also the item used for gun bionics.
     */
    itype_id fake_item;
    /**
     * Mutations/trait that are removed upon installing this CBM.
     * E.g. enhanced optic bionic may cancel HYPEROPIC trait.
     */
    std::vector<trait_id> canceled_mutations;
    /**
     * Mutations/traits that prevent installing this CBM
     */
    std::set<trait_id> mutation_conflicts;

    /**
     * The spells you learn when you install this bionic, and what level you learn them at.
     */
    std::map<spell_id, int> learned_spells;

    /**
     * Additional bionics that are installed automatically when this
     * bionic is installed. This can be used to install several bionics
     * from one CBM item, which is useful as each of those can be
     * activated independently.
     */
    std::vector<bionic_id> included_bionics;

    /**
     * Id of another bionic which this bionic can upgrade.
     */
    bionic_id upgraded_bionic;
    /**
     * Upgrades available for this bionic (opposite to @ref upgraded_bionic).
     */
    std::set<bionic_id> available_upgrades;

    /**Requirement to bionic installation*/
    requirement_id installation_requirement;

<<<<<<< HEAD
    /**Message shown when bionic cannot be uninstalled*/
    std::string cant_uninstall_msg;

    /**Covered bodyparts, which resist bites and bleeding but are unable to be compressed*/
    std::vector<bodypart_str_id> covered_bodyparts;

    cata::flat_set<std::string> flags;
    bool has_flag( const std::string &flag ) const;
=======
    cata::flat_set<json_character_flag> flags;
    cata::flat_set<json_character_flag> active_flags;
    cata::flat_set<json_character_flag> inactive_flags;
    bool has_flag( const json_character_flag &flag ) const;
    bool has_active_flag( const json_character_flag &flag ) const;
    bool has_inactive_flag( const json_character_flag &flag ) const;
>>>>>>> 8e9a3ea0

    itype_id itype() const;

    bool is_included( const bionic_id &id ) const;

    bool was_loaded = false;
    void load( const JsonObject &obj, const std::string & );
    static void load_bionic( const JsonObject &jo, const std::string &src );
    static const std::vector<bionic_data> &get_all();
    static void check_bionic_consistency();
};

struct bionic {
        bionic_id id;
        int         charge_timer  = 0;
        char        invlet  = 'a';
        bool        powered = false;
        /* Ammunition actually loaded in this bionic gun in deactivated state */
        itype_id    ammo_loaded = itype_id::NULL_ID();
        /* Amount of ammo actually held inside by this bionic gun in deactivated state */
        unsigned int         ammo_count = 0;
        /* An amount of time during which this bionic has been rendered inoperative. */
        time_duration        incapacitated_time;
        bionic()
            : id( "bio_batteries" ), incapacitated_time( 0_turns ) {
        }
        bionic( bionic_id pid, char pinvlet )
            : id( pid ), invlet( pinvlet ), incapacitated_time( 0_turns ) { }

        const bionic_data &info() const {
            return *id;
        }

        void set_flag( const std::string &flag );
        void remove_flag( const std::string &flag );
        bool has_flag( const std::string &flag ) const;

        int get_quality( const quality_id &quality ) const;

        bool is_this_fuel_powered( const material_id &this_fuel ) const;
        void toggle_safe_fuel_mod();
        void toggle_auto_start_mod();

        void set_auto_start_thresh( float val );
        float get_auto_start_thresh() const;
        bool is_auto_start_on() const;

        void set_safe_fuel_thresh( float val );
        float get_safe_fuel_thresh() const;
        bool is_safe_fuel_on() const;
        bool activate_spell( Character &caster );

        void serialize( JsonOut &json ) const;
        void deserialize( JsonIn &jsin );
    private:
        // generic bionic specific flags
        cata::flat_set<std::string> bionic_tags;
        float auto_start_threshold = -1.0f;
        float safe_fuel_threshold = 1.0f;
};

// A simpler wrapper to allow forward declarations of it. std::vector can not
// be forward declared without a *definition* of bionic, but this wrapper can.
class bionic_collection : public std::vector<bionic>
{
};

/**List of bodyparts occupied by a bionic*/
std::vector<bodypart_id> get_occupied_bodyparts( const bionic_id &bid );

void reset_bionics();

char get_free_invlet( Character &p );
std::string list_occupied_bps( const bionic_id &bio_id, const std::string &intro,
                               bool each_bp_on_new_line = true );

int bionic_success_chance( bool autodoc, int skill_level, int difficulty, const Character &target );
int bionic_manip_cos( float adjusted_skill, int bionic_difficulty );

std::vector<bionic_id> bionics_cancelling_trait( const std::vector<bionic_id> &bios,
        const trait_id &tid );

#endif // CATA_SRC_BIONICS_H<|MERGE_RESOLUTION|>--- conflicted
+++ resolved
@@ -161,23 +161,15 @@
     /**Requirement to bionic installation*/
     requirement_id installation_requirement;
 
-<<<<<<< HEAD
-    /**Message shown when bionic cannot be uninstalled*/
-    std::string cant_uninstall_msg;
-
     /**Covered bodyparts, which resist bites and bleeding but are unable to be compressed*/
     std::vector<bodypart_str_id> covered_bodyparts;
-
-    cata::flat_set<std::string> flags;
-    bool has_flag( const std::string &flag ) const;
-=======
+  
     cata::flat_set<json_character_flag> flags;
     cata::flat_set<json_character_flag> active_flags;
     cata::flat_set<json_character_flag> inactive_flags;
     bool has_flag( const json_character_flag &flag ) const;
     bool has_active_flag( const json_character_flag &flag ) const;
     bool has_inactive_flag( const json_character_flag &flag ) const;
->>>>>>> 8e9a3ea0
 
     itype_id itype() const;
 
