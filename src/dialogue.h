--- conflicted
+++ resolved
@@ -91,8 +91,7 @@
 //Identifies which mission set the NPC draws from
 void companion_mission( npc & );
 //Primary Loop
-<<<<<<< HEAD
-bool outpost_missions( npc &p, std::string id, std::string title );
+bool outpost_missions( npc &p, const std::string &id, const std::string &title );
 /**
  * Send a companion on an individual mission or attaches them to a group to depart later
  * Set @ref submap_coords and @ref pos.
@@ -104,7 +103,7 @@
  * @param skill_level is checked to prevent lower level NPCs from going on missions
  */
 ///Send a companion on an individual mission or attaches them to a group to depart later
-npc* individual_mission( npc &p, std::string desc, std::string miss_id, bool group = false,
+npc* individual_mission( npc &p, const std::string &desc, const std::string &id, bool group = false,
                         std::vector<item *> equipment = {}, std::string skill_tested = "", int skill_level = 0);
 ///Display items listed in @ref equipment to let the player pick what to give the departing NPC, loops until quit or empty.
 std::vector<item *> individual_mission_give_equipment( std::vector<item *> equipment,
@@ -120,19 +119,10 @@
                       std::string dir = "", bool priority = false, bool possible = true );
 
 ///All of these missions are associated with the ranch camp and need to me updated/merged into the new ones
-void caravan_return( npc &p, std::string dest, std::string id );
-void caravan_depart( npc &p, std::string dest, std::string id );
-int caravan_dist( std::string dest );
-=======
-bool outpost_missions( npc &p, const std::string &id, const std::string &title );
-//Send a companion on an individual mission or attaches them to a group to depart later
-void individual_mission( npc &p, const std::string &desc, const std::string &id,
-                         bool group = false );
-
 void caravan_return( npc &p, const std::string &dest, const std::string &id );
 void caravan_depart( npc &p, const std::string &dest, const std::string &id );
 int caravan_dist( const std::string &dest );
->>>>>>> 579665d3
+
 void field_build_1( npc &p );
 void field_build_2( npc &p );
 void field_plant( npc &p, const std::string &place );
@@ -273,16 +263,11 @@
 int companion_skill_trainer( npc &comp, skill_id skill_tested, time_duration time_worked = 1_hours, int difficulty = 1 );
 
 //Combat functions
-<<<<<<< HEAD
 bool companion_om_combat_check( std::vector<std::shared_ptr<npc>> group, tripoint om_tgt, bool try_engage = false);
-void force_on_force( std::vector<std::shared_ptr<npc>> defender, std::string def_desc,
-                     std::vector<std::shared_ptr<npc>> attacker, std::string att_desc, int advantage );
-bool force_on_force( std::vector<std::shared_ptr<npc>> defender, std::string def_desc,
-                     std::vector< monster * > monsters_fighting, std::string att_desc, int advantage );
-=======
 void force_on_force( std::vector<std::shared_ptr<npc>> defender, const std::string &def_desc,
                      std::vector<std::shared_ptr<npc>> attacker, const std::string &att_desc, int advantage );
->>>>>>> 579665d3
+bool force_on_force( std::vector<std::shared_ptr<npc>> defender, const std::string &def_desc,
+                     std::vector< monster * > monsters_fighting, const std::string &att_desc, int advantage );
 int combat_score( const std::vector<std::shared_ptr<npc>> &group );    //Used to determine retreat
 int combat_score( const std::vector< monster * > &group );
 void attack_random( const std::vector<std::shared_ptr<npc>> &attacker,
@@ -295,17 +280,11 @@
 
 //Utility functions
 /// Returns npcs that have the given companion mission.
-<<<<<<< HEAD
 std::vector<std::shared_ptr<npc>> companion_list( const npc &p, const std::string &id, bool contains = false );
 std::vector<npc *> companion_sort( std::vector<npc *> available, std::string skill_tested = "" );
 std::vector<comp_rank> companion_rank( std::vector<npc *> available, bool adj = true );
 npc *companion_choose( std::string skill_tested = "", int skill_level = 0 );
-npc *companion_choose_return( npc &p, std::string id, time_point deadline );
-=======
-std::vector<std::shared_ptr<npc>> companion_list( const npc &p, const std::string &id );
-npc *companion_choose();
-npc *companion_choose_return( const std::string &id, const time_point &deadline );
->>>>>>> 579665d3
+npc *companion_choose_return( npc &p, const std::string &id, const time_point &deadline );
 void companion_return( npc &comp );               //Return NPC to your party
 std::vector<item *> loot_building( const tripoint site ); //Smash stuff, steal valuables, and change map maker
 };
