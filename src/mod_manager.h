--- conflicted
+++ resolved
@@ -15,11 +15,7 @@
 
 struct World;
 
-<<<<<<< HEAD
 typedef World *WORLDPTR;
-=======
-using WORLDPTR = WORLD *;
->>>>>>> ad1332f1
 class dependency_tree;
 class JsonObject;
 class mod_manager;
