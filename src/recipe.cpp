--- conflicted
+++ resolved
@@ -199,12 +199,6 @@
                 id = recipe_id( jo.get_string( "id" ) );
             }
         } else {
-<<<<<<< HEAD
-            // if( jo.has_string( "name" ) ) {
-            //     name_ = _( result_.str() + " " + jo.get_string( "name" ) );
-            // }
-=======
->>>>>>> 87c6af86
             optional( jo, false, "name", name_ );
             id = recipe_id( result_.str() );
         }
