#include "recipe.h"

#include <algorithm>
#include <cmath>
#include <numeric>

#include "calendar.h"
#include "game_constants.h"
#include "item.h"
#include "itype.h"
#include "output.h"
#include "skill.h"
#include "uistate.h"
#include "string_formatter.h"
#include "assign.h"
#include "cata_utility.h"
#include "character.h"
#include "json.h"
#include "optional.h"
#include "player.h"
#include "translations.h"
#include "type_id.h"
#include "string_id.h"

recipe::recipe() : skill_used( skill_id::NULL_ID() ) {}

time_duration recipe::batch_duration( int batch, float multiplier, size_t assistants ) const
{
    return time_duration::from_turns( batch_time( batch, multiplier, assistants ) / 100 );
}

int recipe::batch_time( int batch, float multiplier, size_t assistants ) const
{
    // 1.0f is full speed
    // 0.33f is 1/3 speed
    if( multiplier == 0.0f ) {
        // If an item isn't craftable in the dark, show the time to complete as if you could craft it
        multiplier = 1.0f;
    }

    const float local_time = static_cast<float>( time ) / multiplier;

    // if recipe does not benefit from batching and we have no assistants, don't do unnecessary additional calculations
    if( batch_rscale == 0.0 && assistants == 0 ) {
        return local_time * batch;
    }

    float total_time = 0.0;
    // if recipe does not benefit from batching but we do have assistants, skip calculating the batching scale factor
    if( batch_rscale == 0.0 ) {
        total_time = local_time * batch;
    } else {
        // recipe benefits from batching, so batching scale factor needs to be calculated
        // At batch_rsize, incremental time increase is 99.5% of batch_rscale
        const double scale = batch_rsize / 6.0;
        for( int x = 0; x < batch; x++ ) {
            // scaled logistic function output
            const double logf = ( 2.0 / ( 1.0 + exp( -( x / scale ) ) ) ) - 1.0;
            total_time += local_time * ( 1.0 - ( batch_rscale * logf ) );
        }
    }

    //Assistants can decrease the time for production but never less than that of one unit
    if( assistants == 1 ) {
        total_time = total_time * .75;
    } else if( assistants >= 2 ) {
        total_time = total_time * .60;
    }
    if( total_time < local_time ) {
        total_time = local_time;
    }

    return static_cast<int>( total_time );
}

bool recipe::has_flag( const std::string &flag_name ) const
{
    return flags.count( flag_name );
}

void recipe::load( JsonObject &jo, const std::string &src )
{
    bool strict = src == "dda";

    abstract = jo.has_string( "abstract" );

    if( abstract ) {
        ident_ = recipe_id( jo.get_string( "abstract" ) );
    } else {
        result_ = jo.get_string( "result" );
        ident_ = recipe_id( result_ );
    }

    if( jo.has_bool( "obsolete" ) ) {
        assign( jo, "obsolete", obsolete );
    }

    if( jo.has_int( "time" ) ) {
        time = jo.get_int( "time" );
    } else if( jo.has_string( "time" ) ) {
        time = to_moves<int>( time_duration::read_from_json_string( *jo.get_raw( "time" ) ) );
    }
    assign( jo, "difficulty", difficulty, strict, 0, MAX_SKILL );
    assign( jo, "flags", flags );

    // automatically set contained if we specify as container
    assign( jo, "contained", contained, strict );
    contained |= assign( jo, "container", container, strict );

    if( jo.has_array( "batch_time_factors" ) ) {
        auto batch = jo.get_array( "batch_time_factors" );
        batch_rscale = batch.get_int( 0 ) / 100.0;
        batch_rsize  = batch.get_int( 1 );
    }

    assign( jo, "charges", charges );
    assign( jo, "result_mult", result_mult );

    assign( jo, "skill_used", skill_used, strict );

    if( jo.has_member( "skills_required" ) ) {
        auto sk = jo.get_array( "skills_required" );
        required_skills.clear();

        if( sk.empty() ) {
            // clear all requirements

        } else if( sk.has_array( 0 ) ) {
            // multiple requirements
            while( sk.has_more() ) {
                auto arr = sk.next_array();
                required_skills[skill_id( arr.get_string( 0 ) )] = arr.get_int( 1 );
            }

        } else {
            // single requirement
            required_skills[skill_id( sk.get_string( 0 ) )] = sk.get_int( 1 );
        }
    }

    // simplified autolearn sets requirements equal to required skills at finalization
    if( jo.has_bool( "autolearn" ) ) {
        assign( jo, "autolearn", autolearn );

    } else if( jo.has_array( "autolearn" ) ) {
        autolearn = true;
        auto sk = jo.get_array( "autolearn" );
        while( sk.has_more() ) {
            auto arr = sk.next_array();
            autolearn_requirements[skill_id( arr.get_string( 0 ) )] = arr.get_int( 1 );
        }
    }

    // Never let the player have a debug or NPC recipe
    if( jo.has_bool( "never_learn" ) ) {
        assign( jo, "never_learn", never_learn );
    }

    if( jo.has_member( "decomp_learn" ) ) {
        learn_by_disassembly.clear();

        if( jo.has_int( "decomp_learn" ) ) {
            if( !skill_used ) {
                jo.throw_error( "decomp_learn specified with no skill_used" );
            }
            assign( jo, "decomp_learn", learn_by_disassembly[skill_used] );

        } else if( jo.has_array( "decomp_learn" ) ) {
            auto sk = jo.get_array( "decomp_learn" );
            while( sk.has_more() ) {
                auto arr = sk.next_array();
                learn_by_disassembly[skill_id( arr.get_string( 0 ) )] = arr.get_int( 1 );
            }
        }
    }

    if( jo.has_member( "book_learn" ) ) {
        auto bk = jo.get_array( "book_learn" );
        booksets.clear();

        while( bk.has_more() ) {
            auto arr = bk.next_array();
            booksets.emplace( arr.get_string( 0 ), arr.size() > 1 ? arr.get_int( 1 ) : -1 );
        }
    }

    // recipes not specifying any external requirements inherit from their parent recipe (if any)
    if( jo.has_string( "using" ) ) {
        reqs_external = { { requirement_id( jo.get_string( "using" ) ), 1 } };

    } else if( jo.has_array( "using" ) ) {
        auto arr = jo.get_array( "using" );
        reqs_external.clear();

        while( arr.has_more() ) {
            auto cur = arr.next_array();
            reqs_external.emplace_back( requirement_id( cur.get_string( 0 ) ), cur.get_int( 1 ) );
        }
    }

    const std::string type = jo.get_string( "type" );

    if( type == "recipe" ) {
        if( jo.has_string( "id_suffix" ) ) {
            if( abstract ) {
                jo.throw_error( "abstract recipe cannot specify id_suffix", "id_suffix" );
            }
            ident_ = recipe_id( ident_.str() + "_" + jo.get_string( "id_suffix" ) );
        }

        assign( jo, "category", category, strict );
        assign( jo, "subcategory", subcategory, strict );
        assign( jo, "description", description, strict );
        assign( jo, "reversible", reversible, strict );

        if( jo.has_member( "byproducts" ) ) {
            if( this->reversible ) {
                jo.throw_error( "Recipe cannot be reversible and have byproducts" );
            }
            auto bp = jo.get_array( "byproducts" );
            byproducts.clear();
            while( bp.has_more() ) {
                auto arr = bp.next_array();
                byproducts[ arr.get_string( 0 ) ] += arr.size() == 2 ? arr.get_int( 1 ) : 1;
            }
        }
<<<<<<< HEAD
=======
        assign( jo, "construction_blueprint", blueprint );
        if( !blueprint.empty() ) {
            assign( jo, "blueprint_name", bp_name );
            JsonArray bp_array = jo.get_array( "blueprint_resources" );
            bp_resources.clear();
            while( bp_array.has_more() ) {
                std::string resource = bp_array.next_string();
                bp_resources.emplace_back( resource );
            }
            bp_array = jo.get_array( "blueprint_provides" );
            while( bp_array.has_more() ) {
                JsonObject provide = bp_array.next_object();
                bp_provides.emplace_back( std::make_pair( provide.get_string( "id" ),
                                          provide.get_int( "amount", 1 ) ) );
            }
            // all blueprints provide themselves with needing it written in JSON
            bp_provides.emplace_back( std::make_pair( result_, 1 ) );
            bp_array = jo.get_array( "blueprint_requires" );
            while( bp_array.has_more() ) {
                JsonObject require = bp_array.next_object();
                bp_requires.emplace_back( std::make_pair( require.get_string( "id" ),
                                          require.get_int( "amount", 1 ) ) );
            }
        }
>>>>>>> c33633ca
    } else if( type == "uncraft" ) {
        reversible = true;
    } else {
        jo.throw_error( "unknown recipe type", "type" );
    }

    assign( jo, "construction_blueprint", blueprint );

    // inline requirements are always replaced (cannot be inherited)
    const requirement_id req_id( string_format( "inline_%s_%s", type.c_str(), ident_.c_str() ) );
    requirement_data::load_requirement( jo, req_id );
    reqs_internal = { { req_id, 1 } };
}

void recipe::finalize()
{
    // concatenate both external and inline requirements
    add_requirements( reqs_external );
    add_requirements( reqs_internal );

    reqs_external.clear();
    reqs_internal.clear();

    if( contained && container == "null" ) {
        container = item::find_type( result_ )->default_container.value_or( "null" );
    }

    if( autolearn && autolearn_requirements.empty() ) {
        autolearn_requirements = required_skills;
        if( skill_used ) {
            autolearn_requirements[ skill_used ] = difficulty;
        }
    }
}

void recipe::add_requirements( const std::vector<std::pair<requirement_id, int>> &reqs )
{
    requirements_ = std::accumulate( reqs.begin(), reqs.end(), requirements_,
    []( const requirement_data & lhs, const std::pair<requirement_id, int> &rhs ) {
        return lhs + ( *rhs.first * rhs.second );
    } );
}

std::string recipe::get_consistency_error() const
{
    if( !item::type_is_defined( result_ )  && category != "CC_BUILDING" ) {
        return "defines invalid result";
    }

    if( category == "CC_BUILDING" && !oter_str_id( result_.c_str() ).is_valid() ) {
        return "defines invalid result";
    }

    if( charges >= 0 && !item::count_by_charges( result_ ) ) {
        return "specifies charges but result is not counted by charges";
    }

    const auto is_invalid_bp = []( const std::pair<itype_id, int> &elem ) {
        return !item::type_is_defined( elem.first );
    };

    if( std::any_of( byproducts.begin(), byproducts.end(), is_invalid_bp ) ) {
        return "defines invalid byproducts";
    }

    if( !contained && container != "null" ) {
        return "defines container but not contained";
    }

    if( !item::type_is_defined( container ) ) {
        return "specifies unknown container";
    }

    const auto is_invalid_skill = []( const std::pair<skill_id, int> &elem ) {
        return !elem.first.is_valid();
    };

    if( ( skill_used && !skill_used.is_valid() ) ||
        std::any_of( required_skills.begin(), required_skills.end(), is_invalid_skill ) ) {
        return "uses invalid skill";
    }

    const auto is_invalid_book = []( const std::pair<itype_id, int> &elem ) {
        return !item::find_type( elem.first )->book;
    };

    if( std::any_of( booksets.begin(), booksets.end(), is_invalid_book ) ) {
        return "defines invalid book";
    }

    return std::string();
}

item recipe::create_result() const
{
    item newit( result_, calendar::turn, item::default_charges_tag{} );
    if( charges >= 0 ) {
        newit.charges = charges;
    }

    if( !newit.craft_has_charges() ) {
        newit.charges = 0;
    } else if( result_mult != 1 ) {
        // TODO: Make it work for charge-less items
        newit.charges *= result_mult;
    }

    if( newit.has_flag( "VARSIZE" ) ) {
        newit.item_tags.insert( "FIT" );
    }

    if( contained ) {
        newit = newit.in_container( container );
    }

    return newit;
}

std::vector<item> recipe::create_results( int batch ) const
{
    std::vector<item> items;

    const bool by_charges = item::count_by_charges( result_ );
    if( contained || !by_charges ) {
        // by_charges items get their charges multiplied in create_result
        const int num_results = by_charges ? batch : batch * result_mult;
        for( int i = 0; i < num_results; i++ ) {
            item newit = create_result();
            items.push_back( newit );
        }
    } else {
        item newit = create_result();
        newit.charges *= batch;
        items.push_back( newit );
    }

    return items;
}

std::vector<item> recipe::create_byproducts( int batch ) const
{
    std::vector<item> bps;
    for( const auto &e : byproducts ) {
        item obj( e.first, calendar::turn, item::default_charges_tag{} );
        if( obj.has_flag( "VARSIZE" ) ) {
            obj.item_tags.insert( "FIT" );
        }

        if( obj.count_by_charges() ) {
            obj.charges *= e.second * batch;
            bps.push_back( obj );

        } else {
            if( !obj.craft_has_charges() ) {
                obj.charges = 0;
            }
            for( int i = 0; i < e.second * batch; ++i ) {
                bps.push_back( obj );
            }
        }
    }
    return bps;
}

bool recipe::has_byproducts() const
{
    return !byproducts.empty();
}

std::string recipe::required_skills_string( const Character *c, bool print_skill_level ) const
{
    if( required_skills.empty() ) {
        return _( "<color_cyan>none</color>" );
    }
    return enumerate_as_string( required_skills.begin(), required_skills.end(),
    [&]( const std::pair<skill_id, int> &skill ) {
        const auto player_skill = c ? c->get_skill_level( skill.first ) : 0;
        std::string difficulty_color = skill.second > player_skill ? "yellow" : "green";
        std::string skill_level_string = print_skill_level ? "" : ( std::to_string( player_skill ) + "/" );
        skill_level_string += std::to_string( skill.second );
        return string_format( "<color_cyan>%s</color> <color_%s>(%s)</color>",
                              skill.first.obj().name(), difficulty_color, skill_level_string );
    } );
}

std::string recipe::required_skills_string( const Character *c ) const
{
    return required_skills_string( c, false );
}

std::string recipe::batch_savings_string() const
{
    return ( batch_rsize != 0 ) ?
           string_format( _( "%s%% at >%s units" ), static_cast<int>( batch_rscale * 100 ), batch_rsize )
           : _( "none" );
}

std::string recipe::result_name() const
{
    std::string name = item::nname( result_ );
    if( uistate.favorite_recipes.find( this->ident() ) != uistate.favorite_recipes.end() ) {
        name = "* " + name;
    }

    return name;
}

const std::function<bool( const item & )> recipe::get_component_filter() const
{
    const item result = create_result();

    // Disallow crafting of non-perishables with rotten components
    // Make an exception for items with the ALLOW_ROTTEN flag such as seeds
    std::function<bool( const item & )> rotten_filter = return_true<item>;
    if( result.is_food() && !result.goes_bad() && !has_flag( "ALLOW_ROTTEN" ) ) {
        rotten_filter = []( const item & component ) {
            return !component.rotten();
        };
    }

    // If the result is made hot, we can allow frozen components.
    // EDIBLE_FROZEN components ( e.g. flour, chocolate ) are allowed as well
    // Otherwise forbid them
    std::function<bool( const item & )> frozen_filter = return_true<item>;
    if( result.is_food() && !hot_result() ) {
        frozen_filter = []( const item & component ) {
            return !component.has_flag( "FROZEN" ) || component.has_flag( "EDIBLE_FROZEN" );
        };
    }

    // Disallow usage of non-full magazines as components
    // This is primarily used to require a fully charged battery, but works for any magazine.
    std::function<bool( const item & )> magazine_filter = return_true<item>;
    if( has_flag( "FULL_MAGAZINE" ) ) {
        magazine_filter = []( const item & component ) {
            return !component.is_magazine() || ( component.ammo_remaining() >= component.ammo_capacity() );
        };
    }

    return [ rotten_filter, frozen_filter, magazine_filter ]( const item & component ) {
        return is_crafting_component( component ) &&
               rotten_filter( component ) &&
               frozen_filter( component ) &&
               magazine_filter( component );
    };
}

bool recipe::is_blueprint() const
{
    return !blueprint.empty();
}

std::string recipe::get_blueprint() const
{
    return blueprint;
}

<<<<<<< HEAD
=======
const std::string &recipe::blueprint_name() const
{
    return bp_name;
}

const std::vector<itype_id> &recipe::blueprint_resources() const
{
    return bp_resources;
}

const std::vector<std::pair<std::string, int>> &recipe::blueprint_provides() const
{
    return bp_provides;
}

const std::vector<std::pair<std::string, int>>  &recipe::blueprint_requires() const
{
    return bp_requires;
}

>>>>>>> c33633ca
bool recipe::hot_result() const
{
    // Check if the recipe tools make this food item hot upon making it.
    // We don't actually know which specific tool the player used/will use here, but
    // we're checking for a class of tools; because of the way requirements
    // processing works, the "surface_heat" id gets nuked into an actual
    // list of tools, see data/json/recipes/cooking_tools.json.
    //
    // Currently it's only checking for a hotplate because that's a
    // suitable item in both the "surface_heat" and "water_boiling_heat"
    // tools, and it's usually the first item in a list of tools so if this
    // does get heated we'll find it right away.
    //
    // TODO: Make this less of a hack
    if( create_result().is_food() ) {
        const requirement_data::alter_tool_comp_vector &tool_lists = requirements().get_tools();
        for( const std::vector<tool_comp> &tools : tool_lists ) {
            for( const tool_comp &t : tools ) {
                if( t.type == "hotplate" ) {
                    return true;
                }
            }
        }
    }
    return false;
}<|MERGE_RESOLUTION|>--- conflicted
+++ resolved
@@ -224,8 +224,6 @@
                 byproducts[ arr.get_string( 0 ) ] += arr.size() == 2 ? arr.get_int( 1 ) : 1;
             }
         }
-<<<<<<< HEAD
-=======
         assign( jo, "construction_blueprint", blueprint );
         if( !blueprint.empty() ) {
             assign( jo, "blueprint_name", bp_name );
@@ -250,7 +248,6 @@
                                           require.get_int( "amount", 1 ) ) );
             }
         }
->>>>>>> c33633ca
     } else if( type == "uncraft" ) {
         reversible = true;
     } else {
@@ -508,8 +505,6 @@
     return blueprint;
 }
 
-<<<<<<< HEAD
-=======
 const std::string &recipe::blueprint_name() const
 {
     return bp_name;
@@ -530,7 +525,6 @@
     return bp_requires;
 }
 
->>>>>>> c33633ca
 bool recipe::hot_result() const
 {
     // Check if the recipe tools make this food item hot upon making it.
