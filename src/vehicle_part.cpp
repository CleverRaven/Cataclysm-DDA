#include "vehicle.h" // IWYU pragma: associated

#include <algorithm>
#include <cassert>
#include <cmath>
#include <memory>
#include <set>

#include "avatar.h"
#include "color.h"
#include "debug.h"
#include "enums.h"
#include "flat_set.h"
#include "game.h"
#include "item.h"
#include "item_contents.h"
#include "itype.h"
#include "map.h"
#include "messages.h"
#include "npc.h"
#include "string_formatter.h"
#include "translations.h"
#include "value_ptr.h"
#include "veh_type.h"
#include "vpart_position.h"
#include "weather.h"

static const itype_id fuel_type_battery( "battery" );
static const itype_id fuel_type_none( "null" );

static const itype_id itype_battery( "battery" );
static const itype_id itype_muscle( "muscle" );

/*-----------------------------------------------------------------------------
 *                              VEHICLE_PART
 *-----------------------------------------------------------------------------*/
vehicle_part::vehicle_part()
    : id( vpart_id::NULL_ID() ) {}

vehicle_part::vehicle_part( const vpart_id &vp, const point &dp, item &&obj )
    : mount( dp ), id( vp ), base( std::move( obj ) )
{
    // Mark base item as being installed as a vehicle part
    base.item_tags.insert( "VEHICLE" );

    if( base.typeId() != vp->item ) {
        debugmsg( "incorrect vehicle part item, expected: %s, received: %s",
                  vp->item.c_str(), base.typeId().c_str() );
    }
}

vehicle_part::operator bool() const
{
    return id != vpart_id::NULL_ID();
}

const item &vehicle_part::get_base() const
{
    return base;
}

void vehicle_part::set_base( const item &new_base )
{
    base = new_base;
}

item vehicle_part::properties_to_item() const
{
    item tmp = base;
    tmp.item_tags.erase( "VEHICLE" );

    // Cables get special handling: their target coordinates need to remain
    // stored, and if a cable actually drops, it should be half-connected.
    if( tmp.has_flag( "CABLE_SPOOL" ) && !tmp.has_flag( "TOW_CABLE" ) ) {
        const tripoint local_pos = g->m.getlocal( target.first );
        if( !g->m.veh_at( local_pos ) ) {
            // That vehicle ain't there no more.
            tmp.item_tags.insert( "NO_DROP" );
        }

        tmp.set_var( "source_x", target.first.x );
        tmp.set_var( "source_y", target.first.y );
        tmp.set_var( "source_z", target.first.z );
        tmp.set_var( "state", "pay_out_cable" );
        tmp.active = true;
    }

    // force rationalization of damage values to the middle value of each damage level so
    // that parts will stack nicely
    tmp.set_damage( tmp.damage_level( 4 ) * itype::damage_scale );
    return tmp;
}

std::string vehicle_part::name( bool with_prefix ) const
{
    auto res = info().name();

    if( base.engine_displacement() > 0 ) {
        res.insert( 0, string_format( _( "%2.1fL " ), base.engine_displacement() / 100.0 ) );

    } else if( wheel_diameter() > 0 ) {
        res.insert( 0, string_format( _( "%d\" " ), wheel_diameter() ) );
    }

    if( base.is_faulty() ) {
        res += _( " (faulty)" );
    }

    if( base.has_var( "contained_name" ) ) {
        res += string_format( _( " holding %s" ), base.get_var( "contained_name" ) );
    }

    if( is_leaking() ) {
        res += _( " (draining)" );
    }

    if( with_prefix ) {
        res.insert( 0, colorize( base.damage_symbol(), base.damage_color() ) + " " );
    }
    return res;
}

int vehicle_part::hp() const
{
    const int dur = info().durability;
    if( base.max_damage() > 0 ) {
        return dur - dur * base.damage() / base.max_damage();
    } else {
        return dur;
    }
}

int vehicle_part::damage() const
{
    return base.damage();
}

int vehicle_part::max_damage() const
{
    return base.max_damage();
}

int vehicle_part::damage_level( int max ) const
{
    return base.damage_level( max );
}

double vehicle_part::health_percent() const
{
    return 1.0 - static_cast<double>( base.damage() ) / base.max_damage();
}

double vehicle_part::damage_percent() const
{
    return static_cast<double>( base.damage() ) / base.max_damage();
}

/** parts are considered broken at zero health */
bool vehicle_part::is_broken() const
{
    return base.damage() >= base.max_damage();
}

bool vehicle_part::is_unavailable( const bool carried ) const
{
    return is_broken() || ( has_flag( carried_flag ) && carried );
}

bool vehicle_part::is_available( const bool carried ) const
{
    return !is_unavailable( carried );
}

itype_id vehicle_part::fuel_current() const
{
    if( is_engine() ) {
        if( ammo_pref.is_null() ) {
            return info().fuel_type != itype_muscle ? info().fuel_type : itype_id::NULL_ID();
        } else {
            return ammo_pref;
        }
    }

    return itype_id::NULL_ID();
}

bool vehicle_part::fuel_set( const itype_id &fuel )
{
    if( is_engine() ) {
        for( const itype_id &avail : info().engine_fuel_opts() ) {
            if( fuel == avail ) {
                ammo_pref = fuel;
                return true;
            }
        }
    }
    return false;
}

itype_id vehicle_part::ammo_current() const
{
    if( is_battery() ) {
        return itype_battery;
    }

    if( is_tank() && !base.contents.empty() ) {
        return base.contents.legacy_front().typeId();
    }

    if( is_fuel_store( false ) || is_turret() ) {
        return base.ammo_current();
    }

    return itype_id::NULL_ID();
}

int vehicle_part::ammo_capacity( const ammotype &ammo ) const
{
    if( is_tank() ) {
        return item::find_type( ammo_current() )->charges_per_volume( base.get_total_capacity() );
    }

    if( is_fuel_store( false ) || is_turret() ) {
        return base.ammo_capacity( ammo );
    }

    return 0;
}

int vehicle_part::ammo_remaining() const
{
    if( is_tank() ) {
        return base.contents.empty() ? 0 : base.contents.legacy_front().charges;
    }

    if( is_fuel_store( false ) || is_turret() ) {
        return base.ammo_remaining();
    }

    return 0;
}

int vehicle_part::remaining_ammo_capacity() const
{
    return base.remaining_ammo_capacity();
}

int vehicle_part::ammo_set( const itype_id &ammo, int qty )
{
    const itype *liquid = item::find_type( ammo );

    // We often check if ammo is set to see if tank is empty, if qty == 0 don't set ammo
    if( is_tank() && liquid->phase >= phase_id::LIQUID && qty != 0 ) {
        base.contents.clear_items();
        const auto stack = units::legacy_volume_factor / std::max( liquid->stack_size, 1 );
        const int limit = units::from_milliliter( ammo_capacity( item::find_type(
                              ammo )->ammo->type ) ) / stack;
        // assuming "ammo" isn't really going into a magazine as this is a vehicle part
        base.put_in( item( ammo, calendar::turn, qty > 0 ? std::min( qty, limit ) : limit ),
                     item_pocket::pocket_type::CONTAINER );
        return qty;
    }

    if( is_turret() ) {
        if( base.is_magazine() ) {
            return base.ammo_set( ammo, qty ).ammo_remaining();
        } else if( !base.magazine_default().is_null() ) {
            item mag( base.magazine_default() );
            mag.ammo_set( ammo, qty );
            base.put_in( mag, item_pocket::pocket_type::MAGAZINE_WELL );
        }
    }

    if( is_fuel_store() ) {
        base.ammo_set( ammo, qty >= 0 ? qty : ammo_capacity( item::find_type( ammo )->ammo->type ) );
        return base.ammo_remaining();
    }

    return -1;
}

void vehicle_part::ammo_unset()
{
    if( is_tank() ) {
        base.contents.clear_items();
    } else if( is_fuel_store() ) {
        base.ammo_unset();
    }
}

int vehicle_part::ammo_consume( int qty, const tripoint &pos )
{
    if( is_tank() && !base.contents.empty() ) {
        const int res = std::min( ammo_remaining(), qty );
        item &liquid = base.contents.legacy_front();
        liquid.charges -= res;
        if( liquid.charges == 0 ) {
            base.contents.clear_items();
        }
        return res;
    }
    return base.ammo_consume( qty, pos );
}

double vehicle_part::consume_energy( const itype_id &ftype, double energy_j )
{
    if( base.contents.empty() || !is_fuel_store() ) {
        return 0.0f;
    }

    item &fuel = base.contents.legacy_front();
    if( fuel.typeId() == ftype ) {
        assert( fuel.is_fuel() );
        // convert energy density in MJ/L to J/ml
        const double energy_p_mL = fuel.fuel_energy() * 1000;
        const int ml_to_use = static_cast<int>( std::floor( energy_j / energy_p_mL ) );
        int charges_to_use = fuel.charges_per_volume( ml_to_use * 1_ml );

        if( !charges_to_use ) {
            return 0.0;
        }
        if( charges_to_use > fuel.charges ) {
            charges_to_use = fuel.charges;
            base.contents.clear_items();
        } else {
            fuel.charges -= charges_to_use;
        }
        item fuel_consumed( ftype, calendar::turn, charges_to_use );
        return energy_p_mL * units::to_milliliter<int>( fuel_consumed.volume( true ) );
    }
    return 0.0;
}

bool vehicle_part::can_reload( const item &obj ) const
{
    // first check part is not destroyed and can contain ammo
    if( !is_fuel_store() ) {
        return false;
    }

    if( !obj.is_null() ) {
        const itype_id obj_type = obj.typeId();
        if( is_reactor() ) {
            return base.is_reloadable_with( obj_type );
        }

        // forbid filling tanks with solids or non-material things
        if( is_tank() && ( obj.made_of( phase_id::SOLID ) || obj.made_of( phase_id::PNULL ) ) ) {
            return false;
        }
        // forbid putting liquids, gasses, and plasma in things that aren't tanks
        else if( !obj.made_of( phase_id::SOLID ) && !is_tank() ) {
            return false;
        }
        // prevent mixing of different ammo
        if( !ammo_current().is_null() && ammo_current() != obj_type ) {
            return false;
        }
        // For storage with set type, prevent filling with different types
        if( info().fuel_type != fuel_type_none && info().fuel_type != obj_type ) {
            return false;
        }
        // don't fill magazines with inappropriate fuel
        if( !is_tank() && !base.is_reloadable_with( obj_type ) ) {
            return false;
        }
    }
    if( base.is_gun() ) {
        return false;
    }

    if( is_reactor() ) {
        return true;
    }

<<<<<<< HEAD
    return is_tank() &&
=======
    return is_tank () &&
>>>>>>> 395bb1d2
           ammo_remaining() <= ammo_capacity( item::find_type( ammo_current() )->ammo->type );
}

void vehicle_part::process_contents( const tripoint &pos, const bool e_heater )
{
    // for now we only care about processing food containers since things like
    // fuel don't care about temperature yet
    if( base.has_item_with( []( const item & it ) {
    return it.needs_processing();
    } ) ) {
        temperature_flag flag = temperature_flag::NORMAL;
        if( e_heater ) {
            flag = temperature_flag::HEATER;
        }
        base.process( nullptr, pos, false, 1, flag );
    }
}

bool vehicle_part::fill_with( item &liquid, int qty )
{
    if( ( is_tank() && !liquid.made_of( phase_id::LIQUID ) ) || !can_reload( liquid ) ) {
        return false;
    }

    int charges_max = ammo_capacity( item::find_type( ammo_current() )->ammo->type ) - ammo_remaining();
    qty = qty < liquid.charges ? qty : liquid.charges;

    if( charges_max < liquid.charges ) {
        qty = charges_max;
    }

    liquid.charges -= base.fill_with( *liquid.type, qty );

    return true;
}

const std::set<fault_id> &vehicle_part::faults() const
{
    return base.faults;
}

std::set<fault_id> vehicle_part::faults_potential() const
{
    return base.faults_potential();
}

bool vehicle_part::fault_set( const fault_id &f )
{
    if( !faults_potential().count( f ) ) {
        return false;
    }
    base.faults.insert( f );
    return true;
}

int vehicle_part::wheel_area() const
{
    return info().wheel_area();
}

/** Get wheel diameter (inches) or return 0 if part is not wheel */
int vehicle_part::wheel_diameter() const
{
    return base.is_wheel() ? base.type->wheel->diameter : 0;
}

/** Get wheel width (inches) or return 0 if part is not wheel */
int vehicle_part::wheel_width() const
{
    return base.is_wheel() ? base.type->wheel->width : 0;
}

npc *vehicle_part::crew() const
{
    if( is_broken() || !crew_id.is_valid() ) {
        return nullptr;
    }

    npc *const res = g->critter_by_id<npc>( crew_id );
    if( !res ) {
        return nullptr;
    }
    return res->is_player_ally() ? res : nullptr;
}

bool vehicle_part::set_crew( const npc &who )
{
    if( who.is_dead_state() || !( who.is_walking_with() || who.is_player_ally() ) ) {
        return false;
    }
    if( is_broken() || ( !is_seat() && !is_turret() ) ) {
        return false;
    }
    crew_id = who.getID();
    return true;
}

void vehicle_part::unset_crew()
{
    crew_id = character_id();
}

void vehicle_part::reset_target( const tripoint &pos )
{
    target.first = pos;
    target.second = pos;
}

bool vehicle_part::is_engine() const
{
    return info().has_flag( VPFLAG_ENGINE );
}

bool vehicle_part::is_light() const
{
    const auto &vp = info();
    return vp.has_flag( VPFLAG_CONE_LIGHT ) ||
           vp.has_flag( VPFLAG_WIDE_CONE_LIGHT ) ||
           vp.has_flag( VPFLAG_HALF_CIRCLE_LIGHT ) ||
           vp.has_flag( VPFLAG_CIRCLE_LIGHT ) ||
           vp.has_flag( VPFLAG_AISLE_LIGHT ) ||
           vp.has_flag( VPFLAG_DOME_LIGHT ) ||
           vp.has_flag( VPFLAG_ATOMIC_LIGHT );
}

bool vehicle_part::is_fuel_store( bool skip_broke ) const
{
    if( skip_broke && is_broken() ) {
        return false;
    }
    return is_tank() || base.is_magazine() || is_reactor();
}

bool vehicle_part::is_tank() const
{
    return base.is_watertight_container();
}

bool vehicle_part::is_battery() const
{
    return base.is_magazine() && base.ammo_types().count( ammotype( "battery" ) );
}

bool vehicle_part::is_reactor() const
{
    return info().has_flag( VPFLAG_REACTOR );
}

bool vehicle_part::is_leaking() const
{
    return  health_percent() <= 0.5 && ( is_tank() || is_battery() || is_reactor() );
}

bool vehicle_part::is_turret() const
{
    return base.is_gun();
}

bool vehicle_part::is_seat() const
{
    return info().has_flag( "SEAT" );
}

const vpart_info &vehicle_part::info() const
{
    if( !info_cache ) {
        info_cache = &id.obj();
    }
    return *info_cache;
}

void vehicle::set_hp( vehicle_part &pt, int qty )
{
    if( qty == pt.info().durability || pt.info().durability <= 0 ) {
        pt.base.set_damage( 0 );

    } else if( qty == 0 ) {
        pt.base.set_damage( pt.base.max_damage() );

    } else {
        pt.base.set_damage( pt.base.max_damage() - pt.base.max_damage() * qty / pt.info().durability );
    }
}

bool vehicle::mod_hp( vehicle_part &pt, int qty, damage_type dt )
{
    if( pt.info().durability > 0 ) {
        return pt.base.mod_damage( -( pt.base.max_damage() * qty / pt.info().durability ), dt );
    } else {
        return false;
    }
}

bool vehicle::can_enable( const vehicle_part &pt, bool alert ) const
{
    if( std::none_of( parts.begin(), parts.end(), [&pt]( const vehicle_part & e ) {
    return &e == &pt;
} ) || pt.removed ) {
        debugmsg( "Cannot enable removed or non-existent part" );
    }

    if( pt.is_broken() ) {
        return false;
    }

    if( pt.info().has_flag( "PLANTER" ) && !warm_enough_to_plant( g->u.pos() ) ) {
        if( alert ) {
            add_msg( m_bad, _( "It is too cold to plant anything now." ) );
        }
        return false;
    }

    // TODO: check fuel for combustion engines

    if( pt.info().epower < 0 && fuel_left( fuel_type_battery, true ) <= 0 ) {
        if( alert ) {
            add_msg( m_bad, _( "Insufficient power to enable %s" ), pt.name() );
        }
        return false;
    }

    return true;
}

bool vehicle::assign_seat( vehicle_part &pt, const npc &who )
{
    if( !pt.is_seat() || !pt.set_crew( who ) ) {
        return false;
    }

    // NPC's can only be assigned to one seat in the vehicle
    for( auto &e : parts ) {
        if( &e == &pt ) {
            // skip this part
            continue;
        }

        if( e.is_seat() ) {
            const npc *n = e.crew();
            if( n && n->getID() == who.getID() ) {
                e.unset_crew();
            }
        }
    }

    return true;
}

std::string vehicle_part::carried_name() const
{
    if( carry_names.empty() ) {
        return std::string();
    }
    return carry_names.top().substr( name_offset );
}<|MERGE_RESOLUTION|>--- conflicted
+++ resolved
@@ -373,11 +373,8 @@
         return true;
     }
 
-<<<<<<< HEAD
     return is_tank() &&
-=======
-    return is_tank () &&
->>>>>>> 395bb1d2
+
            ammo_remaining() <= ammo_capacity( item::find_type( ammo_current() )->ammo->type );
 }
 
