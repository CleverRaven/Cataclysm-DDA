#pragma once
#ifndef MAPDATA_H
#define MAPDATA_H

#include <stddef.h>
#include <array>
#include <bitset>
#include <set>
#include <vector>
#include <string>

#include "color.h"
#include "int_id.h"
#include "optional.h"
#include "string_id.h"
#include "units.h"

class JsonObject;
struct itype;
struct trap;
struct ter_t;
struct furn_t;
class harvest_list;
class player;
struct tripoint;

using iexamine_function = void ( * )( player &, const tripoint & );

using trap_id = int_id<trap>;
using trap_str_id = string_id<trap>;

using ter_id = int_id<ter_t>;
using ter_str_id = string_id<ter_t>;
using furn_id = int_id<furn_t>;
using furn_str_id = string_id<furn_t>;
using itype_id = std::string;
using harvest_id = string_id<harvest_list>;

struct map_bash_info {
    int str_min;            // min str(*) required to bash
    int str_max;            // max str required: bash succeeds if str >= random # between str_min & str_max
    int str_min_blocked;    // same as above; alternate values for has_adjacent_furniture(...) == true
    int str_max_blocked;
    int str_min_supported;  // Alternative values for floor supported by something from below
    int str_max_supported;
    int explosive;          // Explosion on destruction
    int sound_vol;          // sound volume of breaking terrain/furniture
    int sound_fail_vol;     // sound volume on fail
    int collapse_radius;    // Radius of the tent supported by this tile
    bool destroy_only;      // Only used for destroying, not normally bashable
    bool bash_below;        // This terrain is the roof of the tile below it, try to destroy that too
    std::string drop_group; // item group of items that are dropped when the object is bashed
    std::string sound;      // sound made on success ('You hear a "smash!"')
    std::string sound_fail; // sound  made on fail
    ter_str_id ter_set;    // terrain to set (REQUIRED for terrain))
    ter_str_id ter_set_bashed_from_above; // terrain to set if bashed from above (defaults to ter_set)
    furn_str_id furn_set;   // furniture to set (only used by furniture, not terrain)
    // ids used for the special handling of tents
    std::vector<furn_str_id> tent_centers;
    map_bash_info();
    bool load( JsonObject &jsobj, const std::string &member, bool is_furniture );
};
struct map_deconstruct_info {
    // Only if true, the terrain/furniture can be deconstructed
    bool can_do;
    // This terrain provided a roof, we need to tear it down now
    bool deconstruct_above;
    // items you get when deconstructing.
    std::string drop_group;
    ter_str_id ter_set;    // terrain to set (REQUIRED for terrain))
    furn_str_id furn_set;    // furniture to set (only used by furniture, not terrain)
    map_deconstruct_info();
    bool load( JsonObject &jsobj, const std::string &member, bool is_furniture );
};
struct furn_workbench_info {
    // Base multiplier applied for crafting here
    float multiplier;
    // Mass/volume allowed before a crafting speed penalty is applied
    units::mass allowed_mass;
    units::volume allowed_volume;
    furn_workbench_info();
    bool load( JsonObject &jsobj, const std::string &member );
};

/*
 * List of known flags, used in both terrain.json and furniture.json.
 * TRANSPARENT - Players and monsters can see through/past it. Also sets ter_t.transparent
 * FLAT - Player can build and move furniture on
 * CONTAINER - Items on this square are hidden until looted by the player
 * PLACE_ITEM - Valid terrain for place_item() to put items on
 * DOOR - Can be opened (used for NPC pathfinding)
 * FLAMMABLE - Can be lit on fire
 * FLAMMABLE_HARD - Harder to light on fire, but still possible
 * DIGGABLE - Digging monsters, seeding monsters, digging with shovel, etc
 * LIQUID - Blocks movement, but isn't a wall (lava, water, etc)
 * SWIMMABLE - Player and monsters can swim through it
 * SHARP - May do minor damage to players/monsters passing through it
 * ROUGH - May hurt the player's feet
 * SEALED - Can't use 'e' to retrieve items, must smash open first
 * NOITEM - Items 'fall off' this space
 * NO_SIGHT - When on this tile sight is reduced to 1
 * MOUNTABLE - Player can fire mounted weapons from here (e.g. M2 Browning)
 * DESTROY_ITEM - Items that land here are destroyed
 * GOES_DOWN - Can use '>' to go down a level
 * GOES_UP - Can use '<' to go up a level
 * CONSOLE - Used as a computer
 * ALARMED - Sets off an alarm if smashed
 * SUPPORTS_ROOF - Used as a boundary for roof construction
 * MINEABLE - Able to broken with the jackhammer/pickaxe, but does not necessarily support a roof
 * INDOORS - Has roof over it; blocks rain, sunlight, etc.
 * COLLAPSES - Has a roof that can collapse
 * FLAMMABLE_ASH - Burns to ash rather than rubble.
 * REDUCE_SCENT - Reduces scent even more, only works if also bashable
 * FIRE_CONTAINER - Stops fire from spreading (brazier, wood stove, etc)
 * SUPPRESS_SMOKE - Prevents smoke from fires, used by ventilated wood stoves etc
 * PLANT - A "furniture" that grows and fruits
 * LIQUIDCONT - Furniture that contains liquid, allows for contents to be accessed in some checks even if SEALED
 * OPENCLOSE_INSIDE - If it's a door (with an 'open' or 'close' field), it can only be opened or closed if you're inside.
 * PERMEABLE - Allows gases to flow through unimpeded.
 * RAMP - Higher z-levels can be accessed from this tile
 * EASY_DECONSTRUCT - Player can deconstruct this without tools
 * HIDE_PLACE - Creature on this tile can't be seen by other creature not standing on adjacent tiles
 * BLOCK_WIND - This tile will partially block wind
 * FLAT_SURF - Furniture or terrain or vehicle part with flat hard surface (ex. table, but not chair; tree stump, etc.).
 *
 * Currently only used for Fungal conversions
 * WALL - This terrain is an upright obstacle
 * THIN_OBSTACLE - This terrain is a thin obstacle, i.e. fence
 * ORGANIC - This furniture is partly organic
 * FLOWER - This furniture is a flower
 * SHRUB - This terrain is a shrub
 * TREE - This terrain is a tree
 * HARVESTED - This terrain has been harvested so it won't bear any fruit
 * YOUNG - This terrain is a young tree
 * FUNGUS - Fungal covered
 *
 * Furniture only:
 * BLOCKSDOOR - This will boost map terrain's resistance to bashing if str_*_blocked is set (see map_bash_info)
 * WORKBENCH1/WORKBENCH2/WORKBENCH3 - This is an adequate/good/great workbench for crafting.  Must be paired with a workbench iexamine.
 */

/*
 * Note; All flags are defined as strings dynamically in data/json/terrain.json and furniture.json. The list above
 * represent the common builtins. The enum below is an alternative means of fast-access, for those flags that are checked
 * so much that strings produce a significant performance penalty. The following are equivalent:
 *  m->has_flag("FLAMMABLE");     //
 *  m->has_flag(TFLAG_FLAMMABLE); // ~ 20 x faster than the above, ( 2.5 x faster if the above uses static const std::string str_flammable("FLAMMABLE");
 * To add a new ter_bitflag, add below and add to ter_bitflags_map in mapdata.cpp
 * Order does not matter.
 */
enum ter_bitflags : int {
    TFLAG_TRANSPARENT,
    TFLAG_FLAMMABLE,
    TFLAG_REDUCE_SCENT,
    TFLAG_SWIMMABLE,
    TFLAG_SUPPORTS_ROOF,
    TFLAG_MINEABLE,
    TFLAG_NOITEM,
    TFLAG_NO_SIGHT,
    TFLAG_SEALED,
    TFLAG_ALLOW_FIELD_EFFECT,
    TFLAG_LIQUID,
    TFLAG_COLLAPSES,
    TFLAG_FLAMMABLE_ASH,
    TFLAG_DESTROY_ITEM,
    TFLAG_INDOORS,
    TFLAG_LIQUIDCONT,
    TFLAG_FIRE_CONTAINER,
    TFLAG_FLAMMABLE_HARD,
    TFLAG_SUPPRESS_SMOKE,
    TFLAG_SHARP,
    TFLAG_DIGGABLE,
    TFLAG_ROUGH,
    TFLAG_UNSTABLE,
    TFLAG_WALL,
    TFLAG_DEEP_WATER,
    TFLAG_CURRENT,
    TFLAG_HARVESTED,
    TFLAG_PERMEABLE,
    TFLAG_AUTO_WALL_SYMBOL,
    TFLAG_CONNECT_TO_WALL,
    TFLAG_CLIMBABLE,
    TFLAG_GOES_DOWN,
    TFLAG_GOES_UP,
    TFLAG_NO_FLOOR,
    TFLAG_SEEN_FROM_ABOVE,
    TFLAG_RAMP,
    TFLAG_HIDE_PLACE,
    TFLAG_BLOCK_WIND,
    TFLAG_FLAT,

    NUM_TERFLAGS
};

/*
 * Terrain groups which affect whether the terrain connects visually.
 * Groups are also defined in ter_connects_map() in mapdata.cpp which matches group to JSON string.
 */
enum ter_connects : int {
    TERCONN_NONE,
    TERCONN_WALL,
    TERCONN_CHAINFENCE,
    TERCONN_WOODFENCE,
    TERCONN_RAILING,
    TERCONN_WATER,
    TERCONN_PAVEMENT,
    TERCONN_RAIL,
};

struct map_data_common_t {
        map_bash_info        bash;
        map_deconstruct_info deconstruct;

    public:
        virtual ~map_data_common_t() = default;

    protected:
        friend furn_t null_furniture_t();
        friend ter_t null_terrain_t();
        // The (untranslated) plaintext name of the terrain type the user would see (i.e. dirt)
        std::string name_;

    private:
        std::set<std::string> flags;    // string flags which possibly refer to what's documented above.
        std::bitset<NUM_TERFLAGS> bitflags; // bitfield of -certain- string flags which are heavily checked

    public:
        std::string name() const;

        enum { SEASONS_PER_YEAR = 4 };
        /*
        * The symbol drawn on the screen for the terrain. Please note that there are extensive rules
        * as to which possible object/field/entity in a single square gets drawn and that some symbols
        * are "reserved" such as * and % to do programmatic behavior.
        */
        std::array<long, SEASONS_PER_YEAR> symbol_;

        int movecost;   // The amount of movement points required to pass this terrain by default.
        int coverage; // The coverage percentage of a furniture piece of terrain. <30 won't cover from sight.
        units::volume max_volume; // Maximal volume of items that can be stored in/on this furniture

        std::string description;

        std::array<nc_color, SEASONS_PER_YEAR> color_; //The color the sym will draw in on the GUI.
        void load_symbol( JsonObject &jo );

        std::string looks_like;

        iexamine_function examine; //What happens when the terrain/furniture is examined

        /**
         * When will this terrain/furniture get harvested and what will drop?
         * Note: This excludes items that take extra tools to harvest.
         */
        std::array<harvest_id, SEASONS_PER_YEAR> harvest_by_season = {{
                harvest_id::NULL_ID(), harvest_id::NULL_ID(), harvest_id::NULL_ID(), harvest_id::NULL_ID()
            }
        };

        bool transparent;

        bool has_flag( const std::string &flag ) const {
            return flags.count( flag ) > 0;
        }

        bool has_flag( const ter_bitflags flag ) const {
            return bitflags.test( flag );
        }

        void set_flag( const std::string &flag );

        int connect_group;

        void set_connects( const std::string &connect_group_string );

        bool connects( int &ret ) const;

        bool connects_to( int test_connect_group ) const {
            return ( connect_group != TERCONN_NONE ) && ( connect_group == test_connect_group );
        }

        long symbol() const;
        nc_color color() const;

        const harvest_id &get_harvest() const;
        /**
         * Returns a set of names of the items that would be dropped.
         * Used for NPC whitelist checking.
         */
        const std::set<std::string> &get_harvest_names() const;

        std::string extended_description() const;

        virtual void load( JsonObject &jo, const std::string &src );
        virtual void check() const;
};

/*
* Struct ter_t:
* Short for terrain type. This struct defines all of the metadata for a given terrain id (an enum below).
*/
struct ter_t : map_data_common_t {
    ter_str_id id;    // The terrain's ID. Must be set, must be unique.
    ter_str_id open;  // Open action: transform into terrain with matching id
    ter_str_id close; // Close action: transform into terrain with matching id

    std::string trap_id_str;     // String storing the id string of the trap.
    ter_str_id transforms_into; // Transform into what terrain?
    ter_str_id roof;            // What will be the floor above this terrain

    trap_id trap; // The id of the trap located at this terrain. Limit one trap per tile currently.

    ter_t();

    static size_t count();

    bool was_loaded = false;

    void load( JsonObject &jo, const std::string &src ) override;
    void check() const override;
};

void set_ter_ids();
void set_furn_ids();
void reset_furn_ter();

/*
 * The terrain list contains the master list of  information and metadata for a given type of terrain.
 */

struct furn_t : map_data_common_t {
    furn_str_id id;
    furn_str_id open;  // Open action: transform into furniture with matching id
    furn_str_id close; // Close action: transform into furniture with matching id
    std::string crafting_pseudo_item;
    units::volume keg_capacity = 0_ml;
    int comfort = 0;
    int floor_bedding_warmth = 0;
    int bonus_fire_warmth_feet = 300;
    itype_id deployed_item; // item id string used to create furniture

    int move_str_req; //The amount of strength required to move through this furniture easily.

    cata::optional<furn_workbench_info> workbench;

    // May return NULL
    const itype *crafting_pseudo_item_type() const;
    // May return NULL
    const itype *crafting_ammo_item_type() const;

    furn_t();

    static size_t count();

    bool was_loaded = false;

    void load( JsonObject &jo, const std::string &src ) override;
    void check() const override;
};

void load_furniture( JsonObject &jo, const std::string &src );
void load_terrain( JsonObject &jo, const std::string &src );

void verify_furniture();
void verify_terrain();

/*
runtime index: ter_id
ter_id refers to a position in the terlist[] where the ter_t struct is stored. These global
ints are a drop-in replacement to the old enum, however they are -not- required (save for areas in
the code that can use the performance boost and refer to core terrain types), and they are -not-
provided for terrains added by mods. A string equivalent is always present, i.e.;
t_basalt
"t_basalt"
*/
extern ter_id t_null,
       t_hole, // Real nothingness; makes you fall a z-level
       // Ground
       t_dirt, t_sand, t_clay, t_dirtmound, t_pit_shallow, t_pit, t_grave,
       t_pit_corpsed, t_pit_covered, t_pit_spiked, t_pit_spiked_covered, t_pit_glass, t_pit_glass_covered,
       t_rock_floor,
       t_grass, t_grass_long, t_grass_tall, t_grass_golf, t_grass_dead, t_grass_white,
       t_metal_floor,
       t_pavement, t_pavement_y, t_sidewalk, t_concrete,
       t_thconc_floor, t_thconc_floor_olight, t_strconc_floor,
       t_floor, t_floor_waxed,
       t_dirtfloor,//Dirt floor(Has roof)
       t_carpet_red, t_carpet_yellow, t_carpet_purple, t_carpet_green,
       t_grate,
       t_slime,
       t_bridge,
       t_covered_well,
       // Lighting related
       t_utility_light,
       // Walls
       t_wall_log_half, t_wall_log, t_wall_log_chipped, t_wall_log_broken, t_palisade, t_palisade_gate,
       t_palisade_gate_o,
       t_wall_half, t_wall_wood, t_wall_wood_chipped, t_wall_wood_broken,
       t_wall, t_concrete_wall, t_brick_wall,
       t_wall_metal,
       t_wall_glass,
       t_wall_glass_alarm,
       t_reinforced_glass, t_reinforced_glass_shutter, t_reinforced_glass_shutter_open,
       t_reinforced_door_glass_o,
       t_reinforced_door_glass_c,
       t_bars,
       t_reb_cage,
       t_door_c, t_door_c_peep, t_door_b, t_door_b_peep, t_door_o, t_door_o_peep,
       t_door_locked_interior, t_door_locked, t_door_locked_peep, t_door_locked_alarm, t_door_frame,
       t_chaingate_l, t_fencegate_c, t_fencegate_o, t_chaingate_c, t_chaingate_o,
       t_door_boarded, t_door_boarded_damaged, t_door_boarded_peep, t_rdoor_boarded,
       t_rdoor_boarded_damaged, t_door_boarded_damaged_peep,
       t_door_metal_c, t_door_metal_o, t_door_metal_locked, t_door_metal_pickable,
       t_door_bar_c, t_door_bar_o, t_door_bar_locked,
       t_door_glass_c, t_door_glass_o, t_door_glass_frosted_c, t_door_glass_frosted_o,
       t_portcullis,
       t_recycler, t_window, t_window_taped, t_window_domestic, t_window_domestic_taped, t_window_open,
       t_curtains,
       t_window_alarm, t_window_alarm_taped, t_window_empty, t_window_frame, t_window_boarded,
       t_window_boarded_noglass, t_window_bars_alarm, t_window_bars,
       t_window_stained_green, t_window_stained_red, t_window_stained_blue,
       t_window_no_curtains, t_window_no_curtains_open, t_window_no_curtains_taped,
       t_rock, t_fault,
       t_paper,
       t_rock_wall, t_rock_wall_half,
       // Tree
       t_tree, t_tree_young, t_tree_apple, t_tree_apple_harvested, t_tree_coffee, t_tree_coffee_harvested,
       t_tree_pear, t_tree_pear_harvested,
       t_tree_cherry, t_tree_cherry_harvested, t_tree_peach, t_tree_peach_harvested, t_tree_apricot,
       t_tree_apricot_harvested,
       t_tree_plum, t_tree_plum_harvested, t_tree_pine, t_tree_blackjack, t_tree_birch,
       t_tree_birch_harvested, t_tree_willow, t_tree_willow_harvested, t_tree_maple, t_tree_maple_tapped,
       t_tree_deadpine, t_tree_hickory, t_tree_hickory_dead, t_tree_hickory_harvested, t_underbrush,
       t_shrub, t_shrub_blueberry, t_shrub_strawberry, t_trunk, t_stump,
       t_root_wall,
       t_wax, t_floor_wax,
       t_fence, t_chainfence, t_chainfence_posts,
       t_fence_post, t_fence_wire, t_fence_barbed, t_fence_rope,
       t_railing,
       // Nether
       t_marloss, t_fungus_floor_in, t_fungus_floor_sup, t_fungus_floor_out, t_fungus_wall,
       t_fungus_mound, t_fungus, t_shrub_fungal, t_tree_fungal, t_tree_fungal_young, t_marloss_tree,
       // Water, lava, etc.
       t_water_moving_dp, t_water_moving_sh, t_water_sh, t_swater_sh, t_water_dp, t_swater_dp,
       t_water_pool, t_sewage,
       t_lava,
       // More embellishments than you can shake a stick at.
       t_sandbox, t_slide, t_monkey_bars, t_backboard,
       t_gas_pump, t_gas_pump_smashed,
       t_diesel_pump, t_diesel_pump_smashed,
       t_atm,
       t_generator_broken,
       t_missile, t_missile_exploded,
       t_radio_tower, t_radio_controls,
       t_console_broken, t_console, t_gates_mech_control, t_gates_control_concrete, t_gates_control_brick,
       t_barndoor, t_palisade_pulley,
       t_gates_control_metal,
       t_sewage_pipe, t_sewage_pump,
       t_centrifuge,
       t_column,
       t_vat,
       t_rootcellar,
       t_cvdbody, t_cvdmachine,
       t_water_pump,
       t_conveyor, t_machinery_light, t_machinery_heavy, t_machinery_old, t_machinery_electronic,
       t_improvised_shelter,
       // Staircases etc.
       t_stairs_down, t_stairs_up, t_manhole, t_ladder_up, t_ladder_down, t_slope_down,
       t_slope_up, t_rope_up,
       t_manhole_cover,
       // Special
       t_card_science, t_card_military, t_card_industrial, t_card_reader_broken, t_slot_machine,
       t_elevator_control, t_elevator_control_off, t_elevator, t_pedestal_wyrm,
       t_pedestal_temple,
       // Temple tiles
       t_rock_red, t_rock_green, t_rock_blue, t_floor_red, t_floor_green, t_floor_blue,
       t_switch_rg, t_switch_gb, t_switch_rb, t_switch_even,
       t_rdoor_c, t_rdoor_b, t_rdoor_o, t_mdoor_frame, t_window_reinforced, t_window_reinforced_noglass,
       t_window_enhanced, t_window_enhanced_noglass, t_open_air, t_plut_generator,
       t_pavement_bg_dp, t_pavement_y_bg_dp, t_sidewalk_bg_dp, t_guardrail_bg_dp,
       t_linoleum_white, t_linoleum_gray, t_rad_platform,
       // Railroad and subway
       t_railroad_rubble,
       t_buffer_stop, t_railroad_crossing_signal, t_crossbuck_wood, t_crossbuck_metal,
       t_railroad_tie, t_railroad_tie_h, t_railroad_tie_v, t_railroad_tie_d,
       t_railroad_track, t_railroad_track_h, t_railroad_track_v, t_railroad_track_d, t_railroad_track_d1,
       t_railroad_track_d2,
       t_railroad_track_on_tie, t_railroad_track_h_on_tie, t_railroad_track_v_on_tie,
       t_railroad_track_d_on_tie;

/*
runtime index: furn_id
furn_id refers to a position in the furnlist[] where the furn_t struct is stored. See note
about ter_id above.
*/
extern furn_id f_null,
       f_hay, f_cattails,
       f_rubble, f_rubble_rock, f_wreckage, f_ash,
       f_barricade_road, f_sandbag_half, f_sandbag_wall,
       f_bulletin,
       f_indoor_plant,
       f_bed, f_toilet, f_makeshift_bed, f_straw_bed,
       f_sink, f_oven, f_woodstove, f_fireplace, f_bathtub,
       f_chair, f_armchair, f_sofa, f_cupboard, f_trashcan, f_desk, f_exercise,
       f_bench, f_table, f_pool_table,
       f_counter,
       f_fridge, f_glass_fridge, f_dresser, f_locker,
       f_rack, f_bookcase,
       f_washer, f_dryer,
       f_vending_c, f_vending_o, f_dumpster, f_dive_block,
       f_crate_c, f_crate_o, f_coffin_c, f_coffin_o,
       f_large_canvas_wall, f_canvas_wall, f_canvas_door, f_canvas_door_o, f_groundsheet,
       f_fema_groundsheet, f_large_groundsheet,
       f_large_canvas_door, f_large_canvas_door_o, f_center_groundsheet, f_skin_wall, f_skin_door,
       f_skin_door_o,  f_skin_groundsheet,
       f_mutpoppy, f_flower_fungal, f_fungal_mass, f_fungal_clump,
       f_safe_c, f_safe_l, f_safe_o,
       f_plant_seed, f_plant_seedling, f_plant_mature, f_plant_harvest,
       f_fvat_empty, f_fvat_full,
       f_wood_keg,
       f_standing_tank,
       f_egg_sackbw, f_egg_sackcs, f_egg_sackws, f_egg_sacke,
       f_flower_marloss,
       f_tatami,
       f_kiln_empty, f_kiln_full, f_kiln_metal_empty, f_kiln_metal_full,
<<<<<<< HEAD
       f_smoking_rack, f_smoking_rack_active, f_metal_smoking_rack, f_metal_smoking_rack_active,
=======
       f_smoking_rack, f_smoking_rack_active,
       f_water_mill, f_water_mill_active,
       f_wind_mill, f_wind_mill_active,
>>>>>>> dbf3bee3
       f_robotic_arm, f_vending_reinforced,
       f_brazier,
       f_autodoc_couch;

///////////////////////////////////////////////////////////////////////////////////////////////////////////////////
//// These are on their way OUT and only used in certain switch statements until they are rewritten.

// consistency checking of terlist & furnlist.
void check_furniture_and_terrain();

void finalize_furniture_and_terrain();

#endif<|MERGE_RESOLUTION|>--- conflicted
+++ resolved
@@ -523,13 +523,9 @@
        f_flower_marloss,
        f_tatami,
        f_kiln_empty, f_kiln_full, f_kiln_metal_empty, f_kiln_metal_full,
-<<<<<<< HEAD
        f_smoking_rack, f_smoking_rack_active, f_metal_smoking_rack, f_metal_smoking_rack_active,
-=======
-       f_smoking_rack, f_smoking_rack_active,
        f_water_mill, f_water_mill_active,
        f_wind_mill, f_wind_mill_active,
->>>>>>> dbf3bee3
        f_robotic_arm, f_vending_reinforced,
        f_brazier,
        f_autodoc_couch;
