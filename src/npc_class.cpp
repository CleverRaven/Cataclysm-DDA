#include "npc_class.h"

#include <cstddef>
#include <list>
#include <algorithm>
#include <array>
#include <iterator>
#include <set>
#include <utility>

#include "debug.h"
#include "generic_factory.h"
#include "item_group.h"
#include "mutation.h"
#include "rng.h"
#include "skill.h"
#include "trait_group.h"
#include "json.h"

static const std::array<npc_class_id, 19> legacy_ids = {{
        npc_class_id( "NC_NONE" ),
        npc_class_id( "NC_EVAC_SHOPKEEP" ),  // Found in the Evacuation Center, unique, has more goods than he should be able to carry
        npc_class_id( "NC_SHOPKEEP" ),       // Found in towns.  Stays in his shop mostly.
        npc_class_id( "NC_HACKER" ),         // Weak in combat but has hacking skills and equipment
        npc_class_id( "NC_CYBORG" ),         // Broken Cyborg rescued from a lab
        npc_class_id( "NC_DOCTOR" ),         // Found in towns, or roaming.  Stays in the clinic.
        npc_class_id( "NC_TRADER" ),         // Roaming trader, journeying between towns.
        npc_class_id( "NC_NINJA" ),          // Specializes in unarmed combat, carries few items
        npc_class_id( "NC_COWBOY" ),         // Gunslinger and survivalist
        npc_class_id( "NC_SCIENTIST" ),      // Uses intelligence-based skills and high-tech items
        npc_class_id( "NC_BOUNTY_HUNTER" ),  // Resourceful and well-armored
        npc_class_id( "NC_THUG" ),           // Moderate melee skills and poor equipment
        npc_class_id( "NC_SCAVENGER" ),      // Good with pistols light weapons
        npc_class_id( "NC_ARSONIST" ),       // Evacuation Center, restocks Molotovs and anarchist type stuff
        npc_class_id( "NC_HUNTER" ),         // Survivor type good with bow or rifle
        npc_class_id( "NC_SOLDIER" ),        // Well equipped and trained combatant, good with rifles and melee
        npc_class_id( "NC_BARTENDER" ),      // Stocks alcohol
        npc_class_id( "NC_JUNK_SHOPKEEP" ),   // Stocks wide range of items...
        npc_class_id( "NC_HALLU" )           // Hallucinatory NPCs
    }
};

npc_class_id NC_NONE( "NC_NONE" );
npc_class_id NC_EVAC_SHOPKEEP( "NC_EVAC_SHOPKEEP" );
npc_class_id NC_SHOPKEEP( "NC_SHOPKEEP" );
npc_class_id NC_HACKER( "NC_HACKER" );
npc_class_id NC_CYBORG( "NC_CYBORG" );
npc_class_id NC_DOCTOR( "NC_DOCTOR" );
npc_class_id NC_TRADER( "NC_TRADER" );
npc_class_id NC_NINJA( "NC_NINJA" );
npc_class_id NC_COWBOY( "NC_COWBOY" );
npc_class_id NC_SCIENTIST( "NC_SCIENTIST" );
npc_class_id NC_BOUNTY_HUNTER( "NC_BOUNTY_HUNTER" );
npc_class_id NC_THUG( "NC_THUG" );
npc_class_id NC_SCAVENGER( "NC_SCAVENGER" );
npc_class_id NC_ARSONIST( "NC_ARSONIST" );
npc_class_id NC_HUNTER( "NC_HUNTER" );
npc_class_id NC_SOLDIER( "NC_SOLDIER" );
npc_class_id NC_BARTENDER( "NC_BARTENDER" );
npc_class_id NC_JUNK_SHOPKEEP( "NC_JUNK_SHOPKEEP" );
npc_class_id NC_HALLU( "NC_HALLU" );

generic_factory<npc_class> npc_class_factory( "npc_class" );

/** @relates string_id */
template<>
const npc_class &string_id<npc_class>::obj() const
{
    return npc_class_factory.obj( *this );
}

/** @relates string_id */
template<>
bool string_id<npc_class>::is_valid() const
{
    return npc_class_factory.is_valid( *this );
}

npc_class::npc_class() : id( NC_NONE )
{
}

void npc_class::load_npc_class( JsonObject &jo, const std::string &src )
{
    npc_class_factory.load( jo, src );
}

void npc_class::reset_npc_classes()
{
    npc_class_factory.reset();
}

// Copies the value under the key "ALL" to all unassigned skills
template <typename T>
void apply_all_to_unassigned( T &skills )
{
    auto iter = std::find_if( skills.begin(), skills.end(),
    []( decltype( *begin( skills ) ) &pr ) {
        return pr.first == "ALL";
    } );

    if( iter != skills.end() ) {
        distribution dis = iter->second;
        skills.erase( iter );
        for( const auto &sk : Skill::skills ) {
            if( skills.count( sk.ident() ) == 0 ) {
                skills[ sk.ident() ] = dis;
            }
        }
    }
}

void npc_class::finalize_all()
{
    for( auto &cl_const : npc_class_factory.get_all() ) {
        auto &cl = const_cast<npc_class &>( cl_const );
        apply_all_to_unassigned( cl.skills );
        apply_all_to_unassigned( cl.bonus_skills );

        for( const auto &pr : cl.bonus_skills ) {
            if( cl.skills.count( pr.first ) == 0 ) {
                cl.skills[ pr.first ] = pr.second;
            } else {
                cl.skills[ pr.first ] = cl.skills[ pr.first ] + pr.second;
            }
        }
    }
}

void npc_class::check_consistency()
{
    for( const auto &legacy : legacy_ids ) {
        if( !npc_class_factory.is_valid( legacy ) ) {
            debugmsg( "Missing legacy npc class %s", legacy.c_str() );
        }
    }

    for( auto &cl : npc_class_factory.get_all() ) {
        if( !item_group::group_is_defined( cl.shopkeeper_item_group ) ) {
            debugmsg( "Missing shopkeeper item group %s", cl.shopkeeper_item_group.c_str() );
        }

        if( !cl.worn_override.empty() && !item_group::group_is_defined( cl.worn_override ) ) {
            debugmsg( "Missing worn override item group %s", cl.worn_override.c_str() );
        }

        if( !cl.carry_override.empty() && !item_group::group_is_defined( cl.carry_override ) ) {
            debugmsg( "Missing carry override item group %s", cl.carry_override.c_str() );
        }

        if( !cl.weapon_override.empty() && !item_group::group_is_defined( cl.weapon_override ) ) {
            debugmsg( "Missing weapon override item group %s", cl.weapon_override.c_str() );
        }

        for( const auto &pr : cl.skills ) {
            if( !pr.first.is_valid() ) {
                debugmsg( "Invalid skill %s", pr.first.c_str() );
            }
        }

        if( !cl.traits.is_valid() ) {
            debugmsg( "Trait group %s is undefined", cl.traits.c_str() );
        }
    }
}

static distribution load_distribution( JsonObject &jo )
{
    if( jo.has_float( "constant" ) ) {
        return distribution::constant( jo.get_float( "constant" ) );
    }

    if( jo.has_float( "one_in" ) ) {
        return distribution::one_in( jo.get_float( "one_in" ) );
    }

    if( jo.has_array( "dice" ) ) {
        JsonArray jarr = jo.get_array( "dice" );
        return distribution::dice_roll( jarr.get_int( 0 ), jarr.get_int( 1 ) );
    }

    if( jo.has_array( "rng" ) ) {
        JsonArray jarr = jo.get_array( "rng" );
        return distribution::rng_roll( jarr.get_int( 0 ), jarr.get_int( 1 ) );
    }

    if( jo.has_array( "sum" ) ) {
        JsonArray jarr = jo.get_array( "sum" );
        JsonObject obj = jarr.next_object();
        distribution ret = load_distribution( obj );
        while( jarr.has_more() ) {
            obj = jarr.next_object();
            ret = ret + load_distribution( obj );
        }

        return ret;
    }

    if( jo.has_array( "mul" ) ) {
        JsonArray jarr = jo.get_array( "mul" );
        JsonObject obj = jarr.next_object();
        distribution ret = load_distribution( obj );
        while( jarr.has_more() ) {
            obj = jarr.next_object();
            ret = ret * load_distribution( obj );
        }

        return ret;
    }

    jo.throw_error( "Invalid distribution" );
    return distribution();
}

static distribution load_distribution( JsonObject &jo, const std::string &name )
{
    if( !jo.has_member( name ) ) {
        return distribution();
    }

    if( jo.has_float( name ) ) {
        return distribution::constant( jo.get_float( name ) );
    }

    if( jo.has_object( name ) ) {
        JsonObject obj = jo.get_object( name );
        return load_distribution( obj );
    }

    jo.throw_error( "Invalid distribution type", name );
    return distribution();
}

void npc_class::load( JsonObject &jo, const std::string & )
{
    mandatory( jo, was_loaded, "name", name );
    mandatory( jo, was_loaded, "job_description", job_description );

    optional( jo, was_loaded, "common", common, true );
    bonus_str = load_distribution( jo, "bonus_str" );
    bonus_dex = load_distribution( jo, "bonus_dex" );
    bonus_int = load_distribution( jo, "bonus_int" );
    bonus_per = load_distribution( jo, "bonus_per" );

    optional( jo, was_loaded, "shopkeeper_item_group", shopkeeper_item_group, "EMPTY_GROUP" );
    optional( jo, was_loaded, "worn_override", worn_override );
    optional( jo, was_loaded, "carry_override", carry_override );
    optional( jo, was_loaded, "weapon_override", weapon_override );

    if( jo.has_array( "traits" ) ) {
        traits = trait_group::load_trait_group( *jo.get_raw( "traits" ), "collection" );
    }

    if( jo.has_array( "spells" ) ) {
        JsonArray array = jo.get_array( "spells" );
        while( array.has_more() ) {
            JsonObject subobj = array.next_object();
            const int level = subobj.get_int( "level" );
<<<<<<< HEAD
            spell_id sp = spell_id( subobj.get_string( "id" ) );
=======
            const spell_id sp = spell_id( subobj.get_string( "id" ) );
>>>>>>> 447fc9a0
            _starting_spells.emplace( sp, level );
        }
    }
    /* Mutation rounds can be specified as follows:
     *   "mutation_rounds": {
     *     "ANY" : { "constant": 1 },
     *     "INSECT" : { "rng": [1, 3] }
     *   }
     */
    if( jo.has_object( "mutation_rounds" ) ) {
        const std::map<std::string, mutation_category_trait> &mutation_categories =
            mutation_category_trait::get_all();
        auto jo2 = jo.get_object( "mutation_rounds" );
        for( auto &mutation : jo2.get_member_names() ) {
            const auto category_match = [&mutation]( const std::pair<const std::string, mutation_category_trait>
            &p ) {
                return p.second.id == mutation;
            };
            if( std::find_if( mutation_categories.begin(), mutation_categories.end(),
                              category_match ) == mutation_categories.end() ) {
                debugmsg( "Unrecognized mutation category %s", mutation );
                continue;
            }
            auto distrib = jo2.get_object( mutation );
            mutation_rounds[mutation] = load_distribution( distrib );
        }
    }

    if( jo.has_array( "skills" ) ) {
        JsonArray jarr = jo.get_array( "skills" );
        while( jarr.has_more() ) {
            JsonObject skill_obj = jarr.next_object();
            auto skill_ids = skill_obj.get_tags( "skill" );
            if( skill_obj.has_object( "level" ) ) {
                const distribution dis = load_distribution( skill_obj, "level" );
                for( const auto &sid : skill_ids ) {
                    skills[ skill_id( sid ) ] = dis;
                }
            } else {
                const distribution dis = load_distribution( skill_obj, "bonus" );
                for( const auto &sid : skill_ids ) {
                    bonus_skills[ skill_id( sid ) ] = dis;
                }
            }
        }
    }

    if( jo.has_array( "bionics" ) ) {
        JsonArray jarr = jo.get_array( "bionics" );
        while( jarr.has_more() ) {
            JsonObject bionic_obj = jarr.next_object();
            auto bionic_ids = bionic_obj.get_tags( "id" );
            int chance = bionic_obj.get_int( "chance" );
            for( const auto &bid : bionic_ids ) {
                bionic_list[ bionic_id( bid )] = chance;
            }
        }
    }
}

const npc_class_id &npc_class::from_legacy_int( int i )
{
    if( i < 0 || static_cast<size_t>( i ) >= legacy_ids.size() ) {
        debugmsg( "Invalid legacy class id: %d", i );
        return npc_class_id::NULL_ID();
    }

    return legacy_ids[ i ];
}

const std::vector<npc_class> &npc_class::get_all()
{
    return npc_class_factory.get_all();
}

const npc_class_id &npc_class::random_common()
{
    std::list<const npc_class_id *> common_classes;
    for( const auto &pr : npc_class_factory.get_all() ) {
        if( pr.common ) {
            common_classes.push_back( &pr.id );
        }
    }

    if( common_classes.empty() || one_in( common_classes.size() ) ) {
        return NC_NONE;
    }

    return *random_entry( common_classes );
}

std::string npc_class::get_name() const
{
    return name.translated();
}

std::string npc_class::get_job_description() const
{
    return job_description.translated();
}

const Group_tag &npc_class::get_shopkeeper_items() const
{
    return shopkeeper_item_group;
}

int npc_class::roll_strength() const
{
    return dice( 4, 3 ) + bonus_str.roll();
}

int npc_class::roll_dexterity() const
{
    return dice( 4, 3 ) + bonus_dex.roll();
}

int npc_class::roll_intelligence() const
{
    return dice( 4, 3 ) + bonus_int.roll();
}

int npc_class::roll_perception() const
{
    return dice( 4, 3 ) + bonus_per.roll();
}

int npc_class::roll_skill( const skill_id &sid ) const
{
    const auto &iter = skills.find( sid );
    if( iter == skills.end() ) {
        return 0;
    }

    return std::max<int>( 0, iter->second.roll() );
}

distribution::distribution()
{
    generator_function = []() {
        return 0.0f;
    };
}

distribution::distribution( const distribution &d )
{
    generator_function = d.generator_function;
}

distribution::distribution( std::function<float()> gen )
{
    generator_function = gen;
}

float distribution::roll() const
{
    return generator_function();
}

distribution distribution::constant( float val )
{
    return distribution( [val]() {
        return val;
    } );
}

distribution distribution::one_in( float in )
{
    if( in <= 1.0f ) {
        debugmsg( "Invalid one_in: %.2f", in );
        return distribution();
    }

    return distribution( [in]() {
        return x_in_y( 1, in );
    } );
}

distribution distribution::rng_roll( int from, int to )
{
    return distribution( [from, to]() -> float {
        return rng( from, to );
    } );
}

distribution distribution::dice_roll( int sides, int size )
{
    if( sides < 1 || size < 1 ) {
        debugmsg( "Invalid dice: %d sides, %d sizes", sides, size );
        return distribution();
    }

    return distribution( [sides, size]() -> float {
        return dice( sides, size );
    } );
}

distribution distribution::operator+( const distribution &other ) const
{
    auto my_fun = generator_function;
    auto other_fun = other.generator_function;
    return distribution( [my_fun, other_fun]() {
        return my_fun() + other_fun();
    } );
}

distribution distribution::operator*( const distribution &other ) const
{
    auto my_fun = generator_function;
    auto other_fun = other.generator_function;
    return distribution( [my_fun, other_fun]() {
        return my_fun() * other_fun();
    } );
}

distribution &distribution::operator=( const distribution &other ) = default;<|MERGE_RESOLUTION|>--- conflicted
+++ resolved
@@ -256,11 +256,7 @@
         while( array.has_more() ) {
             JsonObject subobj = array.next_object();
             const int level = subobj.get_int( "level" );
-<<<<<<< HEAD
-            spell_id sp = spell_id( subobj.get_string( "id" ) );
-=======
             const spell_id sp = spell_id( subobj.get_string( "id" ) );
->>>>>>> 447fc9a0
             _starting_spells.emplace( sp, level );
         }
     }
