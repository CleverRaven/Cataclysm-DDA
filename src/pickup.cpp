--- conflicted
+++ resolved
@@ -215,36 +215,9 @@
     if( newit.is_ammo() && newit.charges == 0 ) {
         picked_up = true;
         option = NUM_ANSWERS; //Skip the options part
-<<<<<<< HEAD
-    } else if( newit.made_of_from_type( LIQUID ) ) {
-        if( newit.has_flag( "FROZEN" ) ) {
-            if( u.has_quality( quality_id( "HAMMER" ) ) ) {
-                item hammering_item = u.item_with_best_of_quality(quality_id("HAMMER"));
-                std::string action = query_popup()
-                                     .context( "YESNO" )
-                                     .message( _( "Do you want to crush up %s with your %s?\n" + colorize("Be wary of fragile items nearby!", color_from_string("red"))), newit.display_name(), hammering_item.display_name() )
-                                     .option( "YES" )
-                                     .option( "NO" )
-                                     .cursor( 1 )
-                                     .query()
-                                     .action;
-                if( action == "YES" ) {
-                    int smashskill = u.str_cur + hammering_item.damage_melee(DT_BASH);
-                    g->m.bash(loc.position(), smashskill, false, false, false);
-                    option = STASH;
-                    add_msg(_("You crush up and gather %s with your %s."), newit.display_name(), hammering_item.display_name());
-                }
-            } else {
-                popup( _( "You need a hammering tool to crush up frozen liquids!" ) );
-                got_water = true;
-            }
-        } else {
-            got_water = true;
-=======
     } else if( newit.is_frozen_liquid() ) {
         if( !( got_water = !( u.crush_frozen_liquid( newloc ) ) ) ) {
             option = STASH;
->>>>>>> 2a2100f3
         }
     } else if( !u.can_pickWeight( newit, false ) ) {
         if( !autopickup ) {
@@ -367,7 +340,7 @@
     }
 
     if( got_water ) {
-        add_msg( m_info, _( "You can't pick up this liquid!" ) );
+        add_msg( m_info, _( "You can't pick up a liquid!" ) );
     }
     if( weight_is_okay && g->u.weight_carried() > g->u.weight_capacity() ) {
         add_msg( m_bad, _( "You're overburdened!" ) );
