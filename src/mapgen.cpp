--- conflicted
+++ resolved
@@ -1943,12 +1943,8 @@
         }
 
         auto loot = make_shared_fast<jmapgen_loot>( jsi );
-<<<<<<< HEAD
         // spawn rates < 1 are handled in item_group
         const float rate = std::max( get_option<float>( "ITEM_SPAWNRATE" ), 1.0f );
-=======
-        float rate = get_option<float>( "ITEM_SPAWNRATE" );
->>>>>>> 973dd89c
 
         if( where.repeat.valmax != 1 ) {
             // if loot can repeat scale according to rate
