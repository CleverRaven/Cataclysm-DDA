#include "mapgen.h"

#include <algorithm>
#include <array>
#include <cmath>
#include <cstdlib>
#include <map>
#include <memory>
#include <optional>
#include <ostream>
#include <set>
#include <stdexcept>
#include <type_traits>
#include <unordered_map>

#include "all_enum_values.h"
#include "avatar.h"
#include "calendar.h"
#include "cata_assert.h"
#include "catacharset.h"
#include "character_id.h"
#include "city.h"
#include "clzones.h"
#include "colony.h"
#include "common_types.h"
#include "computer.h"
#include "condition.h"
#include "coordinate_conversions.h"
#include "coordinates.h"
#include "cuboid_rectangle.h"
#include "debug.h"
#include "drawing_primitives.h"
#include "enum_conversions.h"
#include "enums.h"
#include "field_type.h"
#include "game.h"
#include "game_constants.h"
#include "generic_factory.h"
#include "global_vars.h"
#include "input.h"
#include "item.h"
#include "item_factory.h"
#include "item_group.h"
#include "itype.h"
#include "level_cache.h"
#include "line.h"
#include "magic_ter_furn_transform.h"
#include "map.h"
#include "map_extras.h"
#include "map_iterator.h"
#include "mapdata.h"
#include "mapgen_functions.h"
#include "mapgendata.h"
#include "mapgenformat.h"
#include "memory_fast.h"
#include "mission.h"
#include "mongroup.h"
#include "npc.h"
#include "omdata.h"
#include "options.h"
#include "output.h"
#include "overmap.h"
#include "overmapbuffer.h"
#include "pocket_type.h"
#include "point.h"
#include "ret_val.h"
#include "rng.h"
#include "string_formatter.h"
#include "submap.h"
#include "text_snippets.h"
#include "tileray.h"
#include "to_string_id.h"
#include "translations.h"
#include "trap.h"
#include "units.h"
#include "value_ptr.h"
#include "veh_type.h"
#include "vehicle.h"
#include "vehicle_group.h"
#include "vpart_position.h"
#include "vpart_range.h"
#include "weighted_list.h"
#include "creature_tracker.h"

static const furn_str_id furn_f_bed( "f_bed" );
static const furn_str_id furn_f_console( "f_console" );
static const furn_str_id furn_f_counter( "f_counter" );
static const furn_str_id furn_f_dresser( "f_dresser" );
static const furn_str_id furn_f_flower_fungal( "f_flower_fungal" );
static const furn_str_id furn_f_fridge( "f_fridge" );
static const furn_str_id furn_f_fungal_clump( "f_fungal_clump" );
static const furn_str_id furn_f_rack( "f_rack" );
static const furn_str_id furn_f_rubble( "f_rubble" );
static const furn_str_id furn_f_rubble_rock( "f_rubble_rock" );
static const furn_str_id furn_f_sign( "f_sign" );
static const furn_str_id furn_f_table( "f_table" );
static const furn_str_id furn_f_toilet( "f_toilet" );
static const furn_str_id furn_f_vending_c( "f_vending_c" );
static const furn_str_id furn_f_vending_o( "f_vending_o" );
static const furn_str_id furn_f_vending_reinforced( "f_vending_reinforced" );

static const item_group_id Item_spawn_data_ammo_rare( "ammo_rare" );
static const item_group_id Item_spawn_data_bed( "bed" );
static const item_group_id Item_spawn_data_bionics( "bionics" );
static const item_group_id Item_spawn_data_bionics_common( "bionics_common" );
static const item_group_id Item_spawn_data_chem_lab( "chem_lab" );
static const item_group_id Item_spawn_data_cleaning( "cleaning" );
static const item_group_id Item_spawn_data_cloning_vat( "cloning_vat" );
static const item_group_id Item_spawn_data_dissection( "dissection" );
static const item_group_id Item_spawn_data_dresser( "dresser" );
static const item_group_id Item_spawn_data_goo( "goo" );
static const item_group_id Item_spawn_data_guns_rare( "guns_rare" );
static const item_group_id Item_spawn_data_lab_dorm( "lab_dorm" );
static const item_group_id Item_spawn_data_mut_lab( "mut_lab" );
static const item_group_id Item_spawn_data_sewer( "sewer" );
static const item_group_id Item_spawn_data_teleport( "teleport" );

static const itype_id itype_avgas( "avgas" );
static const itype_id itype_diesel( "diesel" );
static const itype_id itype_gasoline( "gasoline" );
static const itype_id itype_jp8( "jp8" );

static const mongroup_id GROUP_BREATHER( "GROUP_BREATHER" );
static const mongroup_id GROUP_BREATHER_HUB( "GROUP_BREATHER_HUB" );
static const mongroup_id GROUP_FUNGI_FUNGALOID( "GROUP_FUNGI_FUNGALOID" );
static const mongroup_id GROUP_LAB( "GROUP_LAB" );
static const mongroup_id GROUP_LAB_CYBORG( "GROUP_LAB_CYBORG" );
static const mongroup_id GROUP_LAB_SECURITY( "GROUP_LAB_SECURITY" );
static const mongroup_id GROUP_NETHER( "GROUP_NETHER" );
static const mongroup_id GROUP_ROBOT_SECUBOT( "GROUP_ROBOT_SECUBOT" );
static const mongroup_id GROUP_SLIME( "GROUP_SLIME" );
static const mongroup_id GROUP_TURRET( "GROUP_TURRET" );

static const oter_str_id oter_ants_es( "ants_es" );
static const oter_str_id oter_ants_esw( "ants_esw" );
static const oter_str_id oter_ants_ew( "ants_ew" );
static const oter_str_id oter_ants_lab( "ants_lab" );
static const oter_str_id oter_ants_lab_stairs( "ants_lab_stairs" );
static const oter_str_id oter_ants_ne( "ants_ne" );
static const oter_str_id oter_ants_nes( "ants_nes" );
static const oter_str_id oter_ants_nesw( "ants_nesw" );
static const oter_str_id oter_ants_new( "ants_new" );
static const oter_str_id oter_ants_ns( "ants_ns" );
static const oter_str_id oter_ants_nsw( "ants_nsw" );
static const oter_str_id oter_ants_sw( "ants_sw" );
static const oter_str_id oter_ants_wn( "ants_wn" );
static const oter_str_id oter_central_lab( "central_lab" );
static const oter_str_id oter_central_lab_core( "central_lab_core" );
static const oter_str_id oter_central_lab_finale( "central_lab_finale" );
static const oter_str_id oter_central_lab_stairs( "central_lab_stairs" );
static const oter_str_id oter_ice_lab( "ice_lab" );
static const oter_str_id oter_ice_lab_core( "ice_lab_core" );
static const oter_str_id oter_ice_lab_finale( "ice_lab_finale" );
static const oter_str_id oter_ice_lab_stairs( "ice_lab_stairs" );
static const oter_str_id oter_lab( "lab" );
static const oter_str_id oter_lab_core( "lab_core" );
static const oter_str_id oter_lab_finale( "lab_finale" );
static const oter_str_id oter_lab_stairs( "lab_stairs" );
static const oter_str_id oter_slimepit( "slimepit" );
static const oter_str_id oter_slimepit_bottom( "slimepit_bottom" );
static const oter_str_id oter_slimepit_down( "slimepit_down" );
static const oter_str_id oter_tower_lab( "tower_lab" );
static const oter_str_id oter_tower_lab_finale( "tower_lab_finale" );
static const oter_str_id oter_tower_lab_stairs( "tower_lab_stairs" );

static const oter_type_str_id oter_type_road( "road" );
static const oter_type_str_id oter_type_sewer( "sewer" );

static const ter_str_id ter_t_bars( "t_bars" );
static const ter_str_id ter_t_card_science( "t_card_science" );
static const ter_str_id ter_t_concrete_wall( "t_concrete_wall" );
static const ter_str_id ter_t_cvdbody( "t_cvdbody" );
static const ter_str_id ter_t_cvdmachine( "t_cvdmachine" );
static const ter_str_id ter_t_dirt( "t_dirt" );
static const ter_str_id ter_t_door_glass_frosted_c( "t_door_glass_frosted_c" );
static const ter_str_id ter_t_door_metal_c( "t_door_metal_c" );
static const ter_str_id ter_t_door_metal_locked( "t_door_metal_locked" );
static const ter_str_id ter_t_floor( "t_floor" );
static const ter_str_id ter_t_fungus_floor_in( "t_fungus_floor_in" );
static const ter_str_id ter_t_fungus_wall( "t_fungus_wall" );
static const ter_str_id ter_t_grass( "t_grass" );
static const ter_str_id ter_t_marloss( "t_marloss" );
static const ter_str_id ter_t_radio_tower( "t_radio_tower" );
static const ter_str_id ter_t_reinforced_door_glass_c( "t_reinforced_door_glass_c" );
static const ter_str_id ter_t_reinforced_glass( "t_reinforced_glass" );
static const ter_str_id ter_t_rock_floor( "t_rock_floor" );
static const ter_str_id ter_t_sewage( "t_sewage" );
static const ter_str_id ter_t_slime( "t_slime" );
static const ter_str_id ter_t_slope_down( "t_slope_down" );
static const ter_str_id ter_t_slope_up( "t_slope_up" );
static const ter_str_id ter_t_stairs_down( "t_stairs_down" );
static const ter_str_id ter_t_stairs_up( "t_stairs_up" );
static const ter_str_id ter_t_strconc_floor( "t_strconc_floor" );
static const ter_str_id ter_t_thconc_floor( "t_thconc_floor" );
static const ter_str_id ter_t_thconc_floor_olight( "t_thconc_floor_olight" );
static const ter_str_id ter_t_vat( "t_vat" );
static const ter_str_id ter_t_water_sh( "t_water_sh" );

static const trait_id trait_NPC_STATIC_NPC( "NPC_STATIC_NPC" );

static const vproto_id vehicle_prototype_shopping_cart( "shopping_cart" );

#define dbg(x) DebugLog((x),D_MAP_GEN) << __FILE__ << ":" << __LINE__ << ": "

static constexpr int MON_RADIUS = 3;

static void science_room( map *m, const point &p1, const point &p2, int z, int rotate );

void map::generate( const tripoint_abs_omt &p, const time_point &when )
{
    dbg( D_INFO ) << "map::generate( g[" << g.get() << "], p[" << p << "], "
                  "when[" << to_string( when ) << "] )";

    const tripoint_abs_sm p_sm = project_to<coords::sm>( p );
    set_abs_sub( p_sm );

    // First we have to create new submaps and initialize them to 0 all over
    // We create all the submaps, even if we're not a tinymap, so that map
    //  generation which overflows won't cause a crash.  At the bottom of this
    //  function, we save the upper-left 4 submaps, and delete the rest.
    // Mapgen is not z-level aware yet. Only actually initialize current z-level
    //  because other submaps won't be touched.
    for( int gridx = 0; gridx < my_MAPSIZE; gridx++ ) {
        for( int gridy = 0; gridy < my_MAPSIZE; gridy++ ) {
            const size_t grid_pos = get_nonant( { gridx, gridy, p_sm.z()} );
            if( getsubmap( grid_pos ) ) {
                debugmsg( "Submap already exists at (%d, %d, %d)", gridx, gridy, p_sm.z() );
                continue;
            }
            setsubmap( grid_pos, new submap() );
            // TODO: memory leak if the code below throws before the submaps get stored/deleted!
        }
    }
    oter_id terrain_type = overmap_buffer.ter( p );

    // This attempts to scale density of zombies inversely with distance from the nearest city.
    // In other words, make city centers dense and perimeters sparse.
    float density = 0.0f;
    for( int i = -MON_RADIUS; i <= MON_RADIUS; i++ ) {
        for( int j = -MON_RADIUS; j <= MON_RADIUS; j++ ) {
            density += overmap_buffer.ter( p + point( i, j ) )->get_mondensity();
        }
    }
    density = density / 100;

    mapgendata dat( p, *this, density, when, nullptr );
    draw_map( dat );

    // At some point, we should add region information so we can grab the appropriate extras
    map_extras &this_ex = region_settings_map["default"].region_extras[terrain_type->get_extras()];
    map_extras ex = this_ex.filtered_by( dat );
    if( this_ex.chance > 0 && ex.values.empty() && !this_ex.values.empty() ) {
        DebugLog( D_WARNING, D_MAP_GEN ) << "Overmap terrain " << terrain_type->get_type_id().str() <<
                                         " (extra type \"" << terrain_type->get_extras() <<
                                         "\") zlevel = " << p.z() <<
                                         " is out of range of all assigned map extras.  Skipping map extra generation.";
    } else if( ex.chance > 0 && one_in( ex.chance ) ) {
        map_extra_id *extra = ex.values.pick();
        if( extra == nullptr ) {
            debugmsg( "failed to pick extra for type %s (ter = %s)", terrain_type->get_extras(),
                      terrain_type->get_type_id().str() );
        } else {
            MapExtras::apply_function( *ex.values.pick(), *this, tripoint_abs_sm( abs_sub ) );
        }
    }

    const overmap_static_spawns &spawns = terrain_type->get_static_spawns();

    float spawn_density = 1.0f;
    if( MonsterGroupManager::is_animal( spawns.group ) ) {
        spawn_density = get_option< float >( "SPAWN_ANIMAL_DENSITY" );
    } else {
        spawn_density = get_option< float >( "SPAWN_DENSITY" );
    }

    // Apply a multiplier to the number of monsters for really high densities.
    float odds_after_density = spawns.chance * spawn_density;
    const float max_odds = 100 - ( 100 - spawns.chance ) / 2.0f;
    float density_multiplier = 1.0f;
    if( odds_after_density > max_odds ) {
        density_multiplier = 1.0f * odds_after_density / max_odds;
        odds_after_density = max_odds;
    }
    const int spawn_count = roll_remainder( density_multiplier );

    if( spawns.group && x_in_y( odds_after_density, 100 ) ) {
        int pop = spawn_count * rng( spawns.population.min, spawns.population.max );
        for( ; pop > 0; pop-- ) {
            std::vector<MonsterGroupResult> spawn_details =
                MonsterGroupManager::GetResultFromGroup( spawns.group, &pop );
            for( const MonsterGroupResult &mgr : spawn_details ) {
                if( !mgr.name ) {
                    continue;
                }
                if( const std::optional<tripoint> pt =
                random_point( *this, [this]( const tripoint & n ) {
                return passable( n );
                } ) ) {
                    add_spawn( mgr, *pt );
                }
            }
        }
    }

    // Okay, we know who our neighbors are.  Let's draw!
    // And finally save used submaps and delete the rest.
    for( int i = 0; i < my_MAPSIZE; i++ ) {
        for( int j = 0; j < my_MAPSIZE; j++ ) {
            dbg( D_INFO ) << "map::generate: submap (" << i << "," << j << ")";

            const tripoint pos( i, j, p_sm.z() );
            if( i <= 1 && j <= 1 ) {
                saven( pos );
            } else {
                const size_t grid_pos = get_nonant( pos );
                delete getsubmap( grid_pos );
                setsubmap( grid_pos, nullptr );
            }
        }
    }
}

void mapgen_function_builtin::generate( mapgendata &mgd )
{
    ( *fptr )( mgd );
}

/////////////////////////////////////////////////////////////////////////////////
/////////////////////////////////////////////////////////////////////////////////
///// mapgen_function class.
///// all sorts of ways to apply our hellish reality to a grid-o-squares

class mapgen_basic_container
{
    private:
        std::vector<std::shared_ptr<mapgen_function>> mapgens_;
        //mapgens that need to be recalculated with a function when spawned
        std::vector<std::shared_ptr<mapgen_function>> mapgens_to_recalc_;
        weighted_int_list<std::shared_ptr<mapgen_function>> weights_;

    public:
        int add( const std::shared_ptr<mapgen_function> &ptr ) {
            cata_assert( ptr );
            if( std::find( mapgens_.begin(), mapgens_.end(), ptr ) != mapgens_.end() ) {
                debugmsg( "Adding duplicate mapgen to container!" );
            }
            mapgens_.push_back( ptr );
            return mapgens_.size() - 1;
        }
        /**
         * Pick a mapgen function randomly and call its generate function.
         * This basically runs the mapgen functions with the given @ref mapgendata
         * as argument.
         * @return Whether the mapgen function has been run. It may not get run if
         * the list of mapgen functions is effectively empty.
         * @p hardcoded_weight Weight for an additional entry. If that entry is chosen,
         * false is returned. If unsure, just use 0 for it.
         */
        bool generate( mapgendata &dat, const int hardcoded_weight ) {
            for( const std::shared_ptr<mapgen_function> &ptr : mapgens_to_recalc_ ) {
                dialogue d( get_talker_for( get_avatar() ), std::make_unique<talker>() );
                int const weight = ptr->weight.evaluate( d );
                if( weight >= 1 ) {
                    weights_.add_or_replace( ptr, weight );
                } else {
                    weights_.remove( ptr );
                }
            }

            if( hardcoded_weight > 0 &&
                rng( 1, weights_.get_weight() + hardcoded_weight ) > weights_.get_weight() ) {
                return false;
            }
            const std::shared_ptr<mapgen_function> *const ptr = weights_.pick();
            if( !ptr ) {
                return false;
            }
            cata_assert( *ptr );
            ( *ptr )->generate( dat );
            return true;
        }
        /**
         * Calls @ref mapgen_function::setup and sets up the internal weighted list using
         * the **current** value of @ref mapgen_function::weight. This value may have
         * changed since it was first added, so this is needed to recalculate the weighted list.
         */
        void setup() {
            for( const std::shared_ptr<mapgen_function> &ptr : mapgens_ ) {
                cata_assert( ptr->weight );
                if( ptr->weight.is_constant() ) {
                    int const weight = ptr->weight.constant();
                    if( weight < 1 ) {
                        continue; // rejected!
                    }
                    weights_.add( ptr, weight );
                } else {
                    mapgens_to_recalc_.push_back( ptr );
                }

                ptr->setup();
            }
            // Not needed anymore, pointers are now stored in weights_ (or not used at all)
            mapgens_.clear();
        }
        void finalize_parameters() {
            for( auto &mapgen_function_ptr : weights_ ) {
                mapgen_function_ptr.obj->finalize_parameters();
            }
        }
        void check_consistency() const {
            for( const auto &mapgen_function_ptr : weights_ ) {
                mapgen_function_ptr.obj->check();
            }
        }
        void check_consistency_with( const oter_t &ter ) const {
            for( const auto &mapgen_function_ptr : weights_ ) {
                mapgen_function_ptr.obj->check_consistent_with( ter );
            }
        }

        mapgen_parameters get_mapgen_params( mapgen_parameter_scope scope,
                                             const std::string &context ) const {
            mapgen_parameters result;
            for( const weighted_object<int, std::shared_ptr<mapgen_function>> &p : weights_ ) {
                result.check_and_merge( p.obj->get_mapgen_params( scope ), context );
            }
            return result;
        }
};

class mapgen_factory
{
    private:
        std::map<std::string, mapgen_basic_container> mapgens_;

        /// Collect all the possible and expected keys that may get used with @ref pick.
        static std::set<std::string> get_usages() {
            std::set<std::string> result;
            for( const oter_t &elem : overmap_terrains::get_all() ) {
                result.insert( elem.get_mapgen_id() );
                result.insert( elem.id.str() );
            }
            // Why do I have to repeat the MapExtras here? Wouldn't "MapExtras::factory" be enough?
            for( const map_extra &elem : MapExtras::mapExtraFactory().get_all() ) {
                if( elem.generator_method == map_extra_method::mapgen ) {
                    result.insert( elem.generator_id );
                }
            }
            // Used in C++ code only, see calls to `oter_mapgen.generate()` below
            result.insert( "lab_1side" );
            result.insert( "lab_4side" );
            result.insert( "lab_finale_1level" );
            return result;
        }

    public:
        void reset() {
            mapgens_.clear();
        }
        /// @see mapgen_basic_container::setup
        void setup() {
            for( std::pair<const std::string, mapgen_basic_container> &omw : mapgens_ ) {
                omw.second.setup();
                inp_mngr.pump_events();
            }
            // Dummy entry, overmap terrain null should never appear and is
            // therefore never generated.
            mapgens_.erase( "null" );
        }
        void finalize_parameters() {
            for( std::pair<const std::string, mapgen_basic_container> &omw : mapgens_ ) {
                omw.second.finalize_parameters();
            }
        }
        void check_consistency() const {
            // Cache all strings that may get looked up here so we don't have to go through
            // all the sources for them upon each loop.
            const std::set<std::string> usages = get_usages();
            for( const std::pair<const std::string, mapgen_basic_container> &omw : mapgens_ ) {
                omw.second.check_consistency();
                if( usages.count( omw.first ) == 0 ) {
                    debugmsg( "Mapgen %s is not used by anything!", omw.first );
                }
            }
        }
        /**
         * Checks whether we have an entry for the given key.
         * Note that the entry itself may not contain any valid mapgen instance
         * (could all have been removed via @ref erase).
         */
        bool has( const std::string &key ) const {
            return mapgens_.count( key ) != 0;
        }
        const mapgen_basic_container *find( const std::string &key ) const {
            auto it = mapgens_.find( key );
            if( it == mapgens_.end() ) {
                return nullptr;
            } else {
                return &it->second;
            }
        }
        /// @see mapgen_basic_container::add
        int add( const std::string &key, const std::shared_ptr<mapgen_function> &ptr ) {
            return mapgens_[key].add( ptr );
        }
        /// @see mapgen_basic_container::generate
        bool generate( mapgendata &dat, const std::string &key, const int hardcoded_weight = 0 ) {
            const auto iter = mapgens_.find( key );
            if( iter == mapgens_.end() ) {
                return false;
            }
            return iter->second.generate( dat, hardcoded_weight );
        }

        mapgen_parameters get_map_special_params( const std::string &key ) const {
            const auto iter = mapgens_.find( key );
            if( iter == mapgens_.end() ) {
                return mapgen_parameters();
            }
            return iter->second.get_mapgen_params( mapgen_parameter_scope::overmap_special,
                                                   // NOLINTNEXTLINE(cata-translate-string-literal)
                                                   string_format( "map special %s", key ) );
        }
};

static mapgen_factory oter_mapgen;

std::map<nested_mapgen_id, nested_mapgen> nested_mapgens;
std::map<update_mapgen_id, update_mapgen> update_mapgens;
static std::unordered_map<std::string, tripoint_abs_ms> queued_points;

template<>
bool string_id<nested_mapgen>::is_valid() const
{
    return str() == "null" || nested_mapgens.find( *this ) != nested_mapgens.end();
}

template<>
const nested_mapgen &string_id<nested_mapgen>::obj() const
{
    auto it = nested_mapgens.find( *this );
    if( it == nested_mapgens.end() ) {
        debugmsg( "Using invalid nested_mapgen_id %s", str() );
        static const nested_mapgen null_mapgen;
        return null_mapgen;
    }
    return it->second;
}

template<>
bool string_id<update_mapgen>::is_valid() const
{
    return str() == "null" || update_mapgens.find( *this ) != update_mapgens.end();
}

template<>
const update_mapgen &string_id<update_mapgen>::obj() const
{
    auto it = update_mapgens.find( *this );
    if( it == update_mapgens.end() ) {
        debugmsg( "Using invalid nested_mapgen_id %s", str() );
        static const update_mapgen null_mapgen;
        return null_mapgen;
    }
    return it->second;
}

/*
 * setup mapgen_basic_container::weights_ which mapgen uses to diceroll. Also setup mapgen_function_json
 */
void calculate_mapgen_weights()   // TODO: rename as it runs jsonfunction setup too
{
    oter_mapgen.setup();
    // Not really calculate weights, but let's keep it here for now
    for( auto &pr : nested_mapgens ) {
        for( const weighted_object<int, std::shared_ptr<mapgen_function_json_nested>> &ptr :
             pr.second.funcs() ) {
            ptr.obj->setup();
            inp_mngr.pump_events();
        }
    }
    for( auto &pr : update_mapgens ) {
        for( const auto &ptr : pr.second.funcs() ) {
            ptr->setup();
            inp_mngr.pump_events();
        }
    }
    // Having set up all the mapgens we can now perform a second
    // pass of finalizing their parameters
    oter_mapgen.finalize_parameters();
    for( auto &pr : nested_mapgens ) {
        for( const weighted_object<int, std::shared_ptr<mapgen_function_json_nested>> &ptr :
             pr.second.funcs() ) {
            ptr.obj->finalize_parameters();
            inp_mngr.pump_events();
        }
    }
    for( auto &pr : update_mapgens ) {
        for( const auto &ptr : pr.second.funcs() ) {
            ptr->finalize_parameters();
            inp_mngr.pump_events();
        }
    }
}

void check_mapgen_definitions()
{
    oter_mapgen.check_consistency();
    for( const auto &oter_definition : nested_mapgens ) {
        for( const auto &mapgen_function_ptr : oter_definition.second.funcs() ) {
            mapgen_function_ptr.obj->check();
        }
    }
    for( const auto &oter_definition : update_mapgens ) {
        for( const auto &mapgen_function_ptr : oter_definition.second.funcs() ) {
            mapgen_function_ptr->check();
        }
    }
}

/////////////////////////////////////////////////////////////////////////////////
///// json mapgen functions
///// 1 - init():

/**
 * Tiny little namespace to hold error messages
 */
namespace mapgen_defer
{
static std::string member;
static std::string message;
static bool defer;
static JsonObject jsi;
} // namespace mapgen_defer

static void set_mapgen_defer( const JsonObject &jsi, const std::string &member,
                              const std::string &message )
{
    mapgen_defer::defer = true;
    mapgen_defer::jsi = jsi;
    mapgen_defer::member = member;
    mapgen_defer::message = message;
}

/*
 * load a single mapgen json structure; this can be inside an overmap_terrain, or on it's own.
 */
std::shared_ptr<mapgen_function>
load_mapgen_function( const JsonObject &jio, const std::string &id_base, const point &offset,
                      const point &total )
{
    dbl_or_var weight = get_dbl_or_var( jio, "weight", false,  1000 );

    if( jio.get_bool( "disabled", false ) ) {
        jio.allow_omitted_members();
        return nullptr; // nothing
    }
    const std::string mgtype = jio.get_string( "method" );
    if( mgtype == "builtin" ) {
        if( const building_gen_pointer ptr = get_mapgen_cfunction( jio.get_string( "name" ) ) ) {
            return std::make_shared<mapgen_function_builtin>( ptr, std::move( weight ) );
        } else {
            jio.throw_error_at( "name", "function does not exist" );
        }
    } else if( mgtype == "json" ) {
        if( !jio.has_object( "object" ) ) {
            jio.throw_error( R"(mapgen with method "json" must define key "object")" );
        }
        JsonObject jo = jio.get_object( "object" );
        jo.allow_omitted_members();
        return std::make_shared<mapgen_function_json>(
                   jo, std::move( weight ), "mapgen " + id_base, offset, total );
    } else {
        jio.throw_error_at( "method", R"(invalid value: must be "builtin" or "json")" );
    }
}

void load_and_add_mapgen_function( const JsonObject &jio, const std::string &id_base,
                                   const point &offset, const point &total )
{
    std::shared_ptr<mapgen_function> f = load_mapgen_function( jio, id_base, offset, total );
    if( f ) {
        oter_mapgen.add( id_base, f );
    }
}

static void load_nested_mapgen( const JsonObject &jio, const nested_mapgen_id &id_base )
{
    const std::string mgtype = jio.get_string( "method" );
    if( mgtype == "json" ) {
        if( jio.has_object( "object" ) ) {
            int weight = jio.get_int( "weight", 1000 );
            JsonObject jo = jio.get_object( "object" );
            jo.allow_omitted_members();
            nested_mapgens[id_base].add(
                std::make_shared<mapgen_function_json_nested>(
                    jo, "nested mapgen " + id_base.str() ),
                weight );
        } else {
            debugmsg( "Nested mapgen: Invalid mapgen function (missing \"object\" object)", id_base.c_str() );
        }
    } else {
        debugmsg( "Nested mapgen: type for id %s was %s, but nested mapgen only supports \"json\"",
                  id_base.c_str(), mgtype.c_str() );
    }
}

static void load_update_mapgen( const JsonObject &jio, const update_mapgen_id &id_base )
{
    const std::string mgtype = jio.get_string( "method" );
    if( mgtype == "json" ) {
        if( jio.has_object( "object" ) ) {
            JsonObject jo = jio.get_object( "object" );
            jo.allow_omitted_members();
            update_mapgens[id_base].add(
                std::make_unique<update_mapgen_function_json>(
                    jo, "update mapgen " + id_base.str() ) );
        } else {
            debugmsg( "Update mapgen: Invalid mapgen function (missing \"object\" object)",
                      id_base.c_str() );
        }
    } else {
        debugmsg( "Update mapgen: type for id %s was %s, but update mapgen only supports \"json\"",
                  id_base.c_str(), mgtype.c_str() );
    }
}

/*
 * feed bits `o json from standalone file to load_mapgen_function. (standalone json "type": "mapgen")
 */
void load_mapgen( const JsonObject &jo )
{
    // NOLINTNEXTLINE(cata-use-named-point-constants)
    static constexpr point point_one( 1, 1 );

    if( jo.has_array( "om_terrain" ) ) {
        JsonArray ja = jo.get_array( "om_terrain" );
        if( ja.test_array() ) {
            point offset;
            point total( ja.get_array( 0 ).size(), ja.size() );
            for( JsonArray row_items : ja ) {
                for( const std::string mapgenid : row_items ) {
                    load_and_add_mapgen_function( jo, mapgenid, offset, total );
                    offset.x++;
                }
                offset.y++;
                offset.x = 0;
            }
        } else {
            std::vector<std::string> mapgenid_list;
            for( const std::string line : ja ) {
                mapgenid_list.push_back( line );
            }
            if( !mapgenid_list.empty() ) {
                const std::string mapgenid = mapgenid_list[0];
                const auto mgfunc = load_mapgen_function( jo, mapgenid, point_zero, point_one );
                if( mgfunc ) {
                    for( auto &i : mapgenid_list ) {
                        oter_mapgen.add( i, mgfunc );
                    }
                }
            }
        }
    } else if( jo.has_string( "om_terrain" ) ) {
        load_and_add_mapgen_function( jo, jo.get_string( "om_terrain" ), point_zero, point_one );
    } else if( jo.has_string( "nested_mapgen_id" ) ) {
        load_nested_mapgen( jo, nested_mapgen_id( jo.get_string( "nested_mapgen_id" ) ) );
    } else if( jo.has_string( "update_mapgen_id" ) ) {
        load_update_mapgen( jo, update_mapgen_id( jo.get_string( "update_mapgen_id" ) ) );
    } else {
        debugmsg( "mapgen entry requires \"om_terrain\" or \"nested_mapgen_id\"(string, array of strings, or array of array of strings)\n%s\n",
                  jo.str() );
    }
}

void reset_mapgens()
{
    oter_mapgen.reset();
    nested_mapgens.clear();
    update_mapgens.clear();
}

/////////////////////////////////////////////////////////////////////////////////
///// 2 - right after init() finishes parsing all game json and terrain info/etc is set..
/////   ...parse more json! (mapgen_function_json)

size_t mapgen_function_json_base::calc_index( const point &p ) const
{
    if( p.x >= mapgensize.x ) {
        debugmsg( "invalid value %zu for x in calc_index", p.x );
    }
    if( p.y >= mapgensize.y ) {
        debugmsg( "invalid value %zu for y in calc_index", p.y );
    }
    return p.y * mapgensize.y + p.x;
}

static bool common_check_bounds( const jmapgen_int &x, const jmapgen_int &y, const jmapgen_int &z,
                                 const point &mapgensize, const JsonObject &jso )
{
    half_open_rectangle<point> bounds( point_zero, mapgensize );
    if( !bounds.contains( point( x.val, y.val ) ) ) {
        return false;
    }

    if( x.valmax < x.val ) {
        jso.throw_error( "x maximum is less than x minimum" );
    }

    if( y.valmax < y.val ) {
        jso.throw_error( "y maximum is less than y minimum" );
    }

    if( z.valmax != z.val ) {
        jso.throw_error( "z maximum has to be identical to z minimum" );
    }

    if( x.valmax > mapgensize.x - 1 ) {
        jso.throw_error_at( "x", "coordinate range cannot cross grid boundaries" );
    }

    if( y.valmax > mapgensize.y - 1 ) {
        jso.throw_error_at( "y", "coordinate range cannot cross grid boundaries" );
    }

    return true;
}

void mapgen_function_json_base::merge_non_nest_parameters_into(
    mapgen_parameters &params, const std::string &outer_context ) const
{
    // NOLINTNEXTLINE(cata-translate-string-literal)
    const std::string context = string_format( "%s within %s", context_, outer_context );
    params.check_and_merge( parameters, context, mapgen_parameter_scope::nest );
}

bool mapgen_function_json_base::check_inbounds( const jmapgen_int &x, const jmapgen_int &y,
        const jmapgen_int &z,
        const JsonObject &jso ) const
{
    return common_check_bounds( x, y, z, mapgensize, jso );
}

mapgen_function_json_base::mapgen_function_json_base(
    const JsonObject &jsobj, const std::string &context )
    : jsobj( jsobj )
    , context_( context )
    , is_ready( false )
    , mapgensize( SEEX * 2, SEEY * 2 )
    , total_size( mapgensize )
    , objects( m_offset, mapgensize, total_size )
{
    this->jsobj.allow_omitted_members();
}

mapgen_function_json_base::~mapgen_function_json_base() = default;

mapgen_function_json::mapgen_function_json( const JsonObject &jsobj,
        dbl_or_var w, const std::string &context, const point &grid_offset, const point &grid_total )
    : mapgen_function( std::move( w ) )
    , mapgen_function_json_base( jsobj, context )
    , fill_ter( t_null )
    , rotation( 0 )
    , fallback_predecessor_mapgen_( oter_str_id::NULL_ID() )
{
    m_offset.x() = grid_offset.x * mapgensize.x;
    m_offset.y() = grid_offset.y * mapgensize.y;
    m_offset.z() = 0;
    total_size.x = grid_total.x * mapgensize.x;
    total_size.y = grid_total.y * mapgensize.y;
    objects = jmapgen_objects( m_offset, mapgensize, total_size );
}

mapgen_function_json_nested::mapgen_function_json_nested(
    const JsonObject &jsobj, const std::string &context )
    : mapgen_function_json_base( jsobj, context )
    , rotation( 0 )
{
}

jmapgen_int::jmapgen_int( point p ) : val( p.x ), valmax( p.y )
{
    cata_assert( p.x <= std::numeric_limits<int16_t>::max() );
    cata_assert( p.y <= std::numeric_limits<int16_t>::max() );
}

jmapgen_int::jmapgen_int( const JsonObject &jo, const std::string_view tag )
{
    if( jo.has_array( tag ) ) {
        JsonArray sparray = jo.get_array( tag );
        if( sparray.empty() || sparray.size() > 2 ) {
            jo.throw_error_at( tag, "invalid data: must be an array of 1 or 2 values" );
        }
        int tmpval = sparray.get_int( 0 );
        if( tmpval >= std::numeric_limits<int16_t>::max() ) {
            jo.throw_error_at( tag, string_format( "Value %d too large", tmpval ) );
        }
        val = tmpval;
        if( sparray.size() == 2 ) {
            int tmpvalmax = sparray.get_int( 1 );
            if( tmpvalmax >= std::numeric_limits<int16_t>::max() ) {
                jo.throw_error_at( tag, string_format( "Value %d too large", tmpvalmax ) );
            }
            valmax = tmpvalmax;
        } else {
            valmax = val;
        }
    } else {
        val = valmax = jo.get_int( tag );
    }
}

jmapgen_int::jmapgen_int( const JsonObject &jo, const std::string_view tag, const int &def_val,
                          const int &def_valmax )
    : val( def_val )
    , valmax( def_valmax )
{
    if( jo.has_array( tag ) ) {
        JsonArray sparray = jo.get_array( tag );
        if( sparray.size() > 2 ) {
            jo.throw_error_at( tag, "invalid data: must be an array of 1 or 2 values" );
        }
        if( !sparray.empty() ) {
            int tmpval = sparray.get_int( 0 );
            if( tmpval >= std::numeric_limits<int16_t>::max() ) {
                jo.throw_error_at( tag, string_format( "Value %d too large", tmpval ) );
            }
            val = tmpval;
        }
        if( sparray.size() >= 2 ) {
            int tmpvalmax = sparray.get_int( 1 );
            if( tmpvalmax >= std::numeric_limits<int16_t>::max() ) {
                jo.throw_error_at( tag, string_format( "Value %d too large", tmpvalmax ) );
            }
            valmax = tmpvalmax;
        }
    } else if( jo.has_member( tag ) ) {
        int tmpval = jo.get_int( tag );
        if( tmpval >= std::numeric_limits<int16_t>::max() ) {
            jo.throw_error_at( tag, string_format( "Value %d too large", tmpval ) );
        }
        val = valmax = tmpval;
    }
}

int jmapgen_int::get() const
{
    return val == valmax ? val : rng( val, valmax );
}

/*
 * Turn json gobbldigook into machine friendly gobbldigook, for applying
 * basic map 'set' functions, optionally based on one_in(chance) or repeat value
 */
void mapgen_function_json_base::setup_setmap( const JsonArray &parray )
{
    std::string tmpval;
    std::map<std::string, jmapgen_setmap_op> setmap_opmap;
    setmap_opmap[ "terrain" ] = JMAPGEN_SETMAP_TER;
    setmap_opmap[ "furniture" ] = JMAPGEN_SETMAP_FURN;
    setmap_opmap[ "trap" ] = JMAPGEN_SETMAP_TRAP;
    setmap_opmap[ "trap_remove" ] = JMAPGEN_SETMAP_TRAP_REMOVE;
    setmap_opmap[ "creature_remove" ] = JMAPGEN_SETMAP_CREATURE_REMOVE;
    setmap_opmap[ "item_remove" ] = JMAPGEN_SETMAP_ITEM_REMOVE;
    setmap_opmap[ "field_remove" ] = JMAPGEN_SETMAP_FIELD_REMOVE;
    setmap_opmap[ "radiation" ] = JMAPGEN_SETMAP_RADIATION;
    setmap_opmap[ "bash" ] = JMAPGEN_SETMAP_BASH;
    setmap_opmap[ "variable" ] = JMAPGEN_SETMAP_VARIABLE;
    std::map<std::string, jmapgen_setmap_op>::iterator sm_it;
    jmapgen_setmap_op tmpop;
    int setmap_optype = 0;

    for( const JsonObject pjo : parray ) {
        if( pjo.read( "point", tmpval ) ) {
            setmap_optype = JMAPGEN_SETMAP_OPTYPE_POINT;
        } else if( pjo.read( "set", tmpval ) ) {
            setmap_optype = JMAPGEN_SETMAP_OPTYPE_POINT;
            debugmsg( "Warning, set: [ { \"set\": … } is deprecated, use set: [ { \"point\": … " );
        } else if( pjo.read( "line", tmpval ) ) {
            setmap_optype = JMAPGEN_SETMAP_OPTYPE_LINE;
        } else if( pjo.read( "square", tmpval ) ) {
            setmap_optype = JMAPGEN_SETMAP_OPTYPE_SQUARE;
        } else {
            pjo.throw_error( R"(invalid data: must contain "point", "set", "line" or "square" member)" );
        }

        sm_it = setmap_opmap.find( tmpval );
        if( sm_it == setmap_opmap.end() ) {
            pjo.throw_error( string_format( "invalid subfunction %s", tmpval.c_str() ) );
        }

        tmpop = sm_it->second;
        jmapgen_int tmp_x2( 0, 0 );
        jmapgen_int tmp_y2( 0, 0 );
        jmapgen_int tmp_i( 0, 0 );
        std::string string_val;
        int tmp_chance = 1;
        int tmp_rotation = 0;
        int tmp_fuel = -1;
        int tmp_status = -1;

        const jmapgen_int tmp_x( pjo, "x" );
        const jmapgen_int tmp_y( pjo, "y" );
        const jmapgen_int tmp_z( pjo, "z", 0, 0 );
        if( !check_inbounds( tmp_x, tmp_y, tmp_z, pjo ) ) {
            pjo.allow_omitted_members();
            continue;
        }
        if( setmap_optype != JMAPGEN_SETMAP_OPTYPE_POINT ) {
            tmp_x2 = jmapgen_int( pjo, "x2" );
            tmp_y2 = jmapgen_int( pjo, "y2" );
            if( !check_inbounds( tmp_x2, tmp_y2, tmp_z, pjo ) ) {
                pjo.allow_omitted_members();
                continue;
            }
        }
        if( tmpop == JMAPGEN_SETMAP_RADIATION ) {
            tmp_i = jmapgen_int( pjo, "amount" );
        } else if( tmpop == JMAPGEN_SETMAP_BASH || tmpop == JMAPGEN_SETMAP_ITEM_REMOVE ||
                   tmpop == JMAPGEN_SETMAP_FIELD_REMOVE || tmpop == JMAPGEN_SETMAP_CREATURE_REMOVE ) {
            //suppress warning
        } else if( tmpop == JMAPGEN_SETMAP_VARIABLE ) {
            string_val = pjo.get_string( "id" );
        } else {
            std::string tmpid = pjo.get_string( "id" );
            switch( tmpop ) {
                case JMAPGEN_SETMAP_TER: {
                    const ter_str_id tid( tmpid );

                    if( !tid.is_valid() ) {
                        set_mapgen_defer( pjo, "id", "no such terrain" );
                        return;
                    }
                    tmp_i.val = tid.id().to_i();
                }
                break;
                case JMAPGEN_SETMAP_FURN: {
                    const furn_str_id fid( tmpid );

                    if( !fid.is_valid() ) {
                        set_mapgen_defer( pjo, "id", "no such furniture" );
                        return;
                    }
                    tmp_i.val = fid.id().to_i();
                }
                break;
                case JMAPGEN_SETMAP_TRAP_REMOVE:
                case JMAPGEN_SETMAP_TRAP: {
                    const trap_str_id sid( tmpid );
                    if( !sid.is_valid() ) {
                        set_mapgen_defer( pjo, "id", "no such trap" );
                        return;
                    }
                    tmp_i.val = sid.id().to_i();
                }
                break;

                default:
                    //Suppress warnings
                    break;
            }
            // TODO: ... support for random furniture? or not.
            tmp_i.valmax = tmp_i.val;
        }
        // TODO: sanity check?
        const jmapgen_int tmp_repeat = jmapgen_int( pjo, "repeat", 1, 1 );
        pjo.read( "chance", tmp_chance );
        pjo.read( "rotation", tmp_rotation );
        pjo.read( "fuel", tmp_fuel );
        pjo.read( "status", tmp_status );
        jmapgen_setmap tmp( tmp_x, tmp_y, tmp_z, tmp_x2, tmp_y2,
                            static_cast<jmapgen_setmap_op>( tmpop + setmap_optype ), tmp_i,
                            tmp_chance, tmp_repeat, tmp_rotation, tmp_fuel, tmp_status, string_val );

        setmap_points.push_back( tmp );
        tmpval.clear();
    }

}

void mapgen_function_json_base::finalize_parameters_common()
{
    objects.merge_parameters_into( parameters, context_ );
}

mapgen_arguments mapgen_function_json_base::get_args(
    const mapgendata &md, mapgen_parameter_scope scope ) const
{
    return parameters.get_args( md, scope );
}

jmapgen_place::jmapgen_place( const JsonObject &jsi )
    : x( jsi, "x" )
    , y( jsi, "y" )
    , z( jsi, "z", 0, 0 )
    , repeat( jsi, "repeat", 1, 1 )
{
}

void jmapgen_place::offset( const tripoint_rel_ms &offset )
{
    x.val -= offset.x();
    x.valmax -= offset.x();
    y.val -= offset.y();
    y.valmax -= offset.y();
    z.val -= offset.z();
    z.valmax -= offset.z();
}

map_key::map_key( const std::string &s ) : str( s )
{
    if( utf8_width( str ) != 1 ) {
        debugmsg( "map key '%s' must be 1 column", str );
    }
}

map_key::map_key( const JsonMember &member ) : str( member.name() )
{
    if( utf8_width( str ) != 1 ) {
        member.throw_error( "format map key must be 1 column" );
    }
}

template<typename T>
static bool is_null_helper( const string_id<T> &id )
{
    return id.is_null();
}

template<typename T>
static bool is_null_helper( const int_id<T> &id )
{
    return id.id().is_null();
}

static bool is_null_helper( const std::string_view )
{
    return false;
}

template<typename T>
struct make_null_helper;

template<>
struct make_null_helper<std::string> {
    std::string operator()() const {
        return {};
    }
};

template<typename T>
struct make_null_helper<string_id<T>> {
    string_id<T> operator()() const {
        return string_id<T>::NULL_ID();
    }
};

template<typename T>
struct make_null_helper<int_id<T>> {
    int_id<T> operator()() const {
        return string_id<T>::NULL_ID().id();
    }
};

template<typename T>
static string_id<T> to_string_id_helper( const string_id<T> &id )
{
    return id;
}

template<typename T>
static string_id<T> to_string_id_helper( const int_id<T> &id )
{
    return id.id();
}

static std::string to_string_id_helper( const std::string &s )
{
    return s;
}

template<typename T>
static bool is_valid_helper( const string_id<T> &id )
{
    return id.is_valid();
}

template<typename T>
static bool is_valid_helper( const int_id<T> & )
{
    return true;
}

static bool is_valid_helper( const std::string_view )
{
    return true;
}

// Mapgen often uses various id values.  Usually these are specified verbatim
// as strings, but they can also be parameterized.  This class encapsulates
// such a value.  It records how the value was specified so that it can be
// calculated later based on the parameters chosen for a particular instance of
// the mapgen.
template<typename Id>
class mapgen_value
{
    public:
        using StringId = to_string_id_t<Id>;
        struct void_;
        using Id_unless_string =
            std::conditional_t<std::is_same_v<Id, std::string>, void_, Id>;

        struct value_source {
            virtual ~value_source() = default;
            virtual Id get( const mapgendata & ) const = 0;
            virtual void check( const std::string &/*oter_name*/, const mapgen_parameters &
                              ) const {};
            virtual void check_consistent_with(
                const value_source &, const std::string &context ) const = 0;
            virtual std::vector<StringId> all_possible_results(
                const mapgen_parameters & ) const = 0;
            virtual const std::string *get_name_if_parameter() const {
                return nullptr;
            }
        };

        struct null_source : value_source {
            Id get( const mapgendata & ) const override {
                return make_null_helper<Id> {}();
            }

            void check_consistent_with(
                const value_source &o, const std::string &context ) const override {
                if( const null_source *other = dynamic_cast<const null_source *>( &o ) ) {
                    // OK
                } else {
                    debugmsg( "inconsistent default types for %s", context );
                }
            }

            std::vector<StringId> all_possible_results( const mapgen_parameters & ) const override {
                return { make_null_helper<StringId>{}() };
            }
        };

        struct id_source : value_source {
            Id id;

            explicit id_source( const std::string &s ) :
                id( s ) {
            }

            explicit id_source( const Id_unless_string &s ) :
                id( s ) {
            }

            Id get( const mapgendata & ) const override {
                return id;
            }

            void check( const std::string &context, const mapgen_parameters & ) const override {
                if( !is_valid_helper( id ) ) {
                    debugmsg( "mapgen '%s' uses invalid entry '%s'",
                              context, cata_variant( id ).get_string() );
                }
            }

            void check_consistent_with(
                const value_source &o, const std::string &context ) const override {
                if( const id_source *other = dynamic_cast<const id_source *>( &o ) ) {
                    if( id != other->id ) {
                        debugmsg( "inconsistent default values for %s (%s vs %s)",
                                  context, cata_variant( id ).get_string(),
                                  cata_variant( other->id ).get_string() );
                    }
                } else {
                    debugmsg( "inconsistent default types for %s", context );
                }
            }

            std::vector<StringId> all_possible_results( const mapgen_parameters & ) const override {
                return { to_string_id_helper( id ) };
            }
        };

        struct param_source : value_source {
            std::string param_name;
            std::optional<StringId> fallback;

            explicit param_source( const JsonObject &jo )
                : param_name( jo.get_string( "param" ) ) {
                jo.read( "fallback", fallback, false );
            }

            Id get( const mapgendata &dat ) const override {
                if( fallback ) {
                    return Id( dat.get_arg_or<StringId>( param_name, *fallback ) );
                } else {
                    return Id( dat.get_arg<StringId>( param_name ) );
                }
            }

            void check( const std::string &context, const mapgen_parameters &parameters
                      ) const override {
                auto param_it = parameters.map.find( param_name );
                if( param_it == parameters.map.end() ) {
                    debugmsg( "mapgen '%s' uses undefined parameter '%s'", context, param_name );
                } else {
                    const mapgen_parameter &param = param_it->second;
                    constexpr cata_variant_type req_type = cata_variant_type_for<StringId>();
                    cata_variant_type param_type = param.type();
                    if( param_type != req_type && req_type != cata_variant_type::string ) {
                        debugmsg( "mapgen '%s' uses parameter '%s' of type '%s' in a context "
                                  "expecting type '%s'", context, param_name,
                                  io::enum_to_string( param_type ),
                                  io::enum_to_string( req_type ) );
                    }
                    if( param.scope() == mapgen_parameter_scope::overmap_special && !fallback ) {
                        debugmsg( "mapgen '%s' uses parameter '%s' of map_special scope without a "
                                  "fallback.  Such parameters must provide a fallback to allow "
                                  "for changes to overmap_special definitions", context,
                                  param_name );
                    }
                }
            }

            void check_consistent_with(
                const value_source &o, const std::string &context ) const override {
                if( const param_source *other = dynamic_cast<const param_source *>( &o ) ) {
                    if( param_name != other->param_name ) {
                        debugmsg( "inconsistent default values for %s (%s vs %s)",
                                  context, param_name, other->param_name );
                    }
                } else {
                    debugmsg( "inconsistent default types for %s", context );
                }
            }

            std::vector<StringId> all_possible_results(
                const mapgen_parameters &params ) const override {
                auto param_it = params.map.find( param_name );
                if( param_it == params.map.end() ) {
                    return {};
                } else {
                    const mapgen_parameter &param = param_it->second;
                    std::vector<StringId> result;
                    for( const std::string &s : param.all_possible_values( params ) ) {
                        result.emplace_back( s );
                    }
                    return result;
                }
            }

            const std::string *get_name_if_parameter() const override {
                return &param_name;
            }
        };

        struct distribution_source : value_source {
            weighted_int_list<StringId> list;

            explicit distribution_source( const JsonObject &jo ) {
                load_weighted_list( jo.get_member( "distribution" ), list, 1 );
            }

            Id get( const mapgendata & ) const override {
                return *list.pick();
            }

            void check( const std::string &context, const mapgen_parameters & ) const override {
                for( const weighted_object<int, StringId> &wo : list ) {
                    if( !is_valid_helper( wo.obj ) ) {
                        debugmsg( "mapgen '%s' uses invalid entry '%s' in weighted list",
                                  context, cata_variant( wo.obj ).get_string() );
                    }
                }
            }

            void check_consistent_with(
                const value_source &o, const std::string &context ) const override {
                if( const distribution_source *other =
                        dynamic_cast<const distribution_source *>( &o ) ) {
                    if( list != other->list ) {
                        const std::string my_list = list.to_debug_string();
                        const std::string other_list = other->list.to_debug_string();
                        debugmsg( "inconsistent default value distributions for %s (%s vs %s)",
                                  context, my_list, other_list );
                    }
                } else {
                    debugmsg( "inconsistent default types for %s", context );
                }
            }

            std::vector<StringId> all_possible_results( const mapgen_parameters & ) const override {
                std::vector<StringId> result;
                for( const weighted_object<int, StringId> &wo : list ) {
                    result.push_back( wo.obj );
                }
                return result;
            }
        };

        struct switch_source : value_source {
            // This has to be a pointer because mapgen_value is an incomplete
            // type.  We could resolve this by pulling out all these
            // value_source classes and defining them at namespace scope after
            // mapgen_value, but that would make the code much more verbose.
            std::unique_ptr<mapgen_value<std::string>> on;
            std::unordered_map<std::string, StringId> cases;

            explicit switch_source( const JsonObject &jo )
                : on( std::make_unique<mapgen_value<std::string>>( jo.get_object( "switch" ) ) ) {
                jo.read( "cases", cases, true );
            }

            Id get( const mapgendata &dat ) const override {
                std::string based_on = on->get( dat );
                auto it = cases.find( based_on );
                if( it == cases.end() ) {
                    debugmsg( "switch does not handle case %s", based_on );
                    return make_null_helper<Id> {}();
                }
                return Id( it->second );
            }

            void check( const std::string &context, const mapgen_parameters &params
                      ) const override {
                on->check( context, params );
                for( const std::pair<const std::string, StringId> &p : cases ) {
                    if( !is_valid_helper( p.second ) ) {
                        debugmsg( "mapgen '%s' uses invalid entry '%s' in switch",
                                  context, cata_variant( p.second ).get_string() );
                    }
                }
                std::vector<std::string> possible_values = on->all_possible_results( params );
                for( const std::string &value : possible_values ) {
                    if( !cases.count( value ) ) {
                        debugmsg( "mapgen '%s' has switch which does not account for potential "
                                  "case '%s' of the switched-on value", context, value );
                    }
                }
            }

            void check_consistent_with(
                const value_source &o, const std::string &context ) const override {
                if( const switch_source *other = dynamic_cast<const switch_source *>( &o ) ) {
                    on->check_consistent_with( *other->on, context );
                    if( cases != other->cases ) {
                        auto dump_set = []( const std::unordered_map<std::string, StringId> &s ) {
                            bool first = true;
                            std::string result = "{ ";
                            for( const std::pair<const std::string, StringId> &p : s ) {
                                if( first ) {
                                    first = false;
                                } else {
                                    result += ", ";
                                }
                                result += p.first;
                                result += ": ";
                                result += cata_variant( p.second ).get_string();
                            }
                            return result;
                        };

                        const std::string my_list = dump_set( cases );
                        const std::string other_list = dump_set( other->cases );
                        debugmsg( "inconsistent switch cases for %s (%s vs %s)",
                                  context, my_list, other_list );
                    }
                } else {
                    debugmsg( "inconsistent default types for %s", context );
                }
            }

            std::vector<StringId> all_possible_results( const mapgen_parameters & ) const override {
                std::vector<StringId> result;
                result.reserve( cases.size() );
                for( const std::pair<const std::string, StringId> &p : cases ) {
                    result.push_back( p.second );
                }
                return result;
            }
        };

        mapgen_value()
            : is_null_( true )
            , source_( make_shared_fast<null_source>() )
        {}

        explicit mapgen_value( const std::string &s ) {
            init_string( s );
        }

        explicit mapgen_value( const Id_unless_string &id ) {
            init_string( id );
        }

        explicit mapgen_value( const JsonValue &jv ) {
            if( jv.test_string() ) {
                init_string( jv.get_string() );
            } else {
                init_object( jv.get_object() );
            }
        }

        explicit mapgen_value( const JsonObject &jo ) {
            init_object( jo );
        }

        template<typename S>
        void init_string( const S &s ) {
            source_ = make_shared_fast<id_source>( s );
            is_null_ = is_null_helper( s );
        }

        void init_object( const JsonObject &jo ) {
            if( jo.has_member( "param" ) ) {
                source_ = make_shared_fast<param_source>( jo );
            } else if( jo.has_member( "distribution" ) ) {
                source_ = make_shared_fast<distribution_source>( jo );
            } else if( jo.has_member( "switch" ) ) {
                source_ = make_shared_fast<switch_source>( jo );
            } else {
                jo.throw_error(
                    R"(Expected member "param", "distribution", or "switch" in mapgen object)" );
            }
        }

        bool is_null() const {
            return is_null_;
        }

        void check( const std::string &context, const mapgen_parameters &params ) const {
            source_->check( context, params );
        }
        void check_consistent_with( const mapgen_value &other, const std::string &context ) const {
            source_->check_consistent_with( *other.source_, context );
        }

        Id get( const mapgendata &dat ) const {
            return source_->get( dat );
        }
        std::vector<StringId> all_possible_results( const mapgen_parameters &params ) const {
            return source_->all_possible_results( params );
        }

        const std::string *get_name_if_parameter() const {
            return source_->get_name_if_parameter();
        }

        void deserialize( const JsonValue &jsin ) {
            if( jsin.test_object() ) {
                *this = mapgen_value( jsin.get_object() );
            } else {
                *this = mapgen_value( jsin.get_string() );
            }
        }
    private:
        bool is_null_ = false;
        shared_ptr_fast<const value_source> source_;
};

namespace io
{

template<>
std::string enum_to_string<jmapgen_flags>( jmapgen_flags v )
{
    switch( v ) {
        // *INDENT-OFF*
        case jmapgen_flags::allow_terrain_under_other_data: return "ALLOW_TERRAIN_UNDER_OTHER_DATA";
        case jmapgen_flags::dismantle_all_before_placing_terrain:
            return "DISMANTLE_ALL_BEFORE_PLACING_TERRAIN";
        case jmapgen_flags::erase_all_before_placing_terrain:
            return "ERASE_ALL_BEFORE_PLACING_TERRAIN";
        case jmapgen_flags::allow_terrain_under_furniture: return "ALLOW_TERRAIN_UNDER_FURNITURE";
        case jmapgen_flags::dismantle_furniture_before_placing_terrain:
            return "DISMANTLE_FURNITURE_BEFORE_PLACING_TERRAIN";
        case jmapgen_flags::erase_furniture_before_placing_terrain:
            return "ERASE_FURNITURE_BEFORE_PLACING_TERRAIN";
        case jmapgen_flags::allow_terrain_under_trap: return "ALLOW_TERRAIN_UNDER_TRAP";
        case jmapgen_flags::dismantle_trap_before_placing_terrain:
            return "DISMANTLE_TRAP_BEFORE_PLACING_TERRAIN";
        case jmapgen_flags::erase_trap_before_placing_terrain:
            return "ERASE_TRAP_BEFORE_PLACING_TERRAIN";
        case jmapgen_flags::allow_terrain_under_items: return "ALLOW_TERRAIN_UNDER_ITEMS";
        case jmapgen_flags::erase_items_before_placing_terrain:
            return "ERASE_ITEMS_BEFORE_PLACING_TERRAIN";
        case jmapgen_flags::no_underlying_rotate: return "NO_UNDERLYING_ROTATE";
        case jmapgen_flags::avoid_creatures: return "AVOID_CREATURES";
        // *INDENT-ON*
        case jmapgen_flags::last:
            break;
    }
    debugmsg( "unknown jmapgen_flags %d", static_cast<int>( v ) );
    return "";
}

template<>
std::string enum_to_string<mapgen_parameter_scope>( mapgen_parameter_scope v )
{
    switch( v ) {
        // *INDENT-OFF*
        case mapgen_parameter_scope::overmap_special: return "overmap_special";
        case mapgen_parameter_scope::omt: return "omt";
        case mapgen_parameter_scope::nest: return "nest";
        // *INDENT-ON*
        case mapgen_parameter_scope::last:
            break;
    }
    debugmsg( "unknown mapgen_parameter_scope %d", static_cast<int>( v ) );
    return "";
}

} // namespace io

mapgen_parameter::mapgen_parameter() = default;

mapgen_parameter::mapgen_parameter( const mapgen_value<std::string> &def, cata_variant_type type,
                                    mapgen_parameter_scope scope )
    : scope_( scope )
    , type_( type )
    , default_( make_shared_fast<mapgen_value<std::string>>( def ) )
{}

void mapgen_parameter::deserialize( const JsonObject &jo )
{
    optional( jo, false, "scope", scope_, mapgen_parameter_scope::overmap_special );
    jo.read( "type", type_, true );
    default_ = make_shared_fast<mapgen_value<std::string>>( jo.get_member( "default" ) );
}

cata_variant_type mapgen_parameter::type() const
{
    return type_;
}

cata_variant mapgen_parameter::get( const mapgendata &md ) const
{
    return cata_variant::from_string( type_, default_->get( md ) );
}

std::vector<std::string> mapgen_parameter::all_possible_values(
    const mapgen_parameters &params ) const
{
    return default_->all_possible_results( params );
}

void mapgen_parameter::check( const mapgen_parameters &params, const std::string &context ) const
{
    default_->check( context, params );
    for( const std::string &value : all_possible_values( params ) ) {
        if( !cata_variant::from_string( type_, std::string( value ) ).is_valid() ) {
            debugmsg( "%s can take value %s which is not a valid value of type %s",
                      context, value, io::enum_to_string( type_ ) );
        }
    }
}

void mapgen_parameter::check_consistent_with(
    const mapgen_parameter &other, const std::string &context ) const
{
    if( scope_ != other.scope_ ) {
        debugmsg( "mismatched scope for mapgen parameters %s (%s vs %s)",
                  context, io::enum_to_string( scope_ ), io::enum_to_string( other.scope_ ) );
    }
    if( type_ != other.type_ ) {
        debugmsg( "mismatched type for mapgen parameters %s (%s vs %s)",
                  context, io::enum_to_string( type_ ), io::enum_to_string( other.type_ ) );
    }
    default_->check_consistent_with( *other.default_, context );
}

auto mapgen_parameters::add_unique_parameter(
    const std::string &prefix, const mapgen_value<std::string> &def, cata_variant_type type,
    mapgen_parameter_scope scope ) -> iterator
{
    uint64_t i = 0;
    std::string candidate_name;
    while( true ) {
        candidate_name = string_format( "%s%d", prefix, i );
        if( map.find( candidate_name ) == map.end() ) {
            break;
        }
        ++i;
    }

    return map.emplace( candidate_name, mapgen_parameter( def, type, scope ) ).first;
}

mapgen_parameters mapgen_parameters::params_for_scope( mapgen_parameter_scope scope ) const
{
    mapgen_parameters result;
    for( const std::pair<const std::string, mapgen_parameter> &p : map ) {
        const mapgen_parameter &param = p.second;
        if( param.scope() == scope ) {
            result.map.insert( p );
        }
    }
    return result;
}

mapgen_arguments mapgen_parameters::get_args(
    const mapgendata &md, mapgen_parameter_scope scope ) const
{
    std::unordered_map<std::string, cata_variant> result;
    for( const std::pair<const std::string, mapgen_parameter> &p : map ) {
        const std::string &param_name = p.first;
        const mapgen_parameter &param = p.second;
        if( param.scope() == scope ) {
            cata_variant value = md.get_arg_or( param_name, param.get( md ) );
            result.emplace( param_name, value );
        }
    }
    return mapgen_arguments{ result };
}

void mapgen_parameters::check_and_merge( const mapgen_parameters &other,
        const std::string &context, mapgen_parameter_scope up_to_scope )
{
    for( const std::pair<const std::string, mapgen_parameter> &p : other.map ) {
        const mapgen_parameter &other_param = p.second;
        if( other_param.scope() >= up_to_scope ) {
            continue;
        }
        auto insert_result = map.insert( p );
        if( !insert_result.second ) {
            const std::string &name = p.first;
            const mapgen_parameter &this_param = insert_result.first->second;
            this_param.check_consistent_with(
                // NOLINTNEXTLINE(cata-translate-string-literal)
                other_param, string_format( "parameter %s in %s", name, context ) );
        }
    }
}

/**
 * This is a generic mapgen piece, the template parameter PieceType should be another specific
 * type of jmapgen_piece. This class contains a vector of those objects and will chose one of
 * it at random.
 */
template<typename PieceType>
class jmapgen_alternatively : public jmapgen_piece
{
    public:
        // Note: this bypasses virtual function system, all items in this vector are of type
        // PieceType, they *can not* be of any other type.
        std::vector<PieceType> alternatives;
        jmapgen_alternatively() = default;
        mapgen_phase phase() const override {
            if( alternatives.empty() ) {
                return mapgen_phase::default_;
            }
            return alternatives[0].phase();
        }
        void check( const std::string &context, const mapgen_parameters &params,
                    const jmapgen_int &x, const jmapgen_int &y, const jmapgen_int &z ) const override {
            if( alternatives.empty() ) {
                debugmsg( "zero alternatives in jmapgen_alternatively in %s", context );
            }
            for( const PieceType &piece : alternatives ) {
                piece.check( context, params, x, y, z );
            }
        }
        void merge_parameters_into( mapgen_parameters &params,
                                    const std::string &outer_context ) const override {
            for( const PieceType &piece : alternatives ) {
                piece.merge_parameters_into( params, outer_context );
            }
        }
        void apply( const mapgendata &dat, const jmapgen_int &x, const jmapgen_int &y, const jmapgen_int &z,
                    const std::string &context ) const override {
            if( const auto chosen = random_entry_opt( alternatives ) ) {
                chosen->get().apply( dat, x, y, z, context );
            }
        }
        bool has_vehicle_collision( const mapgendata &dat, const tripoint_rel_ms &p ) const override {
            return dat.m.veh_at( tripoint( p.x(), p.y(), dat.zlevel() + p.z() ) ).has_value();
        }
};

template<typename Value>
class jmapgen_constrained : public jmapgen_piece
{
    public:
        jmapgen_constrained( shared_ptr_fast<const jmapgen_piece> und,
                             const std::vector<mapgen_constraint<Value>> &cons )
            : underlying_piece( std::move( und ) )
            , constraints( cons )
        {}

        shared_ptr_fast<const jmapgen_piece> underlying_piece;
        std::vector<mapgen_constraint<Value>> constraints;

        mapgen_phase phase() const override {
            return underlying_piece->phase();
        }
        void check( const std::string &context, const mapgen_parameters &params,
                    const jmapgen_int &x, const jmapgen_int &y, const jmapgen_int &z ) const override {
            underlying_piece->check( context, params, x, y, z );
        }

        void merge_parameters_into( mapgen_parameters &params, const std::string &outer_context
                                  ) const override {
            underlying_piece->merge_parameters_into( params, outer_context );
        }
        void apply( const mapgendata &dat, const jmapgen_int &x, const jmapgen_int &y, const jmapgen_int &z,
                    const std::string &context ) const override {
            for( const mapgen_constraint<Value> &constraint : constraints ) {
                Value param_value = dat.get_arg<Value>( constraint.parameter_name );
                if( param_value != constraint.value ) {
                    return;
                }
            }
            underlying_piece->apply( dat, x, y, z, context );
        }
};

/**
 * Places fields on the map.
 * "field": field type ident.
 * "intensity": initial field intensity.
 * "age": initial field age.
 */
class jmapgen_field : public jmapgen_piece
{
    public:
        mapgen_value<field_type_id> ftype;
        std::vector<int> intensities;
        time_duration age;
        bool remove;
        jmapgen_field( const JsonObject &jsi, const std::string_view/*context*/ ) :
            ftype( jsi.get_member( "field" ) )
            , age( time_duration::from_turns( jsi.get_int( "age", 0 ) ) )
            , remove( jsi.get_bool( "remove", false ) ) {
            if( jsi.has_array( "intensity" ) ) {
                for( JsonValue jv : jsi.get_array( "intensity" ) ) {
                    intensities.push_back( jv.get_int() );
                }
            }
            if( intensities.empty() ) {
                intensities.push_back( jsi.get_int( "intensity", 1 ) );
            }
        }
        void apply( const mapgendata &dat, const jmapgen_int &x, const jmapgen_int &y, const jmapgen_int &z,
                    const std::string &/*context*/ ) const override {
            field_type_id chosen_id = ftype.get( dat );
            if( chosen_id.id().is_null() ) {
                return;
            }
            if( remove ) {
                dat.m.remove_field( tripoint( x.get(), y.get(), z.get() ), chosen_id );
            } else {
                dat.m.add_field( tripoint( x.get(), y.get(), z.get() ), chosen_id,
                                 random_entry( intensities ), age );
            }
        }

        void check( const std::string &oter_name, const mapgen_parameters &parameters,
                    const jmapgen_int &/*x*/, const jmapgen_int &/*y*/, const jmapgen_int &/*z*/
                  ) const override {
            ftype.check( oter_name, parameters );
        }
};
/**
 * Place an NPC.
 * "class": the npc class, see @ref map::place_npc
 */
class jmapgen_npc : public jmapgen_piece
{
    public:
        mapgen_value<string_id<npc_template>> npc_class;
        bool target;
        std::vector<trait_id> traits;
        std::string unique_id;
        jmapgen_npc( const JsonObject &jsi, const std::string_view/*context*/ ) :
            npc_class( jsi.get_member( "class" ) )
            , target( jsi.get_bool( "target", false ) ) {
            if( jsi.has_string( "add_trait" ) ) {
                traits.emplace_back();
                jsi.read( "add_trait", traits.back() );
            } else if( jsi.has_array( "add_trait" ) ) {
                jsi.read( "add_trait", traits );
            }
            if( jsi.has_string( "unique_id" ) ) {
                jsi.read( "unique_id", unique_id );
            }
        }
        void apply( const mapgendata &dat, const jmapgen_int &x, const jmapgen_int &y, const jmapgen_int &z,
                    const std::string &/*context*/ ) const override {
            string_id<npc_template> chosen_id = npc_class.get( dat );
            if( chosen_id.is_null() ) {
                return;
            }
            if( !unique_id.empty() && g->unique_npc_exists( unique_id ) ) {
                add_msg_debug( debugmode::DF_NPC, "NPC with unique id %s already exists.", unique_id );
                return;
            }
            tripoint const dst( x.get(), y.get(), z.get() );
            // TODO: Make place_npc 3D aware.
            character_id npc_id = dat.m.place_npc( dst.xy(), chosen_id );
            if( get_map().inbounds( dat.m.getglobal( dst ) ) ) {
                dat.m.queue_main_cleanup();
            }
            if( dat.mission() && target ) {
                dat.mission()->set_target_npc_id( npc_id );
            }
            npc *p = g->find_npc( npc_id );
            if( p != nullptr ) {
                for( const trait_id &new_trait : traits ) {
                    p->set_mutation( new_trait );
                }
                if( !unique_id.empty() ) {
                    p->set_unique_id( unique_id );
                }
            }
        }

        void check( const std::string &oter_name, const mapgen_parameters &parameters,
                    const jmapgen_int &/*x*/, const jmapgen_int &/*y*/, const jmapgen_int &/*z*/
                  ) const override {
            npc_class.check( oter_name, parameters );
        }
};
/**
* Place ownership area
*/
class jmapgen_faction : public jmapgen_piece
{
    public:
        mapgen_value<faction_id> id;
        jmapgen_faction( const JsonObject &jsi, const std::string_view/*context*/ )
            : id( jsi.get_member( "id" ) ) {
        }
        mapgen_phase phase() const override {
            return mapgen_phase::faction_ownership;
        }
        void apply( const mapgendata &dat, const jmapgen_int &x, const jmapgen_int &y,
                    const jmapgen_int &/*z*/,
                    const std::string &/*context*/ ) const override {
            faction_id chosen_id = id.get( dat );
            if( chosen_id.is_null() ) {
                return;
            }
            // TODO: Make apply_faction_ownership 3D aware.
            dat.m.apply_faction_ownership( point( x.val, y.val ), point( x.valmax, y.valmax ),
                                           chosen_id );
        }

        void check( const std::string &oter_name, const mapgen_parameters &parameters,
                    const jmapgen_int &/*x*/, const jmapgen_int &/*y*/, const jmapgen_int &/*z*/
                  ) const override {
            id.check( oter_name, parameters );
        }
};
/**
 * Place a sign with some text.
 * "signage": the text on the sign.
 */
class jmapgen_sign : public jmapgen_piece
{
    private:
        furn_id sign_furniture;
    public:
        translation signage;
        std::string snippet;
        jmapgen_sign( const JsonObject &jsi, const std::string_view/*context*/ ) :
            snippet( jsi.get_string( "snippet", "" ) ) {
            jsi.read( "signage", signage );
            optional( jsi, false, "furniture", sign_furniture, furn_f_sign );
            if( signage.empty() && snippet.empty() ) {
                jsi.throw_error( "jmapgen_sign: needs either signage or snippet" );
            }
            if( !sign_furniture->has_flag( ter_furn_flag::TFLAG_SIGN ) ) {
                jsi.throw_error( "jmapgen_sign: specified furniture needs SIGN flag" );
            }
        }
        void apply( const mapgendata &dat, const jmapgen_int &x, const jmapgen_int &y, const jmapgen_int &z,
                    const std::string &/*context*/ ) const override {
            const tripoint_bub_ms r( x.get(), y.get(), z.get() );
            dat.m.furn_set( r, furn_str_id::NULL_ID() );
            dat.m.furn_set( r, sign_furniture );

            std::string signtext;

            if( !snippet.empty() ) {
                // select a snippet from the category
                signtext = SNIPPET.random_from_category( snippet ).value_or( translation() ).translated();
            } else if( !signage.empty() ) {
                signtext = signage.translated();
            }
            if( !signtext.empty() ) {
                // replace tags
                std::string cityname = "illegible city name";
                tripoint_abs_sm abs_sub = dat.m.get_abs_sub();
                const city *c = overmap_buffer.closest_city( abs_sub ).city;
                if( c != nullptr ) {
                    cityname = c->name;
                }
                signtext = apply_all_tags( signtext, cityname );
            }
            dat.m.set_signage( r.raw(), signtext );
        }
        std::string apply_all_tags( std::string signtext, const std::string &cityname ) const {
            signtext = SNIPPET.expand( signtext );
            replace_city_tag( signtext, cityname );
            return signtext;
        }
        bool has_vehicle_collision( const mapgendata &dat, const tripoint_rel_ms &p ) const override {
            return dat.m.veh_at( tripoint_bub_ms( p.x(), p.y(), dat.zlevel() + p.z() ) ).has_value();
        }
};
/**
 * Place graffiti with some text or a snippet.
 * "text": the text of the graffiti.
 * "snippet": snippet category to pull from for text instead.
 */
class jmapgen_graffiti : public jmapgen_piece
{
    public:
        translation text;
        std::string snippet;
        jmapgen_graffiti( const JsonObject &jsi, const std::string_view/*context*/ ) :
            snippet( jsi.get_string( "snippet", "" ) ) {
            jsi.read( "text", text );
            if( text.empty() && snippet.empty() ) {
                jsi.throw_error( "jmapgen_graffiti: needs either text or snippet" );
            }
        }
        void apply( const mapgendata &dat, const jmapgen_int &x, const jmapgen_int &y, const jmapgen_int &z,
                    const std::string &/*context*/ ) const override {
            const tripoint_bub_ms r( x.get(), y.get(), dat.zlevel() + z.get() );

            std::string graffiti;

            if( !snippet.empty() ) {
                // select a snippet from the category
                graffiti = SNIPPET.random_from_category( snippet ).value_or( translation() ).translated();
            } else if( !text.empty() ) {
                graffiti = text.translated();
            }
            if( !graffiti.empty() ) {
                // replace tags
                std::string cityname = "illegible city name";
                tripoint_abs_sm abs_sub = dat.m.get_abs_sub();
                const city *c = overmap_buffer.closest_city( abs_sub ).city;
                if( c != nullptr ) {
                    cityname = c->name;
                }
                graffiti = apply_all_tags( graffiti, cityname );
            }
            dat.m.set_graffiti( r.raw(), graffiti );
        }
        std::string apply_all_tags( std::string graffiti, const std::string &cityname ) const {
            graffiti = SNIPPET.expand( graffiti );
            replace_city_tag( graffiti, cityname );
            return graffiti;
        }
};
/**
 * Place a vending machine with content.
 * "item_group": the item group that is used to generate the content of the vending machine.
 */
class jmapgen_vending_machine : public jmapgen_piece
{
    public:
        bool reinforced;
        mapgen_value<item_group_id> group_id;
        bool lootable;
        jmapgen_vending_machine( const JsonObject &jsi, const std::string_view/*context*/ ) :
            reinforced( jsi.get_bool( "reinforced", false ) )
            , lootable( jsi.get_bool( "lootable", false ) ) {
            if( jsi.has_member( "item_group" ) ) {
                group_id = mapgen_value<item_group_id>( jsi.get_member( "item_group" ) );
            } else {
                group_id = mapgen_value<item_group_id>( "default_vending_machine" );
            }
        }
        void apply( const mapgendata &dat, const jmapgen_int &x, const jmapgen_int &y, const jmapgen_int &z,
                    const std::string &/*context*/ ) const override {
            const tripoint_bub_ms r( x.get(), y.get(), dat.zlevel() + z.get() );
            dat.m.furn_set( r, furn_str_id::NULL_ID() );
            item_group_id chosen_id = group_id.get( dat );
            if( chosen_id.is_null() ) {
                return;
            }
            dat.m.place_vending( r, chosen_id, reinforced, lootable );
        }
        bool has_vehicle_collision( const mapgendata &dat, const tripoint_rel_ms &p ) const override {
            return dat.m.veh_at( tripoint_bub_ms( p.x(), p.y(), dat.zlevel() + p.z() ) ).has_value();
        }

        void check( const std::string &oter_name, const mapgen_parameters &parameters,
                    const jmapgen_int &/*x*/, const jmapgen_int &/*y*/, const jmapgen_int &/*z*/
                  ) const override {
            group_id.check( oter_name, parameters );
        }
};
/**
 * Place a toilet with (dirty) water in it.
 * "amount": number of water charges to place.
 */
class jmapgen_toilet : public jmapgen_piece
{
    public:
        jmapgen_int amount;
        jmapgen_toilet( const JsonObject &jsi, const std::string_view/*context*/ ) :
            amount( jsi, "amount", 0, 0 ) {
        }
        mapgen_phase phase() const override {
            return mapgen_phase::furniture;
        }
        void apply( const mapgendata &dat, const jmapgen_int &x, const jmapgen_int &y, const jmapgen_int &z,
                    const std::string &/*context*/ ) const override {
            const tripoint_bub_ms r( x.get(), y.get(), dat.zlevel() + z.get() );
            const int charges = amount.get();
            dat.m.furn_set( r, furn_str_id::NULL_ID() );
            if( charges == 0 ) {
                dat.m.place_toilet( r ); // Use the default charges supplied as default values
            } else {
                dat.m.place_toilet( r, charges );
            }
        }
        bool has_vehicle_collision( const mapgendata &dat, const tripoint_rel_ms &p ) const override {
            return dat.m.veh_at( tripoint_bub_ms( p.x(), p.y(), dat.zlevel() + p.z() ) ).has_value();
        }
};
/**
 * Place a gas pump with fuel in it.
 * "amount": number of fuel charges to place.
 */
class jmapgen_gaspump : public jmapgen_piece
{
    public:
        jmapgen_int amount;
        mapgen_value<itype_id> fuel;
        jmapgen_gaspump( const JsonObject &jsi, const std::string_view/*context*/ ) :
            amount( jsi, "amount", 0, 0 ) {
            if( jsi.has_member( "fuel" ) ) {
                jsi.read( "fuel", fuel );
            }
        }

        void check( const std::string &oter_name, const mapgen_parameters &parameters,
                    const jmapgen_int &/*x*/, const jmapgen_int &/*y*/, const jmapgen_int &/*z*/
                  ) const override {
            fuel.check( oter_name, parameters );
            static const std::unordered_set<itype_id> valid_fuels = {
                itype_id::NULL_ID(), itype_gasoline, itype_diesel, itype_jp8, itype_avgas
            };
            for( const itype_id &possible_fuel : fuel.all_possible_results( parameters ) ) {
                // may want to not force this, if we want to support other fuels for some reason
                if( !valid_fuels.count( possible_fuel ) ) {
                    debugmsg( "invalid fuel %s in %s", possible_fuel.str(), oter_name );
                }
            }
        }

        void apply( const mapgendata &dat, const jmapgen_int &x, const jmapgen_int &y, const jmapgen_int &z,
                    const std::string &/*context*/ ) const override {
<<<<<<< HEAD
            const tripoint_bub_ms r( x.get(), y.get(), dat.zlevel() + z.get() );
            int charges = amount.get();
=======
            const point r( x.get(), y.get() );
            int charges = amount.get() * 100;
>>>>>>> 6a11e3a8
            dat.m.furn_set( r, furn_str_id::NULL_ID() );
            if( charges == 0 ) {
                charges = rng( 10000, 50000 );
            }
            itype_id chosen_fuel = fuel.get( dat );
            if( chosen_fuel.is_null() ) {
                dat.m.place_gas_pump( r, charges );
            } else {
                dat.m.place_gas_pump( r, charges, chosen_fuel );
            }
        }
        bool has_vehicle_collision( const mapgendata &dat, const tripoint_rel_ms &p ) const override {
            return dat.m.veh_at( tripoint_bub_ms( p.x(), p.y(), dat.zlevel() + p.z() ) ).has_value();
        }
};

/**
 * Place a specific liquid into the map.
 * "liquid": id of the liquid item (item should use charges)
 * "amount": quantity of liquid placed (a value of -1 uses the default amount)
 * "chance": chance of liquid being placed, see @ref map::place_items
 */
class jmapgen_liquid_item : public jmapgen_piece
{
    public:
        jmapgen_int amount;
        mapgen_value<itype_id> liquid;
        jmapgen_int chance;
        jmapgen_liquid_item( const JsonObject &jsi, const std::string_view/*context*/ ) :
            amount( jsi, "amount", -1, -1 )
            , liquid( jsi.get_member( "liquid" ) )
            , chance( jsi, "chance", 1, 1 ) {
        }
        void apply( const mapgendata &dat, const jmapgen_int &x, const jmapgen_int &y, const jmapgen_int &z,
                    const std::string &/*context*/ ) const override {
            if( one_in( chance.get() ) ) {
                itype_id chosen_id = liquid.get( dat );
                if( chosen_id.is_null() ) {
                    return;
                }
                // Itemgroups apply migrations when being loaded, but we need to migrate
                // individual items here.
                itype_id migrated = item_controller->migrate_id( chosen_id );
                item newliquid( migrated, calendar::start_of_cataclysm );

                if( amount.val > -1 ) {
                    if( amount.valmax > -1 ) {
                        newliquid.charges = amount.get();
                    } else {
                        newliquid.charges = amount.val;
                    }
                    if( migrated == itype_gasoline ||
                        migrated == itype_avgas ||
                        migrated == itype_diesel ||
                        migrated == itype_jp8 ) {
                        newliquid.charges *= 100;
                    }
                }
                if( newliquid.charges > 0 ) {
                    dat.m.add_item_or_charges(
                        tripoint( x.get(), y.get(), dat.zlevel() + z.get() ), newliquid );
                }
            }
        }

        void check( const std::string &oter_name, const mapgen_parameters &parameters,
                    const jmapgen_int &/*x*/, const jmapgen_int &/*y*/, const jmapgen_int & /*z*/
                  ) const override {
            liquid.check( oter_name, parameters );
        }
};

/**
 * Place a corpse of a random monster from a monster group into the map.
 * "group": id of monster group to choose from
 * "age": age (in days) of monster's corpse
 */
class jmapgen_corpse : public jmapgen_piece
{
    public:
        mongroup_id group;
        time_duration age;
        jmapgen_corpse( const JsonObject &jsi, const std::string_view/*context*/ ) :
            group( jsi.get_member( "group" ) )
            , age( time_duration::from_days( jsi.get_int( "age", 0 ) ) ) {
        }

        void apply( const mapgendata &dat, const jmapgen_int &x, const jmapgen_int &y, const jmapgen_int &z,
                    const std::string &/*context*/ ) const override {
            const std::vector<mtype_id> monster_group =
                MonsterGroupManager::GetMonstersFromGroup( group, true );
            const mtype_id &corpse_type = random_entry_ref( monster_group );
            item corpse = item::make_corpse( corpse_type,
                                             std::max( calendar::turn - age, calendar::start_of_cataclysm ) );
            dat.m.add_item_or_charges( tripoint( x.get(), y.get(), dat.zlevel() + z.get() ),
                                       corpse );
        }
};

/**
 * Place items from an item group.
 * "item": id of the item group.
 * "chance": chance of items being placed, see @ref map::place_items
 * "repeat": number of times to apply this piece
 */
class jmapgen_item_group : public jmapgen_piece
{
    public:
        item_group_id group_id;
        jmapgen_int chance;
        std::string faction;
        jmapgen_item_group( const JsonObject &jsi, const std::string_view context ) :
            chance( jsi, "chance", 100, 100 ) {
            JsonValue group = jsi.get_member( "item" );
            group_id = item_group::load_item_group( group, "collection",
                                                    str_cat( "mapgen item group ", context ) );
            if( jsi.has_int( "prob" ) ) {
                debugmsg( "prob definition in group %s with context %s should be replaced with chance where chance is a percent and defaults to 100",
                          group_id.c_str(), context );
            }
            repeat = jmapgen_int( jsi, "repeat", 1, 1 );
            if( jsi.has_string( "faction" ) ) {
                faction = jsi.get_string( "faction" );
            }
        }
        void check( const std::string &context, const mapgen_parameters &,
                    const jmapgen_int &/*x*/, const jmapgen_int &/*y*/, const jmapgen_int &/*z*/ ) const override {
            if( !group_id.is_valid() ) {
                debugmsg( "Invalid item_group_id \"%s\" in %s", group_id.str(), context );
            }
        }
        void apply( const mapgendata &dat, const jmapgen_int &x, const jmapgen_int &y, const jmapgen_int &z,
                    const std::string &/*context*/ ) const override {
            dat.m.place_items( group_id, chance.get(), point( x.val, y.val ), point( x.valmax, y.valmax ),
                               dat.zlevel() + z.get(), true,
                               calendar::start_of_cataclysm, 0, 0, faction );
        }
};

/** Place items from an item group */
class jmapgen_loot : public jmapgen_piece
{
        friend jmapgen_objects;

    public:
        explicit jmapgen_loot( const JsonObject &jsi ) :
            result_group( Item_group::Type::G_COLLECTION, 100, jsi.get_int( "ammo", 0 ),
                          jsi.get_int( "magazine", 0 ), "mapgen loot entry" )
            , chance( jsi.get_int( "chance", 100 ) ) {
            const item_group_id group( jsi.get_string( "group", std::string() ) );
            itype_id ity;
            jsi.read( "item", ity );

            if( group.is_empty() == ity.is_empty() ) {
                jsi.throw_error( "must provide either item or group" );
            }
            if( !group.is_empty() && !item_group::group_is_defined( group ) ) {
                set_mapgen_defer( jsi, "group", "no such item group" );
            }
            if( !ity.is_empty() && !item::type_is_defined( ity ) ) {
                set_mapgen_defer( jsi, "item", "no such item type '" + ity.str() + "'" );
            }

            // All the probabilities are 100 because we do the roll in @ref apply.
            if( group.is_empty() ) {
                // Migrations are applied to item *groups* on load, but single item spawns must be
                // migrated individually
                std::string variant;
                if( jsi.has_string( "variant" ) ) {
                    variant = jsi.get_string( "variant" );
                }
                result_group.add_item_entry( item_controller->migrate_id( ity ), 100, variant );
            } else {
                result_group.add_group_entry( group, 100 );
            }
            result_group.finalize( itype_id::NULL_ID() );
        }

        void apply( const mapgendata &dat, const jmapgen_int &x, const jmapgen_int &y, const jmapgen_int &z,
                    const std::string &/*context*/ ) const override {
            if( rng( 0, 99 ) < chance ) {
                const Item_spawn_data *const isd = &result_group;
                std::vector<item> spawn;
                spawn.reserve( 20 );
                isd->create( spawn, calendar::start_of_cataclysm,
                             spawn_flags::use_spawn_rate );
                dat.m.spawn_items( tripoint( rng( x.val, x.valmax ), rng( y.val, y.valmax ),
                                             dat.zlevel() + z.get() ), spawn );
            }
        }

    private:
        Item_group result_group;
        int chance;
};

/**
 * Place spawn points for a monster group (actual monster spawning is done later).
 * "monster": id of the monster group.
 * "chance": see @ref map::place_spawns
 * "density": see @ref map::place_spawns
 */
class jmapgen_monster_group : public jmapgen_piece
{
    public:
        mapgen_value<mongroup_id> id;
        float density;
        jmapgen_int chance;
        jmapgen_monster_group( const JsonObject &jsi, const std::string_view/*context*/ ) :
            id( jsi.get_member( "monster" ) )
            , density( jsi.get_float( "density", -1.0f ) )
            , chance( jsi, "chance", 1, 1 ) {
        }
        void apply( const mapgendata &dat, const jmapgen_int &x, const jmapgen_int &y, const jmapgen_int &z,
                    const std::string &/*context*/ ) const override {
            mongroup_id chosen_id = id.get( dat );
            if( chosen_id.is_null() ) {
                return;
            }
            dat.m.place_spawns( chosen_id, chance.get(), point( x.val, y.val ),
                                point( x.valmax, y.valmax ), dat.zlevel() + z.get(),
                                density == -1.0f ? dat.monster_density() : density );
        }

        void check( const std::string &oter_name, const mapgen_parameters &parameters,
                    const jmapgen_int &/*x*/, const jmapgen_int &/*y*/, const jmapgen_int &/*z*/
                  ) const override {
            id.check( oter_name, parameters );
        }
};
/**
 * Place spawn points for a specific monster.
 * "monster": id of the monster. or "group": id of the monster group.
 * "friendly": whether the new monster is friendly to the player character.
 * "name": the name of the monster (if it has one).
 * "chance": the percentage chance of a monster, affected by spawn density
 *     If high density means greater than one hundred percent, can place multiples.
 * "repeat": roll this many times for creatures, potentially spawning multiples.
 * "pack_size": place this many creatures each time a roll is successful.
 * "one_or_none": place max of 1 (or pack_size) monsters, even if spawn density > 1.
 *     Defaults to true if repeat and pack_size are unset, false if one is set.
 */
class jmapgen_monster : public jmapgen_piece
{
    public:
        weighted_int_list<mapgen_value<mtype_id>> ids;
        mapgen_value<mongroup_id> m_id;
        jmapgen_int chance;
        jmapgen_int pack_size;
        bool one_or_none;
        bool friendly;
        std::optional<translation> name = std::nullopt;
        std::string random_name_str;
        bool target;
        bool use_pack_size;
        struct spawn_data data;
        jmapgen_monster( const JsonObject &jsi, const std::string_view/*context*/ ) :
            chance( jsi, "chance", 100, 100 )
            , pack_size( jsi, "pack_size", 1, 1 )
            , one_or_none( jsi.get_bool( "one_or_none",
                                         !( jsi.has_member( "repeat" ) ||
                                            jsi.has_member( "pack_size" ) ) ) )
            , friendly( jsi.get_bool( "friendly", false ) )
            , random_name_str( jsi.get_string( "random_name", "" ) )
            , target( jsi.get_bool( "target", false ) )
            , use_pack_size( jsi.get_bool( "use_pack_size", false ) ) {

            {
                translation translated_name;
                if( jsi.read( "name", translated_name ) ) {
                    name.emplace( std::move( translated_name ) );
                } else if( random_name_str == "snippet" ) {
                    debugmsg( "Field \"name\" is missing for random name 'snippet'" );
                }
            }

            if( jsi.has_member( "group" ) ) {
                jsi.read( "group", m_id );
            } else if( jsi.has_array( "monster" ) ) {
                load_weighted_list( jsi.get_member( "monster" ), ids, 100 );
            } else {
                mapgen_value<mtype_id> id( jsi.get_member( "monster" ) );
                ids.add( id, 100 );
            }

            std::set<std::string> valid_random_name_strs = { "random", "female", "male", "snippet", "" };
            if( valid_random_name_strs.count( random_name_str ) == 0 ) {
                debugmsg( "Invalid random name '%s'", random_name_str );
            }

            if( jsi.has_object( "spawn_data" ) ) {
                const JsonObject &sd = jsi.get_object( "spawn_data" );
                if( sd.has_array( "ammo" ) ) {
                    const JsonArray &ammos = sd.get_array( "ammo" );
                    for( const JsonObject adata : ammos ) {
                        data.ammo.emplace( itype_id( adata.get_string( "ammo_id" ) ),
                                           jmapgen_int( adata, "qty" ) );
                    }
                }
                if( sd.has_array( "patrol" ) ) {
                    const JsonArray &patrol_pts = sd.get_array( "patrol" );
                    for( const JsonObject p_pt : patrol_pts ) {
                        jmapgen_int ptx = jmapgen_int( p_pt, "x" );
                        jmapgen_int pty = jmapgen_int( p_pt, "y" );
                        data.patrol_points_rel_ms.emplace_back( ptx.get(), pty.get() );
                    }
                }
            }
        }

        void check( const std::string &oter_name, const mapgen_parameters &parameters,
                    const jmapgen_int &/*x*/, const jmapgen_int &/*y*/, const jmapgen_int &/*z*/
                  ) const override {
            for( const weighted_object<int, mapgen_value<mtype_id>> &id : ids ) {
                id.obj.check( oter_name, parameters );
            }
            m_id.check( oter_name, parameters );
        }

        void apply( const mapgendata &dat, const jmapgen_int &x, const jmapgen_int &y, const jmapgen_int &z,
                    const std::string &/*context*/ ) const override {

            int raw_odds = chance.get();

            // Handle spawn density: Increase odds, but don't let the odds of absence go below
            // half the odds at density 1.
            // Instead, apply a multiplier to the number of monsters for really high densities.
            // For example, a 50% chance at spawn density 4 becomes a 75% chance of ~2.7 monsters.
            int odds_after_density = raw_odds * get_option<float>( "SPAWN_DENSITY" );
            int max_odds = ( 100 + raw_odds ) / 2;
            float density_multiplier = 1.0f;
            if( odds_after_density > max_odds ) {
                density_multiplier = 1.0f * odds_after_density / max_odds;
                odds_after_density = max_odds;
            }

            int mission_id = -1;
            if( dat.mission() && target ) {
                mission_id = dat.mission()->get_id();
            }

            int spawn_count = roll_remainder( density_multiplier );

            // don't let high spawn density alone cause more than 1 to spawn.
            if( one_or_none ) {
                spawn_count = std::min( spawn_count, 1 );
            }
            // don't spawn less than 1 if odds were 100%, even with low spawn density.
            if( raw_odds == 100 ) {
                spawn_count = std::max( spawn_count, 1 );
            } else {
                if( !x_in_y( odds_after_density, 100 ) ) {
                    return;
                }
            }

            mongroup_id chosen_group = m_id.get( dat );
            std::optional<std::string> chosen_name = std::nullopt;
            if( !random_name_str.empty() ) {
                if( random_name_str == "female" ) {
                    chosen_name.emplace( SNIPPET.expand( "<female_given_name>" ) );
                } else if( random_name_str == "male" ) {
                    chosen_name.emplace( SNIPPET.expand( "<male_given_name>" ) );
                } else if( random_name_str == "random" ) {
                    chosen_name.emplace( SNIPPET.expand( "<given_name>" ) );
                } else if( random_name_str == "snippet" && name.has_value() ) {
                    chosen_name.emplace( SNIPPET.expand( name.value().translated() ) );
                }
            }
            if( !chosen_name.has_value() && name.has_value() ) {
                chosen_name.emplace( name.value().translated() );
            }
            if( !chosen_group.is_null() ) {
                std::vector<MonsterGroupResult> spawn_details =
                    MonsterGroupManager::GetResultFromGroup( chosen_group, nullptr, nullptr, false, nullptr,
                            use_pack_size );
                for( const MonsterGroupResult &mgr : spawn_details ) {
                    dat.m.add_spawn( mgr.name, spawn_count * pack_size.get(),
                    { x.get(), y.get(), dat.zlevel() + z.get()},
                    friendly, -1, mission_id, chosen_name, data );
                }
            } else if( ids.is_valid() ) {
                mtype_id chosen_type = ids.pick()->get( dat );
                if( !chosen_type.is_null() ) {
                    dat.m.add_spawn( chosen_type, spawn_count * pack_size.get(),
                    { x.get(), y.get(), dat.zlevel() + z.get()},
                    friendly, -1, mission_id, chosen_name, data );
                }
            }
        }
};

static inclusive_rectangle<point> vehicle_bounds( const vehicle_prototype &vp )
{
    point min( INT_MAX, INT_MAX );
    point max( INT_MIN, INT_MIN );

    cata_assert( !vp.parts.empty() );

    for( const vehicle_prototype::part_def &part : vp.parts ) {
        min.x = std::min( min.x, part.pos.x );
        max.x = std::max( max.x, part.pos.x );
        min.y = std::min( min.y, part.pos.y );
        max.y = std::max( max.y, part.pos.y );
    }

    return { min, max };
}

/**
 * Place a vehicle.
 * "vehicle": id of the vehicle.
 * "chance": chance of spawning the vehicle: 0...100
 * "rotation": rotation of the vehicle, see @ref vehicle::vehicle
 * "fuel": fuel status of the vehicle, see @ref vehicle::vehicle
 * "status": overall (damage) status of the vehicle, see @ref vehicle::vehicle
 */
class jmapgen_vehicle : public jmapgen_piece
{
    public:
        mapgen_value<vgroup_id> type;
        jmapgen_int chance;
        std::vector<units::angle> rotation;
        int fuel;
        int status;
        std::string faction;
        jmapgen_vehicle( const JsonObject &jsi, const std::string_view/*context*/ ) :
            type( jsi.get_member( "vehicle" ) )
            , chance( jsi, "chance", 1, 1 )
            //, rotation( jsi.get_int( "rotation", 0 ) ) // unless there is a way for the json parser to
            // return a single int as a list, we have to manually check this in the constructor below
            , fuel( jsi.get_int( "fuel", -1 ) )
            , status( jsi.get_int( "status", -1 ) ) {
            if( jsi.has_array( "rotation" ) ) {
                for( const JsonValue elt : jsi.get_array( "rotation" ) ) {
                    rotation.push_back( units::from_degrees( elt.get_int() ) );
                }
            } else {
                rotation.push_back( units::from_degrees( jsi.get_int( "rotation", 0 ) ) );
            }

            if( jsi.has_string( "faction" ) ) {
                faction = jsi.get_string( "faction" );
            }
        }
        void apply( const mapgendata &dat, const jmapgen_int &x, const jmapgen_int &y, const jmapgen_int &z,
                    const std::string &/*context*/ ) const override {
            if( !x_in_y( chance.get(), 100 ) ) {
                return;
            }
            vgroup_id chosen_id = type.get( dat );
            if( chosen_id.is_null() ) {
                return;
            }
            tripoint const dst( x.get(), y.get(), dat.zlevel() + z.get() );
            vehicle *veh = dat.m.add_vehicle( chosen_id->pick(), dst, random_entry( rotation ),
                                              fuel, status );
            if( veh && !faction.empty() ) {
                veh->set_owner( faction_id( faction ) );
            }
            if( get_map().inbounds( dat.m.getglobal( dst ) ) ) {
                dat.m.queue_main_cleanup();
            }
        }
        bool has_vehicle_collision( const mapgendata &dat, const tripoint_rel_ms &p ) const override {
            return dat.m.veh_at( tripoint_bub_ms( p.x(), p.y(), dat.zlevel() + p.z() ) ).has_value();
        }

        void check( const std::string &context, const mapgen_parameters &parameters,
                    const jmapgen_int &x, const jmapgen_int &y, const jmapgen_int &/*z*/
                  ) const override {
            type.check( context, parameters );

            if( x.val == -1 ) {
                // We are in a palette, so no need to verify that the positions
                // are valid
                return;
            }

            // The rest of this function is devoted to ensuring that this
            // vehicle placement does not lead to a vehicle overlapping an OMT
            // boundary, because that causes issues (e.g. if the vehicle is
            // damaged and tries to drop items during mapgen, they may drop on
            // points outside the map).

            point min( INT_MAX, INT_MAX );
            point max( INT_MIN, INT_MIN );
            vgroup_id min_x_vg;
            vproto_id min_x_vp;
            vgroup_id max_x_vg;
            vproto_id max_x_vp;
            vgroup_id min_y_vg;
            vproto_id min_y_vp;
            vgroup_id max_y_vg;
            vproto_id max_y_vp;
            for( const vgroup_id &vg_id : type.all_possible_results( parameters ) ) {
                for( const vproto_id &vp_id : vg_id->all_possible_results() ) {
                    inclusive_rectangle<point> bounds = vehicle_bounds( *vp_id );
                    if( bounds.p_min.x < min.x ) {
                        min_x_vg = vg_id;
                        min_x_vp = vp_id;
                        min.x = bounds.p_min.x;
                    }
                    if( bounds.p_max.x > max.x ) {
                        max_x_vg = vg_id;
                        max_x_vp = vp_id;
                        max.x = bounds.p_max.x;
                    }
                    if( bounds.p_min.y < min.y ) {
                        min_y_vg = vg_id;
                        min_y_vp = vp_id;
                        min.y = bounds.p_min.y;
                    }
                    if( bounds.p_max.y > max.y ) {
                        max_y_vg = vg_id;
                        max_y_vp = vp_id;
                        max.y = bounds.p_max.y;
                    }
                }
            }

            for( units::angle rot : rotation ) {
                int degrees = to_degrees( rot );
                while( degrees < 0 ) {
                    degrees += 360;
                }
                if( degrees % 90 != 0 ) {
                    // TODO: support non-rectilinear vehicle placement
                    continue;
                }
                int turns = degrees / 90;
                point rotated_min = min.rotate( turns );
                point rotated_max = max.rotate( turns );
                point new_min( std::min( rotated_min.x, rotated_max.x ),
                               std::min( rotated_min.y, rotated_max.y ) );
                point new_max( std::max( rotated_min.x, rotated_max.x ),
                               std::max( rotated_min.y, rotated_max.y ) );

                new_min += point( x.val, y.val );
                new_max += point( x.valmax, y.valmax );

                cube_direction bad_rotated_direction = cube_direction::last;
                std::string extreme_coord;

                if( new_min.x < 0 ) {
                    bad_rotated_direction = cube_direction::west;
                    extreme_coord = string_format( "x = %d (should be at least 0)", new_min.x );
                } else if( new_max.x >= 24 ) {
                    bad_rotated_direction = cube_direction::east;
                    extreme_coord = string_format( "x = %d (should be at most 23)", new_max.x );
                } else if( new_min.y < 0 ) {
                    extreme_coord = string_format( "y = %d (should be at least 0)", new_min.y );
                    bad_rotated_direction = cube_direction::north;
                } else if( new_max.y >= 24 ) {
                    bad_rotated_direction = cube_direction::south;
                    extreme_coord = string_format( "y = %d (should be at most 23)", new_max.y );
                } else {
                    continue;
                }

                cube_direction bad_direction = bad_rotated_direction - turns;

                std::string bad_vehicle;
                auto format_option = []( const vgroup_id & vg, const vproto_id & vp ) {
                    return string_format(
                               "[vgroup_id %s; vproto_id %s]", vg.str(), vp.str() );
                };
                switch( bad_direction ) {
                    case cube_direction::north:
                        bad_vehicle = format_option( min_y_vg, min_y_vp );
                        break;
                    case cube_direction::south:
                        bad_vehicle = format_option( max_y_vg, max_y_vp );
                        break;
                    case cube_direction::east:
                        bad_vehicle = format_option( max_x_vg, max_x_vp );
                        break;
                    case cube_direction::west:
                        bad_vehicle = format_option( min_x_vg, min_x_vp );
                        break;
                    default:
                        cata_fatal( "Invalid bad_direction %d", bad_direction );
                }
                debugmsg( "In %s, vehicle placement at x:[%d,%d], y:[%d,%d]: "
                          "potential placement of vehicle out of bounds.  "
                          "At rotation %d the vehicle %s extends too far %s, "
                          "reaching coordinate %s",
                          context, x.val, x.valmax, y.val, y.valmax, degrees,
                          bad_vehicle, io::enum_to_string( bad_rotated_direction ),
                          extreme_coord );
                // Early exit because we don't want too much error spam
                // from the same mapgen piece
                return;
            }
        }
};
/**
 * Place a specific item.
 * "item": id of item type to spawn.
 * "chance": chance of spawning it (1 = always, otherwise one_in(chance)).
 * "amount": amount of items to spawn.
 * "repeat": number of times to apply this piece
 */
class jmapgen_spawn_item : public jmapgen_piece
{
    public:
        mapgen_value<itype_id> type;
        std::string variant;
        std::string faction;
        jmapgen_int amount;
        jmapgen_int chance;
        std::set<flag_id> flags;
        jmapgen_spawn_item( const JsonObject &jsi, const std::string_view/*context*/ ) :
            type( jsi.get_member( "item" ) )
            , amount( jsi, "amount", 1, 1 )
            , chance( jsi, "chance", 100, 100 )
            , flags( jsi.get_tags<flag_id>( "custom-flags" ) ) {
            if( jsi.has_string( "variant" ) ) {
                variant = jsi.get_string( "variant" );
            }
            if( jsi.has_string( "faction" ) ) {
                faction = jsi.get_string( "faction" );
            }
            repeat = jmapgen_int( jsi, "repeat", 1, 1 );
        }
        void apply( const mapgendata &dat, const jmapgen_int &x, const jmapgen_int &y, const jmapgen_int &z,
                    const std::string &/*context*/ ) const override {
            itype_id chosen_id = type.get( dat );
            if( chosen_id.is_null() ) {
                return;
            }
            // Itemgroups apply migrations when being loaded, but we need to migrate
            // individual items here.
            chosen_id = item_controller->migrate_id( chosen_id );

            const int c = chance.get();

            // 100% chance = exactly 1 item, otherwise scale by item spawn rate.
            const float spawn_rate = get_option<float>( "ITEM_SPAWNRATE" );
            int spawn_count = ( c == 100 ) ? 1 : roll_remainder( c * spawn_rate / 100.0f );
            for( int i = 0; i < spawn_count; i++ ) {
                dat.m.spawn_item( tripoint( x.get(), y.get(), dat.zlevel() + z.get() ), chosen_id, amount.get(),
                                  0, calendar::start_of_cataclysm, 0, flags, variant, faction );
            }
        }

        void check( const std::string &oter_name, const mapgen_parameters &parameters,
                    const jmapgen_int &/*x*/, const jmapgen_int &/*y*/, const jmapgen_int &/*z*/
                  ) const override {
            type.check( oter_name, parameters );
        }
};
/**
 * Place a trap.
 * "trap": id of the trap.
 */
class jmapgen_trap : public jmapgen_piece
{
    public:
        mapgen_value<trap_id> id;
        bool remove = false;

        jmapgen_trap( const JsonObject &jsi, const std::string_view/*context*/ ) {
            init( jsi.get_member( "trap" ) );
            remove = jsi.get_bool( "remove", false );
        }

        explicit jmapgen_trap( const JsonValue &tid ) {
            if( tid.test_object() ) {
                JsonObject jo = tid.get_object();
                remove = jo.get_bool( "remove", false );
                if( jo.has_member( "trap" ) ) {
                    init( jo.get_member( "trap" ) );
                    return;
                }
            }
            init( tid );
        }
        void apply( const mapgendata &dat, const jmapgen_int &x, const jmapgen_int &y, const jmapgen_int &z,
                    const std::string &/*context*/ ) const override {
            trap_id chosen_id = id.get( dat );
            if( chosen_id.id().is_null() ) {
                return;
            }
            const tripoint actual_loc = tripoint( x.get(), y.get(), dat.zlevel() + z.get() );
            if( remove ) {
                dat.m.remove_trap( actual_loc );
            } else {
                dat.m.trap_set( actual_loc, chosen_id );
            }
        }
        bool has_vehicle_collision( const mapgendata &dat, const tripoint_rel_ms &p ) const override {
            return dat.m.veh_at( tripoint_bub_ms( p.x(), p.y(), dat.zlevel() + p.z() ) ).has_value();
        }

        void check( const std::string &oter_name, const mapgen_parameters &parameters,
                    const jmapgen_int &/*x*/, const jmapgen_int &/*y*/, const jmapgen_int &/*z*/
                  ) const override {
            id.check( oter_name, parameters );
        }
    private:
        void init( const JsonValue &jsi ) {
            id = mapgen_value<trap_id>( jsi );
        }
};
/**
 * Place a furniture.
 * "furn": id of the furniture.
 */
class jmapgen_furniture : public jmapgen_piece
{
    public:
        mapgen_value<furn_id> id;
        jmapgen_furniture( const JsonObject &jsi, const std::string_view/*context*/ ) :
            jmapgen_furniture( jsi.get_member( "furn" ) ) {}
        explicit jmapgen_furniture( const JsonValue &fid ) : id( fid ) {}
        mapgen_phase phase() const override {
            return mapgen_phase::furniture;
        }
        void apply( const mapgendata &dat, const jmapgen_int &x, const jmapgen_int &y, const jmapgen_int &z,
                    const std::string &context ) const override {
            furn_id chosen_id = id.get( dat );
            if( chosen_id.id().is_null() ) {
                return;
            }
            if( !dat.m.furn_set( tripoint( x.get(), y.get(), dat.zlevel() + z.get() ), chosen_id ) ) {
                debugmsg( "Problem setting furniture in %s", context );
            }
        }
        bool has_vehicle_collision( const mapgendata &dat, const tripoint_rel_ms &p ) const override {
            return dat.m.veh_at( tripoint_bub_ms( p.x(), p.y(), dat.zlevel() + p.z() ) ).has_value();
        }

        void check( const std::string &oter_name, const mapgen_parameters &parameters,
                    const jmapgen_int &/*x*/, const jmapgen_int &/*y*/, const jmapgen_int &/*z*/
                  ) const override {
            id.check( oter_name, parameters );
        }
};
/**
 * Place terrain.
 * "ter": id of the terrain.
 */
class jmapgen_terrain : public jmapgen_piece
{
    private:
        enum apply_action {
            act_unknown, act_ignore, act_dismantle, act_erase
        };
    public:
        mapgen_value<ter_id> id;
        jmapgen_terrain( const JsonObject &jsi, const std::string_view/*context*/ ) :
            jmapgen_terrain( jsi.get_member( "ter" ) ) {}
        explicit jmapgen_terrain( const JsonValue &tid ) : id( mapgen_value<ter_id>( tid ) ) {}

        bool is_nop() const override {
            return id.is_null();
        }
        mapgen_phase phase() const override {
            return mapgen_phase::terrain;
        }

        void apply( const mapgendata &dat, const jmapgen_int &x, const jmapgen_int &y, const jmapgen_int &z,
                    const std::string &context ) const override {
            ter_id chosen_id = id.get( dat );
            if( chosen_id.id().is_null() ) {
                return;
            }
            tripoint p( x.get(), y.get(), dat.zlevel() + z.get() );

            ter_id terrain_here = dat.m.ter( p );
            const ter_t &chosen_ter = *chosen_id;
            const bool is_wall = chosen_ter.has_flag( ter_furn_flag::TFLAG_WALL );
            const bool place_item = chosen_ter.has_flag( ter_furn_flag::TFLAG_PLACE_ITEM );
            const bool is_boring_wall = is_wall && !place_item;

            apply_action act_furn = apply_action::act_unknown;
            apply_action act_trap = apply_action::act_unknown;
            apply_action act_item = apply_action::act_unknown;

            // shorthand flags
            if( dat.has_flag( jmapgen_flags::allow_terrain_under_other_data ) ) {
                act_furn = apply_action::act_ignore;
                act_trap = apply_action::act_ignore;
                act_item = apply_action::act_ignore;
            } else if( dat.has_flag( jmapgen_flags::dismantle_all_before_placing_terrain ) ) {
                act_furn = apply_action::act_dismantle;
                act_trap = apply_action::act_dismantle;
                act_item = apply_action::act_ignore;
            } else if( dat.has_flag( jmapgen_flags::erase_all_before_placing_terrain ) ) {
                act_furn = apply_action::act_erase;
                act_trap = apply_action::act_erase;
                act_item = apply_action::act_erase;
            }

            // specific flags override shorthand flags
            if( dat.has_flag( jmapgen_flags::allow_terrain_under_furniture ) ) {
                act_furn = apply_action::act_ignore;
            } else if( dat.has_flag( jmapgen_flags::dismantle_furniture_before_placing_terrain ) ) {
                act_furn = apply_action::act_dismantle;
            } else if( dat.has_flag( jmapgen_flags::erase_furniture_before_placing_terrain ) ) {
                act_furn = apply_action::act_erase;
            }
            if( dat.has_flag( jmapgen_flags::allow_terrain_under_trap ) ) {
                act_trap = apply_action::act_ignore;
            } else if( dat.has_flag( jmapgen_flags::dismantle_trap_before_placing_terrain ) ) {
                act_trap = apply_action::act_dismantle;
            } else if( dat.has_flag( jmapgen_flags::erase_trap_before_placing_terrain ) ) {
                act_trap = apply_action::act_erase;
            }
            if( dat.has_flag( jmapgen_flags::allow_terrain_under_items ) ) {
                act_item = apply_action::act_ignore;
            } else if( dat.has_flag( jmapgen_flags::erase_items_before_placing_terrain ) ) {
                act_item = apply_action::act_erase;
            }

            if( act_item == apply_action::act_erase &&
                ( act_furn == apply_action::act_dismantle || act_trap == apply_action::act_dismantle ) ) {
                debugmsg( "In %s on %s, the mapgen is configured to dismantle preexisting furniture "
                          "and/or traps, but will also erase preexisting items.  This is probably a "
                          "mistake, as any dismantle outputs will not be preserved.",
                          context, dat.terrain_type().id().str() );
            }

            if( is_boring_wall || act_furn == apply_action::act_erase ) {
                dat.m.furn_clear( p );
                // remove sign writing data from the submap
                dat.m.delete_signage( p );
            } else if( act_furn == apply_action::act_dismantle ) {
                int max_recurse = 10; // insurance against infinite looping
                std::string initial_furn = dat.m.furn( p ) != furn_str_id::NULL_ID() ? dat.m.furn(
                                               p ).id().str() : "";
                while( dat.m.has_furn( p ) && max_recurse-- > 0 ) {
                    const furn_t &f = dat.m.furn( p ).obj();
                    if( f.deconstruct.can_do ) {
                        if( f.deconstruct.furn_set.str().empty() ) {
                            dat.m.furn_clear( p );
                        } else {
                            dat.m.furn_set( p, f.deconstruct.furn_set );
                        }
                        dat.m.spawn_items( p, item_group::items_from( f.deconstruct.drop_group, calendar::turn ) );
                    } else {
                        if( f.bash.furn_set.str().empty() ) {
                            dat.m.furn_clear( p );
                        } else {
                            dat.m.furn_set( p, f.bash.furn_set );
                        }
                        dat.m.spawn_items( p, item_group::items_from( f.bash.drop_group, calendar::turn ) );
                    }
                }
                if( !max_recurse ) {
                    dat.m.furn_clear( p );
                    debugmsg( "In %s on %s, the mapgen failed to arrive at an empty tile after "
                              "dismantling preexisting furniture %s at %s 10 times in succession.",
                              context, dat.terrain_type().id().str(), initial_furn, p.to_string() );
                }
                // remove sign writing data from the submap
                dat.m.delete_signage( p );
            }

            if( is_boring_wall || act_trap == apply_action::act_erase ) {
                dat.m.remove_trap( p );
            } else if( act_trap == apply_action::act_dismantle ) {
                dat.m.tr_at( p ).on_disarmed( dat.m, p );
            }

            if( is_boring_wall || act_item == apply_action::act_erase ) {
                dat.m.i_clear( p );
            }

            if( chosen_id != terrain_here ) {
                std::string error;
                trap_str_id trap_here = dat.m.tr_at( p ).id;
                if( act_furn != apply_action::act_ignore && dat.m.furn( p ) != furn_str_id::NULL_ID() ) {
                    // NOLINTNEXTLINE(cata-translate-string-literal)
                    error = string_format( "furniture was %s", dat.m.furn( p ).id().str() );
                } else if( act_trap != apply_action::act_ignore && !trap_here.is_null() &&
                           trap_here.id() != terrain_here->trap ) {
                    // NOLINTNEXTLINE(cata-translate-string-literal)
                    error = string_format( "trap %s existed", trap_here.str() );
                } else if( act_item != apply_action::act_ignore && !dat.m.i_at( p ).empty() ) {
                    // NOLINTNEXTLINE(cata-translate-string-literal)
                    error = string_format( "item %s existed",
                                           dat.m.i_at( p ).begin()->typeId().str() );
                }
                if( !error.empty() ) {
                    debugmsg( "In %s on %s, setting terrain to %s (from %s) at %s when %s.  "
                              "Resolve this either by removing the terrain from this mapgen, "
                              "adding suitable removal commands to the mapgen, or by adding an "
                              "appropriate clearing flag to the innermost layered mapgen.  "
                              "Consult the \"mapgen flags\" section in MAPGEN.md for options.",
                              context, dat.terrain_type().id().str(), chosen_id.id().str(),
                              terrain_here.id().str(), p.to_string(), error );
                }
            }
            dat.m.ter_set( p, chosen_id );
        }
        bool has_vehicle_collision( const mapgendata &dat, const tripoint_rel_ms &p ) const override {
            return dat.m.veh_at( tripoint_bub_ms( p.x(), p.y(), dat.zlevel() + p.z() ) ).has_value();
        }

        void check( const std::string &oter_name, const mapgen_parameters &parameters,
                    const jmapgen_int &/*x*/, const jmapgen_int &/*y*/, const jmapgen_int &/*z*/
                  ) const override {
            id.check( oter_name, parameters );
        }
};
/**
 * Run a transformation.
 * "transform": id of the ter_furn_transform to run.
 */
class jmapgen_ter_furn_transform: public jmapgen_piece
{
    public:
        mapgen_value<ter_furn_transform_id> id;
        jmapgen_ter_furn_transform( const JsonObject &jsi, const std::string_view/*context*/ ) :
            id( jsi.get_member( "transform" ) ) {}

        void apply( const mapgendata &dat, const jmapgen_int &x, const jmapgen_int &y, const jmapgen_int &z,
                    const std::string &/*context*/ ) const override {
            ter_furn_transform_id chosen_id = id.get( dat );
            if( chosen_id.is_null() ) {
                return;
            }
            chosen_id->transform( dat.m, tripoint_bub_ms( x.get(), y.get(), dat.zlevel() + z.get() ) );
        }

        void check( const std::string &oter_name, const mapgen_parameters &parameters,
                    const jmapgen_int &/*x*/, const jmapgen_int &/*y*/, const jmapgen_int &/*z*/
                  ) const override {
            id.check( oter_name, parameters );
        }
};
/**
 * Calls @ref map::make_rubble to create rubble and destroy the existing terrain/furniture.
 * See map::make_rubble for explanation of the parameters.
 */
class jmapgen_make_rubble : public jmapgen_piece
{
    public:
        mapgen_value<furn_id> rubble_type = mapgen_value<furn_id>( furn_f_rubble );
        bool items = false;
        mapgen_value<ter_id> floor_type = mapgen_value<ter_id>( ter_t_dirt );
        bool overwrite = false;
        jmapgen_make_rubble( const JsonObject &jsi, const std::string_view/*context*/ ) {
            if( jsi.has_member( "rubble_type" ) ) {
                rubble_type = mapgen_value<furn_id>( jsi.get_member( "rubble_type" ) );
            }
            jsi.read( "items", items );
            if( jsi.has_member( "floor_type" ) ) {
                floor_type = mapgen_value<ter_id>( jsi.get_member( "floor_type" ) );
            }
            jsi.read( "overwrite", overwrite );
        }
        void apply( const mapgendata &dat, const jmapgen_int &x, const jmapgen_int &y, const jmapgen_int &z,
                    const std::string &/*context*/ ) const override {
            furn_id chosen_rubble_type = rubble_type.get( dat );
            ter_id chosen_floor_type = floor_type.get( dat );
            if( chosen_rubble_type.id().is_null() ) {
                return;
            }
            if( chosen_floor_type.id().is_null() ) {
                debugmsg( "null floor type when making rubble" );
                chosen_floor_type = ter_t_dirt;
            }
            dat.m.make_rubble( tripoint( x.get(), y.get(), dat.zlevel() + z.get() ),
                               chosen_rubble_type, items, chosen_floor_type, overwrite );
        }

        void check( const std::string &oter_name, const mapgen_parameters &parameters,
                    const jmapgen_int &/*x*/, const jmapgen_int &/*y*/, const jmapgen_int &/*z*/
                  ) const override {
            rubble_type.check( oter_name, parameters );
            floor_type.check( oter_name, parameters );
        }
};

/**
 * Place a computer (console) with given stats and effects.
 * @param options Array of @ref computer_option
 * @param failures Array of failure effects (see @ref computer_failure)
 */
class jmapgen_computer : public jmapgen_piece
{
    public:
        translation name;
        translation access_denied;
        int security;
        std::vector<computer_option> options;
        std::vector<computer_failure> failures;
        std::vector<std::string> chat_topics;
        std::vector<effect_on_condition_id> eocs;
        bool target;
        jmapgen_computer( const JsonObject &jsi, const std::string_view/*context*/ ) {
            jsi.read( "name", name );
            jsi.read( "access_denied", access_denied );
            security = jsi.get_int( "security", 0 );
            target = jsi.get_bool( "target", false );
            if( jsi.has_array( "options" ) ) {
                for( JsonObject jo : jsi.get_array( "options" ) ) {
                    options.emplace_back( computer_option::from_json( jo ) );
                }
            }
            if( jsi.has_array( "failures" ) ) {
                for( JsonObject jo : jsi.get_array( "failures" ) ) {
                    failures.emplace_back( computer_failure::from_json( jo ) );
                }
            }
            if( jsi.has_array( "eocs" ) ) {
                for( const std::string &eoc : jsi.get_string_array( "eocs" ) ) {
                    eocs.emplace_back( eoc );
                }
            }
            if( jsi.has_array( "chat_topics" ) ) {
                for( const std::string &topic : jsi.get_string_array( "chat_topics" ) ) {
                    chat_topics.emplace_back( topic );
                }
            }
        }
        void apply( const mapgendata &dat, const jmapgen_int &x, const jmapgen_int &y, const jmapgen_int &z,
                    const std::string &/*context*/ ) const override {
            const tripoint_bub_ms r( x.get(), y.get(), dat.zlevel() + z.get() );
            dat.m.furn_set( r, furn_f_console );
            computer *cpu =
                dat.m.add_computer( r.raw(), name.translated(),
                                    security );
            for( const computer_option &opt : options ) {
                cpu->add_option( opt );
            }
            for( const computer_failure &opt : failures ) {
                cpu->add_failure( opt );
            }
            if( target && dat.mission() ) {
                cpu->set_mission( dat.mission()->get_id() );
            }
            for( const effect_on_condition_id &eoc : eocs ) {
                cpu->add_eoc( eoc );
            }
            for( const std::string &chat_topic : chat_topics ) {
                cpu->add_chat_topic( chat_topic );
            }
            // The default access denied message is defined in computer's constructor
            if( !access_denied.empty() ) {
                cpu->set_access_denied_msg( access_denied.translated() );
            }
        }
        bool has_vehicle_collision( const mapgendata &dat, const tripoint_rel_ms &p ) const override {
            return dat.m.veh_at( tripoint_bub_ms( p.x(), p.y(), dat.zlevel() + p.z() ) ).has_value();
        }
};

/**
 * Place an item in furniture (expected to be used with NOITEM SEALED furniture like plants).
 * "item": item to spawn (object with usual parameters).
 * "items": item group to spawn (object with usual parameters).
 * "furniture": furniture to create around it.
 */
class jmapgen_sealed_item : public jmapgen_piece
{
    public:
        mapgen_value<furn_id> furniture;
        jmapgen_int chance;
        std::optional<jmapgen_spawn_item> item_spawner;
        std::optional<jmapgen_item_group> item_group_spawner;
        jmapgen_sealed_item( const JsonObject &jsi, const std::string &context )
            : furniture( jsi.get_member( "furniture" ) )
            , chance( jsi, "chance", 100, 100 ) {
            if( jsi.has_object( "item" ) ) {
                JsonObject item_obj = jsi.get_object( "item" );
                item_spawner = jmapgen_spawn_item( item_obj, "item for " + context );
            }
            if( jsi.has_object( "items" ) ) {
                JsonObject items_obj = jsi.get_object( "items" );
                item_group_spawner = jmapgen_item_group( items_obj, "items for " + context );
            }
        }

        void check( const std::string &context, const mapgen_parameters &params,
                    const jmapgen_int &x, const jmapgen_int &y, const jmapgen_int &z ) const override {
            std::string short_summary =
                string_format( "sealed_item special in json mapgen for %s", context );
            if( !item_spawner && !item_group_spawner ) {
                debugmsg( "%s specifies neither an item nor an item group.  "
                          "It should specify at least one.",
                          short_summary );
                return;
            }

            for( const furn_str_id &f : furniture.all_possible_results( params ) ) {
                std::string summary =
                    string_format( "%s using furniture %s", short_summary, f.str() );

                if( !f.is_valid() ) {
                    debugmsg( "%s which is not valid furniture", summary );
                    return;
                }

                const furn_t &furn = *f;

                if( furn.has_flag( ter_furn_flag::TFLAG_PLANT ) ) {
                    // plant furniture requires exactly one seed item within it
                    if( item_spawner && item_group_spawner ) {
                        debugmsg( "%s (with flag PLANT) specifies both an item and an item group.  "
                                  "It should specify exactly one.",
                                  summary );
                        return;
                    }

                    if( item_spawner ) {
                        item_spawner->check( context, params, x, y, z );
                        int count = item_spawner->amount.get();
                        if( count != 1 ) {
                            debugmsg( "%s (with flag PLANT) spawns %d items; it should spawn "
                                      "exactly one.", summary, count );
                            return;
                        }
                        int item_chance = item_spawner->chance.get();
                        if( item_chance != 100 ) {
                            debugmsg( "%s (with flag PLANT) spawns an item with probability %d%%; "
                                      "it should always spawn.  You can move the \"chance\" up to "
                                      "the sealed_item instead of the \"item\" within.",
                                      summary, item_chance );
                            return;
                        }
                        for( const itype_id &t :
                             item_spawner->type.all_possible_results( params ) ) {
                            const itype *spawned_type = item::find_type( t );
                            if( !spawned_type->seed ) {
                                debugmsg( "%s (with flag PLANT) spawns item type %s which is not a "
                                          "seed.", summary, spawned_type->get_id().str() );
                                return;
                            }
                        }
                    }

                    if( item_group_spawner ) {
                        item_group_spawner->check( context, params, x, y, z );
                        int ig_chance = item_group_spawner->chance.get();
                        if( ig_chance != 100 ) {
                            debugmsg( "%s (with flag PLANT) spawns item group %s with chance %d.  "
                                      "It should have chance 100.  You can move the \"chance\" up "
                                      "to the sealed_item instead of the \"items\" within.",
                                      summary, item_group_spawner->group_id.str(), ig_chance );
                            return;
                        }
                        item_group_id group_id = item_group_spawner->group_id;
                        for( const itype *type :
                             item_group::every_possible_item_from( group_id ) ) {
                            if( !type->seed ) {
                                debugmsg( "%s (with flag PLANT) spawns item group %s which can "
                                          "spawn item %s which is not a seed.",
                                          summary, group_id.str(), type->get_id().str() );
                                return;
                            }
                        }

                    }
                }
            }
        }

        void apply( const mapgendata &dat, const jmapgen_int &x, const jmapgen_int &y, const jmapgen_int &z,
                    const std::string &context ) const override {
            const int c = chance.get();

            // 100% chance = always generate, otherwise scale by item spawn rate.
            // (except is capped at 1)
            const float spawn_rate = get_option<float>( "ITEM_SPAWNRATE" );
            if( !x_in_y( ( c == 100 ) ? 1 : c * spawn_rate / 100.0f, 1 ) ) {
                return;
            }

            dat.m.furn_set( tripoint_bub_ms( x.get(), y.get(), dat.zlevel() + z.get() ),
                            furn_str_id::NULL_ID() );
            if( item_spawner ) {
                item_spawner->apply( dat, x, y, z, context );
            }
            if( item_group_spawner ) {
                item_group_spawner->apply( dat, x, y, z,  context );
            }
            furn_id chosen_furn = furniture.get( dat );
            dat.m.furn_set( tripoint_bub_ms( x.get(), y.get(), dat.zlevel() + z.get() ), chosen_furn );
        }
        bool has_vehicle_collision( const mapgendata &dat, const tripoint_rel_ms &p ) const override {
            return dat.m.veh_at( tripoint_bub_ms( p.x(), p.y(), dat.zlevel() + p.z() ) ).has_value();
        }
};
/**
 * Translate terrain from one ter_id to another.
 * "from": id of the starting terrain.
 * "to": id of the ending terrain
 * not useful for normal mapgen, very useful for mapgen_update
 */
class jmapgen_translate : public jmapgen_piece
{
    public:
        mapgen_value<ter_id> from;
        mapgen_value<ter_id> to;
        jmapgen_translate( const JsonObject &jsi, const std::string_view/*context*/ )
            : from( jsi.get_member( "from" ) )
            , to( jsi.get_member( "to" ) ) {
        }
        mapgen_phase phase() const override {
            return mapgen_phase::transform;
        }
        void apply( const mapgendata &dat, const jmapgen_int &/*x*/, const jmapgen_int &/*y*/,
                    const jmapgen_int &/*z*/,
                    const std::string &/*context*/ ) const override {
            ter_id chosen_from = from.get( dat );
            ter_id chosen_to = to.get( dat );
            dat.m.translate( chosen_from, chosen_to );
        }

        void check( const std::string &oter_name, const mapgen_parameters &parameters,
                    const jmapgen_int &/*x*/, const jmapgen_int &/*y*/, const jmapgen_int &/*z*/
                  ) const override {
            from.check( oter_name, parameters );
            to.check( oter_name, parameters );
        }
};

/**
 * Place a zone
 */
class jmapgen_zone : public jmapgen_piece
{
    public:
        mapgen_value<zone_type_id> zone_type;
        mapgen_value<faction_id> faction;
        std::string name;
        std::string filter;
        jmapgen_zone( const JsonObject &jsi, const std::string_view/*context*/ )
            : zone_type( jsi.get_member( "type" ) )
            , faction( jsi.get_member( "faction" ) ) {
            if( jsi.has_string( "name" ) ) {
                name = jsi.get_string( "name" );
            }
            if( jsi.has_string( "filter" ) ) {
                filter = jsi.get_string( "filter" );
            }
        }
        mapgen_phase phase() const override {
            return mapgen_phase::zones;
        }
        void apply( const mapgendata &dat, const jmapgen_int &x, const jmapgen_int &y, const jmapgen_int &z,
                    const std::string &/*context*/ ) const override {
            zone_type_id chosen_zone_type = zone_type.get( dat );
            faction_id chosen_faction = faction.get( dat );
            const tripoint start = dat.m.getabs( tripoint( x.val, y.val, dat.zlevel() + z.get() ) );
            const tripoint end = dat.m.getabs( tripoint( x.valmax, y.valmax, dat.zlevel() + z.get() ) );
            mapgen_place_zone( start, end, chosen_zone_type, chosen_faction, name, filter, &dat.m );
        }

        void check( const std::string &oter_name, const mapgen_parameters &parameters,
                    const jmapgen_int &/*x*/, const jmapgen_int &/*y*/, const jmapgen_int &/*z*/
                  ) const override {
            zone_type.check( oter_name, parameters );
            faction.check( oter_name, parameters );
        }
};

/**
 * Place a variable
 */
class jmapgen_variable : public jmapgen_piece
{
    public:
        std::string name;
        jmapgen_variable( const JsonObject &jsi, const std::string_view &/*context*/ ) {
            name = jsi.get_string( "name" );
        }
        mapgen_phase phase() const override {
            return mapgen_phase::zones;
        }
        void apply( const mapgendata &dat, const jmapgen_int &x, const jmapgen_int &y, const jmapgen_int &z,
                    const std::string &/*context*/ ) const override {
            queued_points[name] = dat.m.getglobal( tripoint( x.val, y.val,
                                                   dat.zlevel() + z.get() ) );
        }
};

/**
 * Removes vehicles
 */
class jmapgen_remove_vehicles : public jmapgen_piece
{
    public:
        std::vector<vproto_id> vehicles_to_remove;
        jmapgen_remove_vehicles( const JsonObject &jo, const std::string_view/*context*/ ) {
            for( std::string item_id : jo.get_string_array( "vehicles" ) ) {
                vehicles_to_remove.emplace_back( item_id );
            }
        }
        mapgen_phase phase() const override {
            return mapgen_phase::removal;
        }
        void apply( const mapgendata &dat, const jmapgen_int &x, const jmapgen_int &y, const jmapgen_int &z,
                    const std::string &/*context*/ ) const override {

            const tripoint start( x.val, y.val, dat.zlevel() + z.get() );
            const tripoint end( x.valmax, y.valmax, dat.zlevel() + z.get() );
            const tripoint_range<tripoint> range = tripoint_range<tripoint>( start, end );
            for( const tripoint &p : range ) {
                if( optional_vpart_position vp = dat.m.veh_at( p ) ) {
                    const auto rit = std::find( vehicles_to_remove.begin(), vehicles_to_remove.end(),
                                                vp->vehicle().type );
                    if( rit != vehicles_to_remove.end() ) {
                        get_map().remove_vehicle_from_cache( &vp->vehicle(), start.z, end.z );
                        dat.m.destroy_vehicle( &vp->vehicle() );
                    }
                }
            }
        }
};

class jmapgen_remove_npcs : public jmapgen_piece
{
    public:
        std::string npc_class;
        std::string unique_id;
        jmapgen_remove_npcs( const JsonObject &jsi, const std::string_view /*context*/ ) {
            optional( jsi, false, "class", npc_class );
            optional( jsi, false, "unique_id", unique_id );
        }
        void apply( const mapgendata &dat, const jmapgen_int & /*x*/, const jmapgen_int & /*y*/,
                    const jmapgen_int &z,
                    const std::string & /*context*/ ) const override {
            tripoint_abs_omt omt_pos = project_to<coords::omt>( dat.m.get_abs_sub() );
            omt_pos.z() += z.get();
            for( auto const &npc : overmap_buffer.get_npcs_near_omt(
                     omt_pos, 0 ) ) {
                if( !npc->is_dead() &&
                    ( npc_class.empty() || npc->idz == string_id<npc_template>( npc_class ) ) &&
                    ( unique_id.empty() || unique_id == npc->get_unique_id() ) ) {
                    overmap_buffer.remove_npc( npc->getID() );
                    if( !unique_id.empty() ) {
                        g->unique_npc_despawn( unique_id );
                    }
                    if( get_map().inbounds( npc->get_location() ) ) {
                        g->remove_npc( npc->getID() );
                        get_avatar().get_mon_visible().remove_npc( npc.get() );
                    }
                }
            }
        }
};

// Removes furniture, traps, vehicles, items, fields, graffiti
class jmapgen_remove_all : public jmapgen_piece
{
    public:
        jmapgen_remove_all( const JsonObject &/*jo*/, const std::string_view/*context*/ ) {
        }
        mapgen_phase phase() const override {
            return mapgen_phase::removal;
        }
        void apply( const mapgendata &dat, const jmapgen_int &x, const jmapgen_int &y, const jmapgen_int &z,
                    const std::string &/*context*/ ) const override {

            const tripoint start = tripoint( x.val, y.val, dat.zlevel() + z.get() );
            const tripoint end = tripoint( x.valmax, y.valmax, dat.zlevel() + z.get() );
            for( const tripoint &p : tripoint_range<tripoint>( start, end ) ) {
                dat.m.furn_clear( p );
                dat.m.i_clear( p );
                dat.m.remove_trap( p );
                dat.m.clear_fields( p );
                dat.m.delete_graffiti( p );
                if( optional_vpart_position vp = dat.m.veh_at( p ) ) {
                    if( get_map().inbounds( dat.m.getglobal( start ) ) ) {
                        get_map().remove_vehicle_from_cache( &vp->vehicle(), start.z, end.z );
                    }
                    dat.m.destroy_vehicle( &vp->vehicle() );
                }
            }
        }
};

/**
 * Calls another mapgen call inside the current one.
 * Note: can't use regular overmap ids.
 * @param entries list of pairs [nested mapgen id, weight].
 */
class jmapgen_nested : public jmapgen_piece
{
    private:
        class neighbor_oter_check
        {
            private:
                std::unordered_map<direction, cata::flat_set<std::pair<std::string, ot_match_type>>> neighbors;
            public:
                explicit neighbor_oter_check( const JsonObject &jsi ) {
                    for( direction dir : all_enum_values<direction>() ) {
                        std::string location = io::enum_to_string( dir );
                        cata::flat_set<std::pair<std::string, ot_match_type>> dir_neighbors;
                        if( !jsi.has_string( location ) ) {
                            for( const JsonValue entry : jsi.get_array( location ) ) {
                                std::pair<std::string, ot_match_type> dir_neighbor;
                                if( entry.test_string() ) {
                                    dir_neighbor.first = entry.get_string();
                                    dir_neighbor.second = ot_match_type::contains;
                                } else {
                                    JsonObject jo = entry.get_object();
                                    dir_neighbor.first = jo.get_string( "om_terrain" );
                                    dir_neighbor.second = jo.get_enum_value<ot_match_type>( "om_terrain_match_type",
                                                          ot_match_type::contains );
                                }
                                dir_neighbors.insert( dir_neighbor );
                            }
                        } else {
                            std::pair<std::string, ot_match_type> dir_neighbor;
                            dir_neighbor.first = jsi.get_string( location );
                            dir_neighbor.second = ot_match_type::contains;
                            dir_neighbors.insert( dir_neighbor );
                        }
                        if( !dir_neighbors.empty() ) {
                            neighbors[dir] = std::move( dir_neighbors );
                        }
                    }
                }

                bool test( const mapgendata &dat ) const {
                    for( const std::pair<const direction, cata::flat_set<std::pair<std::string, ot_match_type>>> &p :
                         neighbors ) {
                        const direction dir = p.first;
                        const cata::flat_set<std::pair<std::string, ot_match_type>> &allowed_neighbors = p.second;

                        cata_assert( !allowed_neighbors.empty() );

                        bool this_direction_matches = false;
                        for( const std::pair<std::string, ot_match_type> &allowed_neighbor : allowed_neighbors ) {
                            this_direction_matches |=
                                is_ot_match( allowed_neighbor.first, dat.neighbor_at( dir ).id(),
                                             allowed_neighbor.second );
                        }
                        if( !this_direction_matches ) {
                            return false;
                        }
                    }
                    return true;
                }
        };

        class neighbor_join_check
        {
            private:
                std::unordered_map<cube_direction, cata::flat_set<std::string>> neighbors;
            public:
                explicit neighbor_join_check( const JsonObject &jsi ) {
                    for( cube_direction dir : all_enum_values<cube_direction>() ) {
                        cata::flat_set<std::string> dir_neighbors =
                            jsi.get_tags<std::string, cata::flat_set<std::string>>(
                                io::enum_to_string( dir ) );
                        if( !dir_neighbors.empty() ) {
                            neighbors[dir] = std::move( dir_neighbors );
                        }
                    }
                }

                void check( const std::string_view, const mapgen_parameters & ) const {
                    // TODO: check join ids are valid
                }

                bool test( const mapgendata &dat ) const {
                    for( const std::pair<const cube_direction, cata::flat_set<std::string>> &p :
                         neighbors ) {
                        const cube_direction dir = p.first;
                        const cata::flat_set<std::string> &allowed_joins = p.second;

                        cata_assert( !allowed_joins.empty() );

                        bool this_direction_has_join = false;
                        for( const std::string &allowed_join : allowed_joins ) {
                            this_direction_has_join |= dat.has_join( dir, allowed_join );
                        }
                        if( !this_direction_has_join ) {
                            return false;
                        }
                    }
                    return true;
                }
        };
        class neighbor_flag_check
        {
            private:
                std::unordered_map<direction, cata::flat_set<oter_flags>> neighbors;
            public:
                explicit neighbor_flag_check( const JsonObject &jsi ) {
                    for( direction dir : all_enum_values<direction>() ) {
                        cata::flat_set<oter_flags> dir_neighbors;
                        std::string location = io::enum_to_string( dir );
                        optional( jsi, false, location, dir_neighbors );
                        if( !dir_neighbors.empty() ) {
                            neighbors[dir] = std::move( dir_neighbors );
                        }
                    }
                }

                bool test( const mapgendata &dat ) const {
                    for( const std::pair<const direction, cata::flat_set<oter_flags>> &p :
                         neighbors ) {
                        const direction dir = p.first;
                        const cata::flat_set<oter_flags> &allowed_flags = p.second;

                        cata_assert( !allowed_flags.empty() );

                        bool this_direction_has_flag = false;
                        for( const oter_flags &allowed_flag : allowed_flags ) {
                            this_direction_has_flag |=
                                dat.neighbor_at( dir )->has_flag( allowed_flag );
                        }
                        if( !this_direction_has_flag ) {
                            return false;
                        }
                    }
                    return true;
                }
        };
        // TO DO: Remove this and replace it with a smarter logical syntax for neighbor_join_check and neighbor_flag_check
        class neighbor_flag_any_check
        {
            private:
                std::unordered_map<direction, cata::flat_set<oter_flags>> neighbors;
            public:
                explicit neighbor_flag_any_check( const JsonObject &jsi ) {
                    for( direction dir : all_enum_values<direction>() ) {
                        cata::flat_set<oter_flags> dir_neighbors;
                        std::string location = io::enum_to_string( dir );
                        optional( jsi, false, location, dir_neighbors );
                        if( !dir_neighbors.empty() ) {
                            neighbors[dir] = std::move( dir_neighbors );
                        }
                    }
                }

                bool test( const mapgendata &dat ) const {
                    for( const std::pair<const direction, cata::flat_set<oter_flags>> &p :
                         neighbors ) {
                        const direction dir = p.first;
                        const cata::flat_set<oter_flags> &allowed_flags = p.second;

                        cata_assert( !allowed_flags.empty() );

                        for( const oter_flags &allowed_flag : allowed_flags ) {
                            if( dat.neighbor_at( dir )->has_flag( allowed_flag ) ) {
                                return true;
                            }
                        }
                    }
                    return neighbors.empty();
                }
        };
        class predecessor_oter_check
        {
            private:
                cata::flat_set<std::pair<std::string, ot_match_type>> allowed_predecessors;
            public:
                explicit predecessor_oter_check( const JsonArray &jarr ) {
                    for( const JsonValue entry : jarr ) {
                        std::pair<std::string, ot_match_type> allowed_predecessor;
                        if( entry.test_string() ) {
                            allowed_predecessor.first = entry.get_string();
                            allowed_predecessor.second = ot_match_type::contains;
                        } else {
                            JsonObject jo = entry.get_object();
                            allowed_predecessor.first = jo.get_string( "om_terrain" );
                            allowed_predecessor.second = jo.get_enum_value<ot_match_type>( "om_terrain_match_type",
                                                         ot_match_type::contains );
                        }
                        allowed_predecessors.insert( allowed_predecessor );
                    }
                }

                bool test( const mapgendata &dat ) const {
                    const std::vector<oter_id> predecessors = dat.get_predecessors();
                    for( const std::pair<std::string, ot_match_type> &allowed_predecessor : allowed_predecessors ) {
                        for( const oter_id &predecessor : predecessors ) {
                            if( is_ot_match( allowed_predecessor.first, predecessor, allowed_predecessor.second ) ) {
                                return true;
                            }
                        }
                    }
                    return allowed_predecessors.empty();
                }
        };
        class correct_z_level_check
        {
            private:
                std::unordered_set<int> required_z;
            public:
                explicit correct_z_level_check( const JsonArray &jarr ) {
                    for( const JsonValue entry : jarr ) {
                        required_z.emplace( entry.get_int() );
                    }
                }
                bool test( const mapgendata &dat ) const {
                    return required_z.empty() || required_z.count( dat.zlevel() ) == 1;
                }
        };

    public:
        weighted_int_list<mapgen_value<nested_mapgen_id>> entries;
        weighted_int_list<mapgen_value<nested_mapgen_id>> else_entries;
        neighbor_oter_check neighbor_oters;
        neighbor_join_check neighbor_joins;
        neighbor_flag_check neighbor_flags;
        neighbor_flag_any_check neighbor_flags_any;
        predecessor_oter_check predecessors;
        correct_z_level_check correct_z_level;
        jmapgen_nested( const JsonObject &jsi, const std::string_view/*context*/ )
            : neighbor_oters( jsi.get_object( "neighbors" ) )
            , neighbor_joins( jsi.get_object( "joins" ) )
            , neighbor_flags( jsi.get_object( "flags" ) )
            , neighbor_flags_any( jsi.get_object( "flags_any" ) )
            , predecessors( jsi.get_array( "predecessors" ) )
            , correct_z_level( jsi.get_array( "check_z" ) ) {
            if( jsi.has_member( "chunks" ) ) {
                load_weighted_list( jsi.get_member( "chunks" ), entries, 100 );
            }
            if( jsi.has_member( "else_chunks" ) ) {
                load_weighted_list( jsi.get_member( "else_chunks" ), else_entries, 100 );
            }
        }
        mapgen_phase phase() const override {
            return mapgen_phase::nested_mapgen;
        }
        void merge_parameters_into( mapgen_parameters &params,
                                    const std::string &outer_context ) const override {
            auto merge_from = [&]( const mapgen_value<nested_mapgen_id> &val ) {
                for( const nested_mapgen_id &id : val.all_possible_results( params ) ) {
                    if( id.is_null() ) {
                        return;
                    }
                    const auto iter = nested_mapgens.find( id );
                    if( iter == nested_mapgens.end() ) {
                        debugmsg( "Unknown nested mapgen function id '%s'", id.str() );
                        return;
                    }
                    using Obj = weighted_object<int, std::shared_ptr<mapgen_function_json_nested>>;
                    for( const Obj &nested : iter->second.funcs() ) {
                        nested.obj->merge_non_nest_parameters_into( params, outer_context );
                    }
                }
            };
            for( const weighted_object<int, mapgen_value<nested_mapgen_id>> &name : entries ) {
                merge_from( name.obj );
            }
            for( const weighted_object<int, mapgen_value<nested_mapgen_id>> &name : else_entries ) {
                merge_from( name.obj );
            }
        }
        const weighted_int_list<mapgen_value<nested_mapgen_id>> &get_entries(
        const mapgendata &dat ) const {
            if( neighbor_oters.test( dat ) && neighbor_joins.test( dat ) && neighbor_flags.test( dat ) &&
                neighbor_flags_any.test( dat ) && predecessors.test( dat ) && correct_z_level.test( dat ) ) {
                return entries;
            } else {
                return else_entries;
            }
        }
        void apply( const mapgendata &dat, const jmapgen_int &x, const jmapgen_int &y, const jmapgen_int &z,
                    const std::string &context ) const override {
            const mapgen_value<nested_mapgen_id> *val = get_entries( dat ).pick();
            if( val == nullptr ) {
                return;
            }

            const nested_mapgen_id res = val->get( dat );
            if( res.is_empty() || res.is_null() ) {
                // This will be common when neighbors.test(...) is false, since else_entires is
                // often empty.
                return;
            }
            const auto iter = nested_mapgens.find( res );
            if( iter == nested_mapgens.end() ) {
                debugmsg( "Unknown nested mapgen function id %s", res.str() );
                return;
            }

            // A second roll? Let's allow it for now
            const auto &ptr = iter->second.funcs().pick();
            if( ptr == nullptr ) {
                return;
            }

            ( *ptr )->nest( dat, tripoint_rel_ms( x.get(), y.get(), z.get() ), context );
        }
        void check( const std::string &oter_name, const mapgen_parameters &parameters,
                    const jmapgen_int &x, const jmapgen_int &y, const jmapgen_int &z
                  ) const override {
            for( const weighted_object<int, mapgen_value<nested_mapgen_id>> &p : entries ) {
                p.obj.check( oter_name, parameters );
            }
            for( const weighted_object<int, mapgen_value<nested_mapgen_id>> &p : else_entries ) {
                p.obj.check( oter_name, parameters );
            }
            neighbor_joins.check( oter_name, parameters );

            // Check whether any of the nests can attempt to place stuff out of
            // bounds
            std::unordered_map<point, nested_mapgen_id> nest_placement_coords;
            auto add_coords_from = [&]( const mapgen_value<nested_mapgen_id> &nest_id_val ) {
                for( const nested_mapgen_id &nest_id :
                     nest_id_val.all_possible_results( parameters ) ) {
                    if( nest_id.is_null() ) {
                        continue;
                    }
                    for( const point &p : nest_id->all_placement_coords() ) {
                        nest_placement_coords.emplace( p, nest_id );
                    }
                }
            };
            for( const weighted_object<int, mapgen_value<nested_mapgen_id>> &p : entries ) {
                add_coords_from( p.obj );
            }
            for( const weighted_object<int, mapgen_value<nested_mapgen_id>> &p : else_entries ) {
                add_coords_from( p.obj );
            }

            point max_relative;
            nested_mapgen_id offending_nest_x;
            nested_mapgen_id offending_nest_y;

            for( const std::pair<const point, nested_mapgen_id> &p : nest_placement_coords ) {
                if( p.first.x > max_relative.x ) {
                    max_relative.x = p.first.x;
                    offending_nest_x = p.second;
                }
                if( p.first.y > max_relative.y ) {
                    max_relative.y = p.first.y;
                    offending_nest_y = p.second;
                }
            }

            static constexpr int omt_size = SEEX * 2;
            point max = point( x.valmax % omt_size, y.valmax % omt_size ) + max_relative;

            if( max.x >= omt_size ) {
                debugmsg( "nest %s within %s can place something at x = %d, which is in a "
                          "different OMT from the smallest nest origin (%d, %d), and could lead to "
                          "an out of bounds placement",
                          offending_nest_x.str(), oter_name, x.valmax + max_relative.x, x.val,
                          y.val );
            }

            if( max.y >= omt_size ) {
                debugmsg( "nest %s within %s can place something at y = %d, which is in a "
                          "different OMT from the smallest nest origin (%d, %d), and could lead to "
                          "an out of bounds placement",
                          offending_nest_y.str(), oter_name, y.valmax + max_relative.y, x.val,
                          y.val );
            }
            if( z.val != z.valmax ) {
                debugmsg( "nest %s within %s defines a range for Z level placement, which isn't"
                          "permitted.  Range: %d - %d.",
                          offending_nest_x.str(), oter_name, z.val, z.valmax );
            }
        }
        bool has_vehicle_collision( const mapgendata &dat, const tripoint_rel_ms &p ) const override {
            const weighted_int_list<mapgen_value<nested_mapgen_id>> &selected_entries =
                        get_entries( dat );
            if( selected_entries.empty() ) {
                return false;
            }

            for( const auto &entry : selected_entries ) {
                nested_mapgen_id id = entry.obj.get( dat );
                if( id.is_null() ) {
                    continue;
                }
                const auto iter = nested_mapgens.find( id );
                if( iter == nested_mapgens.end() ) {
                    return false;
                }
                for( const auto &nest : iter->second.funcs() ) {
                    if( nest.obj->has_vehicle_collision( dat, p ) ) {
                        return true;
                    }
                }
            }

            return false;
        }
};

jmapgen_objects::jmapgen_objects( const tripoint_rel_ms &offset, const point &mapsize,
                                  const point &tot_size )
    : m_offset( offset )
    , mapgensize( mapsize )
    , total_size( tot_size )
{}

bool jmapgen_objects::check_bounds( const jmapgen_place &place, const JsonObject &jso )
{
    return common_check_bounds( place.x, place.y, place.z, mapgensize, jso );
}

void jmapgen_objects::add( const jmapgen_place &place,
                           const shared_ptr_fast<const jmapgen_piece> &piece )
{
    objects.emplace_back( place, piece );
}

template<typename PieceType>
void jmapgen_objects::load_objects( const JsonArray &parray, const std::string_view context )
{
    for( JsonObject jsi : parray ) {
        jmapgen_place where( jsi );
        where.offset( m_offset );

        if( check_bounds( where, jsi ) ) {
            add( where, make_shared_fast<PieceType>( jsi, context ) );
        } else {
            jsi.allow_omitted_members();
        }
    }
}

template<>
void jmapgen_objects::load_objects<jmapgen_loot>(
    const JsonArray &parray, const std::string_view/*context*/ )
{
    for( JsonObject jsi : parray ) {
        jmapgen_place where( jsi );
        where.offset( m_offset );

        if( !check_bounds( where, jsi ) ) {
            jsi.allow_omitted_members();
            continue;
        }

        auto loot = make_shared_fast<jmapgen_loot>( jsi );
        // spawn rates < 1 are handled in item_group
        const float rate = std::max( get_option<float>( "ITEM_SPAWNRATE" ), 1.0f );

        if( where.repeat.valmax != 1 ) {
            // if loot can repeat scale according to rate
            where.repeat.val = std::max( static_cast<int>( where.repeat.val * rate ), 1 );
            where.repeat.valmax = std::max( static_cast<int>( where.repeat.valmax * rate ), 1 );

        } else if( loot->chance != 100 ) {
            // otherwise except where chance is 100% scale probability
            loot->chance = std::max( std::min( static_cast<int>( loot->chance * rate ), 100 ), 1 );
        }

        add( where, loot );
    }
}

template<typename PieceType>
void jmapgen_objects::load_objects( const JsonObject &jsi, const std::string &member_name,
                                    const std::string &context )
{
    if( !jsi.has_member( member_name ) ) {
        return;
    }
    load_objects<PieceType>( jsi.get_array( member_name ), member_name + " in " + context );
}

template<typename PieceType>
void load_place_mapings( const JsonObject &jobj, mapgen_palette::placing_map::mapped_type &vect,
                         const std::string &context )
{
    vect.push_back( make_shared_fast<PieceType>( jobj, context ) );
}

/*
This is the default load function for mapgen pieces that only support loading from a json object,
not from a simple string.
Most non-trivial mapgen pieces (like item spawn which contains at least the item group and chance)
are like this. Other pieces (trap, furniture ...) can be loaded from a single string and have
an overload below.
The mapgen piece is loaded from the member of the json object named key.
*/
template<typename PieceType>
void load_place_mapings( const JsonValue &value, mapgen_palette::placing_map::mapped_type &vect,
                         const std::string &context )
{
    if( value.test_object() ) {
        load_place_mapings<PieceType>( value.get_object(), vect, context );
    } else {
        for( JsonObject jo : value.get_array() ) {
            load_place_mapings<PieceType>( jo, vect, context );
            jo.allow_omitted_members();
        }
    }
}

/*
This function allows loading the mapgen pieces from a single string, *or* a json object.
*/
template<typename PieceType>
void load_place_mapings_string(
    const JsonValue &value, mapgen_palette::placing_map::mapped_type &vect,
    const std::string &context )
{
    if( value.test_string() || value.test_object() ) {
        try {
            vect.push_back( make_shared_fast<PieceType>( value ) );
        } catch( const std::runtime_error &err ) {
            // Using the json object here adds nice formatting and context information
            value.throw_error( err.what() );
        }
    } else {
        for( const JsonValue entry : value.get_array() ) {
            if( entry.test_string() ) {
                try {
                    vect.push_back( make_shared_fast<PieceType>( entry ) );
                } catch( const std::runtime_error &err ) {
                    // Using the json object here adds nice formatting and context information
                    entry.throw_error( err.what() );
                }
            } else {
                load_place_mapings<PieceType>( entry.get_object(), vect, context );
            }
        }
    }
}
/*
This function is like load_place_mapings_string, except if the input is an array it will create an
instance of jmapgen_alternatively which will chose the mapgen piece to apply to the map randomly.
Use this with terrain or traps or other things that can not be applied twice to the same place.
*/
template<typename PieceType>
void load_place_mapings_alternatively(
    const JsonValue &value, mapgen_palette::placing_map::mapped_type &vect,
    const std::string &context )
{
    if( !value.test_array() ) {
        load_place_mapings_string<PieceType>( value, vect, context );
    } else {
        auto alter = make_shared_fast< jmapgen_alternatively<PieceType> >();
        for( const JsonValue entry : value.get_array() ) {
            if( entry.test_string() ) {
                try {
                    alter->alternatives.emplace_back( entry );
                } catch( const std::runtime_error &err ) {
                    // Using the json object here adds nice formatting and context information
                    entry.throw_error( err.what() );
                }
            } else if( entry.test_object() ) {
                JsonObject jsi = entry.get_object();
                alter->alternatives.emplace_back( jsi, context );
            } else if( entry.test_array() ) {
                // If this is an array, it means it is an entry followed by a desired total count of instances.
                JsonArray piece_and_count_jarr = entry.get_array();
                if( piece_and_count_jarr.size() != 2 ) {
                    piece_and_count_jarr.throw_error( "Array must have exactly two entries: the object, then the count." );
                }

                // Test if this is a string or object, and then just emplace it.
                if( piece_and_count_jarr.test_string() || piece_and_count_jarr.test_object() ) {
                    try {
                        alter->alternatives.emplace_back( piece_and_count_jarr.next_value() );
                    } catch( const std::runtime_error &err ) {
                        piece_and_count_jarr.throw_error( err.what() );
                    }
                } else {
                    piece_and_count_jarr.throw_error( "First entry must be a string or object." );
                }

                if( piece_and_count_jarr.test_int() ) {
                    // We already emplaced the first instance, so do one less.
                    int repeat = std::max( 0, piece_and_count_jarr.next_int() - 1 );
                    PieceType piece_to_repeat = alter->alternatives.back();
                    for( int i = 0; i < repeat; i++ ) {
                        alter->alternatives.emplace_back( piece_to_repeat );
                    }
                } else {
                    piece_and_count_jarr.throw_error( "Second entry must be an integer." );
                }
            }
        }
        vect.push_back( alter );
    }
}

template<>
void load_place_mapings<jmapgen_trap>(
    const JsonValue &value, mapgen_palette::placing_map::mapped_type &vect,
    const std::string &context )
{
    load_place_mapings_alternatively<jmapgen_trap>( value, vect, context );
}

template<>
void load_place_mapings<jmapgen_furniture>( const JsonValue &value,
        mapgen_palette::placing_map::mapped_type &vect, const std::string &context )
{
    load_place_mapings_alternatively<jmapgen_furniture>( value, vect, context );
}

template<>
void load_place_mapings<jmapgen_terrain>( const JsonValue &value,
        mapgen_palette::placing_map::mapped_type &vect, const std::string &context )
{
    load_place_mapings_alternatively<jmapgen_terrain>( value, vect, context );
}

template<typename PieceType>
void mapgen_palette::load_place_mapings( const JsonObject &jo, const std::string &member_name,
        placing_map &format_placings, const std::string &context )
{
    if( jo.has_object( "mapping" ) ) {
        for( const JsonMember member : jo.get_object( "mapping" ) ) {
            const map_key key( member );
            JsonObject sub = member.get_object();
            sub.allow_omitted_members();
            if( !sub.has_member( member_name ) ) {
                continue;
            }
            auto &vect = format_placings[ key ];
            // NOLINTNEXTLINE(cata-translate-string-literal)
            std::string this_context = string_format( "%s in mapping in %s", member_name, context );
            ::load_place_mapings<PieceType>( sub.get_member( member_name ), vect, this_context );
        }
    }
    if( !jo.has_object( member_name ) ) {
        return;
    }
    for( const JsonMember member : jo.get_object( member_name ) ) {
        const map_key key( member );
        auto &vect = format_placings[ key ];
        std::string this_context =
            // NOLINTNEXTLINE(cata-translate-string-literal)
            string_format( "%s %s in %s", member_name, member.name(), context );
        ::load_place_mapings<PieceType>( member, vect, this_context );
    }
}

static std::map<palette_id, mapgen_palette> palettes;

template<>
const mapgen_palette &string_id<mapgen_palette>::obj() const
{
    auto it = palettes.find( *this );
    if( it == palettes.end() ) {
        static const mapgen_palette null_palette;
        return null_palette;
    }
    return it->second;
}

template<>
bool string_id<mapgen_palette>::is_valid() const
{
    return palettes.find( *this ) != palettes.end();
}

void mapgen_palette::check() const
{
    std::string context = "palette " + id.str();
    jmapgen_int fake_coord( -1 );
    mapgen_parameters no_parameters;
    for( const std::pair<const std::string, mapgen_parameter> &param : parameters.map ) {
        std::string this_context = string_format( "parameter %s in %s", param.first, context );
        param.second.check( no_parameters, this_context );
    }
    for( const std::pair<const map_key, std::vector<shared_ptr_fast<const jmapgen_piece>>> &p :
         format_placings ) {
        for( const shared_ptr_fast<const jmapgen_piece> &j : p.second ) {
            j->check( context, parameters, fake_coord, fake_coord, fake_coord );
        }
    }
}

mapgen_palette mapgen_palette::load_temp( const JsonObject &jo, const std::string_view src,
        const std::string &context )
{
    return load_internal( jo, src, context, false, true );
}

void mapgen_palette::load( const JsonObject &jo, const std::string_view src )
{
    mapgen_palette ret = load_internal( jo, src, "", true, false );
    if( ret.id.is_empty() ) {
        jo.throw_error( "Named palette needs an id" );
    }

    palettes[ ret.id ] = ret;
}

const mapgen_palette &mapgen_palette::get( const palette_id &id )
{
    const auto iter = palettes.find( id );
    if( iter != palettes.end() ) {
        return iter->second;
    }

    debugmsg( "Requested palette with unknown id %s", id.c_str() );
    static mapgen_palette dummy;
    return dummy;
}

void mapgen_palette::check_definitions()
{
    for( const auto &p : palettes ) {
        p.second.check();
    }
}

void mapgen_palette::reset()
{
    palettes.clear();
}

void mapgen_palette::add( const mapgen_value<std::string> &rh, const add_palette_context &context )
{
    std::vector<std::string> possible_values =
        rh.all_possible_results( *context.current_parameters );
    if( possible_values.empty() ) {
        if( const std::string *param_name = rh.get_name_if_parameter() ) {
            debugmsg( "Parameter %s used for palette id in %s but has no possible values",
                      *param_name, context.context );
        } else {
            debugmsg( "Mapgen value for used for palette id in %s has no possible values",
                      context.context );
        }
    } else if( possible_values.size() == 1 ) {
        add( palette_id( possible_values.front() ), context );
    } else {
        std::string param_name;
        if( const std::string *name = rh.get_name_if_parameter() ) {
            param_name = *name;
        } else {
            const auto param_it =
                context.top_level_parameters->add_unique_parameter(
                    "palette_choice_", rh, cata_variant_type::palette_id,
                    mapgen_parameter_scope::overmap_special );
            param_name = param_it->first;
        }
        add_palette_context context_with_extra_constraint( context );
        for( const std::string &value : possible_values ) {
            palette_id val_id( value );
            context_with_extra_constraint.constraints.emplace_back( param_name, val_id );
            add( val_id, context_with_extra_constraint );
            context_with_extra_constraint.constraints.pop_back();
        }
    }
}

void mapgen_palette::add( const palette_id &rh, const add_palette_context &context )
{
    add( get( rh ), context );
}

void mapgen_palette::add( const mapgen_palette &rh, const add_palette_context &context )
{
    std::string actual_context = id.is_empty() ? context.context : "palette " + id.str();

    if( !rh.id.is_empty() ) {
        const std::vector<palette_id> &ancestors = context.ancestors;
        auto loop_start = std::find( ancestors.begin(), ancestors.end(), rh.id );
        if( loop_start != ancestors.end() ) {
            std::string loop_ids = enumerate_as_string( loop_start, ancestors.end(),
            []( const palette_id & i ) {
                return i.str();
            }, enumeration_conjunction::arrow );
            debugmsg( "loop in palette references: %s", loop_ids );
            return;
        }
    }
    add_palette_context new_context = context;
    new_context.ancestors.push_back( rh.id );
    new_context.current_parameters = &rh.parameters;

    for( const mapgen_value<std::string> &recursive_palette : rh.palettes_used ) {
        add( recursive_palette, new_context );
    }
    for( const auto &placing : rh.format_placings ) {
        const std::vector<mapgen_constraint<palette_id>> &constraints = context.constraints;
        std::vector<shared_ptr_fast<const jmapgen_piece>> constrained_placings = placing.second;
        if( !constraints.empty() ) {
            for( shared_ptr_fast<const jmapgen_piece> &piece : constrained_placings ) {
                piece = make_shared_fast<jmapgen_constrained<palette_id>>(
                            std::move( piece ), constraints );
            }
        }
        std::vector<shared_ptr_fast<const jmapgen_piece>> &these_placings =
                    format_placings[placing.first];
        these_placings.insert( these_placings.end(),
                               constrained_placings.begin(), constrained_placings.end() );
    }
    for( const map_key &placing : rh.keys_with_terrain ) {
        keys_with_terrain.insert( placing );
    }
    parameters.check_and_merge( rh.parameters, actual_context );
}

mapgen_palette mapgen_palette::load_internal( const JsonObject &jo, const std::string_view,
        const std::string &context, bool require_id, bool allow_recur )
{
    mapgen_palette new_pal;
    mapgen_palette::placing_map &format_placings = new_pal.format_placings;
    auto &keys_with_terrain = new_pal.keys_with_terrain;
    if( require_id ) {
        new_pal.id = palette_id( jo.get_string( "id" ) );
    }

    jo.read( "parameters", new_pal.parameters.map );

    if( jo.has_array( "palettes" ) ) {
        jo.read( "palettes", new_pal.palettes_used );
        if( allow_recur ) {
            // allow_recur means that it's safe to assume all the palettes have
            // been defined and we can inline now.  Otherwise we just leave the
            // list in our palettes_used array and it will be consumed
            // recursively by calls to add which add this palette.
            add_palette_context add_context{ context, &new_pal.parameters };
            for( auto &p : new_pal.palettes_used ) {
                new_pal.add( p, add_context );
            }
            new_pal.palettes_used.clear();
        }
    }

    // mandatory: every character in rows must have matching entry, unless fill_ter is set
    // "terrain": { "a": "t_grass", "b": "t_lava" }.  To help enforce this we
    // keep track of everything in the "terrain" object
    if( jo.has_member( "terrain" ) ) {
        for( const JsonMember member : jo.get_object( "terrain" ) ) {
            keys_with_terrain.insert( map_key( member ) );
        }
    }

    std::string c = "palette " + new_pal.id.str();
    new_pal.load_place_mapings<jmapgen_terrain>( jo, "terrain", format_placings, c );
    new_pal.load_place_mapings<jmapgen_furniture>( jo, "furniture", format_placings, c );
    new_pal.load_place_mapings<jmapgen_field>( jo, "fields", format_placings, c );
    new_pal.load_place_mapings<jmapgen_npc>( jo, "npcs", format_placings, c );
    new_pal.load_place_mapings<jmapgen_sign>( jo, "signs", format_placings, c );
    new_pal.load_place_mapings<jmapgen_vending_machine>( jo, "vendingmachines", format_placings, c );
    new_pal.load_place_mapings<jmapgen_toilet>( jo, "toilets", format_placings, c );
    new_pal.load_place_mapings<jmapgen_gaspump>( jo, "gaspumps", format_placings, c );
    new_pal.load_place_mapings<jmapgen_item_group>( jo, "items", format_placings, c );
    new_pal.load_place_mapings<jmapgen_monster_group>( jo, "monsters", format_placings, c );
    new_pal.load_place_mapings<jmapgen_vehicle>( jo, "vehicles", format_placings, c );
    // json member name is not optimal, it should be plural like all the others above, but that conflicts
    // with the items entry which refers to item groups.
    new_pal.load_place_mapings<jmapgen_spawn_item>( jo, "item", format_placings, c );
    new_pal.load_place_mapings<jmapgen_remove_vehicles>( jo, "remove_vehicles", format_placings, c );
    new_pal.load_place_mapings<jmapgen_remove_all>( jo, "remove_all", format_placings, c );
    new_pal.load_place_mapings<jmapgen_trap>( jo, "traps", format_placings, c );
    new_pal.load_place_mapings<jmapgen_monster>( jo, "monster", format_placings, c );
    new_pal.load_place_mapings<jmapgen_make_rubble>( jo, "rubble", format_placings, c );
    new_pal.load_place_mapings<jmapgen_computer>( jo, "computers", format_placings, c );
    new_pal.load_place_mapings<jmapgen_sealed_item>( jo, "sealed_item", format_placings, c );
    new_pal.load_place_mapings<jmapgen_nested>( jo, "nested", format_placings, c );
    new_pal.load_place_mapings<jmapgen_liquid_item>( jo, "liquids", format_placings, c );
    new_pal.load_place_mapings<jmapgen_corpse>( jo, "corpses", format_placings, c );
    new_pal.load_place_mapings<jmapgen_graffiti>( jo, "graffiti", format_placings, c );
    new_pal.load_place_mapings<jmapgen_translate>( jo, "translate", format_placings, c );
    new_pal.load_place_mapings<jmapgen_zone>( jo, "zones", format_placings, c );
    new_pal.load_place_mapings<jmapgen_ter_furn_transform>( jo, "ter_furn_transforms",
            format_placings, c );
    new_pal.load_place_mapings<jmapgen_faction>( jo, "faction_owner_character", format_placings, c );

    for( mapgen_palette::placing_map::value_type &p : format_placings ) {
        p.second.erase(
            std::remove_if(
                p.second.begin(), p.second.end(),
        []( const shared_ptr_fast<const jmapgen_piece> &placing ) {
            return placing->is_nop();
        } ), p.second.end() );
    }
    return new_pal;
}

mapgen_palette::add_palette_context::add_palette_context(
    const std::string &ctx, mapgen_parameters *params )
    : context( ctx )
    , top_level_parameters( params )
    , current_parameters( params )
{}

bool mapgen_function_json::setup_internal( const JsonObject &jo )
{
    // Just to make sure no one does anything stupid
    if( jo.has_member( "mapgensize" ) ) {
        jo.throw_error( "\"mapgensize\" only allowed for nested mapgen" );
    }

    // something akin to mapgen fill_background.
    if( jo.has_string( "fill_ter" ) ) {
        fill_ter = ter_str_id( jo.get_string( "fill_ter" ) ).id();
    }

    if( jo.has_member( "rotation" ) ) {
        rotation = jmapgen_int( jo, "rotation" );
    }

    if( jo.has_member( "predecessor_mapgen" ) ) {
        predecessor_mapgen = oter_str_id( jo.get_string( "predecessor_mapgen" ) ).id();
    } else {
        predecessor_mapgen = oter_str_id::NULL_ID();
    }

    jo.read( "fallback_predecessor_mapgen", fallback_predecessor_mapgen_ );

    return fill_ter != t_null || predecessor_mapgen != oter_str_id::NULL_ID() ||
           fallback_predecessor_mapgen_ != oter_str_id::NULL_ID();
}

bool mapgen_function_json_nested::setup_internal( const JsonObject &jo )
{
    // Mandatory - nested mapgen must be explicitly sized
    if( jo.has_array( "mapgensize" ) ) {
        JsonArray jarr = jo.get_array( "mapgensize" );
        mapgensize = point( jarr.get_int( 0 ), jarr.get_int( 1 ) );
        if( mapgensize.x == 0 || mapgensize.x != mapgensize.y ) {
            // Non-square sizes not implemented yet
            jo.throw_error( "\"mapgensize\" must be an array of two identical, positive numbers" );
        }
        total_size = mapgensize;
    } else {
        jo.throw_error( "Nested mapgen must have \"mapgensize\" set" );
    }

    if( jo.has_member( "rotation" ) ) {
        rotation = jmapgen_int( jo, "rotation" );
    }

    // Nested mapgen is always halal because it can assume underlying map is.
    return true;
}

void mapgen_function_json::setup()
{
    setup_common();
}

void mapgen_function_json_nested::setup()
{
    setup_common();
}

void update_mapgen_function_json::setup()
{
    setup_common();
}

void mapgen_function_json::finalize_parameters()
{
    finalize_parameters_common();
}

void mapgen_function_json_nested::finalize_parameters()
{
    finalize_parameters_common();
}

void update_mapgen_function_json::finalize_parameters()
{
    finalize_parameters_common();
}

struct phase_comparator {
    mapgen_phase get_phase( mapgen_phase p ) const {
        return p;
    }

    mapgen_phase get_phase( const jmapgen_setmap &s ) const {
        return s.phase();
    }

    template<typename PiecePtr>
    mapgen_phase get_phase( const std::pair<jmapgen_place, PiecePtr> &p ) const {
        return p.second->phase();
    }

    template<typename T, typename U>
    bool operator()( const T &l, const U &r ) const {
        return get_phase( l ) < get_phase( r );
    }
};

static const phase_comparator compare_phases{};

/*
 * Parse json, pre-calculating values for stuff, then cheerfully throw json away. Faster than regular mapf, in theory
 */
void mapgen_function_json_base::setup_common()
{
    if( is_ready ) {
        return;
    }
    JsonObject jo = jsobj;
    mapgen_defer::defer = false;
    if( !setup_common( jo ) ) {
        jo.throw_error( "format: no terrain map" );
    }
    if( mapgen_defer::defer ) {
        mapgen_defer::jsi.throw_error_at( mapgen_defer::member, mapgen_defer::message );
    } else {
        mapgen_defer::jsi = JsonObject();
    }
}

bool mapgen_function_json_base::setup_common( const JsonObject &jo )
{
    bool fallback_terrain_exists = setup_internal( jo );
    JsonArray parray;
    JsonArray sparray;
    JsonObject pjo;

    jo.read( "flags", flags_ );

    // mandatory: mapgensize rows of mapgensize character lines, each of which must have a
    // matching key in "terrain", unless fill_ter is set
    // "rows:" [ "aaaajustlikeinmapgen.cpp", "this.must!be!exactly.24!", "and_must_match_terrain_", .... ]
    point expected_dim = mapgensize + m_offset.xy().raw();
    cata_assert( expected_dim.x >= 0 );
    cata_assert( expected_dim.y >= 0 );
    const std::string default_row( expected_dim.x, ' ' );
    const bool default_rows = !jo.has_array( "rows" );
    if( !default_rows ) {
        parray = jo.get_array( "rows" );
        if( static_cast<int>( parray.size() ) < expected_dim.y ) {
            parray.throw_error( string_format( "format: rows: must have at least %d rows, not %d",
                                               expected_dim.y, parray.size() ) );
        }
        if( static_cast<int>( parray.size() ) != total_size.y ) {
            parray.throw_error(
                string_format( "format: rows: must have %d rows, not %d; check mapgensize if applicable",
                               total_size.y, parray.size() ) );
        }
    }

    // just like mapf::basic_bind("stuff",blargle("foo", etc) ), only json input and faster when applying
    mapgen_palette palette = mapgen_palette::load_temp( jo, "dda", context_ );
    auto &keys_with_terrain = palette.keys_with_terrain;
    mapgen_palette::placing_map &format_placings = palette.format_placings;

    if( palette.keys_with_terrain.empty() && !fallback_terrain_exists ) {
        return false;
    }

    parameters = palette.get_parameters();

    for( int c = m_offset.y(); c < expected_dim.y; c++ ) {
        const std::string row = default_rows ? default_row : parray.get_string( c );
        static std::vector<std::string_view> row_keys;
        row_keys.clear();
        row_keys.reserve( total_size.x );
        utf8_display_split_into( row, row_keys );
        if( row_keys.size() < static_cast<size_t>( expected_dim.x ) ) {
            cata_assert( !default_rows );
            parray.throw_error(
                string_format( "format: row %d must have at least %d columns, not %d",
                               c + 1, expected_dim.x, row_keys.size() ) );
        }
        if( row_keys.size() != static_cast<size_t>( total_size.x ) ) {
            cata_assert( !default_rows );
            parray.throw_error(
                string_format( "format: row %d must have %d columns, not %d; check mapgensize if applicable",
                               c + 1, total_size.x, row_keys.size() ) );
        }
        for( int i = m_offset.x(); i < expected_dim.x; i++ ) {
            const tripoint_rel_ms p = tripoint_rel_ms( i, c, 0 ) - m_offset;
            const map_key key{ std::string( row_keys[i] ) };
            const auto iter_ter = keys_with_terrain.find( key );
            const auto fpi = format_placings.find( key );

            const bool has_terrain = iter_ter != keys_with_terrain.end();
            const bool has_placing = fpi != format_placings.end();

            if( !has_terrain && !fallback_terrain_exists ) {
                cata_assert( !default_rows );
                parray.string_error( c, i + 1,
                                     string_format( "format: rows: row %d column %d: '%s' is not in 'terrain',"
                                                    "and no 'fill_ter', 'predecessor_mapgen' or 'fallback_predecessor_mapgen' is set!",
                                                    c + 1, i + 1, key.str ) );
            }
            if( !has_terrain && !has_placing && key.str != " " && key.str != "." ) {
                try {
                    cata_assert( !default_rows );
                    parray.string_error( c, i + 1,
                                         string_format( "format: rows: row %d column %d: '%s' has no terrain, furniture, or other definition",
                                                        c + 1, i + 1, key.str ) );
                } catch( const JsonError &e ) {
                    debugmsg( "(json-error)\n%s", e.what() );
                }
            }
            if( has_placing ) {
                jmapgen_place where( p );
                for( auto &what : fpi->second ) {
                    objects.add( where, what );
                }
            }
        }
    }
    fallback_terrain_exists = true;

    // No fill_ter? No format? GTFO.
    if( !fallback_terrain_exists ) {
        jo.throw_error(
            "Need one of 'fill_terrain', 'predecessor_mapgen', 'fallback_predecessor_mapgen', 'terrain' or a palette providing 'terrain'." );
        // TODO: write TFM.
    }

    if( jo.has_array( "set" ) ) {
        setup_setmap( jo.get_array( "set" ) );
    }

    objects.load_objects<jmapgen_remove_all>( jo, "place_remove_all", context_ );
    // "add" is deprecated in favor of "place_item", but kept to support mods
    // which are not under our control.
    objects.load_objects<jmapgen_spawn_item>( jo, "add", context_ );
    objects.load_objects<jmapgen_spawn_item>( jo, "place_item", context_ );
    objects.load_objects<jmapgen_field>( jo, "place_fields", context_ );
    objects.load_objects<jmapgen_npc>( jo, "place_npcs", context_ );
    objects.load_objects<jmapgen_sign>( jo, "place_signs", context_ );
    objects.load_objects<jmapgen_vending_machine>( jo, "place_vendingmachines", context_ );
    objects.load_objects<jmapgen_toilet>( jo, "place_toilets", context_ );
    objects.load_objects<jmapgen_liquid_item>( jo, "place_liquids", context_ );
    objects.load_objects<jmapgen_corpse>( jo, "place_corpses", context_ );
    objects.load_objects<jmapgen_gaspump>( jo, "place_gaspumps", context_ );
    objects.load_objects<jmapgen_item_group>( jo, "place_items", context_ );
    objects.load_objects<jmapgen_loot>( jo, "place_loot", context_ );
    objects.load_objects<jmapgen_monster_group>( jo, "place_monsters", context_ );
    objects.load_objects<jmapgen_vehicle>( jo, "place_vehicles", context_ );
    objects.load_objects<jmapgen_remove_vehicles>( jo, "remove_vehicles", context_ );
    objects.load_objects<jmapgen_remove_npcs>( jo, "remove_npcs", context_ );
    objects.load_objects<jmapgen_trap>( jo, "place_traps", context_ );
    objects.load_objects<jmapgen_furniture>( jo, "place_furniture", context_ );
    objects.load_objects<jmapgen_terrain>( jo, "place_terrain", context_ );
    objects.load_objects<jmapgen_monster>( jo, "place_monster", context_ );
    objects.load_objects<jmapgen_make_rubble>( jo, "place_rubble", context_ );
    objects.load_objects<jmapgen_computer>( jo, "place_computers", context_ );
    objects.load_objects<jmapgen_nested>( jo, "place_nested", context_ );
    objects.load_objects<jmapgen_graffiti>( jo, "place_graffiti", context_ );
    objects.load_objects<jmapgen_translate>( jo, "translate_ter", context_ );
    objects.load_objects<jmapgen_zone>( jo, "place_zones", context_ );
    objects.load_objects<jmapgen_ter_furn_transform>( jo, "place_ter_furn_transforms", context_ );
    objects.load_objects<jmapgen_variable>( jo, "place_variables", context_ );
    // Needs to be last as it affects other placed items
    objects.load_objects<jmapgen_faction>( jo, "faction_owner", context_ );

    objects.finalize();

    std::stable_sort( setmap_points.begin(), setmap_points.end(), compare_phases );

    if( !mapgen_defer::defer ) {
        is_ready = true; // skip setup attempts from any additional pointers
    }
    return true;
}

void mapgen_function_json::check() const
{
    check_common();

    if( predecessor_mapgen != oter_str_id::NULL_ID() && expects_predecessor() ) {
        debugmsg( "%s uses both predecessor_mapgen and expects_predecessor; these features are "
                  "incompatible", context_ );
    }
}

void mapgen_function_json::check_consistent_with( const oter_t &ter ) const
{
    bool requires_predecessor = ter.has_flag( oter_flags::requires_predecessor );
    if( expects_predecessor() && !requires_predecessor ) {
        debugmsg( "mapgen for oter_t %s expects a predecessor terrain but oter_type_t %s lacks the "
                  "REQUIRES_PREDECESSOR flag", ter.id.str(), ter.get_type_id().str() );
    }
}

void mapgen_function_json_nested::check() const
{
    check_common();
}

static bool check_furn( const furn_id &id, const std::string &context )
{
    const furn_t &furn = id.obj();
    if( furn.has_flag( ter_furn_flag::TFLAG_PLANT ) ) {
        debugmsg( "json mapgen for %s specifies furniture %s, which has flag "
                  "PLANT.  Such furniture must be specified in a \"sealed_item\" special.",
                  context, furn.id.str() );
        // Only report once per mapgen object, otherwise the reports are
        // very repetitive
        return true;
    }
    return false;
}

void mapgen_function_json_base::check_common() const
{
    if( static_cast <int>( flags_.test( jmapgen_flags::allow_terrain_under_other_data ) ) +
        flags_.test( jmapgen_flags::dismantle_all_before_placing_terrain ) +
        flags_.test( jmapgen_flags::erase_all_before_placing_terrain ) > 1 ) {
        debugmsg( "In %s, the mutually exclusive flags ERASE_ALL_BEFORE_PLACING_TERRAIN, "
                  "DISMANTLE_ALL_BEFORE_PLACING_TERRAIN and ALLOW_TERRAIN_UNDER_OTHER_DATA "
                  "cannot be used together", context_ );
    }
    if( static_cast <int>( flags_.test( jmapgen_flags::allow_terrain_under_furniture ) ) +
        flags_.test( jmapgen_flags::dismantle_furniture_before_placing_terrain ) +
        flags_.test( jmapgen_flags::erase_furniture_before_placing_terrain ) > 1 ) {
        debugmsg( "In %s, the mutually exclusive flags ALLOW_TERRAIN_UNDER_FURNITURE, "
                  "DISMANTLE_FURNITURE_BEFORE_PLACING_TERRAIN and ERASE_FURNITURE_BEFORE_PLACING_TERRAIN "
                  "cannot be used together", context_ );
    }
    if( static_cast <int>( flags_.test( jmapgen_flags::allow_terrain_under_trap ) ) +
        flags_.test( jmapgen_flags::dismantle_trap_before_placing_terrain ) +
        flags_.test( jmapgen_flags::erase_trap_before_placing_terrain ) > 1 ) {
        debugmsg( "In %s, the mutually exclusive flags ALLOW_TERRAIN_UNDER_TRAP, "
                  "DISMANTLE_TRAP_BEFORE_PLACING_TERRAIN and ERASE_TRAP_BEFORE_PLACING_TERRAIN "
                  "cannot be used together", context_ );
    }
    if( static_cast <int>( flags_.test( jmapgen_flags::allow_terrain_under_items ) ) +
        flags_.test( jmapgen_flags::erase_items_before_placing_terrain ) > 1 ) {
        debugmsg( "In %s, the mutually exclusive flags "
                  "ALLOW_TERRAIN_UNDER_ITEMS and ERASE_ITEMS_BEFORE_PLACING_TERRAIN "
                  "cannot be used together", context_ );
    }
    for( const jmapgen_setmap &setmap : setmap_points ) {
        if( setmap.op != JMAPGEN_SETMAP_FURN &&
            setmap.op != JMAPGEN_SETMAP_LINE_FURN &&
            setmap.op != JMAPGEN_SETMAP_SQUARE_FURN ) {
            continue;
        }
        furn_id id( setmap.val.get() );
        if( check_furn( id, context_ ) ) {
            return;
        }
    }

    objects.check( context_, parameters );
}

void mapgen_function_json_base::add_placement_coords_to( std::unordered_set<point> &result ) const
{
    objects.add_placement_coords_to( result );
}

std::unordered_set<point> nested_mapgen::all_placement_coords() const
{
    std::unordered_set<point> result;
    for( const weighted_object<int, std::shared_ptr<mapgen_function_json_nested>> &o : funcs_ ) {
        o.obj->add_placement_coords_to( result );
    }
    return result;
}

void jmapgen_objects::finalize()
{
    std::stable_sort( objects.begin(), objects.end(), compare_phases );
    objects.shrink_to_fit();
}

void jmapgen_objects::check( const std::string &context, const mapgen_parameters &parameters ) const
{
    for( const jmapgen_obj &obj : objects ) {
        const jmapgen_place &where = obj.first;
        const jmapgen_piece &what = *obj.second;
        what.check( context, parameters, where.x, where.y, where.z );
    }
}

void jmapgen_objects::merge_parameters_into( mapgen_parameters &params,
        const std::string &outer_context ) const
{
    for( const jmapgen_obj &obj : objects ) {
        obj.second->merge_parameters_into( params, outer_context );
    }
}

void jmapgen_objects::add_placement_coords_to( std::unordered_set<point> &result ) const
{
    for( const jmapgen_obj &obj : objects ) {
        const jmapgen_place &where = obj.first;
        for( int x = where.x.val; x <= where.x.valmax; ++x ) {
            for( int y = where.y.val; y <= where.y.valmax; ++y ) {
                result.emplace( x, y );
            }
        }
    }
}

/////////////////////////////////////////////////////////////////////////////////
///// 3 - mapgen (gameplay)
///// stuff below is the actual in-game map generation (ill)logic

mapgen_phase jmapgen_setmap::phase() const
{
    switch( op ) {
        case JMAPGEN_SETMAP_TER:
        case JMAPGEN_SETMAP_LINE_TER:
        case JMAPGEN_SETMAP_SQUARE_TER:
            return mapgen_phase::terrain;
        case JMAPGEN_SETMAP_FURN:
        case JMAPGEN_SETMAP_LINE_FURN:
        case JMAPGEN_SETMAP_SQUARE_FURN:
            return mapgen_phase::furniture;
        case JMAPGEN_SETMAP_TRAP:
        case JMAPGEN_SETMAP_TRAP_REMOVE:
        case JMAPGEN_SETMAP_CREATURE_REMOVE:
        case JMAPGEN_SETMAP_ITEM_REMOVE:
        case JMAPGEN_SETMAP_FIELD_REMOVE:
        case JMAPGEN_SETMAP_LINE_TRAP:
        case JMAPGEN_SETMAP_LINE_TRAP_REMOVE:
        case JMAPGEN_SETMAP_LINE_CREATURE_REMOVE:
        case JMAPGEN_SETMAP_LINE_ITEM_REMOVE:
        case JMAPGEN_SETMAP_LINE_FIELD_REMOVE:
        case JMAPGEN_SETMAP_SQUARE_TRAP:
        case JMAPGEN_SETMAP_SQUARE_TRAP_REMOVE:
        case JMAPGEN_SETMAP_SQUARE_CREATURE_REMOVE:
        case JMAPGEN_SETMAP_SQUARE_ITEM_REMOVE:
        case JMAPGEN_SETMAP_SQUARE_FIELD_REMOVE:
            return mapgen_phase::default_;
        case JMAPGEN_SETMAP_RADIATION:
        case JMAPGEN_SETMAP_BASH:
        case JMAPGEN_SETMAP_VARIABLE:
        case JMAPGEN_SETMAP_LINE_RADIATION:
        case JMAPGEN_SETMAP_SQUARE_RADIATION:
            return mapgen_phase::transform;
        case JMAPGEN_SETMAP_OPTYPE_POINT:
        case JMAPGEN_SETMAP_OPTYPE_LINE:
        case JMAPGEN_SETMAP_OPTYPE_SQUARE:
            break;
    }
    debugmsg( "Invalid jmapgen_setmap::op %d", static_cast<int>( op ) );
    return mapgen_phase::default_;
}

/*
 * (set|line|square)_(ter|furn|trap|radiation); simple (x, y, int) or (x1,y1,x2,y2, int) functions
 * TODO: optimize, though gcc -O2 optimizes enough that splitting the switch has no effect
 */
bool jmapgen_setmap::apply( const mapgendata &dat, const tripoint_rel_ms &offset ) const
{
    if( chance != 1 && !one_in( chance ) ) {
        return true;
    }

    static const auto get = []( const jmapgen_int & v, int offset ) {
        return v.get() + offset;
    };
    const auto x_get = [this, &offset]() {
        return get( x, offset.x() );
    };
    const auto y_get = [this, &offset]() {
        return get( y, offset.y() );
    };
    const auto z_get = [this, &offset]() {
        return get( z, offset.z() );
    };
    const auto x2_get = [this, &offset]() {
        return get( x2, offset.x() );
    };
    const auto y2_get = [this, &offset]() {
        return get( y2, offset.y() );
    };

    map &m = dat.m;
    const int trepeat = repeat.get();
    const tripoint_bub_ms target_pos( x_get(), y_get(), dat.zlevel() + z_get() );
    const int z_level = dat.zlevel() + z_get();

    for( int i = 0; i < trepeat; i++ ) {
        switch( op ) {
            case JMAPGEN_SETMAP_TER: {
                // TODO: the ter_id should be stored separately and not be wrapped in an jmapgen_int
                m.ter_set( target_pos, ter_id( val.get() ),
                           dat.has_flag( jmapgen_flags::avoid_creatures ) );
            }
            break;
            case JMAPGEN_SETMAP_FURN: {
                // TODO: the furn_id should be stored separately and not be wrapped in an jmapgen_int
                m.furn_set( target_pos, furn_id( val.get() ),
                            dat.has_flag( jmapgen_flags::avoid_creatures ) );
            }
            break;
            case JMAPGEN_SETMAP_TRAP: {
                // TODO: the trap_id should be stored separately and not be wrapped in an jmapgen_int
                mtrap_set( &m, target_pos, trap_id( val.get() ),
                           dat.has_flag( jmapgen_flags::avoid_creatures ) );
            }
            break;
            case JMAPGEN_SETMAP_RADIATION: {
                m.set_radiation( target_pos.raw(), val.get() );
            }
            break;
            case JMAPGEN_SETMAP_TRAP_REMOVE: {
                mremove_trap( &m, target_pos, trap_id( val.get() ).id() );
            }
            break;
            case JMAPGEN_SETMAP_CREATURE_REMOVE: {
                Creature *tmp_critter = get_creature_tracker().creature_at( tripoint_abs_ms( m.getabs(
                                            target_pos ) ), true );
                if( tmp_critter && !tmp_critter->is_avatar() ) {
                    tmp_critter->die( nullptr );
                }
            }
            break;
            case JMAPGEN_SETMAP_ITEM_REMOVE: {
                m.i_clear( target_pos );
            }
            break;
            case JMAPGEN_SETMAP_FIELD_REMOVE: {
                mremove_fields( &m, target_pos );
            }
            break;
            case JMAPGEN_SETMAP_BASH: {
                m.bash( target_pos.raw(), 9999 );
            }
            break;
            case JMAPGEN_SETMAP_VARIABLE: {
                queued_points[string_val] = m.getglobal( target_pos );
            }
            break;
            case JMAPGEN_SETMAP_LINE_TER: {
                // TODO: the ter_id should be stored separately and not be wrapped in an jmapgen_int
                m.draw_line_ter( ter_id( val.get() ), point( x_get(), y_get() ), point( x2_get(), y2_get() ),
                                 z_level,
                                 dat.has_flag( jmapgen_flags::avoid_creatures ) );
            }
            break;
            case JMAPGEN_SETMAP_LINE_FURN: {
                // TODO: the furn_id should be stored separately and not be wrapped in an jmapgen_int
                m.draw_line_furn( furn_id( val.get() ), point( x_get(), y_get() ), point( x2_get(), y2_get() ),
                                  z_level,
                                  dat.has_flag( jmapgen_flags::avoid_creatures ) );
            }
            break;
            case JMAPGEN_SETMAP_LINE_TRAP: {
                const std::vector<point> line = line_to( point( x_get(), y_get() ), point( x2_get(), y2_get() ),
                                                0 );
                for( const point &i : line ) {
                    // TODO: the trap_id should be stored separately and not be wrapped in an jmapgen_int
                    mtrap_set( &m, tripoint_bub_ms( i.x, i.y, z_level ), trap_id( val.get() ),
                               dat.has_flag( jmapgen_flags::avoid_creatures ) );
                }
            }
            break;
            case JMAPGEN_SETMAP_LINE_TRAP_REMOVE: {
                const std::vector<point> line = line_to( point( x_get(), y_get() ), point( x2_get(), y2_get() ),
                                                0 );
                for( const point &i : line ) {
                    // TODO: the trap_id should be stored separately and not be wrapped in an jmapgen_int
                    mremove_trap( &m, tripoint_bub_ms( i.x, i.y, z_level ), trap_id( val.get() ).id() );
                }
            }
            break;
            case JMAPGEN_SETMAP_LINE_CREATURE_REMOVE: {
                const std::vector<point> line = line_to( point( x_get(), y_get() ), point( x2_get(), y2_get() ),
                                                0 );
                for( const point &i : line ) {
                    Creature *tmp_critter = get_creature_tracker().creature_at( tripoint_abs_ms( m.getabs( tripoint( i,
                                            z_level ) ) ), true );
                    if( tmp_critter && !tmp_critter->is_avatar() ) {
                        tmp_critter->die( nullptr );
                    }
                }
            }
            break;
            case JMAPGEN_SETMAP_LINE_ITEM_REMOVE: {
                const std::vector<point> line = line_to( point( x_get(), y_get() ), point( x2_get(), y2_get() ),
                                                0 );
                for( const point &i : line ) {
                    m.i_clear( tripoint_bub_ms( i.x, i.y, z_level ) );
                }
            }
            break;
            case JMAPGEN_SETMAP_LINE_FIELD_REMOVE: {
                const std::vector<point> line = line_to( point( x_get(), y_get() ), point( x2_get(), y2_get() ),
                                                0 );
                for( const point &i : line ) {
                    mremove_fields( &m, tripoint_bub_ms( i.x, i.y, z_level ) );
                }
            }
            break;
            case JMAPGEN_SETMAP_LINE_RADIATION: {
                const std::vector<point> line = line_to( point( x_get(), y_get() ), point( x2_get(), y2_get() ),
                                                0 );
                for( const point &i : line ) {
                    m.set_radiation( tripoint( i, z_level ), static_cast<int>( val.get() ) );
                }
            }
            break;
            case JMAPGEN_SETMAP_SQUARE_TER: {
                // TODO: the ter_id should be stored separately and not be wrapped in an jmapgen_int
                m.draw_square_ter( ter_id( val.get() ), point( x_get(), y_get() ), point( x2_get(), y2_get() ),
                                   z_level,
                                   dat.has_flag( jmapgen_flags::avoid_creatures ) );
            }
            break;
            case JMAPGEN_SETMAP_SQUARE_FURN: {
                // TODO: the furn_id should be stored separately and not be wrapped in an jmapgen_int
                m.draw_square_furn( furn_id( val.get() ), point( x_get(), y_get() ), point( x2_get(), y2_get() ),
                                    z_level,
                                    dat.has_flag( jmapgen_flags::avoid_creatures ) );
            }
            break;
            case JMAPGEN_SETMAP_SQUARE_TRAP: {
                const point c( x_get(), y_get() );
                const int cx2 = x2_get();
                const int cy2 = y2_get();
                for( int tx = c.x; tx <= cx2; tx++ ) {
                    for( int ty = c.y; ty <= cy2; ty++ ) {
                        // TODO: the trap_id should be stored separately and not be wrapped in an jmapgen_int
                        mtrap_set( &m, tripoint_bub_ms( tx, ty, z_level ), trap_id( val.get() ),
                                   dat.has_flag( jmapgen_flags::avoid_creatures ) );
                    }
                }
            }
            break;
            case JMAPGEN_SETMAP_SQUARE_TRAP_REMOVE: {
                const point c( x_get(), y_get() );
                const int cx2 = x2_get();
                const int cy2 = y2_get();
                for( int tx = c.x; tx <= cx2; tx++ ) {
                    for( int ty = c.y; ty <= cy2; ty++ ) {
                        // TODO: the trap_id should be stored separately and not be wrapped in an jmapgen_int
                        mremove_trap( &m, tripoint_bub_ms( tx, ty, z_level ), trap_id( val.get() ).id() );
                    }
                }
            }
            break;
            case JMAPGEN_SETMAP_SQUARE_CREATURE_REMOVE: {
                const point c( x_get(), y_get() );
                const int cx2 = x2_get();
                const int cy2 = y2_get();
                for( int tx = c.x; tx <= cx2; tx++ ) {
                    for( int ty = c.y; ty <= cy2; ty++ ) {
                        Creature *tmp_critter = get_creature_tracker().creature_at( tripoint_abs_ms( m.getabs( tripoint( tx,
                                                ty, z_level ) ) ), true );
                        if( tmp_critter && !tmp_critter->is_avatar() ) {
                            tmp_critter->die( nullptr );
                        }
                    }
                }
            }
            break;
            case JMAPGEN_SETMAP_SQUARE_ITEM_REMOVE: {
                const point c( x_get(), y_get() );
                const int cx2 = x2_get();
                const int cy2 = y2_get();
                for( int tx = c.x; tx <= cx2; tx++ ) {
                    for( int ty = c.y; ty <= cy2; ty++ ) {
                        m.i_clear( tripoint_bub_ms( tx, ty, z_level ) );
                    }
                }
            }
            break;
            case JMAPGEN_SETMAP_SQUARE_FIELD_REMOVE: {
                const point c( x_get(), y_get() );
                const int cx2 = x2_get();
                const int cy2 = y2_get();
                for( int tx = c.x; tx <= cx2; tx++ ) {
                    for( int ty = c.y; ty <= cy2; ty++ ) {
                        mremove_fields( &m, tripoint_bub_ms( tx, ty, z_level ) );
                    }
                }
            }
            break;
            case JMAPGEN_SETMAP_SQUARE_RADIATION: {
                const point c2( x_get(), y_get() );
                const int cx2 = x2_get();
                const int cy2 = y2_get();
                for( int tx = c2.x; tx <= cx2; tx++ ) {
                    for( int ty = c2.y; ty <= cy2; ty++ ) {
                        m.set_radiation( tripoint( tx, ty, z_level ), static_cast<int>( val.get() ) );
                    }
                }
            }
            break;

            default:
                //Suppress warnings
                break;
        }
    }
    return true;
}

bool jmapgen_setmap::has_vehicle_collision( const mapgendata &dat,
        const tripoint_rel_ms &offset ) const
{
    static const auto get = []( const jmapgen_int & v, int v_offset ) {
        return v.get() + v_offset;
    };
    const auto x_get = [this, &offset]() {
        return get( x, offset.x() );
    };
    const auto y_get = [this, &offset]() {
        return get( y, offset.y() );
    };
    const auto z_get = [this, &offset]() {
        return get( z, offset.z() );
    };
    const auto x2_get = [this, &offset]() {
        return get( x2, offset.x() );
    };
    const auto y2_get = [this, &offset]() {
        return get( y2, offset.y() );
    };
    const tripoint_rel_ms start = tripoint_rel_ms( x_get(), y_get(), dat.zlevel() + z_get() );
    tripoint_rel_ms end = start;
    switch( op ) {
        case JMAPGEN_SETMAP_TER:
        case JMAPGEN_SETMAP_FURN:
        case JMAPGEN_SETMAP_TRAP:
            break;
        /* lines and squares are the same thing for this purpose */
        case JMAPGEN_SETMAP_LINE_TER:
        case JMAPGEN_SETMAP_LINE_FURN:
        case JMAPGEN_SETMAP_LINE_TRAP:
        case JMAPGEN_SETMAP_LINE_TRAP_REMOVE:
        case JMAPGEN_SETMAP_LINE_ITEM_REMOVE:
        case JMAPGEN_SETMAP_SQUARE_TER:
        case JMAPGEN_SETMAP_SQUARE_FURN:
        case JMAPGEN_SETMAP_SQUARE_TRAP:
        case JMAPGEN_SETMAP_SQUARE_TRAP_REMOVE:
        case JMAPGEN_SETMAP_SQUARE_ITEM_REMOVE:
            end.x() = x2_get();
            end.y() = y2_get();
            break;
        /* if it's not a terrain, furniture, or trap, it can't collide */
        default:
            return false;
    }
    for( const tripoint &p : dat.m.points_in_rectangle( start.raw(), end.raw() ) ) {
        if( dat.m.veh_at( p ) ) {
            return true;
        }
    }
    return false;
}

bool mapgen_function_json_base::has_vehicle_collision(
    const mapgendata &dat, const tripoint_rel_ms &offset ) const
{
    for( const jmapgen_setmap &elem : setmap_points ) {
        if( elem.has_vehicle_collision( dat, offset ) ) {
            return true;
        }
    }

    return objects.has_vehicle_collision( dat, offset );
}

static bool apply_mapgen_in_phases(
    const mapgendata &md, const std::vector<jmapgen_setmap> &setmap_points,
    const jmapgen_objects &objects, const tripoint_rel_ms &offset, const std::string &context,
    bool verify = false )
{
    if( verify && objects.has_vehicle_collision( md, offset ) ) {
        return false;
    }

    // We must apply all the mapgen in phases, but the mapgen is split between
    // setmap_points and objects.  So we have to make an outer loop over
    // phases, and apply each type restricted to each phase.
    auto setmap_point = setmap_points.begin();
    for( mapgen_phase phase : all_enum_values<mapgen_phase>() ) {
        if( std::find( md.skip.begin(), md.skip.end(), phase ) != md.skip.end() ) {
            continue;
        }
        for( ; setmap_point != setmap_points.end(); ++setmap_point ) {
            const jmapgen_setmap &elem = *setmap_point;
            if( elem.phase() != phase ) {
                break;
            }
            if( verify && elem.has_vehicle_collision( md, offset ) ) {
                return false;
            }
            elem.apply( md, offset );
        }

        objects.apply( md, phase, offset, context );
    }
    cata_assert( setmap_point == setmap_points.end() );

    resolve_regional_terrain_and_furniture( md );

    return true;
}

/*
 * Apply mapgen as per a derived-from-json recipe; in theory fast, but not very versatile
 */
void mapgen_function_json::generate( mapgendata &md )
{
    map *const m = &md.m;
    if( fill_ter != t_null ) {
        m->draw_fill_background( fill_ter );
    }
    const oter_t &ter = *md.terrain_type();

    auto do_predecessor_mapgen = [&]( mapgendata & predecessor_md ) {
        const std::string function_key = predecessor_md.terrain_type()->get_mapgen_id();
        bool success = run_mapgen_func( function_key, predecessor_md );

        if( !success ) {
            debugmsg( "predecessor mapgen with key %s failed", function_key );
        }

        // Now we have to do some rotation shenanigans. We need to ensure that
        // our predecessor is not rotated out of alignment as part of rotating this location,
        // and there are actually two sources of rotation--the mapgen can rotate explicitly, and
        // the entire overmap terrain may be rotatable. To ensure we end up in the right rotation,
        // we basically have to initially reverse the rotation that we WILL do in the future so that
        // when we apply that rotation, our predecessor is back in its original state while this
        // location is rotated as desired.

        m->rotate( ( -rotation.get() + 4 ) % 4 );

        if( ter.is_rotatable() || ter.is_linear() ) {
            m->rotate( ( -ter.get_rotation() + 4 ) % 4 );
        }
    };

    if( predecessor_mapgen != oter_str_id::NULL_ID() ) {
        mapgendata predecessor_md( md, predecessor_mapgen );
        do_predecessor_mapgen( predecessor_md );
    } else if( expects_predecessor() ) {
        if( md.has_predecessor() ) {
            mapgendata predecessor_md( md, md.last_predecessor() );
            predecessor_md.pop_last_predecessor();
            do_predecessor_mapgen( predecessor_md );
        } else {
            mapgendata predecessor_md( md, fallback_predecessor_mapgen_ );
            do_predecessor_mapgen( predecessor_md );
        }
    }

    mapgendata md_with_params( md, get_args( md, mapgen_parameter_scope::omt ), flags_ );

    apply_mapgen_in_phases( md_with_params, setmap_points, objects, tripoint_rel_ms( tripoint_zero ),
                            context_ );

    m->rotate( rotation.get() );

    if( ter.is_rotatable() || ter.is_linear() ) {
        m->rotate( ter.get_rotation() );
    }
    set_queued_points();
}

bool mapgen_function_json::expects_predecessor() const
{
    return fallback_predecessor_mapgen_ != oter_str_id::NULL_ID();
}

mapgen_parameters mapgen_function_json::get_mapgen_params( mapgen_parameter_scope scope ) const
{
    return parameters.params_for_scope( scope );
}

void mapgen_function_json_nested::nest( const mapgendata &md, const tripoint_rel_ms &offset,
                                        const std::string &outer_context ) const
{
    // TODO: Make rotation work for submaps, then pass this value into elem & objects apply.
    //int chosen_rotation = rotation.get() % 4;

    mapgendata md_with_params( md, get_args( md, mapgen_parameter_scope::nest ), flags_ );

    std::string context = context_;
    context += " in ";
    context += outer_context;
    apply_mapgen_in_phases( md_with_params, setmap_points, objects, offset, context );
}

/*
 * Apply mapgen as per a derived-from-json recipe; in theory fast, but not very versatile
 */
void jmapgen_objects::apply( const mapgendata &dat, mapgen_phase phase,
                             const std::string &context ) const
{
    apply( dat, phase, tripoint_rel_ms( tripoint_zero ), context );
}

void jmapgen_objects::apply( const mapgendata &dat, mapgen_phase phase,
                             const tripoint_rel_ms &offset,
                             const std::string &context ) const
{
    bool terrain_resolved = false;

    auto range_at_phase = std::equal_range( objects.begin(), objects.end(), phase, compare_phases );

    for( auto it = range_at_phase.first; it != range_at_phase.second; ++it ) {
        const jmapgen_obj &obj = *it;
        jmapgen_place where = obj.first;
        where.offset( tripoint_rel_ms( -offset.raw() ) );
        const jmapgen_piece &what = *obj.second;

        cata_assert( what.phase() == phase );

        if( !terrain_resolved && typeid( what ) == typeid( jmapgen_vehicle ) ) {
            // In order to determine collisions between vehicles and local "terrain" the terrain has to be resolved
            // This code is based on two assumptions:
            // 1. The terrain part of a definition is always placed first.
            // 2. Only vehicles require the terrain to be resolved. The general solution is to use a virtual function.
            resolve_regional_terrain_and_furniture( dat );
            terrain_resolved = true;
        }

        // The user will only specify repeat once in JSON, but it may get loaded both
        // into the what and where in some cases--we just need the greater value of the two.
        const int repeat = std::max( where.repeat.get(), what.repeat.get() );
        for( int i = 0; i < repeat; i++ ) {
            what.apply( dat, where.x, where.y, where.z, context );
        }
    }
}

bool jmapgen_objects::has_vehicle_collision( const mapgendata &dat,
        const tripoint_rel_ms &offset ) const
{
    for( const jmapgen_obj &obj : objects ) {
        jmapgen_place where = obj.first;
        where.offset( tripoint_rel_ms( - offset.raw() ) );
        const auto &what = *obj.second;
        if( what.has_vehicle_collision( dat, tripoint_rel_ms( where.x.get(), where.y.get(),
                                        where.z.get() ) ) ) {
            return true;
        }
    }
    return false;
}

/////////////
void map::draw_map( mapgendata &dat )
{
    const oter_id &terrain_type = dat.terrain_type();
    const std::string function_key = terrain_type->get_mapgen_id();
    bool found = true;

    const bool generated = run_mapgen_func( function_key, dat );

    if( !generated ) {
        if( is_ot_match( "slimepit", terrain_type, ot_match_type::prefix ) ||
            is_ot_match( "slime_pit", terrain_type, ot_match_type::prefix ) ) {
            draw_slimepit( dat );
        } else if( is_ot_match( "lab", terrain_type, ot_match_type::contains ) ) {
            draw_lab( dat );
        } else {
            found = false;
        }
    }

    if( !found ) {
        // not one of the hardcoded ones!
        // load from JSON???
        debugmsg( "Error: tried to generate map for omtype %s, \"%s\" (id_mapgen %s)",
                  terrain_type.id().c_str(), terrain_type->get_name(), function_key.c_str() );
        fill_background( this, ter_t_floor );
    }

    resolve_regional_terrain_and_furniture( dat );
}

static const int SOUTH_EDGE = 2 * SEEY - 1;
static const int EAST_EDGE = 2 * SEEX  - 1;

// NOLINTNEXTLINE(readability-function-size)
void map::draw_lab( mapgendata &dat )
{
    const oter_id &terrain_type = dat.terrain_type();
    // To distinguish between types of labs
    bool ice_lab = true;
    bool central_lab = false;
    bool tower_lab = false;

    point p2;

    int lw = 0;
    int rw = 0;
    int tw = 0;
    int bw = 0;

    if( terrain_type == oter_lab || terrain_type == oter_lab_stairs
        || terrain_type == oter_lab_core || terrain_type == oter_ants_lab
        || terrain_type == oter_ants_lab_stairs || terrain_type == oter_ice_lab
        || terrain_type == oter_ice_lab_stairs || terrain_type == oter_ice_lab_core
        || terrain_type == oter_central_lab || terrain_type == oter_central_lab_stairs
        || terrain_type == oter_central_lab_core || terrain_type == oter_tower_lab
        || terrain_type == oter_tower_lab_stairs ) {

        ice_lab = is_ot_match( "ice_lab", terrain_type, ot_match_type::prefix );
        central_lab = is_ot_match( "central_lab", terrain_type, ot_match_type::prefix );
        tower_lab = is_ot_match( "tower_lab", terrain_type, ot_match_type::prefix );

        if( ice_lab ) {
            units::temperature_delta temperature = units::from_fahrenheit_delta( -20 + 30 * dat.zlevel() );
            set_temperature_mod( p2, temperature );
            set_temperature_mod( p2 + point( SEEX, 0 ), temperature );
            set_temperature_mod( p2 + point( 0, SEEY ), temperature );
            set_temperature_mod( p2 + point( SEEX, SEEY ), temperature );
        }

        // Check for adjacent sewers; used below
        tw = 0;
        rw = 0;
        bw = 0;
        lw = 0;
        if( ( dat.north()->get_type_id() == oter_type_sewer ) &&
            connects_to( dat.north(), 2 ) ) {
            tw = SOUTH_EDGE + 1;
        }
        if( ( dat.east()->get_type_id() == oter_type_sewer ) &&
            connects_to( dat.east(), 3 ) ) {
            rw = EAST_EDGE + 1;
        }
        if( ( dat.south()->get_type_id() == oter_type_sewer ) &&
            connects_to( dat.south(), 0 ) ) {
            bw = SOUTH_EDGE + 1;
        }
        if( ( dat.west()->get_type_id() == oter_type_sewer ) &&
            connects_to( dat.west(), 1 ) ) {
            lw = EAST_EDGE + 1;
        }
        if( dat.zlevel() == 0 ) { // We're on ground level
            for( int i = 0; i < SEEX * 2; i++ ) {
                for( int j = 0; j < SEEY * 2; j++ ) {
                    if( i <= 1 || i >= SEEX * 2 - 2 ||
                        j <= 1 || j >= SEEY * 2 - 2 ||
                        i == SEEX - 2 || i == SEEX + 1 ) {
                        ter_set( point( i, j ), ter_t_concrete_wall );
                    } else {
                        ter_set( point( i, j ), ter_t_floor );
                    }
                }
            }
            ter_set( point( SEEX - 1, 0 ), ter_t_door_metal_locked );
            ter_set( point( SEEX - 1, 1 ), ter_t_floor );
            ter_set( point( SEEX, 0 ), ter_t_door_metal_locked );
            ter_set( point( SEEX, 1 ), ter_t_floor );
            ter_set( point( SEEX - 2 + rng( 0, 1 ) * 3, 0 ), ter_t_card_science );
            ter_set( point( SEEX - 2, SEEY ), ter_t_door_metal_c );
            ter_set( point( SEEX + 1, SEEY ), ter_t_door_metal_c );
            ter_set( point( SEEX - 2, SEEY - 1 ), ter_t_door_metal_c );
            ter_set( point( SEEX + 1, SEEY - 1 ), ter_t_door_metal_c );
            ter_set( point( SEEX - 1, SEEY * 2 - 3 ), ter_t_stairs_down );
            ter_set( point( SEEX, SEEY * 2 - 3 ), ter_t_stairs_down );
            science_room( this, point( 2, 2 ), point( SEEX - 3, SEEY * 2 - 3 ), dat.zlevel(), 1 );
            science_room( this, point( SEEX + 2, 2 ), point( SEEX * 2 - 3, SEEY * 2 - 3 ), dat.zlevel(), 3 );

            place_spawns( GROUP_TURRET, 1, point( SEEX, 5 ), point( SEEX, 5 ), 1, true );

            if( dat.east()->get_type_id() == oter_type_road ) {
                rotate( 1 );
            } else if( dat.south()->get_type_id() == oter_type_road ) {
                rotate( 2 );
            } else if( dat.west()->get_type_id() == oter_type_road ) {
                rotate( 3 );
            }
        } else if( tw != 0 || rw != 0 || lw != 0 || bw != 0 ) { // Sewers!
            for( int i = 0; i < SEEX * 2; i++ ) {
                for( int j = 0; j < SEEY * 2; j++ ) {
                    ter_set( point( i, j ), ter_t_thconc_floor );
                    if( ( ( i < lw || i > EAST_EDGE - rw ) && j > SEEY - 3 && j < SEEY + 2 ) ||
                        ( ( j < tw || j > SOUTH_EDGE - bw ) && i > SEEX - 3 && i < SEEX + 2 ) ) {
                        ter_set( point( i, j ), ter_t_sewage );
                    }
                    if( ( i == 0 && is_ot_match( "lab", dat.east(), ot_match_type::contains ) ) || i == EAST_EDGE ) {
                        if( ter( point( i, j ) ) == ter_t_sewage ) {
                            ter_set( point( i, j ), ter_t_bars );
                        } else if( j == SEEY - 1 || j == SEEY ) {
                            ter_set( point( i, j ), ter_t_door_metal_c );
                        } else {
                            ter_set( point( i, j ), ter_t_concrete_wall );
                        }
                    } else if( ( j == 0 && is_ot_match( "lab", dat.north(), ot_match_type::contains ) ) ||
                               j == SOUTH_EDGE ) {
                        if( ter( point( i, j ) ) == ter_t_sewage ) {
                            ter_set( point( i, j ), ter_t_bars );
                        } else if( i == SEEX - 1 || i == SEEX ) {
                            ter_set( point( i, j ), ter_t_door_metal_c );
                        } else {
                            ter_set( point( i, j ), ter_t_concrete_wall );
                        }
                    }
                }
            }
        } else { // We're below ground, and no sewers
            // Set up the boundaries of walls (connect to adjacent lab squares)
            tw = ( is_ot_match( "lab", dat.north(), ot_match_type::contains ) &&
                   !is_ot_match( "lab_subway", dat.north(), ot_match_type::contains ) ) ? 0 : 2;
            rw = ( is_ot_match( "lab", dat.east(), ot_match_type::contains ) &&
                   !is_ot_match( "lab_subway", dat.east(), ot_match_type::contains ) ) ? 1 : 2;
            bw = ( is_ot_match( "lab", dat.south(), ot_match_type::contains ) &&
                   !is_ot_match( "lab_subway", dat.south(), ot_match_type::contains ) ) ? 1 : 2;
            lw = ( is_ot_match( "lab", dat.west(), ot_match_type::contains ) &&
                   !is_ot_match( "lab_subway", dat.west(), ot_match_type::contains ) ) ? 0 : 2;

            int boarders = 0;
            if( tw == 0 ) {
                boarders++;
            }
            if( rw == 1 ) {
                boarders++;
            }
            if( bw == 1 ) {
                boarders++;
            }
            if( lw == 0 ) {
                boarders++;
            }

            const auto maybe_insert_stairs = [this]( const oter_id & terrain,  const ter_id & t_stair_type ) {
                if( is_ot_match( "stairs", terrain, ot_match_type::contains ) ) {
                    const auto predicate = [this]( const tripoint & p ) {
                        return ter( p ) == ter_t_thconc_floor && furn( p ) == furn_str_id::NULL_ID() &&
                               tr_at( p ).is_null();
                    };
                    const auto range =
                    points_in_rectangle( { 0, 0, abs_sub.z() },
                    { SEEX * 2 - 2, SEEY * 2 - 2, abs_sub.z() } );

                    if( const auto p = random_point( range, predicate ) ) {
                        ter_set( *p, t_stair_type );
                    }
                }
            };

            //A lab area with only one entrance
            if( boarders == 1 ) {
                // If you remove the usage of "lab_1side" here, remove it from mapgen_factory::get_usages above as well.
                if( oter_mapgen.generate( dat, "lab_1side" ) ) {
                    if( tw == 2 ) {
                        rotate( 2 );
                    }
                    if( rw == 2 ) {
                        rotate( 1 );
                    }
                    if( lw == 2 ) {
                        rotate( 3 );
                    }
                } else {
                    debugmsg( "Error: Tried to generate 1-sided lab but no lab_1side json exists." );
                }
                maybe_insert_stairs( dat.above(), ter_t_stairs_up );
                maybe_insert_stairs( terrain_type, ter_t_stairs_down );
            } else {
                const int hardcoded_4side_map_weight = 1500; // weight of all hardcoded maps.
                // If you remove the usage of "lab_4side" here, remove it from mapgen_factory::get_usages above as well.
                if( oter_mapgen.generate( dat, "lab_4side", hardcoded_4side_map_weight ) ) {
                    // If the map template hasn't handled borders, handle them in code.
                    // Rotated maps cannot handle borders and have to be caught in code.
                    // We determine if a border isn't handled by checking the east-facing
                    // border space where the door normally is -- it should be a wall or door.
                    tripoint east_border( 23, 11, abs_sub.z() );
                    if( !has_flag_ter( ter_furn_flag::TFLAG_WALL, east_border ) &&
                        !has_flag_ter( ter_furn_flag::TFLAG_DOOR, east_border ) ) {
                        // TODO: create a ter_reset function that does ter_set,
                        // furn_set, and i_clear?
                        ter_str_id lw_type = tower_lab ? ter_t_reinforced_glass : ter_t_concrete_wall;
                        ter_str_id tw_type = tower_lab ? ter_t_reinforced_glass : ter_t_concrete_wall;
                        ter_str_id rw_type = tower_lab && rw == 2 ? ter_t_reinforced_glass :
                                             ter_t_concrete_wall;
                        ter_str_id bw_type = tower_lab && bw == 2 ? ter_t_reinforced_glass :
                                             ter_t_concrete_wall;
                        for( int i = 0; i < SEEX * 2; i++ ) {
                            ter_set( point( 23, i ), rw_type );
                            furn_set( point( 23, i ), furn_str_id::NULL_ID() );
                            i_clear( tripoint( 23, i, dat.zlevel() ) );

                            ter_set( point( i, 23 ), bw_type );
                            furn_set( point( i, 23 ), furn_str_id::NULL_ID() );
                            i_clear( tripoint( i, 23, dat.zlevel() ) );

                            if( lw == 2 ) {
                                ter_set( point( 0, i ), lw_type );
                                furn_set( point( 0, i ), furn_str_id::NULL_ID() );
                                i_clear( tripoint( 0, i, dat.zlevel() ) );
                            }
                            if( tw == 2 ) {
                                ter_set( point( i, 0 ), tw_type );
                                furn_set( point( i, 0 ), furn_str_id::NULL_ID() );
                                i_clear( tripoint( i, 0, dat.zlevel() ) );
                            }
                        }
                        if( rw != 2 ) {
                            ter_set( point( 23, 11 ), ter_t_door_metal_c );
                            ter_set( point( 23, 12 ), ter_t_door_metal_c );
                        }
                        if( bw != 2 ) {
                            ter_set( point( 11, 23 ), ter_t_door_metal_c );
                            ter_set( point( 12, 23 ), ter_t_door_metal_c );
                        }
                    }

                    maybe_insert_stairs( dat.above(), ter_t_stairs_up );
                    maybe_insert_stairs( terrain_type, ter_t_stairs_down );
                } else { // then no json maps for lab_4side were found
                    switch( rng( 1, 3 ) ) {
                        case 1:
                            // Cross shaped
                            for( int i = 0; i < SEEX * 2; i++ ) {
                                for( int j = 0; j < SEEY * 2; j++ ) {
                                    if( ( i < lw || i > EAST_EDGE - rw ) ||
                                        ( ( j < SEEY - 1 || j > SEEY ) &&
                                          ( i == SEEX - 2 || i == SEEX + 1 ) ) ||
                                        ( j < tw || j > SOUTH_EDGE - bw ) ||
                                        ( ( i < SEEX - 1 || i > SEEX ) &&
                                          ( j == SEEY - 2 || j == SEEY + 1 ) ) ) {
                                        ter_set( point( i, j ), ter_t_concrete_wall );
                                    } else {
                                        ter_set( point( i, j ), ter_t_thconc_floor );
                                    }
                                }
                            }
                            if( is_ot_match( "stairs", dat.above(), ot_match_type::contains ) ) {
                                ter_set( point( rng( SEEX - 1, SEEX ), rng( SEEY - 1, SEEY ) ),
                                         ter_t_stairs_up );
                            }
                            // Top left
                            if( one_in( 2 ) ) {
                                ter_set( point( SEEX - 2, static_cast<int>( SEEY / 2 ) ), ter_t_door_glass_frosted_c );
                                science_room( this, point( lw, tw ), point( SEEX - 3, SEEY - 3 ), dat.zlevel(), 1 );
                            } else {
                                ter_set( point( SEEX / 2, SEEY - 2 ), ter_t_door_glass_frosted_c );
                                science_room( this, point( lw, tw ), point( SEEX - 3, SEEY - 3 ), dat.zlevel(), 2 );
                            }
                            // Top right
                            if( one_in( 2 ) ) {
                                ter_set( point( SEEX + 1, static_cast<int>( SEEY / 2 ) ), ter_t_door_glass_frosted_c );
                                science_room( this, point( SEEX + 2, tw ), point( EAST_EDGE - rw, SEEY - 3 ),
                                              dat.zlevel(), 3 );
                            } else {
                                ter_set( point( SEEX + static_cast<int>( SEEX / 2 ), SEEY - 2 ), ter_t_door_glass_frosted_c );
                                science_room( this, point( SEEX + 2, tw ), point( EAST_EDGE - rw, SEEY - 3 ),
                                              dat.zlevel(), 2 );
                            }
                            // Bottom left
                            if( one_in( 2 ) ) {
                                ter_set( point( SEEX / 2, SEEY + 1 ), ter_t_door_glass_frosted_c );
                                science_room( this, point( lw, SEEY + 2 ), point( SEEX - 3, SOUTH_EDGE - bw ),
                                              dat.zlevel(), 0 );
                            } else {
                                ter_set( point( SEEX - 2, SEEY + static_cast<int>( SEEY / 2 ) ), ter_t_door_glass_frosted_c );
                                science_room( this, point( lw, SEEY + 2 ), point( SEEX - 3, SOUTH_EDGE - bw ),
                                              dat.zlevel(), 1 );
                            }
                            // Bottom right
                            if( one_in( 2 ) ) {
                                ter_set( point( SEEX + static_cast<int>( SEEX / 2 ), SEEY + 1 ), ter_t_door_glass_frosted_c );
                                science_room( this, point( SEEX + 2, SEEY + 2 ), point( EAST_EDGE - rw, SOUTH_EDGE - bw ),
                                              dat.zlevel(), 0 );
                            } else {
                                ter_set( point( SEEX + 1, SEEY + static_cast<int>( SEEY / 2 ) ), ter_t_door_glass_frosted_c );
                                science_room( this, point( SEEX + 2, SEEY + 2 ), point( EAST_EDGE - rw, SOUTH_EDGE - bw ),
                                              dat.zlevel(), 3 );
                            }
                            if( rw == 1 ) {
                                ter_set( point( EAST_EDGE, SEEY - 1 ), ter_t_door_metal_c );
                                ter_set( point( EAST_EDGE, SEEY ), ter_t_door_metal_c );
                            }
                            if( bw == 1 ) {
                                ter_set( point( SEEX - 1, SOUTH_EDGE ), ter_t_door_metal_c );
                                ter_set( point( SEEX, SOUTH_EDGE ), ter_t_door_metal_c );
                            }
                            if( is_ot_match( "stairs", terrain_type, ot_match_type::contains ) ) { // Stairs going down
                                std::vector<point> stair_points;
                                if( tw != 0 ) {
                                    stair_points.emplace_back( SEEX - 1, 2 );
                                    stair_points.emplace_back( SEEX - 1, 2 );
                                    stair_points.emplace_back( SEEX, 2 );
                                    stair_points.emplace_back( SEEX, 2 );
                                }
                                if( rw != 1 ) {
                                    stair_points.emplace_back( SEEX * 2 - 3, SEEY - 1 );
                                    stair_points.emplace_back( SEEX * 2 - 3, SEEY - 1 );
                                    stair_points.emplace_back( SEEX * 2 - 3, SEEY );
                                    stair_points.emplace_back( SEEX * 2 - 3, SEEY );
                                }
                                if( bw != 1 ) {
                                    stair_points.emplace_back( SEEX - 1, SEEY * 2 - 3 );
                                    stair_points.emplace_back( SEEX - 1, SEEY * 2 - 3 );
                                    stair_points.emplace_back( SEEX, SEEY * 2 - 3 );
                                    stair_points.emplace_back( SEEX, SEEY * 2 - 3 );
                                }
                                if( lw != 0 ) {
                                    stair_points.emplace_back( 2, SEEY - 1 );
                                    stair_points.emplace_back( 2, SEEY - 1 );
                                    stair_points.emplace_back( 2, SEEY );
                                    stair_points.emplace_back( 2, SEEY );
                                }
                                stair_points.emplace_back( static_cast<int>( SEEX / 2 ), SEEY );
                                stair_points.emplace_back( static_cast<int>( SEEX / 2 ), SEEY - 1 );
                                stair_points.emplace_back( static_cast<int>( SEEX / 2 ) + SEEX, SEEY );
                                stair_points.emplace_back( static_cast<int>( SEEX / 2 ) + SEEX, SEEY - 1 );
                                stair_points.emplace_back( SEEX, static_cast<int>( SEEY / 2 ) );
                                stair_points.emplace_back( SEEX + 2, static_cast<int>( SEEY / 2 ) );
                                stair_points.emplace_back( SEEX, static_cast<int>( SEEY / 2 ) + SEEY );
                                stair_points.emplace_back( SEEX + 2, static_cast<int>( SEEY / 2 ) + SEEY );
                                const point p = random_entry( stair_points );
                                ter_set( p, ter_t_stairs_down );
                            }

                            break;

                        case 2:
                            // tic-tac-toe # layout
                            for( int i = 0; i < SEEX * 2; i++ ) {
                                for( int j = 0; j < SEEY * 2; j++ ) {
                                    if( i < lw || i > EAST_EDGE - rw ||
                                        i == SEEX - 4 || i == SEEX + 3 ||
                                        j < tw || j > SOUTH_EDGE - bw ||
                                        j == SEEY - 4 || j == SEEY + 3 ) {
                                        ter_set( point( i, j ), ter_t_concrete_wall );
                                    } else {
                                        ter_set( point( i, j ), ter_t_thconc_floor );
                                    }
                                }
                            }
                            if( is_ot_match( "stairs", dat.above(), ot_match_type::contains ) ) {
                                ter_set( point( SEEX - 1, SEEY - 1 ), ter_t_stairs_up );
                                ter_set( point( SEEX, SEEY - 1 ), ter_t_stairs_up );
                                ter_set( point( SEEX - 1, SEEY ), ter_t_stairs_up );
                                ter_set( point( SEEX, SEEY ), ter_t_stairs_up );
                            }
                            ter_set( point( SEEX - rng( 0, 1 ), SEEY - 4 ), ter_t_door_glass_frosted_c );
                            ter_set( point( SEEX - rng( 0, 1 ), SEEY + 3 ), ter_t_door_glass_frosted_c );
                            ter_set( point( SEEX - 4, SEEY + rng( 0, 1 ) ), ter_t_door_glass_frosted_c );
                            ter_set( point( SEEX + 3, SEEY + rng( 0, 1 ) ), ter_t_door_glass_frosted_c );
                            ter_set( point( SEEX - 4, static_cast<int>( SEEY / 2 ) ), ter_t_door_glass_frosted_c );
                            ter_set( point( SEEX + 3, static_cast<int>( SEEY / 2 ) ), ter_t_door_glass_frosted_c );
                            ter_set( point( SEEX / 2, SEEY - 4 ), ter_t_door_glass_frosted_c );
                            ter_set( point( SEEX / 2, SEEY + 3 ), ter_t_door_glass_frosted_c );
                            ter_set( point( SEEX + static_cast<int>( SEEX / 2 ), SEEY - 4 ), ter_t_door_glass_frosted_c );
                            ter_set( point( SEEX + static_cast<int>( SEEX / 2 ), SEEY + 3 ), ter_t_door_glass_frosted_c );
                            ter_set( point( SEEX - 4, SEEY + static_cast<int>( SEEY / 2 ) ), ter_t_door_glass_frosted_c );
                            ter_set( point( SEEX + 3, SEEY + static_cast<int>( SEEY / 2 ) ), ter_t_door_glass_frosted_c );
                            science_room( this, point( lw, tw ), point( SEEX - 5, SEEY - 5 ), dat.zlevel(),
                                          rng( 1, 2 ) );
                            science_room( this, point( SEEX - 3, tw ), point( SEEX + 2, SEEY - 5 ), dat.zlevel(), 2 );
                            science_room( this, point( SEEX + 4, tw ), point( EAST_EDGE - rw, SEEY - 5 ),
                                          dat.zlevel(), rng( 2, 3 ) );
                            science_room( this, point( lw, SEEY - 3 ), point( SEEX - 5, SEEY + 2 ), dat.zlevel(), 1 );
                            science_room( this, point( SEEX + 4, SEEY - 3 ), point( EAST_EDGE - rw, SEEY + 2 ),
                                          dat.zlevel(), 3 );
                            science_room( this, point( lw, SEEY + 4 ), point( SEEX - 5, SOUTH_EDGE - bw ),
                                          dat.zlevel(), rng( 0, 1 ) );
                            science_room( this, point( SEEX - 3, SEEY + 4 ), point( SEEX + 2, SOUTH_EDGE - bw ),
                                          dat.zlevel(), 0 );
                            science_room( this, point( SEEX + 4, SEEX + 4 ), point( EAST_EDGE - rw, SOUTH_EDGE - bw ),
                                          dat.zlevel(), 3 * rng( 0, 1 ) );
                            if( rw == 1 ) {
                                ter_set( point( EAST_EDGE, SEEY - 1 ), ter_t_door_metal_c );
                                ter_set( point( EAST_EDGE, SEEY ), ter_t_door_metal_c );
                            }
                            if( bw == 1 ) {
                                ter_set( point( SEEX - 1, SOUTH_EDGE ), ter_t_door_metal_c );
                                ter_set( point( SEEX, SOUTH_EDGE ), ter_t_door_metal_c );
                            }
                            if( is_ot_match( "stairs", terrain_type, ot_match_type::contains ) ) {
                                ter_set( point( SEEX - 3 + 5 * rng( 0, 1 ), SEEY - 3 + 5 * rng( 0, 1 ) ),
                                         ter_t_stairs_down );
                            }
                            break;

                        case 3:
                            // Big room
                            for( int i = 0; i < SEEX * 2; i++ ) {
                                for( int j = 0; j < SEEY * 2; j++ ) {
                                    if( i < lw || i >= EAST_EDGE - rw ||
                                        j < tw || j >= SOUTH_EDGE - bw ) {
                                        ter_set( point( i, j ), ter_t_concrete_wall );
                                    } else {
                                        ter_set( point( i, j ), ter_t_thconc_floor );
                                    }
                                }
                            }
                            science_room( this, point( lw, tw ), point( EAST_EDGE - rw, SOUTH_EDGE - bw ),
                                          dat.zlevel(), rng( 0, 3 ) );

                            if( rw == 1 ) {
                                ter_set( point( EAST_EDGE, SEEY - 1 ), ter_t_door_metal_c );
                                ter_set( point( EAST_EDGE, SEEY ), ter_t_door_metal_c );
                            }
                            if( bw == 1 ) {
                                ter_set( point( SEEX - 1, SOUTH_EDGE ), ter_t_door_metal_c );
                                ter_set( point( SEEX, SOUTH_EDGE ), ter_t_door_metal_c );
                            }
                            maybe_insert_stairs( dat.above(), ter_t_stairs_up );
                            maybe_insert_stairs( terrain_type, ter_t_stairs_down );
                            break;
                    }
                } // endif use_hardcoded_4side_map
            }  // end 1 vs 4 sides
        } // end aboveground vs belowground

        // Ants will totally wreck up the place
        if( is_ot_match( "ants", terrain_type, ot_match_type::contains ) ) {
            for( int i = 0; i < SEEX * 2; i++ ) {
                for( int j = 0; j < SEEY * 2; j++ ) {
                    // Carve out a diamond area that covers 2 spaces on each edge.
                    if( i + j > 10 && i + j < 36 && std::abs( i - j ) < 13 ) {
                        // Doors and walls get sometimes destroyed:
                        // 100% at the edge, usually in a central cross, occasionally elsewhere.
                        if( ( has_flag_ter( ter_furn_flag::TFLAG_DOOR, point( i, j ) ) ||
                              has_flag_ter( ter_furn_flag::TFLAG_WALL, point( i, j ) ) ) ) {
                            if( ( i == 0 || j == 0 || i == 23 || j == 23 ) ||
                                ( !one_in( 3 ) && ( i == 11 || i == 12 || j == 11 || j == 12 ) ) ||
                                one_in( 4 ) ) {
                                // bash and usually remove the rubble.
                                make_rubble( { i, j, abs_sub.z() } );
                                ter_set( point( i, j ), ter_t_rock_floor );
                                if( !one_in( 3 ) ) {
                                    furn_set( point( i, j ), furn_str_id::NULL_ID() );
                                }
                            }
                            // and then randomly destroy 5% of the remaining nonstairs.
                        } else if( one_in( 20 ) &&
                                   !has_flag_ter( ter_furn_flag::TFLAG_GOES_DOWN, p2 ) &&
                                   !has_flag_ter( ter_furn_flag::TFLAG_GOES_UP, p2 ) ) {
                            destroy( { i, j, abs_sub.z() } );
                            // bashed squares can create dirt & floors, but we want rock floors.
                            const ter_id &floor_to_check_ter = ter( point( i, j ) );
                            if( floor_to_check_ter == ter_t_dirt || floor_to_check_ter == ter_t_floor ) {
                                ter_set( point( i, j ), ter_t_rock_floor );
                            }
                        }
                    }
                }
            }
        }

        // Slimes pretty much wreck up the place, too, but only underground
        tw = ( dat.north() == oter_slimepit ? SEEY     : 0 );
        rw = ( dat.east()  == oter_slimepit ? SEEX + 1 : 0 );
        bw = ( dat.south() == oter_slimepit ? SEEY + 1 : 0 );
        lw = ( dat.west()  == oter_slimepit ? SEEX     : 0 );
        if( tw != 0 || rw != 0 || bw != 0 || lw != 0 ) {
            for( int i = 0; i < SEEX * 2; i++ ) {
                for( int j = 0; j < SEEY * 2; j++ ) {
                    if( ( ( j <= tw || i >= rw ) && i >= j && ( EAST_EDGE - i ) <= j ) ||
                        ( ( j >= bw || i <= lw ) && i <= j && ( SOUTH_EDGE - j ) <= i ) ) {
                        if( one_in( 5 ) ) {
                            make_rubble( tripoint( i,  j, abs_sub.z() ), furn_f_rubble_rock, true,
                                         ter_t_slime );
                        } else if( !one_in( 5 ) ) {
                            ter_set( point( i, j ), ter_t_slime );
                        }
                    }
                }
            }
        }

        int light_odds = 0;
        // central labs are always fully lit, other labs have half chance of some lights.
        if( central_lab ) {
            light_odds = 1;
        } else if( one_in( 2 ) ) {
            // Create a spread of densities, from all possible lights on, to 1/3, ...
            // to ~1 per segment.
            light_odds = std::pow( rng( 1, 12 ), 1.6 );
        }
        if( light_odds > 0 ) {
            for( int i = 0; i < SEEX * 2; i++ ) {
                for( int j = 0; j < SEEY * 2; j++ ) {
                    if( !( ( i * j ) % 2 || ( i + j ) % 4 ) && one_in( light_odds ) ) {
                        const ter_id &nearby_ter = ter( point( i, j ) );
                        if( nearby_ter == ter_t_thconc_floor || nearby_ter == ter_t_strconc_floor ) {
                            ter_set( point( i, j ), ter_t_thconc_floor_olight );
                        }
                    }
                }
            }
        }

        if( tower_lab ) {
            place_spawns( GROUP_LAB, 1, point_zero, point( EAST_EDGE, EAST_EDGE ),
                          abs_sub.z(), 0.02f );
        }

        // Lab special effects.
        if( one_in( 10 ) ) {
            switch( rng( 1, 7 ) ) {
                // full flooding/sewage
                case 1: {
                    if( is_ot_match( "stairs", terrain_type, ot_match_type::contains ) ||
                        is_ot_match( "ice", terrain_type, ot_match_type::contains ) ) {
                        // don't flood if stairs because the floor below will not be flooded.
                        // don't flood if ice lab because there's no mechanic for freezing
                        // liquid floors.
                        break;
                    }
                    ter_id fluid_type = one_in( 3 ) ? ter_t_sewage : ter_t_water_sh;
                    for( int i = 0; i < EAST_EDGE; i++ ) {
                        for( int j = 0; j < SOUTH_EDGE; j++ ) {
                            // We spare some terrain to make it look better visually.
                            const ter_id &nearby_ter = ter( point( i, j ) );
                            if( !one_in( 10 ) && ( nearby_ter == ter_t_thconc_floor ||
                                                   nearby_ter == ter_t_strconc_floor ||
                                                   nearby_ter == ter_t_thconc_floor_olight ) ) {
                                ter_set( point( i, j ), fluid_type );
                            } else if( has_flag_ter( ter_furn_flag::TFLAG_DOOR, point( i, j ) ) && !one_in( 3 ) ) {
                                // We want the actual debris, but not the rubble marker or dirt.
                                make_rubble( { i, j, abs_sub.z() } );
                                ter_set( point( i, j ), fluid_type );
                                furn_set( point( i, j ), furn_str_id::NULL_ID() );
                            }
                        }
                    }
                    break;
                }
                // minor flooding/sewage
                case 2: {
                    if( is_ot_match( "stairs", terrain_type, ot_match_type::contains ) ||
                        is_ot_match( "ice", terrain_type, ot_match_type::contains ) ) {
                        // don't flood if stairs because the floor below will not be flooded.
                        // don't flood if ice lab because there's no mechanic for freezing
                        // liquid floors.
                        break;
                    }
                    ter_id fluid_type = one_in( 3 ) ? ter_t_sewage : ter_t_water_sh;
                    for( int i = 0; i < 2; ++i ) {
                        draw_rough_circle( [this, fluid_type]( const point & p ) {
                            const ter_id &maybe_flood_ter = ter( p );
                            if( maybe_flood_ter == ter_t_thconc_floor || maybe_flood_ter == ter_t_strconc_floor ||
                                maybe_flood_ter == ter_t_thconc_floor_olight ) {
                                ter_set( p, fluid_type );
                            } else if( has_flag_ter( ter_furn_flag::TFLAG_DOOR, p ) ) {
                                // We want the actual debris, but not the rubble marker or dirt.
                                make_rubble( { p, abs_sub.z() } );
                                ter_set( p, fluid_type );
                                furn_set( p, furn_str_id::NULL_ID() );
                            }
                        }, point( rng( 1, SEEX * 2 - 2 ), rng( 1, SEEY * 2 - 2 ) ), rng( 3, 6 ) );
                    }
                    break;
                }
                // toxic gas leaks and smoke-filled rooms.
                case 3:
                case 4: {
                    bool is_toxic = one_in( 3 );
                    for( int i = 0; i < SEEX * 2; i++ ) {
                        for( int j = 0; j < SEEY * 2; j++ ) {
                            const ter_id &nearby_ter = ter( point( i, j ) );
                            if( one_in( 200 ) && ( nearby_ter == ter_t_thconc_floor ||
                                                   nearby_ter == ter_t_strconc_floor ) ) {
                                if( is_toxic ) {
                                    add_field( tripoint_bub_ms{i, j, abs_sub.z()}, fd_gas_vent, 1 );
                                } else {
                                    add_field( tripoint_bub_ms{i, j, abs_sub.z()}, fd_smoke_vent, 2 );
                                }
                            }
                        }
                    }
                    break;
                }
                // portal with an artifact effect.
                case 5: {
                    tripoint_range<tripoint> options =
                    points_in_rectangle( { 6, 6, abs_sub.z() },
                    { SEEX * 2 - 7, SEEY * 2 - 7, abs_sub.z() } );
                    std::optional<tripoint> center = random_point(
                    options, [&]( const tripoint & p ) {
                        return tr_at( p ).is_null();
                    } );
                    if( !center ) {
                        break;
                    }
                    std::vector<artifact_natural_property> valid_props = {
                        ARTPROP_BREATHING,
                        ARTPROP_CRACKLING,
                        ARTPROP_WARM,
                        ARTPROP_SCALED,
                        ARTPROP_WHISPERING,
                        ARTPROP_GLOWING
                    };
                    draw_rough_circle( [this]( const point & p ) {
                        if( has_flag_ter( ter_furn_flag::TFLAG_GOES_DOWN, p ) ||
                            has_flag_ter( ter_furn_flag::TFLAG_GOES_UP, p ) ||
                            has_flag_ter( ter_furn_flag::TFLAG_CONSOLE, p ) ) {
                            return; // spare stairs and consoles.
                        }
                        make_rubble( {p, abs_sub.z() } );
                        ter_set( p, ter_t_thconc_floor );
                    }, center->xy(), 4 );
                    furn_set( center->xy(), furn_str_id::NULL_ID() );
                    if( !is_open_air( *center ) ) {
                        trap_set( *center, tr_portal );
                        create_anomaly( *center, random_entry( valid_props ), false );
                    }
                    break;
                }
                // portal with fungal invasion
                case 7: {
                    for( int i = 0; i < EAST_EDGE; i++ ) {
                        for( int j = 0; j < SOUTH_EDGE; j++ ) {
                            // Create a mostly spread fungal area throughout entire lab.
                            if( !one_in( 5 ) && has_flag( ter_furn_flag::TFLAG_FLAT, point( i, j ) ) ) {
                                ter_set( point( i, j ), ter_t_fungus_floor_in );
                                if( has_flag_furn( ter_furn_flag::TFLAG_ORGANIC, point( i, j ) ) ) {
                                    furn_set( point( i, j ), furn_f_fungal_clump );
                                }
                            } else if( has_flag_ter( ter_furn_flag::TFLAG_DOOR, point( i, j ) ) && !one_in( 5 ) ) {
                                ter_set( point( i, j ), ter_t_fungus_floor_in );
                            } else if( has_flag_ter( ter_furn_flag::TFLAG_WALL, point( i, j ) ) && one_in( 3 ) ) {
                                ter_set( point( i, j ), ter_t_fungus_wall );
                            }
                        }
                    }
                    tripoint center( rng( 6, SEEX * 2 - 7 ), rng( 6, SEEY * 2 - 7 ), abs_sub.z() );

                    // Make a portal surrounded by more dense fungal stuff and a fungaloid.
                    draw_rough_circle( [this]( const point & p ) {
                        if( has_flag_ter( ter_furn_flag::TFLAG_GOES_DOWN, p ) ||
                            has_flag_ter( ter_furn_flag::TFLAG_GOES_UP, p ) ||
                            has_flag_ter( ter_furn_flag::TFLAG_CONSOLE, p ) ) {
                            return; // spare stairs and consoles.
                        }
                        if( has_flag_ter( ter_furn_flag::TFLAG_WALL, p ) ) {
                            ter_set( p, ter_t_fungus_wall );
                        } else {
                            ter_set( p, ter_t_fungus_floor_in );
                            if( one_in( 3 ) ) {
                                furn_set( p, furn_f_flower_fungal );
                            } else if( one_in( 10 ) ) {
                                ter_set( p, ter_t_marloss );
                            }
                        }
                    }, center.xy(), 3 );
                    ter_set( center.xy(), ter_t_fungus_floor_in );
                    furn_set( center.xy(), furn_str_id::NULL_ID() );
                    trap_set( center, tr_portal );
                    place_spawns( GROUP_FUNGI_FUNGALOID, 1, center.xy() + point( -2, -2 ),
                                  center.xy() + point( 2, 2 ), 1, true );

                    break;
                }
            }
        }
    } else if( terrain_type == oter_lab_finale || terrain_type == oter_ice_lab_finale ||
               terrain_type == oter_central_lab_finale || terrain_type == oter_tower_lab_finale ) {

        ice_lab = is_ot_match( "ice_lab", terrain_type, ot_match_type::prefix );
        central_lab = is_ot_match( "central_lab", terrain_type, ot_match_type::prefix );
        tower_lab = is_ot_match( "tower_lab", terrain_type, ot_match_type::prefix );

        if( ice_lab ) {
            units::temperature_delta temperature_d = units::from_fahrenheit_delta( -20 + 30 * dat.zlevel() );
            set_temperature_mod( p2, temperature_d );
            set_temperature_mod( p2 + point( SEEX, 0 ), temperature_d );
            set_temperature_mod( p2 + point( 0, SEEY ), temperature_d );
            set_temperature_mod( p2 + point( SEEX, SEEY ), temperature_d );
        }

        tw = ( is_ot_match( "lab", dat.north(), ot_match_type::contains ) &&
               !is_ot_match( "lab_subway", dat.north(), ot_match_type::contains ) ) ? 0 : 2;
        rw = ( is_ot_match( "lab", dat.east(), ot_match_type::contains ) &&
               !is_ot_match( "lab_subway", dat.east(), ot_match_type::contains ) ) ? 1 : 2;
        bw = ( is_ot_match( "lab", dat.south(), ot_match_type::contains ) &&
               !is_ot_match( "lab_subway", dat.south(), ot_match_type::contains ) ) ? 1 : 2;
        lw = ( is_ot_match( "lab", dat.west(), ot_match_type::contains ) &&
               !is_ot_match( "lab_subway", dat.west(), ot_match_type::contains ) ) ? 0 : 2;

        const int hardcoded_finale_map_weight = 500; // weight of all hardcoded maps.
        // If you remove the usage of "lab_finale_1level" here, remove it from mapgen_factory::get_usages above as well.
        if( oter_mapgen.generate( dat, "lab_finale_1level", hardcoded_finale_map_weight ) ) {
            // If the map template hasn't handled borders, handle them in code.
            // Rotated maps cannot handle borders and have to be caught in code.
            // We determine if a border isn't handled by checking the east-facing
            // border space where the door normally is -- it should be a wall or door.
            tripoint east_border( 23, 11, abs_sub.z() );
            if( !has_flag_ter( ter_furn_flag::TFLAG_WALL, east_border ) &&
                !has_flag_ter( ter_furn_flag::TFLAG_DOOR, east_border ) ) {
                // TODO: create a ter_reset function that does ter_set, furn_set, and i_clear?
                ter_str_id lw_type = tower_lab ? ter_t_reinforced_glass : ter_t_concrete_wall;
                ter_str_id tw_type = tower_lab ? ter_t_reinforced_glass : ter_t_concrete_wall;
                ter_str_id rw_type = tower_lab && rw == 2 ? ter_t_reinforced_glass : ter_t_concrete_wall;
                ter_str_id bw_type = tower_lab && bw == 2 ? ter_t_reinforced_glass : ter_t_concrete_wall;
                for( int i = 0; i < SEEX * 2; i++ ) {
                    ter_set( point( 23, i ), rw_type );
                    furn_set( point( 23, i ), furn_str_id::NULL_ID() );
                    i_clear( tripoint( 23, i, dat.zlevel() ) );

                    ter_set( point( i, 23 ), bw_type );
                    furn_set( point( i, 23 ), furn_str_id::NULL_ID() );
                    i_clear( tripoint( i, 23, dat.zlevel() ) );

                    if( lw == 2 ) {
                        ter_set( point( 0, i ), lw_type );
                        furn_set( point( 0, i ), furn_str_id::NULL_ID() );
                        i_clear( tripoint( 0, i, dat.zlevel() ) );
                    }
                    if( tw == 2 ) {
                        ter_set( point( i, 0 ), tw_type );
                        furn_set( point( i, 0 ), furn_str_id::NULL_ID() );
                        i_clear( tripoint( i, 0, dat.zlevel() ) );
                    }
                }
                if( rw != 2 ) {
                    ter_set( point( 23, 11 ), ter_t_door_metal_c );
                    ter_set( point( 23, 12 ), ter_t_door_metal_c );
                }
                if( bw != 2 ) {
                    ter_set( point( 11, 23 ), ter_t_door_metal_c );
                    ter_set( point( 12, 23 ), ter_t_door_metal_c );
                }
            }
        } else { // then no json maps for lab_finale_1level were found
            // Start by setting up a large, empty room.
            for( int i = 0; i < SEEX * 2; i++ ) {
                for( int j = 0; j < SEEY * 2; j++ ) {
                    if( i < lw || i > EAST_EDGE - rw || j < tw || j > SOUTH_EDGE - bw ) {
                        ter_set( point( i, j ), ter_t_concrete_wall );
                    } else {
                        ter_set( point( i, j ), ter_t_thconc_floor );
                    }
                }
            }
            if( rw == 1 ) {
                ter_set( point( EAST_EDGE, SEEY - 1 ), ter_t_door_metal_c );
                ter_set( point( EAST_EDGE, SEEY ), ter_t_door_metal_c );
            }
            if( bw == 1 ) {
                ter_set( point( SEEX - 1, SOUTH_EDGE ), ter_t_door_metal_c );
                ter_set( point( SEEX, SOUTH_EDGE ), ter_t_door_metal_c );
            }

            int loot_variant; //only used for weapons testing variant.
            computer *tmpcomp = nullptr;
            switch( rng( 1, 5 ) ) {
                // Weapons testing - twice as common because it has 4 variants.
                case 1:
                case 2:
                    loot_variant = rng( 1, 100 ); //The variants have a 67/22/7/4 split.
                    place_spawns( GROUP_ROBOT_SECUBOT, 1, point( 6, 6 ), point( 6, 6 ), 1, true );
                    place_spawns( GROUP_ROBOT_SECUBOT, 1, point( SEEX * 2 - 7, 6 ),
                                  point( SEEX * 2 - 7, 6 ), 1, true );
                    place_spawns( GROUP_ROBOT_SECUBOT, 1, point( 6, SEEY * 2 - 7 ),
                                  point( 6, SEEY * 2 - 7 ), 1, true );
                    place_spawns( GROUP_ROBOT_SECUBOT, 1, point( SEEX * 2 - 7, SEEY * 2 - 7 ),
                                  point( SEEX * 2 - 7, SEEY * 2 - 7 ), 1, true );
                    spawn_item( point( SEEX - 4, SEEY - 2 ), "id_science" );
                    if( loot_variant <= 96 ) {
                        mtrap_set( this, tripoint_bub_ms( SEEX - 3, SEEY - 3, dat.zlevel() ), tr_dissector );
                        mtrap_set( this, tripoint_bub_ms( SEEX + 2, SEEY - 3, dat.zlevel() ), tr_dissector );
                        mtrap_set( this, tripoint_bub_ms( SEEX - 3, SEEY + 2, dat.zlevel() ), tr_dissector );
                        mtrap_set( this, tripoint_bub_ms( SEEX + 2, SEEY + 2, dat.zlevel() ), tr_dissector );
                        line( this, ter_t_reinforced_glass, point( SEEX + 1, SEEY + 1 ), point( SEEX - 2, SEEY + 1 ),
                              dat.zlevel() );
                        line( this, ter_t_reinforced_glass, point( SEEX - 2, SEEY ), point( SEEX - 2, SEEY - 2 ),
                              dat.zlevel() );
                        line( this, ter_t_reinforced_glass, point( SEEX - 1, SEEY - 2 ), point( SEEX + 1, SEEY - 2 ),
                              dat.zlevel() );
                        ter_set( point( SEEX + 1, SEEY - 1 ), ter_t_reinforced_glass );
                        ter_set( point( SEEX + 1, SEEY ), ter_t_reinforced_door_glass_c );
                        furn_set( point( SEEX - 1, SEEY - 1 ), furn_f_table );
                        furn_set( point( SEEX, SEEY - 1 ), furn_f_table );
                        furn_set( point( SEEX - 1, SEEY ), furn_f_table );
                        furn_set( point( SEEX, SEEY ), furn_f_table );
                        if( loot_variant <= 67 ) {
                            spawn_item( point( SEEX, SEEY - 1 ), "UPS_off" );
                            spawn_item( point( SEEX, SEEY - 1 ), "heavy_battery_cell" );
                            spawn_item( point( SEEX - 1, SEEY ), "v29" );
                            spawn_item( point( SEEX - 1, SEEY ), "laser_rifle", dice( 1, 0 ) );
                            spawn_item( point( SEEX, SEEY ), "plasma_gun" );
                            spawn_item( point( SEEX, SEEY ), "plasma" );
                            spawn_item( point( SEEX - 1, SEEY ), "recipe_atomic_battery" );
                            spawn_item( point( SEEX + 1, SEEY ), "plut_cell", rng( 8, 20 ) );
                        } else if( loot_variant < 89 ) {
                            spawn_item( point( SEEX, SEEY ), "recipe_atomic_battery" );
                            spawn_item( point( SEEX + 1, SEEY ), "plut_cell", rng( 8, 20 ) );
                        }  else { // loot_variant between 90 and 96.
                            spawn_item( point( SEEX - 1, SEEY - 1 ), "rm13_armor" );
                            spawn_item( point( SEEX, SEEY - 1 ), "plut_cell" );
                            spawn_item( point( SEEX - 1, SEEY ), "plut_cell" );
                            spawn_item( point( SEEX, SEEY ), "recipe_caseless" );
                        }
                    } else { // 4% of the lab ends will be this weapons testing end.
                        mtrap_set( this, tripoint_bub_ms( SEEX - 4, SEEY - 3, dat.zlevel() ), tr_dissector );
                        mtrap_set( this, tripoint_bub_ms( SEEX + 3, SEEY - 3, dat.zlevel() ), tr_dissector );
                        mtrap_set( this, tripoint_bub_ms( SEEX - 4, SEEY + 2, dat.zlevel() ), tr_dissector );
                        mtrap_set( this, tripoint_bub_ms( SEEX + 3, SEEY + 2, dat.zlevel() ), tr_dissector );

                        furn_set( point( SEEX - 2, SEEY - 1 ), furn_f_rack );
                        furn_set( point( SEEX - 1, SEEY - 1 ), furn_f_rack );
                        furn_set( point( SEEX, SEEY - 1 ), furn_f_rack );
                        furn_set( point( SEEX + 1, SEEY - 1 ), furn_f_rack );
                        furn_set( point( SEEX - 2, SEEY ), furn_f_rack );
                        furn_set( point( SEEX - 1, SEEY ), furn_f_rack );
                        furn_set( point( SEEX, SEEY ), furn_f_rack );
                        furn_set( point( SEEX + 1, SEEY ), furn_f_rack );
                        line( this, ter_t_reinforced_door_glass_c, point( SEEX - 2, SEEY - 2 ),
                              point( SEEX + 1, SEEY - 2 ), dat.zlevel() );
                        line( this, ter_t_reinforced_door_glass_c, point( SEEX - 2, SEEY + 1 ),
                              point( SEEX + 1, SEEY + 1 ), dat.zlevel() );
                        line( this, ter_t_reinforced_glass, point( SEEX - 3, SEEY - 2 ), point( SEEX - 3, SEEY + 1 ),
                              dat.zlevel() );
                        line( this, ter_t_reinforced_glass, point( SEEX + 2, SEEY - 2 ), point( SEEX + 2, SEEY + 1 ),
                              dat.zlevel() );
                        place_items( Item_spawn_data_ammo_rare, 96,
                                     point( SEEX - 2, SEEY - 1 ),
                                     point( SEEX + 1, SEEY - 1 ), abs_sub.z(), false,
                                     calendar::start_of_cataclysm );
                        place_items( Item_spawn_data_guns_rare, 96, point( SEEX - 2, SEEY ),
                                     point( SEEX + 1, SEEY ), abs_sub.z(), false,
                                     calendar::start_of_cataclysm );
                        spawn_item( point( SEEX + 1, SEEY ), "plut_cell", rng( 1, 10 ) );
                    }
                    break;
                // Netherworld access
                case 3: {
                    bool monsters_end = false;
                    if( !one_in( 4 ) ) { // Trapped netherworld monsters
                        monsters_end = true;
                        tw = rng( SEEY + 3, SEEY + 5 );
                        bw = tw + 4;
                        lw = rng( SEEX - 6, SEEX - 2 );
                        rw = lw + 6;
                        for( int i = lw; i <= rw; i++ ) {
                            for( int j = tw; j <= bw; j++ ) {
                                if( j == tw || j == bw ) {
                                    if( ( i - lw ) % 2 == 0 ) {
                                        ter_set( point( i, j ), ter_t_concrete_wall );
                                    } else {
                                        ter_set( point( i, j ), ter_t_reinforced_glass );
                                    }
                                } else if( ( i - lw ) % 2 == 0 || j == tw + 2 ) {
                                    ter_set( point( i, j ), ter_t_concrete_wall );
                                } else { // Empty space holds monsters!
                                    place_spawns( GROUP_NETHER, 1, point( i, j ), point( i, j ), 1, true );
                                }
                            }
                        }
                    }

                    spawn_item( point( SEEX - 1, 8 ), "id_science" );
                    tmpcomp = add_computer( tripoint( SEEX,  8, abs_sub.z() ),
                                            _( "Sub-prime contact console" ), 7 );
                    if( monsters_end ) { //only add these options when there are monsters.
                        tmpcomp->add_option( _( "Terminate Specimens" ), COMPACT_TERMINATE, 2 );
                        tmpcomp->add_option( _( "Release Specimens" ), COMPACT_RELEASE, 3 );
                    }
                    tmpcomp->add_option( _( "Toggle Portal" ), COMPACT_PORTAL, 8 );
                    tmpcomp->add_option( _( "Activate Resonance Cascade" ), COMPACT_CASCADE, 10 );
                    tmpcomp->add_failure( COMPFAIL_MANHACKS );
                    tmpcomp->add_failure( COMPFAIL_SECUBOTS );
                    tmpcomp->set_access_denied_msg(
                        _( "ERROR!  Access denied!  Unauthorized access will be met with lethal force!" ) );
                    ter_set( point( SEEX - 2, 4 ), ter_t_radio_tower );
                    ter_set( point( SEEX + 1, 4 ), ter_t_radio_tower );
                    ter_set( point( SEEX - 2, 7 ), ter_t_radio_tower );
                    ter_set( point( SEEX + 1, 7 ), ter_t_radio_tower );
                }
                break;

                // Bionics
                case 4: {
                    place_spawns( GROUP_ROBOT_SECUBOT, 1, point( 6, 6 ), point( 6, 6 ), 1, true );
                    place_spawns( GROUP_ROBOT_SECUBOT, 1, point( SEEX * 2 - 7, 6 ),
                                  point( SEEX * 2 - 7, 6 ), 1, true );
                    place_spawns( GROUP_ROBOT_SECUBOT, 1, point( 6, SEEY * 2 - 7 ),
                                  point( 6, SEEY * 2 - 7 ), 1, true );
                    place_spawns( GROUP_ROBOT_SECUBOT, 1, point( SEEX * 2 - 7, SEEY * 2 - 7 ),
                                  point( SEEX * 2 - 7, SEEY * 2 - 7 ), 1, true );
                    mtrap_set( this, tripoint_bub_ms( SEEX - 2, SEEY - 2, dat.zlevel() ), tr_dissector );
                    mtrap_set( this, tripoint_bub_ms( SEEX + 1, SEEY - 2, dat.zlevel() ), tr_dissector );
                    mtrap_set( this, tripoint_bub_ms( SEEX - 2, SEEY + 1, dat.zlevel() ), tr_dissector );
                    mtrap_set( this, tripoint_bub_ms( SEEX + 1, SEEY + 1, dat.zlevel() ), tr_dissector );
                    square_furn( this, furn_f_counter, point( SEEX - 1, SEEY - 1 ), point( SEEX, SEEY ) );
                    int item_count = 0;
                    while( item_count < 5 ) {
                        item_count +=
                            place_items(
                                Item_spawn_data_bionics, 75, point( SEEX - 1, SEEY - 1 ),
                                point( SEEX, SEEY ), abs_sub.z(), false, calendar::start_of_cataclysm ).size();
                    }
                    line( this, ter_t_reinforced_glass, point( SEEX - 2, SEEY - 2 ), point( SEEX + 1, SEEY - 2 ),
                          dat.zlevel() );
                    line( this, ter_t_reinforced_glass, point( SEEX - 2, SEEY + 1 ), point( SEEX + 1, SEEY + 1 ),
                          dat.zlevel() );
                    line( this, ter_t_reinforced_glass, point( SEEX - 2, SEEY - 1 ), point( SEEX - 2, SEEY ),
                          dat.zlevel() );
                    line( this, ter_t_reinforced_glass, point( SEEX + 1, SEEY - 1 ), point( SEEX + 1, SEEY ),
                          dat.zlevel() );
                    spawn_item( point( SEEX - 4, SEEY - 3 ), "id_science" );
                    furn_set( point( SEEX - 3, SEEY - 3 ), furn_f_console );
                    tmpcomp = add_computer( tripoint( SEEX - 3,  SEEY - 3, abs_sub.z() ),
                                            _( "Bionic access" ), 3 );
                    tmpcomp->add_option( _( "Manifest" ), COMPACT_LIST_BIONICS, 0 );
                    tmpcomp->add_option( _( "Open Chambers" ), COMPACT_RELEASE, 5 );
                    tmpcomp->add_failure( COMPFAIL_MANHACKS );
                    tmpcomp->add_failure( COMPFAIL_SECUBOTS );
                    tmpcomp->set_access_denied_msg(
                        _( "ERROR!  Access denied!  Unauthorized access will be met with lethal force!" ) );
                }
                break;

                // CVD Forge
                case 5:
                    place_spawns( GROUP_ROBOT_SECUBOT, 1, point( 6, 6 ), point( 6, 6 ), 1, true );
                    place_spawns( GROUP_ROBOT_SECUBOT, 1, point( SEEX * 2 - 7, 6 ),
                                  point( SEEX * 2 - 7, 6 ), 1, true );
                    place_spawns( GROUP_ROBOT_SECUBOT, 1, point( 6, SEEY * 2 - 7 ),
                                  point( 6, SEEY * 2 - 7 ), 1, true );
                    place_spawns( GROUP_ROBOT_SECUBOT, 1, point( SEEX * 2 - 7, SEEY * 2 - 7 ),
                                  point( SEEX * 2 - 7, SEEY * 2 - 7 ), 1, true );
                    line( this, ter_t_cvdbody, point( SEEX - 2, SEEY - 2 ), point( SEEX - 2, SEEY + 1 ), dat.zlevel() );
                    line( this, ter_t_cvdbody, point( SEEX - 1, SEEY - 2 ), point( SEEX - 1, SEEY + 1 ), dat.zlevel() );
                    line( this, ter_t_cvdbody, point( SEEX, SEEY - 1 ), point( SEEX, SEEY + 1 ), dat.zlevel() );
                    line( this, ter_t_cvdbody, point( SEEX + 1, SEEY - 2 ), point( SEEX + 1, SEEY + 1 ), dat.zlevel() );
                    ter_set( point( SEEX, SEEY - 2 ), ter_t_cvdmachine );
                    spawn_item( point( SEEX, SEEY - 3 ), "id_science" );
                    break;
            }
        } // end use_hardcoded_lab_finale

        // Handle stairs in the unlikely case they are needed.

        const auto maybe_insert_stairs = [this]( const oter_id & terrain,
        const ter_str_id & t_stair_type ) {
            if( is_ot_match( "stairs", terrain, ot_match_type::contains ) ) {
                const auto predicate = [this]( const tripoint & p ) {
                    return ter( p ) == ter_t_thconc_floor && furn( p ) == furn_str_id::NULL_ID() &&
                           tr_at( p ).is_null();
                };
                const auto range = points_in_rectangle( { 0, 0, abs_sub.z() },
                { SEEX * 2 - 2, SEEY * 2 - 2, abs_sub.z() } );
                if( const auto p = random_point( range, predicate ) ) {
                    ter_set( *p, t_stair_type );
                }
            }
        };
        maybe_insert_stairs( dat.above(), ter_t_stairs_up );
        maybe_insert_stairs( terrain_type, ter_t_stairs_down );

        int light_odds = 0;
        // central labs are always fully lit, other labs have half chance of some lights.
        if( central_lab ) {
            light_odds = 1;
        } else if( one_in( 2 ) ) {
            light_odds = std::pow( rng( 1, 12 ), 1.6 );
        }
        if( light_odds > 0 ) {
            for( int i = 0; i < SEEX * 2; i++ ) {
                for( int j = 0; j < SEEY * 2; j++ ) {
                    if( !( ( i * j ) % 2 || ( i + j ) % 4 ) && one_in( light_odds ) ) {
                        const ter_id &nearby_ter = ter( point( i, j ) );
                        if( nearby_ter == ter_t_thconc_floor || nearby_ter == ter_t_strconc_floor ) {
                            ter_set( point( i, j ), ter_t_thconc_floor_olight );
                        }
                    }
                }
            }
        }
    }
}

void map::draw_slimepit( const mapgendata &dat )
{
    const oter_id &terrain_type = dat.terrain_type();
    if( is_ot_match( "slimepit", terrain_type, ot_match_type::prefix ) ) {
        for( int i = 0; i < SEEX * 2; i++ ) {
            for( int j = 0; j < SEEY * 2; j++ ) {
                if( !one_in( 10 ) && ( j < dat.n_fac * SEEX ||
                                       i < dat.w_fac * SEEX ||
                                       j > SEEY * 2 - dat.s_fac * SEEY ||
                                       i > SEEX * 2 - dat.e_fac * SEEX ) ) {
                    ter_set( point( i, j ), ( !one_in( 10 ) ? ter_t_slime : ter_t_rock_floor ) );
                } else if( rng( 0, SEEX ) > std::abs( i - SEEX ) && rng( 0, SEEY ) > std::abs( j - SEEY ) ) {
                    ter_set( point( i, j ), ter_t_slime );
                } else if( dat.zlevel() == 0 ) {
                    ter_set( point( i, j ), ter_t_dirt );
                } else {
                    ter_set( point( i, j ), ter_t_rock_floor );
                }
            }
        }
        if( terrain_type == oter_slimepit_down ) {
            ter_set( point( rng( 3, SEEX * 2 - 4 ), rng( 3, SEEY * 2 - 4 ) ), ter_t_slope_down );
        }
        if( dat.above() == oter_slimepit_down ) {
            switch( rng( 1, 4 ) ) {
                case 1:
                    ter_set( point( rng( 0, 2 ), rng( 0, 2 ) ), ter_t_slope_up );
                    break;
                case 2:
                    ter_set( point( rng( 0, 2 ), SEEY * 2 - rng( 1, 3 ) ), ter_t_slope_up );
                    break;
                case 3:
                    ter_set( point( SEEX * 2 - rng( 1, 3 ), rng( 0, 2 ) ), ter_t_slope_up );
                    break;
                case 4:
                    ter_set( point( SEEX * 2 - rng( 1, 3 ), SEEY * 2 - rng( 1, 3 ) ), ter_t_slope_up );
            }
        } else if( dat.above() == oter_slimepit_bottom ) {
            // Align the stairs
            ter_set( point( 7, 9 ), ter_t_slope_up );
        }
        place_spawns( GROUP_SLIME, 1, point( SEEX, SEEY ), point( SEEX, SEEY ), abs_sub.z(), 0.15 );
        place_items( Item_spawn_data_sewer, 40, point_zero, point( EAST_EDGE, SOUTH_EDGE ), abs_sub.z(),
                     true,
                     calendar::start_of_cataclysm );
    }
}

void map::place_spawns( const mongroup_id &group, const int chance,
                        const point &p1, const point &p2, int z_level, const float density,
                        const bool individual, const bool friendly, const std::optional<std::string> &name,
                        const int mission_id )
{
    if( !group.is_valid() ) {
        tripoint_abs_omt omt = project_to<coords::omt>( get_abs_sub() );
        omt.z() += z_level;
        const oter_id &oid = overmap_buffer.ter( omt );
        debugmsg( "place_spawns: invalid mongroup '%s', om_terrain = '%s' (%s)", group.c_str(),
                  oid.id().c_str(), oid->get_mapgen_id().c_str() );
        return;
    }

    // Set chance to be 1 or less to guarantee spawn, else set higher than 1
    if( !one_in( chance ) ) {
        return;
    }

    float spawn_density = 1.0f;
    if( MonsterGroupManager::is_animal( group ) ) {
        spawn_density = get_option< float >( "SPAWN_ANIMAL_DENSITY" );
    } else {
        spawn_density = get_option< float >( "SPAWN_DENSITY" );
    }

    float multiplier = density * spawn_density;
    // Only spawn 1 creature if individual flag set, else scale by density
    float thenum = individual ? 1 : ( multiplier * rng_float( 10.0f, 50.0f ) );
    int num = roll_remainder( thenum );

    // GetResultFromGroup decrements num
    while( num > 0 ) {
        int tries = 10;
        point p;

        // Pick a spot for the spawn
        do {
            p.x = rng( p1.x, p2.x );
            p.y = rng( p1.y, p2.y );
            tries--;
        } while( impassable( p ) && tries > 0 );

        // Pick a monster type
        std::vector<MonsterGroupResult> spawn_details =
            MonsterGroupManager::GetResultFromGroup( group, &num );
        for( const MonsterGroupResult &mgr : spawn_details ) {
            add_spawn( mgr.name, mgr.pack_size, { p, abs_sub.z() },
                       friendly, -1, mission_id, name, mgr.data );
        }
    }
}

void map::place_gas_pump( const tripoint_bub_ms &p, int charges, const itype_id &fuel_type )
{
    item fuel( fuel_type, calendar::start_of_cataclysm );
    fuel.charges = charges;
    add_item( p.raw(), fuel );
    ter_set( p, ter_id( fuel.fuel_pump_terrain() ) );
}

void map::place_gas_pump( const tripoint_bub_ms &p, int charges )
{
    place_gas_pump( p, charges, one_in( 4 ) ? itype_diesel : itype_gasoline );
}

void map::place_toilet( const tripoint_bub_ms &p, int charges )
{
    item water( "water", calendar::start_of_cataclysm );
    water.charges = charges;
    add_item( p.raw(), water );
    furn_set( p, furn_f_toilet );
}

void map::place_vending( const tripoint_bub_ms &p, const item_group_id &type, bool reinforced,
                         bool lootable )
{
    if( reinforced ) {
        furn_set( p, furn_f_vending_reinforced );
        place_items( type, 100, p, p, false, calendar::start_of_cataclysm );
    } else {
        // The chance to find a non-ransacked vending machine reduces greatly with every day after the Cataclysm,
        // unless it's hidden somewhere far away from everyone's eyes (e.g. deep in the lab)
        if( lootable &&
            !one_in( std::max( to_days<int>( calendar::turn - calendar::start_of_cataclysm ), 0 ) + 4 ) ) {
            furn_set( p, furn_f_vending_o );
            for( const tripoint &loc : points_in_radius( p.raw(), 1 ) ) {
                if( one_in( 4 ) ) {
                    spawn_item( loc, "glass_shard", rng( 1, 25 ) );
                }
            }
        } else {
            furn_set( p, furn_f_vending_c );
            place_items( type, 100, p, p, false, calendar::start_of_cataclysm );
        }
    }
}

character_id map::place_npc( const point &p, const string_id<npc_template> &type )
{
    shared_ptr_fast<npc> temp = make_shared_fast<npc>();
    temp->normalize();
    temp->load_npc_template( type );
    temp->spawn_at_precise( tripoint_abs_ms( getabs( tripoint( p, abs_sub.z() ) ) ) );
    temp->toggle_trait( trait_NPC_STATIC_NPC );
    overmap_buffer.insert_npc( temp );
    return temp->getID();
}

void map::apply_faction_ownership( const point &p1, const point &p2, const faction_id &id )
{
    for( const tripoint &p : points_in_rectangle( tripoint( p1, abs_sub.z() ), tripoint( p2,
            abs_sub.z() ) ) ) {
        map_stack items = i_at( p.xy() );
        for( item &elem : items ) {
            elem.set_owner( id );
        }
        vehicle *source_veh = veh_pointer_or_null( veh_at( p ) );
        if( source_veh ) {
            if( !source_veh->has_owner() ) {
                source_veh->set_owner( id );
            }
        }
    }
}

// A chance of 100 indicates that items should always spawn,
// the item group should be responsible for determining the amount of items.
std::vector<item *> map::place_items(
    const item_group_id &group_id, const int chance, const tripoint &p1, const tripoint &p2,
    const bool ongrass, const time_point &turn, const int magazine, const int ammo,
    const std::string &faction )
{
    std::vector<item *> res;

    if( chance > 100 || chance <= 0 ) {
        debugmsg( "map::place_items() called with an invalid chance (%d)", chance );
        return res;
    }
    if( !item_group::group_is_defined( group_id ) ) {
        const tripoint_abs_omt omt = project_to<coords::omt>( get_abs_sub() );
        const oter_id &oid = overmap_buffer.ter( omt );
        debugmsg( "place_items: invalid item group '%s', om_terrain = '%s' (%s)",
                  group_id.c_str(), oid.id().c_str(), oid->get_mapgen_id().c_str() );
        return res;
    }

    // spawn rates < 1 are handled in item_group
    const float spawn_rate = std::max( get_option<float>( "ITEM_SPAWNRATE" ), 1.0f ) ;
    const int spawn_count = roll_remainder( chance * spawn_rate / 100.0f );
    for( int i = 0; i < spawn_count; i++ ) {
        // Might contain one item or several that belong together like guns & their ammo
        int tries = 0;
        auto is_valid_terrain = [this, ongrass]( const tripoint & p ) {
            const ter_t &terrain = ter( p ).obj();
            return terrain.movecost == 0           &&
                   !terrain.has_flag( ter_furn_flag::TFLAG_PLACE_ITEM ) &&
                   !ongrass                                   &&
                   !terrain.has_flag( ter_furn_flag::TFLAG_FLAT );
        };

        tripoint p;
        do {
            p.x = rng( p1.x, p2.x );
            p.y = rng( p1.y, p2.y );
            p.z = rng( p1.z, p2.z );
            tries++;
        } while( is_valid_terrain( p ) && tries < 20 );
        if( tries < 20 ) {
            auto add_res_itm = [this, &p, &res]( const item & itm ) {
                item &it = add_item_or_charges( p, itm );
                if( !it.is_null() ) {
                    res.push_back( &it );
                }
            };

            for( const item &itm : item_group::items_from( group_id, turn, spawn_flags::use_spawn_rate ) ) {
                const float item_cat_spawn_rate = std::max( 0.0f, item_category_spawn_rate( itm ) );
                if( item_cat_spawn_rate == 0.0f ) {
                    continue;
                } else if( item_cat_spawn_rate < 1.0f ) {
                    // for items with category spawn rate less than 1, roll a dice to see if they should spawn
                    if( rng_float( 0.0f, 1.0f ) <= item_cat_spawn_rate ) {
                        add_res_itm( itm );
                    }
                } else {
                    // for items with category spawn rate more or equal to 1, spawn item at least one time...
                    add_res_itm( itm );

                    if( item_cat_spawn_rate > 1.0f ) {
                        // ...then create a list with items from the same item group and remove all items with differing category from that list
                        // so if the original item was e.g. from 'guns' category, the list will contain only items from the 'guns' category...
                        Item_list extra_spawn = item_group::items_from( group_id, turn, spawn_flags::use_spawn_rate );
                        extra_spawn.erase( std::remove_if( extra_spawn.begin(), extra_spawn.end(), [&itm]( item & it ) {
                            return it.get_category_of_contents() != itm.get_category_of_contents();
                        } ), extra_spawn.end() );

                        // ...then add a chance to spawn additional items from the list, amount is based on the item category spawn rate
                        for( int i = 0; i < item_cat_spawn_rate; i++ ) {
                            for( const item &it : extra_spawn ) {
                                if( rng( 1, 100 ) <= chance ) {
                                    add_res_itm( it );
                                }
                            }
                        }
                    }
                }
            }
        }
    }
    for( item *e : res ) {
        if( e->is_tool() || e->is_gun() || e->is_magazine() ) {
            if( rng( 0, 99 ) < magazine && e->magazine_default() && !e->magazine_integral() &&
                !e->magazine_current() ) {
                e->put_in( item( e->magazine_default(), e->birthday() ), pocket_type::MAGAZINE_WELL );
            }
            if( rng( 0, 99 ) < ammo && e->ammo_default() && e->ammo_remaining() == 0 ) {
                e->ammo_set( e->ammo_default() );
            }
        }

        e->randomize_rot();
        e->set_owner( faction_id( faction ) );
    }
    return res;
}

std::vector<item *> map::place_items(
    const item_group_id &group_id, const int chance, const tripoint_bub_ms &p1,
    const tripoint_bub_ms &p2, const bool ongrass, const time_point &turn, const int magazine,
    const int ammo, const std::string &faction )
{
    return place_items( group_id, chance, p1.raw(), p2.raw(), ongrass, turn, magazine, ammo,
                        faction );
}

std::vector<item *> map::put_items_from_loc( const item_group_id &group_id, const tripoint &p,
        const time_point &turn )
{
    const std::vector<item> items =
        item_group::items_from( group_id, turn, spawn_flags::use_spawn_rate );
    return spawn_items( p, items );
}

void map::add_spawn( const MonsterGroupResult &spawn_details, const tripoint &p )
{
    add_spawn( spawn_details.name, spawn_details.pack_size, p, false, -1, -1, std::nullopt,
               spawn_details.data );
}

void map::add_spawn( const mtype_id &type, int count, const tripoint &p, bool friendly,
                     int faction_id, int mission_id, const std::optional<std::string> &name )
{
    add_spawn( type, count, p, friendly, faction_id, mission_id, name, spawn_data() );
}

void map::add_spawn(
    const mtype_id &type, int count, const tripoint &p, bool friendly, int faction_id,
    int mission_id, const std::optional<std::string> &name, const spawn_data &data )
{
    if( p.x < 0 || p.x >= SEEX * my_MAPSIZE || p.y < 0 || p.y >= SEEY * my_MAPSIZE ) {
        debugmsg( "Out of bounds add_spawn(%s, %d, %d, %d)", type.c_str(), count, p.x, p.y );
        return;
    }
    point offset;
    submap *place_on_submap = get_submap_at( p, offset );
    if( place_on_submap == nullptr ) {
        debugmsg( "Tried to add spawn at (%d,%d) but the submap is not loaded", offset.x, offset.y );
        return;
    }

    if( !place_on_submap ) {
        debugmsg( "centadodecamonant doesn't exist in grid; within add_spawn(%s, %d, %d, %d, %d)",
                  type.c_str(), count, p.x, p.y, p.z );
        return;
    }
    if( MonsterGroupManager::monster_is_blacklisted( type ) ) {
        return;
    }
    place_on_submap->spawns.emplace_back( type, count, offset, faction_id, mission_id, friendly, name,
                                          data );
}

vehicle *map::add_vehicle( const vproto_id &type, const tripoint &p, const units::angle &dir,
                           const int veh_fuel, const int veh_status, const bool merge_wrecks )
{
    if( !type.is_valid() ) {
        debugmsg( "Nonexistent vehicle type: \"%s\"", type.c_str() );
        return nullptr;
    }
    if( !inbounds( p ) ) {
        dbg( D_WARNING ) << string_format( "Out of bounds add_vehicle t=%s d=%d p=%d,%d,%d",
                                           type.str(), to_degrees( dir ), p.x, p.y, p.z );
        return nullptr;
    }

    std::unique_ptr<vehicle> veh = std::make_unique<vehicle>( type );
    tripoint p_ms = p;
    veh->sm_pos = ms_to_sm_remain( p_ms );
    veh->pos = p_ms.xy();
    veh->init_state( *this, veh_fuel, veh_status );
    veh->place_spawn_items();
    veh->face.init( dir );
    veh->turn_dir = dir;
    // for backwards compatibility, we always spawn with a pivot point of (0,0) so
    // that the mount at (0,0) is located at the spawn position.
    veh->precalc_mounts( 0, dir, point() );

    std::unique_ptr<vehicle> placed_vehicle_up =
        add_vehicle_to_map( std::move( veh ), merge_wrecks );
    vehicle *placed_vehicle = placed_vehicle_up.get();

    if( placed_vehicle != nullptr ) {
        submap *place_on_submap = get_submap_at_grid( placed_vehicle->sm_pos );
        if( place_on_submap == nullptr ) {
            debugmsg( "Tried to add vehicle at (%d,%d,%d) but the submap is not loaded",
                      placed_vehicle->sm_pos.x, placed_vehicle->sm_pos.y, placed_vehicle->sm_pos.z );
            return placed_vehicle;
        }
        place_on_submap->ensure_nonuniform();
        place_on_submap->vehicles.push_back( std::move( placed_vehicle_up ) );
        invalidate_max_populated_zlev( p.z );

        level_cache &ch = get_cache( placed_vehicle->sm_pos.z );
        ch.vehicle_list.insert( placed_vehicle );
        add_vehicle_to_cache( placed_vehicle );

        rebuild_vehicle_level_caches();
        set_pathfinding_cache_dirty( p.z );
        placed_vehicle->place_zones( *this );
    }
    return placed_vehicle;
}

/**
 * Takes a vehicle already created with new and attempts to place it on the map,
 * checking for collisions. If the vehicle can't be placed, returns NULL,
 * otherwise returns a pointer to the placed vehicle, which may not necessarily
 * be the one passed in (if wreckage is created by fusing cars).
 * @param veh The vehicle to place on the map.
 * @param merge_wrecks Whether crashed vehicles intermix parts
 * @return The vehicle that was finally placed.
 */
std::unique_ptr<vehicle> map::add_vehicle_to_map(
    std::unique_ptr<vehicle> veh_to_add, const bool merge_wrecks )
{
    //We only want to check once per square, so loop over all structural parts
    std::vector<int> frame_indices = veh_to_add->all_parts_at_location( "structure" );

    //Check for boat type vehicles that should be placeable in deep water
    const bool can_float = size( veh_to_add->get_avail_parts( "FLOATS" ) ) > 2;

    //When hitting a wall, only smash the vehicle once (but walls many times)
    bool needs_smashing = false;

    for( std::vector<int>::const_iterator part = frame_indices.begin();
         part != frame_indices.end(); part++ ) {
        const tripoint p = veh_to_add->global_part_pos3( *part );

        if( veh_to_add->part( *part ).is_fake ) {
            continue;
        }
        //Don't spawn anything in water
        if( has_flag_ter( ter_furn_flag::TFLAG_DEEP_WATER, p ) && !can_float ) {
            return nullptr;
        }

        // Don't spawn shopping carts on top of another vehicle or other obstacle.
        if( veh_to_add->type == vehicle_prototype_shopping_cart ) {
            if( veh_at( p ) || impassable( p ) ) {
                return nullptr;
            }
        }

        //For other vehicles, simulate collisions with (non-shopping cart) stuff
        vehicle *const first_veh = veh_pointer_or_null( veh_at( p ) );
        if( first_veh != nullptr && first_veh->type != vehicle_prototype_shopping_cart ) {
            if( !merge_wrecks ) {
                return nullptr;
            }

            // Hard wreck-merging limit: 200 tiles
            // Merging is slow for big vehicles which lags the mapgen
            if( frame_indices.size() + first_veh->all_parts_at_location( "structure" ).size() > 200 ) {
                return nullptr;
            }

            /**
             * attempt to pull parts from `veh_to_add` (the prospective new vehicle)
             * in order to place them into `first_veh` (the vehicle that is overlapped)
             *
             * the intent here is to get something similar to the old wreckage behavior
             * (combining two vehicles) without completely garbling all of the vehicle parts
             * for tile rendering purposes.
             *
             * the overlap span is still a mess, though.
             */
            std::unique_ptr<RemovePartHandler> handler_ptr;
            bool did_merge = false;
            for( const tripoint &map_pos : first_veh->get_points( true ) ) {
                std::vector<vehicle_part *> parts_to_move = veh_to_add->get_parts_at( map_pos, "",
                        part_status_flag::any );
                if( !parts_to_move.empty() ) {
                    // Store target_point by value because first_veh->parts may reallocate
                    // to a different address after install_part()
                    std::vector<vehicle_part *> first_veh_parts = first_veh->get_parts_at( map_pos, "",
                            part_status_flag:: any );
                    // This happens if this location is occupied by a fake part.
                    if( first_veh_parts.empty() || first_veh_parts.front()->is_fake ) {
                        continue;
                    }
                    if( !inbounds( map_pos ) ) {
                        debugmsg( "Existing vehicle %s (%s; origin %s; rot %g) and "
                                  "new vehicle %s (%s; origin %s; rot %g) "
                                  "out of map bounds at %s",
                                  first_veh->name, first_veh->type.str(),
                                  first_veh->global_square_location().to_string(),
                                  to_degrees( first_veh->turn_dir ),
                                  veh_to_add->name, veh_to_add->type.str(),
                                  veh_to_add->global_square_location().to_string(),
                                  to_degrees( veh_to_add->turn_dir ),
                                  map_pos.to_string() );
                    }
                    did_merge = true;
                    const point target_point = first_veh_parts.front()->mount;
                    const point source_point = parts_to_move.front()->mount;
                    for( const vehicle_part *vp : parts_to_move ) {
                        const vpart_info &vpi = vp->info();
                        // TODO: change mount points to be tripoint
                        const ret_val<void> valid_mount = first_veh->can_mount( target_point, vpi );
                        if( valid_mount.success() ) {
                            // make a copy so we don't interfere with veh_to_add->remove_part below
                            first_veh->install_part( target_point, vehicle_part( *vp ) );
                        }
                        // ignore parts that would make invalid vehicle configuration
                    }

                    if( !handler_ptr ) {
                        // This is a heuristic: we just assume the default handler is good enough when called
                        // on the main game map. And assume that we run from some mapgen code if called on
                        // another instance.
                        if( !g || &get_map() != this ) {
                            handler_ptr = std::make_unique<MapgenRemovePartHandler>( *this );
                        }
                    }
                    // this could probably be done in a single loop with installing parts above
                    std::vector<int> parts_in_square = veh_to_add->parts_at_relative( source_point, true );
                    std::set<int> parts_to_check;
                    for( int index = parts_in_square.size() - 1; index >= 0; index-- ) {
                        vehicle_part &vp = veh_to_add->part( parts_in_square[index] );
                        if( handler_ptr ) {
                            veh_to_add->remove_part( vp, *handler_ptr );
                        } else {
                            veh_to_add->remove_part( vp );
                        }
                        parts_to_check.insert( parts_in_square[index] );
                    }
                    veh_to_add->find_and_split_vehicles( *this, parts_to_check );
                }
            }

            if( did_merge ) {
                // TODO: more targeted damage around the impact site
                first_veh->smash( *this );
                // TODO: entangle the old vehicle and the new vehicle somehow, perhaps with tow cables
                // or something like them, to make them harder to separate
                std::unique_ptr<vehicle> new_veh = add_vehicle_to_map( std::move( veh_to_add ), true );
                if( new_veh != nullptr ) {
                    new_veh->smash( *this );
                    return new_veh;
                }
                return nullptr;
            }
        } else if( impassable( p ) ) {
            if( !merge_wrecks ) {
                return nullptr;
            }

            // There's a wall or other obstacle here; destroy it
            destroy( p, true );

            // Some weird terrain, don't place the vehicle
            if( impassable( p ) ) {
                return nullptr;
            }

            needs_smashing = true;
        }
    }

    if( needs_smashing ) {
        veh_to_add->smash( *this );
    }

    veh_to_add->refresh();
    return veh_to_add;
}

computer *map::add_computer( const tripoint &p, const std::string &name, int security )
{
    // TODO: Turn this off?
    furn_set( p, furn_f_console );
    point l;
    submap *const place_on_submap = get_submap_at( p, l );
    if( place_on_submap == nullptr ) {
        debugmsg( "Tried to add computer at (%d,%d) but the submap is not loaded", l.x, l.y );
        static computer null_computer = computer( name, security, p );
        return &null_computer;
    }
    place_on_submap->set_computer( l, computer( name, security, p ) );
    return place_on_submap->get_computer( l );
}

/**
 * Rotates this map, and all of its contents, by the specified multiple of 90
 * degrees.
 * @param turns How many 90-degree turns to rotate the map.
 */
void map::rotate( int turns, const bool setpos_safe )
{

    //Handle anything outside the 1-3 range gracefully; rotate(0) is a no-op.
    turns = turns % 4;
    if( turns == 0 ) {
        return;
    }

    real_coords rc;
    const tripoint_abs_sm &abs_sub = get_abs_sub();
    // TODO: fix point types
    rc.fromabs( project_to<coords::ms>( abs_sub.xy() ).raw() );

    // TODO: This radius can be smaller - how small?
    const int radius = HALF_MAPSIZE + 3;
    // uses submap coordinates
    const std::vector<shared_ptr_fast<npc>> npcs = overmap_buffer.get_npcs_near( abs_sub, radius );
    for( const shared_ptr_fast<npc> &i : npcs ) {
        npc &np = *i;
        const tripoint sq = np.get_location().raw();
        real_coords np_rc;
        np_rc.fromabs( sq.xy() );
        // Note: We are rotating the entire overmap square (2x2 of submaps)
        if( np_rc.om_pos != rc.om_pos || ( sq.z != abs_sub.z() && !zlevels ) ) {
            continue;
        }

        // OK, this is ugly: we remove the NPC from the whole map
        // Then we place it back from scratch
        // It could be rewritten to utilize the fact that rotation shouldn't cross overmaps

        point old( np_rc.sub_pos );
        if( np_rc.om_sub.x % 2 != 0 ) {
            old.x += SEEX;
        }
        if( np_rc.om_sub.y % 2 != 0 ) {
            old.y += SEEY;
        }

        const point new_pos = old.rotate( turns, { SEEX * 2, SEEY * 2 } );
        if( setpos_safe ) {
            const point local_sq = getlocal( sq ).xy();
            // setpos can't be used during mapgen, but spawn_at_precise clips position
            // to be between 0-11,0-11 and teleports NPCs when used inside of update_mapgen
            // calls
            const tripoint new_global_sq = sq - local_sq + new_pos;
            np.setpos( get_map().getlocal( new_global_sq ) );
        } else {
            // OK, this is ugly: we remove the NPC from the whole map
            // Then we place it back from scratch
            // It could be rewritten to utilize the fact that rotation shouldn't cross overmaps
            shared_ptr_fast<npc> npc_ptr = overmap_buffer.remove_npc( np.getID() );
            np.spawn_at_precise( tripoint_abs_ms( getabs( tripoint( new_pos, abs_sub.z() ) ) ) );
            overmap_buffer.insert_npc( npc_ptr );
        }
    }

    clear_vehicle_level_caches();

    // rotate zones
    zone_manager &mgr = zone_manager::get_manager();
    mgr.rotate_zones( *this, turns );

    const int bottom_level = zlevels ? -OVERMAP_DEPTH : abs_sub.z();
    const int top_level = zlevels ? OVERMAP_HEIGHT : abs_sub.z();

    for( int z_level = bottom_level; z_level <= top_level; z_level++ ) {
        clear_vehicle_list( z_level );

        submap *pz = get_submap_at_grid( tripoint( point_zero, z_level ) );
        submap *pse = get_submap_at_grid( tripoint( point_south_east, z_level ) );
        submap *pe = get_submap_at_grid( tripoint( point_east, z_level ) );
        submap *ps = get_submap_at_grid( tripoint( point_south, z_level ) );
        if( pz == nullptr || pse == nullptr || pe == nullptr || ps == nullptr ) {
            debugmsg( "Tried to rotate map at (%d,%d) but the submap is not loaded", point_zero.x,
                      point_zero.y );
            return;
        }

        // Move the submaps around.
        if( turns == 2 ) {
            std::swap( *pz, *pse );
            std::swap( *pe, *ps );
        } else {
            point p;
            submap tmp;

            std::swap( *pse, tmp );

            for( int k = 0; k < 4; ++k ) {
                p = p.rotate( turns, { 2, 2 } );
                point tmpp = point_south_east - p;
                submap *psep = get_submap_at_grid( tripoint( tmpp, z_level ) );
                if( psep == nullptr ) {
                    debugmsg( "Tried to rotate map at (%d,%d) but the submap is not loaded", tmpp.x, tmpp.y );
                    continue;
                }
                std::swap( *psep, tmp );
            }
        }

        // Then rotate them and recalculate vehicle positions.
        for( int j = 0; j < 2; ++j ) {
            for( int i = 0; i < 2; ++i ) {
                point p( i, j );
                submap *sm = get_submap_at_grid( tripoint( p, z_level ) );
                if( sm == nullptr ) {
                    debugmsg( "Tried to rotate map at (%d,%d) but the submap is not loaded", p.x, p.y );
                    continue;
                }

                sm->rotate( turns );

                for( auto &veh : sm->vehicles ) {
                    veh->sm_pos = tripoint( p, z_level );
                }

                update_vehicle_list( sm, z_level );
            }
        }
        rebuild_vehicle_level_caches();

        std::unordered_map<std::string, tripoint_abs_ms> temp_points = queued_points;
        queued_points.clear();
        for( std::pair<const std::string, tripoint_abs_ms> &queued_point : temp_points ) {
            //This is all just a copy of the section rotating NPCs above
            real_coords np_rc;
            np_rc.fromabs( queued_point.second.xy().raw() );
            // Note: We are rotating the entire overmap square (2x2 of submaps)
            if( np_rc.om_pos != rc.om_pos || ( queued_point.second.z() != abs_sub.z() && !zlevels ) ) {
                continue;
            }
            point old( np_rc.sub_pos );
            if( np_rc.om_sub.x % 2 != 0 ) {
                old.x += SEEX;
            }
            if( np_rc.om_sub.y % 2 != 0 ) {
                old.y += SEEY;
            }
            const point new_pos = old.rotate( turns, { SEEX * 2, SEEY * 2 } );
            queued_points[queued_point.first] = tripoint_abs_ms( getabs( tripoint( new_pos,
                                                z_level ) ) );
        }
    }
}

/**
 * Mirrors this map, and all of its contents along with all its contents in the
 * directions specified.
 */
void map::mirror( bool mirror_horizontal, bool mirror_vertical )
{
    if( !mirror_horizontal && !mirror_vertical ) {
        return;
    }

    real_coords rc;
    const tripoint_abs_sm &abs_sub = get_abs_sub();
    // TODO: fix point types
    rc.fromabs( project_to<coords::ms>( abs_sub.xy() ).raw() );

    for( int z_level = zlevels ? -OVERMAP_DEPTH : abs_sub.z();
         z_level <= ( zlevels ? OVERMAP_HEIGHT : abs_sub.z() ); z_level++ ) {
        submap *pz = get_submap_at_grid( tripoint( point_zero, z_level ) );
        submap *pse = get_submap_at_grid( tripoint( point_south_east, z_level ) );
        submap *pe = get_submap_at_grid( tripoint( point_east, z_level ) );
        submap *ps = get_submap_at_grid( tripoint( point_south, z_level ) );
        if( pz == nullptr || pse == nullptr || pe == nullptr || ps == nullptr ) {
            debugmsg( "Tried to mirror map at (%d, %d, %d) but the submap is not loaded", point_zero.x,
                      point_zero.y, z_level );
            return;
        }

        // Move the submaps around. Note that the order doesn't matter as the outcome is the same.
        if( mirror_horizontal ) {
            std::swap( *pz, *pe );
            std::swap( *ps, *pse );
        }
        if( mirror_vertical ) {
            std::swap( *pz, *ps );
            std::swap( *pe, *pse );
        }

        // Then mirror them.
        for( int j = 0; j < 2; ++j ) {
            for( int i = 0; i < 2; ++i ) {
                point p( i, j );
                submap *sm = get_submap_at_grid( tripoint( p, z_level ) );
                if( sm == nullptr ) {
                    debugmsg( "Tried to mirror map at (%d, %d, %d) but the submap is not loaded", p.x, p.y, z_level );
                    continue;
                }

                if( mirror_horizontal ) {
                    sm->mirror( true );
                }
                if( mirror_vertical ) {
                    sm->mirror( false );
                }
            }
        }
    }
}

// Hideous function, I admit...
bool connects_to( const oter_id &there, int dir )
{
    switch( dir ) {
        // South
        case 2:
            if( there == oter_ants_ns || there == oter_ants_es ||
                there == oter_ants_sw || there == oter_ants_nes || there == oter_ants_nsw ||
                there == oter_ants_esw || there == oter_ants_nesw ) {
                return true;
            }
            return false;
        // West
        case 3:
            if( there == oter_ants_ew || there == oter_ants_sw ||
                there == oter_ants_wn || there == oter_ants_new || there == oter_ants_nsw ||
                there == oter_ants_esw || there == oter_ants_nesw ) {
                return true;
            }
            return false;
        // North
        case 0:
            if( there == oter_ants_ns || there == oter_ants_ne ||
                there == oter_ants_wn || there == oter_ants_nes || there == oter_ants_new ||
                there == oter_ants_nsw || there == oter_ants_nesw ) {
                return true;
            }
            return false;
        // East
        case 1:
            if( there == oter_ants_ew || there == oter_ants_ne ||
                there == oter_ants_es || there == oter_ants_nes || there == oter_ants_new ||
                there == oter_ants_esw || there == oter_ants_nesw ) {
                return true;
            }
            return false;
        default:
            debugmsg( "Connects_to with dir of %d", dir );
            return false;
    }
}

void science_room( map *m, const point &p1, const point &p2, int z, int rotate )
{
    int height = p2.y - p1.y;
    int width  = p2.x - p1.x;
    if( rotate % 2 == 1 ) { // Swap width & height if we're a lateral room
        int tmp = height;
        height  = width;
        width   = tmp;
    }
    for( int i = p1.x; i <= p2.x; i++ ) {
        for( int j = p1.y; j <= p2.y; j++ ) {
            m->ter_set( point( i, j ), ter_t_thconc_floor );
        }
    }
    int area = height * width;
    std::vector<room_type> valid_rooms;
    if( height < 5 && width < 5 ) {
        valid_rooms.push_back( room_closet );
    }
    if( height > 6 && width > 3 ) {
        valid_rooms.push_back( room_lobby );
    }
    if( height > 4 || width > 4 ) {
        valid_rooms.push_back( room_chemistry );
        valid_rooms.push_back( room_goo );
    }
    if( z != 0 && ( height > 7 || width > 7 ) && height > 2 && width > 2 ) {
        valid_rooms.push_back( room_teleport );
    }
    if( height > 7 && width > 7 ) {
        valid_rooms.push_back( room_bionics );
        valid_rooms.push_back( room_cloning );
    }
    if( area >= 9 ) {
        valid_rooms.push_back( room_vivisect );
    }
    if( height > 5 && width > 4 ) {
        valid_rooms.push_back( room_dorm );
    }
    if( width > 8 ) {
        for( int i = 8; i < width; i += rng( 1, 2 ) ) {
            valid_rooms.push_back( room_split );
        }
    }

    tripoint_bub_ms trap( rng( p1.x + 1, p2.x - 1 ), rng( p1.y + 1, p2.y - 1 ), z );
    switch( random_entry( valid_rooms ) ) {
        case room_closet:
            m->place_items( Item_spawn_data_cleaning, 80, p1, p2, z, false,
                            calendar::start_of_cataclysm );
            break;
        case room_lobby:
            if( rotate % 2 == 0 ) { // Vertical
                int desk = p1.y + rng( static_cast<int>( height / 2 ) - static_cast<int>( height / 4 ),
                                       static_cast<int>( height / 2 ) + 1 );
                for( int x = p1.x + static_cast<int>( width / 4 ); x < p2.x - static_cast<int>( width / 4 ); x++ ) {
                    m->furn_set( point( x, desk ), furn_f_counter );
                }
                computer *tmpcomp = m->add_computer( tripoint( p2.x - static_cast<int>( width / 4 ), desk, z ),
                                                     _( "Log Console" ), 3 );
                tmpcomp->add_option( _( "View Research Logs" ), COMPACT_RESEARCH, 0 );
                tmpcomp->add_option( _( "Download Map Data" ), COMPACT_MAPS, 0 );
                tmpcomp->add_failure( COMPFAIL_SHUTDOWN );
                tmpcomp->add_failure( COMPFAIL_ALARM );
                tmpcomp->add_failure( COMPFAIL_DAMAGE );
                m->place_spawns( GROUP_LAB_SECURITY, 1,
                                 point( static_cast<int>( ( p1.x + p2.x ) / 2 ), desk ),
                                 point( static_cast<int>( ( p1.x + p2.x ) / 2 ), desk ), 1, true );
            } else {
                int desk = p1.x + rng( static_cast<int>( height / 2 ) - static_cast<int>( height / 4 ),
                                       static_cast<int>( height / 2 ) + 1 );
                for( int y = p1.y + static_cast<int>( width / 4 ); y < p2.y - static_cast<int>( width / 4 ); y++ ) {
                    m->furn_set( point( desk, y ), furn_f_counter );
                }
                computer *tmpcomp = m->add_computer( tripoint( desk, p2.y - static_cast<int>( width / 4 ), z ),
                                                     _( "Log Console" ), 3 );
                tmpcomp->add_option( _( "View Research Logs" ), COMPACT_RESEARCH, 0 );
                tmpcomp->add_option( _( "Download Map Data" ), COMPACT_MAPS, 0 );
                tmpcomp->add_failure( COMPFAIL_SHUTDOWN );
                tmpcomp->add_failure( COMPFAIL_ALARM );
                tmpcomp->add_failure( COMPFAIL_DAMAGE );
                m->place_spawns( GROUP_LAB_SECURITY, 1,
                                 point( desk, static_cast<int>( ( p1.y + p2.y ) / 2 ) ),
                                 point( desk, static_cast<int>( ( p1.y + p2.y ) / 2 ) ), 1, true );
            }
            break;
        case room_chemistry:
            if( rotate % 2 == 0 ) { // Vertical
                for( int x = p1.x; x <= p2.x; x++ ) {
                    if( x % 3 == 0 ) {
                        for( int y = p1.y + 1; y <= p2.y - 1; y++ ) {
                            m->furn_set( point( x, y ), furn_f_counter );
                        }
                        if( one_in( 3 ) ) {
                            m->place_items( Item_spawn_data_mut_lab, 35, point( x, p1.y + 1 ),
                                            point( x, p2.y - 1 ), z, false,
                                            calendar::start_of_cataclysm );
                        } else {
                            m->place_items( Item_spawn_data_chem_lab, 70, point( x, p1.y + 1 ),
                                            point( x, p2.y - 1 ), z, false,
                                            calendar::start_of_cataclysm );
                        }
                    }
                }
            } else {
                for( int y = p1.y; y <= p2.y; y++ ) {
                    if( y % 3 == 0 ) {
                        for( int x = p1.x + 1; x <= p2.x - 1; x++ ) {
                            m->furn_set( point( x, y ), furn_f_counter );
                        }
                        if( one_in( 3 ) ) {
                            m->place_items( Item_spawn_data_mut_lab, 35, point( p1.x + 1, y ),
                                            point( p2.x - 1, y ), z, false,
                                            calendar::start_of_cataclysm );
                        } else {
                            m->place_items( Item_spawn_data_chem_lab, 70, point( p1.x + 1, y ),
                                            point( p2.x - 1, y ), z, false,
                                            calendar::start_of_cataclysm );
                        }
                    }
                }
            }
            break;
        case room_teleport:
            m->furn_set( point( ( p1.x + p2.x ) / 2, static_cast<int>( ( p1.y + p2.y ) / 2 ) ),
                         furn_f_counter );
            m->furn_set( point( static_cast<int>( ( p1.x + p2.x ) / 2 ) + 1,
                                static_cast<int>( ( p1.y + p2.y ) / 2 ) ),
                         furn_f_counter );
            m->furn_set( point( ( p1.x + p2.x ) / 2, static_cast<int>( ( p1.y + p2.y ) / 2 ) + 1 ),
                         furn_f_counter );
            m->furn_set( point( static_cast<int>( ( p1.x + p2.x ) / 2 ) + 1,
                                static_cast<int>( ( p1.y + p2.y ) / 2 ) + 1 ),
                         furn_f_counter );
            mtrap_set( m, trap, tr_telepad );
            m->place_items( Item_spawn_data_teleport, 70, point( ( p1.x + p2.x ) / 2,
                            static_cast<int>( ( p1.y + p2.y ) / 2 ) ),
                            point( static_cast<int>( ( p1.x + p2.x ) / 2 ) + 1, static_cast<int>( ( p1.y + p2.y ) / 2 ) + 1 ),
                            z,
                            false,
                            calendar::start_of_cataclysm );
            break;
        case room_goo:
            do {
                mtrap_set( m, trap, tr_goo );
                trap.x() = rng( p1.x + 1, p2.x - 1 );
                trap.y() = rng( p1.y + 1, p2.y - 1 );
            } while( !one_in( 5 ) );
            if( rotate == 0 ) {
                mremove_trap( m, tripoint_bub_ms( p1.x, p2.y, z ), tr_null );
                m->furn_set( tripoint_bub_ms( p1.x, p2.y, z ), furn_f_fridge );
                m->place_items( Item_spawn_data_goo, 60, point( p1.x, p2.y ), point( p1.x, p2.y ), z,
                                false, calendar::start_of_cataclysm );
            } else if( rotate == 1 ) {
                mremove_trap( m, tripoint_bub_ms( p1.x, p1.y, z ), tr_null );
                m->furn_set( tripoint_bub_ms( p1.x, p1.y, z ), furn_f_fridge );
                m->place_items( Item_spawn_data_goo, 60, p1, p1, z, false,
                                calendar::start_of_cataclysm );
            } else if( rotate == 2 ) {
                mremove_trap( m, tripoint_bub_ms( p2.x, p1.y, z ), tr_null );
                m->furn_set( tripoint_bub_ms( p2.x, p1.y, z ), furn_f_fridge );
                m->place_items( Item_spawn_data_goo, 60, point( p2.x, p1.y ), point( p2.x, p1.y ), z,
                                false, calendar::start_of_cataclysm );
            } else {
                mremove_trap( m, tripoint_bub_ms( p2.x, p2.y, z ), tr_null );
                m->furn_set( tripoint_bub_ms( p2.x, p2.y, z ), furn_f_fridge );
                m->place_items( Item_spawn_data_goo, 60, p2, p2, z, false,
                                calendar::start_of_cataclysm );
            }
            break;
        case room_cloning:
            for( int x = p1.x + 1; x <= p2.x - 1; x++ ) {
                for( int y = p1.y + 1; y <= p2.y - 1; y++ ) {
                    if( x % 3 == 0 && y % 3 == 0 ) {
                        m->ter_set( tripoint_bub_ms( x, y, z ), ter_t_vat );
                        m->place_items( Item_spawn_data_cloning_vat, 20, point( x, y ),
                                        point( x, y ), z, false, calendar::start_of_cataclysm );
                    }
                }
            }
            break;
        case room_vivisect:
            if( rotate == 0 ) {
                for( int x = p1.x; x <= p2.x; x++ ) {
                    m->furn_set( tripoint_bub_ms( x, p2.y - 1, z ), furn_f_counter );
                }
                m->place_items( Item_spawn_data_dissection, 80, point( p1.x, p2.y - 1 ),
                                p2 + point_north, z, false, calendar::start_of_cataclysm );
            } else if( rotate == 1 ) {
                for( int y = p1.y; y <= p2.y; y++ ) {
                    m->furn_set( tripoint_bub_ms( p1.x + 1, y, z ), furn_f_counter );
                }
                m->place_items( Item_spawn_data_dissection, 80, p1 + point_east,
                                point( p1.x + 1, p2.y ), z, false, calendar::start_of_cataclysm );
            } else if( rotate == 2 ) {
                for( int x = p1.x; x <= p2.x; x++ ) {
                    m->furn_set( tripoint_bub_ms( x, p1.y + 1, z ), furn_f_counter );
                }
                m->place_items( Item_spawn_data_dissection, 80, p1 + point_south,
                                point( p2.x, p1.y + 1 ), z, false, calendar::start_of_cataclysm );
            } else if( rotate == 3 ) {
                for( int y = p1.y; y <= p2.y; y++ ) {
                    m->furn_set( tripoint_bub_ms( p2.x - 1, y, z ), furn_f_counter );
                }
                m->place_items( Item_spawn_data_dissection, 80, point( p2.x - 1, p1.y ),
                                p2 + point_west, z, false, calendar::start_of_cataclysm );
            }
            mtrap_set( m, tripoint_bub_ms( ( p1.x + p2.x ) / 2, static_cast<int>( ( p1.y + p2.y ) / 2 ), z ),
                       tr_dissector );
            m->place_spawns( GROUP_LAB_CYBORG, 10,
                             point( static_cast<int>( ( ( p1.x + p2.x ) / 2 ) + 1 ),
                                    static_cast<int>( ( ( p1.y + p2.y ) / 2 ) + 1 ) ),
                             point( static_cast<int>( ( ( p1.x + p2.x ) / 2 ) + 1 ),
                                    static_cast<int>( ( ( p1.y + p2.y ) / 2 ) + 1 ) ), 1, true );
            break;

        case room_bionics:
            if( rotate % 2 == 0 ) {
                point bio( p1.x + 2, static_cast<int>( ( p1.y + p2.y ) / 2 ) );
                mapf::formatted_set_simple( m, bio + point_north_west,
                                            "---\n"
                                            "|c|\n"
                                            "-=-\n",
                                            mapf::ter_bind( "- | =", ter_t_concrete_wall, ter_t_concrete_wall, ter_t_reinforced_glass ),
                                            mapf::furn_bind( "c", furn_f_counter ) );
                m->place_items( Item_spawn_data_bionics_common, 70, bio,
                                bio, z, false, calendar::start_of_cataclysm );

                m->furn_set( tripoint_bub_ms( bio.x, bio.y + 2, z ), furn_f_console );
                computer *tmpcomp = m->add_computer( tripoint( bio.x,  bio.y + 2, z ), _( "Bionic access" ), 2 );
                tmpcomp->add_option( _( "Manifest" ), COMPACT_LIST_BIONICS, 0 );
                tmpcomp->add_option( _( "Open Chambers" ), COMPACT_RELEASE_BIONICS, 3 );
                tmpcomp->add_failure( COMPFAIL_MANHACKS );
                tmpcomp->add_failure( COMPFAIL_SECUBOTS );
                tmpcomp->set_access_denied_msg(
                    _( "ERROR!  Access denied!  Unauthorized access will be met with lethal force!" ) );

                bio.x = p2.x - 2;
                mapf::formatted_set_simple( m, bio + point_north_west,
                                            "-=-\n"
                                            "|c|\n"
                                            "---\n",
                                            mapf::ter_bind( "- | =", ter_t_concrete_wall, ter_t_concrete_wall, ter_t_reinforced_glass ),
                                            mapf::furn_bind( "c", furn_f_counter ) );
                m->place_items( Item_spawn_data_bionics_common, 70, bio,
                                bio, z, false, calendar::start_of_cataclysm );

                m->furn_set( tripoint_bub_ms( bio.x, bio.y - 2, z ), furn_f_console );
                computer *tmpcomp2 = m->add_computer( tripoint( bio.x,  bio.y - 2, z ), _( "Bionic access" ), 2 );
                tmpcomp2->add_option( _( "Manifest" ), COMPACT_LIST_BIONICS, 0 );
                tmpcomp2->add_option( _( "Open Chambers" ), COMPACT_RELEASE_BIONICS, 3 );
                tmpcomp2->add_failure( COMPFAIL_MANHACKS );
                tmpcomp2->add_failure( COMPFAIL_SECUBOTS );
                tmpcomp2->set_access_denied_msg(
                    _( "ERROR!  Access denied!  Unauthorized access will be met with lethal force!" ) );
            } else {
                int bioy = p1.y + 2;
                int biox = static_cast<int>( ( p1.x + p2.x ) / 2 );
                mapf::formatted_set_simple( m, point( biox - 1, bioy - 1 ),
                                            "|-|\n"
                                            "|c=\n"
                                            "|-|\n",
                                            mapf::ter_bind( "- | =", ter_t_concrete_wall, ter_t_concrete_wall, ter_t_reinforced_glass ),
                                            mapf::furn_bind( "c", furn_f_counter ) );
                m->place_items( Item_spawn_data_bionics_common, 70, point( biox, bioy ),
                                point( biox, bioy ), z, false, calendar::start_of_cataclysm );

                m->furn_set( tripoint_bub_ms( biox + 2, bioy, z ), furn_f_console );
                computer *tmpcomp = m->add_computer( tripoint( biox + 2,  bioy, z ), _( "Bionic access" ), 2 );
                tmpcomp->add_option( _( "Manifest" ), COMPACT_LIST_BIONICS, 0 );
                tmpcomp->add_option( _( "Open Chambers" ), COMPACT_RELEASE_BIONICS, 3 );
                tmpcomp->add_failure( COMPFAIL_MANHACKS );
                tmpcomp->add_failure( COMPFAIL_SECUBOTS );
                tmpcomp->set_access_denied_msg(
                    _( "ERROR!  Access denied!  Unauthorized access will be met with lethal force!" ) );

                bioy = p2.y - 2;
                mapf::formatted_set_simple( m, point( biox - 1, bioy - 1 ),
                                            "|-|\n"
                                            "=c|\n"
                                            "|-|\n",
                                            mapf::ter_bind( "- | =", ter_t_concrete_wall, ter_t_concrete_wall, ter_t_reinforced_glass ),
                                            mapf::furn_bind( "c", furn_f_counter ) );
                m->place_items( Item_spawn_data_bionics_common, 70, point( biox, bioy ),
                                point( biox, bioy ), z, false, calendar::turn_zero );

                m->furn_set( tripoint_bub_ms( biox - 2, bioy, z ), furn_f_console );
                computer *tmpcomp2 = m->add_computer( tripoint( biox - 2,  bioy, z ), _( "Bionic access" ), 2 );
                tmpcomp2->add_option( _( "Manifest" ), COMPACT_LIST_BIONICS, 0 );
                tmpcomp2->add_option( _( "Open Chambers" ), COMPACT_RELEASE_BIONICS, 3 );
                tmpcomp2->add_failure( COMPFAIL_MANHACKS );
                tmpcomp2->add_failure( COMPFAIL_SECUBOTS );
                tmpcomp2->set_access_denied_msg(
                    _( "ERROR!  Access denied!  Unauthorized access will be met with lethal force!" ) );
            }
            break;
        case room_dorm:
            if( rotate % 2 == 0 ) {
                for( int y = p1.y + 1; y <= p2.y - 1; y += 3 ) {
                    m->furn_set( tripoint_bub_ms( p1.x, y, z ), furn_f_bed );
                    m->place_items( Item_spawn_data_bed, 60, point( p1.x, y ), point( p1.x, y ), z,
                                    false, calendar::start_of_cataclysm );
                    m->furn_set( tripoint_bub_ms( p1.x + 1, y, z ), furn_f_bed );
                    m->place_items( Item_spawn_data_bed, 60, point( p1.x + 1, y ),
                                    point( p1.x + 1, y ), z, false, calendar::start_of_cataclysm );
                    m->furn_set( tripoint_bub_ms( p2.x, y, z ), furn_f_bed );
                    m->place_items( Item_spawn_data_bed, 60, point( p2.x, y ), point( p2.x, y ), z,
                                    false, calendar::start_of_cataclysm );
                    m->furn_set( tripoint_bub_ms( p2.x - 1, y, z ), furn_f_bed );
                    m->place_items( Item_spawn_data_bed, 60, point( p2.x - 1, y ),
                                    point( p2.x - 1, y ), z, false, calendar::start_of_cataclysm );
                    m->furn_set( tripoint_bub_ms( p1.x, y + 1, z ), furn_f_dresser );
                    m->furn_set( tripoint_bub_ms( p2.x, y + 1, z ), furn_f_dresser );
                    m->place_items( Item_spawn_data_dresser, 70, point( p1.x, y + 1 ),
                                    point( p1.x, y + 1 ), z, false, calendar::start_of_cataclysm );
                    m->place_items( Item_spawn_data_dresser, 70, point( p2.x, y + 1 ),
                                    point( p2.x, y + 1 ), z, false, calendar::start_of_cataclysm );
                }
            } else if( rotate % 2 == 1 ) {
                for( int x = p1.x + 1; x <= p2.x - 1; x += 3 ) {
                    m->furn_set( tripoint_bub_ms( x, p1.y, z ), furn_f_bed );
                    m->place_items( Item_spawn_data_bed, 60, point( x, p1.y ), point( x, p1.y ), z,
                                    false, calendar::start_of_cataclysm );
                    m->furn_set( tripoint_bub_ms( x, p1.y + 1, z ), furn_f_bed );
                    m->place_items( Item_spawn_data_bed, 60, point( x, p1.y + 1 ),
                                    point( x, p1.y + 1 ), z, false, calendar::start_of_cataclysm );
                    m->furn_set( tripoint_bub_ms( x, p2.y, z ), furn_f_bed );
                    m->place_items( Item_spawn_data_bed, 60, point( x, p2.y ), point( x, p2.y ), z,
                                    false, calendar::start_of_cataclysm );
                    m->furn_set( tripoint_bub_ms( x, p2.y - 1, z ), furn_f_bed );
                    m->place_items( Item_spawn_data_bed, 60, point( x, p2.y - 1 ),
                                    point( x, p2.y - 1 ), z, false, calendar::start_of_cataclysm );
                    m->furn_set( tripoint_bub_ms( x + 1, p1.y, z ), furn_f_dresser );
                    m->furn_set( tripoint_bub_ms( x + 1, p2.y, z ), furn_f_dresser );
                    m->place_items( Item_spawn_data_dresser, 70, point( x + 1, p1.y ),
                                    point( x + 1, p1.y ), z, false, calendar::start_of_cataclysm );
                    m->place_items( Item_spawn_data_dresser, 70, point( x + 1, p2.y ),
                                    point( x + 1, p2.y ), z, false, calendar::start_of_cataclysm );
                }
            }
            m->place_items( Item_spawn_data_lab_dorm, 84, p1, p2, z, false,
                            calendar::start_of_cataclysm );
            break;
        case room_split:
            if( rotate % 2 == 0 ) {
                int w1 = static_cast<int>( ( p1.x + p2.x ) / 2 ) - 2;
                int w2 = static_cast<int>( ( p1.x + p2.x ) / 2 ) + 2;
                for( int y = p1.y; y <= p2.y; y++ ) {
                    m->ter_set( tripoint_bub_ms( w1, y, z ), ter_t_concrete_wall );
                    m->ter_set( tripoint_bub_ms( w2, y, z ), ter_t_concrete_wall );
                }
                m->ter_set( tripoint_bub_ms( w1, static_cast<int>( ( p1.y + p2.y ) / 2 ), z ),
                            ter_t_door_glass_frosted_c );
                m->ter_set( tripoint_bub_ms( w2, static_cast<int>( ( p1.y + p2.y ) / 2 ), z ),
                            ter_t_door_glass_frosted_c );
                science_room( m, p1, point( w1 - 1, p2.y ), z, 1 );
                science_room( m, point( w2 + 1, p1.y ), p2, z, 3 );
            } else {
                int w1 = static_cast<int>( ( p1.y + p2.y ) / 2 ) - 2;
                int w2 = static_cast<int>( ( p1.y + p2.y ) / 2 ) + 2;
                for( int x = p1.x; x <= p2.x; x++ ) {
                    m->ter_set( tripoint_bub_ms( x, w1, z ), ter_t_concrete_wall );
                    m->ter_set( tripoint_bub_ms( x, w2, z ), ter_t_concrete_wall );
                }
                m->ter_set( tripoint_bub_ms( ( p1.x + p2.x ) / 2, w1, z ), ter_t_door_glass_frosted_c );
                m->ter_set( tripoint_bub_ms( ( p1.x + p2.x ) / 2, w2, z ), ter_t_door_glass_frosted_c );
                science_room( m, p1, point( p2.x, w1 - 1 ), z, 2 );
                science_room( m, point( p1.x, w2 + 1 ), p2, z, 0 );
            }
            break;
        default:
            break;
    }
}

void map::create_anomaly( const tripoint &cp, artifact_natural_property prop, bool create_rubble )
{
    // TODO: Z
    const int z = cp.z;
    point c( cp.xy() );
    if( create_rubble ) {
        rough_circle( this, ter_t_dirt, c, 11 );
        rough_circle_furn( this, furn_f_rubble, c, 5 );
        furn_set( c, furn_str_id::NULL_ID() );
    }
    switch( prop ) {
        case ARTPROP_WRIGGLING:
        case ARTPROP_MOVING:
            for( int i = c.x - 5; i <= c.x + 5; i++ ) {
                for( int j = c.y - 5; j <= c.y + 5; j++ ) {
                    if( furn( point( i, j ) ) == furn_f_rubble ) {
                        add_field( tripoint_bub_ms{i, j, abs_sub.z()}, fd_push_items, 1 );
                        if( one_in( 3 ) ) {
                            spawn_item( point( i, j ), "rock" );
                        }
                    }
                }
            }
            break;

        case ARTPROP_GLOWING:
        case ARTPROP_GLITTERING:
            for( int i = c.x - 5; i <= c.x + 5; i++ ) {
                for( int j = c.y - 5; j <= c.y + 5; j++ ) {
                    if( furn( point( i, j ) ) == furn_f_rubble && one_in( 2 ) ) {
                        mtrap_set( this, tripoint_bub_ms( i, j, z ), tr_glow );
                    }
                }
            }
            break;

        case ARTPROP_HUMMING:
        case ARTPROP_RATTLING:
            for( int i = c.x - 5; i <= c.x + 5; i++ ) {
                for( int j = c.y - 5; j <= c.y + 5; j++ ) {
                    if( furn( point( i, j ) ) == furn_f_rubble && one_in( 2 ) ) {
                        mtrap_set( this, tripoint_bub_ms( i, j, z ), tr_hum );
                    }
                }
            }
            break;

        case ARTPROP_WHISPERING:
        case ARTPROP_ENGRAVED:
            for( int i = c.x - 5; i <= c.x + 5; i++ ) {
                for( int j = c.y - 5; j <= c.y + 5; j++ ) {
                    if( furn( point( i, j ) ) == furn_f_rubble && one_in( 3 ) ) {
                        mtrap_set( this, tripoint_bub_ms( i, j, z ), tr_shadow );
                    }
                }
            }
            break;

        case ARTPROP_BREATHING:
            for( int i = c.x - 1; i <= c.x + 1; i++ ) {
                for( int j = c.y - 1; j <= c.y + 1; j++ ) {
                    if( i == c.x && j == c.y ) {
                        place_spawns( GROUP_BREATHER_HUB, 1, point( i, j ), point( i, j ), 1,
                                      true );
                    } else {
                        place_spawns( GROUP_BREATHER, 1, point( i, j ), point( i, j ), 1, true );
                    }
                }
            }
            break;

        case ARTPROP_DEAD:
            for( int i = c.x - 5; i <= c.x + 5; i++ ) {
                for( int j = c.y - 5; j <= c.y + 5; j++ ) {
                    if( furn( point( i, j ) ) == furn_f_rubble ) {
                        mtrap_set( this, tripoint_bub_ms( i, j, z ), tr_drain );
                    }
                }
            }
            break;

        case ARTPROP_ITCHY:
            for( int i = c.x - 5; i <= c.x + 5; i++ ) {
                for( int j = c.y - 5; j <= c.y + 5; j++ ) {
                    if( furn( point( i, j ) ) == furn_f_rubble ) {
                        set_radiation( point( i, j ), rng( 0, 10 ) );
                    }
                }
            }
            break;

        case ARTPROP_ELECTRIC:
        case ARTPROP_CRACKLING:
            add_field( {c, abs_sub.z()}, fd_shock_vent, 3 );
            break;

        case ARTPROP_SLIMY:
            add_field( {c, abs_sub.z()}, fd_acid_vent, 3 );
            break;

        case ARTPROP_WARM:
            for( int i = c.x - 5; i <= c.x + 5; i++ ) {
                for( int j = c.y - 5; j <= c.y + 5; j++ ) {
                    if( furn( point( i, j ) ) == furn_f_rubble ) {
                        add_field( tripoint_bub_ms{i, j, abs_sub.z()}, fd_fire_vent,
                                   1 + ( rl_dist( c, point( i, j ) ) % 3 ) );
                    }
                }
            }
            break;

        case ARTPROP_SCALED:
            for( int i = c.x - 5; i <= c.x + 5; i++ ) {
                for( int j = c.y - 5; j <= c.y + 5; j++ ) {
                    if( furn( point( i, j ) ) == furn_f_rubble ) {
                        mtrap_set( this, tripoint_bub_ms( i, j, z ), tr_snake );
                    }
                }
            }
            break;

        case ARTPROP_FRACTAL: {
            // Want to choose a random anomaly type which isn't fractal
            // (because nested fractal anomalies lead to out of bounds
            // placement).  To be able to easily choose a random type excluding
            // fractal we want ARTPROP_FRACTAL to be the last type in the enum.
            // Verify that here with a static_assert.
            static_assert( ARTPROP_FRACTAL + 1 == ARTPROP_MAX,
                           "ARTPROP_FRACTAL should be the last type in the list before "
                           "ARTPROP_MAX" );
            auto random_type = []() {
                return static_cast<artifact_natural_property>(
                           rng( ARTPROP_NULL + 1, ARTPROP_FRACTAL - 1 ) );
            };
            create_anomaly( c + point( -4, -4 ), random_type() );
            create_anomaly( c + point( 4, -4 ), random_type() );
            create_anomaly( c + point( -4, 4 ), random_type() );
            create_anomaly( c + point( 4, 4 ), random_type() );
            break;
        }
        default:
            break;
    }
}
///////////////////// part of map

void line( map *m, const ter_id &type, const point &p1, const point &p2, int z )
{
    m->draw_line_ter( type, p1, p2, z );
}
void line( tinymap *m, const ter_id &type, const point &p1, const point &p2 )
{
    m->draw_line_ter( type, p1, p2 );
}
void line_furn( map *m, const furn_id &type, const point &p1, const point &p2, int z )
{
    m->draw_line_furn( type, p1, p2, z );
}
void line_furn( tinymap *m, const furn_id &type, const point &p1, const point &p2 )
{
    m->draw_line_furn( type, p1, p2 );
}
void fill_background( map *m, const ter_id &type )
{
    m->draw_fill_background( type );
}
void fill_background( map *m, ter_id( *f )() )
{
    m->draw_fill_background( f );
}
void square( map *m, const ter_id &type, const point &p1, const point &p2 )
{
    m->draw_square_ter( type, p1, p2, m->get_abs_sub().z() );
}
void square_furn( map *m, const furn_id &type, const point &p1, const point &p2 )
{
    m->draw_square_furn( type, p1, p2, m->get_abs_sub().z() );
}
void square_furn( tinymap *m, const furn_id &type, const point &p1, const point &p2 )
{
    m->draw_square_furn( type, p1, p2 );
}
void square( map *m, ter_id( *f )(), const point &p1, const point &p2 )
{
    m->draw_square_ter( f, p1, p2 );
}
void square( map *m, const weighted_int_list<ter_id> &f, const point &p1, const point &p2 )
{
    m->draw_square_ter( f, p1, p2 );
}
void rough_circle( map *m, const ter_id &type, const point &p, int rad )
{
    m->draw_rough_circle_ter( type, p, rad );
}
void rough_circle_furn( map *m, const furn_id &type, const point &p, int rad )
{
    m->draw_rough_circle_furn( type, p, rad );
}
void circle( map *m, const ter_id &type, double x, double y, double rad )
{
    m->draw_circle_ter( type, rl_vec2d( x, y ), rad );
}
void circle( map *m, const ter_id &type, const point &p, int rad )
{
    m->draw_circle_ter( type, p, rad );
}
void circle_furn( map *m, const furn_id &type, const point &p, int rad )
{
    m->draw_circle_furn( type, p, rad );
}
void add_corpse( map *m, const point &p )
{
    m->add_corpse( tripoint( p, m->get_abs_sub().z() ) );
}

//////////////////// mapgen update
update_mapgen_function_json::update_mapgen_function_json(
    const JsonObject &jsobj, const std::string &context ) :
    mapgen_function_json_base( jsobj, context )
{
}

void update_mapgen_function_json::check() const
{
    check_common();
}

void check_mapgen_consistent_with( const std::string &key, const oter_t &ter )
{
    if( const mapgen_basic_container *container = oter_mapgen.find( key ) ) {
        container->check_consistency_with( ter );
    }
}

bool update_mapgen_function_json::setup_update( const JsonObject &jo )
{
    return setup_common( jo );
}

bool update_mapgen_function_json::setup_internal( const JsonObject &/*jo*/ )
{
    fill_ter = t_null;
    /* update_mapgen doesn't care about fill_ter or rows */
    return true;
}

bool update_mapgen_function_json::update_map(
    const tripoint_abs_omt &omt_pos, const mapgen_arguments &args, const tripoint_rel_ms &offset,
    mission *miss, bool verify, bool mirror_horizontal, bool mirror_vertical, int rotation ) const
{
    if( omt_pos == overmap::invalid_tripoint ) {
        debugmsg( "Mapgen update function called with overmap::invalid_tripoint" );
        return false;
    }

    std::unique_ptr<smallmap> p_update_smap = std::make_unique<smallmap>();
    smallmap &update_smap = *p_update_smap;

    update_smap.load( omt_pos, true );
    update_smap.rotate( 4 - rotation );
    update_smap.mirror( mirror_horizontal, mirror_vertical );

    mapgendata md_base( omt_pos, *update_smap.cast_to_map(), 0.0f, calendar::start_of_cataclysm, miss );
    mapgendata md( md_base, args );

    bool const u = update_map( md, offset, verify );
    update_smap.mirror( mirror_horizontal, mirror_vertical );
    update_smap.rotate( rotation );

    if( get_map().inbounds( project_to<coords::ms>( omt_pos ) ) ) {
        // trigger main map cleanup
        p_update_smap.reset();
        // trigger new traps, etc
        g->place_player( get_avatar().pos(), true );
    }

    // Trigger magic to add roofs (within load) if needed.
    if( omt_pos.z() < OVERMAP_HEIGHT ) {
        std::unique_ptr<smallmap> p_roof_smap = std::make_unique<smallmap>();
        smallmap &roof_smap = *p_roof_smap;
        // The loading of the Z level above is not necessary, but looks better.
        const tripoint_abs_omt omt_above = { omt_pos.x(), omt_pos.y(), omt_pos.z() + 1 };
        roof_smap.load( omt_above, false );
    }

    return u;
}

class rotation_guard
{
    public:
        explicit rotation_guard( const mapgendata &md )
            : md( md ), rotation( oter_get_rotation( md.terrain_type() ) ) {
            // If the existing map is rotated, we need to rotate it back to the north
            // orientation before applying our updates.
            if( rotation != 0 && !md.has_flag( jmapgen_flags::no_underlying_rotate ) ) {
                md.m.rotate( rotation, true );
            }
        }

        ~rotation_guard() {
            // If we rotated the map before applying updates, we now need to rotate
            // it back to where we found it.
            if( rotation != 0 && !md.has_flag( jmapgen_flags::no_underlying_rotate ) ) {
                md.m.rotate( 4 - rotation, true );
            }
        }
    private:
        const mapgendata &md;
        const int rotation;
};

bool update_mapgen_function_json::update_map( const mapgendata &md, const tripoint_rel_ms &offset,
        const bool verify ) const
{
    mapgendata md_with_params( md, get_args( md, mapgen_parameter_scope::omt ), flags_ );

    rotation_guard rot( md_with_params );

    return apply_mapgen_in_phases( md_with_params, setmap_points, objects, offset, context_,
                                   verify );
}

mapgen_update_func add_mapgen_update_func( const JsonObject &jo, bool &defer )
{
    if( jo.has_string( "mapgen_update_id" ) ) {
        const update_mapgen_id mapgen_update_id{ jo.get_string( "mapgen_update_id" ) };
        const auto update_function = [mapgen_update_id]( const tripoint_abs_omt & omt_pos,
        mission * miss ) {
            run_mapgen_update_func( mapgen_update_id, omt_pos, {}, miss, false );
        };
        return update_function;
    }

    update_mapgen_function_json json_data( {},
                                           "unknown object in add_mapgen_update_func" );
    mapgen_defer::defer = defer;
    if( !json_data.setup_update( jo ) ) {
        const auto null_function = []( const tripoint_abs_omt &, mission * ) {
        };
        return null_function;
    }
    const auto update_function = [json_data]( const tripoint_abs_omt & omt_pos, mission * miss ) {
        json_data.update_map( omt_pos, {}, tripoint_rel_ms( tripoint_zero ), miss );
    };
    defer = mapgen_defer::defer;
    mapgen_defer::jsi = JsonObject();
    return update_function;
}

bool run_mapgen_update_func(
    const update_mapgen_id &update_mapgen_id, const tripoint_abs_omt &omt_pos,
    const mapgen_arguments &args, mission *miss, bool cancel_on_collision, bool mirror_horizontal,
    bool mirror_vertical, int rotation )
{
    const auto update_function = update_mapgens.find( update_mapgen_id );

    if( update_function == update_mapgens.end() || update_function->second.funcs().empty() ) {
        return false;
    }
    return update_function->second.funcs()[0]->update_map(
               omt_pos, args, tripoint_rel_ms( tripoint_zero ), miss, cancel_on_collision, mirror_horizontal,
               mirror_vertical, rotation );
}

bool run_mapgen_update_func( const update_mapgen_id &update_mapgen_id, mapgendata &dat,
                             const bool cancel_on_collision )
{
    const auto update_function = update_mapgens.find( update_mapgen_id );
    if( update_function == update_mapgens.end() || update_function->second.funcs().empty() ) {
        return false;
    }
    return update_function->second.funcs()[0]->update_map( dat, tripoint_rel_ms( tripoint_zero ),
            cancel_on_collision );
}

void set_queued_points()
{
    global_variables &globvars = get_globals();
    for( std::pair<const std::string, tripoint_abs_ms> &queued_point : queued_points ) {
        globvars.set_global_value( "npctalk_var_" + queued_point.first, queued_point.second.to_string() );
    }
    queued_points.clear();
}

bool apply_construction_marker( const update_mapgen_id &update_mapgen_id,
                                const tripoint_abs_omt &omt_pos,
                                const mapgen_arguments &args, bool mirror_horizontal,
                                bool mirror_vertical, int rotation, bool apply )
{

    const auto update_function = update_mapgens.find( update_mapgen_id );

    if( update_function == update_mapgens.end() || update_function->second.funcs().empty() ) {
        return false;
    }

    fake_map tmp_map( ter_t_grass );

    mapgendata base_fake_md( *tmp_map.cast_to_map(), mapgendata::dummy_settings );
    mapgendata fake_md( base_fake_md, args );
    fake_md.skip = { mapgen_phase::zones };

    std::unique_ptr<tinymap> p_update_tmap = std::make_unique<tinymap>();
    tinymap &update_tmap = *p_update_tmap;

    update_tmap.load( omt_pos, true );
    update_tmap.rotate( 4 - rotation );
    update_tmap.mirror( mirror_horizontal, mirror_vertical );

    {
        // Make sure rot goes out of scope and its destructor restores the map before the
        // "outer scope" mirroring/rotation is undone. It's unlikely inherent map rotation will
        // be present at the same time as construction rotation/mirroring is, but better safe than sorry.

        mapgendata md_base( omt_pos, *update_tmap.cast_to_map(), 0.0f, calendar::start_of_cataclysm,
                            nullptr );
        mapgendata md( md_base, args );

        rotation_guard rot( md );

        if( update_function->second.funcs()[0]->update_map( fake_md ) ) {
            for( const tripoint &pos : tmp_map.points_on_zlevel( fake_map::fake_map_z ) ) {
                const tripoint level_pos = tripoint( pos.xy(), omt_pos.z() );
                if( tmp_map.ter( pos ) != ter_t_grass || tmp_map.has_furn( level_pos ) ) {
                    if( apply ) {
                        update_tmap.add_field( level_pos, fd_construction_site, 1, time_duration::from_turns( 0 ), false );
                    } else {
                        update_tmap.delete_field( level_pos, fd_construction_site );
                    }
                }
            }
        }
    }

    update_tmap.mirror( mirror_horizontal, mirror_vertical );
    update_tmap.rotate( rotation );

    return true;
}

std::pair<std::map<ter_id, int>, std::map<furn_id, int>> get_changed_ids_from_update(
            const update_mapgen_id &update_mapgen_id,
            const mapgen_arguments &mapgen_args, ter_id const &base_ter )
{
    std::map<ter_id, int> terrains;
    std::map<furn_id, int> furnitures;

    const auto update_function = update_mapgens.find( update_mapgen_id );

    if( update_function == update_mapgens.end() || update_function->second.funcs().empty() ) {
        return std::make_pair( terrains, furnitures );
    }

    fake_map tmp_map( base_ter );

    mapgendata base_fake_md( *tmp_map.cast_to_map(), mapgendata::dummy_settings );
    mapgendata fake_md( base_fake_md, mapgen_args );
    fake_md.skip = { mapgen_phase::zones };

    if( update_function->second.funcs()[0]->update_map( fake_md ) ) {
        for( const tripoint &pos : tmp_map.points_on_zlevel( fake_map::fake_map_z ) ) {
            ter_id ter_at_pos = tmp_map.ter( pos );
            if( ter_at_pos != base_ter ) {
                terrains[ter_at_pos] += 1;
            }
            if( tmp_map.has_furn( pos ) ) {
                furn_id furn_at_pos = tmp_map.furn( pos );
                furnitures[furn_at_pos] += 1;
            }
        }
    }
    return std::make_pair( terrains, furnitures );
}

bool run_mapgen_func( const std::string &mapgen_id, mapgendata &dat )
{
    return oter_mapgen.generate( dat, mapgen_id );
}

mapgen_parameters get_map_special_params( const std::string &mapgen_id )
{
    return oter_mapgen.get_map_special_params( mapgen_id );
}

int register_mapgen_function( const std::string &key )
{
    if( const building_gen_pointer ptr = get_mapgen_cfunction( key ) ) {
        return oter_mapgen.add( key, std::make_shared<mapgen_function_builtin>( ptr ) );
    }
    return -1;
}

bool has_mapgen_for( const std::string &key )
{
    return oter_mapgen.has( key );
}

bool has_update_mapgen_for( const update_mapgen_id &key )
{
    return update_mapgens.count( key );
}<|MERGE_RESOLUTION|>--- conflicted
+++ resolved
@@ -2158,13 +2158,8 @@
 
         void apply( const mapgendata &dat, const jmapgen_int &x, const jmapgen_int &y, const jmapgen_int &z,
                     const std::string &/*context*/ ) const override {
-<<<<<<< HEAD
             const tripoint_bub_ms r( x.get(), y.get(), dat.zlevel() + z.get() );
-            int charges = amount.get();
-=======
-            const point r( x.get(), y.get() );
             int charges = amount.get() * 100;
->>>>>>> 6a11e3a8
             dat.m.furn_set( r, furn_str_id::NULL_ID() );
             if( charges == 0 ) {
                 charges = rng( 10000, 50000 );
