#include "mapgen.h"

#include <algorithm>
#include <array>
#include <cmath>
#include <cstdlib>
#include <map>
#include <memory>
#include <optional>
#include <ostream>
#include <set>
#include <stdexcept>
#include <type_traits>
#include <unordered_map>

#include "all_enum_values.h"
#include "calendar.h"
#include "cata_assert.h"
#include "catacharset.h"
#include "character_id.h"
#include "city.h"
#include "clzones.h"
#include "colony.h"
#include "common_types.h"
#include "computer.h"
#include "condition.h"
#include "coordinate_conversions.h"
#include "coordinates.h"
#include "cuboid_rectangle.h"
#include "debug.h"
#include "drawing_primitives.h"
#include "enum_conversions.h"
#include "enums.h"
#include "field_type.h"
#include "game.h"
#include "game_constants.h"
#include "generic_factory.h"
#include "global_vars.h"
#include "input.h"
#include "item.h"
#include "item_factory.h"
#include "item_group.h"
#include "itype.h"
#include "level_cache.h"
#include "line.h"
#include "magic_ter_furn_transform.h"
#include "map.h"
#include "map_extras.h"
#include "map_iterator.h"
#include "mapdata.h"
#include "mapgen_functions.h"
#include "mapgendata.h"
#include "mapgenformat.h"
#include "memory_fast.h"
#include "mission.h"
#include "mongroup.h"
#include "npc.h"
#include "omdata.h"
#include "options.h"
#include "output.h"
#include "overmap.h"
#include "overmapbuffer.h"
#include "pocket_type.h"
#include "point.h"
#include "ret_val.h"
#include "rng.h"
#include "string_formatter.h"
#include "submap.h"
#include "text_snippets.h"
#include "tileray.h"
#include "to_string_id.h"
#include "translations.h"
#include "trap.h"
#include "units.h"
#include "value_ptr.h"
#include "veh_type.h"
#include "vehicle.h"
#include "vehicle_group.h"
#include "vpart_position.h"
#include "vpart_range.h"
#include "weighted_list.h"
#include "creature_tracker.h"

static const furn_str_id furn_f_console( "f_console" );
static const furn_str_id furn_f_sign( "f_sign" );

static const item_group_id Item_spawn_data_ammo_rare( "ammo_rare" );
static const item_group_id Item_spawn_data_bed( "bed" );
static const item_group_id Item_spawn_data_bionics( "bionics" );
static const item_group_id Item_spawn_data_bionics_common( "bionics_common" );
static const item_group_id Item_spawn_data_chem_lab( "chem_lab" );
static const item_group_id Item_spawn_data_cleaning( "cleaning" );
static const item_group_id Item_spawn_data_cloning_vat( "cloning_vat" );
static const item_group_id Item_spawn_data_dissection( "dissection" );
static const item_group_id Item_spawn_data_dresser( "dresser" );
static const item_group_id Item_spawn_data_goo( "goo" );
static const item_group_id Item_spawn_data_guns_rare( "guns_rare" );
static const item_group_id Item_spawn_data_lab_dorm( "lab_dorm" );
static const item_group_id Item_spawn_data_mut_lab( "mut_lab" );
static const item_group_id Item_spawn_data_sewer( "sewer" );
static const item_group_id Item_spawn_data_teleport( "teleport" );

static const itype_id itype_avgas( "avgas" );
static const itype_id itype_diesel( "diesel" );
static const itype_id itype_gasoline( "gasoline" );
static const itype_id itype_jp8( "jp8" );

static const mongroup_id GROUP_BREATHER( "GROUP_BREATHER" );
static const mongroup_id GROUP_BREATHER_HUB( "GROUP_BREATHER_HUB" );
static const mongroup_id GROUP_FUNGI_FUNGALOID( "GROUP_FUNGI_FUNGALOID" );
static const mongroup_id GROUP_LAB( "GROUP_LAB" );
static const mongroup_id GROUP_LAB_CYBORG( "GROUP_LAB_CYBORG" );
static const mongroup_id GROUP_LAB_SECURITY( "GROUP_LAB_SECURITY" );
static const mongroup_id GROUP_NETHER( "GROUP_NETHER" );
static const mongroup_id GROUP_ROBOT_SECUBOT( "GROUP_ROBOT_SECUBOT" );
static const mongroup_id GROUP_SLIME( "GROUP_SLIME" );
static const mongroup_id GROUP_TURRET( "GROUP_TURRET" );

static const oter_str_id oter_ants_es( "ants_es" );
static const oter_str_id oter_ants_esw( "ants_esw" );
static const oter_str_id oter_ants_ew( "ants_ew" );
static const oter_str_id oter_ants_lab( "ants_lab" );
static const oter_str_id oter_ants_lab_stairs( "ants_lab_stairs" );
static const oter_str_id oter_ants_ne( "ants_ne" );
static const oter_str_id oter_ants_nes( "ants_nes" );
static const oter_str_id oter_ants_nesw( "ants_nesw" );
static const oter_str_id oter_ants_new( "ants_new" );
static const oter_str_id oter_ants_ns( "ants_ns" );
static const oter_str_id oter_ants_nsw( "ants_nsw" );
static const oter_str_id oter_ants_sw( "ants_sw" );
static const oter_str_id oter_ants_wn( "ants_wn" );
static const oter_str_id oter_central_lab( "central_lab" );
static const oter_str_id oter_central_lab_core( "central_lab_core" );
static const oter_str_id oter_central_lab_finale( "central_lab_finale" );
static const oter_str_id oter_central_lab_stairs( "central_lab_stairs" );
static const oter_str_id oter_ice_lab( "ice_lab" );
static const oter_str_id oter_ice_lab_core( "ice_lab_core" );
static const oter_str_id oter_ice_lab_finale( "ice_lab_finale" );
static const oter_str_id oter_ice_lab_stairs( "ice_lab_stairs" );
static const oter_str_id oter_lab( "lab" );
static const oter_str_id oter_lab_core( "lab_core" );
static const oter_str_id oter_lab_finale( "lab_finale" );
static const oter_str_id oter_lab_stairs( "lab_stairs" );
static const oter_str_id oter_slimepit( "slimepit" );
static const oter_str_id oter_slimepit_bottom( "slimepit_bottom" );
static const oter_str_id oter_slimepit_down( "slimepit_down" );
static const oter_str_id oter_tower_lab( "tower_lab" );
static const oter_str_id oter_tower_lab_finale( "tower_lab_finale" );
static const oter_str_id oter_tower_lab_stairs( "tower_lab_stairs" );

static const oter_type_str_id oter_type_road( "road" );
static const oter_type_str_id oter_type_sewer( "sewer" );

static const ter_str_id ter_t_bars( "t_bars" );
static const ter_str_id ter_t_card_science( "t_card_science" );
static const ter_str_id ter_t_concrete_wall( "t_concrete_wall" );
static const ter_str_id ter_t_cvdbody( "t_cvdbody" );
static const ter_str_id ter_t_cvdmachine( "t_cvdmachine" );
static const ter_str_id ter_t_dirt( "t_dirt" );
static const ter_str_id ter_t_door_glass_frosted_c( "t_door_glass_frosted_c" );
static const ter_str_id ter_t_door_metal_c( "t_door_metal_c" );
static const ter_str_id ter_t_door_metal_locked( "t_door_metal_locked" );
static const ter_str_id ter_t_floor( "t_floor" );
static const ter_str_id ter_t_fungus( "t_fungus" );
static const ter_str_id ter_t_fungus_floor_in( "t_fungus_floor_in" );
static const ter_str_id ter_t_fungus_wall( "t_fungus_wall" );
static const ter_str_id ter_t_grass( "t_grass" );
static const ter_str_id ter_t_marloss( "t_marloss" );
static const ter_str_id ter_t_radio_tower( "t_radio_tower" );
static const ter_str_id ter_t_reinforced_door_glass_c( "t_reinforced_door_glass_c" );
static const ter_str_id ter_t_reinforced_glass( "t_reinforced_glass" );
static const ter_str_id ter_t_rock_floor( "t_rock_floor" );
static const ter_str_id ter_t_sewage( "t_sewage" );
static const ter_str_id ter_t_slime( "t_slime" );
static const ter_str_id ter_t_slope_down( "t_slope_down" );
static const ter_str_id ter_t_slope_up( "t_slope_up" );
static const ter_str_id ter_t_stairs_down( "t_stairs_down" );
static const ter_str_id ter_t_stairs_up( "t_stairs_up" );
static const ter_str_id ter_t_strconc_floor( "t_strconc_floor" );
static const ter_str_id ter_t_thconc_floor( "t_thconc_floor" );
static const ter_str_id ter_t_thconc_floor_olight( "t_thconc_floor_olight" );
static const ter_str_id ter_t_vat( "t_vat" );
static const ter_str_id ter_t_water_sh( "t_water_sh" );

static const trait_id trait_NPC_STATIC_NPC( "NPC_STATIC_NPC" );

static const vproto_id vehicle_prototype_shopping_cart( "shopping_cart" );

#define dbg(x) DebugLog((x),D_MAP_GEN) << __FILE__ << ":" << __LINE__ << ": "

static constexpr int MON_RADIUS = 3;

static void science_room( map *m, const point &p1, const point &p2, int z, int rotate );

void map::generate( const tripoint_abs_omt &p, const time_point &when )
{
    dbg( D_INFO ) << "map::generate( g[" << g.get() << "], p[" << p << "], "
                  "when[" << to_string( when ) << "] )";

    const tripoint_abs_sm p_sm = project_to<coords::sm>( p );
    set_abs_sub( p_sm );

    // First we have to create new submaps and initialize them to 0 all over
    // We create all the submaps, even if we're not a tinymap, so that map
    //  generation which overflows won't cause a crash.  At the bottom of this
    //  function, we save the upper-left 4 submaps, and delete the rest.
    // Mapgen is not z-level aware yet. Only actually initialize current z-level
    //  because other submaps won't be touched.
    for( int gridx = 0; gridx < my_MAPSIZE; gridx++ ) {
        for( int gridy = 0; gridy < my_MAPSIZE; gridy++ ) {
            const size_t grid_pos = get_nonant( { gridx, gridy, p_sm.z()} );
            if( getsubmap( grid_pos ) ) {
                debugmsg( "Submap already exists at (%d, %d, %d)", gridx, gridy, p_sm.z() );
                continue;
            }
            setsubmap( grid_pos, new submap() );
            // TODO: memory leak if the code below throws before the submaps get stored/deleted!
        }
    }
    oter_id terrain_type = overmap_buffer.ter( p );

    // This attempts to scale density of zombies inversely with distance from the nearest city.
    // In other words, make city centers dense and perimeters sparse.
    float density = 0.0f;
    for( int i = -MON_RADIUS; i <= MON_RADIUS; i++ ) {
        for( int j = -MON_RADIUS; j <= MON_RADIUS; j++ ) {
            density += overmap_buffer.ter( p + point( i, j ) )->get_mondensity();
        }
    }
    density = density / 100;

    mapgendata dat( p, *this, density, when, nullptr );
    draw_map( dat );

    // At some point, we should add region information so we can grab the appropriate extras
    map_extras &this_ex = region_settings_map["default"].region_extras[terrain_type->get_extras()];
    map_extras ex = this_ex.filtered_by( dat );
    if( this_ex.chance > 0 && ex.values.empty() && !this_ex.values.empty() ) {
        DebugLog( D_WARNING, D_MAP_GEN ) << "Overmap terrain " << terrain_type->get_type_id().str() <<
                                         " (extra type \"" << terrain_type->get_extras() <<
                                         "\") zlevel = " << p.z() <<
                                         " is out of range of all assigned map extras.  Skipping map extra generation.";
    } else if( ex.chance > 0 && one_in( ex.chance ) ) {
        map_extra_id *extra = ex.values.pick();
        if( extra == nullptr ) {
            debugmsg( "failed to pick extra for type %s (ter = %s)", terrain_type->get_extras(),
                      terrain_type->get_type_id().str() );
        } else {
            MapExtras::apply_function( *ex.values.pick(), *this, tripoint_abs_sm( abs_sub ) );
        }
    }

    const overmap_static_spawns &spawns = terrain_type->get_static_spawns();

    float spawn_density = 1.0f;
    if( MonsterGroupManager::is_animal( spawns.group ) ) {
        spawn_density = get_option< float >( "SPAWN_ANIMAL_DENSITY" );
    } else {
        spawn_density = get_option< float >( "SPAWN_DENSITY" );
    }

    // Apply a multiplier to the number of monsters for really high densities.
    float odds_after_density = spawns.chance * spawn_density;
    const float max_odds = 100 - ( 100 - spawns.chance ) / 2.0f;
    float density_multiplier = 1.0f;
    if( odds_after_density > max_odds ) {
        density_multiplier = 1.0f * odds_after_density / max_odds;
        odds_after_density = max_odds;
    }
    const int spawn_count = roll_remainder( density_multiplier );

    if( spawns.group && x_in_y( odds_after_density, 100 ) ) {
        int pop = spawn_count * rng( spawns.population.min, spawns.population.max );
        for( ; pop > 0; pop-- ) {
            std::vector<MonsterGroupResult> spawn_details =
                MonsterGroupManager::GetResultFromGroup( spawns.group, &pop );
            for( const MonsterGroupResult &mgr : spawn_details ) {
                if( !mgr.name ) {
                    continue;
                }
                if( const std::optional<tripoint> pt =
                random_point( *this, [this]( const tripoint & n ) {
                return passable( n );
                } ) ) {
                    add_spawn( mgr, *pt );
                }
            }
        }
    }

    // Okay, we know who our neighbors are.  Let's draw!
    // And finally save used submaps and delete the rest.
    for( int i = 0; i < my_MAPSIZE; i++ ) {
        for( int j = 0; j < my_MAPSIZE; j++ ) {
            dbg( D_INFO ) << "map::generate: submap (" << i << "," << j << ")";

            const tripoint pos( i, j, p_sm.z() );
            if( i <= 1 && j <= 1 ) {
                saven( pos );
            } else {
                const size_t grid_pos = get_nonant( pos );
                delete getsubmap( grid_pos );
                setsubmap( grid_pos, nullptr );
            }
        }
    }
}

void mapgen_function_builtin::generate( mapgendata &mgd )
{
    ( *fptr )( mgd );
}

/////////////////////////////////////////////////////////////////////////////////
/////////////////////////////////////////////////////////////////////////////////
///// mapgen_function class.
///// all sorts of ways to apply our hellish reality to a grid-o-squares

class mapgen_basic_container
{
    private:
        std::vector<std::shared_ptr<mapgen_function>> mapgens_;
        //mapgens that need to be recalculated with a function when spawned
        std::vector<std::shared_ptr<mapgen_function>> mapgens_to_recalc_;
        weighted_int_list<std::shared_ptr<mapgen_function>> weights_;

    public:
        int add( const std::shared_ptr<mapgen_function> &ptr ) {
            cata_assert( ptr );
            if( std::find( mapgens_.begin(), mapgens_.end(), ptr ) != mapgens_.end() ) {
                debugmsg( "Adding duplicate mapgen to container!" );
            }
            mapgens_.push_back( ptr );
            return mapgens_.size() - 1;
        }
        /**
         * Pick a mapgen function randomly and call its generate function.
         * This basically runs the mapgen functions with the given @ref mapgendata
         * as argument.
         * @return Whether the mapgen function has been run. It may not get run if
         * the list of mapgen functions is effectively empty.
         * @p hardcoded_weight Weight for an additional entry. If that entry is chosen,
         * false is returned. If unsure, just use 0 for it.
         */
        bool generate( mapgendata &dat, const int hardcoded_weight ) {
            for( const std::shared_ptr<mapgen_function> &ptr : mapgens_to_recalc_ ) {
                dialogue d( get_talker_for( get_avatar() ), std::make_unique<talker>() );
                int const weight = ptr->weight.evaluate( d );
                if( weight >= 1 ) {
                    weights_.add_or_replace( ptr, weight );
                } else {
                    weights_.remove( ptr );
                }
            }

            if( hardcoded_weight > 0 &&
                rng( 1, weights_.get_weight() + hardcoded_weight ) > weights_.get_weight() ) {
                return false;
            }
            const std::shared_ptr<mapgen_function> *const ptr = weights_.pick();
            if( !ptr ) {
                return false;
            }
            cata_assert( *ptr );
            ( *ptr )->generate( dat );
            return true;
        }
        /**
         * Calls @ref mapgen_function::setup and sets up the internal weighted list using
         * the **current** value of @ref mapgen_function::weight. This value may have
         * changed since it was first added, so this is needed to recalculate the weighted list.
         */
        void setup() {
            for( const std::shared_ptr<mapgen_function> &ptr : mapgens_ ) {
                cata_assert( ptr->weight );
                if( ptr->weight.is_constant() ) {
                    int const weight = ptr->weight.constant();
                    if( weight < 1 ) {
                        continue; // rejected!
                    }
                    weights_.add( ptr, weight );
                } else {
                    mapgens_to_recalc_.push_back( ptr );
                }

                ptr->setup();
            }
            // Not needed anymore, pointers are now stored in weights_ (or not used at all)
            mapgens_.clear();
        }
        void finalize_parameters() {
            for( auto &mapgen_function_ptr : weights_ ) {
                mapgen_function_ptr.obj->finalize_parameters();
            }
        }
        void check_consistency() const {
            for( const auto &mapgen_function_ptr : weights_ ) {
                mapgen_function_ptr.obj->check();
            }
        }
        void check_consistency_with( const oter_t &ter ) const {
            for( const auto &mapgen_function_ptr : weights_ ) {
                mapgen_function_ptr.obj->check_consistent_with( ter );
            }
        }

        mapgen_parameters get_mapgen_params( mapgen_parameter_scope scope,
                                             const std::string &context ) const {
            mapgen_parameters result;
            for( const weighted_object<int, std::shared_ptr<mapgen_function>> &p : weights_ ) {
                result.check_and_merge( p.obj->get_mapgen_params( scope ), context );
            }
            return result;
        }
};

class mapgen_factory
{
    private:
        std::map<std::string, mapgen_basic_container> mapgens_;

        /// Collect all the possible and expected keys that may get used with @ref pick.
        static std::set<std::string> get_usages() {
            std::set<std::string> result;
            for( const oter_t &elem : overmap_terrains::get_all() ) {
                result.insert( elem.get_mapgen_id() );
                result.insert( elem.id.str() );
            }
            // Why do I have to repeat the MapExtras here? Wouldn't "MapExtras::factory" be enough?
            for( const map_extra &elem : MapExtras::mapExtraFactory().get_all() ) {
                if( elem.generator_method == map_extra_method::mapgen ) {
                    result.insert( elem.generator_id );
                }
            }
            // Used in C++ code only, see calls to `oter_mapgen.generate()` below
            result.insert( "lab_1side" );
            result.insert( "lab_4side" );
            result.insert( "lab_finale_1level" );
            return result;
        }

    public:
        void reset() {
            mapgens_.clear();
        }
        /// @see mapgen_basic_container::setup
        void setup() {
            for( std::pair<const std::string, mapgen_basic_container> &omw : mapgens_ ) {
                omw.second.setup();
                inp_mngr.pump_events();
            }
            // Dummy entry, overmap terrain null should never appear and is
            // therefore never generated.
            mapgens_.erase( "null" );
        }
        void finalize_parameters() {
            for( std::pair<const std::string, mapgen_basic_container> &omw : mapgens_ ) {
                omw.second.finalize_parameters();
            }
        }
        void check_consistency() const {
            // Cache all strings that may get looked up here so we don't have to go through
            // all the sources for them upon each loop.
            const std::set<std::string> usages = get_usages();
            for( const std::pair<const std::string, mapgen_basic_container> &omw : mapgens_ ) {
                omw.second.check_consistency();
                if( usages.count( omw.first ) == 0 ) {
                    debugmsg( "Mapgen %s is not used by anything!", omw.first );
                }
            }
        }
        /**
         * Checks whether we have an entry for the given key.
         * Note that the entry itself may not contain any valid mapgen instance
         * (could all have been removed via @ref erase).
         */
        bool has( const std::string &key ) const {
            return mapgens_.count( key ) != 0;
        }
        const mapgen_basic_container *find( const std::string &key ) const {
            auto it = mapgens_.find( key );
            if( it == mapgens_.end() ) {
                return nullptr;
            } else {
                return &it->second;
            }
        }
        /// @see mapgen_basic_container::add
        int add( const std::string &key, const std::shared_ptr<mapgen_function> &ptr ) {
            return mapgens_[key].add( ptr );
        }
        /// @see mapgen_basic_container::generate
        bool generate( mapgendata &dat, const std::string &key, const int hardcoded_weight = 0 ) {
            const auto iter = mapgens_.find( key );
            if( iter == mapgens_.end() ) {
                return false;
            }
            return iter->second.generate( dat, hardcoded_weight );
        }

        mapgen_parameters get_map_special_params( const std::string &key ) const {
            const auto iter = mapgens_.find( key );
            if( iter == mapgens_.end() ) {
                return mapgen_parameters();
            }
            return iter->second.get_mapgen_params( mapgen_parameter_scope::overmap_special,
                                                   // NOLINTNEXTLINE(cata-translate-string-literal)
                                                   string_format( "map special %s", key ) );
        }
};

static mapgen_factory oter_mapgen;

std::map<nested_mapgen_id, nested_mapgen> nested_mapgens;
std::map<update_mapgen_id, update_mapgen> update_mapgens;
static std::unordered_map<std::string, tripoint_abs_ms> queued_points;

template<>
bool string_id<nested_mapgen>::is_valid() const
{
    return str() == "null" || nested_mapgens.find( *this ) != nested_mapgens.end();
}

template<>
const nested_mapgen &string_id<nested_mapgen>::obj() const
{
    auto it = nested_mapgens.find( *this );
    if( it == nested_mapgens.end() ) {
        debugmsg( "Using invalid nested_mapgen_id %s", str() );
        static const nested_mapgen null_mapgen;
        return null_mapgen;
    }
    return it->second;
}

template<>
bool string_id<update_mapgen>::is_valid() const
{
    return str() == "null" || update_mapgens.find( *this ) != update_mapgens.end();
}

template<>
const update_mapgen &string_id<update_mapgen>::obj() const
{
    auto it = update_mapgens.find( *this );
    if( it == update_mapgens.end() ) {
        debugmsg( "Using invalid nested_mapgen_id %s", str() );
        static const update_mapgen null_mapgen;
        return null_mapgen;
    }
    return it->second;
}

/*
 * setup mapgen_basic_container::weights_ which mapgen uses to diceroll. Also setup mapgen_function_json
 */
void calculate_mapgen_weights()   // TODO: rename as it runs jsonfunction setup too
{
    oter_mapgen.setup();
    // Not really calculate weights, but let's keep it here for now
    for( auto &pr : nested_mapgens ) {
        for( const weighted_object<int, std::shared_ptr<mapgen_function_json_nested>> &ptr :
             pr.second.funcs() ) {
            ptr.obj->setup();
            inp_mngr.pump_events();
        }
    }
    for( auto &pr : update_mapgens ) {
        for( const auto &ptr : pr.second.funcs() ) {
            ptr->setup();
            inp_mngr.pump_events();
        }
    }
    // Having set up all the mapgens we can now perform a second
    // pass of finalizing their parameters
    oter_mapgen.finalize_parameters();
    for( auto &pr : nested_mapgens ) {
        for( const weighted_object<int, std::shared_ptr<mapgen_function_json_nested>> &ptr :
             pr.second.funcs() ) {
            ptr.obj->finalize_parameters();
            inp_mngr.pump_events();
        }
    }
    for( auto &pr : update_mapgens ) {
        for( const auto &ptr : pr.second.funcs() ) {
            ptr->finalize_parameters();
            inp_mngr.pump_events();
        }
    }
}

void check_mapgen_definitions()
{
    oter_mapgen.check_consistency();
    for( const auto &oter_definition : nested_mapgens ) {
        for( const auto &mapgen_function_ptr : oter_definition.second.funcs() ) {
            mapgen_function_ptr.obj->check();
        }
    }
    for( const auto &oter_definition : update_mapgens ) {
        for( const auto &mapgen_function_ptr : oter_definition.second.funcs() ) {
            mapgen_function_ptr->check();
        }
    }
}

/////////////////////////////////////////////////////////////////////////////////
///// json mapgen functions
///// 1 - init():

/**
 * Tiny little namespace to hold error messages
 */
namespace mapgen_defer
{
static std::string member;
static std::string message;
static bool defer;
static JsonObject jsi;
} // namespace mapgen_defer

static void set_mapgen_defer( const JsonObject &jsi, const std::string &member,
                              const std::string &message )
{
    mapgen_defer::defer = true;
    mapgen_defer::jsi = jsi;
    mapgen_defer::member = member;
    mapgen_defer::message = message;
}

/*
 * load a single mapgen json structure; this can be inside an overmap_terrain, or on it's own.
 */
std::shared_ptr<mapgen_function>
load_mapgen_function( const JsonObject &jio, const std::string &id_base, const point &offset,
                      const point &total )
{
    dbl_or_var weight = get_dbl_or_var( jio, "weight", false,  1000 );

    if( jio.get_bool( "disabled", false ) ) {
        jio.allow_omitted_members();
        return nullptr; // nothing
    }
    const std::string mgtype = jio.get_string( "method" );
    if( mgtype == "builtin" ) {
        if( const building_gen_pointer ptr = get_mapgen_cfunction( jio.get_string( "name" ) ) ) {
            return std::make_shared<mapgen_function_builtin>( ptr, std::move( weight ) );
        } else {
            jio.throw_error_at( "name", "function does not exist" );
        }
    } else if( mgtype == "json" ) {
        if( !jio.has_object( "object" ) ) {
            jio.throw_error( R"(mapgen with method "json" must define key "object")" );
        }
        JsonObject jo = jio.get_object( "object" );
        jo.allow_omitted_members();
        return std::make_shared<mapgen_function_json>(
                   jo, std::move( weight ), "mapgen " + id_base, offset, total );
    } else {
        jio.throw_error_at( "method", R"(invalid value: must be "builtin" or "json")" );
    }
}

void load_and_add_mapgen_function( const JsonObject &jio, const std::string &id_base,
                                   const point &offset, const point &total )
{
    std::shared_ptr<mapgen_function> f = load_mapgen_function( jio, id_base, offset, total );
    if( f ) {
        oter_mapgen.add( id_base, f );
    }
}

static void load_nested_mapgen( const JsonObject &jio, const nested_mapgen_id &id_base )
{
    const std::string mgtype = jio.get_string( "method" );
    if( mgtype == "json" ) {
        if( jio.has_object( "object" ) ) {
            int weight = jio.get_int( "weight", 1000 );
            JsonObject jo = jio.get_object( "object" );
            jo.allow_omitted_members();
            nested_mapgens[id_base].add(
                std::make_shared<mapgen_function_json_nested>(
                    jo, "nested mapgen " + id_base.str() ),
                weight );
        } else {
            debugmsg( "Nested mapgen: Invalid mapgen function (missing \"object\" object)", id_base.c_str() );
        }
    } else {
        debugmsg( "Nested mapgen: type for id %s was %s, but nested mapgen only supports \"json\"",
                  id_base.c_str(), mgtype.c_str() );
    }
}

static void load_update_mapgen( const JsonObject &jio, const update_mapgen_id &id_base )
{
    const std::string mgtype = jio.get_string( "method" );
    if( mgtype == "json" ) {
        if( jio.has_object( "object" ) ) {
            JsonObject jo = jio.get_object( "object" );
            jo.allow_omitted_members();
            update_mapgens[id_base].add(
                std::make_unique<update_mapgen_function_json>(
                    jo, "update mapgen " + id_base.str() ) );
        } else {
            debugmsg( "Update mapgen: Invalid mapgen function (missing \"object\" object)",
                      id_base.c_str() );
        }
    } else {
        debugmsg( "Update mapgen: type for id %s was %s, but update mapgen only supports \"json\"",
                  id_base.c_str(), mgtype.c_str() );
    }
}

/*
 * feed bits `o json from standalone file to load_mapgen_function. (standalone json "type": "mapgen")
 */
void load_mapgen( const JsonObject &jo )
{
    // NOLINTNEXTLINE(cata-use-named-point-constants)
    static constexpr point point_one( 1, 1 );

    if( jo.has_array( "om_terrain" ) ) {
        JsonArray ja = jo.get_array( "om_terrain" );
        if( ja.test_array() ) {
            point offset;
            point total( ja.get_array( 0 ).size(), ja.size() );
            for( JsonArray row_items : ja ) {
                for( const std::string mapgenid : row_items ) {
                    load_and_add_mapgen_function( jo, mapgenid, offset, total );
                    offset.x++;
                }
                offset.y++;
                offset.x = 0;
            }
        } else {
            std::vector<std::string> mapgenid_list;
            for( const std::string line : ja ) {
                mapgenid_list.push_back( line );
            }
            if( !mapgenid_list.empty() ) {
                const std::string mapgenid = mapgenid_list[0];
                const auto mgfunc = load_mapgen_function( jo, mapgenid, point_zero, point_one );
                if( mgfunc ) {
                    for( auto &i : mapgenid_list ) {
                        oter_mapgen.add( i, mgfunc );
                    }
                }
            }
        }
    } else if( jo.has_string( "om_terrain" ) ) {
        load_and_add_mapgen_function( jo, jo.get_string( "om_terrain" ), point_zero, point_one );
    } else if( jo.has_string( "nested_mapgen_id" ) ) {
        load_nested_mapgen( jo, nested_mapgen_id( jo.get_string( "nested_mapgen_id" ) ) );
    } else if( jo.has_string( "update_mapgen_id" ) ) {
        load_update_mapgen( jo, update_mapgen_id( jo.get_string( "update_mapgen_id" ) ) );
    } else {
        debugmsg( "mapgen entry requires \"om_terrain\" or \"nested_mapgen_id\"(string, array of strings, or array of array of strings)\n%s\n",
                  jo.str() );
    }
}

void reset_mapgens()
{
    oter_mapgen.reset();
    nested_mapgens.clear();
    update_mapgens.clear();
}

/////////////////////////////////////////////////////////////////////////////////
///// 2 - right after init() finishes parsing all game json and terrain info/etc is set..
/////   ...parse more json! (mapgen_function_json)

size_t mapgen_function_json_base::calc_index( const point &p ) const
{
    if( p.x >= mapgensize.x ) {
        debugmsg( "invalid value %zu for x in calc_index", p.x );
    }
    if( p.y >= mapgensize.y ) {
        debugmsg( "invalid value %zu for y in calc_index", p.y );
    }
    return p.y * mapgensize.y + p.x;
}

static bool common_check_bounds( const jmapgen_int &x, const jmapgen_int &y,
                                 const point &mapgensize, const JsonObject &jso )
{
    half_open_rectangle<point> bounds( point_zero, mapgensize );
    if( !bounds.contains( point( x.val, y.val ) ) ) {
        return false;
    }

    if( x.valmax < x.val ) {
        jso.throw_error( "x maximum is less than x minimum" );
    }

    if( y.valmax < y.val ) {
        jso.throw_error( "y maximum is less than y minimum" );
    }

    if( x.valmax > mapgensize.x - 1 ) {
        jso.throw_error_at( "x", "coordinate range cannot cross grid boundaries" );
    }

    if( y.valmax > mapgensize.y - 1 ) {
        jso.throw_error_at( "y", "coordinate range cannot cross grid boundaries" );
    }

    return true;
}

void mapgen_function_json_base::merge_non_nest_parameters_into(
    mapgen_parameters &params, const std::string &outer_context ) const
{
    // NOLINTNEXTLINE(cata-translate-string-literal)
    const std::string context = string_format( "%s within %s", context_, outer_context );
    params.check_and_merge( parameters, context, mapgen_parameter_scope::nest );
}

bool mapgen_function_json_base::check_inbounds( const jmapgen_int &x, const jmapgen_int &y,
        const JsonObject &jso ) const
{
    return common_check_bounds( x, y, mapgensize, jso );
}

mapgen_function_json_base::mapgen_function_json_base(
    const JsonObject &jsobj, const std::string &context )
    : jsobj( jsobj )
    , context_( context )
    , is_ready( false )
    , mapgensize( SEEX * 2, SEEY * 2 )
    , total_size( mapgensize )
    , objects( m_offset, mapgensize, total_size )
{
    this->jsobj.allow_omitted_members();
}

mapgen_function_json_base::~mapgen_function_json_base() = default;

mapgen_function_json::mapgen_function_json( const JsonObject &jsobj,
        dbl_or_var w, const std::string &context, const point &grid_offset, const point &grid_total )
    : mapgen_function( std::move( w ) )
    , mapgen_function_json_base( jsobj, context )
    , fill_ter( t_null )
    , rotation( 0 )
    , fallback_predecessor_mapgen_( oter_str_id::NULL_ID() )
{
    m_offset.x = grid_offset.x * mapgensize.x;
    m_offset.y = grid_offset.y * mapgensize.y;
    total_size.x = grid_total.x * mapgensize.x;
    total_size.y = grid_total.y * mapgensize.y;
    objects = jmapgen_objects( m_offset, mapgensize, total_size );
}

mapgen_function_json_nested::mapgen_function_json_nested(
    const JsonObject &jsobj, const std::string &context )
    : mapgen_function_json_base( jsobj, context )
    , rotation( 0 )
{
}

jmapgen_int::jmapgen_int( point p ) : val( p.x ), valmax( p.y ) {}

jmapgen_int::jmapgen_int( const JsonObject &jo, const std::string_view tag )
{
    if( jo.has_array( tag ) ) {
        JsonArray sparray = jo.get_array( tag );
        if( sparray.empty() || sparray.size() > 2 ) {
            jo.throw_error_at( tag, "invalid data: must be an array of 1 or 2 values" );
        }
        val = sparray.get_int( 0 );
        if( sparray.size() == 2 ) {
            valmax = sparray.get_int( 1 );
        } else {
            valmax = val;
        }
    } else {
        val = valmax = jo.get_int( tag );
    }
}

jmapgen_int::jmapgen_int( const JsonObject &jo, const std::string_view tag, const int &def_val,
                          const int &def_valmax )
    : val( def_val )
    , valmax( def_valmax )
{
    if( jo.has_array( tag ) ) {
        JsonArray sparray = jo.get_array( tag );
        if( sparray.size() > 2 ) {
            jo.throw_error_at( tag, "invalid data: must be an array of 1 or 2 values" );
        }
        if( !sparray.empty() ) {
            val = sparray.get_int( 0 );
        }
        if( sparray.size() >= 2 ) {
            valmax = sparray.get_int( 1 );
        }
    } else if( jo.has_member( tag ) ) {
        val = valmax = jo.get_int( tag );
    }
}

int jmapgen_int::get() const
{
    return val == valmax ? val : rng( val, valmax );
}

/*
 * Turn json gobbldigook into machine friendly gobbldigook, for applying
 * basic map 'set' functions, optionally based on one_in(chance) or repeat value
 */
void mapgen_function_json_base::setup_setmap( const JsonArray &parray )
{
    std::string tmpval;
    std::map<std::string, jmapgen_setmap_op> setmap_opmap;
    setmap_opmap[ "terrain" ] = JMAPGEN_SETMAP_TER;
    setmap_opmap[ "furniture" ] = JMAPGEN_SETMAP_FURN;
    setmap_opmap[ "trap" ] = JMAPGEN_SETMAP_TRAP;
    setmap_opmap[ "trap_remove" ] = JMAPGEN_SETMAP_TRAP_REMOVE;
    setmap_opmap[ "creature_remove" ] = JMAPGEN_SETMAP_CREATURE_REMOVE;
    setmap_opmap[ "item_remove" ] = JMAPGEN_SETMAP_ITEM_REMOVE;
    setmap_opmap[ "field_remove" ] = JMAPGEN_SETMAP_FIELD_REMOVE;
    setmap_opmap[ "radiation" ] = JMAPGEN_SETMAP_RADIATION;
    setmap_opmap[ "bash" ] = JMAPGEN_SETMAP_BASH;
    setmap_opmap[ "variable" ] = JMAPGEN_SETMAP_VARIABLE;
    std::map<std::string, jmapgen_setmap_op>::iterator sm_it;
    jmapgen_setmap_op tmpop;
    int setmap_optype = 0;

    for( const JsonObject pjo : parray ) {
        if( pjo.read( "point", tmpval ) ) {
            setmap_optype = JMAPGEN_SETMAP_OPTYPE_POINT;
        } else if( pjo.read( "set", tmpval ) ) {
            setmap_optype = JMAPGEN_SETMAP_OPTYPE_POINT;
            debugmsg( "Warning, set: [ { \"set\": … } is deprecated, use set: [ { \"point\": … " );
        } else if( pjo.read( "line", tmpval ) ) {
            setmap_optype = JMAPGEN_SETMAP_OPTYPE_LINE;
        } else if( pjo.read( "square", tmpval ) ) {
            setmap_optype = JMAPGEN_SETMAP_OPTYPE_SQUARE;
        } else {
            pjo.throw_error( R"(invalid data: must contain "point", "set", "line" or "square" member)" );
        }

        sm_it = setmap_opmap.find( tmpval );
        if( sm_it == setmap_opmap.end() ) {
            pjo.throw_error( string_format( "invalid subfunction %s", tmpval.c_str() ) );
        }

        tmpop = sm_it->second;
        jmapgen_int tmp_x2( 0, 0 );
        jmapgen_int tmp_y2( 0, 0 );
        jmapgen_int tmp_i( 0, 0 );
        std::string string_val;
        int tmp_chance = 1;
        int tmp_rotation = 0;
        int tmp_fuel = -1;
        int tmp_status = -1;

        const jmapgen_int tmp_x( pjo, "x" );
        const jmapgen_int tmp_y( pjo, "y" );
        if( !check_inbounds( tmp_x, tmp_y, pjo ) ) {
            pjo.allow_omitted_members();
            continue;
        }
        if( setmap_optype != JMAPGEN_SETMAP_OPTYPE_POINT ) {
            tmp_x2 = jmapgen_int( pjo, "x2" );
            tmp_y2 = jmapgen_int( pjo, "y2" );
            if( !check_inbounds( tmp_x2, tmp_y2, pjo ) ) {
                pjo.allow_omitted_members();
                continue;
            }
        }
        if( tmpop == JMAPGEN_SETMAP_RADIATION ) {
            tmp_i = jmapgen_int( pjo, "amount" );
        } else if( tmpop == JMAPGEN_SETMAP_BASH || tmpop == JMAPGEN_SETMAP_ITEM_REMOVE ||
                   tmpop == JMAPGEN_SETMAP_FIELD_REMOVE || tmpop == JMAPGEN_SETMAP_CREATURE_REMOVE ) {
            //suppress warning
        } else if( tmpop == JMAPGEN_SETMAP_VARIABLE ) {
            string_val = pjo.get_string( "id" );
        } else {
            std::string tmpid = pjo.get_string( "id" );
            switch( tmpop ) {
                case JMAPGEN_SETMAP_TER: {
                    const ter_str_id tid( tmpid );

                    if( !tid.is_valid() ) {
                        set_mapgen_defer( pjo, "id", "no such terrain" );
                        return;
                    }
                    tmp_i.val = tid.id().to_i();
                }
                break;
                case JMAPGEN_SETMAP_FURN: {
                    const furn_str_id fid( tmpid );

                    if( !fid.is_valid() ) {
                        set_mapgen_defer( pjo, "id", "no such furniture" );
                        return;
                    }
                    tmp_i.val = fid.id().to_i();
                }
                break;
                case JMAPGEN_SETMAP_TRAP_REMOVE:
                case JMAPGEN_SETMAP_TRAP: {
                    const trap_str_id sid( tmpid );
                    if( !sid.is_valid() ) {
                        set_mapgen_defer( pjo, "id", "no such trap" );
                        return;
                    }
                    tmp_i.val = sid.id().to_i();
                }
                break;

                default:
                    //Suppress warnings
                    break;
            }
            // TODO: ... support for random furniture? or not.
            tmp_i.valmax = tmp_i.val;
        }
        // TODO: sanity check?
        const jmapgen_int tmp_repeat = jmapgen_int( pjo, "repeat", 1, 1 );
        pjo.read( "chance", tmp_chance );
        pjo.read( "rotation", tmp_rotation );
        pjo.read( "fuel", tmp_fuel );
        pjo.read( "status", tmp_status );
        jmapgen_setmap tmp( tmp_x, tmp_y, tmp_x2, tmp_y2,
                            static_cast<jmapgen_setmap_op>( tmpop + setmap_optype ), tmp_i,
                            tmp_chance, tmp_repeat, tmp_rotation, tmp_fuel, tmp_status, string_val );

        setmap_points.push_back( tmp );
        tmpval.clear();
    }

}

void mapgen_function_json_base::finalize_parameters_common()
{
    objects.merge_parameters_into( parameters, context_ );
}

mapgen_arguments mapgen_function_json_base::get_args(
    const mapgendata &md, mapgen_parameter_scope scope ) const
{
    return parameters.get_args( md, scope );
}

jmapgen_place::jmapgen_place( const JsonObject &jsi )
    : x( jsi, "x" )
    , y( jsi, "y" )
    , repeat( jsi, "repeat", 1, 1 )
{
}

void jmapgen_place::offset( const point &offset )
{
    x.val -= offset.x;
    x.valmax -= offset.x;
    y.val -= offset.y;
    y.valmax -= offset.y;
}

map_key::map_key( const std::string &s ) : str( s )
{
    if( utf8_width( str ) != 1 ) {
        debugmsg( "map key '%s' must be 1 column", str );
    }
}

map_key::map_key( const JsonMember &member ) : str( member.name() )
{
    if( utf8_width( str ) != 1 ) {
        member.throw_error( "format map key must be 1 column" );
    }
}

template<typename T>
static bool is_null_helper( const string_id<T> &id )
{
    return id.is_null();
}

template<typename T>
static bool is_null_helper( const int_id<T> &id )
{
    return id.id().is_null();
}

static bool is_null_helper( const std::string_view )
{
    return false;
}

template<typename T>
struct make_null_helper;

template<>
struct make_null_helper<std::string> {
    std::string operator()() const {
        return {};
    }
};

template<typename T>
struct make_null_helper<string_id<T>> {
    string_id<T> operator()() const {
        return string_id<T>::NULL_ID();
    }
};

template<typename T>
struct make_null_helper<int_id<T>> {
    int_id<T> operator()() const {
        return string_id<T>::NULL_ID().id();
    }
};

template<typename T>
static string_id<T> to_string_id_helper( const string_id<T> &id )
{
    return id;
}

template<typename T>
static string_id<T> to_string_id_helper( const int_id<T> &id )
{
    return id.id();
}

static std::string to_string_id_helper( const std::string &s )
{
    return s;
}

template<typename T>
static bool is_valid_helper( const string_id<T> &id )
{
    return id.is_valid();
}

template<typename T>
static bool is_valid_helper( const int_id<T> & )
{
    return true;
}

static bool is_valid_helper( const std::string_view )
{
    return true;
}

// Mapgen often uses various id values.  Usually these are specified verbatim
// as strings, but they can also be parameterized.  This class encapsulates
// such a value.  It records how the value was specified so that it can be
// calculated later based on the parameters chosen for a particular instance of
// the mapgen.
template<typename Id>
class mapgen_value
{
    public:
        using StringId = to_string_id_t<Id>;
        struct void_;
        using Id_unless_string =
            std::conditional_t<std::is_same_v<Id, std::string>, void_, Id>;

        struct value_source {
            virtual ~value_source() = default;
            virtual Id get( const mapgendata & ) const = 0;
            virtual void check( const std::string &/*oter_name*/, const mapgen_parameters &
                              ) const {};
            virtual void check_consistent_with(
                const value_source &, const std::string &context ) const = 0;
            virtual std::vector<StringId> all_possible_results(
                const mapgen_parameters & ) const = 0;
            virtual const std::string *get_name_if_parameter() const {
                return nullptr;
            }
        };

        struct null_source : value_source {
            Id get( const mapgendata & ) const override {
                return make_null_helper<Id> {}();
            }

            void check_consistent_with(
                const value_source &o, const std::string &context ) const override {
                if( const null_source *other = dynamic_cast<const null_source *>( &o ) ) {
                    // OK
                } else {
                    debugmsg( "inconsistent default types for %s", context );
                }
            }

            std::vector<StringId> all_possible_results( const mapgen_parameters & ) const override {
                return { make_null_helper<StringId>{}() };
            }
        };

        struct id_source : value_source {
            Id id;

            explicit id_source( const std::string &s ) :
                id( s ) {
            }

            explicit id_source( const Id_unless_string &s ) :
                id( s ) {
            }

            Id get( const mapgendata & ) const override {
                return id;
            }

            void check( const std::string &context, const mapgen_parameters & ) const override {
                if( !is_valid_helper( id ) ) {
                    debugmsg( "mapgen '%s' uses invalid entry '%s'",
                              context, cata_variant( id ).get_string() );
                }
            }

            void check_consistent_with(
                const value_source &o, const std::string &context ) const override {
                if( const id_source *other = dynamic_cast<const id_source *>( &o ) ) {
                    if( id != other->id ) {
                        debugmsg( "inconsistent default values for %s (%s vs %s)",
                                  context, cata_variant( id ).get_string(),
                                  cata_variant( other->id ).get_string() );
                    }
                } else {
                    debugmsg( "inconsistent default types for %s", context );
                }
            }

            std::vector<StringId> all_possible_results( const mapgen_parameters & ) const override {
                return { to_string_id_helper( id ) };
            }
        };

        struct param_source : value_source {
            std::string param_name;
            std::optional<StringId> fallback;

            explicit param_source( const JsonObject &jo )
                : param_name( jo.get_string( "param" ) ) {
                jo.read( "fallback", fallback, false );
            }

            Id get( const mapgendata &dat ) const override {
                if( fallback ) {
                    return Id( dat.get_arg_or<StringId>( param_name, *fallback ) );
                } else {
                    return Id( dat.get_arg<StringId>( param_name ) );
                }
            }

            void check( const std::string &context, const mapgen_parameters &parameters
                      ) const override {
                auto param_it = parameters.map.find( param_name );
                if( param_it == parameters.map.end() ) {
                    debugmsg( "mapgen '%s' uses undefined parameter '%s'", context, param_name );
                } else {
                    const mapgen_parameter &param = param_it->second;
                    constexpr cata_variant_type req_type = cata_variant_type_for<StringId>();
                    cata_variant_type param_type = param.type();
                    if( param_type != req_type && req_type != cata_variant_type::string ) {
                        debugmsg( "mapgen '%s' uses parameter '%s' of type '%s' in a context "
                                  "expecting type '%s'", context, param_name,
                                  io::enum_to_string( param_type ),
                                  io::enum_to_string( req_type ) );
                    }
                    if( param.scope() == mapgen_parameter_scope::overmap_special && !fallback ) {
                        debugmsg( "mapgen '%s' uses parameter '%s' of map_special scope without a "
                                  "fallback.  Such parameters must provide a fallback to allow "
                                  "for changes to overmap_special definitions", context,
                                  param_name );
                    }
                }
            }

            void check_consistent_with(
                const value_source &o, const std::string &context ) const override {
                if( const param_source *other = dynamic_cast<const param_source *>( &o ) ) {
                    if( param_name != other->param_name ) {
                        debugmsg( "inconsistent default values for %s (%s vs %s)",
                                  context, param_name, other->param_name );
                    }
                } else {
                    debugmsg( "inconsistent default types for %s", context );
                }
            }

            std::vector<StringId> all_possible_results(
                const mapgen_parameters &params ) const override {
                auto param_it = params.map.find( param_name );
                if( param_it == params.map.end() ) {
                    return {};
                } else {
                    const mapgen_parameter &param = param_it->second;
                    std::vector<StringId> result;
                    for( const std::string &s : param.all_possible_values( params ) ) {
                        result.emplace_back( s );
                    }
                    return result;
                }
            }

            const std::string *get_name_if_parameter() const override {
                return &param_name;
            }
        };

        struct distribution_source : value_source {
            weighted_int_list<StringId> list;

            explicit distribution_source( const JsonObject &jo ) {
                load_weighted_list( jo.get_member( "distribution" ), list, 1 );
            }

            Id get( const mapgendata & ) const override {
                return *list.pick();
            }

            void check( const std::string &context, const mapgen_parameters & ) const override {
                for( const weighted_object<int, StringId> &wo : list ) {
                    if( !is_valid_helper( wo.obj ) ) {
                        debugmsg( "mapgen '%s' uses invalid entry '%s' in weighted list",
                                  context, cata_variant( wo.obj ).get_string() );
                    }
                }
            }

            void check_consistent_with(
                const value_source &o, const std::string &context ) const override {
                if( const distribution_source *other =
                        dynamic_cast<const distribution_source *>( &o ) ) {
                    if( list != other->list ) {
                        const std::string my_list = list.to_debug_string();
                        const std::string other_list = other->list.to_debug_string();
                        debugmsg( "inconsistent default value distributions for %s (%s vs %s)",
                                  context, my_list, other_list );
                    }
                } else {
                    debugmsg( "inconsistent default types for %s", context );
                }
            }

            std::vector<StringId> all_possible_results( const mapgen_parameters & ) const override {
                std::vector<StringId> result;
                for( const weighted_object<int, StringId> &wo : list ) {
                    result.push_back( wo.obj );
                }
                return result;
            }
        };

        struct switch_source : value_source {
            // This has to be a pointer because mapgen_value is an incomplete
            // type.  We could resolve this by pulling out all these
            // value_source classes and defining them at namespace scope after
            // mapgen_value, but that would make the code much more verbose.
            std::unique_ptr<mapgen_value<std::string>> on;
            std::unordered_map<std::string, StringId> cases;

            explicit switch_source( const JsonObject &jo )
                : on( std::make_unique<mapgen_value<std::string>>( jo.get_object( "switch" ) ) ) {
                jo.read( "cases", cases, true );
            }

            Id get( const mapgendata &dat ) const override {
                std::string based_on = on->get( dat );
                auto it = cases.find( based_on );
                if( it == cases.end() ) {
                    debugmsg( "switch does not handle case %s", based_on );
                    return make_null_helper<Id> {}();
                }
                return Id( it->second );
            }

            void check( const std::string &context, const mapgen_parameters &params
                      ) const override {
                on->check( context, params );
                for( const std::pair<const std::string, StringId> &p : cases ) {
                    if( !is_valid_helper( p.second ) ) {
                        debugmsg( "mapgen '%s' uses invalid entry '%s' in switch",
                                  context, cata_variant( p.second ).get_string() );
                    }
                }
                std::vector<std::string> possible_values = on->all_possible_results( params );
                for( const std::string &value : possible_values ) {
                    if( !cases.count( value ) ) {
                        debugmsg( "mapgen '%s' has switch which does not account for potential "
                                  "case '%s' of the switched-on value", context, value );
                    }
                }
            }

            void check_consistent_with(
                const value_source &o, const std::string &context ) const override {
                if( const switch_source *other = dynamic_cast<const switch_source *>( &o ) ) {
                    on->check_consistent_with( *other->on, context );
                    if( cases != other->cases ) {
                        auto dump_set = []( const std::unordered_map<std::string, StringId> &s ) {
                            bool first = true;
                            std::string result = "{ ";
                            for( const std::pair<const std::string, StringId> &p : s ) {
                                if( first ) {
                                    first = false;
                                } else {
                                    result += ", ";
                                }
                                result += p.first;
                                result += ": ";
                                result += cata_variant( p.second ).get_string();
                            }
                            return result;
                        };

                        const std::string my_list = dump_set( cases );
                        const std::string other_list = dump_set( other->cases );
                        debugmsg( "inconsistent switch cases for %s (%s vs %s)",
                                  context, my_list, other_list );
                    }
                } else {
                    debugmsg( "inconsistent default types for %s", context );
                }
            }

            std::vector<StringId> all_possible_results( const mapgen_parameters & ) const override {
                std::vector<StringId> result;
                result.reserve( cases.size() );
                for( const std::pair<const std::string, StringId> &p : cases ) {
                    result.push_back( p.second );
                }
                return result;
            }
        };

        mapgen_value()
            : is_null_( true )
            , source_( make_shared_fast<null_source>() )
        {}

        explicit mapgen_value( const std::string &s ) {
            init_string( s );
        }

        explicit mapgen_value( const Id_unless_string &id ) {
            init_string( id );
        }

        explicit mapgen_value( const JsonValue &jv ) {
            if( jv.test_string() ) {
                init_string( jv.get_string() );
            } else {
                init_object( jv.get_object() );
            }
        }

        explicit mapgen_value( const JsonObject &jo ) {
            init_object( jo );
        }

        template<typename S>
        void init_string( const S &s ) {
            source_ = make_shared_fast<id_source>( s );
            is_null_ = is_null_helper( s );
        }

        void init_object( const JsonObject &jo ) {
            if( jo.has_member( "param" ) ) {
                source_ = make_shared_fast<param_source>( jo );
            } else if( jo.has_member( "distribution" ) ) {
                source_ = make_shared_fast<distribution_source>( jo );
            } else if( jo.has_member( "switch" ) ) {
                source_ = make_shared_fast<switch_source>( jo );
            } else {
                jo.throw_error(
                    R"(Expected member "param", "distribution", or "switch" in mapgen object)" );
            }
        }

        bool is_null() const {
            return is_null_;
        }

        void check( const std::string &context, const mapgen_parameters &params ) const {
            source_->check( context, params );
        }
        void check_consistent_with( const mapgen_value &other, const std::string &context ) const {
            source_->check_consistent_with( *other.source_, context );
        }

        Id get( const mapgendata &dat ) const {
            return source_->get( dat );
        }
        std::vector<StringId> all_possible_results( const mapgen_parameters &params ) const {
            return source_->all_possible_results( params );
        }

        const std::string *get_name_if_parameter() const {
            return source_->get_name_if_parameter();
        }

        void deserialize( const JsonValue &jsin ) {
            if( jsin.test_object() ) {
                *this = mapgen_value( jsin.get_object() );
            } else {
                *this = mapgen_value( jsin.get_string() );
            }
        }
    private:
        bool is_null_ = false;
        shared_ptr_fast<const value_source> source_;
};

namespace io
{

template<>
std::string enum_to_string<jmapgen_flags>( jmapgen_flags v )
{
    switch( v ) {
        // *INDENT-OFF*
        case jmapgen_flags::allow_terrain_under_other_data: return "ALLOW_TERRAIN_UNDER_OTHER_DATA";
        case jmapgen_flags::dismantle_all_before_placing_terrain:
            return "DISMANTLE_ALL_BEFORE_PLACING_TERRAIN";
        case jmapgen_flags::erase_all_before_placing_terrain:
            return "ERASE_ALL_BEFORE_PLACING_TERRAIN";
        case jmapgen_flags::allow_terrain_under_furniture: return "ALLOW_TERRAIN_UNDER_FURNITURE";
        case jmapgen_flags::dismantle_furniture_before_placing_terrain:
            return "DISMANTLE_FURNITURE_BEFORE_PLACING_TERRAIN";
        case jmapgen_flags::erase_furniture_before_placing_terrain:
            return "ERASE_FURNITURE_BEFORE_PLACING_TERRAIN";
        case jmapgen_flags::allow_terrain_under_trap: return "ALLOW_TERRAIN_UNDER_TRAP";
        case jmapgen_flags::dismantle_trap_before_placing_terrain:
            return "DISMANTLE_TRAP_BEFORE_PLACING_TERRAIN";
        case jmapgen_flags::erase_trap_before_placing_terrain:
            return "ERASE_TRAP_BEFORE_PLACING_TERRAIN";
        case jmapgen_flags::allow_terrain_under_items: return "ALLOW_TERRAIN_UNDER_ITEMS";
        case jmapgen_flags::erase_items_before_placing_terrain:
            return "ERASE_ITEMS_BEFORE_PLACING_TERRAIN";
        case jmapgen_flags::no_underlying_rotate: return "NO_UNDERLYING_ROTATE";
        case jmapgen_flags::avoid_creatures: return "AVOID_CREATURES";
        // *INDENT-ON*
        case jmapgen_flags::last:
            break;
    }
    debugmsg( "unknown jmapgen_flags %d", static_cast<int>( v ) );
    return "";
}

template<>
std::string enum_to_string<mapgen_parameter_scope>( mapgen_parameter_scope v )
{
    switch( v ) {
        // *INDENT-OFF*
        case mapgen_parameter_scope::overmap_special: return "overmap_special";
        case mapgen_parameter_scope::omt: return "omt";
        case mapgen_parameter_scope::nest: return "nest";
        // *INDENT-ON*
        case mapgen_parameter_scope::last:
            break;
    }
    debugmsg( "unknown mapgen_parameter_scope %d", static_cast<int>( v ) );
    return "";
}

} // namespace io

mapgen_parameter::mapgen_parameter() = default;

mapgen_parameter::mapgen_parameter( const mapgen_value<std::string> &def, cata_variant_type type,
                                    mapgen_parameter_scope scope )
    : scope_( scope )
    , type_( type )
    , default_( make_shared_fast<mapgen_value<std::string>>( def ) )
{}

void mapgen_parameter::deserialize( const JsonObject &jo )
{
    optional( jo, false, "scope", scope_, mapgen_parameter_scope::overmap_special );
    jo.read( "type", type_, true );
    default_ = make_shared_fast<mapgen_value<std::string>>( jo.get_member( "default" ) );
}

cata_variant_type mapgen_parameter::type() const
{
    return type_;
}

cata_variant mapgen_parameter::get( const mapgendata &md ) const
{
    return cata_variant::from_string( type_, default_->get( md ) );
}

std::vector<std::string> mapgen_parameter::all_possible_values(
    const mapgen_parameters &params ) const
{
    return default_->all_possible_results( params );
}

void mapgen_parameter::check( const mapgen_parameters &params, const std::string &context ) const
{
    default_->check( context, params );
    for( const std::string &value : all_possible_values( params ) ) {
        if( !cata_variant::from_string( type_, std::string( value ) ).is_valid() ) {
            debugmsg( "%s can take value %s which is not a valid value of type %s",
                      context, value, io::enum_to_string( type_ ) );
        }
    }
}

void mapgen_parameter::check_consistent_with(
    const mapgen_parameter &other, const std::string &context ) const
{
    if( scope_ != other.scope_ ) {
        debugmsg( "mismatched scope for mapgen parameters %s (%s vs %s)",
                  context, io::enum_to_string( scope_ ), io::enum_to_string( other.scope_ ) );
    }
    if( type_ != other.type_ ) {
        debugmsg( "mismatched type for mapgen parameters %s (%s vs %s)",
                  context, io::enum_to_string( type_ ), io::enum_to_string( other.type_ ) );
    }
    default_->check_consistent_with( *other.default_, context );
}

auto mapgen_parameters::add_unique_parameter(
    const std::string &prefix, const mapgen_value<std::string> &def, cata_variant_type type,
    mapgen_parameter_scope scope ) -> iterator
{
    uint64_t i = 0;
    std::string candidate_name;
    while( true ) {
        candidate_name = string_format( "%s%d", prefix, i );
        if( map.find( candidate_name ) == map.end() ) {
            break;
        }
        ++i;
    }

    return map.emplace( candidate_name, mapgen_parameter( def, type, scope ) ).first;
}

mapgen_parameters mapgen_parameters::params_for_scope( mapgen_parameter_scope scope ) const
{
    mapgen_parameters result;
    for( const std::pair<const std::string, mapgen_parameter> &p : map ) {
        const mapgen_parameter &param = p.second;
        if( param.scope() == scope ) {
            result.map.insert( p );
        }
    }
    return result;
}

mapgen_arguments mapgen_parameters::get_args(
    const mapgendata &md, mapgen_parameter_scope scope ) const
{
    std::unordered_map<std::string, cata_variant> result;
    for( const std::pair<const std::string, mapgen_parameter> &p : map ) {
        const std::string &param_name = p.first;
        const mapgen_parameter &param = p.second;
        if( param.scope() == scope ) {
            cata_variant value = md.get_arg_or( param_name, param.get( md ) );
            result.emplace( param_name, value );
        }
    }
    return mapgen_arguments{ result };
}

void mapgen_parameters::check_and_merge( const mapgen_parameters &other,
        const std::string &context, mapgen_parameter_scope up_to_scope )
{
    for( const std::pair<const std::string, mapgen_parameter> &p : other.map ) {
        const mapgen_parameter &other_param = p.second;
        if( other_param.scope() >= up_to_scope ) {
            continue;
        }
        auto insert_result = map.insert( p );
        if( !insert_result.second ) {
            const std::string &name = p.first;
            const mapgen_parameter &this_param = insert_result.first->second;
            this_param.check_consistent_with(
                // NOLINTNEXTLINE(cata-translate-string-literal)
                other_param, string_format( "parameter %s in %s", name, context ) );
        }
    }
}

/**
 * This is a generic mapgen piece, the template parameter PieceType should be another specific
 * type of jmapgen_piece. This class contains a vector of those objects and will chose one of
 * it at random.
 */
template<typename PieceType>
class jmapgen_alternatively : public jmapgen_piece
{
    public:
        // Note: this bypasses virtual function system, all items in this vector are of type
        // PieceType, they *can not* be of any other type.
        std::vector<PieceType> alternatives;
        jmapgen_alternatively() = default;
        mapgen_phase phase() const override {
            if( alternatives.empty() ) {
                return mapgen_phase::default_;
            }
            return alternatives[0].phase();
        }
        void check( const std::string &context, const mapgen_parameters &params,
                    const jmapgen_int &x, const jmapgen_int &y ) const override {
            if( alternatives.empty() ) {
                debugmsg( "zero alternatives in jmapgen_alternatively in %s", context );
            }
            for( const PieceType &piece : alternatives ) {
                piece.check( context, params, x, y );
            }
        }
        void merge_parameters_into( mapgen_parameters &params,
                                    const std::string &outer_context ) const override {
            for( const PieceType &piece : alternatives ) {
                piece.merge_parameters_into( params, outer_context );
            }
        }
        void apply( const mapgendata &dat, const jmapgen_int &x, const jmapgen_int &y,
                    const std::string &context ) const override {
            if( const auto chosen = random_entry_opt( alternatives ) ) {
                chosen->get().apply( dat, x, y, context );
            }
        }
        bool has_vehicle_collision( const mapgendata &dat, const point &p ) const override {
            return dat.m.veh_at( tripoint( p, dat.zlevel() ) ).has_value();
        }
};

template<typename Value>
class jmapgen_constrained : public jmapgen_piece
{
    public:
        jmapgen_constrained( shared_ptr_fast<const jmapgen_piece> und,
                             const std::vector<mapgen_constraint<Value>> &cons )
            : underlying_piece( std::move( und ) )
            , constraints( cons )
        {}

        shared_ptr_fast<const jmapgen_piece> underlying_piece;
        std::vector<mapgen_constraint<Value>> constraints;

        mapgen_phase phase() const override {
            return underlying_piece->phase();
        }
        void check( const std::string &context, const mapgen_parameters &params,
                    const jmapgen_int &x, const jmapgen_int &y ) const override {
            underlying_piece->check( context, params, x, y );
        }

        void merge_parameters_into( mapgen_parameters &params, const std::string &outer_context
                                  ) const override {
            underlying_piece->merge_parameters_into( params, outer_context );
        }
        void apply( const mapgendata &dat, const jmapgen_int &x, const jmapgen_int &y,
                    const std::string &context ) const override {
            for( const mapgen_constraint<Value> &constraint : constraints ) {
                Value param_value = dat.get_arg<Value>( constraint.parameter_name );
                if( param_value != constraint.value ) {
                    return;
                }
            }
            underlying_piece->apply( dat, x, y, context );
        }
};

/**
 * Places fields on the map.
 * "field": field type ident.
 * "intensity": initial field intensity.
 * "age": initial field age.
 */
class jmapgen_field : public jmapgen_piece
{
    public:
        mapgen_value<field_type_id> ftype;
        std::vector<int> intensities;
        time_duration age;
        bool remove;
        jmapgen_field( const JsonObject &jsi, const std::string_view/*context*/ ) :
            ftype( jsi.get_member( "field" ) )
            , age( time_duration::from_turns( jsi.get_int( "age", 0 ) ) )
            , remove( jsi.get_bool( "remove", false ) ) {
            if( jsi.has_array( "intensity" ) ) {
                for( JsonValue jv : jsi.get_array( "intensity" ) ) {
                    intensities.push_back( jv.get_int() );
                }
            }
            if( intensities.empty() ) {
                intensities.push_back( jsi.get_int( "intensity", 1 ) );
            }
        }
        void apply( const mapgendata &dat, const jmapgen_int &x, const jmapgen_int &y,
                    const std::string &/*context*/ ) const override {
            field_type_id chosen_id = ftype.get( dat );
            if( chosen_id.id().is_null() ) {
                return;
            }
            if( remove ) {
                dat.m.remove_field( tripoint( x.get(), y.get(), dat.m.get_abs_sub().z() ), chosen_id );
            } else {
                dat.m.add_field( tripoint( x.get(), y.get(), dat.m.get_abs_sub().z() ), chosen_id,
                                 random_entry( intensities ), age );
            }
        }

        void check( const std::string &oter_name, const mapgen_parameters &parameters,
                    const jmapgen_int &/*x*/, const jmapgen_int &/*y*/
                  ) const override {
            ftype.check( oter_name, parameters );
        }
};
/**
 * Place an NPC.
 * "class": the npc class, see @ref map::place_npc
 */
class jmapgen_npc : public jmapgen_piece
{
    public:
        mapgen_value<string_id<npc_template>> npc_class;
        bool target;
        std::vector<trait_id> traits;
        std::string unique_id;
        jmapgen_npc( const JsonObject &jsi, const std::string_view/*context*/ ) :
            npc_class( jsi.get_member( "class" ) )
            , target( jsi.get_bool( "target", false ) ) {
            if( jsi.has_string( "add_trait" ) ) {
                traits.emplace_back();
                jsi.read( "add_trait", traits.back() );
            } else if( jsi.has_array( "add_trait" ) ) {
                jsi.read( "add_trait", traits );
            }
            if( jsi.has_string( "unique_id" ) ) {
                jsi.read( "unique_id", unique_id );
            }
        }
        void apply( const mapgendata &dat, const jmapgen_int &x, const jmapgen_int &y,
                    const std::string &/*context*/ ) const override {
            string_id<npc_template> chosen_id = npc_class.get( dat );
            if( chosen_id.is_null() ) {
                return;
            }
            if( !unique_id.empty() && g->unique_npc_exists( unique_id ) ) {
                add_msg_debug( debugmode::DF_NPC, "NPC with unique id %s already exists.", unique_id );
                return;
            }
            tripoint const dst( x.get(), y.get(), dat.m.get_abs_sub().z() );
            character_id npc_id = dat.m.place_npc( dst.xy(), chosen_id );
            if( get_map().inbounds( dat.m.getglobal( dst ) ) ) {
                dat.m.queue_main_cleanup();
            }
            if( dat.mission() && target ) {
                dat.mission()->set_target_npc_id( npc_id );
            }
            npc *p = g->find_npc( npc_id );
            if( p != nullptr ) {
                for( const trait_id &new_trait : traits ) {
                    p->set_mutation( new_trait );
                }
                if( !unique_id.empty() ) {
                    p->set_unique_id( unique_id );
                }
            }
        }

        void check( const std::string &oter_name, const mapgen_parameters &parameters,
                    const jmapgen_int &/*x*/, const jmapgen_int &/*y*/
                  ) const override {
            npc_class.check( oter_name, parameters );
        }
};
/**
* Place ownership area
*/
class jmapgen_faction : public jmapgen_piece
{
    public:
        mapgen_value<faction_id> id;
        jmapgen_faction( const JsonObject &jsi, const std::string_view/*context*/ )
            : id( jsi.get_member( "id" ) ) {
        }
        mapgen_phase phase() const override {
            return mapgen_phase::faction_ownership;
        }
        void apply( const mapgendata &dat, const jmapgen_int &x, const jmapgen_int &y,
                    const std::string &/*context*/ ) const override {
            faction_id chosen_id = id.get( dat );
            if( chosen_id.is_null() ) {
                return;
            }
            dat.m.apply_faction_ownership( point( x.val, y.val ), point( x.valmax, y.valmax ),
                                           chosen_id );
        }

        void check( const std::string &oter_name, const mapgen_parameters &parameters,
                    const jmapgen_int &/*x*/, const jmapgen_int &/*y*/
                  ) const override {
            id.check( oter_name, parameters );
        }
};
/**
 * Place a sign with some text.
 * "signage": the text on the sign.
 */
class jmapgen_sign : public jmapgen_piece
{
    private:
        furn_id sign_furniture;
    public:
        translation signage;
        std::string snippet;
        jmapgen_sign( const JsonObject &jsi, const std::string_view/*context*/ ) :
            snippet( jsi.get_string( "snippet", "" ) ) {
            jsi.read( "signage", signage );
            optional( jsi, false, "furniture", sign_furniture, furn_f_sign );
            if( signage.empty() && snippet.empty() ) {
                jsi.throw_error( "jmapgen_sign: needs either signage or snippet" );
            }
            if( !sign_furniture->has_flag( ter_furn_flag::TFLAG_SIGN ) ) {
                jsi.throw_error( "jmapgen_sign: specified furniture needs SIGN flag" );
            }
        }
        void apply( const mapgendata &dat, const jmapgen_int &x, const jmapgen_int &y,
                    const std::string &/*context*/ ) const override {
            const point r( x.get(), y.get() );
            dat.m.furn_set( r, f_null );
            dat.m.furn_set( r, sign_furniture );

            std::string signtext;

            if( !snippet.empty() ) {
                // select a snippet from the category
                signtext = SNIPPET.random_from_category( snippet ).value_or( translation() ).translated();
            } else if( !signage.empty() ) {
                signtext = signage.translated();
            }
            if( !signtext.empty() ) {
                // replace tags
                std::string cityname = "illegible city name";
                tripoint_abs_sm abs_sub = dat.m.get_abs_sub();
                const city *c = overmap_buffer.closest_city( abs_sub ).city;
                if( c != nullptr ) {
                    cityname = c->name;
                }
                signtext = apply_all_tags( signtext, cityname );
            }
            dat.m.set_signage( tripoint( r, dat.m.get_abs_sub().z() ), signtext );
        }
        std::string apply_all_tags( std::string signtext, const std::string &cityname ) const {
            signtext = SNIPPET.expand( signtext );
            replace_city_tag( signtext, cityname );
            return signtext;
        }
        bool has_vehicle_collision( const mapgendata &dat, const point &p ) const override {
            return dat.m.veh_at( tripoint( p, dat.zlevel() ) ).has_value();
        }
};
/**
 * Place graffiti with some text or a snippet.
 * "text": the text of the graffiti.
 * "snippet": snippet category to pull from for text instead.
 */
class jmapgen_graffiti : public jmapgen_piece
{
    public:
        translation text;
        std::string snippet;
        jmapgen_graffiti( const JsonObject &jsi, const std::string_view/*context*/ ) :
            snippet( jsi.get_string( "snippet", "" ) ) {
            jsi.read( "text", text );
            if( text.empty() && snippet.empty() ) {
                jsi.throw_error( "jmapgen_graffiti: needs either text or snippet" );
            }
        }
        void apply( const mapgendata &dat, const jmapgen_int &x, const jmapgen_int &y,
                    const std::string &/*context*/ ) const override {
            const point r( x.get(), y.get() );

            std::string graffiti;

            if( !snippet.empty() ) {
                // select a snippet from the category
                graffiti = SNIPPET.random_from_category( snippet ).value_or( translation() ).translated();
            } else if( !text.empty() ) {
                graffiti = text.translated();
            }
            if( !graffiti.empty() ) {
                // replace tags
                std::string cityname = "illegible city name";
                tripoint_abs_sm abs_sub = dat.m.get_abs_sub();
                const city *c = overmap_buffer.closest_city( abs_sub ).city;
                if( c != nullptr ) {
                    cityname = c->name;
                }
                graffiti = apply_all_tags( graffiti, cityname );
            }
            dat.m.set_graffiti( tripoint( r, dat.m.get_abs_sub().z() ), graffiti );
        }
        std::string apply_all_tags( std::string graffiti, const std::string &cityname ) const {
            graffiti = SNIPPET.expand( graffiti );
            replace_city_tag( graffiti, cityname );
            return graffiti;
        }
};
/**
 * Place a vending machine with content.
 * "item_group": the item group that is used to generate the content of the vending machine.
 */
class jmapgen_vending_machine : public jmapgen_piece
{
    public:
        bool reinforced;
        mapgen_value<item_group_id> group_id;
        bool lootable;
        jmapgen_vending_machine( const JsonObject &jsi, const std::string_view/*context*/ ) :
            reinforced( jsi.get_bool( "reinforced", false ) )
            , lootable( jsi.get_bool( "lootable", false ) ) {
            if( jsi.has_member( "item_group" ) ) {
                group_id = mapgen_value<item_group_id>( jsi.get_member( "item_group" ) );
            } else {
                group_id = mapgen_value<item_group_id>( "default_vending_machine" );
            }
        }
        void apply( const mapgendata &dat, const jmapgen_int &x, const jmapgen_int &y,
                    const std::string &/*context*/ ) const override {
            const point r( x.get(), y.get() );
            dat.m.furn_set( r, f_null );
            item_group_id chosen_id = group_id.get( dat );
            if( chosen_id.is_null() ) {
                return;
            }
            dat.m.place_vending( r, chosen_id, reinforced, lootable );
        }
        bool has_vehicle_collision( const mapgendata &dat, const point &p ) const override {
            return dat.m.veh_at( tripoint( p, dat.zlevel() ) ).has_value();
        }

        void check( const std::string &oter_name, const mapgen_parameters &parameters,
                    const jmapgen_int &/*x*/, const jmapgen_int &/*y*/
                  ) const override {
            group_id.check( oter_name, parameters );
        }
};
/**
 * Place a toilet with (dirty) water in it.
 * "amount": number of water charges to place.
 */
class jmapgen_toilet : public jmapgen_piece
{
    public:
        jmapgen_int amount;
        jmapgen_toilet( const JsonObject &jsi, const std::string_view/*context*/ ) :
            amount( jsi, "amount", 0, 0 ) {
        }
        mapgen_phase phase() const override {
            return mapgen_phase::furniture;
        }
        void apply( const mapgendata &dat, const jmapgen_int &x, const jmapgen_int &y,
                    const std::string &/*context*/ ) const override {
            const point r( x.get(), y.get() );
            const int charges = amount.get();
            dat.m.furn_set( r, f_null );
            if( charges == 0 ) {
                dat.m.place_toilet( r ); // Use the default charges supplied as default values
            } else {
                dat.m.place_toilet( r, charges );
            }
        }
        bool has_vehicle_collision( const mapgendata &dat, const point &p ) const override {
            return dat.m.veh_at( tripoint( p, dat.zlevel() ) ).has_value();
        }
};
/**
 * Place a gas pump with fuel in it.
 * "amount": number of fuel charges to place.
 */
class jmapgen_gaspump : public jmapgen_piece
{
    public:
        jmapgen_int amount;
        mapgen_value<itype_id> fuel;
        jmapgen_gaspump( const JsonObject &jsi, const std::string_view/*context*/ ) :
            amount( jsi, "amount", 0, 0 ) {
            if( jsi.has_member( "fuel" ) ) {
                jsi.read( "fuel", fuel );
            }
        }

        void check( const std::string &oter_name, const mapgen_parameters &parameters,
                    const jmapgen_int &/*x*/, const jmapgen_int &/*y*/
                  ) const override {
            fuel.check( oter_name, parameters );
            static const std::unordered_set<itype_id> valid_fuels = {
                itype_id::NULL_ID(), itype_gasoline, itype_diesel, itype_jp8, itype_avgas
            };
            for( const itype_id &possible_fuel : fuel.all_possible_results( parameters ) ) {
                // may want to not force this, if we want to support other fuels for some reason
                if( !valid_fuels.count( possible_fuel ) ) {
                    debugmsg( "invalid fuel %s in %s", possible_fuel.str(), oter_name );
                }
            }
        }

        void apply( const mapgendata &dat, const jmapgen_int &x, const jmapgen_int &y,
                    const std::string &/*context*/ ) const override {
            const point r( x.get(), y.get() );
            int charges = amount.get();
            dat.m.furn_set( r, f_null );
            if( charges == 0 ) {
                charges = rng( 10000, 50000 );
            }
            itype_id chosen_fuel = fuel.get( dat );
            if( chosen_fuel.is_null() ) {
                dat.m.place_gas_pump( r, charges );
            } else {
                dat.m.place_gas_pump( r, charges, chosen_fuel );
            }
        }
        bool has_vehicle_collision( const mapgendata &dat, const point &p ) const override {
            return dat.m.veh_at( tripoint( p, dat.zlevel() ) ).has_value();
        }
};

/**
 * Place a specific liquid into the map.
 * "liquid": id of the liquid item (item should use charges)
 * "amount": quantity of liquid placed (a value of -1 uses the default amount)
 * "chance": chance of liquid being placed, see @ref map::place_items
 */
class jmapgen_liquid_item : public jmapgen_piece
{
    public:
        jmapgen_int amount;
        mapgen_value<itype_id> liquid;
        jmapgen_int chance;
        jmapgen_liquid_item( const JsonObject &jsi, const std::string_view/*context*/ ) :
            amount( jsi, "amount", -1, -1 )
            , liquid( jsi.get_member( "liquid" ) )
            , chance( jsi, "chance", 1, 1 ) {
        }
        void apply( const mapgendata &dat, const jmapgen_int &x, const jmapgen_int &y,
                    const std::string &/*context*/ ) const override {
            if( one_in( chance.get() ) ) {
                itype_id chosen_id = liquid.get( dat );
                if( chosen_id.is_null() ) {
                    return;
                }
                // Itemgroups apply migrations when being loaded, but we need to migrate
                // individual items here.
                itype_id migrated = item_controller->migrate_id( chosen_id );
                item newliquid( migrated, calendar::start_of_cataclysm );

                if( amount.val > -1 ) {
                    if( amount.valmax > -1 ) {
                        newliquid.charges = amount.get();
                    } else {
                        newliquid.charges = amount.val;
                    }
                }
                if( newliquid.charges > 0 ) {
                    dat.m.add_item_or_charges(
                        tripoint( x.get(), y.get(), dat.m.get_abs_sub().z() ), newliquid );
                }
            }
        }

        void check( const std::string &oter_name, const mapgen_parameters &parameters,
                    const jmapgen_int &/*x*/, const jmapgen_int &/*y*/
                  ) const override {
            liquid.check( oter_name, parameters );
        }
};

/**
 * Place a corpse of a random monster from a monster group into the map.
 * "group": id of monster group to choose from
 * "age": age (in days) of monster's corpse
 */
class jmapgen_corpse : public jmapgen_piece
{
    public:
        mongroup_id group;
        time_duration age;
        jmapgen_corpse( const JsonObject &jsi, const std::string_view/*context*/ ) :
            group( jsi.get_member( "group" ) )
            , age( time_duration::from_days( jsi.get_int( "age", 0 ) ) ) {
        }

        void apply( const mapgendata &dat, const jmapgen_int &x, const jmapgen_int &y,
                    const std::string &/*context*/ ) const override {
            const std::vector<mtype_id> monster_group =
                MonsterGroupManager::GetMonstersFromGroup( group, true );
            const mtype_id &corpse_type = random_entry_ref( monster_group );
            item corpse = item::make_corpse( corpse_type,
                                             std::max( calendar::turn - age, calendar::start_of_cataclysm ) );
            dat.m.add_item_or_charges( tripoint( x.get(), y.get(), dat.m.get_abs_sub().z() ),
                                       corpse );
        }
};

/**
 * Place items from an item group.
 * "item": id of the item group.
 * "chance": chance of items being placed, see @ref map::place_items
 * "repeat": number of times to apply this piece
 */
class jmapgen_item_group : public jmapgen_piece
{
    public:
        item_group_id group_id;
        jmapgen_int chance;
        std::string faction;
        jmapgen_item_group( const JsonObject &jsi, const std::string_view context ) :
            chance( jsi, "chance", 1, 1 ) {
            JsonValue group = jsi.get_member( "item" );
            group_id = item_group::load_item_group( group, "collection",
                                                    str_cat( "mapgen item group ", context ) );
            repeat = jmapgen_int( jsi, "repeat", 1, 1 );
            if( jsi.has_string( "faction" ) ) {
                faction = jsi.get_string( "faction" );
            }
        }
        void check( const std::string &context, const mapgen_parameters &,
                    const jmapgen_int &/*x*/, const jmapgen_int &/*y*/ ) const override {
            if( !group_id.is_valid() ) {
                debugmsg( "Invalid item_group_id \"%s\" in %s", group_id.str(), context );
            }
        }
        void apply( const mapgendata &dat, const jmapgen_int &x, const jmapgen_int &y,
                    const std::string &/*context*/ ) const override {
            dat.m.place_items( group_id, chance.get(), point( x.val, y.val ), point( x.valmax, y.valmax ), true,
                               calendar::start_of_cataclysm, 0, 0, faction );
        }
};

/** Place items from an item group */
class jmapgen_loot : public jmapgen_piece
{
        friend jmapgen_objects;

    public:
        explicit jmapgen_loot( const JsonObject &jsi ) :
            result_group( Item_group::Type::G_COLLECTION, 100, jsi.get_int( "ammo", 0 ),
                          jsi.get_int( "magazine", 0 ), "mapgen loot entry" )
            , chance( jsi.get_int( "chance", 100 ) ) {
            const item_group_id group( jsi.get_string( "group", std::string() ) );
            itype_id ity;
            jsi.read( "item", ity );

            if( group.is_empty() == ity.is_empty() ) {
                jsi.throw_error( "must provide either item or group" );
            }
            if( !group.is_empty() && !item_group::group_is_defined( group ) ) {
                set_mapgen_defer( jsi, "group", "no such item group" );
            }
            if( !ity.is_empty() && !item::type_is_defined( ity ) ) {
                set_mapgen_defer( jsi, "item", "no such item type '" + ity.str() + "'" );
            }

            // All the probabilities are 100 because we do the roll in @ref apply.
            if( group.is_empty() ) {
                // Migrations are applied to item *groups* on load, but single item spawns must be
                // migrated individually
                std::string variant;
                if( jsi.has_string( "variant" ) ) {
                    variant = jsi.get_string( "variant" );
                }
                result_group.add_item_entry( item_controller->migrate_id( ity ), 100, variant );
            } else {
                result_group.add_group_entry( group, 100 );
            }
            result_group.finalize( itype_id::NULL_ID() );
        }

        void apply( const mapgendata &dat, const jmapgen_int &x, const jmapgen_int &y,
                    const std::string &/*context*/ ) const override {
            if( rng( 0, 99 ) < chance ) {
                const Item_spawn_data *const isd = &result_group;
                std::vector<item> spawn;
                spawn.reserve( 20 );
                isd->create( spawn, calendar::start_of_cataclysm,
                             spawn_flags::use_spawn_rate );
                dat.m.spawn_items( tripoint( rng( x.val, x.valmax ), rng( y.val, y.valmax ),
                                             dat.m.get_abs_sub().z() ), spawn );
            }
        }

    private:
        Item_group result_group;
        int chance;
};

/**
 * Place spawn points for a monster group (actual monster spawning is done later).
 * "monster": id of the monster group.
 * "chance": see @ref map::place_spawns
 * "density": see @ref map::place_spawns
 */
class jmapgen_monster_group : public jmapgen_piece
{
    public:
        mapgen_value<mongroup_id> id;
        float density;
        jmapgen_int chance;
        jmapgen_monster_group( const JsonObject &jsi, const std::string_view/*context*/ ) :
            id( jsi.get_member( "monster" ) )
            , density( jsi.get_float( "density", -1.0f ) )
            , chance( jsi, "chance", 1, 1 ) {
        }
        void apply( const mapgendata &dat, const jmapgen_int &x, const jmapgen_int &y,
                    const std::string &/*context*/ ) const override {
            mongroup_id chosen_id = id.get( dat );
            if( chosen_id.is_null() ) {
                return;
            }
            dat.m.place_spawns( chosen_id, chance.get(), point( x.val, y.val ),
                                point( x.valmax, y.valmax ),
                                density == -1.0f ? dat.monster_density() : density );
        }

        void check( const std::string &oter_name, const mapgen_parameters &parameters,
                    const jmapgen_int &/*x*/, const jmapgen_int &/*y*/
                  ) const override {
            id.check( oter_name, parameters );
        }
};
/**
 * Place spawn points for a specific monster.
 * "monster": id of the monster. or "group": id of the monster group.
 * "friendly": whether the new monster is friendly to the player character.
 * "name": the name of the monster (if it has one).
 * "chance": the percentage chance of a monster, affected by spawn density
 *     If high density means greater than one hundred percent, can place multiples.
 * "repeat": roll this many times for creatures, potentially spawning multiples.
 * "pack_size": place this many creatures each time a roll is successful.
 * "one_or_none": place max of 1 (or pack_size) monsters, even if spawn density > 1.
 *     Defaults to true if repeat and pack_size are unset, false if one is set.
 */
class jmapgen_monster : public jmapgen_piece
{
    public:
        weighted_int_list<mapgen_value<mtype_id>> ids;
        mapgen_value<mongroup_id> m_id;
        jmapgen_int chance;
        jmapgen_int pack_size;
        bool one_or_none;
        bool friendly;
        std::optional<translation> name = std::nullopt;
        std::string random_name_str;
        bool target;
        bool use_pack_size;
        struct spawn_data data;
        jmapgen_monster( const JsonObject &jsi, const std::string_view/*context*/ ) :
            chance( jsi, "chance", 100, 100 )
            , pack_size( jsi, "pack_size", 1, 1 )
            , one_or_none( jsi.get_bool( "one_or_none",
                                         !( jsi.has_member( "repeat" ) ||
                                            jsi.has_member( "pack_size" ) ) ) )
            , friendly( jsi.get_bool( "friendly", false ) )
            , random_name_str( jsi.get_string( "random_name", "" ) )
            , target( jsi.get_bool( "target", false ) )
            , use_pack_size( jsi.get_bool( "use_pack_size", false ) ) {

            {
                translation translated_name;
                if( jsi.read( "name", translated_name ) ) {
                    name.emplace( std::move( translated_name ) );
                } else if( random_name_str == "snippet" ) {
                    debugmsg( "Field \"name\" is missing for random name 'snippet'" );
                }
            }

            if( jsi.has_member( "group" ) ) {
                jsi.read( "group", m_id );
            } else if( jsi.has_array( "monster" ) ) {
                load_weighted_list( jsi.get_member( "monster" ), ids, 100 );
            } else {
                mapgen_value<mtype_id> id( jsi.get_member( "monster" ) );
                ids.add( id, 100 );
            }

            std::set<std::string> valid_random_name_strs = { "random", "female", "male", "snippet", "" };
            if( valid_random_name_strs.count( random_name_str ) == 0 ) {
                debugmsg( "Invalid random name '%s'", random_name_str );
            }

            if( jsi.has_object( "spawn_data" ) ) {
                const JsonObject &sd = jsi.get_object( "spawn_data" );
                if( sd.has_array( "ammo" ) ) {
                    const JsonArray &ammos = sd.get_array( "ammo" );
                    for( const JsonObject adata : ammos ) {
                        data.ammo.emplace( itype_id( adata.get_string( "ammo_id" ) ),
                                           jmapgen_int( adata, "qty" ) );
                    }
                }
                if( sd.has_array( "patrol" ) ) {
                    const JsonArray &patrol_pts = sd.get_array( "patrol" );
                    for( const JsonObject p_pt : patrol_pts ) {
                        jmapgen_int ptx = jmapgen_int( p_pt, "x" );
                        jmapgen_int pty = jmapgen_int( p_pt, "y" );
                        data.patrol_points_rel_ms.emplace_back( ptx.get(), pty.get() );
                    }
                }
            }
        }

        void check( const std::string &oter_name, const mapgen_parameters &parameters,
                    const jmapgen_int &/*x*/, const jmapgen_int &/*y*/
                  ) const override {
            for( const weighted_object<int, mapgen_value<mtype_id>> &id : ids ) {
                id.obj.check( oter_name, parameters );
            }
            m_id.check( oter_name, parameters );
        }

        void apply( const mapgendata &dat, const jmapgen_int &x, const jmapgen_int &y,
                    const std::string &/*context*/ ) const override {

            int raw_odds = chance.get();

            // Handle spawn density: Increase odds, but don't let the odds of absence go below
            // half the odds at density 1.
            // Instead, apply a multiplier to the number of monsters for really high densities.
            // For example, a 50% chance at spawn density 4 becomes a 75% chance of ~2.7 monsters.
            int odds_after_density = raw_odds * get_option<float>( "SPAWN_DENSITY" );
            int max_odds = ( 100 + raw_odds ) / 2;
            float density_multiplier = 1.0f;
            if( odds_after_density > max_odds ) {
                density_multiplier = 1.0f * odds_after_density / max_odds;
                odds_after_density = max_odds;
            }

            int mission_id = -1;
            if( dat.mission() && target ) {
                mission_id = dat.mission()->get_id();
            }

            int spawn_count = roll_remainder( density_multiplier );

            // don't let high spawn density alone cause more than 1 to spawn.
            if( one_or_none ) {
                spawn_count = std::min( spawn_count, 1 );
            }
            // don't spawn less than 1 if odds were 100%, even with low spawn density.
            if( raw_odds == 100 ) {
                spawn_count = std::max( spawn_count, 1 );
            } else {
                if( !x_in_y( odds_after_density, 100 ) ) {
                    return;
                }
            }

            mongroup_id chosen_group = m_id.get( dat );
            std::optional<std::string> chosen_name = std::nullopt;
            if( !random_name_str.empty() ) {
                if( random_name_str == "female" ) {
                    chosen_name.emplace( SNIPPET.expand( "<female_given_name>" ) );
                } else if( random_name_str == "male" ) {
                    chosen_name.emplace( SNIPPET.expand( "<male_given_name>" ) );
                } else if( random_name_str == "random" ) {
                    chosen_name.emplace( SNIPPET.expand( "<given_name>" ) );
                } else if( random_name_str == "snippet" && name.has_value() ) {
                    chosen_name.emplace( SNIPPET.expand( name.value().translated() ) );
                }
            }
            if( !chosen_name.has_value() && name.has_value() ) {
                chosen_name.emplace( name.value().translated() );
            }
            if( !chosen_group.is_null() ) {
                std::vector<MonsterGroupResult> spawn_details =
                    MonsterGroupManager::GetResultFromGroup( chosen_group, nullptr, nullptr, false, nullptr,
                            use_pack_size );
                for( const MonsterGroupResult &mgr : spawn_details ) {
                    dat.m.add_spawn( mgr.name, spawn_count * pack_size.get(),
                    { x.get(), y.get(), dat.m.get_abs_sub().z() },
                    friendly, -1, mission_id, chosen_name, data );
                }
            } else if( ids.is_valid() ) {
                mtype_id chosen_type = ids.pick()->get( dat );
                if( !chosen_type.is_null() ) {
                    dat.m.add_spawn( chosen_type, spawn_count * pack_size.get(),
                    { x.get(), y.get(), dat.m.get_abs_sub().z() },
                    friendly, -1, mission_id, chosen_name, data );
                }
            }
        }
};

static inclusive_rectangle<point> vehicle_bounds( const vehicle_prototype &vp )
{
    point min( INT_MAX, INT_MAX );
    point max( INT_MIN, INT_MIN );

    cata_assert( !vp.parts.empty() );

    for( const vehicle_prototype::part_def &part : vp.parts ) {
        min.x = std::min( min.x, part.pos.x );
        max.x = std::max( max.x, part.pos.x );
        min.y = std::min( min.y, part.pos.y );
        max.y = std::max( max.y, part.pos.y );
    }

    return { min, max };
}

/**
 * Place a vehicle.
 * "vehicle": id of the vehicle.
 * "chance": chance of spawning the vehicle: 0...100
 * "rotation": rotation of the vehicle, see @ref vehicle::vehicle
 * "fuel": fuel status of the vehicle, see @ref vehicle::vehicle
 * "status": overall (damage) status of the vehicle, see @ref vehicle::vehicle
 */
class jmapgen_vehicle : public jmapgen_piece
{
    public:
        mapgen_value<vgroup_id> type;
        jmapgen_int chance;
        std::vector<units::angle> rotation;
        int fuel;
        int status;
        std::string faction;
        jmapgen_vehicle( const JsonObject &jsi, const std::string_view/*context*/ ) :
            type( jsi.get_member( "vehicle" ) )
            , chance( jsi, "chance", 1, 1 )
            //, rotation( jsi.get_int( "rotation", 0 ) ) // unless there is a way for the json parser to
            // return a single int as a list, we have to manually check this in the constructor below
            , fuel( jsi.get_int( "fuel", -1 ) )
            , status( jsi.get_int( "status", -1 ) ) {
            if( jsi.has_array( "rotation" ) ) {
                for( const JsonValue elt : jsi.get_array( "rotation" ) ) {
                    rotation.push_back( units::from_degrees( elt.get_int() ) );
                }
            } else {
                rotation.push_back( units::from_degrees( jsi.get_int( "rotation", 0 ) ) );
            }

            if( jsi.has_string( "faction" ) ) {
                faction = jsi.get_string( "faction" );
            }
        }
        void apply( const mapgendata &dat, const jmapgen_int &x, const jmapgen_int &y,
                    const std::string &/*context*/ ) const override {
            if( !x_in_y( chance.get(), 100 ) ) {
                return;
            }
            vgroup_id chosen_id = type.get( dat );
            if( chosen_id.is_null() ) {
                return;
            }
            tripoint const dst( x.get(), y.get(), dat.m.get_abs_sub().z() );
            vehicle *veh = dat.m.add_vehicle( chosen_id->pick(), dst, random_entry( rotation ),
                                              fuel, status );
            if( veh && !faction.empty() ) {
                veh->set_owner( faction_id( faction ) );
            }
            if( get_map().inbounds( dat.m.getglobal( dst ) ) ) {
                dat.m.queue_main_cleanup();
            }
        }
        bool has_vehicle_collision( const mapgendata &dat, const point &p ) const override {
            return dat.m.veh_at( tripoint( p, dat.zlevel() ) ).has_value();
        }

        void check( const std::string &context, const mapgen_parameters &parameters,
                    const jmapgen_int &x, const jmapgen_int &y
                  ) const override {
            type.check( context, parameters );

            if( x.val == -1 ) {
                // We are in a palette, so no need to verify that the positions
                // are valid
                return;
            }

            // The rest of this function is devoted to ensuring that this
            // vehicle placement does not lead to a vehicle overlapping an OMT
            // boundary, because that causes issues (e.g. if the vehicle is
            // damaged and tries to drop items during mapgen, they may drop on
            // points outside the map).

            point min( INT_MAX, INT_MAX );
            point max( INT_MIN, INT_MIN );
            vgroup_id min_x_vg;
            vproto_id min_x_vp;
            vgroup_id max_x_vg;
            vproto_id max_x_vp;
            vgroup_id min_y_vg;
            vproto_id min_y_vp;
            vgroup_id max_y_vg;
            vproto_id max_y_vp;
            for( const vgroup_id &vg_id : type.all_possible_results( parameters ) ) {
                for( const vproto_id &vp_id : vg_id->all_possible_results() ) {
                    inclusive_rectangle<point> bounds = vehicle_bounds( *vp_id );
                    if( bounds.p_min.x < min.x ) {
                        min_x_vg = vg_id;
                        min_x_vp = vp_id;
                        min.x = bounds.p_min.x;
                    }
                    if( bounds.p_max.x > max.x ) {
                        max_x_vg = vg_id;
                        max_x_vp = vp_id;
                        max.x = bounds.p_max.x;
                    }
                    if( bounds.p_min.y < min.y ) {
                        min_y_vg = vg_id;
                        min_y_vp = vp_id;
                        min.y = bounds.p_min.y;
                    }
                    if( bounds.p_max.y > max.y ) {
                        max_y_vg = vg_id;
                        max_y_vp = vp_id;
                        max.y = bounds.p_max.y;
                    }
                }
            }

            for( units::angle rot : rotation ) {
                int degrees = to_degrees( rot );
                while( degrees < 0 ) {
                    degrees += 360;
                }
                if( degrees % 90 != 0 ) {
                    // TODO: support non-rectilinear vehicle placement
                    continue;
                }
                int turns = degrees / 90;
                point rotated_min = min.rotate( turns );
                point rotated_max = max.rotate( turns );
                point new_min( std::min( rotated_min.x, rotated_max.x ),
                               std::min( rotated_min.y, rotated_max.y ) );
                point new_max( std::max( rotated_min.x, rotated_max.x ),
                               std::max( rotated_min.y, rotated_max.y ) );

                new_min += point( x.val, y.val );
                new_max += point( x.valmax, y.valmax );

                cube_direction bad_rotated_direction = cube_direction::last;
                std::string extreme_coord;

                if( new_min.x < 0 ) {
                    bad_rotated_direction = cube_direction::west;
                    extreme_coord = string_format( "x = %d (should be at least 0)", new_min.x );
                } else if( new_max.x >= 24 ) {
                    bad_rotated_direction = cube_direction::east;
                    extreme_coord = string_format( "x = %d (should be at most 23)", new_max.x );
                } else if( new_min.y < 0 ) {
                    extreme_coord = string_format( "y = %d (should be at least 0)", new_min.y );
                    bad_rotated_direction = cube_direction::north;
                } else if( new_max.y >= 24 ) {
                    bad_rotated_direction = cube_direction::south;
                    extreme_coord = string_format( "y = %d (should be at most 23)", new_max.y );
                } else {
                    continue;
                }

                cube_direction bad_direction = bad_rotated_direction - turns;

                std::string bad_vehicle;
                auto format_option = []( const vgroup_id & vg, const vproto_id & vp ) {
                    return string_format(
                               "[vgroup_id %s; vproto_id %s]", vg.str(), vp.str() );
                };
                switch( bad_direction ) {
                    case cube_direction::north:
                        bad_vehicle = format_option( min_y_vg, min_y_vp );
                        break;
                    case cube_direction::south:
                        bad_vehicle = format_option( max_y_vg, max_y_vp );
                        break;
                    case cube_direction::east:
                        bad_vehicle = format_option( max_x_vg, max_x_vp );
                        break;
                    case cube_direction::west:
                        bad_vehicle = format_option( min_x_vg, min_x_vp );
                        break;
                    default:
                        cata_fatal( "Invalid bad_direction %d", bad_direction );
                }
                debugmsg( "In %s, vehicle placement at x:[%d,%d], y:[%d,%d]: "
                          "potential placement of vehicle out of bounds.  "
                          "At rotation %d the vehicle %s extends too far %s, "
                          "reaching coordinate %s",
                          context, x.val, x.valmax, y.val, y.valmax, degrees,
                          bad_vehicle, io::enum_to_string( bad_rotated_direction ),
                          extreme_coord );
                // Early exit because we don't want too much error spam
                // from the same mapgen piece
                return;
            }
        }
};
/**
 * Place a specific item.
 * "item": id of item type to spawn.
 * "chance": chance of spawning it (1 = always, otherwise one_in(chance)).
 * "amount": amount of items to spawn.
 * "repeat": number of times to apply this piece
 */
class jmapgen_spawn_item : public jmapgen_piece
{
    public:
        mapgen_value<itype_id> type;
        std::string variant;
        std::string faction;
        jmapgen_int amount;
        jmapgen_int chance;
        std::set<flag_id> flags;
        jmapgen_spawn_item( const JsonObject &jsi, const std::string_view/*context*/ ) :
            type( jsi.get_member( "item" ) )
            , amount( jsi, "amount", 1, 1 )
            , chance( jsi, "chance", 100, 100 )
            , flags( jsi.get_tags<flag_id>( "custom-flags" ) ) {
            if( jsi.has_string( "variant" ) ) {
                variant = jsi.get_string( "variant" );
            }
            if( jsi.has_string( "faction" ) ) {
                faction = jsi.get_string( "faction" );
            }
            repeat = jmapgen_int( jsi, "repeat", 1, 1 );
        }
        void apply( const mapgendata &dat, const jmapgen_int &x, const jmapgen_int &y,
                    const std::string &/*context*/ ) const override {
            itype_id chosen_id = type.get( dat );
            if( chosen_id.is_null() ) {
                return;
            }
            // Itemgroups apply migrations when being loaded, but we need to migrate
            // individual items here.
            chosen_id = item_controller->migrate_id( chosen_id );

            const int c = chance.get();

            // 100% chance = exactly 1 item, otherwise scale by item spawn rate.
            const float spawn_rate = get_option<float>( "ITEM_SPAWNRATE" );
            int spawn_count = ( c == 100 ) ? 1 : roll_remainder( c * spawn_rate / 100.0f );
            for( int i = 0; i < spawn_count; i++ ) {
                dat.m.spawn_item( point( x.get(), y.get() ), chosen_id, amount.get(),
                                  0, calendar::start_of_cataclysm, 0, flags, variant, faction );
            }
        }

        void check( const std::string &oter_name, const mapgen_parameters &parameters,
                    const jmapgen_int &/*x*/, const jmapgen_int &/*y*/
                  ) const override {
            type.check( oter_name, parameters );
        }
};
/**
 * Place a trap.
 * "trap": id of the trap.
 */
class jmapgen_trap : public jmapgen_piece
{
    public:
        mapgen_value<trap_id> id;
        bool remove = false;

        jmapgen_trap( const JsonObject &jsi, const std::string_view/*context*/ ) {
            init( jsi.get_member( "trap" ) );
            remove = jsi.get_bool( "remove", false );
        }

        explicit jmapgen_trap( const JsonValue &tid ) {
            if( tid.test_object() ) {
                JsonObject jo = tid.get_object();
                remove = jo.get_bool( "remove", false );
                if( jo.has_member( "trap" ) ) {
                    init( jo.get_member( "trap" ) );
                    return;
                }
            }
            init( tid );
        }
        void apply( const mapgendata &dat, const jmapgen_int &x, const jmapgen_int &y,
                    const std::string &/*context*/ ) const override {
            trap_id chosen_id = id.get( dat );
            if( chosen_id.id().is_null() ) {
                return;
            }
            const tripoint actual_loc = tripoint( x.get(), y.get(), dat.m.get_abs_sub().z() );
            if( remove ) {
                dat.m.remove_trap( actual_loc );
            } else {
                dat.m.trap_set( actual_loc, chosen_id );
            }
        }
        bool has_vehicle_collision( const mapgendata &dat, const point &p ) const override {
            return dat.m.veh_at( tripoint( p, dat.zlevel() ) ).has_value();
        }

        void check( const std::string &oter_name, const mapgen_parameters &parameters,
                    const jmapgen_int &/*x*/, const jmapgen_int &/*y*/
                  ) const override {
            id.check( oter_name, parameters );
        }
    private:
        void init( const JsonValue &jsi ) {
            id = mapgen_value<trap_id>( jsi );
        }
};
/**
 * Place a furniture.
 * "furn": id of the furniture.
 */
class jmapgen_furniture : public jmapgen_piece
{
    public:
        mapgen_value<furn_id> id;
        jmapgen_furniture( const JsonObject &jsi, const std::string_view/*context*/ ) :
            jmapgen_furniture( jsi.get_member( "furn" ) ) {}
        explicit jmapgen_furniture( const JsonValue &fid ) : id( fid ) {}
        mapgen_phase phase() const override {
            return mapgen_phase::furniture;
        }
        void apply( const mapgendata &dat, const jmapgen_int &x, const jmapgen_int &y,
                    const std::string &context ) const override {
            furn_id chosen_id = id.get( dat );
            if( chosen_id.id().is_null() ) {
                return;
            }
            if( !dat.m.furn_set( point( x.get(), y.get() ), chosen_id ) ) {
                debugmsg( "Problem setting furniture in %s", context );
            }
        }
        bool has_vehicle_collision( const mapgendata &dat, const point &p ) const override {
            return dat.m.veh_at( tripoint( p, dat.zlevel() ) ).has_value();
        }

        void check( const std::string &oter_name, const mapgen_parameters &parameters,
                    const jmapgen_int &/*x*/, const jmapgen_int &/*y*/
                  ) const override {
            id.check( oter_name, parameters );
        }
};
/**
 * Place terrain.
 * "ter": id of the terrain.
 */
class jmapgen_terrain : public jmapgen_piece
{
    private:
        enum apply_action {
            act_unknown, act_ignore, act_dismantle, act_erase
        };
    public:
        mapgen_value<ter_id> id;
        jmapgen_terrain( const JsonObject &jsi, const std::string_view/*context*/ ) :
            jmapgen_terrain( jsi.get_member( "ter" ) ) {}
        explicit jmapgen_terrain( const JsonValue &tid ) : id( mapgen_value<ter_id>( tid ) ) {}

        bool is_nop() const override {
            return id.is_null();
        }
        mapgen_phase phase() const override {
            return mapgen_phase::terrain;
        }

        void apply( const mapgendata &dat, const jmapgen_int &x, const jmapgen_int &y,
                    const std::string &context ) const override {
            ter_id chosen_id = id.get( dat );
            if( chosen_id.id().is_null() ) {
                return;
            }
            point p( x.get(), y.get() );
            tripoint tp( p, dat.m.get_abs_sub().z() );

            ter_id terrain_here = dat.m.ter( p );
            const ter_t &chosen_ter = *chosen_id;
            const bool is_wall = chosen_ter.has_flag( ter_furn_flag::TFLAG_WALL );
            const bool place_item = chosen_ter.has_flag( ter_furn_flag::TFLAG_PLACE_ITEM );
            const bool is_boring_wall = is_wall && !place_item;

            apply_action act_furn = apply_action::act_unknown;
            apply_action act_trap = apply_action::act_unknown;
            apply_action act_item = apply_action::act_unknown;

            // shorthand flags
            if( dat.has_flag( jmapgen_flags::allow_terrain_under_other_data ) ) {
                act_furn = apply_action::act_ignore;
                act_trap = apply_action::act_ignore;
                act_item = apply_action::act_ignore;
            } else if( dat.has_flag( jmapgen_flags::dismantle_all_before_placing_terrain ) ) {
                act_furn = apply_action::act_dismantle;
                act_trap = apply_action::act_dismantle;
                act_item = apply_action::act_ignore;
            } else if( dat.has_flag( jmapgen_flags::erase_all_before_placing_terrain ) ) {
                act_furn = apply_action::act_erase;
                act_trap = apply_action::act_erase;
                act_item = apply_action::act_erase;
            }

            // specific flags override shorthand flags
            if( dat.has_flag( jmapgen_flags::allow_terrain_under_furniture ) ) {
                act_furn = apply_action::act_ignore;
            } else if( dat.has_flag( jmapgen_flags::dismantle_furniture_before_placing_terrain ) ) {
                act_furn = apply_action::act_dismantle;
            } else if( dat.has_flag( jmapgen_flags::erase_furniture_before_placing_terrain ) ) {
                act_furn = apply_action::act_erase;
            }
            if( dat.has_flag( jmapgen_flags::allow_terrain_under_trap ) ) {
                act_trap = apply_action::act_ignore;
            } else if( dat.has_flag( jmapgen_flags::dismantle_trap_before_placing_terrain ) ) {
                act_trap = apply_action::act_dismantle;
            } else if( dat.has_flag( jmapgen_flags::erase_trap_before_placing_terrain ) ) {
                act_trap = apply_action::act_erase;
            }
            if( dat.has_flag( jmapgen_flags::allow_terrain_under_items ) ) {
                act_item = apply_action::act_ignore;
            } else if( dat.has_flag( jmapgen_flags::erase_items_before_placing_terrain ) ) {
                act_item = apply_action::act_erase;
            }

            if( act_item == apply_action::act_erase &&
                ( act_furn == apply_action::act_dismantle || act_trap == apply_action::act_dismantle ) ) {
                debugmsg( "In %s on %s, the mapgen is configured to dismantle preexisting furniture "
                          "and/or traps, but will also erase preexisting items.  This is probably a "
                          "mistake, as any dismantle outputs will not be preserved.",
                          context, dat.terrain_type().id().str() );
            }

            if( is_boring_wall || act_furn == apply_action::act_erase ) {
                dat.m.furn_clear( p );
                // remove sign writing data from the submap
                dat.m.delete_signage( tp );
            } else if( act_furn == apply_action::act_dismantle ) {
                int max_recurse = 10; // insurance against infinite looping
                std::string initial_furn = dat.m.furn( p ) != f_null ? dat.m.furn( p ).id().str() : "";
                while( dat.m.has_furn( p ) && max_recurse-- > 0 ) {
                    const furn_t &f = dat.m.furn( p ).obj();
                    if( f.deconstruct.can_do ) {
                        if( f.deconstruct.furn_set.str().empty() ) {
                            dat.m.furn_clear( p );
                        } else {
                            dat.m.furn_set( p, f.deconstruct.furn_set );
                        }
                        dat.m.spawn_items( p, item_group::items_from( f.deconstruct.drop_group, calendar::turn ) );
                    } else {
                        if( f.bash.furn_set.str().empty() ) {
                            dat.m.furn_clear( p );
                        } else {
                            dat.m.furn_set( p, f.bash.furn_set );
                        }
                        dat.m.spawn_items( p, item_group::items_from( f.bash.drop_group, calendar::turn ) );
                    }
                }
                if( !max_recurse ) {
                    dat.m.furn_clear( p );
                    debugmsg( "In %s on %s, the mapgen failed to arrive at an empty tile after "
                              "dismantling preexisting furniture %s at %s 10 times in succession.",
                              context, dat.terrain_type().id().str(), initial_furn, p.to_string() );
                }
                // remove sign writing data from the submap
                dat.m.delete_signage( tp );
            }

            if( is_boring_wall || act_trap == apply_action::act_erase ) {
                dat.m.remove_trap( tp );
            } else if( act_trap == apply_action::act_dismantle ) {
                dat.m.tr_at( tp ).on_disarmed( dat.m, tp );
            }

            if( is_boring_wall || act_item == apply_action::act_erase ) {
                dat.m.i_clear( tp );
            }

            if( chosen_id != terrain_here ) {
                std::string error;
                trap_str_id trap_here = dat.m.tr_at( tp ).id;
                if( act_furn != apply_action::act_ignore && dat.m.furn( p ) != f_null ) {
                    // NOLINTNEXTLINE(cata-translate-string-literal)
                    error = string_format( "furniture was %s", dat.m.furn( p ).id().str() );
                } else if( act_trap != apply_action::act_ignore && !trap_here.is_null() &&
                           trap_here.id() != terrain_here->trap ) {
                    // NOLINTNEXTLINE(cata-translate-string-literal)
                    error = string_format( "trap %s existed", trap_here.str() );
                } else if( act_item != apply_action::act_ignore && !dat.m.i_at( p ).empty() ) {
                    // NOLINTNEXTLINE(cata-translate-string-literal)
                    error = string_format( "item %s existed",
                                           dat.m.i_at( p ).begin()->typeId().str() );
                }
                if( !error.empty() ) {
                    debugmsg( "In %s on %s, setting terrain to %s (from %s) at %s when %s.  "
                              "Resolve this either by removing the terrain from this mapgen, "
                              "adding suitable removal commands to the mapgen, or by adding an "
                              "appropriate clearing flag to the innermost layered mapgen.  "
                              "Consult the \"mapgen flags\" section in MAPGEN.md for options.",
                              context, dat.terrain_type().id().str(), chosen_id.id().str(),
                              terrain_here.id().str(), p.to_string(), error );
                }
            }
            dat.m.ter_set( p, chosen_id );
        }
        bool has_vehicle_collision( const mapgendata &dat, const point &p ) const override {
            return dat.m.veh_at( tripoint( p, dat.zlevel() ) ).has_value();
        }

        void check( const std::string &oter_name, const mapgen_parameters &parameters,
                    const jmapgen_int &/*x*/, const jmapgen_int &/*y*/
                  ) const override {
            id.check( oter_name, parameters );
        }
};
/**
 * Run a transformation.
 * "transform": id of the ter_furn_transform to run.
 */
class jmapgen_ter_furn_transform: public jmapgen_piece
{
    public:
        mapgen_value<ter_furn_transform_id> id;
        jmapgen_ter_furn_transform( const JsonObject &jsi, const std::string_view/*context*/ ) :
            id( jsi.get_member( "transform" ) ) {}

        void apply( const mapgendata &dat, const jmapgen_int &x, const jmapgen_int &y,
                    const std::string &/*context*/ ) const override {
            ter_furn_transform_id chosen_id = id.get( dat );
            if( chosen_id.is_null() ) {
                return;
            }
            chosen_id->transform( dat.m, tripoint_bub_ms( x.get(), y.get(), dat.m.get_abs_sub().z() ) );
        }

        void check( const std::string &oter_name, const mapgen_parameters &parameters,
                    const jmapgen_int &/*x*/, const jmapgen_int &/*y*/
                  ) const override {
            id.check( oter_name, parameters );
        }
};
/**
 * Calls @ref map::make_rubble to create rubble and destroy the existing terrain/furniture.
 * See map::make_rubble for explanation of the parameters.
 */
class jmapgen_make_rubble : public jmapgen_piece
{
    public:
        mapgen_value<furn_id> rubble_type = mapgen_value<furn_id>( f_rubble );
        bool items = false;
        mapgen_value<ter_id> floor_type = mapgen_value<ter_id>( ter_t_dirt );
        bool overwrite = false;
        jmapgen_make_rubble( const JsonObject &jsi, const std::string_view/*context*/ ) {
            if( jsi.has_member( "rubble_type" ) ) {
                rubble_type = mapgen_value<furn_id>( jsi.get_member( "rubble_type" ) );
            }
            jsi.read( "items", items );
            if( jsi.has_member( "floor_type" ) ) {
                floor_type = mapgen_value<ter_id>( jsi.get_member( "floor_type" ) );
            }
            jsi.read( "overwrite", overwrite );
        }
        void apply( const mapgendata &dat, const jmapgen_int &x, const jmapgen_int &y,
                    const std::string &/*context*/ ) const override {
            furn_id chosen_rubble_type = rubble_type.get( dat );
            ter_id chosen_floor_type = floor_type.get( dat );
            if( chosen_rubble_type.id().is_null() ) {
                return;
            }
            if( chosen_floor_type.id().is_null() ) {
                debugmsg( "null floor type when making rubble" );
                chosen_floor_type = ter_t_dirt;
            }
            dat.m.make_rubble( tripoint( x.get(), y.get(), dat.m.get_abs_sub().z() ),
                               chosen_rubble_type, items, chosen_floor_type, overwrite );
        }

        void check( const std::string &oter_name, const mapgen_parameters &parameters,
                    const jmapgen_int &/*x*/, const jmapgen_int &/*y*/
                  ) const override {
            rubble_type.check( oter_name, parameters );
            floor_type.check( oter_name, parameters );
        }
};

/**
 * Place a computer (console) with given stats and effects.
 * @param options Array of @ref computer_option
 * @param failures Array of failure effects (see @ref computer_failure)
 */
class jmapgen_computer : public jmapgen_piece
{
    public:
        translation name;
        translation access_denied;
        int security;
        std::vector<computer_option> options;
        std::vector<computer_failure> failures;
        std::vector<std::string> chat_topics;
        std::vector<effect_on_condition_id> eocs;
        bool target;
        jmapgen_computer( const JsonObject &jsi, const std::string_view/*context*/ ) {
            jsi.read( "name", name );
            jsi.read( "access_denied", access_denied );
            security = jsi.get_int( "security", 0 );
            target = jsi.get_bool( "target", false );
            if( jsi.has_array( "options" ) ) {
                for( JsonObject jo : jsi.get_array( "options" ) ) {
                    options.emplace_back( computer_option::from_json( jo ) );
                }
            }
            if( jsi.has_array( "failures" ) ) {
                for( JsonObject jo : jsi.get_array( "failures" ) ) {
                    failures.emplace_back( computer_failure::from_json( jo ) );
                }
            }
            if( jsi.has_array( "eocs" ) ) {
                for( const std::string &eoc : jsi.get_string_array( "eocs" ) ) {
                    eocs.emplace_back( eoc );
                }
            }
            if( jsi.has_array( "chat_topics" ) ) {
                for( const std::string &topic : jsi.get_string_array( "chat_topics" ) ) {
                    chat_topics.emplace_back( topic );
                }
            }
        }
        void apply( const mapgendata &dat, const jmapgen_int &x, const jmapgen_int &y,
                    const std::string &/*context*/ ) const override {
            const point r( x.get(), y.get() );
            dat.m.furn_set( r, furn_f_console );
            computer *cpu =
                dat.m.add_computer( tripoint( r, dat.m.get_abs_sub().z() ), name.translated(),
                                    security );
            for( const computer_option &opt : options ) {
                cpu->add_option( opt );
            }
            for( const computer_failure &opt : failures ) {
                cpu->add_failure( opt );
            }
            if( target && dat.mission() ) {
                cpu->set_mission( dat.mission()->get_id() );
            }
            for( const effect_on_condition_id &eoc : eocs ) {
                cpu->add_eoc( eoc );
            }
            for( const std::string &chat_topic : chat_topics ) {
                cpu->add_chat_topic( chat_topic );
            }
            // The default access denied message is defined in computer's constructor
            if( !access_denied.empty() ) {
                cpu->set_access_denied_msg( access_denied.translated() );
            }
        }
        bool has_vehicle_collision( const mapgendata &dat, const point &p ) const override {
            return dat.m.veh_at( tripoint( p, dat.zlevel() ) ).has_value();
        }
};

/**
 * Place an item in furniture (expected to be used with NOITEM SEALED furniture like plants).
 * "item": item to spawn (object with usual parameters).
 * "items": item group to spawn (object with usual parameters).
 * "furniture": furniture to create around it.
 */
class jmapgen_sealed_item : public jmapgen_piece
{
    public:
        mapgen_value<furn_id> furniture;
        jmapgen_int chance;
        std::optional<jmapgen_spawn_item> item_spawner;
        std::optional<jmapgen_item_group> item_group_spawner;
        jmapgen_sealed_item( const JsonObject &jsi, const std::string &context )
            : furniture( jsi.get_member( "furniture" ) )
            , chance( jsi, "chance", 100, 100 ) {
            if( jsi.has_object( "item" ) ) {
                JsonObject item_obj = jsi.get_object( "item" );
                item_spawner = jmapgen_spawn_item( item_obj, "item for " + context );
            }
            if( jsi.has_object( "items" ) ) {
                JsonObject items_obj = jsi.get_object( "items" );
                item_group_spawner = jmapgen_item_group( items_obj, "items for " + context );
            }
        }

        void check( const std::string &context, const mapgen_parameters &params,
                    const jmapgen_int &x, const jmapgen_int &y ) const override {
            std::string short_summary =
                string_format( "sealed_item special in json mapgen for %s", context );
            if( !item_spawner && !item_group_spawner ) {
                debugmsg( "%s specifies neither an item nor an item group.  "
                          "It should specify at least one.",
                          short_summary );
                return;
            }

            for( const furn_str_id &f : furniture.all_possible_results( params ) ) {
                std::string summary =
                    string_format( "%s using furniture %s", short_summary, f.str() );

                if( !f.is_valid() ) {
                    debugmsg( "%s which is not valid furniture", summary );
                    return;
                }

                const furn_t &furn = *f;

                if( furn.has_flag( ter_furn_flag::TFLAG_PLANT ) ) {
                    // plant furniture requires exactly one seed item within it
                    if( item_spawner && item_group_spawner ) {
                        debugmsg( "%s (with flag PLANT) specifies both an item and an item group.  "
                                  "It should specify exactly one.",
                                  summary );
                        return;
                    }

                    if( item_spawner ) {
                        item_spawner->check( context, params, x, y );
                        int count = item_spawner->amount.get();
                        if( count != 1 ) {
                            debugmsg( "%s (with flag PLANT) spawns %d items; it should spawn "
                                      "exactly one.", summary, count );
                            return;
                        }
                        int item_chance = item_spawner->chance.get();
                        if( item_chance != 100 ) {
                            debugmsg( "%s (with flag PLANT) spawns an item with probability %d%%; "
                                      "it should always spawn.  You can move the \"chance\" up to "
                                      "the sealed_item instead of the \"item\" within.",
                                      summary, item_chance );
                            return;
                        }
                        for( const itype_id &t :
                             item_spawner->type.all_possible_results( params ) ) {
                            const itype *spawned_type = item::find_type( t );
                            if( !spawned_type->seed ) {
                                debugmsg( "%s (with flag PLANT) spawns item type %s which is not a "
                                          "seed.", summary, spawned_type->get_id().str() );
                                return;
                            }
                        }
                    }

                    if( item_group_spawner ) {
                        item_group_spawner->check( context, params, x, y );
                        int ig_chance = item_group_spawner->chance.get();
                        if( ig_chance != 100 ) {
                            debugmsg( "%s (with flag PLANT) spawns item group %s with chance %d.  "
                                      "It should have chance 100.  You can move the \"chance\" up "
                                      "to the sealed_item instead of the \"items\" within.",
                                      summary, item_group_spawner->group_id.str(), ig_chance );
                            return;
                        }
                        item_group_id group_id = item_group_spawner->group_id;
                        for( const itype *type :
                             item_group::every_possible_item_from( group_id ) ) {
                            if( !type->seed ) {
                                debugmsg( "%s (with flag PLANT) spawns item group %s which can "
                                          "spawn item %s which is not a seed.",
                                          summary, group_id.str(), type->get_id().str() );
                                return;
                            }
                        }

                    }
                }
            }
        }

        void apply( const mapgendata &dat, const jmapgen_int &x, const jmapgen_int &y,
                    const std::string &context ) const override {
            const int c = chance.get();

            // 100% chance = always generate, otherwise scale by item spawn rate.
            // (except is capped at 1)
            const float spawn_rate = get_option<float>( "ITEM_SPAWNRATE" );
            if( !x_in_y( ( c == 100 ) ? 1 : c * spawn_rate / 100.0f, 1 ) ) {
                return;
            }

            dat.m.furn_set( point( x.get(), y.get() ), f_null );
            if( item_spawner ) {
                item_spawner->apply( dat, x, y, context );
            }
            if( item_group_spawner ) {
                item_group_spawner->apply( dat, x, y, context );
            }
            furn_id chosen_furn = furniture.get( dat );
            dat.m.furn_set( point( x.get(), y.get() ), chosen_furn );
        }
        bool has_vehicle_collision( const mapgendata &dat, const point &p ) const override {
            return dat.m.veh_at( tripoint( p, dat.zlevel() ) ).has_value();
        }
};
/**
 * Translate terrain from one ter_id to another.
 * "from": id of the starting terrain.
 * "to": id of the ending terrain
 * not useful for normal mapgen, very useful for mapgen_update
 */
class jmapgen_translate : public jmapgen_piece
{
    public:
        mapgen_value<ter_id> from;
        mapgen_value<ter_id> to;
        jmapgen_translate( const JsonObject &jsi, const std::string_view/*context*/ )
            : from( jsi.get_member( "from" ) )
            , to( jsi.get_member( "to" ) ) {
        }
        mapgen_phase phase() const override {
            return mapgen_phase::transform;
        }
        void apply( const mapgendata &dat, const jmapgen_int &/*x*/, const jmapgen_int &/*y*/,
                    const std::string &/*context*/ ) const override {
            ter_id chosen_from = from.get( dat );
            ter_id chosen_to = to.get( dat );
            dat.m.translate( chosen_from, chosen_to );
        }

        void check( const std::string &oter_name, const mapgen_parameters &parameters,
                    const jmapgen_int &/*x*/, const jmapgen_int &/*y*/
                  ) const override {
            from.check( oter_name, parameters );
            to.check( oter_name, parameters );
        }
};

/**
 * Place a zone
 */
class jmapgen_zone : public jmapgen_piece
{
    public:
        mapgen_value<zone_type_id> zone_type;
        mapgen_value<faction_id> faction;
        std::string name;
        std::string filter;
        jmapgen_zone( const JsonObject &jsi, const std::string_view/*context*/ )
            : zone_type( jsi.get_member( "type" ) )
            , faction( jsi.get_member( "faction" ) ) {
            if( jsi.has_string( "name" ) ) {
                name = jsi.get_string( "name" );
            }
            if( jsi.has_string( "filter" ) ) {
                filter = jsi.get_string( "filter" );
            }
        }
        mapgen_phase phase() const override {
            return mapgen_phase::zones;
        }
        void apply( const mapgendata &dat, const jmapgen_int &x, const jmapgen_int &y,
                    const std::string &/*context*/ ) const override {
            zone_type_id chosen_zone_type = zone_type.get( dat );
            faction_id chosen_faction = faction.get( dat );
            const tripoint start = dat.m.getabs( tripoint( x.val, y.val, dat.m.get_abs_sub().z() ) );
            const tripoint end = dat.m.getabs( tripoint( x.valmax, y.valmax, dat.m.get_abs_sub().z() ) );
            mapgen_place_zone( start, end, chosen_zone_type, chosen_faction, name, filter, &dat.m );
        }

        void check( const std::string &oter_name, const mapgen_parameters &parameters,
                    const jmapgen_int &/*x*/, const jmapgen_int &/*y*/
                  ) const override {
            zone_type.check( oter_name, parameters );
            faction.check( oter_name, parameters );
        }
};

/**
 * Place a variable
 */
class jmapgen_variable : public jmapgen_piece
{
    public:
        std::string name;
        jmapgen_variable( const JsonObject &jsi, const std::string_view &/*context*/ ) {
            name = jsi.get_string( "name" );
        }
        mapgen_phase phase() const override {
            return mapgen_phase::zones;
        }
        void apply( const mapgendata &dat, const jmapgen_int &x, const jmapgen_int &y,
                    const std::string &/*context*/ ) const override {
            queued_points[name] = dat.m.getglobal( tripoint( x.val, y.val,
                                                   dat.m.get_abs_sub().z() ) );
        }
};

/**
 * Removes vehicles
 */
class jmapgen_remove_vehicles : public jmapgen_piece
{
    public:
        std::vector<vproto_id> vehicles_to_remove;
        jmapgen_remove_vehicles( const JsonObject &jo, const std::string_view/*context*/ ) {
            for( std::string item_id : jo.get_string_array( "vehicles" ) ) {
                vehicles_to_remove.emplace_back( item_id );
            }
        }
        mapgen_phase phase() const override {
            return mapgen_phase::removal;
        }
        void apply( const mapgendata &dat, const jmapgen_int &x, const jmapgen_int &y,
                    const std::string &/*context*/ ) const override {

            const tripoint start( x.val, y.val, dat.zlevel() );
            const tripoint end( x.valmax, y.valmax, dat.zlevel() );
            const tripoint_range<tripoint> range = tripoint_range<tripoint>( start, end );
            for( const tripoint &p : range ) {
                if( optional_vpart_position vp = dat.m.veh_at( p ) ) {
                    const auto rit = std::find( vehicles_to_remove.begin(), vehicles_to_remove.end(),
                                                vp->vehicle().type );
                    if( rit != vehicles_to_remove.end() ) {
                        get_map().remove_vehicle_from_cache( &vp->vehicle(), start.z, end.z );
                        dat.m.destroy_vehicle( &vp->vehicle() );
                    }
                }
            }
        }
};

class jmapgen_remove_npcs : public jmapgen_piece
{
    public:
        std::string npc_class;
        std::string unique_id;
        jmapgen_remove_npcs( const JsonObject &jsi, const std::string_view /*context*/ ) {
            optional( jsi, false, "class", npc_class );
            optional( jsi, false, "unique_id", unique_id );
        }
        void apply( const mapgendata &dat, const jmapgen_int & /*x*/, const jmapgen_int & /*y*/,
                    const std::string & /*context*/ ) const override {
            for( auto const &npc : overmap_buffer.get_npcs_near_omt(
                     project_to<coords::omt>( dat.m.get_abs_sub() ), 0 ) ) {
                if( !npc->is_dead() &&
                    ( npc_class.empty() || npc->idz == string_id<npc_template>( npc_class ) ) &&
                    ( unique_id.empty() || unique_id == npc->get_unique_id() ) ) {
                    overmap_buffer.remove_npc( npc->getID() );
                    if( !unique_id.empty() ) {
                        g->unique_npc_despawn( unique_id );
                    }
                    if( get_map().inbounds( npc->get_location() ) ) {
                        g->remove_npc( npc->getID() );
                        get_avatar().get_mon_visible().remove_npc( npc.get() );
                    }
                }
            }
        }
};

// Removes furniture, traps, vehicles, items, fields, graffiti
class jmapgen_remove_all : public jmapgen_piece
{
    public:
        jmapgen_remove_all( const JsonObject &/*jo*/, const std::string_view/*context*/ ) {
        }
        mapgen_phase phase() const override {
            return mapgen_phase::removal;
        }
        void apply( const mapgendata &dat, const jmapgen_int &x, const jmapgen_int &y,
                    const std::string &/*context*/ ) const override {

            const tripoint start = tripoint( x.val, y.val, dat.zlevel() );
            const tripoint end = tripoint( x.valmax, y.valmax, dat.zlevel() );
            for( const tripoint &p : tripoint_range<tripoint>( start, end ) ) {
                dat.m.furn_clear( p );
                dat.m.i_clear( p );
                dat.m.remove_trap( p );
                dat.m.clear_fields( p );
                dat.m.delete_graffiti( p );
                if( optional_vpart_position vp = dat.m.veh_at( p ) ) {
                    if( get_map().inbounds( dat.m.getglobal( start ) ) ) {
                        get_map().remove_vehicle_from_cache( &vp->vehicle(), start.z, end.z );
                    }
                    dat.m.destroy_vehicle( &vp->vehicle() );
                }
            }
        }
};

/**
 * Calls another mapgen call inside the current one.
 * Note: can't use regular overmap ids.
 * @param entries list of pairs [nested mapgen id, weight].
 */
class jmapgen_nested : public jmapgen_piece
{
    private:
        class neighbor_oter_check
        {
            private:
                std::unordered_map<direction, cata::flat_set<std::pair<std::string, ot_match_type>>> neighbors;
            public:
                explicit neighbor_oter_check( const JsonObject &jsi ) {
                    for( direction dir : all_enum_values<direction>() ) {
                        std::string location = io::enum_to_string( dir );
                        cata::flat_set<std::pair<std::string, ot_match_type>> dir_neighbors;
                        if( !jsi.has_string( location ) ) {
                            for( const JsonValue entry : jsi.get_array( location ) ) {
                                std::pair<std::string, ot_match_type> dir_neighbor;
                                if( entry.test_string() ) {
                                    dir_neighbor.first = entry.get_string();
                                    dir_neighbor.second = ot_match_type::contains;
                                } else {
                                    JsonObject jo = entry.get_object();
                                    dir_neighbor.first = jo.get_string( "om_terrain" );
                                    dir_neighbor.second = jo.get_enum_value<ot_match_type>( "om_terrain_match_type",
                                                          ot_match_type::contains );
                                }
                                dir_neighbors.insert( dir_neighbor );
                            }
                        } else {
                            std::pair<std::string, ot_match_type> dir_neighbor;
                            dir_neighbor.first = jsi.get_string( location );
                            dir_neighbor.second = ot_match_type::contains;
                            dir_neighbors.insert( dir_neighbor );
                        }
                        if( !dir_neighbors.empty() ) {
                            neighbors[dir] = std::move( dir_neighbors );
                        }
                    }
                }

                bool test( const mapgendata &dat ) const {
                    for( const std::pair<const direction, cata::flat_set<std::pair<std::string, ot_match_type>>> &p :
                         neighbors ) {
                        const direction dir = p.first;
                        const cata::flat_set<std::pair<std::string, ot_match_type>> &allowed_neighbors = p.second;

                        cata_assert( !allowed_neighbors.empty() );

                        bool this_direction_matches = false;
                        for( const std::pair<std::string, ot_match_type> &allowed_neighbor : allowed_neighbors ) {
                            this_direction_matches |=
                                is_ot_match( allowed_neighbor.first, dat.neighbor_at( dir ).id(),
                                             allowed_neighbor.second );
                        }
                        if( !this_direction_matches ) {
                            return false;
                        }
                    }
                    return true;
                }
        };

        class neighbor_join_check
        {
            private:
                std::unordered_map<cube_direction, cata::flat_set<std::string>> neighbors;
            public:
                explicit neighbor_join_check( const JsonObject &jsi ) {
                    for( cube_direction dir : all_enum_values<cube_direction>() ) {
                        cata::flat_set<std::string> dir_neighbors =
                            jsi.get_tags<std::string, cata::flat_set<std::string>>(
                                io::enum_to_string( dir ) );
                        if( !dir_neighbors.empty() ) {
                            neighbors[dir] = std::move( dir_neighbors );
                        }
                    }
                }

                void check( const std::string_view, const mapgen_parameters & ) const {
                    // TODO: check join ids are valid
                }

                bool test( const mapgendata &dat ) const {
                    for( const std::pair<const cube_direction, cata::flat_set<std::string>> &p :
                         neighbors ) {
                        const cube_direction dir = p.first;
                        const cata::flat_set<std::string> &allowed_joins = p.second;

                        cata_assert( !allowed_joins.empty() );

                        bool this_direction_has_join = false;
                        for( const std::string &allowed_join : allowed_joins ) {
                            this_direction_has_join |= dat.has_join( dir, allowed_join );
                        }
                        if( !this_direction_has_join ) {
                            return false;
                        }
                    }
                    return true;
                }
        };
        class neighbor_flag_check
        {
            private:
                std::unordered_map<direction, cata::flat_set<oter_flags>> neighbors;
            public:
                explicit neighbor_flag_check( const JsonObject &jsi ) {
                    for( direction dir : all_enum_values<direction>() ) {
                        cata::flat_set<oter_flags> dir_neighbors;
                        std::string location = io::enum_to_string( dir );
                        optional( jsi, false, location, dir_neighbors );
                        if( !dir_neighbors.empty() ) {
                            neighbors[dir] = std::move( dir_neighbors );
                        }
                    }
                }

                bool test( const mapgendata &dat ) const {
                    for( const std::pair<const direction, cata::flat_set<oter_flags>> &p :
                         neighbors ) {
                        const direction dir = p.first;
                        const cata::flat_set<oter_flags> &allowed_flags = p.second;

                        cata_assert( !allowed_flags.empty() );

                        bool this_direction_has_flag = false;
                        for( const oter_flags &allowed_flag : allowed_flags ) {
                            this_direction_has_flag |=
                                dat.neighbor_at( dir )->has_flag( allowed_flag );
                        }
                        if( !this_direction_has_flag ) {
                            return false;
                        }
                    }
                    return true;
                }
        };
        // TO DO: Remove this and replace it with a smarter logical syntax for neighbor_join_check and neighbor_flag_check
        class neighbor_flag_any_check
        {
            private:
                std::unordered_map<direction, cata::flat_set<oter_flags>> neighbors;
            public:
                explicit neighbor_flag_any_check( const JsonObject &jsi ) {
                    for( direction dir : all_enum_values<direction>() ) {
                        cata::flat_set<oter_flags> dir_neighbors;
                        std::string location = io::enum_to_string( dir );
                        optional( jsi, false, location, dir_neighbors );
                        if( !dir_neighbors.empty() ) {
                            neighbors[dir] = std::move( dir_neighbors );
                        }
                    }
                }

                bool test( const mapgendata &dat ) const {
                    for( const std::pair<const direction, cata::flat_set<oter_flags>> &p :
                         neighbors ) {
                        const direction dir = p.first;
                        const cata::flat_set<oter_flags> &allowed_flags = p.second;

                        cata_assert( !allowed_flags.empty() );

                        for( const oter_flags &allowed_flag : allowed_flags ) {
                            if( dat.neighbor_at( dir )->has_flag( allowed_flag ) ) {
                                return true;
                            }
                        }
                    }
                    return neighbors.empty();
                }
        };
        class predecessor_oter_check
        {
            private:
                cata::flat_set<std::pair<std::string, ot_match_type>> allowed_predecessors;
            public:
                explicit predecessor_oter_check( const JsonArray &jarr ) {
                    for( const JsonValue entry : jarr ) {
                        std::pair<std::string, ot_match_type> allowed_predecessor;
                        if( entry.test_string() ) {
                            allowed_predecessor.first = entry.get_string();
                            allowed_predecessor.second = ot_match_type::contains;
                        } else {
                            JsonObject jo = entry.get_object();
                            allowed_predecessor.first = jo.get_string( "om_terrain" );
                            allowed_predecessor.second = jo.get_enum_value<ot_match_type>( "om_terrain_match_type",
                                                         ot_match_type::contains );
                        }
                        allowed_predecessors.insert( allowed_predecessor );
                    }
                }

                bool test( const mapgendata &dat ) const {
                    const std::vector<oter_id> predecessors = dat.get_predecessors();
                    for( const std::pair<std::string, ot_match_type> &allowed_predecessor : allowed_predecessors ) {
                        for( const oter_id &predecessor : predecessors ) {
                            if( is_ot_match( allowed_predecessor.first, predecessor, allowed_predecessor.second ) ) {
                                return true;
                            }
                        }
                    }
                    return allowed_predecessors.empty();
                }
        };
        class correct_z_level_check
        {
            private:
                std::unordered_set<int> required_z;
            public:
                explicit correct_z_level_check( const JsonArray &jarr ) {
                    for( const JsonValue entry : jarr ) {
                        required_z.emplace( entry.get_int() );
                    }
                }
                bool test( const mapgendata &dat ) const {
                    return required_z.empty() || required_z.count( dat.zlevel() ) == 1;
                }
        };

    public:
        weighted_int_list<mapgen_value<nested_mapgen_id>> entries;
        weighted_int_list<mapgen_value<nested_mapgen_id>> else_entries;
        neighbor_oter_check neighbor_oters;
        neighbor_join_check neighbor_joins;
        neighbor_flag_check neighbor_flags;
        neighbor_flag_any_check neighbor_flags_any;
        predecessor_oter_check predecessors;
        correct_z_level_check correct_z_level;
        jmapgen_nested( const JsonObject &jsi, const std::string_view/*context*/ )
            : neighbor_oters( jsi.get_object( "neighbors" ) )
            , neighbor_joins( jsi.get_object( "joins" ) )
            , neighbor_flags( jsi.get_object( "flags" ) )
            , neighbor_flags_any( jsi.get_object( "flags_any" ) )
            , predecessors( jsi.get_array( "predecessors" ) )
            , correct_z_level( jsi.get_array( "z" ) ) {
            if( jsi.has_member( "chunks" ) ) {
                load_weighted_list( jsi.get_member( "chunks" ), entries, 100 );
            }
            if( jsi.has_member( "else_chunks" ) ) {
                load_weighted_list( jsi.get_member( "else_chunks" ), else_entries, 100 );
            }
        }
        mapgen_phase phase() const override {
            return mapgen_phase::nested_mapgen;
        }
        void merge_parameters_into( mapgen_parameters &params,
                                    const std::string &outer_context ) const override {
            auto merge_from = [&]( const mapgen_value<nested_mapgen_id> &val ) {
                for( const nested_mapgen_id &id : val.all_possible_results( params ) ) {
                    if( id.is_null() ) {
                        return;
                    }
                    const auto iter = nested_mapgens.find( id );
                    if( iter == nested_mapgens.end() ) {
                        debugmsg( "Unknown nested mapgen function id '%s'", id.str() );
                        return;
                    }
                    using Obj = weighted_object<int, std::shared_ptr<mapgen_function_json_nested>>;
                    for( const Obj &nested : iter->second.funcs() ) {
                        nested.obj->merge_non_nest_parameters_into( params, outer_context );
                    }
                }
            };
            for( const weighted_object<int, mapgen_value<nested_mapgen_id>> &name : entries ) {
                merge_from( name.obj );
            }
            for( const weighted_object<int, mapgen_value<nested_mapgen_id>> &name : else_entries ) {
                merge_from( name.obj );
            }
        }
        const weighted_int_list<mapgen_value<nested_mapgen_id>> &get_entries(
        const mapgendata &dat ) const {
            if( neighbor_oters.test( dat ) && neighbor_joins.test( dat ) && neighbor_flags.test( dat ) &&
                neighbor_flags_any.test( dat ) && predecessors.test( dat ) && correct_z_level.test( dat ) ) {
                return entries;
            } else {
                return else_entries;
            }
        }
        void apply( const mapgendata &dat, const jmapgen_int &x, const jmapgen_int &y,
                    const std::string &context ) const override {
            const mapgen_value<nested_mapgen_id> *val = get_entries( dat ).pick();
            if( val == nullptr ) {
                return;
            }

            const nested_mapgen_id res = val->get( dat );
            if( res.is_empty() || res.is_null() ) {
                // This will be common when neighbors.test(...) is false, since else_entires is
                // often empty.
                return;
            }
            const auto iter = nested_mapgens.find( res );
            if( iter == nested_mapgens.end() ) {
                debugmsg( "Unknown nested mapgen function id %s", res.str() );
                return;
            }

            // A second roll? Let's allow it for now
            const auto &ptr = iter->second.funcs().pick();
            if( ptr == nullptr ) {
                return;
            }

            ( *ptr )->nest( dat, point( x.get(), y.get() ), context );
        }
        void check( const std::string &oter_name, const mapgen_parameters &parameters,
                    const jmapgen_int &x, const jmapgen_int &y
                  ) const override {
            for( const weighted_object<int, mapgen_value<nested_mapgen_id>> &p : entries ) {
                p.obj.check( oter_name, parameters );
            }
            for( const weighted_object<int, mapgen_value<nested_mapgen_id>> &p : else_entries ) {
                p.obj.check( oter_name, parameters );
            }
            neighbor_joins.check( oter_name, parameters );

            // Check whether any of the nests can attempt to place stuff out of
            // bounds
            std::unordered_map<point, nested_mapgen_id> nest_placement_coords;
            auto add_coords_from = [&]( const mapgen_value<nested_mapgen_id> &nest_id_val ) {
                for( const nested_mapgen_id &nest_id :
                     nest_id_val.all_possible_results( parameters ) ) {
                    if( nest_id.is_null() ) {
                        continue;
                    }
                    for( const point &p : nest_id->all_placement_coords() ) {
                        nest_placement_coords.emplace( p, nest_id );
                    }
                }
            };
            for( const weighted_object<int, mapgen_value<nested_mapgen_id>> &p : entries ) {
                add_coords_from( p.obj );
            }
            for( const weighted_object<int, mapgen_value<nested_mapgen_id>> &p : else_entries ) {
                add_coords_from( p.obj );
            }

            point max_relative;
            nested_mapgen_id offending_nest_x;
            nested_mapgen_id offending_nest_y;

            for( const std::pair<const point, nested_mapgen_id> &p : nest_placement_coords ) {
                if( p.first.x > max_relative.x ) {
                    max_relative.x = p.first.x;
                    offending_nest_x = p.second;
                }
                if( p.first.y > max_relative.y ) {
                    max_relative.y = p.first.y;
                    offending_nest_y = p.second;
                }
            }

            static constexpr int omt_size = SEEX * 2;
            point max = point( x.valmax % omt_size, y.valmax % omt_size ) + max_relative;

            if( max.x >= omt_size ) {
                debugmsg( "nest %s within %s can place something at x = %d, which is in a "
                          "different OMT from the smallest nest origin (%d, %d), and could lead to "
                          "an out of bounds placement",
                          offending_nest_x.str(), oter_name, x.valmax + max_relative.x, x.val,
                          y.val );
            }

            if( max.y >= omt_size ) {
                debugmsg( "nest %s within %s can place something at y = %d, which is in a "
                          "different OMT from the smallest nest origin (%d, %d), and could lead to "
                          "an out of bounds placement",
                          offending_nest_y.str(), oter_name, y.valmax + max_relative.y, x.val,
                          y.val );
            }
        }
        bool has_vehicle_collision( const mapgendata &dat, const point &p ) const override {
            const weighted_int_list<mapgen_value<nested_mapgen_id>> &selected_entries =
                        get_entries( dat );
            if( selected_entries.empty() ) {
                return false;
            }

            for( const auto &entry : selected_entries ) {
                nested_mapgen_id id = entry.obj.get( dat );
                if( id.is_null() ) {
                    continue;
                }
                const auto iter = nested_mapgens.find( id );
                if( iter == nested_mapgens.end() ) {
                    return false;
                }
                for( const auto &nest : iter->second.funcs() ) {
                    if( nest.obj->has_vehicle_collision( dat, p ) ) {
                        return true;
                    }
                }
            }

            return false;
        }
};

jmapgen_objects::jmapgen_objects( const point &offset, const point &mapsize, const point &tot_size )
    : m_offset( offset )
    , mapgensize( mapsize )
    , total_size( tot_size )
{}

bool jmapgen_objects::check_bounds( const jmapgen_place &place, const JsonObject &jso )
{
    return common_check_bounds( place.x, place.y, mapgensize, jso );
}

void jmapgen_objects::add( const jmapgen_place &place,
                           const shared_ptr_fast<const jmapgen_piece> &piece )
{
    objects.emplace_back( place, piece );
}

template<typename PieceType>
void jmapgen_objects::load_objects( const JsonArray &parray, const std::string_view context )
{
    for( JsonObject jsi : parray ) {
        jmapgen_place where( jsi );
        where.offset( m_offset );

        if( check_bounds( where, jsi ) ) {
            add( where, make_shared_fast<PieceType>( jsi, context ) );
        } else {
            jsi.allow_omitted_members();
        }
    }
}

template<>
void jmapgen_objects::load_objects<jmapgen_loot>(
    const JsonArray &parray, const std::string_view/*context*/ )
{
    for( JsonObject jsi : parray ) {
        jmapgen_place where( jsi );
        where.offset( m_offset );

        if( !check_bounds( where, jsi ) ) {
            jsi.allow_omitted_members();
            continue;
        }

        auto loot = make_shared_fast<jmapgen_loot>( jsi );
        // spawn rates < 1 are handled in item_group
        const float rate = std::max( get_option<float>( "ITEM_SPAWNRATE" ), 1.0f );

        if( where.repeat.valmax != 1 ) {
            // if loot can repeat scale according to rate
            where.repeat.val = std::max( static_cast<int>( where.repeat.val * rate ), 1 );
            where.repeat.valmax = std::max( static_cast<int>( where.repeat.valmax * rate ), 1 );

        } else if( loot->chance != 100 ) {
            // otherwise except where chance is 100% scale probability
            loot->chance = std::max( std::min( static_cast<int>( loot->chance * rate ), 100 ), 1 );
        }

        add( where, loot );
    }
}

template<typename PieceType>
void jmapgen_objects::load_objects( const JsonObject &jsi, const std::string &member_name,
                                    const std::string &context )
{
    if( !jsi.has_member( member_name ) ) {
        return;
    }
    load_objects<PieceType>( jsi.get_array( member_name ), member_name + " in " + context );
}

template<typename PieceType>
void load_place_mapings( const JsonObject &jobj, mapgen_palette::placing_map::mapped_type &vect,
                         const std::string &context )
{
    vect.push_back( make_shared_fast<PieceType>( jobj, context ) );
}

/*
This is the default load function for mapgen pieces that only support loading from a json object,
not from a simple string.
Most non-trivial mapgen pieces (like item spawn which contains at least the item group and chance)
are like this. Other pieces (trap, furniture ...) can be loaded from a single string and have
an overload below.
The mapgen piece is loaded from the member of the json object named key.
*/
template<typename PieceType>
void load_place_mapings( const JsonValue &value, mapgen_palette::placing_map::mapped_type &vect,
                         const std::string &context )
{
    if( value.test_object() ) {
        load_place_mapings<PieceType>( value.get_object(), vect, context );
    } else {
        for( JsonObject jo : value.get_array() ) {
            load_place_mapings<PieceType>( jo, vect, context );
            jo.allow_omitted_members();
        }
    }
}

/*
This function allows loading the mapgen pieces from a single string, *or* a json object.
*/
template<typename PieceType>
void load_place_mapings_string(
    const JsonValue &value, mapgen_palette::placing_map::mapped_type &vect,
    const std::string &context )
{
    if( value.test_string() || value.test_object() ) {
        try {
            vect.push_back( make_shared_fast<PieceType>( value ) );
        } catch( const std::runtime_error &err ) {
            // Using the json object here adds nice formatting and context information
            value.throw_error( err.what() );
        }
    } else {
        for( const JsonValue entry : value.get_array() ) {
            if( entry.test_string() ) {
                try {
                    vect.push_back( make_shared_fast<PieceType>( entry ) );
                } catch( const std::runtime_error &err ) {
                    // Using the json object here adds nice formatting and context information
                    entry.throw_error( err.what() );
                }
            } else {
                load_place_mapings<PieceType>( entry.get_object(), vect, context );
            }
        }
    }
}
/*
This function is like load_place_mapings_string, except if the input is an array it will create an
instance of jmapgen_alternatively which will chose the mapgen piece to apply to the map randomly.
Use this with terrain or traps or other things that can not be applied twice to the same place.
*/
template<typename PieceType>
void load_place_mapings_alternatively(
    const JsonValue &value, mapgen_palette::placing_map::mapped_type &vect,
    const std::string &context )
{
    if( !value.test_array() ) {
        load_place_mapings_string<PieceType>( value, vect, context );
    } else {
        auto alter = make_shared_fast< jmapgen_alternatively<PieceType> >();
        for( const JsonValue entry : value.get_array() ) {
            if( entry.test_string() ) {
                try {
                    alter->alternatives.emplace_back( entry );
                } catch( const std::runtime_error &err ) {
                    // Using the json object here adds nice formatting and context information
                    entry.throw_error( err.what() );
                }
            } else if( entry.test_object() ) {
                JsonObject jsi = entry.get_object();
                alter->alternatives.emplace_back( jsi, context );
            } else if( entry.test_array() ) {
                // If this is an array, it means it is an entry followed by a desired total count of instances.
                JsonArray piece_and_count_jarr = entry.get_array();
                if( piece_and_count_jarr.size() != 2 ) {
                    piece_and_count_jarr.throw_error( "Array must have exactly two entries: the object, then the count." );
                }

                // Test if this is a string or object, and then just emplace it.
                if( piece_and_count_jarr.test_string() || piece_and_count_jarr.test_object() ) {
                    try {
                        alter->alternatives.emplace_back( piece_and_count_jarr.next_value() );
                    } catch( const std::runtime_error &err ) {
                        piece_and_count_jarr.throw_error( err.what() );
                    }
                } else {
                    piece_and_count_jarr.throw_error( "First entry must be a string or object." );
                }

                if( piece_and_count_jarr.test_int() ) {
                    // We already emplaced the first instance, so do one less.
                    int repeat = std::max( 0, piece_and_count_jarr.next_int() - 1 );
                    PieceType piece_to_repeat = alter->alternatives.back();
                    for( int i = 0; i < repeat; i++ ) {
                        alter->alternatives.emplace_back( piece_to_repeat );
                    }
                } else {
                    piece_and_count_jarr.throw_error( "Second entry must be an integer." );
                }
            }
        }
        vect.push_back( alter );
    }
}

template<>
void load_place_mapings<jmapgen_trap>(
    const JsonValue &value, mapgen_palette::placing_map::mapped_type &vect,
    const std::string &context )
{
    load_place_mapings_alternatively<jmapgen_trap>( value, vect, context );
}

template<>
void load_place_mapings<jmapgen_furniture>( const JsonValue &value,
        mapgen_palette::placing_map::mapped_type &vect, const std::string &context )
{
    load_place_mapings_alternatively<jmapgen_furniture>( value, vect, context );
}

template<>
void load_place_mapings<jmapgen_terrain>( const JsonValue &value,
        mapgen_palette::placing_map::mapped_type &vect, const std::string &context )
{
    load_place_mapings_alternatively<jmapgen_terrain>( value, vect, context );
}

template<typename PieceType>
void mapgen_palette::load_place_mapings( const JsonObject &jo, const std::string &member_name,
        placing_map &format_placings, const std::string &context )
{
    if( jo.has_object( "mapping" ) ) {
        for( const JsonMember member : jo.get_object( "mapping" ) ) {
            const map_key key( member );
            JsonObject sub = member.get_object();
            sub.allow_omitted_members();
            if( !sub.has_member( member_name ) ) {
                continue;
            }
            auto &vect = format_placings[ key ];
            // NOLINTNEXTLINE(cata-translate-string-literal)
            std::string this_context = string_format( "%s in mapping in %s", member_name, context );
            ::load_place_mapings<PieceType>( sub.get_member( member_name ), vect, this_context );
        }
    }
    if( !jo.has_object( member_name ) ) {
        return;
    }
    for( const JsonMember member : jo.get_object( member_name ) ) {
        const map_key key( member );
        auto &vect = format_placings[ key ];
        std::string this_context =
            // NOLINTNEXTLINE(cata-translate-string-literal)
            string_format( "%s %s in %s", member_name, member.name(), context );
        ::load_place_mapings<PieceType>( member, vect, this_context );
    }
}

static std::map<palette_id, mapgen_palette> palettes;

template<>
const mapgen_palette &string_id<mapgen_palette>::obj() const
{
    auto it = palettes.find( *this );
    if( it == palettes.end() ) {
        static const mapgen_palette null_palette;
        return null_palette;
    }
    return it->second;
}

template<>
bool string_id<mapgen_palette>::is_valid() const
{
    return palettes.find( *this ) != palettes.end();
}

void mapgen_palette::check() const
{
    std::string context = "palette " + id.str();
    jmapgen_int fake_coord( -1 );
    mapgen_parameters no_parameters;
    for( const std::pair<const std::string, mapgen_parameter> &param : parameters.map ) {
        std::string this_context = string_format( "parameter %s in %s", param.first, context );
        param.second.check( no_parameters, this_context );
    }
    for( const std::pair<const map_key, std::vector<shared_ptr_fast<const jmapgen_piece>>> &p :
         format_placings ) {
        for( const shared_ptr_fast<const jmapgen_piece> &j : p.second ) {
            j->check( context, parameters, fake_coord, fake_coord );
        }
    }
}

mapgen_palette mapgen_palette::load_temp( const JsonObject &jo, const std::string_view src,
        const std::string &context )
{
    return load_internal( jo, src, context, false, true );
}

void mapgen_palette::load( const JsonObject &jo, const std::string_view src )
{
    mapgen_palette ret = load_internal( jo, src, "", true, false );
    if( ret.id.is_empty() ) {
        jo.throw_error( "Named palette needs an id" );
    }

    palettes[ ret.id ] = ret;
}

const mapgen_palette &mapgen_palette::get( const palette_id &id )
{
    const auto iter = palettes.find( id );
    if( iter != palettes.end() ) {
        return iter->second;
    }

    debugmsg( "Requested palette with unknown id %s", id.c_str() );
    static mapgen_palette dummy;
    return dummy;
}

void mapgen_palette::check_definitions()
{
    for( const auto &p : palettes ) {
        p.second.check();
    }
}

void mapgen_palette::reset()
{
    palettes.clear();
}

void mapgen_palette::add( const mapgen_value<std::string> &rh, const add_palette_context &context )
{
    std::vector<std::string> possible_values =
        rh.all_possible_results( *context.current_parameters );
    if( possible_values.empty() ) {
        if( const std::string *param_name = rh.get_name_if_parameter() ) {
            debugmsg( "Parameter %s used for palette id in %s but has no possible values",
                      *param_name, context.context );
        } else {
            debugmsg( "Mapgen value for used for palette id in %s has no possible values",
                      context.context );
        }
    } else if( possible_values.size() == 1 ) {
        add( palette_id( possible_values.front() ), context );
    } else {
        std::string param_name;
        if( const std::string *name = rh.get_name_if_parameter() ) {
            param_name = *name;
        } else {
            const auto param_it =
                context.top_level_parameters->add_unique_parameter(
                    "palette_choice_", rh, cata_variant_type::palette_id,
                    mapgen_parameter_scope::overmap_special );
            param_name = param_it->first;
        }
        add_palette_context context_with_extra_constraint( context );
        for( const std::string &value : possible_values ) {
            palette_id val_id( value );
            context_with_extra_constraint.constraints.emplace_back( param_name, val_id );
            add( val_id, context_with_extra_constraint );
            context_with_extra_constraint.constraints.pop_back();
        }
    }
}

void mapgen_palette::add( const palette_id &rh, const add_palette_context &context )
{
    add( get( rh ), context );
}

void mapgen_palette::add( const mapgen_palette &rh, const add_palette_context &context )
{
    std::string actual_context = id.is_empty() ? context.context : "palette " + id.str();

    if( !rh.id.is_empty() ) {
        const std::vector<palette_id> &ancestors = context.ancestors;
        auto loop_start = std::find( ancestors.begin(), ancestors.end(), rh.id );
        if( loop_start != ancestors.end() ) {
            std::string loop_ids = enumerate_as_string( loop_start, ancestors.end(),
            []( const palette_id & i ) {
                return i.str();
            }, enumeration_conjunction::arrow );
            debugmsg( "loop in palette references: %s", loop_ids );
            return;
        }
    }
    add_palette_context new_context = context;
    new_context.ancestors.push_back( rh.id );
    new_context.current_parameters = &rh.parameters;

    for( const mapgen_value<std::string> &recursive_palette : rh.palettes_used ) {
        add( recursive_palette, new_context );
    }
    for( const auto &placing : rh.format_placings ) {
        const std::vector<mapgen_constraint<palette_id>> &constraints = context.constraints;
        std::vector<shared_ptr_fast<const jmapgen_piece>> constrained_placings = placing.second;
        if( !constraints.empty() ) {
            for( shared_ptr_fast<const jmapgen_piece> &piece : constrained_placings ) {
                piece = make_shared_fast<jmapgen_constrained<palette_id>>(
                            std::move( piece ), constraints );
            }
        }
        std::vector<shared_ptr_fast<const jmapgen_piece>> &these_placings =
                    format_placings[placing.first];
        these_placings.insert( these_placings.end(),
                               constrained_placings.begin(), constrained_placings.end() );
    }
    for( const map_key &placing : rh.keys_with_terrain ) {
        keys_with_terrain.insert( placing );
    }
    parameters.check_and_merge( rh.parameters, actual_context );
}

mapgen_palette mapgen_palette::load_internal( const JsonObject &jo, const std::string_view,
        const std::string &context, bool require_id, bool allow_recur )
{
    mapgen_palette new_pal;
    mapgen_palette::placing_map &format_placings = new_pal.format_placings;
    auto &keys_with_terrain = new_pal.keys_with_terrain;
    if( require_id ) {
        new_pal.id = palette_id( jo.get_string( "id" ) );
    }

    jo.read( "parameters", new_pal.parameters.map );

    if( jo.has_array( "palettes" ) ) {
        jo.read( "palettes", new_pal.palettes_used );
        if( allow_recur ) {
            // allow_recur means that it's safe to assume all the palettes have
            // been defined and we can inline now.  Otherwise we just leave the
            // list in our palettes_used array and it will be consumed
            // recursively by calls to add which add this palette.
            add_palette_context add_context{ context, &new_pal.parameters };
            for( auto &p : new_pal.palettes_used ) {
                new_pal.add( p, add_context );
            }
            new_pal.palettes_used.clear();
        }
    }

    // mandatory: every character in rows must have matching entry, unless fill_ter is set
    // "terrain": { "a": "t_grass", "b": "t_lava" }.  To help enforce this we
    // keep track of everything in the "terrain" object
    if( jo.has_member( "terrain" ) ) {
        for( const JsonMember member : jo.get_object( "terrain" ) ) {
            keys_with_terrain.insert( map_key( member ) );
        }
    }

    std::string c = "palette " + new_pal.id.str();
    new_pal.load_place_mapings<jmapgen_terrain>( jo, "terrain", format_placings, c );
    new_pal.load_place_mapings<jmapgen_furniture>( jo, "furniture", format_placings, c );
    new_pal.load_place_mapings<jmapgen_field>( jo, "fields", format_placings, c );
    new_pal.load_place_mapings<jmapgen_npc>( jo, "npcs", format_placings, c );
    new_pal.load_place_mapings<jmapgen_sign>( jo, "signs", format_placings, c );
    new_pal.load_place_mapings<jmapgen_vending_machine>( jo, "vendingmachines", format_placings, c );
    new_pal.load_place_mapings<jmapgen_toilet>( jo, "toilets", format_placings, c );
    new_pal.load_place_mapings<jmapgen_gaspump>( jo, "gaspumps", format_placings, c );
    new_pal.load_place_mapings<jmapgen_item_group>( jo, "items", format_placings, c );
    new_pal.load_place_mapings<jmapgen_monster_group>( jo, "monsters", format_placings, c );
    new_pal.load_place_mapings<jmapgen_vehicle>( jo, "vehicles", format_placings, c );
    // json member name is not optimal, it should be plural like all the others above, but that conflicts
    // with the items entry which refers to item groups.
    new_pal.load_place_mapings<jmapgen_spawn_item>( jo, "item", format_placings, c );
    new_pal.load_place_mapings<jmapgen_remove_vehicles>( jo, "remove_vehicles", format_placings, c );
    new_pal.load_place_mapings<jmapgen_remove_all>( jo, "remove_all", format_placings, c );
    new_pal.load_place_mapings<jmapgen_trap>( jo, "traps", format_placings, c );
    new_pal.load_place_mapings<jmapgen_monster>( jo, "monster", format_placings, c );
    new_pal.load_place_mapings<jmapgen_make_rubble>( jo, "rubble", format_placings, c );
    new_pal.load_place_mapings<jmapgen_computer>( jo, "computers", format_placings, c );
    new_pal.load_place_mapings<jmapgen_sealed_item>( jo, "sealed_item", format_placings, c );
    new_pal.load_place_mapings<jmapgen_nested>( jo, "nested", format_placings, c );
    new_pal.load_place_mapings<jmapgen_liquid_item>( jo, "liquids", format_placings, c );
    new_pal.load_place_mapings<jmapgen_corpse>( jo, "corpses", format_placings, c );
    new_pal.load_place_mapings<jmapgen_graffiti>( jo, "graffiti", format_placings, c );
    new_pal.load_place_mapings<jmapgen_translate>( jo, "translate", format_placings, c );
    new_pal.load_place_mapings<jmapgen_zone>( jo, "zones", format_placings, c );
    new_pal.load_place_mapings<jmapgen_ter_furn_transform>( jo, "ter_furn_transforms",
            format_placings, c );
    new_pal.load_place_mapings<jmapgen_faction>( jo, "faction_owner_character", format_placings, c );

    for( mapgen_palette::placing_map::value_type &p : format_placings ) {
        p.second.erase(
            std::remove_if(
                p.second.begin(), p.second.end(),
        []( const shared_ptr_fast<const jmapgen_piece> &placing ) {
            return placing->is_nop();
        } ), p.second.end() );
    }
    return new_pal;
}

mapgen_palette::add_palette_context::add_palette_context(
    const std::string &ctx, mapgen_parameters *params )
    : context( ctx )
    , top_level_parameters( params )
    , current_parameters( params )
{}

bool mapgen_function_json::setup_internal( const JsonObject &jo )
{
    // Just to make sure no one does anything stupid
    if( jo.has_member( "mapgensize" ) ) {
        jo.throw_error( "\"mapgensize\" only allowed for nested mapgen" );
    }

    // something akin to mapgen fill_background.
    if( jo.has_string( "fill_ter" ) ) {
        fill_ter = ter_str_id( jo.get_string( "fill_ter" ) ).id();
    }

    if( jo.has_member( "rotation" ) ) {
        rotation = jmapgen_int( jo, "rotation" );
    }

    if( jo.has_member( "predecessor_mapgen" ) ) {
        predecessor_mapgen = oter_str_id( jo.get_string( "predecessor_mapgen" ) ).id();
    } else {
        predecessor_mapgen = oter_str_id::NULL_ID();
    }

    jo.read( "fallback_predecessor_mapgen", fallback_predecessor_mapgen_ );

    return fill_ter != t_null || predecessor_mapgen != oter_str_id::NULL_ID() ||
           fallback_predecessor_mapgen_ != oter_str_id::NULL_ID();
}

bool mapgen_function_json_nested::setup_internal( const JsonObject &jo )
{
    // Mandatory - nested mapgen must be explicitly sized
    if( jo.has_array( "mapgensize" ) ) {
        JsonArray jarr = jo.get_array( "mapgensize" );
        mapgensize = point( jarr.get_int( 0 ), jarr.get_int( 1 ) );
        if( mapgensize.x == 0 || mapgensize.x != mapgensize.y ) {
            // Non-square sizes not implemented yet
            jo.throw_error( "\"mapgensize\" must be an array of two identical, positive numbers" );
        }
        total_size = mapgensize;
    } else {
        jo.throw_error( "Nested mapgen must have \"mapgensize\" set" );
    }

    if( jo.has_member( "rotation" ) ) {
        rotation = jmapgen_int( jo, "rotation" );
    }

    // Nested mapgen is always halal because it can assume underlying map is.
    return true;
}

void mapgen_function_json::setup()
{
    setup_common();
}

void mapgen_function_json_nested::setup()
{
    setup_common();
}

void update_mapgen_function_json::setup()
{
    setup_common();
}

void mapgen_function_json::finalize_parameters()
{
    finalize_parameters_common();
}

void mapgen_function_json_nested::finalize_parameters()
{
    finalize_parameters_common();
}

void update_mapgen_function_json::finalize_parameters()
{
    finalize_parameters_common();
}

struct phase_comparator {
    mapgen_phase get_phase( mapgen_phase p ) const {
        return p;
    }

    mapgen_phase get_phase( const jmapgen_setmap &s ) const {
        return s.phase();
    }

    template<typename PiecePtr>
    mapgen_phase get_phase( const std::pair<jmapgen_place, PiecePtr> &p ) const {
        return p.second->phase();
    }

    template<typename T, typename U>
    bool operator()( const T &l, const U &r ) const {
        return get_phase( l ) < get_phase( r );
    }
};

static const phase_comparator compare_phases{};

/*
 * Parse json, pre-calculating values for stuff, then cheerfully throw json away. Faster than regular mapf, in theory
 */
void mapgen_function_json_base::setup_common()
{
    if( is_ready ) {
        return;
    }
    JsonObject jo = jsobj;
    mapgen_defer::defer = false;
    if( !setup_common( jo ) ) {
        jo.throw_error( "format: no terrain map" );
    }
    if( mapgen_defer::defer ) {
        mapgen_defer::jsi.throw_error_at( mapgen_defer::member, mapgen_defer::message );
    } else {
        mapgen_defer::jsi = JsonObject();
    }
}

bool mapgen_function_json_base::setup_common( const JsonObject &jo )
{
    bool fallback_terrain_exists = setup_internal( jo );
    JsonArray parray;
    JsonArray sparray;
    JsonObject pjo;

    jo.read( "flags", flags_ );

    // just like mapf::basic_bind("stuff",blargle("foo", etc) ), only json input and faster when applying
    if( jo.has_array( "rows" ) ) {
        mapgen_palette palette = mapgen_palette::load_temp( jo, "dda", context_ );
        auto &keys_with_terrain = palette.keys_with_terrain;
        mapgen_palette::placing_map &format_placings = palette.format_placings;

        if( palette.keys_with_terrain.empty() && !fallback_terrain_exists ) {
            return false;
        }

        parameters = palette.get_parameters();

        // mandatory: mapgensize rows of mapgensize character lines, each of which must have a
        // matching key in "terrain", unless fill_ter is set
        // "rows:" [ "aaaajustlikeinmapgen.cpp", "this.must!be!exactly.24!", "and_must_match_terrain_", .... ]
        point expected_dim = mapgensize + m_offset;
        cata_assert( expected_dim.x >= 0 );
        cata_assert( expected_dim.y >= 0 );

        parray = jo.get_array( "rows" );
        if( static_cast<int>( parray.size() ) < expected_dim.y ) {
            parray.throw_error( string_format( "format: rows: must have at least %d rows, not %d",
                                               expected_dim.y, parray.size() ) );
        }
        if( static_cast<int>( parray.size() ) != total_size.y ) {
            parray.throw_error(
                string_format( "format: rows: must have %d rows, not %d; check mapgensize if applicable",
                               total_size.y, parray.size() ) );
        }
        for( int c = m_offset.y; c < expected_dim.y; c++ ) {
            const std::string row = parray.get_string( c );
            static std::vector<std::string_view> row_keys;
            row_keys.clear();
            row_keys.reserve( total_size.x );
            utf8_display_split_into( row, row_keys );
            if( row_keys.size() < static_cast<size_t>( expected_dim.x ) ) {
                parray.throw_error(
                    string_format( "  format: row %d must have at least %d columns, not %d",
                                   c + 1, expected_dim.x, row_keys.size() ) );
            }
            if( row_keys.size() != static_cast<size_t>( total_size.x ) ) {
                parray.throw_error(
                    string_format( "  format: row %d must have %d columns, not %d; check mapgensize if applicable",
                                   c + 1, total_size.x, row_keys.size() ) );
            }
            for( int i = m_offset.x; i < expected_dim.x; i++ ) {
                const point p = point( i, c ) - m_offset;
                const map_key key{ std::string( row_keys[i] ) };
                const auto iter_ter = keys_with_terrain.find( key );
                const auto fpi = format_placings.find( key );

                const bool has_terrain = iter_ter != keys_with_terrain.end();
                const bool has_placing = fpi != format_placings.end();

                if( !has_terrain && !fallback_terrain_exists ) {
                    parray.string_error(
                        c, i + 1,
                        string_format( "format: rows: row %d column %d: "
                                       "'%s' is not in 'terrain', and no 'fill_ter' is set!",
                                       c + 1, i + 1, key.str ) );
                }
                if( !has_terrain && !has_placing && key.str != " " && key.str != "." ) {
                    try {
                        parray.string_error(
                            c, i + 1,
                            string_format( "format: rows: row %d column %d: "
                                           "'%s' has no terrain, furniture, or other definition",
                                           c + 1, i + 1, key.str ) );
                    } catch( const JsonError &e ) {
                        debugmsg( "(json-error)\n%s", e.what() );
                    }
                }
                if( has_placing ) {
                    jmapgen_place where( p );
                    for( auto &what : fpi->second ) {
                        objects.add( where, what );
                    }
                }
            }
        }
        fallback_terrain_exists = true;
    }

    // No fill_ter? No format? GTFO.
    if( !fallback_terrain_exists ) {
        jo.throw_error(
            "Need one of 'fill_terrain' or 'predecessor_mapgen' or 'rows' + 'terrain'" );
        // TODO: write TFM.
    }

    if( jo.has_array( "set" ) ) {
        setup_setmap( jo.get_array( "set" ) );
    }

    objects.load_objects<jmapgen_remove_all>( jo, "place_remove_all", context_ );
    // "add" is deprecated in favor of "place_item", but kept to support mods
    // which are not under our control.
    objects.load_objects<jmapgen_spawn_item>( jo, "add", context_ );
    objects.load_objects<jmapgen_spawn_item>( jo, "place_item", context_ );
    objects.load_objects<jmapgen_field>( jo, "place_fields", context_ );
    objects.load_objects<jmapgen_npc>( jo, "place_npcs", context_ );
    objects.load_objects<jmapgen_sign>( jo, "place_signs", context_ );
    objects.load_objects<jmapgen_vending_machine>( jo, "place_vendingmachines", context_ );
    objects.load_objects<jmapgen_toilet>( jo, "place_toilets", context_ );
    objects.load_objects<jmapgen_liquid_item>( jo, "place_liquids", context_ );
    objects.load_objects<jmapgen_corpse>( jo, "place_corpses", context_ );
    objects.load_objects<jmapgen_gaspump>( jo, "place_gaspumps", context_ );
    objects.load_objects<jmapgen_item_group>( jo, "place_items", context_ );
    objects.load_objects<jmapgen_loot>( jo, "place_loot", context_ );
    objects.load_objects<jmapgen_monster_group>( jo, "place_monsters", context_ );
    objects.load_objects<jmapgen_vehicle>( jo, "place_vehicles", context_ );
    objects.load_objects<jmapgen_remove_vehicles>( jo, "remove_vehicles", context_ );
    objects.load_objects<jmapgen_remove_npcs>( jo, "remove_npcs", context_ );
    objects.load_objects<jmapgen_trap>( jo, "place_traps", context_ );
    objects.load_objects<jmapgen_furniture>( jo, "place_furniture", context_ );
    objects.load_objects<jmapgen_terrain>( jo, "place_terrain", context_ );
    objects.load_objects<jmapgen_monster>( jo, "place_monster", context_ );
    objects.load_objects<jmapgen_make_rubble>( jo, "place_rubble", context_ );
    objects.load_objects<jmapgen_computer>( jo, "place_computers", context_ );
    objects.load_objects<jmapgen_nested>( jo, "place_nested", context_ );
    objects.load_objects<jmapgen_graffiti>( jo, "place_graffiti", context_ );
    objects.load_objects<jmapgen_translate>( jo, "translate_ter", context_ );
    objects.load_objects<jmapgen_zone>( jo, "place_zones", context_ );
    objects.load_objects<jmapgen_ter_furn_transform>( jo, "place_ter_furn_transforms", context_ );
    objects.load_objects<jmapgen_variable>( jo, "place_variables", context_ );
    // Needs to be last as it affects other placed items
    objects.load_objects<jmapgen_faction>( jo, "faction_owner", context_ );

    objects.finalize();

    std::stable_sort( setmap_points.begin(), setmap_points.end(), compare_phases );

    if( !mapgen_defer::defer ) {
        is_ready = true; // skip setup attempts from any additional pointers
    }
    return true;
}

void mapgen_function_json::check() const
{
    check_common();

    if( predecessor_mapgen != oter_str_id::NULL_ID() && expects_predecessor() ) {
        debugmsg( "%s uses both predecessor_mapgen and expects_predecessor; these features are "
                  "incompatible", context_ );
    }
}

void mapgen_function_json::check_consistent_with( const oter_t &ter ) const
{
    bool requires_predecessor = ter.has_flag( oter_flags::requires_predecessor );
    if( expects_predecessor() && !requires_predecessor ) {
        debugmsg( "mapgen for oter_t %s expects a predecessor terrain but oter_type_t %s lacks the "
                  "REQUIRES_PREDECESSOR flag", ter.id.str(), ter.get_type_id().str() );
    }
}

void mapgen_function_json_nested::check() const
{
    check_common();
}

static bool check_furn( const furn_id &id, const std::string &context )
{
    const furn_t &furn = id.obj();
    if( furn.has_flag( ter_furn_flag::TFLAG_PLANT ) ) {
        debugmsg( "json mapgen for %s specifies furniture %s, which has flag "
                  "PLANT.  Such furniture must be specified in a \"sealed_item\" special.",
                  context, furn.id.str() );
        // Only report once per mapgen object, otherwise the reports are
        // very repetitive
        return true;
    }
    return false;
}

void mapgen_function_json_base::check_common() const
{
    if( static_cast <int>( flags_.test( jmapgen_flags::allow_terrain_under_other_data ) ) +
        flags_.test( jmapgen_flags::dismantle_all_before_placing_terrain ) +
        flags_.test( jmapgen_flags::erase_all_before_placing_terrain ) > 1 ) {
        debugmsg( "In %s, the mutually exclusive flags ERASE_ALL_BEFORE_PLACING_TERRAIN, "
                  "DISMANTLE_ALL_BEFORE_PLACING_TERRAIN and ALLOW_TERRAIN_UNDER_OTHER_DATA "
                  "cannot be used together", context_ );
    }
    if( static_cast <int>( flags_.test( jmapgen_flags::allow_terrain_under_furniture ) ) +
        flags_.test( jmapgen_flags::dismantle_furniture_before_placing_terrain ) +
        flags_.test( jmapgen_flags::erase_furniture_before_placing_terrain ) > 1 ) {
        debugmsg( "In %s, the mutually exclusive flags ALLOW_TERRAIN_UNDER_FURNITURE, "
                  "DISMANTLE_FURNITURE_BEFORE_PLACING_TERRAIN and ERASE_FURNITURE_BEFORE_PLACING_TERRAIN "
                  "cannot be used together", context_ );
    }
    if( static_cast <int>( flags_.test( jmapgen_flags::allow_terrain_under_trap ) ) +
        flags_.test( jmapgen_flags::dismantle_trap_before_placing_terrain ) +
        flags_.test( jmapgen_flags::erase_trap_before_placing_terrain ) > 1 ) {
        debugmsg( "In %s, the mutually exclusive flags ALLOW_TERRAIN_UNDER_TRAP, "
                  "DISMANTLE_TRAP_BEFORE_PLACING_TERRAIN and ERASE_TRAP_BEFORE_PLACING_TERRAIN "
                  "cannot be used together", context_ );
    }
    if( static_cast <int>( flags_.test( jmapgen_flags::allow_terrain_under_items ) ) +
        flags_.test( jmapgen_flags::erase_items_before_placing_terrain ) > 1 ) {
        debugmsg( "In %s, the mutually exclusive flags "
                  "ALLOW_TERRAIN_UNDER_ITEMS and ERASE_ITEMS_BEFORE_PLACING_TERRAIN "
                  "cannot be used together", context_ );
    }
    for( const jmapgen_setmap &setmap : setmap_points ) {
        if( setmap.op != JMAPGEN_SETMAP_FURN &&
            setmap.op != JMAPGEN_SETMAP_LINE_FURN &&
            setmap.op != JMAPGEN_SETMAP_SQUARE_FURN ) {
            continue;
        }
        furn_id id( setmap.val.get() );
        if( check_furn( id, context_ ) ) {
            return;
        }
    }

    objects.check( context_, parameters );
}

void mapgen_function_json_base::add_placement_coords_to( std::unordered_set<point> &result ) const
{
    objects.add_placement_coords_to( result );
}

std::unordered_set<point> nested_mapgen::all_placement_coords() const
{
    std::unordered_set<point> result;
    for( const weighted_object<int, std::shared_ptr<mapgen_function_json_nested>> &o : funcs_ ) {
        o.obj->add_placement_coords_to( result );
    }
    return result;
}

void jmapgen_objects::finalize()
{
    std::stable_sort( objects.begin(), objects.end(), compare_phases );
}

void jmapgen_objects::check( const std::string &context, const mapgen_parameters &parameters ) const
{
    for( const jmapgen_obj &obj : objects ) {
        const jmapgen_place &where = obj.first;
        const jmapgen_piece &what = *obj.second;
        what.check( context, parameters, where.x, where.y );
    }
}

void jmapgen_objects::merge_parameters_into( mapgen_parameters &params,
        const std::string &outer_context ) const
{
    for( const jmapgen_obj &obj : objects ) {
        obj.second->merge_parameters_into( params, outer_context );
    }
}

void jmapgen_objects::add_placement_coords_to( std::unordered_set<point> &result ) const
{
    for( const jmapgen_obj &obj : objects ) {
        const jmapgen_place &where = obj.first;
        for( int x = where.x.val; x <= where.x.valmax; ++x ) {
            for( int y = where.y.val; y <= where.y.valmax; ++y ) {
                result.emplace( x, y );
            }
        }
    }
}

/////////////////////////////////////////////////////////////////////////////////
///// 3 - mapgen (gameplay)
///// stuff below is the actual in-game map generation (ill)logic

mapgen_phase jmapgen_setmap::phase() const
{
    switch( op ) {
        case JMAPGEN_SETMAP_TER:
        case JMAPGEN_SETMAP_LINE_TER:
        case JMAPGEN_SETMAP_SQUARE_TER:
            return mapgen_phase::terrain;
        case JMAPGEN_SETMAP_FURN:
        case JMAPGEN_SETMAP_LINE_FURN:
        case JMAPGEN_SETMAP_SQUARE_FURN:
            return mapgen_phase::furniture;
        case JMAPGEN_SETMAP_TRAP:
        case JMAPGEN_SETMAP_TRAP_REMOVE:
        case JMAPGEN_SETMAP_CREATURE_REMOVE:
        case JMAPGEN_SETMAP_ITEM_REMOVE:
        case JMAPGEN_SETMAP_FIELD_REMOVE:
        case JMAPGEN_SETMAP_LINE_TRAP:
        case JMAPGEN_SETMAP_LINE_TRAP_REMOVE:
        case JMAPGEN_SETMAP_LINE_CREATURE_REMOVE:
        case JMAPGEN_SETMAP_LINE_ITEM_REMOVE:
        case JMAPGEN_SETMAP_LINE_FIELD_REMOVE:
        case JMAPGEN_SETMAP_SQUARE_TRAP:
        case JMAPGEN_SETMAP_SQUARE_TRAP_REMOVE:
        case JMAPGEN_SETMAP_SQUARE_CREATURE_REMOVE:
        case JMAPGEN_SETMAP_SQUARE_ITEM_REMOVE:
        case JMAPGEN_SETMAP_SQUARE_FIELD_REMOVE:
            return mapgen_phase::default_;
        case JMAPGEN_SETMAP_RADIATION:
        case JMAPGEN_SETMAP_BASH:
        case JMAPGEN_SETMAP_VARIABLE:
        case JMAPGEN_SETMAP_LINE_RADIATION:
        case JMAPGEN_SETMAP_SQUARE_RADIATION:
            return mapgen_phase::transform;
        case JMAPGEN_SETMAP_OPTYPE_POINT:
        case JMAPGEN_SETMAP_OPTYPE_LINE:
        case JMAPGEN_SETMAP_OPTYPE_SQUARE:
            break;
    }
    debugmsg( "Invalid jmapgen_setmap::op %d", static_cast<int>( op ) );
    return mapgen_phase::default_;
}

/*
 * (set|line|square)_(ter|furn|trap|radiation); simple (x, y, int) or (x1,y1,x2,y2, int) functions
 * TODO: optimize, though gcc -O2 optimizes enough that splitting the switch has no effect
 */
bool jmapgen_setmap::apply( const mapgendata &dat, const point &offset ) const
{
    if( chance != 1 && !one_in( chance ) ) {
        return true;
    }

    static const auto get = []( const jmapgen_int & v, int offset ) {
        return v.get() + offset;
    };
    const auto x_get = [this, &offset]() {
        return get( x, offset.x );
    };
    const auto y_get = [this, &offset]() {
        return get( y, offset.y );
    };
    const auto x2_get = [this, &offset]() {
        return get( x2, offset.x );
    };
    const auto y2_get = [this, &offset]() {
        return get( y2, offset.y );
    };

    map &m = dat.m;
    const int trepeat = repeat.get();
    for( int i = 0; i < trepeat; i++ ) {
        switch( op ) {
            case JMAPGEN_SETMAP_TER: {
                // TODO: the ter_id should be stored separately and not be wrapped in an jmapgen_int
                m.ter_set( point( x_get(), y_get() ), ter_id( val.get() ),
                           dat.has_flag( jmapgen_flags::avoid_creatures ) );
            }
            break;
            case JMAPGEN_SETMAP_FURN: {
                // TODO: the furn_id should be stored separately and not be wrapped in an jmapgen_int
                m.furn_set( point( x_get(), y_get() ), furn_id( val.get() ),
                            dat.has_flag( jmapgen_flags::avoid_creatures ) );
            }
            break;
            case JMAPGEN_SETMAP_TRAP: {
                // TODO: the trap_id should be stored separately and not be wrapped in an jmapgen_int
                mtrap_set( &m, point( x_get(), y_get() ), trap_id( val.get() ),
                           dat.has_flag( jmapgen_flags::avoid_creatures ) );
            }
            break;
            case JMAPGEN_SETMAP_RADIATION: {
                m.set_radiation( point( x_get(), y_get() ), val.get() );
            }
            break;
            case JMAPGEN_SETMAP_TRAP_REMOVE: {
                mremove_trap( &m, point( x_get(), y_get() ), trap_id( val.get() ).id() );
            }
            break;
            case JMAPGEN_SETMAP_CREATURE_REMOVE: {
                Creature *tmp_critter = get_creature_tracker().creature_at( tripoint_abs_ms( m.getabs( tripoint(
                                            x_get(), y_get(), m.get_abs_sub().z() ) ) ), true );
                if( tmp_critter && !tmp_critter->is_avatar() ) {
                    tmp_critter->die( nullptr );
                }
            }
            break;
            case JMAPGEN_SETMAP_ITEM_REMOVE: {
                m.i_clear( point( x_get(), y_get() ) );
            }
            break;
            case JMAPGEN_SETMAP_FIELD_REMOVE: {
                mremove_fields( &m, point( x_get(), y_get() ) );
            }
            break;
            case JMAPGEN_SETMAP_BASH: {
                m.bash( tripoint( x_get(), y_get(), m.get_abs_sub().z() ), 9999 );
            }
            break;
            case JMAPGEN_SETMAP_VARIABLE: {
                tripoint point( x_get(), y_get(), m.get_abs_sub().z() );
                queued_points[string_val] = m.getglobal( point );
            }
            break;
            case JMAPGEN_SETMAP_LINE_TER: {
                // TODO: the ter_id should be stored separately and not be wrapped in an jmapgen_int
                m.draw_line_ter( ter_id( val.get() ), point( x_get(), y_get() ), point( x2_get(), y2_get() ),
                                 dat.has_flag( jmapgen_flags::avoid_creatures ) );
            }
            break;
            case JMAPGEN_SETMAP_LINE_FURN: {
                // TODO: the furn_id should be stored separately and not be wrapped in an jmapgen_int
                m.draw_line_furn( furn_id( val.get() ), point( x_get(), y_get() ), point( x2_get(), y2_get() ),
                                  dat.has_flag( jmapgen_flags::avoid_creatures ) );
            }
            break;
            case JMAPGEN_SETMAP_LINE_TRAP: {
                const std::vector<point> line = line_to( point( x_get(), y_get() ), point( x2_get(), y2_get() ),
                                                0 );
                for( const point &i : line ) {
                    // TODO: the trap_id should be stored separately and not be wrapped in an jmapgen_int
                    mtrap_set( &m, i, trap_id( val.get() ), dat.has_flag( jmapgen_flags::avoid_creatures ) );
                }
            }
            break;
            case JMAPGEN_SETMAP_LINE_TRAP_REMOVE: {
                const std::vector<point> line = line_to( point( x_get(), y_get() ), point( x2_get(), y2_get() ),
                                                0 );
                for( const point &i : line ) {
                    // TODO: the trap_id should be stored separately and not be wrapped in an jmapgen_int
                    mremove_trap( &m, i, trap_id( val.get() ).id() );
                }
            }
            break;
            case JMAPGEN_SETMAP_LINE_CREATURE_REMOVE: {
                const std::vector<point> line = line_to( point( x_get(), y_get() ), point( x2_get(), y2_get() ),
                                                0 );
                for( const point &i : line ) {
                    Creature *tmp_critter = get_creature_tracker().creature_at( tripoint_abs_ms( m.getabs( tripoint( i,
                                            m.get_abs_sub().z() ) ) ), true );
                    if( tmp_critter && !tmp_critter->is_avatar() ) {
                        tmp_critter->die( nullptr );
                    }
                }
            }
            break;
            case JMAPGEN_SETMAP_LINE_ITEM_REMOVE: {
                const std::vector<point> line = line_to( point( x_get(), y_get() ), point( x2_get(), y2_get() ),
                                                0 );
                for( const point &i : line ) {
                    m.i_clear( i );
                }
            }
            break;
            case JMAPGEN_SETMAP_LINE_FIELD_REMOVE: {
                const std::vector<point> line = line_to( point( x_get(), y_get() ), point( x2_get(), y2_get() ),
                                                0 );
                for( const point &i : line ) {
                    mremove_fields( &m, i );
                }
            }
            break;
            case JMAPGEN_SETMAP_LINE_RADIATION: {
                const std::vector<point> line = line_to( point( x_get(), y_get() ), point( x2_get(), y2_get() ),
                                                0 );
                for( const point &i : line ) {
                    m.set_radiation( i, static_cast<int>( val.get() ) );
                }
            }
            break;
            case JMAPGEN_SETMAP_SQUARE_TER: {
                // TODO: the ter_id should be stored separately and not be wrapped in an jmapgen_int
                m.draw_square_ter( ter_id( val.get() ), point( x_get(), y_get() ), point( x2_get(), y2_get() ),
                                   dat.has_flag( jmapgen_flags::avoid_creatures ) );
            }
            break;
            case JMAPGEN_SETMAP_SQUARE_FURN: {
                // TODO: the furn_id should be stored separately and not be wrapped in an jmapgen_int
                m.draw_square_furn( furn_id( val.get() ), point( x_get(), y_get() ), point( x2_get(), y2_get() ),
                                    dat.has_flag( jmapgen_flags::avoid_creatures ) );
            }
            break;
            case JMAPGEN_SETMAP_SQUARE_TRAP: {
                const point c( x_get(), y_get() );
                const int cx2 = x2_get();
                const int cy2 = y2_get();
                for( int tx = c.x; tx <= cx2; tx++ ) {
                    for( int ty = c.y; ty <= cy2; ty++ ) {
                        // TODO: the trap_id should be stored separately and not be wrapped in an jmapgen_int
                        mtrap_set( &m, point( tx, ty ), trap_id( val.get() ),
                                   dat.has_flag( jmapgen_flags::avoid_creatures ) );
                    }
                }
            }
            break;
            case JMAPGEN_SETMAP_SQUARE_TRAP_REMOVE: {
                const point c( x_get(), y_get() );
                const int cx2 = x2_get();
                const int cy2 = y2_get();
                for( int tx = c.x; tx <= cx2; tx++ ) {
                    for( int ty = c.y; ty <= cy2; ty++ ) {
                        // TODO: the trap_id should be stored separately and not be wrapped in an jmapgen_int
                        mremove_trap( &m, point( tx, ty ), trap_id( val.get() ).id() );
                    }
                }
            }
            break;
            case JMAPGEN_SETMAP_SQUARE_CREATURE_REMOVE: {
                const point c( x_get(), y_get() );
                const int cx2 = x2_get();
                const int cy2 = y2_get();
                for( int tx = c.x; tx <= cx2; tx++ ) {
                    for( int ty = c.y; ty <= cy2; ty++ ) {
                        Creature *tmp_critter = get_creature_tracker().creature_at( tripoint_abs_ms( m.getabs( tripoint( tx,
                                                ty, m.get_abs_sub().z() ) ) ), true );
                        if( tmp_critter && !tmp_critter->is_avatar() ) {
                            tmp_critter->die( nullptr );
                        }
                    }
                }
            }
            break;
            case JMAPGEN_SETMAP_SQUARE_ITEM_REMOVE: {
                const point c( x_get(), y_get() );
                const int cx2 = x2_get();
                const int cy2 = y2_get();
                for( int tx = c.x; tx <= cx2; tx++ ) {
                    for( int ty = c.y; ty <= cy2; ty++ ) {
                        m.i_clear( point( tx, ty ) );
                    }
                }
            }
            break;
            case JMAPGEN_SETMAP_SQUARE_FIELD_REMOVE: {
                const point c( x_get(), y_get() );
                const int cx2 = x2_get();
                const int cy2 = y2_get();
                for( int tx = c.x; tx <= cx2; tx++ ) {
                    for( int ty = c.y; ty <= cy2; ty++ ) {
                        mremove_fields( &m, point( tx, ty ) );
                    }
                }
            }
            break;
            case JMAPGEN_SETMAP_SQUARE_RADIATION: {
                const point c2( x_get(), y_get() );
                const int cx2 = x2_get();
                const int cy2 = y2_get();
                for( int tx = c2.x; tx <= cx2; tx++ ) {
                    for( int ty = c2.y; ty <= cy2; ty++ ) {
                        m.set_radiation( point( tx, ty ), static_cast<int>( val.get() ) );
                    }
                }
            }
            break;

            default:
                //Suppress warnings
                break;
        }
    }
    return true;
}

bool jmapgen_setmap::has_vehicle_collision( const mapgendata &dat, const point &offset ) const
{
    static const auto get = []( const jmapgen_int & v, int v_offset ) {
        return v.get() + v_offset;
    };
    const auto x_get = [this, &offset]() {
        return get( x, offset.x );
    };
    const auto y_get = [this, &offset]() {
        return get( y, offset.y );
    };
    const auto x2_get = [this, &offset]() {
        return get( x2, offset.x );
    };
    const auto y2_get = [this, &offset]() {
        return get( y2, offset.y );
    };
    const tripoint start = tripoint( x_get(), y_get(), 0 );
    tripoint end = start;
    switch( op ) {
        case JMAPGEN_SETMAP_TER:
        case JMAPGEN_SETMAP_FURN:
        case JMAPGEN_SETMAP_TRAP:
            break;
        /* lines and squares are the same thing for this purpose */
        case JMAPGEN_SETMAP_LINE_TER:
        case JMAPGEN_SETMAP_LINE_FURN:
        case JMAPGEN_SETMAP_LINE_TRAP:
        case JMAPGEN_SETMAP_LINE_TRAP_REMOVE:
        case JMAPGEN_SETMAP_LINE_ITEM_REMOVE:
        case JMAPGEN_SETMAP_SQUARE_TER:
        case JMAPGEN_SETMAP_SQUARE_FURN:
        case JMAPGEN_SETMAP_SQUARE_TRAP:
        case JMAPGEN_SETMAP_SQUARE_TRAP_REMOVE:
        case JMAPGEN_SETMAP_SQUARE_ITEM_REMOVE:
            end.x = x2_get();
            end.y = y2_get();
            break;
        /* if it's not a terrain, furniture, or trap, it can't collide */
        default:
            return false;
    }
    for( const tripoint &p : dat.m.points_in_rectangle( start, end ) ) {
        if( dat.m.veh_at( p ) ) {
            return true;
        }
    }
    return false;
}

bool mapgen_function_json_base::has_vehicle_collision(
    const mapgendata &dat, const point &offset ) const
{
    for( const jmapgen_setmap &elem : setmap_points ) {
        if( elem.has_vehicle_collision( dat, offset ) ) {
            return true;
        }
    }

    return objects.has_vehicle_collision( dat, offset );
}

static bool apply_mapgen_in_phases(
    const mapgendata &md, const std::vector<jmapgen_setmap> &setmap_points,
    const jmapgen_objects &objects, const point &offset, const std::string &context,
    bool verify = false )
{
    if( verify && objects.has_vehicle_collision( md, offset ) ) {
        return false;
    }

    // We must apply all the mapgen in phases, but the mapgen is split between
    // setmap_points and objects.  So we have to make an outer loop over
    // phases, and apply each type restricted to each phase.
    auto setmap_point = setmap_points.begin();
    for( mapgen_phase phase : all_enum_values<mapgen_phase>() ) {
        if( std::find( md.skip.begin(), md.skip.end(), phase ) != md.skip.end() ) {
            continue;
        }
        for( ; setmap_point != setmap_points.end(); ++setmap_point ) {
            const jmapgen_setmap &elem = *setmap_point;
            if( elem.phase() != phase ) {
                break;
            }
            if( verify && elem.has_vehicle_collision( md, offset ) ) {
                return false;
            }
            elem.apply( md, offset );
        }

        objects.apply( md, phase, offset, context );
    }
    cata_assert( setmap_point == setmap_points.end() );

    resolve_regional_terrain_and_furniture( md );

    return true;
}

/*
 * Apply mapgen as per a derived-from-json recipe; in theory fast, but not very versatile
 */
void mapgen_function_json::generate( mapgendata &md )
{
    map *const m = &md.m;
    if( fill_ter != t_null ) {
        m->draw_fill_background( fill_ter );
    }
    const oter_t &ter = *md.terrain_type();

    auto do_predecessor_mapgen = [&]( mapgendata & predecessor_md ) {
        const std::string function_key = predecessor_md.terrain_type()->get_mapgen_id();
        bool success = run_mapgen_func( function_key, predecessor_md );

        if( !success ) {
            debugmsg( "predecessor mapgen with key %s failed", function_key );
        }

        // Now we have to do some rotation shenanigans. We need to ensure that
        // our predecessor is not rotated out of alignment as part of rotating this location,
        // and there are actually two sources of rotation--the mapgen can rotate explicitly, and
        // the entire overmap terrain may be rotatable. To ensure we end up in the right rotation,
        // we basically have to initially reverse the rotation that we WILL do in the future so that
        // when we apply that rotation, our predecessor is back in its original state while this
        // location is rotated as desired.

        m->rotate( ( -rotation.get() + 4 ) % 4 );

        if( ter.is_rotatable() || ter.is_linear() ) {
            m->rotate( ( -ter.get_rotation() + 4 ) % 4 );
        }
    };

    if( predecessor_mapgen != oter_str_id::NULL_ID() ) {
        mapgendata predecessor_md( md, predecessor_mapgen );
        do_predecessor_mapgen( predecessor_md );
    } else if( expects_predecessor() ) {
        if( md.has_predecessor() ) {
            mapgendata predecessor_md( md, md.last_predecessor() );
            predecessor_md.pop_last_predecessor();
            do_predecessor_mapgen( predecessor_md );
        } else {
            mapgendata predecessor_md( md, fallback_predecessor_mapgen_ );
            do_predecessor_mapgen( predecessor_md );
        }
    }

    mapgendata md_with_params( md, get_args( md, mapgen_parameter_scope::omt ), flags_ );

    apply_mapgen_in_phases( md_with_params, setmap_points, objects, point_zero, context_ );

    m->rotate( rotation.get() );

    if( ter.is_rotatable() || ter.is_linear() ) {
        m->rotate( ter.get_rotation() );
    }
    set_queued_points();
}

bool mapgen_function_json::expects_predecessor() const
{
    return fallback_predecessor_mapgen_ != oter_str_id::NULL_ID();
}

mapgen_parameters mapgen_function_json::get_mapgen_params( mapgen_parameter_scope scope ) const
{
    return parameters.params_for_scope( scope );
}

void mapgen_function_json_nested::nest( const mapgendata &md, const point &offset,
                                        const std::string &outer_context ) const
{
    // TODO: Make rotation work for submaps, then pass this value into elem & objects apply.
    //int chosen_rotation = rotation.get() % 4;

    mapgendata md_with_params( md, get_args( md, mapgen_parameter_scope::nest ), flags_ );

    std::string context = context_;
    context += " in ";
    context += outer_context;
    apply_mapgen_in_phases( md_with_params, setmap_points, objects, offset, context );
}

/*
 * Apply mapgen as per a derived-from-json recipe; in theory fast, but not very versatile
 */
void jmapgen_objects::apply( const mapgendata &dat, mapgen_phase phase,
                             const std::string &context ) const
{
    apply( dat, phase, point_zero, context );
}

void jmapgen_objects::apply( const mapgendata &dat, mapgen_phase phase, const point &offset,
                             const std::string &context ) const
{
    bool terrain_resolved = false;

    auto range_at_phase = std::equal_range( objects.begin(), objects.end(), phase, compare_phases );

    for( auto it = range_at_phase.first; it != range_at_phase.second; ++it ) {
        const jmapgen_obj &obj = *it;
        jmapgen_place where = obj.first;
        where.offset( -offset );
        const jmapgen_piece &what = *obj.second;

        cata_assert( what.phase() == phase );

        if( !terrain_resolved && typeid( what ) == typeid( jmapgen_vehicle ) ) {
            // In order to determine collisions between vehicles and local "terrain" the terrain has to be resolved
            // This code is based on two assumptions:
            // 1. The terrain part of a definition is always placed first.
            // 2. Only vehicles require the terrain to be resolved. The general solution is to use a virtual function.
            resolve_regional_terrain_and_furniture( dat );
            terrain_resolved = true;
        }

        // The user will only specify repeat once in JSON, but it may get loaded both
        // into the what and where in some cases--we just need the greater value of the two.
        const int repeat = std::max( where.repeat.get(), what.repeat.get() );
        for( int i = 0; i < repeat; i++ ) {
            what.apply( dat, where.x, where.y, context );
        }
    }
}

bool jmapgen_objects::has_vehicle_collision( const mapgendata &dat, const point &offset ) const
{
    for( const jmapgen_obj &obj : objects ) {
        jmapgen_place where = obj.first;
        where.offset( -offset );
        const auto &what = *obj.second;
        if( what.has_vehicle_collision( dat, point( where.x.get(), where.y.get() ) ) ) {
            return true;
        }
    }
    return false;
}

/////////////
void map::draw_map( mapgendata &dat )
{
    const oter_id &terrain_type = dat.terrain_type();
    const std::string function_key = terrain_type->get_mapgen_id();
    bool found = true;

    const bool generated = run_mapgen_func( function_key, dat );

    if( !generated ) {
        if( is_ot_match( "slimepit", terrain_type, ot_match_type::prefix ) ||
            is_ot_match( "slime_pit", terrain_type, ot_match_type::prefix ) ) {
            draw_slimepit( dat );
        } else if( is_ot_match( "lab", terrain_type, ot_match_type::contains ) ) {
            draw_lab( dat );
        } else {
            found = false;
        }
    }

    if( !found ) {
        // not one of the hardcoded ones!
        // load from JSON???
        debugmsg( "Error: tried to generate map for omtype %s, \"%s\" (id_mapgen %s)",
                  terrain_type.id().c_str(), terrain_type->get_name(), function_key.c_str() );
        fill_background( this, ter_t_floor );
    }

    resolve_regional_terrain_and_furniture( dat );
}

static const int SOUTH_EDGE = 2 * SEEY - 1;
static const int EAST_EDGE = 2 * SEEX  - 1;

// NOLINTNEXTLINE(readability-function-size)
void map::draw_lab( mapgendata &dat )
{
    const oter_id &terrain_type = dat.terrain_type();
    // To distinguish between types of labs
    bool ice_lab = true;
    bool central_lab = false;
    bool tower_lab = false;

    point p2;

    int lw = 0;
    int rw = 0;
    int tw = 0;
    int bw = 0;

    if( terrain_type == oter_lab || terrain_type == oter_lab_stairs
        || terrain_type == oter_lab_core || terrain_type == oter_ants_lab
        || terrain_type == oter_ants_lab_stairs || terrain_type == oter_ice_lab
        || terrain_type == oter_ice_lab_stairs || terrain_type == oter_ice_lab_core
        || terrain_type == oter_central_lab || terrain_type == oter_central_lab_stairs
        || terrain_type == oter_central_lab_core || terrain_type == oter_tower_lab
        || terrain_type == oter_tower_lab_stairs ) {

        ice_lab = is_ot_match( "ice_lab", terrain_type, ot_match_type::prefix );
        central_lab = is_ot_match( "central_lab", terrain_type, ot_match_type::prefix );
        tower_lab = is_ot_match( "tower_lab", terrain_type, ot_match_type::prefix );

        if( ice_lab ) {
            units::temperature_delta temperature = units::from_fahrenheit_delta( -20 + 30 * dat.zlevel() );
            set_temperature_mod( p2, temperature );
            set_temperature_mod( p2 + point( SEEX, 0 ), temperature );
            set_temperature_mod( p2 + point( 0, SEEY ), temperature );
            set_temperature_mod( p2 + point( SEEX, SEEY ), temperature );
        }

        // Check for adjacent sewers; used below
        tw = 0;
        rw = 0;
        bw = 0;
        lw = 0;
        if( ( dat.north()->get_type_id() == oter_type_sewer ) &&
            connects_to( dat.north(), 2 ) ) {
            tw = SOUTH_EDGE + 1;
        }
        if( ( dat.east()->get_type_id() == oter_type_sewer ) &&
            connects_to( dat.east(), 3 ) ) {
            rw = EAST_EDGE + 1;
        }
        if( ( dat.south()->get_type_id() == oter_type_sewer ) &&
            connects_to( dat.south(), 0 ) ) {
            bw = SOUTH_EDGE + 1;
        }
        if( ( dat.west()->get_type_id() == oter_type_sewer ) &&
            connects_to( dat.west(), 1 ) ) {
            lw = EAST_EDGE + 1;
        }
        if( dat.zlevel() == 0 ) { // We're on ground level
            for( int i = 0; i < SEEX * 2; i++ ) {
                for( int j = 0; j < SEEY * 2; j++ ) {
                    if( i <= 1 || i >= SEEX * 2 - 2 ||
                        j <= 1 || j >= SEEY * 2 - 2 ||
                        i == SEEX - 2 || i == SEEX + 1 ) {
                        ter_set( point( i, j ), ter_t_concrete_wall );
                    } else {
                        ter_set( point( i, j ), ter_t_floor );
                    }
                }
            }
            ter_set( point( SEEX - 1, 0 ), ter_t_door_metal_locked );
            ter_set( point( SEEX - 1, 1 ), ter_t_floor );
            ter_set( point( SEEX, 0 ), ter_t_door_metal_locked );
            ter_set( point( SEEX, 1 ), ter_t_floor );
            ter_set( point( SEEX - 2 + rng( 0, 1 ) * 3, 0 ), ter_t_card_science );
            ter_set( point( SEEX - 2, SEEY ), ter_t_door_metal_c );
            ter_set( point( SEEX + 1, SEEY ), ter_t_door_metal_c );
            ter_set( point( SEEX - 2, SEEY - 1 ), ter_t_door_metal_c );
            ter_set( point( SEEX + 1, SEEY - 1 ), ter_t_door_metal_c );
            ter_set( point( SEEX - 1, SEEY * 2 - 3 ), ter_t_stairs_down );
            ter_set( point( SEEX, SEEY * 2 - 3 ), ter_t_stairs_down );
            science_room( this, point( 2, 2 ), point( SEEX - 3, SEEY * 2 - 3 ), dat.zlevel(), 1 );
            science_room( this, point( SEEX + 2, 2 ), point( SEEX * 2 - 3, SEEY * 2 - 3 ), dat.zlevel(), 3 );

            place_spawns( GROUP_TURRET, 1, point( SEEX, 5 ), point( SEEX, 5 ), 1, true );

            if( dat.east()->get_type_id() == oter_type_road ) {
                rotate( 1 );
            } else if( dat.south()->get_type_id() == oter_type_road ) {
                rotate( 2 );
            } else if( dat.west()->get_type_id() == oter_type_road ) {
                rotate( 3 );
            }
        } else if( tw != 0 || rw != 0 || lw != 0 || bw != 0 ) { // Sewers!
            for( int i = 0; i < SEEX * 2; i++ ) {
                for( int j = 0; j < SEEY * 2; j++ ) {
                    ter_set( point( i, j ), ter_t_thconc_floor );
                    if( ( ( i < lw || i > EAST_EDGE - rw ) && j > SEEY - 3 && j < SEEY + 2 ) ||
                        ( ( j < tw || j > SOUTH_EDGE - bw ) && i > SEEX - 3 && i < SEEX + 2 ) ) {
                        ter_set( point( i, j ), ter_t_sewage );
                    }
                    if( ( i == 0 && is_ot_match( "lab", dat.east(), ot_match_type::contains ) ) || i == EAST_EDGE ) {
                        if( ter( point( i, j ) ) == ter_t_sewage ) {
                            ter_set( point( i, j ), ter_t_bars );
                        } else if( j == SEEY - 1 || j == SEEY ) {
                            ter_set( point( i, j ), ter_t_door_metal_c );
                        } else {
                            ter_set( point( i, j ), ter_t_concrete_wall );
                        }
                    } else if( ( j == 0 && is_ot_match( "lab", dat.north(), ot_match_type::contains ) ) ||
                               j == SOUTH_EDGE ) {
                        if( ter( point( i, j ) ) == ter_t_sewage ) {
                            ter_set( point( i, j ), ter_t_bars );
                        } else if( i == SEEX - 1 || i == SEEX ) {
                            ter_set( point( i, j ), ter_t_door_metal_c );
                        } else {
                            ter_set( point( i, j ), ter_t_concrete_wall );
                        }
                    }
                }
            }
        } else { // We're below ground, and no sewers
            // Set up the boundaries of walls (connect to adjacent lab squares)
            tw = ( is_ot_match( "lab", dat.north(), ot_match_type::contains ) &&
                   !is_ot_match( "lab_subway", dat.north(), ot_match_type::contains ) ) ? 0 : 2;
            rw = ( is_ot_match( "lab", dat.east(), ot_match_type::contains ) &&
                   !is_ot_match( "lab_subway", dat.east(), ot_match_type::contains ) ) ? 1 : 2;
            bw = ( is_ot_match( "lab", dat.south(), ot_match_type::contains ) &&
                   !is_ot_match( "lab_subway", dat.south(), ot_match_type::contains ) ) ? 1 : 2;
            lw = ( is_ot_match( "lab", dat.west(), ot_match_type::contains ) &&
                   !is_ot_match( "lab_subway", dat.west(), ot_match_type::contains ) ) ? 0 : 2;

            int boarders = 0;
            if( tw == 0 ) {
                boarders++;
            }
            if( rw == 1 ) {
                boarders++;
            }
            if( bw == 1 ) {
                boarders++;
            }
            if( lw == 0 ) {
                boarders++;
            }

            const auto maybe_insert_stairs = [this]( const oter_id & terrain,  const ter_id & t_stair_type ) {
                if( is_ot_match( "stairs", terrain, ot_match_type::contains ) ) {
                    const auto predicate = [this]( const tripoint & p ) {
                        return ter( p ) == ter_t_thconc_floor && furn( p ) == f_null && tr_at( p ).is_null();
                    };
                    const auto range =
                    points_in_rectangle( { 0, 0, abs_sub.z() },
                    { SEEX * 2 - 2, SEEY * 2 - 2, abs_sub.z() } );

                    if( const auto p = random_point( range, predicate ) ) {
                        ter_set( *p, t_stair_type );
                    }
                }
            };

            //A lab area with only one entrance
            if( boarders == 1 ) {
                // If you remove the usage of "lab_1side" here, remove it from mapgen_factory::get_usages above as well.
                if( oter_mapgen.generate( dat, "lab_1side" ) ) {
                    if( tw == 2 ) {
                        rotate( 2 );
                    }
                    if( rw == 2 ) {
                        rotate( 1 );
                    }
                    if( lw == 2 ) {
                        rotate( 3 );
                    }
                } else {
                    debugmsg( "Error: Tried to generate 1-sided lab but no lab_1side json exists." );
                }
                maybe_insert_stairs( dat.above(), ter_t_stairs_up );
                maybe_insert_stairs( terrain_type, ter_t_stairs_down );
            } else {
                const int hardcoded_4side_map_weight = 1500; // weight of all hardcoded maps.
                // If you remove the usage of "lab_4side" here, remove it from mapgen_factory::get_usages above as well.
                if( oter_mapgen.generate( dat, "lab_4side", hardcoded_4side_map_weight ) ) {
                    // If the map template hasn't handled borders, handle them in code.
                    // Rotated maps cannot handle borders and have to be caught in code.
                    // We determine if a border isn't handled by checking the east-facing
                    // border space where the door normally is -- it should be a wall or door.
                    tripoint east_border( 23, 11, abs_sub.z() );
                    if( !has_flag_ter( ter_furn_flag::TFLAG_WALL, east_border ) &&
                        !has_flag_ter( ter_furn_flag::TFLAG_DOOR, east_border ) ) {
                        // TODO: create a ter_reset function that does ter_set,
                        // furn_set, and i_clear?
                        ter_str_id lw_type = tower_lab ? ter_t_reinforced_glass : ter_t_concrete_wall;
                        ter_str_id tw_type = tower_lab ? ter_t_reinforced_glass : ter_t_concrete_wall;
                        ter_str_id rw_type = tower_lab && rw == 2 ? ter_t_reinforced_glass :
                                             ter_t_concrete_wall;
                        ter_str_id bw_type = tower_lab && bw == 2 ? ter_t_reinforced_glass :
                                             ter_t_concrete_wall;
                        for( int i = 0; i < SEEX * 2; i++ ) {
                            ter_set( point( 23, i ), rw_type );
                            furn_set( point( 23, i ), f_null );
                            i_clear( tripoint( 23, i, get_abs_sub().z() ) );

                            ter_set( point( i, 23 ), bw_type );
                            furn_set( point( i, 23 ), f_null );
                            i_clear( tripoint( i, 23, get_abs_sub().z() ) );

                            if( lw == 2 ) {
                                ter_set( point( 0, i ), lw_type );
                                furn_set( point( 0, i ), f_null );
                                i_clear( tripoint( 0, i, get_abs_sub().z() ) );
                            }
                            if( tw == 2 ) {
                                ter_set( point( i, 0 ), tw_type );
                                furn_set( point( i, 0 ), f_null );
                                i_clear( tripoint( i, 0, get_abs_sub().z() ) );
                            }
                        }
                        if( rw != 2 ) {
                            ter_set( point( 23, 11 ), ter_t_door_metal_c );
                            ter_set( point( 23, 12 ), ter_t_door_metal_c );
                        }
                        if( bw != 2 ) {
                            ter_set( point( 11, 23 ), ter_t_door_metal_c );
                            ter_set( point( 12, 23 ), ter_t_door_metal_c );
                        }
                    }

                    maybe_insert_stairs( dat.above(), ter_t_stairs_up );
                    maybe_insert_stairs( terrain_type, ter_t_stairs_down );
                } else { // then no json maps for lab_4side were found
                    switch( rng( 1, 3 ) ) {
                        case 1:
                            // Cross shaped
                            for( int i = 0; i < SEEX * 2; i++ ) {
                                for( int j = 0; j < SEEY * 2; j++ ) {
                                    if( ( i < lw || i > EAST_EDGE - rw ) ||
                                        ( ( j < SEEY - 1 || j > SEEY ) &&
                                          ( i == SEEX - 2 || i == SEEX + 1 ) ) ||
                                        ( j < tw || j > SOUTH_EDGE - bw ) ||
                                        ( ( i < SEEX - 1 || i > SEEX ) &&
                                          ( j == SEEY - 2 || j == SEEY + 1 ) ) ) {
                                        ter_set( point( i, j ), ter_t_concrete_wall );
                                    } else {
                                        ter_set( point( i, j ), ter_t_thconc_floor );
                                    }
                                }
                            }
                            if( is_ot_match( "stairs", dat.above(), ot_match_type::contains ) ) {
                                ter_set( point( rng( SEEX - 1, SEEX ), rng( SEEY - 1, SEEY ) ),
                                         ter_t_stairs_up );
                            }
                            // Top left
                            if( one_in( 2 ) ) {
                                ter_set( point( SEEX - 2, static_cast<int>( SEEY / 2 ) ), ter_t_door_glass_frosted_c );
                                science_room( this, point( lw, tw ), point( SEEX - 3, SEEY - 3 ), dat.zlevel(), 1 );
                            } else {
                                ter_set( point( SEEX / 2, SEEY - 2 ), ter_t_door_glass_frosted_c );
                                science_room( this, point( lw, tw ), point( SEEX - 3, SEEY - 3 ), dat.zlevel(), 2 );
                            }
                            // Top right
                            if( one_in( 2 ) ) {
                                ter_set( point( SEEX + 1, static_cast<int>( SEEY / 2 ) ), ter_t_door_glass_frosted_c );
                                science_room( this, point( SEEX + 2, tw ), point( EAST_EDGE - rw, SEEY - 3 ),
                                              dat.zlevel(), 3 );
                            } else {
                                ter_set( point( SEEX + static_cast<int>( SEEX / 2 ), SEEY - 2 ), ter_t_door_glass_frosted_c );
                                science_room( this, point( SEEX + 2, tw ), point( EAST_EDGE - rw, SEEY - 3 ),
                                              dat.zlevel(), 2 );
                            }
                            // Bottom left
                            if( one_in( 2 ) ) {
                                ter_set( point( SEEX / 2, SEEY + 1 ), ter_t_door_glass_frosted_c );
                                science_room( this, point( lw, SEEY + 2 ), point( SEEX - 3, SOUTH_EDGE - bw ),
                                              dat.zlevel(), 0 );
                            } else {
                                ter_set( point( SEEX - 2, SEEY + static_cast<int>( SEEY / 2 ) ), ter_t_door_glass_frosted_c );
                                science_room( this, point( lw, SEEY + 2 ), point( SEEX - 3, SOUTH_EDGE - bw ),
                                              dat.zlevel(), 1 );
                            }
                            // Bottom right
                            if( one_in( 2 ) ) {
                                ter_set( point( SEEX + static_cast<int>( SEEX / 2 ), SEEY + 1 ), ter_t_door_glass_frosted_c );
                                science_room( this, point( SEEX + 2, SEEY + 2 ), point( EAST_EDGE - rw, SOUTH_EDGE - bw ),
                                              dat.zlevel(), 0 );
                            } else {
                                ter_set( point( SEEX + 1, SEEY + static_cast<int>( SEEY / 2 ) ), ter_t_door_glass_frosted_c );
                                science_room( this, point( SEEX + 2, SEEY + 2 ), point( EAST_EDGE - rw, SOUTH_EDGE - bw ),
                                              dat.zlevel(), 3 );
                            }
                            if( rw == 1 ) {
                                ter_set( point( EAST_EDGE, SEEY - 1 ), ter_t_door_metal_c );
                                ter_set( point( EAST_EDGE, SEEY ), ter_t_door_metal_c );
                            }
                            if( bw == 1 ) {
                                ter_set( point( SEEX - 1, SOUTH_EDGE ), ter_t_door_metal_c );
                                ter_set( point( SEEX, SOUTH_EDGE ), ter_t_door_metal_c );
                            }
                            if( is_ot_match( "stairs", terrain_type, ot_match_type::contains ) ) { // Stairs going down
                                std::vector<point> stair_points;
                                if( tw != 0 ) {
                                    stair_points.emplace_back( SEEX - 1, 2 );
                                    stair_points.emplace_back( SEEX - 1, 2 );
                                    stair_points.emplace_back( SEEX, 2 );
                                    stair_points.emplace_back( SEEX, 2 );
                                }
                                if( rw != 1 ) {
                                    stair_points.emplace_back( SEEX * 2 - 3, SEEY - 1 );
                                    stair_points.emplace_back( SEEX * 2 - 3, SEEY - 1 );
                                    stair_points.emplace_back( SEEX * 2 - 3, SEEY );
                                    stair_points.emplace_back( SEEX * 2 - 3, SEEY );
                                }
                                if( bw != 1 ) {
                                    stair_points.emplace_back( SEEX - 1, SEEY * 2 - 3 );
                                    stair_points.emplace_back( SEEX - 1, SEEY * 2 - 3 );
                                    stair_points.emplace_back( SEEX, SEEY * 2 - 3 );
                                    stair_points.emplace_back( SEEX, SEEY * 2 - 3 );
                                }
                                if( lw != 0 ) {
                                    stair_points.emplace_back( 2, SEEY - 1 );
                                    stair_points.emplace_back( 2, SEEY - 1 );
                                    stair_points.emplace_back( 2, SEEY );
                                    stair_points.emplace_back( 2, SEEY );
                                }
                                stair_points.emplace_back( static_cast<int>( SEEX / 2 ), SEEY );
                                stair_points.emplace_back( static_cast<int>( SEEX / 2 ), SEEY - 1 );
                                stair_points.emplace_back( static_cast<int>( SEEX / 2 ) + SEEX, SEEY );
                                stair_points.emplace_back( static_cast<int>( SEEX / 2 ) + SEEX, SEEY - 1 );
                                stair_points.emplace_back( SEEX, static_cast<int>( SEEY / 2 ) );
                                stair_points.emplace_back( SEEX + 2, static_cast<int>( SEEY / 2 ) );
                                stair_points.emplace_back( SEEX, static_cast<int>( SEEY / 2 ) + SEEY );
                                stair_points.emplace_back( SEEX + 2, static_cast<int>( SEEY / 2 ) + SEEY );
                                const point p = random_entry( stair_points );
                                ter_set( p, ter_t_stairs_down );
                            }

                            break;

                        case 2:
                            // tic-tac-toe # layout
                            for( int i = 0; i < SEEX * 2; i++ ) {
                                for( int j = 0; j < SEEY * 2; j++ ) {
                                    if( i < lw || i > EAST_EDGE - rw ||
                                        i == SEEX - 4 || i == SEEX + 3 ||
                                        j < tw || j > SOUTH_EDGE - bw ||
                                        j == SEEY - 4 || j == SEEY + 3 ) {
                                        ter_set( point( i, j ), ter_t_concrete_wall );
                                    } else {
                                        ter_set( point( i, j ), ter_t_thconc_floor );
                                    }
                                }
                            }
                            if( is_ot_match( "stairs", dat.above(), ot_match_type::contains ) ) {
                                ter_set( point( SEEX - 1, SEEY - 1 ), ter_t_stairs_up );
                                ter_set( point( SEEX, SEEY - 1 ), ter_t_stairs_up );
                                ter_set( point( SEEX - 1, SEEY ), ter_t_stairs_up );
                                ter_set( point( SEEX, SEEY ), ter_t_stairs_up );
                            }
                            ter_set( point( SEEX - rng( 0, 1 ), SEEY - 4 ), ter_t_door_glass_frosted_c );
                            ter_set( point( SEEX - rng( 0, 1 ), SEEY + 3 ), ter_t_door_glass_frosted_c );
                            ter_set( point( SEEX - 4, SEEY + rng( 0, 1 ) ), ter_t_door_glass_frosted_c );
                            ter_set( point( SEEX + 3, SEEY + rng( 0, 1 ) ), ter_t_door_glass_frosted_c );
                            ter_set( point( SEEX - 4, static_cast<int>( SEEY / 2 ) ), ter_t_door_glass_frosted_c );
                            ter_set( point( SEEX + 3, static_cast<int>( SEEY / 2 ) ), ter_t_door_glass_frosted_c );
                            ter_set( point( SEEX / 2, SEEY - 4 ), ter_t_door_glass_frosted_c );
                            ter_set( point( SEEX / 2, SEEY + 3 ), ter_t_door_glass_frosted_c );
                            ter_set( point( SEEX + static_cast<int>( SEEX / 2 ), SEEY - 4 ), ter_t_door_glass_frosted_c );
                            ter_set( point( SEEX + static_cast<int>( SEEX / 2 ), SEEY + 3 ), ter_t_door_glass_frosted_c );
                            ter_set( point( SEEX - 4, SEEY + static_cast<int>( SEEY / 2 ) ), ter_t_door_glass_frosted_c );
                            ter_set( point( SEEX + 3, SEEY + static_cast<int>( SEEY / 2 ) ), ter_t_door_glass_frosted_c );
                            science_room( this, point( lw, tw ), point( SEEX - 5, SEEY - 5 ), dat.zlevel(),
                                          rng( 1, 2 ) );
                            science_room( this, point( SEEX - 3, tw ), point( SEEX + 2, SEEY - 5 ), dat.zlevel(), 2 );
                            science_room( this, point( SEEX + 4, tw ), point( EAST_EDGE - rw, SEEY - 5 ),
                                          dat.zlevel(), rng( 2, 3 ) );
                            science_room( this, point( lw, SEEY - 3 ), point( SEEX - 5, SEEY + 2 ), dat.zlevel(), 1 );
                            science_room( this, point( SEEX + 4, SEEY - 3 ), point( EAST_EDGE - rw, SEEY + 2 ),
                                          dat.zlevel(), 3 );
                            science_room( this, point( lw, SEEY + 4 ), point( SEEX - 5, SOUTH_EDGE - bw ),
                                          dat.zlevel(), rng( 0, 1 ) );
                            science_room( this, point( SEEX - 3, SEEY + 4 ), point( SEEX + 2, SOUTH_EDGE - bw ),
                                          dat.zlevel(), 0 );
                            science_room( this, point( SEEX + 4, SEEX + 4 ), point( EAST_EDGE - rw, SOUTH_EDGE - bw ),
                                          dat.zlevel(), 3 * rng( 0, 1 ) );
                            if( rw == 1 ) {
                                ter_set( point( EAST_EDGE, SEEY - 1 ), ter_t_door_metal_c );
                                ter_set( point( EAST_EDGE, SEEY ), ter_t_door_metal_c );
                            }
                            if( bw == 1 ) {
                                ter_set( point( SEEX - 1, SOUTH_EDGE ), ter_t_door_metal_c );
                                ter_set( point( SEEX, SOUTH_EDGE ), ter_t_door_metal_c );
                            }
                            if( is_ot_match( "stairs", terrain_type, ot_match_type::contains ) ) {
                                ter_set( point( SEEX - 3 + 5 * rng( 0, 1 ), SEEY - 3 + 5 * rng( 0, 1 ) ),
                                         ter_t_stairs_down );
                            }
                            break;

                        case 3:
                            // Big room
                            for( int i = 0; i < SEEX * 2; i++ ) {
                                for( int j = 0; j < SEEY * 2; j++ ) {
                                    if( i < lw || i >= EAST_EDGE - rw ||
                                        j < tw || j >= SOUTH_EDGE - bw ) {
                                        ter_set( point( i, j ), ter_t_concrete_wall );
                                    } else {
                                        ter_set( point( i, j ), ter_t_thconc_floor );
                                    }
                                }
                            }
                            science_room( this, point( lw, tw ), point( EAST_EDGE - rw, SOUTH_EDGE - bw ),
                                          dat.zlevel(), rng( 0, 3 ) );

                            if( rw == 1 ) {
                                ter_set( point( EAST_EDGE, SEEY - 1 ), ter_t_door_metal_c );
                                ter_set( point( EAST_EDGE, SEEY ), ter_t_door_metal_c );
                            }
                            if( bw == 1 ) {
                                ter_set( point( SEEX - 1, SOUTH_EDGE ), ter_t_door_metal_c );
                                ter_set( point( SEEX, SOUTH_EDGE ), ter_t_door_metal_c );
                            }
                            maybe_insert_stairs( dat.above(), ter_t_stairs_up );
                            maybe_insert_stairs( terrain_type, ter_t_stairs_down );
                            break;
                    }
                } // endif use_hardcoded_4side_map
            }  // end 1 vs 4 sides
        } // end aboveground vs belowground

        // Ants will totally wreck up the place
        if( is_ot_match( "ants", terrain_type, ot_match_type::contains ) ) {
            for( int i = 0; i < SEEX * 2; i++ ) {
                for( int j = 0; j < SEEY * 2; j++ ) {
                    // Carve out a diamond area that covers 2 spaces on each edge.
                    if( i + j > 10 && i + j < 36 && std::abs( i - j ) < 13 ) {
                        // Doors and walls get sometimes destroyed:
                        // 100% at the edge, usually in a central cross, occasionally elsewhere.
                        if( ( has_flag_ter( ter_furn_flag::TFLAG_DOOR, point( i, j ) ) ||
                              has_flag_ter( ter_furn_flag::TFLAG_WALL, point( i, j ) ) ) ) {
                            if( ( i == 0 || j == 0 || i == 23 || j == 23 ) ||
                                ( !one_in( 3 ) && ( i == 11 || i == 12 || j == 11 || j == 12 ) ) ||
                                one_in( 4 ) ) {
                                // bash and usually remove the rubble.
                                make_rubble( { i, j, abs_sub.z() } );
                                ter_set( point( i, j ), ter_t_rock_floor );
                                if( !one_in( 3 ) ) {
                                    furn_set( point( i, j ), f_null );
                                }
                            }
                            // and then randomly destroy 5% of the remaining nonstairs.
                        } else if( one_in( 20 ) &&
                                   !has_flag_ter( ter_furn_flag::TFLAG_GOES_DOWN, p2 ) &&
                                   !has_flag_ter( ter_furn_flag::TFLAG_GOES_UP, p2 ) ) {
                            destroy( { i, j, abs_sub.z() } );
                            // bashed squares can create dirt & floors, but we want rock floors.
                            const ter_id &floor_to_check_ter = ter( point( i, j ) );
                            if( floor_to_check_ter == ter_t_dirt || floor_to_check_ter == ter_t_floor ) {
                                ter_set( point( i, j ), ter_t_rock_floor );
                            }
                        }
                    }
                }
            }
        }

        // Slimes pretty much wreck up the place, too, but only underground
        tw = ( dat.north() == oter_slimepit ? SEEY     : 0 );
        rw = ( dat.east()  == oter_slimepit ? SEEX + 1 : 0 );
        bw = ( dat.south() == oter_slimepit ? SEEY + 1 : 0 );
        lw = ( dat.west()  == oter_slimepit ? SEEX     : 0 );
        if( tw != 0 || rw != 0 || bw != 0 || lw != 0 ) {
            for( int i = 0; i < SEEX * 2; i++ ) {
                for( int j = 0; j < SEEY * 2; j++ ) {
                    if( ( ( j <= tw || i >= rw ) && i >= j && ( EAST_EDGE - i ) <= j ) ||
                        ( ( j >= bw || i <= lw ) && i <= j && ( SOUTH_EDGE - j ) <= i ) ) {
                        if( one_in( 5 ) ) {
                            make_rubble( tripoint( i,  j, abs_sub.z() ), f_rubble_rock, true,
                                         ter_t_slime );
                        } else if( !one_in( 5 ) ) {
                            ter_set( point( i, j ), ter_t_slime );
                        }
                    }
                }
            }
        }

        int light_odds = 0;
        // central labs are always fully lit, other labs have half chance of some lights.
        if( central_lab ) {
            light_odds = 1;
        } else if( one_in( 2 ) ) {
            // Create a spread of densities, from all possible lights on, to 1/3, ...
            // to ~1 per segment.
            light_odds = std::pow( rng( 1, 12 ), 1.6 );
        }
        if( light_odds > 0 ) {
            for( int i = 0; i < SEEX * 2; i++ ) {
                for( int j = 0; j < SEEY * 2; j++ ) {
                    if( !( ( i * j ) % 2 || ( i + j ) % 4 ) && one_in( light_odds ) ) {
                        const ter_id &nearby_ter = ter( point( i, j ) );
                        if( nearby_ter == ter_t_thconc_floor || nearby_ter == ter_t_strconc_floor ) {
                            ter_set( point( i, j ), ter_t_thconc_floor_olight );
                        }
                    }
                }
            }
        }

        if( tower_lab ) {
            place_spawns( GROUP_LAB, 1, point_zero, point( EAST_EDGE, EAST_EDGE ),
                          abs_sub.z() * 0.02f );
        }

        // Lab special effects.
        if( one_in( 10 ) ) {
            switch( rng( 1, 7 ) ) {
                // full flooding/sewage
                case 1: {
                    if( is_ot_match( "stairs", terrain_type, ot_match_type::contains ) ||
                        is_ot_match( "ice", terrain_type, ot_match_type::contains ) ) {
                        // don't flood if stairs because the floor below will not be flooded.
                        // don't flood if ice lab because there's no mechanic for freezing
                        // liquid floors.
                        break;
                    }
                    ter_id fluid_type = one_in( 3 ) ? ter_t_sewage : ter_t_water_sh;
                    for( int i = 0; i < EAST_EDGE; i++ ) {
                        for( int j = 0; j < SOUTH_EDGE; j++ ) {
                            // We spare some terrain to make it look better visually.
                            const ter_id &nearby_ter = ter( point( i, j ) );
                            if( !one_in( 10 ) && ( nearby_ter == ter_t_thconc_floor ||
                                                   nearby_ter == ter_t_strconc_floor ||
                                                   nearby_ter == ter_t_thconc_floor_olight ) ) {
                                ter_set( point( i, j ), fluid_type );
                            } else if( has_flag_ter( ter_furn_flag::TFLAG_DOOR, point( i, j ) ) && !one_in( 3 ) ) {
                                // We want the actual debris, but not the rubble marker or dirt.
                                make_rubble( { i, j, abs_sub.z() } );
                                ter_set( point( i, j ), fluid_type );
                                furn_set( point( i, j ), f_null );
                            }
                        }
                    }
                    break;
                }
                // minor flooding/sewage
                case 2: {
                    if( is_ot_match( "stairs", terrain_type, ot_match_type::contains ) ||
                        is_ot_match( "ice", terrain_type, ot_match_type::contains ) ) {
                        // don't flood if stairs because the floor below will not be flooded.
                        // don't flood if ice lab because there's no mechanic for freezing
                        // liquid floors.
                        break;
                    }
                    ter_id fluid_type = one_in( 3 ) ? ter_t_sewage : ter_t_water_sh;
                    for( int i = 0; i < 2; ++i ) {
                        draw_rough_circle( [this, fluid_type]( const point & p ) {
                            const ter_id &maybe_flood_ter = ter( p );
                            if( maybe_flood_ter == ter_t_thconc_floor || maybe_flood_ter == ter_t_strconc_floor ||
                                maybe_flood_ter == ter_t_thconc_floor_olight ) {
                                ter_set( p, fluid_type );
                            } else if( has_flag_ter( ter_furn_flag::TFLAG_DOOR, p ) ) {
                                // We want the actual debris, but not the rubble marker or dirt.
                                make_rubble( { p, abs_sub.z() } );
                                ter_set( p, fluid_type );
                                furn_set( p, f_null );
                            }
                        }, point( rng( 1, SEEX * 2 - 2 ), rng( 1, SEEY * 2 - 2 ) ), rng( 3, 6 ) );
                    }
                    break;
                }
                // toxic gas leaks and smoke-filled rooms.
                case 3:
                case 4: {
                    bool is_toxic = one_in( 3 );
                    for( int i = 0; i < SEEX * 2; i++ ) {
                        for( int j = 0; j < SEEY * 2; j++ ) {
                            const ter_id &nearby_ter = ter( point( i, j ) );
                            if( one_in( 200 ) && ( nearby_ter == ter_t_thconc_floor ||
                                                   nearby_ter == ter_t_strconc_floor ) ) {
                                if( is_toxic ) {
                                    add_field( tripoint_bub_ms{i, j, abs_sub.z()}, fd_gas_vent, 1 );
                                } else {
                                    add_field( tripoint_bub_ms{i, j, abs_sub.z()}, fd_smoke_vent, 2 );
                                }
                            }
                        }
                    }
                    break;
                }
                // portal with an artifact effect.
                case 5: {
                    tripoint_range<tripoint> options =
                    points_in_rectangle( { 6, 6, abs_sub.z() },
                    { SEEX * 2 - 7, SEEY * 2 - 7, abs_sub.z() } );
                    std::optional<tripoint> center = random_point(
                    options, [&]( const tripoint & p ) {
                        return tr_at( p ).is_null();
                    } );
                    if( !center ) {
                        break;
                    }
                    std::vector<artifact_natural_property> valid_props = {
                        ARTPROP_BREATHING,
                        ARTPROP_CRACKLING,
                        ARTPROP_WARM,
                        ARTPROP_SCALED,
                        ARTPROP_WHISPERING,
                        ARTPROP_GLOWING
                    };
                    draw_rough_circle( [this]( const point & p ) {
                        if( has_flag_ter( ter_furn_flag::TFLAG_GOES_DOWN, p ) ||
                            has_flag_ter( ter_furn_flag::TFLAG_GOES_UP, p ) ||
                            has_flag_ter( ter_furn_flag::TFLAG_CONSOLE, p ) ) {
                            return; // spare stairs and consoles.
                        }
                        make_rubble( {p, abs_sub.z() } );
                        ter_set( p, ter_t_thconc_floor );
                    }, center->xy(), 4 );
                    furn_set( center->xy(), f_null );
                    if( !is_open_air( *center ) ) {
                        trap_set( *center, tr_portal );
                        create_anomaly( *center, random_entry( valid_props ), false );
                    }
                    break;
                }
                // portal with fungal invasion
                case 7: {
                    for( int i = 0; i < EAST_EDGE; i++ ) {
                        for( int j = 0; j < SOUTH_EDGE; j++ ) {
                            // Create a mostly spread fungal area throughout entire lab.
                            if( !one_in( 5 ) && has_flag( ter_furn_flag::TFLAG_FLAT, point( i, j ) ) ) {
                                ter_set( point( i, j ), ter_t_fungus_floor_in );
                                if( has_flag_furn( ter_furn_flag::TFLAG_ORGANIC, point( i, j ) ) ) {
                                    furn_set( point( i, j ), f_fungal_clump );
                                }
                            } else if( has_flag_ter( ter_furn_flag::TFLAG_DOOR, point( i, j ) ) && !one_in( 5 ) ) {
                                ter_set( point( i, j ), ter_t_fungus_floor_in );
                            } else if( has_flag_ter( ter_furn_flag::TFLAG_WALL, point( i, j ) ) && one_in( 3 ) ) {
                                ter_set( point( i, j ), ter_t_fungus_wall );
                            }
                        }
                    }
                    tripoint center( rng( 6, SEEX * 2 - 7 ), rng( 6, SEEY * 2 - 7 ), abs_sub.z() );

                    // Make a portal surrounded by more dense fungal stuff and a fungaloid.
                    draw_rough_circle( [this]( const point & p ) {
                        if( has_flag_ter( ter_furn_flag::TFLAG_GOES_DOWN, p ) ||
                            has_flag_ter( ter_furn_flag::TFLAG_GOES_UP, p ) ||
                            has_flag_ter( ter_furn_flag::TFLAG_CONSOLE, p ) ) {
                            return; // spare stairs and consoles.
                        }
                        if( has_flag_ter( ter_furn_flag::TFLAG_WALL, p ) ) {
                            ter_set( p, ter_t_fungus_wall );
                        } else {
                            ter_set( p, ter_t_fungus_floor_in );
                            if( one_in( 3 ) ) {
                                furn_set( p, f_flower_fungal );
                            } else if( one_in( 10 ) ) {
                                ter_set( p, ter_t_marloss );
                            }
                        }
                    }, center.xy(), 3 );
                    ter_set( center.xy(), ter_t_fungus_floor_in );
                    furn_set( center.xy(), f_null );
                    trap_set( center, tr_portal );
                    place_spawns( GROUP_FUNGI_FUNGALOID, 1, center.xy() + point( -2, -2 ),
                                  center.xy() + point( 2, 2 ), 1, true );

                    break;
                }
            }
        }
    } else if( terrain_type == oter_lab_finale || terrain_type == oter_ice_lab_finale ||
               terrain_type == oter_central_lab_finale || terrain_type == oter_tower_lab_finale ) {

        ice_lab = is_ot_match( "ice_lab", terrain_type, ot_match_type::prefix );
        central_lab = is_ot_match( "central_lab", terrain_type, ot_match_type::prefix );
        tower_lab = is_ot_match( "tower_lab", terrain_type, ot_match_type::prefix );

        if( ice_lab ) {
            units::temperature_delta temperature_d = units::from_fahrenheit_delta( -20 + 30 * dat.zlevel() );
            set_temperature_mod( p2, temperature_d );
            set_temperature_mod( p2 + point( SEEX, 0 ), temperature_d );
            set_temperature_mod( p2 + point( 0, SEEY ), temperature_d );
            set_temperature_mod( p2 + point( SEEX, SEEY ), temperature_d );
        }

        tw = ( is_ot_match( "lab", dat.north(), ot_match_type::contains ) &&
               !is_ot_match( "lab_subway", dat.north(), ot_match_type::contains ) ) ? 0 : 2;
        rw = ( is_ot_match( "lab", dat.east(), ot_match_type::contains ) &&
               !is_ot_match( "lab_subway", dat.east(), ot_match_type::contains ) ) ? 1 : 2;
        bw = ( is_ot_match( "lab", dat.south(), ot_match_type::contains ) &&
               !is_ot_match( "lab_subway", dat.south(), ot_match_type::contains ) ) ? 1 : 2;
        lw = ( is_ot_match( "lab", dat.west(), ot_match_type::contains ) &&
               !is_ot_match( "lab_subway", dat.west(), ot_match_type::contains ) ) ? 0 : 2;

        const int hardcoded_finale_map_weight = 500; // weight of all hardcoded maps.
        // If you remove the usage of "lab_finale_1level" here, remove it from mapgen_factory::get_usages above as well.
        if( oter_mapgen.generate( dat, "lab_finale_1level", hardcoded_finale_map_weight ) ) {
            // If the map template hasn't handled borders, handle them in code.
            // Rotated maps cannot handle borders and have to be caught in code.
            // We determine if a border isn't handled by checking the east-facing
            // border space where the door normally is -- it should be a wall or door.
            tripoint east_border( 23, 11, abs_sub.z() );
            if( !has_flag_ter( ter_furn_flag::TFLAG_WALL, east_border ) &&
                !has_flag_ter( ter_furn_flag::TFLAG_DOOR, east_border ) ) {
                // TODO: create a ter_reset function that does ter_set, furn_set, and i_clear?
                ter_str_id lw_type = tower_lab ? ter_t_reinforced_glass : ter_t_concrete_wall;
                ter_str_id tw_type = tower_lab ? ter_t_reinforced_glass : ter_t_concrete_wall;
                ter_str_id rw_type = tower_lab && rw == 2 ? ter_t_reinforced_glass : ter_t_concrete_wall;
                ter_str_id bw_type = tower_lab && bw == 2 ? ter_t_reinforced_glass : ter_t_concrete_wall;
                for( int i = 0; i < SEEX * 2; i++ ) {
                    ter_set( point( 23, i ), rw_type );
                    furn_set( point( 23, i ), f_null );
                    i_clear( tripoint( 23, i, get_abs_sub().z() ) );

                    ter_set( point( i, 23 ), bw_type );
                    furn_set( point( i, 23 ), f_null );
                    i_clear( tripoint( i, 23, get_abs_sub().z() ) );

                    if( lw == 2 ) {
                        ter_set( point( 0, i ), lw_type );
                        furn_set( point( 0, i ), f_null );
                        i_clear( tripoint( 0, i, get_abs_sub().z() ) );
                    }
                    if( tw == 2 ) {
                        ter_set( point( i, 0 ), tw_type );
                        furn_set( point( i, 0 ), f_null );
                        i_clear( tripoint( i, 0, get_abs_sub().z() ) );
                    }
                }
                if( rw != 2 ) {
                    ter_set( point( 23, 11 ), ter_t_door_metal_c );
                    ter_set( point( 23, 12 ), ter_t_door_metal_c );
                }
                if( bw != 2 ) {
                    ter_set( point( 11, 23 ), ter_t_door_metal_c );
                    ter_set( point( 12, 23 ), ter_t_door_metal_c );
                }
            }
        } else { // then no json maps for lab_finale_1level were found
            // Start by setting up a large, empty room.
            for( int i = 0; i < SEEX * 2; i++ ) {
                for( int j = 0; j < SEEY * 2; j++ ) {
                    if( i < lw || i > EAST_EDGE - rw || j < tw || j > SOUTH_EDGE - bw ) {
                        ter_set( point( i, j ), ter_t_concrete_wall );
                    } else {
                        ter_set( point( i, j ), ter_t_thconc_floor );
                    }
                }
            }
            if( rw == 1 ) {
                ter_set( point( EAST_EDGE, SEEY - 1 ), ter_t_door_metal_c );
                ter_set( point( EAST_EDGE, SEEY ), ter_t_door_metal_c );
            }
            if( bw == 1 ) {
                ter_set( point( SEEX - 1, SOUTH_EDGE ), ter_t_door_metal_c );
                ter_set( point( SEEX, SOUTH_EDGE ), ter_t_door_metal_c );
            }

            int loot_variant; //only used for weapons testing variant.
            computer *tmpcomp = nullptr;
            switch( rng( 1, 5 ) ) {
                // Weapons testing - twice as common because it has 4 variants.
                case 1:
                case 2:
                    loot_variant = rng( 1, 100 ); //The variants have a 67/22/7/4 split.
                    place_spawns( GROUP_ROBOT_SECUBOT, 1, point( 6, 6 ), point( 6, 6 ), 1, true );
                    place_spawns( GROUP_ROBOT_SECUBOT, 1, point( SEEX * 2 - 7, 6 ),
                                  point( SEEX * 2 - 7, 6 ), 1, true );
                    place_spawns( GROUP_ROBOT_SECUBOT, 1, point( 6, SEEY * 2 - 7 ),
                                  point( 6, SEEY * 2 - 7 ), 1, true );
                    place_spawns( GROUP_ROBOT_SECUBOT, 1, point( SEEX * 2 - 7, SEEY * 2 - 7 ),
                                  point( SEEX * 2 - 7, SEEY * 2 - 7 ), 1, true );
                    spawn_item( point( SEEX - 4, SEEY - 2 ), "id_science" );
                    if( loot_variant <= 96 ) {
                        mtrap_set( this, point( SEEX - 3, SEEY - 3 ), tr_dissector );
                        mtrap_set( this, point( SEEX + 2, SEEY - 3 ), tr_dissector );
                        mtrap_set( this, point( SEEX - 3, SEEY + 2 ), tr_dissector );
                        mtrap_set( this, point( SEEX + 2, SEEY + 2 ), tr_dissector );
                        line( this, ter_t_reinforced_glass, point( SEEX + 1, SEEY + 1 ), point( SEEX - 2, SEEY + 1 ) );
                        line( this, ter_t_reinforced_glass, point( SEEX - 2, SEEY ), point( SEEX - 2, SEEY - 2 ) );
                        line( this, ter_t_reinforced_glass, point( SEEX - 1, SEEY - 2 ), point( SEEX + 1, SEEY - 2 ) );
                        ter_set( point( SEEX + 1, SEEY - 1 ), ter_t_reinforced_glass );
                        ter_set( point( SEEX + 1, SEEY ), ter_t_reinforced_door_glass_c );
                        furn_set( point( SEEX - 1, SEEY - 1 ), f_table );
                        furn_set( point( SEEX, SEEY - 1 ), f_table );
                        furn_set( point( SEEX - 1, SEEY ), f_table );
                        furn_set( point( SEEX, SEEY ), f_table );
                        if( loot_variant <= 67 ) {
                            spawn_item( point( SEEX, SEEY - 1 ), "UPS_off" );
                            spawn_item( point( SEEX, SEEY - 1 ), "heavy_battery_cell" );
                            spawn_item( point( SEEX - 1, SEEY ), "v29" );
                            spawn_item( point( SEEX - 1, SEEY ), "laser_rifle", dice( 1, 0 ) );
                            spawn_item( point( SEEX, SEEY ), "plasma_gun" );
                            spawn_item( point( SEEX, SEEY ), "plasma" );
                            spawn_item( point( SEEX - 1, SEEY ), "recipe_atomic_battery" );
                            spawn_item( point( SEEX + 1, SEEY ), "plut_cell", rng( 8, 20 ) );
                        } else if( loot_variant < 89 ) {
                            spawn_item( point( SEEX, SEEY ), "recipe_atomic_battery" );
                            spawn_item( point( SEEX + 1, SEEY ), "plut_cell", rng( 8, 20 ) );
                        }  else { // loot_variant between 90 and 96.
                            spawn_item( point( SEEX - 1, SEEY - 1 ), "rm13_armor" );
                            spawn_item( point( SEEX, SEEY - 1 ), "plut_cell" );
                            spawn_item( point( SEEX - 1, SEEY ), "plut_cell" );
                            spawn_item( point( SEEX, SEEY ), "recipe_caseless" );
                        }
                    } else { // 4% of the lab ends will be this weapons testing end.
                        mtrap_set( this, point( SEEX - 4, SEEY - 3 ), tr_dissector );
                        mtrap_set( this, point( SEEX + 3, SEEY - 3 ), tr_dissector );
                        mtrap_set( this, point( SEEX - 4, SEEY + 2 ), tr_dissector );
                        mtrap_set( this, point( SEEX + 3, SEEY + 2 ), tr_dissector );

                        furn_set( point( SEEX - 2, SEEY - 1 ), f_rack );
                        furn_set( point( SEEX - 1, SEEY - 1 ), f_rack );
                        furn_set( point( SEEX, SEEY - 1 ), f_rack );
                        furn_set( point( SEEX + 1, SEEY - 1 ), f_rack );
                        furn_set( point( SEEX - 2, SEEY ), f_rack );
                        furn_set( point( SEEX - 1, SEEY ), f_rack );
                        furn_set( point( SEEX, SEEY ), f_rack );
                        furn_set( point( SEEX + 1, SEEY ), f_rack );
                        line( this, ter_t_reinforced_door_glass_c, point( SEEX - 2, SEEY - 2 ),
                              point( SEEX + 1, SEEY - 2 ) );
                        line( this, ter_t_reinforced_door_glass_c, point( SEEX - 2, SEEY + 1 ),
                              point( SEEX + 1, SEEY + 1 ) );
                        line( this, ter_t_reinforced_glass, point( SEEX - 3, SEEY - 2 ), point( SEEX - 3, SEEY + 1 ) );
                        line( this, ter_t_reinforced_glass, point( SEEX + 2, SEEY - 2 ), point( SEEX + 2, SEEY + 1 ) );
                        place_items( Item_spawn_data_ammo_rare, 96,
                                     point( SEEX - 2, SEEY - 1 ),
                                     point( SEEX + 1, SEEY - 1 ), false,
                                     calendar::start_of_cataclysm );
                        place_items( Item_spawn_data_guns_rare, 96, point( SEEX - 2, SEEY ),
                                     point( SEEX + 1, SEEY ), false,
                                     calendar::start_of_cataclysm );
                        spawn_item( point( SEEX + 1, SEEY ), "plut_cell", rng( 1, 10 ) );
                    }
                    break;
                // Netherworld access
                case 3: {
                    bool monsters_end = false;
                    if( !one_in( 4 ) ) { // Trapped netherworld monsters
                        monsters_end = true;
                        tw = rng( SEEY + 3, SEEY + 5 );
                        bw = tw + 4;
                        lw = rng( SEEX - 6, SEEX - 2 );
                        rw = lw + 6;
                        for( int i = lw; i <= rw; i++ ) {
                            for( int j = tw; j <= bw; j++ ) {
                                if( j == tw || j == bw ) {
                                    if( ( i - lw ) % 2 == 0 ) {
                                        ter_set( point( i, j ), ter_t_concrete_wall );
                                    } else {
                                        ter_set( point( i, j ), ter_t_reinforced_glass );
                                    }
                                } else if( ( i - lw ) % 2 == 0 || j == tw + 2 ) {
                                    ter_set( point( i, j ), ter_t_concrete_wall );
                                } else { // Empty space holds monsters!
                                    place_spawns( GROUP_NETHER, 1, point( i, j ), point( i, j ), 1, true );
                                }
                            }
                        }
                    }

                    spawn_item( point( SEEX - 1, 8 ), "id_science" );
                    tmpcomp = add_computer( tripoint( SEEX,  8, abs_sub.z() ),
                                            _( "Sub-prime contact console" ), 7 );
                    if( monsters_end ) { //only add these options when there are monsters.
                        tmpcomp->add_option( _( "Terminate Specimens" ), COMPACT_TERMINATE, 2 );
                        tmpcomp->add_option( _( "Release Specimens" ), COMPACT_RELEASE, 3 );
                    }
                    tmpcomp->add_option( _( "Toggle Portal" ), COMPACT_PORTAL, 8 );
                    tmpcomp->add_option( _( "Activate Resonance Cascade" ), COMPACT_CASCADE, 10 );
                    tmpcomp->add_failure( COMPFAIL_MANHACKS );
                    tmpcomp->add_failure( COMPFAIL_SECUBOTS );
                    tmpcomp->set_access_denied_msg(
                        _( "ERROR!  Access denied!  Unauthorized access will be met with lethal force!" ) );
                    ter_set( point( SEEX - 2, 4 ), ter_t_radio_tower );
                    ter_set( point( SEEX + 1, 4 ), ter_t_radio_tower );
                    ter_set( point( SEEX - 2, 7 ), ter_t_radio_tower );
                    ter_set( point( SEEX + 1, 7 ), ter_t_radio_tower );
                }
                break;

                // Bionics
                case 4: {
                    place_spawns( GROUP_ROBOT_SECUBOT, 1, point( 6, 6 ), point( 6, 6 ), 1, true );
                    place_spawns( GROUP_ROBOT_SECUBOT, 1, point( SEEX * 2 - 7, 6 ),
                                  point( SEEX * 2 - 7, 6 ), 1, true );
                    place_spawns( GROUP_ROBOT_SECUBOT, 1, point( 6, SEEY * 2 - 7 ),
                                  point( 6, SEEY * 2 - 7 ), 1, true );
                    place_spawns( GROUP_ROBOT_SECUBOT, 1, point( SEEX * 2 - 7, SEEY * 2 - 7 ),
                                  point( SEEX * 2 - 7, SEEY * 2 - 7 ), 1, true );
                    mtrap_set( this, point( SEEX - 2, SEEY - 2 ), tr_dissector );
                    mtrap_set( this, point( SEEX + 1, SEEY - 2 ), tr_dissector );
                    mtrap_set( this, point( SEEX - 2, SEEY + 1 ), tr_dissector );
                    mtrap_set( this, point( SEEX + 1, SEEY + 1 ), tr_dissector );
                    square_furn( this, f_counter, point( SEEX - 1, SEEY - 1 ), point( SEEX, SEEY ) );
                    int item_count = 0;
                    while( item_count < 5 ) {
                        item_count +=
                            place_items(
                                Item_spawn_data_bionics, 75, point( SEEX - 1, SEEY - 1 ),
                                point( SEEX, SEEY ), false, calendar::start_of_cataclysm ).size();
                    }
                    line( this, ter_t_reinforced_glass, point( SEEX - 2, SEEY - 2 ), point( SEEX + 1, SEEY - 2 ) );
                    line( this, ter_t_reinforced_glass, point( SEEX - 2, SEEY + 1 ), point( SEEX + 1, SEEY + 1 ) );
                    line( this, ter_t_reinforced_glass, point( SEEX - 2, SEEY - 1 ), point( SEEX - 2, SEEY ) );
                    line( this, ter_t_reinforced_glass, point( SEEX + 1, SEEY - 1 ), point( SEEX + 1, SEEY ) );
                    spawn_item( point( SEEX - 4, SEEY - 3 ), "id_science" );
                    furn_set( point( SEEX - 3, SEEY - 3 ), furn_f_console );
                    tmpcomp = add_computer( tripoint( SEEX - 3,  SEEY - 3, abs_sub.z() ),
                                            _( "Bionic access" ), 3 );
                    tmpcomp->add_option( _( "Manifest" ), COMPACT_LIST_BIONICS, 0 );
                    tmpcomp->add_option( _( "Open Chambers" ), COMPACT_RELEASE, 5 );
                    tmpcomp->add_failure( COMPFAIL_MANHACKS );
                    tmpcomp->add_failure( COMPFAIL_SECUBOTS );
                    tmpcomp->set_access_denied_msg(
                        _( "ERROR!  Access denied!  Unauthorized access will be met with lethal force!" ) );
                }
                break;

                // CVD Forge
                case 5:
                    place_spawns( GROUP_ROBOT_SECUBOT, 1, point( 6, 6 ), point( 6, 6 ), 1, true );
                    place_spawns( GROUP_ROBOT_SECUBOT, 1, point( SEEX * 2 - 7, 6 ),
                                  point( SEEX * 2 - 7, 6 ), 1, true );
                    place_spawns( GROUP_ROBOT_SECUBOT, 1, point( 6, SEEY * 2 - 7 ),
                                  point( 6, SEEY * 2 - 7 ), 1, true );
                    place_spawns( GROUP_ROBOT_SECUBOT, 1, point( SEEX * 2 - 7, SEEY * 2 - 7 ),
                                  point( SEEX * 2 - 7, SEEY * 2 - 7 ), 1, true );
                    line( this, ter_t_cvdbody, point( SEEX - 2, SEEY - 2 ), point( SEEX - 2, SEEY + 1 ) );
                    line( this, ter_t_cvdbody, point( SEEX - 1, SEEY - 2 ), point( SEEX - 1, SEEY + 1 ) );
                    line( this, ter_t_cvdbody, point( SEEX, SEEY - 1 ), point( SEEX, SEEY + 1 ) );
                    line( this, ter_t_cvdbody, point( SEEX + 1, SEEY - 2 ), point( SEEX + 1, SEEY + 1 ) );
                    ter_set( point( SEEX, SEEY - 2 ), ter_t_cvdmachine );
                    spawn_item( point( SEEX, SEEY - 3 ), "id_science" );
                    break;
            }
        } // end use_hardcoded_lab_finale

        // Handle stairs in the unlikely case they are needed.

        const auto maybe_insert_stairs = [this]( const oter_id & terrain,
        const ter_str_id & t_stair_type ) {
            if( is_ot_match( "stairs", terrain, ot_match_type::contains ) ) {
                const auto predicate = [this]( const tripoint & p ) {
                    return ter( p ) == ter_t_thconc_floor && furn( p ) == f_null &&
                           tr_at( p ).is_null();
                };
                const auto range = points_in_rectangle( { 0, 0, abs_sub.z() },
                { SEEX * 2 - 2, SEEY * 2 - 2, abs_sub.z() } );
                if( const auto p = random_point( range, predicate ) ) {
                    ter_set( *p, t_stair_type );
                }
            }
        };
        maybe_insert_stairs( dat.above(), ter_t_stairs_up );
        maybe_insert_stairs( terrain_type, ter_t_stairs_down );

        int light_odds = 0;
        // central labs are always fully lit, other labs have half chance of some lights.
        if( central_lab ) {
            light_odds = 1;
        } else if( one_in( 2 ) ) {
            light_odds = std::pow( rng( 1, 12 ), 1.6 );
        }
        if( light_odds > 0 ) {
            for( int i = 0; i < SEEX * 2; i++ ) {
                for( int j = 0; j < SEEY * 2; j++ ) {
                    if( !( ( i * j ) % 2 || ( i + j ) % 4 ) && one_in( light_odds ) ) {
                        const ter_id &nearby_ter = ter( point( i, j ) );
                        if( nearby_ter == ter_t_thconc_floor || nearby_ter == ter_t_strconc_floor ) {
                            ter_set( point( i, j ), ter_t_thconc_floor_olight );
                        }
                    }
                }
            }
        }
    }
}

void map::draw_slimepit( const mapgendata &dat )
{
    const oter_id &terrain_type = dat.terrain_type();
    if( is_ot_match( "slimepit", terrain_type, ot_match_type::prefix ) ) {
        for( int i = 0; i < SEEX * 2; i++ ) {
            for( int j = 0; j < SEEY * 2; j++ ) {
                if( !one_in( 10 ) && ( j < dat.n_fac * SEEX ||
                                       i < dat.w_fac * SEEX ||
                                       j > SEEY * 2 - dat.s_fac * SEEY ||
                                       i > SEEX * 2 - dat.e_fac * SEEX ) ) {
                    ter_set( point( i, j ), ( !one_in( 10 ) ? ter_t_slime : ter_t_rock_floor ) );
                } else if( rng( 0, SEEX ) > std::abs( i - SEEX ) && rng( 0, SEEY ) > std::abs( j - SEEY ) ) {
                    ter_set( point( i, j ), ter_t_slime );
                } else if( dat.zlevel() == 0 ) {
                    ter_set( point( i, j ), ter_t_dirt );
                } else {
                    ter_set( point( i, j ), ter_t_rock_floor );
                }
            }
        }
        if( terrain_type == oter_slimepit_down ) {
            ter_set( point( rng( 3, SEEX * 2 - 4 ), rng( 3, SEEY * 2 - 4 ) ), ter_t_slope_down );
        }
        if( dat.above() == oter_slimepit_down ) {
            switch( rng( 1, 4 ) ) {
                case 1:
                    ter_set( point( rng( 0, 2 ), rng( 0, 2 ) ), ter_t_slope_up );
                    break;
                case 2:
                    ter_set( point( rng( 0, 2 ), SEEY * 2 - rng( 1, 3 ) ), ter_t_slope_up );
                    break;
                case 3:
                    ter_set( point( SEEX * 2 - rng( 1, 3 ), rng( 0, 2 ) ), ter_t_slope_up );
                    break;
                case 4:
                    ter_set( point( SEEX * 2 - rng( 1, 3 ), SEEY * 2 - rng( 1, 3 ) ), ter_t_slope_up );
            }
        } else if( dat.above() == oter_slimepit_bottom ) {
            // Align the stairs
            ter_set( point( 7, 9 ), ter_t_slope_up );
        }
        place_spawns( GROUP_SLIME, 1, point( SEEX, SEEY ), point( SEEX, SEEY ), 0.15 );
        place_items( Item_spawn_data_sewer, 40, point_zero, point( EAST_EDGE, SOUTH_EDGE ), true,
                     calendar::start_of_cataclysm );
    }
}

void map::place_spawns( const mongroup_id &group, const int chance,
                        const point &p1, const point &p2, const float density,
                        const bool individual, const bool friendly, const std::optional<std::string> &name,
                        const int mission_id )
{
    if( !group.is_valid() ) {
        const tripoint_abs_omt omt = project_to<coords::omt>( get_abs_sub() );
        const oter_id &oid = overmap_buffer.ter( omt );
        debugmsg( "place_spawns: invalid mongroup '%s', om_terrain = '%s' (%s)", group.c_str(),
                  oid.id().c_str(), oid->get_mapgen_id().c_str() );
        return;
    }

    // Set chance to be 1 or less to guarantee spawn, else set higher than 1
    if( !one_in( chance ) ) {
        return;
    }

    float spawn_density = 1.0f;
    if( MonsterGroupManager::is_animal( group ) ) {
        spawn_density = get_option< float >( "SPAWN_ANIMAL_DENSITY" );
    } else {
        spawn_density = get_option< float >( "SPAWN_DENSITY" );
    }

    float multiplier = density * spawn_density;
    // Only spawn 1 creature if individual flag set, else scale by density
    float thenum = individual ? 1 : ( multiplier * rng_float( 10.0f, 50.0f ) );
    int num = roll_remainder( thenum );

    // GetResultFromGroup decrements num
    while( num > 0 ) {
        int tries = 10;
        point p;

        // Pick a spot for the spawn
        do {
            p.x = rng( p1.x, p2.x );
            p.y = rng( p1.y, p2.y );
            tries--;
        } while( impassable( p ) && tries > 0 );

        // Pick a monster type
        std::vector<MonsterGroupResult> spawn_details =
            MonsterGroupManager::GetResultFromGroup( group, &num );
        for( const MonsterGroupResult &mgr : spawn_details ) {
            add_spawn( mgr.name, mgr.pack_size, { p, abs_sub.z() },
                       friendly, -1, mission_id, name, mgr.data );
        }
    }
}

void map::place_gas_pump( const point &p, int charges, const itype_id &fuel_type )
{
    item fuel( fuel_type, calendar::start_of_cataclysm );
    fuel.charges = charges;
    add_item( p, fuel );
    ter_set( p, ter_id( fuel.fuel_pump_terrain() ) );
}

void map::place_gas_pump( const point &p, int charges )
{
    place_gas_pump( p, charges, one_in( 4 ) ? itype_diesel : itype_gasoline );
}

void map::place_toilet( const point &p, int charges )
{
    item water( "water", calendar::start_of_cataclysm );
    water.charges = charges;
    add_item( p, water );
    furn_set( p, f_toilet );
}

void map::place_vending( const point &p, const item_group_id &type, bool reinforced, bool lootable )
{
    if( reinforced ) {
        furn_set( p, f_vending_reinforced );
        place_items( type, 100, p, p, false, calendar::start_of_cataclysm );
    } else {
        // The chance to find a non-ransacked vending machine reduces greatly with every day after the Cataclysm,
        // unless it's hidden somewhere far away from everyone's eyes (e.g. deep in the lab)
        if( lootable &&
            !one_in( std::max( to_days<int>( calendar::turn - calendar::start_of_cataclysm ), 0 ) + 4 ) ) {
            furn_set( p, f_vending_o );
            for( const tripoint &loc : points_in_radius( { p, abs_sub.z() }, 1 ) ) {
                if( one_in( 4 ) ) {
                    spawn_item( loc, "glass_shard", rng( 1, 25 ) );
                }
            }
        } else {
            furn_set( p, f_vending_c );
            place_items( type, 100, p, p, false, calendar::start_of_cataclysm );
        }
    }
}

character_id map::place_npc( const point &p, const string_id<npc_template> &type )
{
    shared_ptr_fast<npc> temp = make_shared_fast<npc>();
    temp->normalize();
    temp->load_npc_template( type );
    temp->spawn_at_precise( tripoint_abs_ms( getabs( tripoint( p, abs_sub.z() ) ) ) );
    temp->toggle_trait( trait_NPC_STATIC_NPC );
    overmap_buffer.insert_npc( temp );
    return temp->getID();
}

void map::apply_faction_ownership( const point &p1, const point &p2, const faction_id &id )
{
    for( const tripoint &p : points_in_rectangle( tripoint( p1, abs_sub.z() ), tripoint( p2,
            abs_sub.z() ) ) ) {
        map_stack items = i_at( p.xy() );
        for( item &elem : items ) {
            elem.set_owner( id );
        }
        vehicle *source_veh = veh_pointer_or_null( veh_at( p ) );
        if( source_veh ) {
            if( !source_veh->has_owner() ) {
                source_veh->set_owner( id );
            }
        }
    }
}

// A chance of 100 indicates that items should always spawn,
// the item group should be responsible for determining the amount of items.
std::vector<item *> map::place_items(
    const item_group_id &group_id, const int chance, const tripoint &p1, const tripoint &p2,
    const bool ongrass, const time_point &turn, const int magazine, const int ammo,
    const std::string &faction )
{
    std::vector<item *> res;

    if( chance > 100 || chance <= 0 ) {
        debugmsg( "map::place_items() called with an invalid chance (%d)", chance );
        return res;
    }
    if( !item_group::group_is_defined( group_id ) ) {
        const tripoint_abs_omt omt = project_to<coords::omt>( get_abs_sub() );
        const oter_id &oid = overmap_buffer.ter( omt );
        debugmsg( "place_items: invalid item group '%s', om_terrain = '%s' (%s)",
                  group_id.c_str(), oid.id().c_str(), oid->get_mapgen_id().c_str() );
        return res;
    }

    // spawn rates < 1 are handled in item_group
    const float spawn_rate = std::max( get_option<float>( "ITEM_SPAWNRATE" ), 1.0f ) ;
    const int spawn_count = roll_remainder( chance * spawn_rate / 100.0f );
    for( int i = 0; i < spawn_count; i++ ) {
        // Might contain one item or several that belong together like guns & their ammo
        int tries = 0;
        auto is_valid_terrain = [this, ongrass]( const tripoint & p ) {
            const ter_t &terrain = ter( p ).obj();
            return terrain.movecost == 0           &&
                   !terrain.has_flag( ter_furn_flag::TFLAG_PLACE_ITEM ) &&
                   !ongrass                                   &&
                   !terrain.has_flag( ter_furn_flag::TFLAG_FLAT );
        };

        tripoint p;
        do {
            p.x = rng( p1.x, p2.x );
            p.y = rng( p1.y, p2.y );
            p.z = rng( p1.z, p2.z );
            tries++;
        } while( is_valid_terrain( p ) && tries < 20 );
        if( tries < 20 ) {
            auto add_res_itm = [this, &p, &res]( const item & itm ) {
                item &it = add_item_or_charges( p, itm );
                if( !it.is_null() ) {
                    res.push_back( &it );
                }
            };

            for( const item &itm : item_group::items_from( group_id, turn, spawn_flags::use_spawn_rate ) ) {
                const float item_cat_spawn_rate = std::max( 0.0f, item_category_spawn_rate( itm ) );
                if( item_cat_spawn_rate == 0.0f ) {
                    continue;
                } else if( item_cat_spawn_rate < 1.0f ) {
                    // for items with category spawn rate less than 1, roll a dice to see if they should spawn
                    if( rng_float( 0.0f, 1.0f ) <= item_cat_spawn_rate ) {
                        add_res_itm( itm );
                    }
                } else {
                    // for items with category spawn rate more or equal to 1, spawn item at least one time...
                    add_res_itm( itm );

                    if( item_cat_spawn_rate > 1.0f ) {
                        // ...then create a list with items from the same item group and remove all items with differing category from that list
                        // so if the original item was e.g. from 'guns' category, the list will contain only items from the 'guns' category...
                        Item_list extra_spawn = item_group::items_from( group_id, turn, spawn_flags::use_spawn_rate );
                        extra_spawn.erase( std::remove_if( extra_spawn.begin(), extra_spawn.end(), [&itm]( item & it ) {
                            return it.get_category_of_contents() != itm.get_category_of_contents();
                        } ), extra_spawn.end() );

                        // ...then add a chance to spawn additional items from the list, amount is based on the item category spawn rate
                        for( int i = 0; i < item_cat_spawn_rate; i++ ) {
                            for( const item &it : extra_spawn ) {
                                if( rng( 1, 100 ) <= chance ) {
                                    add_res_itm( it );
                                }
                            }
                        }
                    }
                }
            }
        }
    }
    for( item *e : res ) {
        if( e->is_tool() || e->is_gun() || e->is_magazine() ) {
            if( rng( 0, 99 ) < magazine && e->magazine_default() && !e->magazine_integral() &&
                !e->magazine_current() ) {
                e->put_in( item( e->magazine_default(), e->birthday() ), pocket_type::MAGAZINE_WELL );
            }
            if( rng( 0, 99 ) < ammo && e->ammo_default() && e->ammo_remaining() == 0 ) {
                e->ammo_set( e->ammo_default() );
            }
        }

        e->randomize_rot();
        e->set_owner( faction_id( faction ) );
    }
    return res;
}

std::vector<item *> map::place_items(
    const item_group_id &group_id, const int chance, const tripoint_bub_ms &p1,
    const tripoint_bub_ms &p2, const bool ongrass, const time_point &turn, const int magazine,
    const int ammo, const std::string &faction )
{
    return place_items( group_id, chance, p1.raw(), p2.raw(), ongrass, turn, magazine, ammo,
                        faction );
}

std::vector<item *> map::put_items_from_loc( const item_group_id &group_id, const tripoint &p,
        const time_point &turn )
{
    const std::vector<item> items =
        item_group::items_from( group_id, turn, spawn_flags::use_spawn_rate );
    return spawn_items( p, items );
}

void map::add_spawn( const MonsterGroupResult &spawn_details, const tripoint &p )
{
    add_spawn( spawn_details.name, spawn_details.pack_size, p, false, -1, -1, std::nullopt,
               spawn_details.data );
}

void map::add_spawn( const mtype_id &type, int count, const tripoint &p, bool friendly,
                     int faction_id, int mission_id, const std::optional<std::string> &name )
{
    add_spawn( type, count, p, friendly, faction_id, mission_id, name, spawn_data() );
}

void map::add_spawn(
    const mtype_id &type, int count, const tripoint &p, bool friendly, int faction_id,
    int mission_id, const std::optional<std::string> &name, const spawn_data &data )
{
    if( p.x < 0 || p.x >= SEEX * my_MAPSIZE || p.y < 0 || p.y >= SEEY * my_MAPSIZE ) {
        debugmsg( "Out of bounds add_spawn(%s, %d, %d, %d)", type.c_str(), count, p.x, p.y );
        return;
    }
    point offset;
    submap *place_on_submap = get_submap_at( p, offset );
    if( place_on_submap == nullptr ) {
        debugmsg( "Tried to add spawn at (%d,%d) but the submap is not loaded", offset.x, offset.y );
        return;
    }

    if( !place_on_submap ) {
        debugmsg( "centadodecamonant doesn't exist in grid; within add_spawn(%s, %d, %d, %d, %d)",
                  type.c_str(), count, p.x, p.y, p.z );
        return;
    }
    if( MonsterGroupManager::monster_is_blacklisted( type ) ) {
        return;
    }
    place_on_submap->spawns.emplace_back( type, count, offset, faction_id, mission_id, friendly, name,
                                          data );
}

vehicle *map::add_vehicle( const vproto_id &type, const tripoint &p, const units::angle &dir,
                           const int veh_fuel, const int veh_status, const bool merge_wrecks )
{
    if( !type.is_valid() ) {
        debugmsg( "Nonexistent vehicle type: \"%s\"", type.c_str() );
        return nullptr;
    }
    if( !inbounds( p ) ) {
        dbg( D_WARNING ) << string_format( "Out of bounds add_vehicle t=%s d=%d p=%d,%d,%d",
                                           type.str(), to_degrees( dir ), p.x, p.y, p.z );
        return nullptr;
    }

    std::unique_ptr<vehicle> veh = std::make_unique<vehicle>( type );
    tripoint p_ms = p;
    veh->sm_pos = ms_to_sm_remain( p_ms );
    veh->pos = p_ms.xy();
    veh->init_state( *this, veh_fuel, veh_status );
    veh->place_spawn_items();
    veh->face.init( dir );
    veh->turn_dir = dir;
    // for backwards compatibility, we always spawn with a pivot point of (0,0) so
    // that the mount at (0,0) is located at the spawn position.
    veh->precalc_mounts( 0, dir, point() );

    std::unique_ptr<vehicle> placed_vehicle_up =
        add_vehicle_to_map( std::move( veh ), merge_wrecks );
    vehicle *placed_vehicle = placed_vehicle_up.get();

    if( placed_vehicle != nullptr ) {
        submap *place_on_submap = get_submap_at_grid( placed_vehicle->sm_pos );
        if( place_on_submap == nullptr ) {
            debugmsg( "Tried to add vehicle at (%d,%d,%d) but the submap is not loaded",
                      placed_vehicle->sm_pos.x, placed_vehicle->sm_pos.y, placed_vehicle->sm_pos.z );
            return placed_vehicle;
        }
        place_on_submap->ensure_nonuniform();
        place_on_submap->vehicles.push_back( std::move( placed_vehicle_up ) );
        invalidate_max_populated_zlev( p.z );

        level_cache &ch = get_cache( placed_vehicle->sm_pos.z );
        ch.vehicle_list.insert( placed_vehicle );
        add_vehicle_to_cache( placed_vehicle );

        rebuild_vehicle_level_caches();
        set_pathfinding_cache_dirty( p.z );
        placed_vehicle->place_zones( *this );
    }
    return placed_vehicle;
}

/**
 * Takes a vehicle already created with new and attempts to place it on the map,
 * checking for collisions. If the vehicle can't be placed, returns NULL,
 * otherwise returns a pointer to the placed vehicle, which may not necessarily
 * be the one passed in (if wreckage is created by fusing cars).
 * @param veh The vehicle to place on the map.
 * @param merge_wrecks Whether crashed vehicles intermix parts
 * @return The vehicle that was finally placed.
 */
std::unique_ptr<vehicle> map::add_vehicle_to_map(
    std::unique_ptr<vehicle> veh_to_add, const bool merge_wrecks )
{
    //We only want to check once per square, so loop over all structural parts
    std::vector<int> frame_indices = veh_to_add->all_parts_at_location( "structure" );

    //Check for boat type vehicles that should be placeable in deep water
    const bool can_float = size( veh_to_add->get_avail_parts( "FLOATS" ) ) > 2;

    //When hitting a wall, only smash the vehicle once (but walls many times)
    bool needs_smashing = false;

    for( std::vector<int>::const_iterator part = frame_indices.begin();
         part != frame_indices.end(); part++ ) {
        const tripoint p = veh_to_add->global_part_pos3( *part );

        if( veh_to_add->part( *part ).is_fake ) {
            continue;
        }
        //Don't spawn anything in water
        if( has_flag_ter( ter_furn_flag::TFLAG_DEEP_WATER, p ) && !can_float ) {
            return nullptr;
        }

        // Don't spawn shopping carts on top of another vehicle or other obstacle.
        if( veh_to_add->type == vehicle_prototype_shopping_cart ) {
            if( veh_at( p ) || impassable( p ) ) {
                return nullptr;
            }
        }

        //For other vehicles, simulate collisions with (non-shopping cart) stuff
        vehicle *const first_veh = veh_pointer_or_null( veh_at( p ) );
        if( first_veh != nullptr && first_veh->type != vehicle_prototype_shopping_cart ) {
            if( !merge_wrecks ) {
                return nullptr;
            }

            // Hard wreck-merging limit: 200 tiles
            // Merging is slow for big vehicles which lags the mapgen
            if( frame_indices.size() + first_veh->all_parts_at_location( "structure" ).size() > 200 ) {
                return nullptr;
            }

            /**
             * attempt to pull parts from `veh_to_add` (the prospective new vehicle)
             * in order to place them into `first_veh` (the vehicle that is overlapped)
             *
             * the intent here is to get something similar to the old wreckage behavior
             * (combining two vehicles) without completely garbling all of the vehicle parts
             * for tile rendering purposes.
             *
             * the overlap span is still a mess, though.
             */
            std::unique_ptr<RemovePartHandler> handler_ptr;
            bool did_merge = false;
            for( const tripoint &map_pos : first_veh->get_points( true ) ) {
                std::vector<vehicle_part *> parts_to_move = veh_to_add->get_parts_at( map_pos, "",
                        part_status_flag::any );
                if( !parts_to_move.empty() ) {
                    // Store target_point by value because first_veh->parts may reallocate
                    // to a different address after install_part()
                    std::vector<vehicle_part *> first_veh_parts = first_veh->get_parts_at( map_pos, "",
                            part_status_flag:: any );
                    // This happens if this location is occupied by a fake part.
                    if( first_veh_parts.empty() || first_veh_parts.front()->is_fake ) {
                        continue;
                    }
                    if( !inbounds( map_pos ) ) {
                        debugmsg( "Existing vehicle %s (%s; origin %s; rot %g) and "
                                  "new vehicle %s (%s; origin %s; rot %g) "
                                  "out of map bounds at %s",
                                  first_veh->name, first_veh->type.str(),
                                  first_veh->global_square_location().to_string(),
                                  to_degrees( first_veh->turn_dir ),
                                  veh_to_add->name, veh_to_add->type.str(),
                                  veh_to_add->global_square_location().to_string(),
                                  to_degrees( veh_to_add->turn_dir ),
                                  map_pos.to_string() );
                    }
                    did_merge = true;
                    const point target_point = first_veh_parts.front()->mount;
                    const point source_point = parts_to_move.front()->mount;
                    for( const vehicle_part *vp : parts_to_move ) {
                        const vpart_info &vpi = vp->info();
                        // TODO: change mount points to be tripoint
                        const ret_val<void> valid_mount = first_veh->can_mount( target_point, vpi );
                        if( valid_mount.success() ) {
                            // make a copy so we don't interfere with veh_to_add->remove_part below
                            first_veh->install_part( target_point, vehicle_part( *vp ) );
                        }
                        // ignore parts that would make invalid vehicle configuration
                    }

                    if( !handler_ptr ) {
                        // This is a heuristic: we just assume the default handler is good enough when called
                        // on the main game map. And assume that we run from some mapgen code if called on
                        // another instance.
                        if( !g || &get_map() != this ) {
                            handler_ptr = std::make_unique<MapgenRemovePartHandler>( *this );
                        }
                    }
                    // this could probably be done in a single loop with installing parts above
                    std::vector<int> parts_in_square = veh_to_add->parts_at_relative( source_point, true );
                    std::set<int> parts_to_check;
                    for( int index = parts_in_square.size() - 1; index >= 0; index-- ) {
                        vehicle_part &vp = veh_to_add->part( parts_in_square[index] );
                        if( handler_ptr ) {
                            veh_to_add->remove_part( vp, *handler_ptr );
                        } else {
                            veh_to_add->remove_part( vp );
                        }
                        parts_to_check.insert( parts_in_square[index] );
                    }
                    veh_to_add->find_and_split_vehicles( *this, parts_to_check );
                }
            }

            if( did_merge ) {
                // TODO: more targeted damage around the impact site
                first_veh->smash( *this );
                // TODO: entangle the old vehicle and the new vehicle somehow, perhaps with tow cables
                // or something like them, to make them harder to separate
                std::unique_ptr<vehicle> new_veh = add_vehicle_to_map( std::move( veh_to_add ), true );
                if( new_veh != nullptr ) {
                    new_veh->smash( *this );
                    return new_veh;
                }
                return nullptr;
            }
        } else if( impassable( p ) ) {
            if( !merge_wrecks ) {
                return nullptr;
            }

            // There's a wall or other obstacle here; destroy it
            destroy( p, true );

            // Some weird terrain, don't place the vehicle
            if( impassable( p ) ) {
                return nullptr;
            }

            needs_smashing = true;
        }
    }

    if( needs_smashing ) {
        veh_to_add->smash( *this );
    }

    veh_to_add->refresh();
    return veh_to_add;
}

computer *map::add_computer( const tripoint &p, const std::string &name, int security )
{
    // TODO: Turn this off?
    furn_set( p, furn_f_console );
    point l;
    submap *const place_on_submap = get_submap_at( p, l );
    if( place_on_submap == nullptr ) {
        debugmsg( "Tried to add computer at (%d,%d) but the submap is not loaded", l.x, l.y );
        static computer null_computer = computer( name, security, p );
        return &null_computer;
    }
    place_on_submap->set_computer( l, computer( name, security, p ) );
    return place_on_submap->get_computer( l );
}

/**
 * Rotates this map, and all of its contents, by the specified multiple of 90
 * degrees.
 * @param turns How many 90-degree turns to rotate the map.
 */
void map::rotate( int turns, const bool setpos_safe )
{

    //Handle anything outside the 1-3 range gracefully; rotate(0) is a no-op.
    turns = turns % 4;
    if( turns == 0 ) {
        return;
    }

    real_coords rc;
    const tripoint_abs_sm &abs_sub = get_abs_sub();
    // TODO: fix point types
    rc.fromabs( project_to<coords::ms>( abs_sub.xy() ).raw() );

    // TODO: This radius can be smaller - how small?
    const int radius = HALF_MAPSIZE + 3;
    // uses submap coordinates
    const std::vector<shared_ptr_fast<npc>> npcs = overmap_buffer.get_npcs_near( abs_sub, radius );
    for( const shared_ptr_fast<npc> &i : npcs ) {
        npc &np = *i;
        const tripoint sq = np.get_location().raw();
        real_coords np_rc;
        np_rc.fromabs( sq.xy() );
        // Note: We are rotating the entire overmap square (2x2 of submaps)
        if( np_rc.om_pos != rc.om_pos || sq.z != abs_sub.z() ) {
            continue;
        }

        // OK, this is ugly: we remove the NPC from the whole map
        // Then we place it back from scratch
        // It could be rewritten to utilize the fact that rotation shouldn't cross overmaps

        point old( np_rc.sub_pos );
        if( np_rc.om_sub.x % 2 != 0 ) {
            old.x += SEEX;
        }
        if( np_rc.om_sub.y % 2 != 0 ) {
            old.y += SEEY;
        }

        const point new_pos = old.rotate( turns, { SEEX * 2, SEEY * 2 } );
        if( setpos_safe ) {
            const point local_sq = getlocal( sq ).xy();
            // setpos can't be used during mapgen, but spawn_at_precise clips position
            // to be between 0-11,0-11 and teleports NPCs when used inside of update_mapgen
            // calls
            const tripoint new_global_sq = sq - local_sq + new_pos;
            np.setpos( get_map().getlocal( new_global_sq ) );
        } else {
            // OK, this is ugly: we remove the NPC from the whole map
            // Then we place it back from scratch
            // It could be rewritten to utilize the fact that rotation shouldn't cross overmaps
            shared_ptr_fast<npc> npc_ptr = overmap_buffer.remove_npc( np.getID() );
            np.spawn_at_precise( tripoint_abs_ms( getabs( tripoint( new_pos, abs_sub.z() ) ) ) );
            overmap_buffer.insert_npc( npc_ptr );
        }
    }

    clear_vehicle_level_caches();
    clear_vehicle_list( abs_sub.z() );

    submap *pz = get_submap_at_grid( point_zero );
    submap *pse = get_submap_at_grid( point_south_east );
    submap *pe = get_submap_at_grid( point_east );
    submap *ps = get_submap_at_grid( point_south );
    if( pz == nullptr || pse == nullptr || pe == nullptr || ps == nullptr ) {
        debugmsg( "Tried to rotate map at (%d,%d) but the submap is not loaded", point_zero.x,
                  point_zero.y );
        return;
    }

    // Move the submaps around.
    if( turns == 2 ) {
        std::swap( *pz, *pse );
        std::swap( *pe, *ps );
    } else {
        point p;
        submap tmp;

        std::swap( *pse, tmp );

        for( int k = 0; k < 4; ++k ) {
            p = p.rotate( turns, { 2, 2 } );
            point tmpp = point_south_east - p;
            submap *psep = get_submap_at_grid( tmpp );
            if( psep == nullptr ) {
                debugmsg( "Tried to rotate map at (%d,%d) but the submap is not loaded", tmpp.x, tmpp.y );
                continue;
            }
            std::swap( *psep, tmp );
        }
    }

    // Then rotate them and recalculate vehicle positions.
    for( int j = 0; j < 2; ++j ) {
        for( int i = 0; i < 2; ++i ) {
            point p( i, j );
            submap *sm = get_submap_at_grid( p );
            if( sm == nullptr ) {
                debugmsg( "Tried to rotate map at (%d,%d) but the submap is not loaded", p.x, p.y );
                continue;
            }

            sm->rotate( turns );

            for( auto &veh : sm->vehicles ) {
                veh->sm_pos = tripoint( p, abs_sub.z() );
            }

            update_vehicle_list( sm, abs_sub.z() );
        }
    }
    rebuild_vehicle_level_caches();

    // rotate zones
    zone_manager &mgr = zone_manager::get_manager();
    mgr.rotate_zones( *this, turns );

    std::unordered_map<std::string, tripoint_abs_ms> temp_points = queued_points;
    queued_points.clear();
    for( std::pair<const std::string, tripoint_abs_ms> &queued_point : temp_points ) {
        //This is all just a copy of the section rotating NPCs above
        real_coords np_rc;
        np_rc.fromabs( queued_point.second.xy().raw() );
        // Note: We are rotating the entire overmap square (2x2 of submaps)
        if( np_rc.om_pos != rc.om_pos || queued_point.second.z() != abs_sub.z() ) {
            continue;
        }
        point old( np_rc.sub_pos );
        if( np_rc.om_sub.x % 2 != 0 ) {
            old.x += SEEX;
        }
        if( np_rc.om_sub.y % 2 != 0 ) {
            old.y += SEEY;
        }
        const point new_pos = old.rotate( turns, { SEEX * 2, SEEY * 2 } );
        queued_points[queued_point.first] = tripoint_abs_ms( getabs( tripoint( new_pos,
                                            abs_sub.z() ) ) );
    }
}

/**
 * Mirrors this map, and all of its contents along with all its contents in the
 * directions specified.
 */
void map::mirror( bool mirror_horizontal, bool mirror_vertical )
{
    if( !mirror_horizontal && !mirror_vertical ) {
        return;
    }

    real_coords rc;
    const tripoint_abs_sm &abs_sub = get_abs_sub();
    // TODO: fix point types
    rc.fromabs( project_to<coords::ms>( abs_sub.xy() ).raw() );

    submap *pz = get_submap_at_grid( point_zero );
    submap *pse = get_submap_at_grid( point_south_east );
    submap *pe = get_submap_at_grid( point_east );
    submap *ps = get_submap_at_grid( point_south );
    if( pz == nullptr || pse == nullptr || pe == nullptr || ps == nullptr ) {
        debugmsg( "Tried to mirror map at (%d,%d) but the submap is not loaded", point_zero.x,
                  point_zero.y );
        return;
    }

    // Move the submaps around. Note that the order doesn't matter as the outcome is the same.
    if( mirror_horizontal ) {
        std::swap( *pz, *pe );
        std::swap( *ps, *pse );
    }
    if( mirror_vertical ) {
        std::swap( *pz, *ps );
        std::swap( *pe, *pse );
    }

    // Then mirror them.
    for( int j = 0; j < 2; ++j ) {
        for( int i = 0; i < 2; ++i ) {
            point p( i, j );
            submap *sm = get_submap_at_grid( p );
            if( sm == nullptr ) {
                debugmsg( "Tried to mirror map at (%d,%d) but the submap is not loaded", p.x, p.y );
                continue;
            }

            if( mirror_horizontal ) {
                sm->mirror( true );
            }
            if( mirror_vertical ) {
                sm->mirror( false );
            }
        }
    }
}

// Hideous function, I admit...
bool connects_to( const oter_id &there, int dir )
{
    switch( dir ) {
        // South
        case 2:
            if( there == oter_ants_ns || there == oter_ants_es ||
                there == oter_ants_sw || there == oter_ants_nes || there == oter_ants_nsw ||
                there == oter_ants_esw || there == oter_ants_nesw ) {
                return true;
            }
            return false;
        // West
        case 3:
            if( there == oter_ants_ew || there == oter_ants_sw ||
                there == oter_ants_wn || there == oter_ants_new || there == oter_ants_nsw ||
                there == oter_ants_esw || there == oter_ants_nesw ) {
                return true;
            }
            return false;
        // North
        case 0:
            if( there == oter_ants_ns || there == oter_ants_ne ||
                there == oter_ants_wn || there == oter_ants_nes || there == oter_ants_new ||
                there == oter_ants_nsw || there == oter_ants_nesw ) {
                return true;
            }
            return false;
        // East
        case 1:
            if( there == oter_ants_ew || there == oter_ants_ne ||
                there == oter_ants_es || there == oter_ants_nes || there == oter_ants_new ||
                there == oter_ants_esw || there == oter_ants_nesw ) {
                return true;
            }
            return false;
        default:
            debugmsg( "Connects_to with dir of %d", dir );
            return false;
    }
}

void science_room( map *m, const point &p1, const point &p2, int z, int rotate )
{
    int height = p2.y - p1.y;
    int width  = p2.x - p1.x;
    if( rotate % 2 == 1 ) { // Swap width & height if we're a lateral room
        int tmp = height;
        height  = width;
        width   = tmp;
    }
    for( int i = p1.x; i <= p2.x; i++ ) {
        for( int j = p1.y; j <= p2.y; j++ ) {
            m->ter_set( point( i, j ), ter_t_thconc_floor );
        }
    }
    int area = height * width;
    std::vector<room_type> valid_rooms;
    if( height < 5 && width < 5 ) {
        valid_rooms.push_back( room_closet );
    }
    if( height > 6 && width > 3 ) {
        valid_rooms.push_back( room_lobby );
    }
    if( height > 4 || width > 4 ) {
        valid_rooms.push_back( room_chemistry );
        valid_rooms.push_back( room_goo );
    }
    if( z != 0 && ( height > 7 || width > 7 ) && height > 2 && width > 2 ) {
        valid_rooms.push_back( room_teleport );
    }
    if( height > 7 && width > 7 ) {
        valid_rooms.push_back( room_bionics );
        valid_rooms.push_back( room_cloning );
    }
    if( area >= 9 ) {
        valid_rooms.push_back( room_vivisect );
    }
    if( height > 5 && width > 4 ) {
        valid_rooms.push_back( room_dorm );
    }
    if( width > 8 ) {
        for( int i = 8; i < width; i += rng( 1, 2 ) ) {
            valid_rooms.push_back( room_split );
        }
    }

    point trap( rng( p1.x + 1, p2.x - 1 ), rng( p1.y + 1, p2.y - 1 ) );
    switch( random_entry( valid_rooms ) ) {
        case room_closet:
            m->place_items( Item_spawn_data_cleaning, 80, p1, p2, false,
                            calendar::start_of_cataclysm );
            break;
        case room_lobby:
            if( rotate % 2 == 0 ) { // Vertical
                int desk = p1.y + rng( static_cast<int>( height / 2 ) - static_cast<int>( height / 4 ),
                                       static_cast<int>( height / 2 ) + 1 );
                for( int x = p1.x + static_cast<int>( width / 4 ); x < p2.x - static_cast<int>( width / 4 ); x++ ) {
                    m->furn_set( point( x, desk ), f_counter );
                }
                computer *tmpcomp = m->add_computer( tripoint( p2.x - static_cast<int>( width / 4 ), desk, z ),
                                                     _( "Log Console" ), 3 );
                tmpcomp->add_option( _( "View Research Logs" ), COMPACT_RESEARCH, 0 );
                tmpcomp->add_option( _( "Download Map Data" ), COMPACT_MAPS, 0 );
                tmpcomp->add_failure( COMPFAIL_SHUTDOWN );
                tmpcomp->add_failure( COMPFAIL_ALARM );
                tmpcomp->add_failure( COMPFAIL_DAMAGE );
                m->place_spawns( GROUP_LAB_SECURITY, 1,
                                 point( static_cast<int>( ( p1.x + p2.x ) / 2 ), desk ),
                                 point( static_cast<int>( ( p1.x + p2.x ) / 2 ), desk ), 1, true );
            } else {
                int desk = p1.x + rng( static_cast<int>( height / 2 ) - static_cast<int>( height / 4 ),
                                       static_cast<int>( height / 2 ) + 1 );
                for( int y = p1.y + static_cast<int>( width / 4 ); y < p2.y - static_cast<int>( width / 4 ); y++ ) {
                    m->furn_set( point( desk, y ), f_counter );
                }
                computer *tmpcomp = m->add_computer( tripoint( desk, p2.y - static_cast<int>( width / 4 ), z ),
                                                     _( "Log Console" ), 3 );
                tmpcomp->add_option( _( "View Research Logs" ), COMPACT_RESEARCH, 0 );
                tmpcomp->add_option( _( "Download Map Data" ), COMPACT_MAPS, 0 );
                tmpcomp->add_failure( COMPFAIL_SHUTDOWN );
                tmpcomp->add_failure( COMPFAIL_ALARM );
                tmpcomp->add_failure( COMPFAIL_DAMAGE );
                m->place_spawns( GROUP_LAB_SECURITY, 1,
                                 point( desk, static_cast<int>( ( p1.y + p2.y ) / 2 ) ),
                                 point( desk, static_cast<int>( ( p1.y + p2.y ) / 2 ) ), 1, true );
            }
            break;
        case room_chemistry:
            if( rotate % 2 == 0 ) { // Vertical
                for( int x = p1.x; x <= p2.x; x++ ) {
                    if( x % 3 == 0 ) {
                        for( int y = p1.y + 1; y <= p2.y - 1; y++ ) {
                            m->furn_set( point( x, y ), f_counter );
                        }
                        if( one_in( 3 ) ) {
                            m->place_items( Item_spawn_data_mut_lab, 35, point( x, p1.y + 1 ),
                                            point( x, p2.y - 1 ), false,
                                            calendar::start_of_cataclysm );
                        } else {
                            m->place_items( Item_spawn_data_chem_lab, 70, point( x, p1.y + 1 ),
                                            point( x, p2.y - 1 ), false,
                                            calendar::start_of_cataclysm );
                        }
                    }
                }
            } else {
                for( int y = p1.y; y <= p2.y; y++ ) {
                    if( y % 3 == 0 ) {
                        for( int x = p1.x + 1; x <= p2.x - 1; x++ ) {
                            m->furn_set( point( x, y ), f_counter );
                        }
                        if( one_in( 3 ) ) {
                            m->place_items( Item_spawn_data_mut_lab, 35, point( p1.x + 1, y ),
                                            point( p2.x - 1, y ), false,
                                            calendar::start_of_cataclysm );
                        } else {
                            m->place_items( Item_spawn_data_chem_lab, 70, point( p1.x + 1, y ),
                                            point( p2.x - 1, y ), false,
                                            calendar::start_of_cataclysm );
                        }
                    }
                }
            }
            break;
        case room_teleport:
            m->furn_set( point( ( p1.x + p2.x ) / 2, static_cast<int>( ( p1.y + p2.y ) / 2 ) ), f_counter );
            m->furn_set( point( static_cast<int>( ( p1.x + p2.x ) / 2 ) + 1,
                                static_cast<int>( ( p1.y + p2.y ) / 2 ) ),
                         f_counter );
            m->furn_set( point( ( p1.x + p2.x ) / 2, static_cast<int>( ( p1.y + p2.y ) / 2 ) + 1 ),
                         f_counter );
            m->furn_set( point( static_cast<int>( ( p1.x + p2.x ) / 2 ) + 1,
                                static_cast<int>( ( p1.y + p2.y ) / 2 ) + 1 ),
                         f_counter );
            mtrap_set( m, trap, tr_telepad );
            m->place_items( Item_spawn_data_teleport, 70, point( ( p1.x + p2.x ) / 2,
                            static_cast<int>( ( p1.y + p2.y ) / 2 ) ),
                            point( static_cast<int>( ( p1.x + p2.x ) / 2 ) + 1, static_cast<int>( ( p1.y + p2.y ) / 2 ) + 1 ),
                            false,
                            calendar::start_of_cataclysm );
            break;
        case room_goo:
            do {
                mtrap_set( m, trap, tr_goo );
                trap.x = rng( p1.x + 1, p2.x - 1 );
                trap.y = rng( p1.y + 1, p2.y - 1 );
            } while( !one_in( 5 ) );
            if( rotate == 0 ) {
                mremove_trap( m, point( p1.x, p2.y ), tr_null );
                m->furn_set( point( p1.x, p2.y ), f_fridge );
                m->place_items( Item_spawn_data_goo, 60, point( p1.x, p2.y ), point( p1.x, p2.y ),
                                false, calendar::start_of_cataclysm );
            } else if( rotate == 1 ) {
                mremove_trap( m, p1, tr_null );
                m->furn_set( p1, f_fridge );
                m->place_items( Item_spawn_data_goo, 60, p1, p1, false,
                                calendar::start_of_cataclysm );
            } else if( rotate == 2 ) {
                mremove_trap( m, point( p2.x, p1.y ), tr_null );
                m->furn_set( point( p2.x, p1.y ), f_fridge );
                m->place_items( Item_spawn_data_goo, 60, point( p2.x, p1.y ), point( p2.x, p1.y ),
                                false, calendar::start_of_cataclysm );
            } else {
                mremove_trap( m, p2, tr_null );
                m->furn_set( p2, f_fridge );
                m->place_items( Item_spawn_data_goo, 60, p2, p2, false,
                                calendar::start_of_cataclysm );
            }
            break;
        case room_cloning:
            for( int x = p1.x + 1; x <= p2.x - 1; x++ ) {
                for( int y = p1.y + 1; y <= p2.y - 1; y++ ) {
                    if( x % 3 == 0 && y % 3 == 0 ) {
                        m->ter_set( point( x, y ), ter_t_vat );
                        m->place_items( Item_spawn_data_cloning_vat, 20, point( x, y ),
                                        point( x, y ), false, calendar::start_of_cataclysm );
                    }
                }
            }
            break;
        case room_vivisect:
            if( rotate == 0 ) {
                for( int x = p1.x; x <= p2.x; x++ ) {
                    m->furn_set( point( x, p2.y - 1 ), f_counter );
                }
                m->place_items( Item_spawn_data_dissection, 80, point( p1.x, p2.y - 1 ),
                                p2 + point_north, false, calendar::start_of_cataclysm );
            } else if( rotate == 1 ) {
                for( int y = p1.y; y <= p2.y; y++ ) {
                    m->furn_set( point( p1.x + 1, y ), f_counter );
                }
                m->place_items( Item_spawn_data_dissection, 80, p1 + point_east,
                                point( p1.x + 1, p2.y ), false, calendar::start_of_cataclysm );
            } else if( rotate == 2 ) {
                for( int x = p1.x; x <= p2.x; x++ ) {
                    m->furn_set( point( x, p1.y + 1 ), f_counter );
                }
                m->place_items( Item_spawn_data_dissection, 80, p1 + point_south,
                                point( p2.x, p1.y + 1 ), false, calendar::start_of_cataclysm );
            } else if( rotate == 3 ) {
                for( int y = p1.y; y <= p2.y; y++ ) {
                    m->furn_set( point( p2.x - 1, y ), f_counter );
                }
                m->place_items( Item_spawn_data_dissection, 80, point( p2.x - 1, p1.y ),
                                p2 + point_west, false, calendar::start_of_cataclysm );
            }
            mtrap_set( m, point( ( p1.x + p2.x ) / 2, static_cast<int>( ( p1.y + p2.y ) / 2 ) ),
                       tr_dissector );
            m->place_spawns( GROUP_LAB_CYBORG, 10,
                             point( static_cast<int>( ( ( p1.x + p2.x ) / 2 ) + 1 ),
                                    static_cast<int>( ( ( p1.y + p2.y ) / 2 ) + 1 ) ),
                             point( static_cast<int>( ( ( p1.x + p2.x ) / 2 ) + 1 ),
                                    static_cast<int>( ( ( p1.y + p2.y ) / 2 ) + 1 ) ), 1, true );
            break;

        case room_bionics:
            if( rotate % 2 == 0 ) {
                point bio( p1.x + 2, static_cast<int>( ( p1.y + p2.y ) / 2 ) );
                mapf::formatted_set_simple( m, bio + point_north_west,
                                            "---\n"
                                            "|c|\n"
                                            "-=-\n",
                                            mapf::ter_bind( "- | =", ter_t_concrete_wall, ter_t_concrete_wall, ter_t_reinforced_glass ),
                                            mapf::furn_bind( "c", f_counter ) );
                m->place_items( Item_spawn_data_bionics_common, 70, bio,
                                bio, false, calendar::start_of_cataclysm );

                m->furn_set( bio + point( 0, 2 ), furn_f_console );
                computer *tmpcomp = m->add_computer( tripoint( bio.x,  bio.y + 2, z ), _( "Bionic access" ), 2 );
                tmpcomp->add_option( _( "Manifest" ), COMPACT_LIST_BIONICS, 0 );
                tmpcomp->add_option( _( "Open Chambers" ), COMPACT_RELEASE_BIONICS, 3 );
                tmpcomp->add_failure( COMPFAIL_MANHACKS );
                tmpcomp->add_failure( COMPFAIL_SECUBOTS );
                tmpcomp->set_access_denied_msg(
                    _( "ERROR!  Access denied!  Unauthorized access will be met with lethal force!" ) );

                bio.x = p2.x - 2;
                mapf::formatted_set_simple( m, bio + point_north_west,
                                            "-=-\n"
                                            "|c|\n"
                                            "---\n",
                                            mapf::ter_bind( "- | =", ter_t_concrete_wall, ter_t_concrete_wall, ter_t_reinforced_glass ),
                                            mapf::furn_bind( "c", f_counter ) );
                m->place_items( Item_spawn_data_bionics_common, 70, bio,
                                bio, false, calendar::start_of_cataclysm );

                m->furn_set( bio + point( 0, -2 ), furn_f_console );
                computer *tmpcomp2 = m->add_computer( tripoint( bio.x,  bio.y - 2, z ), _( "Bionic access" ), 2 );
                tmpcomp2->add_option( _( "Manifest" ), COMPACT_LIST_BIONICS, 0 );
                tmpcomp2->add_option( _( "Open Chambers" ), COMPACT_RELEASE_BIONICS, 3 );
                tmpcomp2->add_failure( COMPFAIL_MANHACKS );
                tmpcomp2->add_failure( COMPFAIL_SECUBOTS );
                tmpcomp2->set_access_denied_msg(
                    _( "ERROR!  Access denied!  Unauthorized access will be met with lethal force!" ) );
            } else {
                int bioy = p1.y + 2;
                int biox = static_cast<int>( ( p1.x + p2.x ) / 2 );
                mapf::formatted_set_simple( m, point( biox - 1, bioy - 1 ),
                                            "|-|\n"
                                            "|c=\n"
                                            "|-|\n",
                                            mapf::ter_bind( "- | =", ter_t_concrete_wall, ter_t_concrete_wall, ter_t_reinforced_glass ),
                                            mapf::furn_bind( "c", f_counter ) );
                m->place_items( Item_spawn_data_bionics_common, 70, point( biox, bioy ),
                                point( biox, bioy ), false, calendar::start_of_cataclysm );

                m->furn_set( point( biox + 2, bioy ), furn_f_console );
                computer *tmpcomp = m->add_computer( tripoint( biox + 2,  bioy, z ), _( "Bionic access" ), 2 );
                tmpcomp->add_option( _( "Manifest" ), COMPACT_LIST_BIONICS, 0 );
                tmpcomp->add_option( _( "Open Chambers" ), COMPACT_RELEASE_BIONICS, 3 );
                tmpcomp->add_failure( COMPFAIL_MANHACKS );
                tmpcomp->add_failure( COMPFAIL_SECUBOTS );
                tmpcomp->set_access_denied_msg(
                    _( "ERROR!  Access denied!  Unauthorized access will be met with lethal force!" ) );

                bioy = p2.y - 2;
                mapf::formatted_set_simple( m, point( biox - 1, bioy - 1 ),
                                            "|-|\n"
                                            "=c|\n"
                                            "|-|\n",
                                            mapf::ter_bind( "- | =", ter_t_concrete_wall, ter_t_concrete_wall, ter_t_reinforced_glass ),
                                            mapf::furn_bind( "c", f_counter ) );
                m->place_items( Item_spawn_data_bionics_common, 70, point( biox, bioy ),
                                point( biox, bioy ), false, calendar::turn_zero );

                m->furn_set( point( biox - 2, bioy ), furn_f_console );
                computer *tmpcomp2 = m->add_computer( tripoint( biox - 2,  bioy, z ), _( "Bionic access" ), 2 );
                tmpcomp2->add_option( _( "Manifest" ), COMPACT_LIST_BIONICS, 0 );
                tmpcomp2->add_option( _( "Open Chambers" ), COMPACT_RELEASE_BIONICS, 3 );
                tmpcomp2->add_failure( COMPFAIL_MANHACKS );
                tmpcomp2->add_failure( COMPFAIL_SECUBOTS );
                tmpcomp2->set_access_denied_msg(
                    _( "ERROR!  Access denied!  Unauthorized access will be met with lethal force!" ) );
            }
            break;
        case room_dorm:
            if( rotate % 2 == 0 ) {
                for( int y = p1.y + 1; y <= p2.y - 1; y += 3 ) {
                    m->furn_set( point( p1.x, y ), f_bed );
                    m->place_items( Item_spawn_data_bed, 60, point( p1.x, y ), point( p1.x, y ),
                                    false, calendar::start_of_cataclysm );
                    m->furn_set( point( p1.x + 1, y ), f_bed );
                    m->place_items( Item_spawn_data_bed, 60, point( p1.x + 1, y ),
                                    point( p1.x + 1, y ), false, calendar::start_of_cataclysm );
                    m->furn_set( point( p2.x, y ), f_bed );
                    m->place_items( Item_spawn_data_bed, 60, point( p2.x, y ), point( p2.x, y ),
                                    false, calendar::start_of_cataclysm );
                    m->furn_set( point( p2.x - 1, y ), f_bed );
                    m->place_items( Item_spawn_data_bed, 60, point( p2.x - 1, y ),
                                    point( p2.x - 1, y ), false, calendar::start_of_cataclysm );
                    m->furn_set( point( p1.x, y + 1 ), f_dresser );
                    m->furn_set( point( p2.x, y + 1 ), f_dresser );
                    m->place_items( Item_spawn_data_dresser, 70, point( p1.x, y + 1 ),
                                    point( p1.x, y + 1 ), false, calendar::start_of_cataclysm );
                    m->place_items( Item_spawn_data_dresser, 70, point( p2.x, y + 1 ),
                                    point( p2.x, y + 1 ), false, calendar::start_of_cataclysm );
                }
            } else if( rotate % 2 == 1 ) {
                for( int x = p1.x + 1; x <= p2.x - 1; x += 3 ) {
                    m->furn_set( point( x, p1.y ), f_bed );
                    m->place_items( Item_spawn_data_bed, 60, point( x, p1.y ), point( x, p1.y ),
                                    false, calendar::start_of_cataclysm );
                    m->furn_set( point( x, p1.y + 1 ), f_bed );
                    m->place_items( Item_spawn_data_bed, 60, point( x, p1.y + 1 ),
                                    point( x, p1.y + 1 ), false, calendar::start_of_cataclysm );
                    m->furn_set( point( x, p2.y ), f_bed );
                    m->place_items( Item_spawn_data_bed, 60, point( x, p2.y ), point( x, p2.y ),
                                    false, calendar::start_of_cataclysm );
                    m->furn_set( point( x, p2.y - 1 ), f_bed );
                    m->place_items( Item_spawn_data_bed, 60, point( x, p2.y - 1 ),
                                    point( x, p2.y - 1 ), false, calendar::start_of_cataclysm );
                    m->furn_set( point( x + 1, p1.y ), f_dresser );
                    m->furn_set( point( x + 1, p2.y ), f_dresser );
                    m->place_items( Item_spawn_data_dresser, 70, point( x + 1, p1.y ),
                                    point( x + 1, p1.y ), false, calendar::start_of_cataclysm );
                    m->place_items( Item_spawn_data_dresser, 70, point( x + 1, p2.y ),
                                    point( x + 1, p2.y ), false, calendar::start_of_cataclysm );
                }
            }
            m->place_items( Item_spawn_data_lab_dorm, 84, p1, p2, false,
                            calendar::start_of_cataclysm );
            break;
        case room_split:
            if( rotate % 2 == 0 ) {
                int w1 = static_cast<int>( ( p1.x + p2.x ) / 2 ) - 2;
                int w2 = static_cast<int>( ( p1.x + p2.x ) / 2 ) + 2;
                for( int y = p1.y; y <= p2.y; y++ ) {
                    m->ter_set( point( w1, y ), ter_t_concrete_wall );
                    m->ter_set( point( w2, y ), ter_t_concrete_wall );
                }
                m->ter_set( point( w1, static_cast<int>( ( p1.y + p2.y ) / 2 ) ), ter_t_door_glass_frosted_c );
                m->ter_set( point( w2, static_cast<int>( ( p1.y + p2.y ) / 2 ) ), ter_t_door_glass_frosted_c );
                science_room( m, p1, point( w1 - 1, p2.y ), z, 1 );
                science_room( m, point( w2 + 1, p1.y ), p2, z, 3 );
            } else {
                int w1 = static_cast<int>( ( p1.y + p2.y ) / 2 ) - 2;
                int w2 = static_cast<int>( ( p1.y + p2.y ) / 2 ) + 2;
                for( int x = p1.x; x <= p2.x; x++ ) {
                    m->ter_set( point( x, w1 ), ter_t_concrete_wall );
                    m->ter_set( point( x, w2 ), ter_t_concrete_wall );
                }
                m->ter_set( point( ( p1.x + p2.x ) / 2, w1 ), ter_t_door_glass_frosted_c );
                m->ter_set( point( ( p1.x + p2.x ) / 2, w2 ), ter_t_door_glass_frosted_c );
                science_room( m, p1, point( p2.x, w1 - 1 ), z, 2 );
                science_room( m, point( p1.x, w2 + 1 ), p2, z, 0 );
            }
            break;
        default:
            break;
    }
}

void map::create_anomaly( const tripoint &cp, artifact_natural_property prop, bool create_rubble )
{
    // TODO: Z
    point c( cp.xy() );
    if( create_rubble ) {
        rough_circle( this, ter_t_dirt, c, 11 );
        rough_circle_furn( this, f_rubble, c, 5 );
        furn_set( c, f_null );
    }
    switch( prop ) {
        case ARTPROP_WRIGGLING:
        case ARTPROP_MOVING:
            for( int i = c.x - 5; i <= c.x + 5; i++ ) {
                for( int j = c.y - 5; j <= c.y + 5; j++ ) {
                    if( furn( point( i, j ) ) == f_rubble ) {
                        add_field( tripoint_bub_ms{i, j, abs_sub.z()}, fd_push_items, 1 );
                        if( one_in( 3 ) ) {
                            spawn_item( point( i, j ), "rock" );
                        }
                    }
                }
            }
            break;

        case ARTPROP_GLOWING:
        case ARTPROP_GLITTERING:
            for( int i = c.x - 5; i <= c.x + 5; i++ ) {
                for( int j = c.y - 5; j <= c.y + 5; j++ ) {
                    if( furn( point( i, j ) ) == f_rubble && one_in( 2 ) ) {
                        mtrap_set( this, point( i, j ), tr_glow );
                    }
                }
            }
            break;

        case ARTPROP_HUMMING:
        case ARTPROP_RATTLING:
            for( int i = c.x - 5; i <= c.x + 5; i++ ) {
                for( int j = c.y - 5; j <= c.y + 5; j++ ) {
                    if( furn( point( i, j ) ) == f_rubble && one_in( 2 ) ) {
                        mtrap_set( this, point( i, j ), tr_hum );
                    }
                }
            }
            break;

        case ARTPROP_WHISPERING:
        case ARTPROP_ENGRAVED:
            for( int i = c.x - 5; i <= c.x + 5; i++ ) {
                for( int j = c.y - 5; j <= c.y + 5; j++ ) {
                    if( furn( point( i, j ) ) == f_rubble && one_in( 3 ) ) {
                        mtrap_set( this, point( i, j ), tr_shadow );
                    }
                }
            }
            break;

        case ARTPROP_BREATHING:
            for( int i = c.x - 1; i <= c.x + 1; i++ ) {
                for( int j = c.y - 1; j <= c.y + 1; j++ ) {
                    if( i == c.x && j == c.y ) {
                        place_spawns( GROUP_BREATHER_HUB, 1, point( i, j ), point( i, j ), 1,
                                      true );
                    } else {
                        place_spawns( GROUP_BREATHER, 1, point( i, j ), point( i, j ), 1, true );
                    }
                }
            }
            break;

        case ARTPROP_DEAD:
            for( int i = c.x - 5; i <= c.x + 5; i++ ) {
                for( int j = c.y - 5; j <= c.y + 5; j++ ) {
                    if( furn( point( i, j ) ) == f_rubble ) {
                        mtrap_set( this, point( i, j ), tr_drain );
                    }
                }
            }
            break;

        case ARTPROP_ITCHY:
            for( int i = c.x - 5; i <= c.x + 5; i++ ) {
                for( int j = c.y - 5; j <= c.y + 5; j++ ) {
                    if( furn( point( i, j ) ) == f_rubble ) {
                        set_radiation( point( i, j ), rng( 0, 10 ) );
                    }
                }
            }
            break;

        case ARTPROP_ELECTRIC:
        case ARTPROP_CRACKLING:
            add_field( {c, abs_sub.z()}, fd_shock_vent, 3 );
            break;

        case ARTPROP_SLIMY:
            add_field( {c, abs_sub.z()}, fd_acid_vent, 3 );
            break;

        case ARTPROP_WARM:
            for( int i = c.x - 5; i <= c.x + 5; i++ ) {
                for( int j = c.y - 5; j <= c.y + 5; j++ ) {
                    if( furn( point( i, j ) ) == f_rubble ) {
                        add_field( tripoint_bub_ms{i, j, abs_sub.z()}, fd_fire_vent,
                                   1 + ( rl_dist( c, point( i, j ) ) % 3 ) );
                    }
                }
            }
            break;

        case ARTPROP_SCALED:
            for( int i = c.x - 5; i <= c.x + 5; i++ ) {
                for( int j = c.y - 5; j <= c.y + 5; j++ ) {
                    if( furn( point( i, j ) ) == f_rubble ) {
                        mtrap_set( this, point( i, j ), tr_snake );
                    }
                }
            }
            break;

        case ARTPROP_FRACTAL: {
            // Want to choose a random anomaly type which isn't fractal
            // (because nested fractal anomalies lead to out of bounds
            // placement).  To be able to easily choose a random type excluding
            // fractal we want ARTPROP_FRACTAL to be the last type in the enum.
            // Verify that here with a static_assert.
            static_assert( ARTPROP_FRACTAL + 1 == ARTPROP_MAX,
                           "ARTPROP_FRACTAL should be the last type in the list before "
                           "ARTPROP_MAX" );
            auto random_type = []() {
                return static_cast<artifact_natural_property>(
                           rng( ARTPROP_NULL + 1, ARTPROP_FRACTAL - 1 ) );
            };
            create_anomaly( c + point( -4, -4 ), random_type() );
            create_anomaly( c + point( 4, -4 ), random_type() );
            create_anomaly( c + point( -4, 4 ), random_type() );
            create_anomaly( c + point( 4, 4 ), random_type() );
            break;
        }
        default:
            break;
    }
}
///////////////////// part of map

void line( map *m, const ter_id &type, const point &p1, const point &p2 )
{
    m->draw_line_ter( type, p1, p2 );
}
void line( tinymap *m, const ter_id &type, const point &p1, const point &p2 )
{
    m->draw_line_ter( type, p1, p2 );
}
void line_furn( map *m, const furn_id &type, const point &p1, const point &p2 )
{
    m->draw_line_furn( type, p1, p2 );
}
void line_furn( tinymap *m, const furn_id &type, const point &p1, const point &p2 )
{
    m->draw_line_furn( type, p1, p2 );
}
void fill_background( map *m, const ter_id &type )
{
    m->draw_fill_background( type );
}
void fill_background( map *m, ter_id( *f )() )
{
    m->draw_fill_background( f );
}
void square( map *m, const ter_id &type, const point &p1, const point &p2 )
{
    m->draw_square_ter( type, p1, p2 );
}
void square_furn( map *m, const furn_id &type, const point &p1, const point &p2 )
{
    m->draw_square_furn( type, p1, p2 );
}
void square_furn( tinymap *m, const furn_id &type, const point &p1, const point &p2 )
{
    m->draw_square_furn( type, p1, p2 );
}
void square( map *m, ter_id( *f )(), const point &p1, const point &p2 )
{
    m->draw_square_ter( f, p1, p2 );
}
void square( map *m, const weighted_int_list<ter_id> &f, const point &p1, const point &p2 )
{
    m->draw_square_ter( f, p1, p2 );
}
void rough_circle( map *m, const ter_id &type, const point &p, int rad )
{
    m->draw_rough_circle_ter( type, p, rad );
}
void rough_circle_furn( map *m, const furn_id &type, const point &p, int rad )
{
    m->draw_rough_circle_furn( type, p, rad );
}
void circle( map *m, const ter_id &type, double x, double y, double rad )
{
    m->draw_circle_ter( type, rl_vec2d( x, y ), rad );
}
void circle( map *m, const ter_id &type, const point &p, int rad )
{
    m->draw_circle_ter( type, p, rad );
}
void circle_furn( map *m, const furn_id &type, const point &p, int rad )
{
    m->draw_circle_furn( type, p, rad );
}
void add_corpse( map *m, const point &p )
{
    m->add_corpse( tripoint( p, m->get_abs_sub().z() ) );
}

//////////////////// mapgen update
update_mapgen_function_json::update_mapgen_function_json(
    const JsonObject &jsobj, const std::string &context ) :
    mapgen_function_json_base( jsobj, context )
{
}

void update_mapgen_function_json::check() const
{
    check_common();
}

void check_mapgen_consistent_with( const std::string &key, const oter_t &ter )
{
    if( const mapgen_basic_container *container = oter_mapgen.find( key ) ) {
        container->check_consistency_with( ter );
    }
}

bool update_mapgen_function_json::setup_update( const JsonObject &jo )
{
    return setup_common( jo );
}

bool update_mapgen_function_json::setup_internal( const JsonObject &/*jo*/ )
{
    fill_ter = t_null;
    /* update_mapgen doesn't care about fill_ter or rows */
    return true;
}

bool update_mapgen_function_json::update_map(
    const tripoint_abs_omt &omt_pos, const mapgen_arguments &args, const point &offset,
    mission *miss, bool verify, bool mirror_horizontal, bool mirror_vertical, int rotation ) const
{
    if( omt_pos == overmap::invalid_tripoint ) {
        debugmsg( "Mapgen update function called with overmap::invalid_tripoint" );
        return false;
    }

    std::unique_ptr<tinymap> p_update_tmap = std::make_unique<tinymap>();
    tinymap &update_tmap = *p_update_tmap;

    update_tmap.load( omt_pos, true );
    update_tmap.rotate( 4 - rotation );
    update_tmap.mirror( mirror_horizontal, mirror_vertical );

    mapgendata md_base( omt_pos, *update_tmap.cast_to_map(), 0.0f, calendar::start_of_cataclysm, miss );
    mapgendata md( md_base, args );

    bool const u = update_map( md, offset, verify );
    update_tmap.mirror( mirror_horizontal, mirror_vertical );
    update_tmap.rotate( rotation );

    if( get_map().inbounds( project_to<coords::ms>( omt_pos ) ) ) {
        // trigger main map cleanup
        p_update_tmap.reset();
        // trigger new traps, etc
        g->place_player( get_avatar().pos(), true );
    }

    return u;
}

class rotation_guard
{
    public:
        explicit rotation_guard( const mapgendata &md )
            : md( md ), rotation( oter_get_rotation( md.terrain_type() ) ) {
            // If the existing map is rotated, we need to rotate it back to the north
            // orientation before applying our updates.
            if( rotation != 0 && !md.has_flag( jmapgen_flags::no_underlying_rotate ) ) {
                md.m.rotate( rotation, true );
            }
        }

        ~rotation_guard() {
            // If we rotated the map before applying updates, we now need to rotate
            // it back to where we found it.
            if( rotation != 0 && !md.has_flag( jmapgen_flags::no_underlying_rotate ) ) {
                md.m.rotate( 4 - rotation, true );
            }
        }
    private:
        const mapgendata &md;
        const int rotation;
};

bool update_mapgen_function_json::update_map( const mapgendata &md, const point &offset,
        const bool verify ) const
{
    mapgendata md_with_params( md, get_args( md, mapgen_parameter_scope::omt ), flags_ );

    rotation_guard rot( md_with_params );

    return apply_mapgen_in_phases( md_with_params, setmap_points, objects, offset, context_,
                                   verify );
}

mapgen_update_func add_mapgen_update_func( const JsonObject &jo, bool &defer )
{
    if( jo.has_string( "mapgen_update_id" ) ) {
        const update_mapgen_id mapgen_update_id{ jo.get_string( "mapgen_update_id" ) };
        const auto update_function = [mapgen_update_id]( const tripoint_abs_omt & omt_pos,
        mission * miss ) {
            run_mapgen_update_func( mapgen_update_id, omt_pos, {}, miss, false );
        };
        return update_function;
    }

    update_mapgen_function_json json_data( {},
                                           "unknown object in add_mapgen_update_func" );
    mapgen_defer::defer = defer;
    if( !json_data.setup_update( jo ) ) {
        const auto null_function = []( const tripoint_abs_omt &, mission * ) {
        };
        return null_function;
    }
    const auto update_function = [json_data]( const tripoint_abs_omt & omt_pos, mission * miss ) {
        json_data.update_map( omt_pos, {}, point_zero, miss );
    };
    defer = mapgen_defer::defer;
    mapgen_defer::jsi = JsonObject();
    return update_function;
}

bool run_mapgen_update_func(
    const update_mapgen_id &update_mapgen_id, const tripoint_abs_omt &omt_pos,
    const mapgen_arguments &args, mission *miss, bool cancel_on_collision, bool mirror_horizontal,
    bool mirror_vertical, int rotation )
{
    const auto update_function = update_mapgens.find( update_mapgen_id );

    if( update_function == update_mapgens.end() || update_function->second.funcs().empty() ) {
        return false;
    }
    return update_function->second.funcs()[0]->update_map(
               omt_pos, args, point_zero, miss, cancel_on_collision, mirror_horizontal,
               mirror_vertical, rotation );
}

bool run_mapgen_update_func( const update_mapgen_id &update_mapgen_id, mapgendata &dat,
                             const bool cancel_on_collision )
{
    const auto update_function = update_mapgens.find( update_mapgen_id );
    if( update_function == update_mapgens.end() || update_function->second.funcs().empty() ) {
        return false;
    }
    return update_function->second.funcs()[0]->update_map( dat, point_zero, cancel_on_collision );
}

void set_queued_points()
{
    global_variables &globvars = get_globals();
    for( std::pair<const std::string, tripoint_abs_ms> &queued_point : queued_points ) {
        globvars.set_global_value( "npctalk_var_" + queued_point.first, queued_point.second.to_string() );
    }
    queued_points.clear();
}

bool apply_construction_marker( const update_mapgen_id &update_mapgen_id,
                                const tripoint_abs_omt &omt_pos,
                                const mapgen_arguments &args, bool mirror_horizontal,
                                bool mirror_vertical, int rotation, bool apply )
{

    const auto update_function = update_mapgens.find( update_mapgen_id );

    if( update_function == update_mapgens.end() || update_function->second.funcs().empty() ) {
        return false;
    }

    fake_map tmp_map( ter_t_grass );

    mapgendata base_fake_md( *tmp_map.cast_to_map(), mapgendata::dummy_settings );
    mapgendata fake_md( base_fake_md, args );
    fake_md.skip = { mapgen_phase::zones };

    std::unique_ptr<tinymap> p_update_tmap = std::make_unique<tinymap>();
    tinymap &update_tmap = *p_update_tmap;

    update_tmap.load( omt_pos, true );
    update_tmap.rotate( 4 - rotation );
    update_tmap.mirror( mirror_horizontal, mirror_vertical );

    {
        // Make sure rot goes out of scope and its destructor restores the map before the
        // "outer scope" mirroring/rotation is undone. It's unlikely inherent map rotation will
        // be present at the same time as construction rotation/mirroring is, but better safe than sorry.

        mapgendata md_base( omt_pos, *update_tmap.cast_to_map(), 0.0f, calendar::start_of_cataclysm,
                            nullptr );
        mapgendata md( md_base, args );

        rotation_guard rot( md );

        if( update_function->second.funcs()[0]->update_map( fake_md ) ) {
            for( const tripoint &pos : tmp_map.points_on_zlevel( fake_map::fake_map_z ) ) {
<<<<<<< HEAD
                const tripoint level_pos = tripoint( pos.xy(), sm_pos.z() );
=======
                ter_id ter_at_pos = tmp_map.ter( pos );
                const tripoint level_pos = tripoint( pos.xy(), omt_pos.z() );
>>>>>>> d2b51fdc

                if( tmp_map.ter( pos ) != ter_t_grass || tmp_map.has_furn( level_pos ) ) {
                    if( apply ) {
                        update_tmap.add_field( level_pos, fd_construction_site, 1, time_duration::from_turns( 0 ), false );
                    } else {
                        update_tmap.delete_field( level_pos, fd_construction_site );
                    }
                }
            }
        }
    }

    update_tmap.mirror( mirror_horizontal, mirror_vertical );
    update_tmap.rotate( rotation );

    return true;
}

std::pair<std::map<ter_id, int>, std::map<furn_id, int>> get_changed_ids_from_update(
            const update_mapgen_id &update_mapgen_id,
            const mapgen_arguments &mapgen_args, ter_id const &base_ter )
{
    std::map<ter_id, int> terrains;
    std::map<furn_id, int> furnitures;

    const auto update_function = update_mapgens.find( update_mapgen_id );

    if( update_function == update_mapgens.end() || update_function->second.funcs().empty() ) {
        return std::make_pair( terrains, furnitures );
    }

    fake_map tmp_map( base_ter );

    mapgendata base_fake_md( *tmp_map.cast_to_map(), mapgendata::dummy_settings );
    mapgendata fake_md( base_fake_md, mapgen_args );
    fake_md.skip = { mapgen_phase::zones };

    if( update_function->second.funcs()[0]->update_map( fake_md ) ) {
        for( const tripoint &pos : tmp_map.points_on_zlevel( fake_map::fake_map_z ) ) {
            ter_id ter_at_pos = tmp_map.ter( pos );
            if( ter_at_pos != base_ter ) {
                terrains[ter_at_pos] += 1;
            }
            if( tmp_map.has_furn( pos ) ) {
                furn_id furn_at_pos = tmp_map.furn( pos );
                furnitures[furn_at_pos] += 1;
            }
        }
    }
    return std::make_pair( terrains, furnitures );
}

bool run_mapgen_func( const std::string &mapgen_id, mapgendata &dat )
{
    return oter_mapgen.generate( dat, mapgen_id );
}

mapgen_parameters get_map_special_params( const std::string &mapgen_id )
{
    return oter_mapgen.get_map_special_params( mapgen_id );
}

int register_mapgen_function( const std::string &key )
{
    if( const building_gen_pointer ptr = get_mapgen_cfunction( key ) ) {
        return oter_mapgen.add( key, std::make_shared<mapgen_function_builtin>( ptr ) );
    }
    return -1;
}

bool has_mapgen_for( const std::string &key )
{
    return oter_mapgen.has( key );
}

bool has_update_mapgen_for( const update_mapgen_id &key )
{
    return update_mapgens.count( key );
}<|MERGE_RESOLUTION|>--- conflicted
+++ resolved
@@ -7884,13 +7884,7 @@
 
         if( update_function->second.funcs()[0]->update_map( fake_md ) ) {
             for( const tripoint &pos : tmp_map.points_on_zlevel( fake_map::fake_map_z ) ) {
-<<<<<<< HEAD
-                const tripoint level_pos = tripoint( pos.xy(), sm_pos.z() );
-=======
-                ter_id ter_at_pos = tmp_map.ter( pos );
                 const tripoint level_pos = tripoint( pos.xy(), omt_pos.z() );
->>>>>>> d2b51fdc
-
                 if( tmp_map.ter( pos ) != ter_t_grass || tmp_map.has_furn( level_pos ) ) {
                     if( apply ) {
                         update_tmap.add_field( level_pos, fd_construction_site, 1, time_duration::from_turns( 0 ), false );
