#include "mapgen.h"

#include <algorithm>
#include <array>
#include <cmath>
#include <cstdlib>
#include <functional>
#include <list>
#include <map>
#include <memory>
#include <new>
#include <ostream>
#include <set>
#include <stdexcept>
#include <type_traits>
#include <unordered_map>

#include "all_enum_values.h"
#include "calendar.h"
#include "cata_assert.h"
#include "catacharset.h"
#include "character_id.h"
#include "clzones.h"
#include "colony.h"
#include "common_types.h"
#include "computer.h"
#include "coordinate_conversions.h"
#include "coordinates.h"
#include "cuboid_rectangle.h"
#include "debug.h"
#include "drawing_primitives.h"
#include "enums.h"
#include "field_type.h"
#include "game.h"
#include "game_constants.h"
#include "generic_factory.h"
#include "global_vars.h"
#include "init.h"
#include "item.h"
#include "item_factory.h"
#include "item_group.h"
#include "item_pocket.h"
#include "itype.h"
#include "json.h"
#include "level_cache.h"
#include "line.h"
#include "magic_ter_furn_transform.h"
#include "map.h"
#include "map_extras.h"
#include "map_iterator.h"
#include "mapdata.h"
#include "mapgen_functions.h"
#include "mapgendata.h"
#include "mapgenformat.h"
#include "memory_fast.h"
#include "mission.h"
#include "mongroup.h"
#include "npc.h"
#include "omdata.h"
#include "optional.h"
#include "options.h"
#include "output.h"
#include "overmap.h"
#include "overmapbuffer.h"
#include "point.h"
#include "ret_val.h"
#include "rng.h"
#include "string_formatter.h"
#include "submap.h"
#include "text_snippets.h"
#include "tileray.h"
#include "to_string_id.h"
#include "translations.h"
#include "trap.h"
#include "units.h"
#include "value_ptr.h"
#include "vehicle.h"
#include "vehicle_group.h"
#include "vpart_position.h"
#include "vpart_range.h"
#include "weighted_list.h"

static const furn_str_id furn_f_console( "f_console" );
static const furn_str_id furn_f_sign( "f_sign" );

static const item_group_id Item_spawn_data_ammo_rare( "ammo_rare" );
static const item_group_id Item_spawn_data_bed( "bed" );
static const item_group_id Item_spawn_data_bionics( "bionics" );
static const item_group_id Item_spawn_data_bionics_common( "bionics_common" );
static const item_group_id Item_spawn_data_chem_lab( "chem_lab" );
static const item_group_id Item_spawn_data_cleaning( "cleaning" );
static const item_group_id Item_spawn_data_cloning_vat( "cloning_vat" );
static const item_group_id Item_spawn_data_dissection( "dissection" );
static const item_group_id Item_spawn_data_dresser( "dresser" );
static const item_group_id Item_spawn_data_goo( "goo" );
static const item_group_id Item_spawn_data_guns_rare( "guns_rare" );
static const item_group_id Item_spawn_data_lab_dorm( "lab_dorm" );
static const item_group_id Item_spawn_data_mine_equipment( "mine_equipment" );
static const item_group_id Item_spawn_data_mut_lab( "mut_lab" );
static const item_group_id Item_spawn_data_sewer( "sewer" );
static const item_group_id Item_spawn_data_teleport( "teleport" );
static const item_group_id Item_spawn_data_wreckage( "wreckage" );

static const itype_id itype_avgas( "avgas" );
static const itype_id itype_diesel( "diesel" );
static const itype_id itype_gasoline( "gasoline" );
static const itype_id itype_jp8( "jp8" );

static const mongroup_id GROUP_BREATHER( "GROUP_BREATHER" );
static const mongroup_id GROUP_BREATHER_HUB( "GROUP_BREATHER_HUB" );
static const mongroup_id GROUP_DOG_THING( "GROUP_DOG_THING" );
static const mongroup_id GROUP_FUNGI_FUNGALOID( "GROUP_FUNGI_FUNGALOID" );
static const mongroup_id GROUP_HAZMATBOT( "GROUP_HAZMATBOT" );
static const mongroup_id GROUP_LAB( "GROUP_LAB" );
static const mongroup_id GROUP_LAB_CYBORG( "GROUP_LAB_CYBORG" );
static const mongroup_id GROUP_LAB_SECURITY( "GROUP_LAB_SECURITY" );
static const mongroup_id GROUP_NETHER( "GROUP_NETHER" );
static const mongroup_id GROUP_ROBOT_SECUBOT( "GROUP_ROBOT_SECUBOT" );
static const mongroup_id GROUP_SEWER( "GROUP_SEWER" );
static const mongroup_id GROUP_SLIME( "GROUP_SLIME" );
static const mongroup_id GROUP_TURRET( "GROUP_TURRET" );

static const oter_str_id oter_ants_es( "ants_es" );
static const oter_str_id oter_ants_esw( "ants_esw" );
static const oter_str_id oter_ants_ew( "ants_ew" );
static const oter_str_id oter_ants_lab( "ants_lab" );
static const oter_str_id oter_ants_lab_stairs( "ants_lab_stairs" );
static const oter_str_id oter_ants_ne( "ants_ne" );
static const oter_str_id oter_ants_nes( "ants_nes" );
static const oter_str_id oter_ants_nesw( "ants_nesw" );
static const oter_str_id oter_ants_new( "ants_new" );
static const oter_str_id oter_ants_ns( "ants_ns" );
static const oter_str_id oter_ants_nsw( "ants_nsw" );
static const oter_str_id oter_ants_sw( "ants_sw" );
static const oter_str_id oter_ants_wn( "ants_wn" );
static const oter_str_id oter_central_lab( "central_lab" );
static const oter_str_id oter_central_lab_core( "central_lab_core" );
static const oter_str_id oter_central_lab_finale( "central_lab_finale" );
static const oter_str_id oter_central_lab_stairs( "central_lab_stairs" );
static const oter_str_id oter_ice_lab( "ice_lab" );
static const oter_str_id oter_ice_lab_core( "ice_lab_core" );
static const oter_str_id oter_ice_lab_finale( "ice_lab_finale" );
static const oter_str_id oter_ice_lab_stairs( "ice_lab_stairs" );
static const oter_str_id oter_lab( "lab" );
static const oter_str_id oter_lab_core( "lab_core" );
static const oter_str_id oter_lab_finale( "lab_finale" );
static const oter_str_id oter_lab_stairs( "lab_stairs" );
static const oter_str_id oter_mine( "mine" );
static const oter_str_id oter_mine_down( "mine_down" );
static const oter_str_id oter_mine_finale( "mine_finale" );
static const oter_str_id oter_road_nesw_manhole( "road_nesw_manhole" );
static const oter_str_id oter_sewer_es( "sewer_es" );
static const oter_str_id oter_sewer_esw( "sewer_esw" );
static const oter_str_id oter_sewer_ew( "sewer_ew" );
static const oter_str_id oter_sewer_ne( "sewer_ne" );
static const oter_str_id oter_sewer_nes( "sewer_nes" );
static const oter_str_id oter_sewer_nesw( "sewer_nesw" );
static const oter_str_id oter_sewer_new( "sewer_new" );
static const oter_str_id oter_sewer_ns( "sewer_ns" );
static const oter_str_id oter_sewer_nsw( "sewer_nsw" );
static const oter_str_id oter_sewer_sw( "sewer_sw" );
static const oter_str_id oter_sewer_wn( "sewer_wn" );
static const oter_str_id oter_slimepit( "slimepit" );
static const oter_str_id oter_slimepit_bottom( "slimepit_bottom" );
static const oter_str_id oter_slimepit_down( "slimepit_down" );
static const oter_str_id oter_temple_finale( "temple_finale" );
static const oter_str_id oter_temple_stairs( "temple_stairs" );
static const oter_str_id oter_tower_lab( "tower_lab" );
static const oter_str_id oter_tower_lab_finale( "tower_lab_finale" );
static const oter_str_id oter_tower_lab_stairs( "tower_lab_stairs" );

static const oter_type_str_id oter_type_road( "road" );
static const oter_type_str_id oter_type_sewer( "sewer" );
static const oter_type_str_id oter_type_subway( "subway" );

static const relic_procgen_id relic_procgen_data_cult( "cult" );
static const relic_procgen_id relic_procgen_data_netherum_tunnels( "netherum_tunnels" );

static const trait_id trait_NPC_STATIC_NPC( "NPC_STATIC_NPC" );

static const vproto_id vehicle_prototype_shopping_cart( "shopping_cart" );

#define dbg(x) DebugLog((x),D_MAP_GEN) << __FILE__ << ":" << __LINE__ << ": "

static constexpr int MON_RADIUS = 3;

static void science_room( map *m, const point &p1, const point &p2, int z, int rotate );

// (x,y,z) are absolute coordinates of a submap
// x%2 and y%2 must be 0!
void map::generate( const tripoint &p, const time_point &when )
{
    dbg( D_INFO ) << "map::generate( g[" << g.get() << "], p[" << p << "], "
                  "when[" << to_string( when ) << "] )";

    set_abs_sub( p );

    // First we have to create new submaps and initialize them to 0 all over
    // We create all the submaps, even if we're not a tinymap, so that map
    //  generation which overflows won't cause a crash.  At the bottom of this
    //  function, we save the upper-left 4 submaps, and delete the rest.
    // Mapgen is not z-level aware yet. Only actually initialize current z-level
    //  because other submaps won't be touched.
    for( int gridx = 0; gridx < my_MAPSIZE; gridx++ ) {
        for( int gridy = 0; gridy < my_MAPSIZE; gridy++ ) {
            const size_t grid_pos = get_nonant( { gridx, gridy, p.z } );
            if( getsubmap( grid_pos ) ) {
                debugmsg( "Submap already exists at (%d, %d, %d)", gridx, gridy, p.z );
                continue;
            }
            setsubmap( grid_pos, new submap() );
            // TODO: memory leak if the code below throws before the submaps get stored/deleted!
        }
    }
    // x, and y are submap coordinates, convert to overmap terrain coordinates
    // TODO: fix point types
    tripoint_abs_omt abs_omt( sm_to_omt_copy( p ) );
    oter_id terrain_type = overmap_buffer.ter( abs_omt );

    // This attempts to scale density of zombies inversely with distance from the nearest city.
    // In other words, make city centers dense and perimeters sparse.
    float density = 0.0f;
    for( int i = -MON_RADIUS; i <= MON_RADIUS; i++ ) {
        for( int j = -MON_RADIUS; j <= MON_RADIUS; j++ ) {
            density += overmap_buffer.ter( abs_omt + point( i, j ) )->get_mondensity();
        }
    }
    density = density / 100;

    mapgendata dat( abs_omt, *this, density, when, nullptr );
    draw_map( dat );

    // At some point, we should add region information so we can grab the appropriate extras
    map_extras ex = region_settings_map["default"].
                    region_extras[terrain_type->get_extras()].filtered_by( dat );
    if( ex.chance > 0 && one_in( ex.chance ) ) {
        map_extra_id *extra = ex.values.pick();
        if( extra == nullptr ) {
            debugmsg( "failed to pick extra for type %s", terrain_type->get_extras() );
        } else {
            MapExtras::apply_function( *ex.values.pick(), *this, tripoint_abs_sm( abs_sub ) );
        }
    }

    const auto &spawns = terrain_type->get_static_spawns();

    float spawn_density = 1.0f;
    if( MonsterGroupManager::is_animal( spawns.group ) ) {
        spawn_density = get_option< float >( "SPAWN_ANIMAL_DENSITY" );
    } else {
        spawn_density = get_option< float >( "SPAWN_DENSITY" );
    }

    // Apply a multiplier to the number of monsters for really high densities.
    float odds_after_density = spawns.chance * spawn_density;
    const float max_odds = 100 - ( 100 - spawns.chance ) / 2.0f;
    float density_multiplier = 1.0f;
    if( odds_after_density > max_odds ) {
        density_multiplier = 1.0f * odds_after_density / max_odds;
        odds_after_density = max_odds;
    }
    const int spawn_count = roll_remainder( density_multiplier );

    if( spawns.group && x_in_y( odds_after_density, 100 ) ) {
        int pop = spawn_count * rng( spawns.population.min, spawns.population.max );
        for( ; pop > 0; pop-- ) {
            MonsterGroupResult spawn_details = MonsterGroupManager::GetResultFromGroup( spawns.group, &pop );
            if( !spawn_details.name ) {
                continue;
            }
            if( const cata::optional<tripoint> pt =
            random_point( *this, [this]( const tripoint & n ) {
            return passable( n );
            } ) ) {
                add_spawn( spawn_details, *pt );
            }
        }
    }

    // Okay, we know who are neighbors are.  Let's draw!
    // And finally save used submaps and delete the rest.
    for( int i = 0; i < my_MAPSIZE; i++ ) {
        for( int j = 0; j < my_MAPSIZE; j++ ) {
            dbg( D_INFO ) << "map::generate: submap (" << i << "," << j << ")";

            const tripoint pos( i, j, p.z );
            if( i <= 1 && j <= 1 ) {
                saven( pos );
            } else {
                const size_t grid_pos = get_nonant( pos );
                delete getsubmap( grid_pos );
                setsubmap( grid_pos, nullptr );
            }
        }
    }
}

void mapgen_function_builtin::generate( mapgendata &mgd )
{
    ( *fptr )( mgd );
}

/////////////////////////////////////////////////////////////////////////////////
/////////////////////////////////////////////////////////////////////////////////
///// mapgen_function class.
///// all sorts of ways to apply our hellish reality to a grid-o-squares

class mapgen_basic_container
{
    private:
        std::vector<std::shared_ptr<mapgen_function>> mapgens_;
        weighted_int_list<std::shared_ptr<mapgen_function>> weights_;

    public:
        int add( const std::shared_ptr<mapgen_function> &ptr ) {
            cata_assert( ptr );
            mapgens_.push_back( ptr );
            return mapgens_.size() - 1;
        }
        /**
         * Pick a mapgen function randomly and call its generate function.
         * This basically runs the mapgen functions with the given @ref mapgendata
         * as argument.
         * @return Whether the mapgen function has been run. It may not get run if
         * the list of mapgen functions is effectively empty.
         * @p hardcoded_weight Weight for an additional entry. If that entry is chosen,
         * false is returned. If unsure, just use 0 for it.
         */
        bool generate( mapgendata &dat, const int hardcoded_weight ) const {
            if( hardcoded_weight > 0 &&
                rng( 1, weights_.get_weight() + hardcoded_weight ) > weights_.get_weight() ) {
                return false;
            }
            const std::shared_ptr<mapgen_function> *const ptr = weights_.pick();
            if( !ptr ) {
                return false;
            }
            cata_assert( *ptr );
            ( *ptr )->generate( dat );
            return true;
        }
        /**
         * Calls @ref mapgen_function::setup and sets up the internal weighted list using
         * the **current** value of @ref mapgen_function::weight. This value may have
         * changed since it was first added, so this is needed to recalculate the weighted list.
         */
        void setup() {
            for( const std::shared_ptr<mapgen_function> &ptr : mapgens_ ) {
                const int weight = ptr->weight;
                if( weight < 1 ) {
                    continue; // rejected!
                }
                weights_.add( ptr, weight );
                ptr->setup();
            }
            // Not needed anymore, pointers are now stored in weights_ (or not used at all)
            mapgens_.clear();
        }
        void finalize_parameters() {
            for( auto &mapgen_function_ptr : weights_ ) {
                mapgen_function_ptr.obj->finalize_parameters();
            }
        }
        void check_consistency() {
            for( auto &mapgen_function_ptr : weights_ ) {
                mapgen_function_ptr.obj->check();
            }
        }
        void check_consistency_with( const oter_t &ter ) const {
            for( auto &mapgen_function_ptr : weights_ ) {
                mapgen_function_ptr.obj->check_consistent_with( ter );
            }
        }

        mapgen_parameters get_mapgen_params( mapgen_parameter_scope scope,
                                             const std::string &context ) const {
            mapgen_parameters result;
            for( const weighted_object<int, std::shared_ptr<mapgen_function>> &p : weights_ ) {
                result.check_and_merge( p.obj->get_mapgen_params( scope ), context );
            }
            return result;
        }
};

class mapgen_factory
{
    private:
        std::map<std::string, mapgen_basic_container> mapgens_;

        /// Collect all the possible and expected keys that may get used with @ref pick.
        static std::set<std::string> get_usages() {
            std::set<std::string> result;
            for( const oter_t &elem : overmap_terrains::get_all() ) {
                result.insert( elem.get_mapgen_id() );
                result.insert( elem.id.str() );
            }
            // Why do I have to repeat the MapExtras here? Wouldn't "MapExtras::factory" be enough?
            for( const map_extra &elem : MapExtras::mapExtraFactory().get_all() ) {
                if( elem.generator_method == map_extra_method::mapgen ) {
                    result.insert( elem.generator_id );
                }
            }
            // Used in C++ code only, see calls to `oter_mapgen.generate()` below
            result.insert( "lab_1side" );
            result.insert( "lab_4side" );
            result.insert( "lab_finale_1level" );
            return result;
        }

    public:
        void reset() {
            mapgens_.clear();
        }
        /// @see mapgen_basic_container::setup
        void setup() {
            for( std::pair<const std::string, mapgen_basic_container> &omw : mapgens_ ) {
                omw.second.setup();
                inp_mngr.pump_events();
            }
            // Dummy entry, overmap terrain null should never appear and is
            // therefore never generated.
            mapgens_.erase( "null" );
        }
        void finalize_parameters() {
            for( std::pair<const std::string, mapgen_basic_container> &omw : mapgens_ ) {
                omw.second.finalize_parameters();
            }
        }
        void check_consistency() {
            // Cache all strings that may get looked up here so we don't have to go through
            // all the sources for them upon each loop.
            const std::set<std::string> usages = get_usages();
            for( std::pair<const std::string, mapgen_basic_container> &omw : mapgens_ ) {
                omw.second.check_consistency();
                if( usages.count( omw.first ) == 0 ) {
                    debugmsg( "Mapgen %s is not used by anything!", omw.first );
                }
            }
        }
        /**
         * Checks whether we have an entry for the given key.
         * Note that the entry itself may not contain any valid mapgen instance
         * (could all have been removed via @ref erase).
         */
        bool has( const std::string &key ) const {
            return mapgens_.count( key ) != 0;
        }
        const mapgen_basic_container *find( const std::string &key ) const {
            auto it = mapgens_.find( key );
            if( it == mapgens_.end() ) {
                return nullptr;
            } else {
                return &it->second;
            }
        }
        /// @see mapgen_basic_container::add
        int add( const std::string &key, const std::shared_ptr<mapgen_function> &ptr ) {
            return mapgens_[key].add( ptr );
        }
        /// @see mapgen_basic_container::generate
        bool generate( mapgendata &dat, const std::string &key, const int hardcoded_weight = 0 ) const {
            const auto iter = mapgens_.find( key );
            if( iter == mapgens_.end() ) {
                return false;
            }
            return iter->second.generate( dat, hardcoded_weight );
        }

        mapgen_parameters get_map_special_params( const std::string &key ) const {
            const auto iter = mapgens_.find( key );
            if( iter == mapgens_.end() ) {
                return mapgen_parameters();
            }
            return iter->second.get_mapgen_params( mapgen_parameter_scope::overmap_special,
                                                   // NOLINTNEXTLINE(cata-translate-string-literal)
                                                   string_format( "map special %s", key ) );
        }
};

static mapgen_factory oter_mapgen;

std::map<nested_mapgen_id, nested_mapgen> nested_mapgens;
std::map<update_mapgen_id, update_mapgen> update_mapgens;

template<>
bool string_id<nested_mapgen>::is_valid() const
{
    return str() == "null" || nested_mapgens.find( *this ) != nested_mapgens.end();
}

template<>
const nested_mapgen &string_id<nested_mapgen>::obj() const
{
    auto it = nested_mapgens.find( *this );
    if( it == nested_mapgens.end() ) {
        debugmsg( "Using invalid nested_mapgen_id %s", str() );
        static const nested_mapgen null_mapgen;
        return null_mapgen;
    }
    return it->second;
}

/*
 * setup mapgen_basic_container::weights_ which mapgen uses to diceroll. Also setup mapgen_function_json
 */
void calculate_mapgen_weights()   // TODO: rename as it runs jsonfunction setup too
{
    oter_mapgen.setup();
    // Not really calculate weights, but let's keep it here for now
    for( auto &pr : nested_mapgens ) {
        for( const weighted_object<int, std::shared_ptr<mapgen_function_json_nested>> &ptr :
             pr.second.funcs() ) {
            ptr.obj->setup();
            inp_mngr.pump_events();
        }
    }
    for( auto &pr : update_mapgens ) {
        for( auto &ptr : pr.second.funcs() ) {
            ptr->setup();
            inp_mngr.pump_events();
        }
    }
    // Having set up all the mapgens we can now perform a second
    // pass of finalizing their parameters
    oter_mapgen.finalize_parameters();
    for( auto &pr : nested_mapgens ) {
        for( const weighted_object<int, std::shared_ptr<mapgen_function_json_nested>> &ptr :
             pr.second.funcs() ) {
            ptr.obj->finalize_parameters();
            inp_mngr.pump_events();
        }
    }
    for( auto &pr : update_mapgens ) {
        for( auto &ptr : pr.second.funcs() ) {
            ptr->finalize_parameters();
            inp_mngr.pump_events();
        }
    }
}

void check_mapgen_definitions()
{
    oter_mapgen.check_consistency();
    for( auto &oter_definition : nested_mapgens ) {
        for( auto &mapgen_function_ptr : oter_definition.second.funcs() ) {
            mapgen_function_ptr.obj->check();
        }
    }
    for( auto &oter_definition : update_mapgens ) {
        for( auto &mapgen_function_ptr : oter_definition.second.funcs() ) {
            mapgen_function_ptr->check();
        }
    }
}

/////////////////////////////////////////////////////////////////////////////////
///// json mapgen functions
///// 1 - init():

/**
 * Tiny little namespace to hold error messages
 */
namespace mapgen_defer
{
std::string member;
std::string message;
bool defer;
JsonObject jsi;
} // namespace mapgen_defer

static void set_mapgen_defer( const JsonObject &jsi, const std::string &member,
                              const std::string &message )
{
    mapgen_defer::defer = true;
    mapgen_defer::jsi = jsi;
    mapgen_defer::member = member;
    mapgen_defer::message = message;
}

/*
 * load a single mapgen json structure; this can be inside an overmap_terrain, or on it's own.
 */
std::shared_ptr<mapgen_function>
load_mapgen_function( const JsonObject &jio, const std::string &id_base, const point &offset,
                      const point &total )
{
    int mgweight = jio.get_int( "weight", 1000 );
    std::shared_ptr<mapgen_function> ret;
    if( mgweight <= 0 || jio.get_bool( "disabled", false ) ) {
        jio.allow_omitted_members();
        return nullptr; // nothing
    }
    const std::string mgtype = jio.get_string( "method" );
    if( mgtype == "builtin" ) {
        if( const building_gen_pointer ptr = get_mapgen_cfunction( jio.get_string( "name" ) ) ) {
            ret = std::make_shared<mapgen_function_builtin>( ptr, mgweight );
            oter_mapgen.add( id_base, ret );
        } else {
            jio.throw_error( "function does not exist", "name" );
        }
    } else if( mgtype == "json" ) {
        if( !jio.has_object( "object" ) ) {
            jio.throw_error( R"(mapgen with method "json" must define key "object")" );
        }
        JsonObject jo = jio.get_object( "object" );
        const json_source_location jsrc = jo.get_source_location();
        jo.allow_omitted_members();
        ret = std::make_shared<mapgen_function_json>(
                  jsrc, mgweight, "mapgen " + id_base, offset, total );
        oter_mapgen.add( id_base, ret );
    } else {
        jio.throw_error( R"(invalid value: must be "builtin" or "json")", "method" );
    }
    return ret;
}

static void load_nested_mapgen( const JsonObject &jio, const nested_mapgen_id &id_base )
{
    const std::string mgtype = jio.get_string( "method" );
    if( mgtype == "json" ) {
        if( jio.has_object( "object" ) ) {
            int weight = jio.get_int( "weight", 1000 );
            JsonObject jo = jio.get_object( "object" );
            const json_source_location jsrc = jo.get_source_location();
            jo.allow_omitted_members();
            nested_mapgens[id_base].add(
                std::make_shared<mapgen_function_json_nested>(
                    jsrc, "nested mapgen " + id_base.str() ),
                weight );
        } else {
            debugmsg( "Nested mapgen: Invalid mapgen function (missing \"object\" object)", id_base.c_str() );
        }
    } else {
        debugmsg( "Nested mapgen: type for id %s was %s, but nested mapgen only supports \"json\"",
                  id_base.c_str(), mgtype.c_str() );
    }
}

static void load_update_mapgen( const JsonObject &jio, const update_mapgen_id &id_base )
{
    const std::string mgtype = jio.get_string( "method" );
    if( mgtype == "json" ) {
        if( jio.has_object( "object" ) ) {
            JsonObject jo = jio.get_object( "object" );
            const json_source_location jsrc = jo.get_source_location();
            jo.allow_omitted_members();
            update_mapgens[id_base].add(
                std::make_unique<update_mapgen_function_json>(
                    jsrc, "update mapgen " + id_base.str() ) );
        } else {
            debugmsg( "Update mapgen: Invalid mapgen function (missing \"object\" object)",
                      id_base.c_str() );
        }
    } else {
        debugmsg( "Update mapgen: type for id %s was %s, but update mapgen only supports \"json\"",
                  id_base.c_str(), mgtype.c_str() );
    }
}

/*
 * feed bits `o json from standalone file to load_mapgen_function. (standalone json "type": "mapgen")
 */
void load_mapgen( const JsonObject &jo )
{
    // NOLINTNEXTLINE(cata-use-named-point-constants)
    static constexpr point point_one( 1, 1 );

    if( jo.has_array( "om_terrain" ) ) {
        JsonArray ja = jo.get_array( "om_terrain" );
        if( ja.test_array() ) {
            point offset;
            point total( ja.get_array( 0 ).size(), ja.size() );
            for( JsonArray row_items : ja ) {
                for( const std::string mapgenid : row_items ) {
                    const auto mgfunc = load_mapgen_function( jo, mapgenid, offset, total );
                    if( mgfunc ) {
                        oter_mapgen.add( mapgenid, mgfunc );
                    }
                    offset.x++;
                }
                offset.y++;
                offset.x = 0;
            }
        } else {
            std::vector<std::string> mapgenid_list;
            for( const std::string line : ja ) {
                mapgenid_list.push_back( line );
            }
            if( !mapgenid_list.empty() ) {
                const std::string mapgenid = mapgenid_list[0];
                const auto mgfunc = load_mapgen_function( jo, mapgenid, point_zero, point_one );
                if( mgfunc ) {
                    for( auto &i : mapgenid_list ) {
                        oter_mapgen.add( i, mgfunc );
                    }
                }
            }
        }
    } else if( jo.has_string( "om_terrain" ) ) {
        load_mapgen_function( jo, jo.get_string( "om_terrain" ), point_zero, point_one );
    } else if( jo.has_string( "nested_mapgen_id" ) ) {
        load_nested_mapgen( jo, nested_mapgen_id( jo.get_string( "nested_mapgen_id" ) ) );
    } else if( jo.has_string( "update_mapgen_id" ) ) {
        load_update_mapgen( jo, update_mapgen_id( jo.get_string( "update_mapgen_id" ) ) );
    } else {
        debugmsg( "mapgen entry requires \"om_terrain\" or \"nested_mapgen_id\"(string, array of strings, or array of array of strings)\n%s\n",
                  jo.str() );
    }
}

void reset_mapgens()
{
    oter_mapgen.reset();
    nested_mapgens.clear();
    update_mapgens.clear();
}

/////////////////////////////////////////////////////////////////////////////////
///// 2 - right after init() finishes parsing all game json and terrain info/etc is set..
/////   ...parse more json! (mapgen_function_json)

size_t mapgen_function_json_base::calc_index( const point &p ) const
{
    if( p.x >= mapgensize.x ) {
        debugmsg( "invalid value %zu for x in calc_index", p.x );
    }
    if( p.y >= mapgensize.y ) {
        debugmsg( "invalid value %zu for y in calc_index", p.y );
    }
    return p.y * mapgensize.y + p.x;
}

static bool common_check_bounds( const jmapgen_int &x, const jmapgen_int &y,
                                 const point &mapgensize, const JsonObject &jso )
{
    half_open_rectangle<point> bounds( point_zero, mapgensize );
    if( !bounds.contains( point( x.val, y.val ) ) ) {
        return false;
    }

    if( x.valmax < x.val ) {
        jso.throw_error( "x maximum is less than x minimum" );
    }

    if( y.valmax < y.val ) {
        jso.throw_error( "y maximum is less than y minimum" );
    }

    if( x.valmax > mapgensize.x - 1 ) {
        jso.throw_error( "coordinate range cannot cross grid boundaries", "x" );
    }

    if( y.valmax > mapgensize.y - 1 ) {
        jso.throw_error( "coordinate range cannot cross grid boundaries", "y" );
    }

    return true;
}

void mapgen_function_json_base::merge_non_nest_parameters_into(
    mapgen_parameters &params, const std::string &outer_context ) const
{
    // NOLINTNEXTLINE(cata-translate-string-literal)
    const std::string context = string_format( "%s within %s", context_, outer_context );
    params.check_and_merge( parameters, context, mapgen_parameter_scope::nest );
}

bool mapgen_function_json_base::check_inbounds( const jmapgen_int &x, const jmapgen_int &y,
        const JsonObject &jso ) const
{
    return common_check_bounds( x, y, mapgensize, jso );
}

mapgen_function_json_base::mapgen_function_json_base(
    const json_source_location &jsrcloc, const std::string &context )
    : jsrcloc( jsrcloc )
    , context_( context )
    , is_ready( false )
    , mapgensize( SEEX * 2, SEEY * 2 )
    , total_size( mapgensize )
    , objects( m_offset, mapgensize, total_size )
{
}

mapgen_function_json_base::~mapgen_function_json_base() = default;

mapgen_function_json::mapgen_function_json( const json_source_location &jsrcloc, const int w,
        const std::string &context, const point &grid_offset, const point &grid_total )
    : mapgen_function( w )
    , mapgen_function_json_base( jsrcloc, context )
    , fill_ter( t_null )
    , rotation( 0 )
    , fallback_predecessor_mapgen_( oter_str_id::NULL_ID() )
{
    m_offset.x = grid_offset.x * mapgensize.x;
    m_offset.y = grid_offset.y * mapgensize.y;
    total_size.x = grid_total.x * mapgensize.x;
    total_size.y = grid_total.y * mapgensize.y;
    objects = jmapgen_objects( m_offset, mapgensize, total_size );
}

mapgen_function_json_nested::mapgen_function_json_nested(
    const json_source_location &jsrcloc, const std::string &context )
    : mapgen_function_json_base( jsrcloc, context )
    , rotation( 0 )
{
}

jmapgen_int::jmapgen_int( point p ) : val( p.x ), valmax( p.y ) {}

jmapgen_int::jmapgen_int( const JsonObject &jo, const std::string &tag )
{
    if( jo.has_array( tag ) ) {
        JsonArray sparray = jo.get_array( tag );
        if( sparray.size() < 1 || sparray.size() > 2 ) {
            jo.throw_error( "invalid data: must be an array of 1 or 2 values", tag );
        }
        val = sparray.get_int( 0 );
        if( sparray.size() == 2 ) {
            valmax = sparray.get_int( 1 );
        } else {
            valmax = val;
        }
    } else {
        val = valmax = jo.get_int( tag );
    }
}

jmapgen_int::jmapgen_int( const JsonObject &jo, const std::string &tag, const int &def_val,
                          const int &def_valmax )
    : val( def_val )
    , valmax( def_valmax )
{
    if( jo.has_array( tag ) ) {
        JsonArray sparray = jo.get_array( tag );
        if( sparray.size() > 2 ) {
            jo.throw_error( "invalid data: must be an array of 1 or 2 values", tag );
        }
        if( sparray.size() >= 1 ) {
            val = sparray.get_int( 0 );
        }
        if( sparray.size() >= 2 ) {
            valmax = sparray.get_int( 1 );
        }
    } else if( jo.has_member( tag ) ) {
        val = valmax = jo.get_int( tag );
    }
}

int jmapgen_int::get() const
{
    return val == valmax ? val : rng( val, valmax );
}

/*
 * Turn json gobbldigook into machine friendly gobbldigook, for applying
 * basic map 'set' functions, optionally based on one_in(chance) or repeat value
 */
void mapgen_function_json_base::setup_setmap( const JsonArray &parray )
{
    std::string tmpval;
    std::map<std::string, jmapgen_setmap_op> setmap_opmap;
    setmap_opmap[ "terrain" ] = JMAPGEN_SETMAP_TER;
    setmap_opmap[ "furniture" ] = JMAPGEN_SETMAP_FURN;
    setmap_opmap[ "trap" ] = JMAPGEN_SETMAP_TRAP;
    setmap_opmap[ "trap_remove" ] = JMAPGEN_SETMAP_TRAP_REMOVE;
    setmap_opmap[ "radiation" ] = JMAPGEN_SETMAP_RADIATION;
    setmap_opmap[ "bash" ] = JMAPGEN_SETMAP_BASH;
    setmap_opmap[ "variable" ] = JMAPGEN_SETMAP_VARIABLE;
    std::map<std::string, jmapgen_setmap_op>::iterator sm_it;
    jmapgen_setmap_op tmpop;
    int setmap_optype = 0;

    for( const JsonObject pjo : parray ) {
        if( pjo.read( "point", tmpval ) ) {
            setmap_optype = JMAPGEN_SETMAP_OPTYPE_POINT;
        } else if( pjo.read( "set", tmpval ) ) {
            setmap_optype = JMAPGEN_SETMAP_OPTYPE_POINT;
            debugmsg( "Warning, set: [ { \"set\": … } is deprecated, use set: [ { \"point\": … " );
        } else if( pjo.read( "line", tmpval ) ) {
            setmap_optype = JMAPGEN_SETMAP_OPTYPE_LINE;
        } else if( pjo.read( "square", tmpval ) ) {
            setmap_optype = JMAPGEN_SETMAP_OPTYPE_SQUARE;
        } else {
            pjo.throw_error( R"(invalid data: must contain "point", "set", "line" or "square" member)" );
        }

        sm_it = setmap_opmap.find( tmpval );
        if( sm_it == setmap_opmap.end() ) {
            pjo.throw_error( string_format( "invalid subfunction %s", tmpval.c_str() ) );
        }

        tmpop = sm_it->second;
        jmapgen_int tmp_x2( 0, 0 );
        jmapgen_int tmp_y2( 0, 0 );
        jmapgen_int tmp_i( 0, 0 );
        std::string string_val;
        int tmp_chance = 1;
        int tmp_rotation = 0;
        int tmp_fuel = -1;
        int tmp_status = -1;

        const jmapgen_int tmp_x( pjo, "x" );
        const jmapgen_int tmp_y( pjo, "y" );
        if( !check_inbounds( tmp_x, tmp_y, pjo ) ) {
            pjo.allow_omitted_members();
            continue;
        }
        if( setmap_optype != JMAPGEN_SETMAP_OPTYPE_POINT ) {
            tmp_x2 = jmapgen_int( pjo, "x2" );
            tmp_y2 = jmapgen_int( pjo, "y2" );
            if( !check_inbounds( tmp_x2, tmp_y2, pjo ) ) {
                pjo.allow_omitted_members();
                continue;
            }
        }
        if( tmpop == JMAPGEN_SETMAP_RADIATION ) {
            tmp_i = jmapgen_int( pjo, "amount" );
        } else if( tmpop == JMAPGEN_SETMAP_BASH ) {
            //suppress warning
        } else if( tmpop == JMAPGEN_SETMAP_VARIABLE ) {
            string_val = "npctalk_var_" + pjo.get_string( "id" );
        } else {
            std::string tmpid = pjo.get_string( "id" );
            switch( tmpop ) {
                case JMAPGEN_SETMAP_TER: {
                    const ter_str_id tid( tmpid );

                    if( !tid.is_valid() ) {
                        set_mapgen_defer( pjo, "id", "no such terrain" );
                        return;
                    }
                    tmp_i.val = tid.id().to_i();
                }
                break;
                case JMAPGEN_SETMAP_FURN: {
                    const furn_str_id fid( tmpid );

                    if( !fid.is_valid() ) {
                        set_mapgen_defer( pjo, "id", "no such furniture" );
                        return;
                    }
                    tmp_i.val = fid.id().to_i();
                }
                break;
                case JMAPGEN_SETMAP_TRAP_REMOVE:
                case JMAPGEN_SETMAP_TRAP: {
                    const trap_str_id sid( tmpid );
                    if( !sid.is_valid() ) {
                        set_mapgen_defer( pjo, "id", "no such trap" );
                        return;
                    }
                    tmp_i.val = sid.id().to_i();
                }
                break;

                default:
                    //Suppress warnings
                    break;
            }
            // TODO: ... support for random furniture? or not.
            tmp_i.valmax = tmp_i.val;
        }
        // TODO: sanity check?
        const jmapgen_int tmp_repeat = jmapgen_int( pjo, "repeat", 1, 1 );
        pjo.read( "chance", tmp_chance );
        pjo.read( "rotation", tmp_rotation );
        pjo.read( "fuel", tmp_fuel );
        pjo.read( "status", tmp_status );
        jmapgen_setmap tmp( tmp_x, tmp_y, tmp_x2, tmp_y2,
                            static_cast<jmapgen_setmap_op>( tmpop + setmap_optype ), tmp_i,
                            tmp_chance, tmp_repeat, tmp_rotation, tmp_fuel, tmp_status, string_val );

        setmap_points.push_back( tmp );
        tmpval.clear();
    }

}

void mapgen_function_json_base::finalize_parameters_common()
{
    objects.merge_parameters_into( parameters, context_ );
}

mapgen_arguments mapgen_function_json_base::get_args(
    const mapgendata &md, mapgen_parameter_scope scope ) const
{
    return parameters.get_args( md, scope );
}

jmapgen_place::jmapgen_place( const JsonObject &jsi )
    : x( jsi, "x" )
    , y( jsi, "y" )
    , repeat( jsi, "repeat", 1, 1 )
{
}

void jmapgen_place::offset( const point &offset )
{
    x.val -= offset.x;
    x.valmax -= offset.x;
    y.val -= offset.y;
    y.valmax -= offset.y;
}

map_key::map_key( const std::string &s ) : str( s )
{
    if( utf8_width( str ) != 1 ) {
        debugmsg( "map key '%s' must be 1 column", str );
    }
}

map_key::map_key( const JsonMember &member ) : str( member.name() )
{
    if( utf8_width( str ) != 1 ) {
        member.throw_error( "format map key must be 1 column" );
    }
}

template<typename T>
static bool is_null_helper( const string_id<T> &id )
{
    return id.is_null();
}

template<typename T>
static bool is_null_helper( const int_id<T> &id )
{
    return id.id().is_null();
}

static bool is_null_helper( const std::string & )
{
    return false;
}

template<typename T>
struct make_null_helper;

template<>
struct make_null_helper<std::string> {
    std::string operator()() const {
        return {};
    }
};

template<typename T>
struct make_null_helper<string_id<T>> {
    string_id<T> operator()() const {
        return string_id<T>::NULL_ID();
    }
};

template<typename T>
struct make_null_helper<int_id<T>> {
    int_id<T> operator()() const {
        return string_id<T>::NULL_ID().id();
    }
};

template<typename T>
static string_id<T> to_string_id_helper( const string_id<T> &id )
{
    return id;
}

template<typename T>
static string_id<T> to_string_id_helper( const int_id<T> &id )
{
    return id.id();
}

static std::string to_string_id_helper( const std::string &s )
{
    return s;
}

template<typename T>
static bool is_valid_helper( const string_id<T> &id )
{
    return id.is_valid();
}

template<typename T>
static bool is_valid_helper( const int_id<T> & )
{
    return true;
}

static bool is_valid_helper( const std::string & )
{
    return true;
}

// Mapgen often uses various id values.  Usually these are specified verbatim
// as strings, but they can also be parameterized.  This class encapsulates
// such a value.  It records how the value was specified so that it can be
// calculated later based on the parameters chosen for a particular instance of
// the mapgen.
template<typename Id>
class mapgen_value
{
    public:
        using StringId = to_string_id_t<Id>;
        struct void_;
        using Id_unless_string =
            std::conditional_t<std::is_same<Id, std::string>::value, void_, Id>;

        struct value_source {
            virtual ~value_source() = default;
            virtual Id get( const mapgendata & ) const = 0;
            virtual void check( const std::string &/*oter_name*/, const mapgen_parameters &
                              ) const {};
            virtual void check_consistent_with(
                const value_source &, const std::string &context ) const = 0;
            virtual std::vector<StringId> all_possible_results(
                const mapgen_parameters & ) const = 0;
        };

        struct null_source : value_source {
            Id get( const mapgendata & ) const override {
                return make_null_helper<Id> {}();
            }

            void check_consistent_with(
                const value_source &o, const std::string &context ) const override {
                if( const null_source *other = dynamic_cast<const null_source *>( &o ) ) {
                    // OK
                } else {
                    debugmsg( "inconsistent default types for %s", context );
                }
            }

            std::vector<StringId> all_possible_results( const mapgen_parameters & ) const override {
                return { make_null_helper<StringId>{}() };
            }
        };

        struct id_source : value_source {
            Id id;

            explicit id_source( const std::string &s ) :
                id( s ) {
            }

            explicit id_source( const Id_unless_string &s ) :
                id( s ) {
            }

            Id get( const mapgendata & ) const override {
                return id;
            }

            void check( const std::string &context, const mapgen_parameters & ) const override {
                if( !is_valid_helper( id ) ) {
                    debugmsg( "mapgen '%s' uses invalid entry '%s'",
                              context, cata_variant( id ).get_string() );
                }
            }

            void check_consistent_with(
                const value_source &o, const std::string &context ) const override {
                if( const id_source *other = dynamic_cast<const id_source *>( &o ) ) {
                    if( id != other->id ) {
                        debugmsg( "inconsistent default values for %s (%s vs %s)",
                                  context, cata_variant( id ).get_string(),
                                  cata_variant( other->id ).get_string() );
                    }
                } else {
                    debugmsg( "inconsistent default types for %s", context );
                }
            }

            std::vector<StringId> all_possible_results( const mapgen_parameters & ) const override {
                return { to_string_id_helper( id ) };
            }
        };

        struct param_source : value_source {
            std::string param_name;
            cata::optional<StringId> fallback;

            explicit param_source( const JsonObject &jo )
                : param_name( jo.get_string( "param" ) ) {
                jo.read( "fallback", fallback, false );
            }

            Id get( const mapgendata &dat ) const override {
                if( fallback ) {
                    return Id( dat.get_arg_or<StringId>( param_name, *fallback ) );
                } else {
                    return Id( dat.get_arg<StringId>( param_name ) );
                }
            }

            void check( const std::string &context, const mapgen_parameters &parameters
                      ) const override {
                auto param_it = parameters.map.find( param_name );
                if( param_it == parameters.map.end() ) {
                    debugmsg( "mapgen '%s' uses undefined parameter '%s'", context, param_name );
                } else {
                    const mapgen_parameter &param = param_it->second;
                    constexpr cata_variant_type req_type = cata_variant_type_for<StringId>();
                    cata_variant_type param_type = param.type();
                    if( param_type != req_type && req_type != cata_variant_type::string ) {
                        debugmsg( "mapgen '%s' uses parameter '%s' of type '%s' in a context "
                                  "expecting type '%s'", context, param_name,
                                  io::enum_to_string( param_type ),
                                  io::enum_to_string( req_type ) );
                    }
                    if( param.scope() == mapgen_parameter_scope::overmap_special && !fallback ) {
                        debugmsg( "mapgen '%s' uses parameter '%s' of map_special scope without a "
                                  "fallback.  Such parameters must provide a fallback to allow "
                                  "for changes to overmap_special definitions", context,
                                  param_name );
                    }
                }
            }

            void check_consistent_with(
                const value_source &o, const std::string &context ) const override {
                if( const param_source *other = dynamic_cast<const param_source *>( &o ) ) {
                    if( param_name != other->param_name ) {
                        debugmsg( "inconsistent default values for %s (%s vs %s)",
                                  context, param_name, other->param_name );
                    }
                } else {
                    debugmsg( "inconsistent default types for %s", context );
                }
            }

            std::vector<StringId> all_possible_results(
                const mapgen_parameters &params ) const override {
                auto param_it = params.map.find( param_name );
                if( param_it == params.map.end() ) {
                    return {};
                } else {
                    const mapgen_parameter &param = param_it->second;
                    std::vector<StringId> result;
                    for( const std::string &s : param.all_possible_values( params ) ) {
                        result.emplace_back( s );
                    }
                    return result;
                }
            }
        };

        struct distribution_source : value_source {
            weighted_int_list<StringId> list;

            explicit distribution_source( const JsonObject &jo ) {
                load_weighted_list( jo.get_member( "distribution" ), list, 1 );
            }

            Id get( const mapgendata & ) const override {
                return *list.pick();
            }

            void check( const std::string &context, const mapgen_parameters & ) const override {
                for( const weighted_object<int, StringId> &wo : list ) {
                    if( !is_valid_helper( wo.obj ) ) {
                        debugmsg( "mapgen '%s' uses invalid entry '%s' in weighted list",
                                  context, cata_variant( wo.obj ).get_string() );
                    }
                }
            }

            void check_consistent_with(
                const value_source &o, const std::string &context ) const override {
                if( const distribution_source *other =
                        dynamic_cast<const distribution_source *>( &o ) ) {
                    if( list != other->list ) {
                        const std::string my_list = list.to_debug_string();
                        const std::string other_list = other->list.to_debug_string();
                        debugmsg( "inconsistent default value distributions for %s (%s vs %s)",
                                  context, my_list, other_list );
                    }
                } else {
                    debugmsg( "inconsistent default types for %s", context );
                }
            }

            std::vector<StringId> all_possible_results( const mapgen_parameters & ) const override {
                std::vector<StringId> result;
                for( const weighted_object<int, StringId> &wo : list ) {
                    result.push_back( wo.obj );
                }
                return result;
            }
        };

        struct switch_source : value_source {
            // This has to be a pointer because mapgen_value is an incomplete
            // type.  We could resolve this by pulling out all these
            // value_source classes and defining them at namespace scope after
            // mapgen_value, but that would make the code much more verbose.
            std::unique_ptr<mapgen_value<std::string>> on;
            std::unordered_map<std::string, StringId> cases;

            explicit switch_source( const JsonObject &jo )
                : on( std::make_unique<mapgen_value<std::string>>( jo.get_object( "switch" ) ) ) {
                jo.read( "cases", cases, true );
            }

            Id get( const mapgendata &dat ) const override {
                std::string based_on = on->get( dat );
                auto it = cases.find( based_on );
                if( it == cases.end() ) {
                    debugmsg( "switch does not handle case %s", based_on );
                    return make_null_helper<Id> {}();
                }
                return Id( it->second );
            }

            void check( const std::string &context, const mapgen_parameters &params
                      ) const override {
                on->check( context, params );
                for( const std::pair<const std::string, StringId> &p : cases ) {
                    if( !is_valid_helper( p.second ) ) {
                        debugmsg( "mapgen '%s' uses invalid entry '%s' in switch",
                                  context, cata_variant( p.second ).get_string() );
                    }
                }
                std::vector<std::string> possible_values = on->all_possible_results( params );
                for( const std::string &value : possible_values ) {
                    if( !cases.count( value ) ) {
                        debugmsg( "mapgen '%s' has switch whcih does not account for potential "
                                  "case '%s' of the switched-on value", context, value );
                    }
                }
            }

            void check_consistent_with(
                const value_source &o, const std::string &context ) const override {
                if( const switch_source *other = dynamic_cast<const switch_source *>( &o ) ) {
                    on->check_consistent_with( *other->on, context );
                    if( cases != other->cases ) {
                        auto dump_set = []( const std::unordered_map<std::string, StringId> &s ) {
                            bool first = true;
                            std::string result = "{ ";
                            for( const std::pair<const std::string, StringId> &p : s ) {
                                if( first ) {
                                    first = false;
                                } else {
                                    result += ", ";
                                }
                                result += p.first;
                                result += ": ";
                                result += cata_variant( p.second ).get_string();
                            }
                            return result;
                        };

                        const std::string my_list = dump_set( cases );
                        const std::string other_list = dump_set( other->cases );
                        debugmsg( "inconsistent switch cases for %s (%s vs %s)",
                                  context, my_list, other_list );
                    }
                } else {
                    debugmsg( "inconsistent default types for %s", context );
                }
            }

            std::vector<StringId> all_possible_results( const mapgen_parameters & ) const override {
                std::vector<StringId> result;
                for( const std::pair<const std::string, StringId> &p : cases ) {
                    result.push_back( p.second );
                }
                return result;
            }
        };

        mapgen_value()
            : is_null_( true )
            , source_( make_shared_fast<null_source>() )
        {}

        explicit mapgen_value( const std::string &s ) {
            init_string( s );
        }

        explicit mapgen_value( const Id_unless_string &id ) {
            init_string( id );
        }

        explicit mapgen_value( const JsonValue &jv ) {
            if( jv.test_string() ) {
                init_string( jv.get_string() );
            } else {
                init_object( jv.get_object() );
            }
        }

        explicit mapgen_value( const JsonObject &jo ) {
            init_object( jo );
        }

        template<typename S>
        void init_string( const S &s ) {
            source_ = make_shared_fast<id_source>( s );
            is_null_ = is_null_helper( s );
        }

        void init_object( const JsonObject &jo ) {
            if( jo.has_member( "param" ) ) {
                source_ = make_shared_fast<param_source>( jo );
            } else if( jo.has_member( "distribution" ) ) {
                source_ = make_shared_fast<distribution_source>( jo );
            } else if( jo.has_member( "switch" ) ) {
                source_ = make_shared_fast<switch_source>( jo );
            } else {
                jo.throw_error(
                    R"(Expected member "param", "distribution", or "switch" in mapgen object)" );
            }
        }

        bool is_null() const {
            return is_null_;
        }

        void check( const std::string &context, const mapgen_parameters &params ) const {
            source_->check( context, params );
        }
        void check_consistent_with( const mapgen_value &other, const std::string &context ) const {
            source_->check_consistent_with( *other.source_, context );
        }

        Id get( const mapgendata &dat ) const {
            return source_->get( dat );
        }
        std::vector<StringId> all_possible_results( const mapgen_parameters &params ) const {
            return source_->all_possible_results( params );
        }

        void deserialize( const JsonValue &jsin ) {
            if( jsin.test_object() ) {
                *this = mapgen_value( jsin.get_object() );
            } else {
                *this = mapgen_value( jsin.get_string() );
            }
        }
    private:
        bool is_null_ = false;
        shared_ptr_fast<const value_source> source_;
};

namespace io
{

template<>
std::string enum_to_string<jmapgen_flags>( jmapgen_flags v )
{
    switch( v ) {
        // *INDENT-OFF*
        case jmapgen_flags::allow_terrain_under_other_data: return "ALLOW_TERRAIN_UNDER_OTHER_DATA";
        case jmapgen_flags::erase_all_before_placing_terrain:
            return "ERASE_ALL_BEFORE_PLACING_TERRAIN";
        // *INDENT-ON*
        case jmapgen_flags::last:
            break;
    }
    debugmsg( "unknown jmapgen_flags %d", static_cast<int>( v ) );
    return "";
}

template<>
std::string enum_to_string<mapgen_parameter_scope>( mapgen_parameter_scope v )
{
    switch( v ) {
        // *INDENT-OFF*
        case mapgen_parameter_scope::overmap_special: return "overmap_special";
        case mapgen_parameter_scope::omt: return "omt";
        case mapgen_parameter_scope::nest: return "nest";
        // *INDENT-ON*
        case mapgen_parameter_scope::last:
            break;
    }
    debugmsg( "unknown mapgen_parameter_scope %d", static_cast<int>( v ) );
    return "";
}

} // namespace io

mapgen_parameter::mapgen_parameter() = default;

mapgen_parameter::mapgen_parameter( const mapgen_value<std::string> &def, cata_variant_type type,
                                    mapgen_parameter_scope scope )
    : scope_( scope )
    , type_( type )
    , default_( make_shared_fast<mapgen_value<std::string>>( def ) )
{}

void mapgen_parameter::deserialize( const JsonObject &jo )
{
    optional( jo, false, "scope", scope_, mapgen_parameter_scope::overmap_special );
    jo.read( "type", type_, true );
    default_ = make_shared_fast<mapgen_value<std::string>>( jo.get_member( "default" ) );
}

cata_variant_type mapgen_parameter::type() const
{
    return type_;
}

cata_variant mapgen_parameter::get( const mapgendata &md ) const
{
    return cata_variant::from_string( type_, default_->get( md ) );
}

std::vector<std::string> mapgen_parameter::all_possible_values(
    const mapgen_parameters &params ) const
{
    return default_->all_possible_results( params );
}

void mapgen_parameter::check( const mapgen_parameters &params, const std::string &context ) const
{
    default_->check( context, params );
    for( const std::string &value : all_possible_values( params ) ) {
        if( !cata_variant::from_string( type_, std::string( value ) ).is_valid() ) {
            debugmsg( "%s can take value %s which is not a valid value of type %s",
                      context, value, io::enum_to_string( type_ ) );
        }
    }
}

void mapgen_parameter::check_consistent_with(
    const mapgen_parameter &other, const std::string &context ) const
{
    if( scope_ != other.scope_ ) {
        debugmsg( "mismatched scope for mapgen parameters %s (%s vs %s)",
                  context, io::enum_to_string( scope_ ), io::enum_to_string( other.scope_ ) );
    }
    if( type_ != other.type_ ) {
        debugmsg( "mismatched type for mapgen parameters %s (%s vs %s)",
                  context, io::enum_to_string( type_ ), io::enum_to_string( other.type_ ) );
    }
    default_->check_consistent_with( *other.default_, context );
}

auto mapgen_parameters::add_unique_parameter(
    const std::string &prefix, const mapgen_value<std::string> &def, cata_variant_type type,
    mapgen_parameter_scope scope ) -> iterator
{
    uint64_t i = 0;
    std::string candidate_name;
    while( true ) {
        candidate_name = string_format( "%s%d", prefix, i );
        if( map.find( candidate_name ) == map.end() ) {
            break;
        }
        ++i;
    }

    return map.emplace( candidate_name, mapgen_parameter( def, type, scope ) ).first;
}

mapgen_parameters mapgen_parameters::params_for_scope( mapgen_parameter_scope scope ) const
{
    mapgen_parameters result;
    for( const std::pair<const std::string, mapgen_parameter> &p : map ) {
        const mapgen_parameter &param = p.second;
        if( param.scope() == scope ) {
            result.map.insert( p );
        }
    }
    return result;
}

mapgen_arguments mapgen_parameters::get_args(
    const mapgendata &md, mapgen_parameter_scope scope ) const
{
    std::unordered_map<std::string, cata_variant> result;
    for( const std::pair<const std::string, mapgen_parameter> &p : map ) {
        const mapgen_parameter &param = p.second;
        if( param.scope() == scope ) {
            result.emplace( p.first, param.get( md ) );
        }
    }
    return { std::move( result ) };
}

void mapgen_parameters::check_and_merge( const mapgen_parameters &other,
        const std::string &context, mapgen_parameter_scope up_to_scope )
{
    for( const std::pair<const std::string, mapgen_parameter> &p : other.map ) {
        const mapgen_parameter &other_param = p.second;
        if( other_param.scope() >= up_to_scope ) {
            continue;
        }
        auto insert_result = map.insert( p );
        if( !insert_result.second ) {
            const std::string &name = p.first;
            const mapgen_parameter &this_param = insert_result.first->second;
            this_param.check_consistent_with(
                // NOLINTNEXTLINE(cata-translate-string-literal)
                other_param, string_format( "parameter %s in %s", name, context ) );
        }
    }
}

/**
 * This is a generic mapgen piece, the template parameter PieceType should be another specific
 * type of jmapgen_piece. This class contains a vector of those objects and will chose one of
 * it at random.
 */
template<typename PieceType>
class jmapgen_alternatively : public jmapgen_piece
{
    public:
        // Note: this bypasses virtual function system, all items in this vector are of type
        // PieceType, they *can not* be of any other type.
        std::vector<PieceType> alternatives;
        jmapgen_alternatively() = default;
        mapgen_phase phase() const override {
            if( alternatives.empty() ) {
                return mapgen_phase::default_;
            }
            return alternatives[0].phase();
        }
        void check( const std::string &context, const mapgen_parameters &params,
                    const jmapgen_int &x, const jmapgen_int &y ) const override {
            if( alternatives.empty() ) {
                debugmsg( "zero alternatives in jmapgen_alternatively in %s", context );
            }
            for( const PieceType &piece : alternatives ) {
                piece.check( context, params, x, y );
            }
        }
        void merge_parameters_into( mapgen_parameters &params,
                                    const std::string &outer_context ) const override {
            for( const PieceType &piece : alternatives ) {
                piece.merge_parameters_into( params, outer_context );
            }
        }
        void apply( const mapgendata &dat, const jmapgen_int &x, const jmapgen_int &y,
                    const std::string &context ) const override {
            if( const auto chosen = random_entry_opt( alternatives ) ) {
                chosen->get().apply( dat, x, y, context );
            }
        }
        bool has_vehicle_collision( const mapgendata &dat, const point &p ) const override {
            return dat.m.veh_at( tripoint( p, dat.zlevel() ) ).has_value();
        }
};

template<typename Value>
class jmapgen_constrained : public jmapgen_piece
{
    public:
        jmapgen_constrained( shared_ptr_fast<const jmapgen_piece> und,
                             const std::vector<mapgen_constraint<Value>> &cons )
            : underlying_piece( std::move( und ) )
            , constraints( cons )
        {}

        shared_ptr_fast<const jmapgen_piece> underlying_piece;
        std::vector<mapgen_constraint<Value>> constraints;

        mapgen_phase phase() const override {
            return underlying_piece->phase();
        }
        void check( const std::string &context, const mapgen_parameters &params,
                    const jmapgen_int &x, const jmapgen_int &y ) const override {
            underlying_piece->check( context, params, x, y );
        }

        void merge_parameters_into( mapgen_parameters &params, const std::string &outer_context
                                  ) const override {
            underlying_piece->merge_parameters_into( params, outer_context );
        }
        void apply( const mapgendata &dat, const jmapgen_int &x, const jmapgen_int &y,
                    const std::string &context ) const override {
            for( const mapgen_constraint<Value> &constraint : constraints ) {
                Value param_value = dat.get_arg<Value>( constraint.parameter_name );
                if( param_value != constraint.value ) {
                    return;
                }
            }
            underlying_piece->apply( dat, x, y, context );
        }
};

/**
 * Places fields on the map.
 * "field": field type ident.
 * "intensity": initial field intensity.
 * "age": initial field age.
 */
class jmapgen_field : public jmapgen_piece
{
    public:
        mapgen_value<field_type_id> ftype;
        int intensity;
        time_duration age;
        bool remove;
        jmapgen_field( const JsonObject &jsi, const std::string &/*context*/ ) :
            ftype( jsi.get_member( "field" ) )
            , intensity( jsi.get_int( "intensity", 1 ) )
            , age( time_duration::from_turns( jsi.get_int( "age", 0 ) ) )
            , remove( jsi.get_bool( "remove", false ) ) {
        }
        void apply( const mapgendata &dat, const jmapgen_int &x, const jmapgen_int &y,
                    const std::string &/*context*/ ) const override {
            field_type_id chosen_id = ftype.get( dat );
            if( chosen_id.id().is_null() ) {
                return;
            }
            if( remove ) {
                dat.m.remove_field( tripoint( x.get(), y.get(), dat.m.get_abs_sub().z ), chosen_id );
            } else {
                dat.m.add_field( tripoint( x.get(), y.get(), dat.m.get_abs_sub().z ), chosen_id,
                                 intensity, age );
            }
        }

        void check( const std::string &oter_name, const mapgen_parameters &parameters,
                    const jmapgen_int &/*x*/, const jmapgen_int &/*y*/
                  ) const override {
            ftype.check( oter_name, parameters );
        }
};
/**
 * Place an NPC.
 * "class": the npc class, see @ref map::place_npc
 */
class jmapgen_npc : public jmapgen_piece
{
    public:
        mapgen_value<string_id<npc_template>> npc_class;
        bool target;
        std::vector<trait_id> traits;
        jmapgen_npc( const JsonObject &jsi, const std::string &/*context*/ ) :
            npc_class( jsi.get_member( "class" ) )
            , target( jsi.get_bool( "target", false ) ) {
            if( jsi.has_string( "add_trait" ) ) {
                std::string new_trait = jsi.get_string( "add_trait" );
                traits.emplace_back();
                jsi.read( "add_trait", traits.back() );
            } else if( jsi.has_array( "add_trait" ) ) {
                jsi.read( "add_trait", traits );
            }
        }
        void apply( const mapgendata &dat, const jmapgen_int &x, const jmapgen_int &y,
                    const std::string &/*context*/ ) const override {
            string_id<npc_template> chosen_id = npc_class.get( dat );
            if( chosen_id.is_null() ) {
                return;
            }
            character_id npc_id = dat.m.place_npc( point( x.get(), y.get() ), chosen_id );
            if( dat.mission() && target ) {
                dat.mission()->set_target_npc_id( npc_id );
            }
            npc *p = g->find_npc( npc_id );
            if( p != nullptr ) {
                for( const trait_id &new_trait : traits ) {
                    p->set_mutation( new_trait );
                }
            }
        }

        void check( const std::string &oter_name, const mapgen_parameters &parameters,
                    const jmapgen_int &/*x*/, const jmapgen_int &/*y*/
                  ) const override {
            npc_class.check( oter_name, parameters );
        }
};
/**
* Place ownership area
*/
class jmapgen_faction : public jmapgen_piece
{
    public:
        mapgen_value<faction_id> id;
        jmapgen_faction( const JsonObject &jsi, const std::string &/*context*/ )
            : id( jsi.get_member( "id" ) ) {
        }
        mapgen_phase phase() const override {
            return mapgen_phase::faction_ownership;
        }
        void apply( const mapgendata &dat, const jmapgen_int &x, const jmapgen_int &y,
                    const std::string &/*context*/ ) const override {
            faction_id chosen_id = id.get( dat );
            if( chosen_id.is_null() ) {
                return;
            }
            dat.m.apply_faction_ownership( point( x.val, y.val ), point( x.valmax, y.valmax ),
                                           chosen_id );
        }

        void check( const std::string &oter_name, const mapgen_parameters &parameters,
                    const jmapgen_int &/*x*/, const jmapgen_int &/*y*/
                  ) const override {
            id.check( oter_name, parameters );
        }
};
/**
 * Place a sign with some text.
 * "signage": the text on the sign.
 */
class jmapgen_sign : public jmapgen_piece
{
    public:
        translation signage;
        std::string snippet;
        jmapgen_sign( const JsonObject &jsi, const std::string &/*context*/ ) :
            snippet( jsi.get_string( "snippet", "" ) ) {
            jsi.read( "signage", signage );
            if( signage.empty() && snippet.empty() ) {
                jsi.throw_error( "jmapgen_sign: needs either signage or snippet" );
            }
        }
        void apply( const mapgendata &dat, const jmapgen_int &x, const jmapgen_int &y,
                    const std::string &/*context*/ ) const override {
            const point r( x.get(), y.get() );
            dat.m.furn_set( r, f_null );
            dat.m.furn_set( r, furn_f_sign );

            std::string signtext;

            if( !snippet.empty() ) {
                // select a snippet from the category
                signtext = SNIPPET.random_from_category( snippet ).value_or( translation() ).translated();
            } else if( !signage.empty() ) {
                signtext = signage.translated();
            }
            if( !signtext.empty() ) {
                // replace tags
                std::string cityname = "illegible city name";
                tripoint abs_sub = dat.m.get_abs_sub();
                // TODO: fix point types
                const city *c = overmap_buffer.closest_city( tripoint_abs_sm( abs_sub ) ).city;
                if( c != nullptr ) {
                    cityname = c->name;
                }
                signtext = apply_all_tags( signtext, cityname );
            }
            dat.m.set_signage( tripoint( r, dat.m.get_abs_sub().z ), signtext );
        }
        std::string apply_all_tags( std::string signtext, const std::string &cityname ) const {
            replace_city_tag( signtext, cityname );
            replace_name_tags( signtext );
            return signtext;
        }
        bool has_vehicle_collision( const mapgendata &dat, const point &p ) const override {
            return dat.m.veh_at( tripoint( p, dat.zlevel() ) ).has_value();
        }
};
/**
 * Place graffiti with some text or a snippet.
 * "text": the text of the graffiti.
 * "snippet": snippet category to pull from for text instead.
 */
class jmapgen_graffiti : public jmapgen_piece
{
    public:
        translation text;
        std::string snippet;
        jmapgen_graffiti( const JsonObject &jsi, const std::string &/*context*/ ) :
            snippet( jsi.get_string( "snippet", "" ) ) {
            jsi.read( "text", text );
            if( text.empty() && snippet.empty() ) {
                jsi.throw_error( "jmapgen_graffiti: needs either text or snippet" );
            }
        }
        void apply( const mapgendata &dat, const jmapgen_int &x, const jmapgen_int &y,
                    const std::string &/*context*/ ) const override {
            const point r( x.get(), y.get() );

            std::string graffiti;

            if( !snippet.empty() ) {
                // select a snippet from the category
                graffiti = SNIPPET.random_from_category( snippet ).value_or( translation() ).translated();
            } else if( !text.empty() ) {
                graffiti = text.translated();
            }
            if( !graffiti.empty() ) {
                // replace tags
                std::string cityname = "illegible city name";
                tripoint abs_sub = dat.m.get_abs_sub();
                // TODO: fix point types
                const city *c = overmap_buffer.closest_city( tripoint_abs_sm( abs_sub ) ).city;
                if( c != nullptr ) {
                    cityname = c->name;
                }
                graffiti = apply_all_tags( graffiti, cityname );
            }
            dat.m.set_graffiti( tripoint( r, dat.m.get_abs_sub().z ), graffiti );
        }
        std::string apply_all_tags( std::string graffiti, const std::string &cityname ) const {
            replace_city_tag( graffiti, cityname );
            replace_name_tags( graffiti );
            return graffiti;
        }
};
/**
 * Place a vending machine with content.
 * "item_group": the item group that is used to generate the content of the vending machine.
 */
class jmapgen_vending_machine : public jmapgen_piece
{
    public:
        bool reinforced;
        mapgen_value<item_group_id> group_id;
        bool lootable;
        jmapgen_vending_machine( const JsonObject &jsi, const std::string &/*context*/ ) :
            reinforced( jsi.get_bool( "reinforced", false ) )
            , lootable( jsi.get_bool( "lootable", false ) ) {
            if( jsi.has_member( "item_group" ) ) {
                group_id = mapgen_value<item_group_id>( jsi.get_member( "item_group" ) );
            } else {
                group_id = mapgen_value<item_group_id>( "default_vending_machine" );
            }
        }
        void apply( const mapgendata &dat, const jmapgen_int &x, const jmapgen_int &y,
                    const std::string &/*context*/ ) const override {
            const point r( x.get(), y.get() );
            dat.m.furn_set( r, f_null );
            item_group_id chosen_id = group_id.get( dat );
            if( chosen_id.is_null() ) {
                return;
            }
            dat.m.place_vending( r, chosen_id, reinforced, lootable );
        }
        bool has_vehicle_collision( const mapgendata &dat, const point &p ) const override {
            return dat.m.veh_at( tripoint( p, dat.zlevel() ) ).has_value();
        }

        void check( const std::string &oter_name, const mapgen_parameters &parameters,
                    const jmapgen_int &/*x*/, const jmapgen_int &/*y*/
                  ) const override {
            group_id.check( oter_name, parameters );
        }
};
/**
 * Place a toilet with (dirty) water in it.
 * "amount": number of water charges to place.
 */
class jmapgen_toilet : public jmapgen_piece
{
    public:
        jmapgen_int amount;
        jmapgen_toilet( const JsonObject &jsi, const std::string &/*context*/ ) :
            amount( jsi, "amount", 0, 0 ) {
        }
        mapgen_phase phase() const override {
            return mapgen_phase::furniture;
        }
        void apply( const mapgendata &dat, const jmapgen_int &x, const jmapgen_int &y,
                    const std::string &/*context*/ ) const override {
            const point r( x.get(), y.get() );
            const int charges = amount.get();
            dat.m.furn_set( r, f_null );
            if( charges == 0 ) {
                dat.m.place_toilet( r ); // Use the default charges supplied as default values
            } else {
                dat.m.place_toilet( r, charges );
            }
        }
        bool has_vehicle_collision( const mapgendata &dat, const point &p ) const override {
            return dat.m.veh_at( tripoint( p, dat.zlevel() ) ).has_value();
        }
};
/**
 * Place a gas pump with fuel in it.
 * "amount": number of fuel charges to place.
 */
class jmapgen_gaspump : public jmapgen_piece
{
    public:
        jmapgen_int amount;
        mapgen_value<itype_id> fuel;
        jmapgen_gaspump( const JsonObject &jsi, const std::string &/*context*/ ) :
            amount( jsi, "amount", 0, 0 ) {
            if( jsi.has_member( "fuel" ) ) {
                jsi.read( "fuel", fuel );
            }
        }

        void check( const std::string &oter_name, const mapgen_parameters &parameters,
                    const jmapgen_int &/*x*/, const jmapgen_int &/*y*/
                  ) const override {
            fuel.check( oter_name, parameters );
            static const std::unordered_set<itype_id> valid_fuels = {
                itype_id::NULL_ID(), itype_gasoline, itype_diesel, itype_jp8, itype_avgas
            };
            for( const itype_id &possible_fuel : fuel.all_possible_results( parameters ) ) {
                // may want to not force this, if we want to support other fuels for some reason
                if( !valid_fuels.count( possible_fuel ) ) {
                    debugmsg( "invalid fuel %s in %s", possible_fuel.str(), oter_name );
                }
            }
        }

        void apply( const mapgendata &dat, const jmapgen_int &x, const jmapgen_int &y,
                    const std::string &/*context*/ ) const override {
            const point r( x.get(), y.get() );
            int charges = amount.get();
            dat.m.furn_set( r, f_null );
            if( charges == 0 ) {
                charges = rng( 10000, 50000 );
            }
            itype_id chosen_fuel = fuel.get( dat );
            if( chosen_fuel.is_null() ) {
                dat.m.place_gas_pump( r, charges );
            } else {
                dat.m.place_gas_pump( r, charges, chosen_fuel );
            }
        }
        bool has_vehicle_collision( const mapgendata &dat, const point &p ) const override {
            return dat.m.veh_at( tripoint( p, dat.zlevel() ) ).has_value();
        }
};

/**
 * Place a specific liquid into the map.
 * "liquid": id of the liquid item (item should use charges)
 * "amount": quantity of liquid placed (a value of 0 uses the default amount)
 * "chance": chance of liquid being placed, see @ref map::place_items
 */
class jmapgen_liquid_item : public jmapgen_piece
{
    public:
        jmapgen_int amount;
        mapgen_value<itype_id> liquid;
        jmapgen_int chance;
        jmapgen_liquid_item( const JsonObject &jsi, const std::string &/*context*/ ) :
            amount( jsi, "amount", 0, 0 )
            , liquid( jsi.get_member( "liquid" ) )
            , chance( jsi, "chance", 1, 1 ) {
        }
        void apply( const mapgendata &dat, const jmapgen_int &x, const jmapgen_int &y,
                    const std::string &/*context*/ ) const override {
            if( one_in( chance.get() ) ) {
                itype_id chosen_id = liquid.get( dat );
                if( chosen_id.is_null() ) {
                    return;
                }
                // Itemgroups apply migrations when being loaded, but we need to migrate
                // individual items here.
                itype_id migrated = item_controller->migrate_id( chosen_id );
                item newliquid( migrated, calendar::start_of_cataclysm );
                if( amount.valmax > 0 ) {
                    newliquid.charges = amount.get();
                }
                dat.m.add_item_or_charges( tripoint( x.get(), y.get(), dat.m.get_abs_sub().z ),
                                           newliquid );
            }
        }

        void check( const std::string &oter_name, const mapgen_parameters &parameters,
                    const jmapgen_int &/*x*/, const jmapgen_int &/*y*/
                  ) const override {
            liquid.check( oter_name, parameters );
        }
};

/**
 * Place a corpse of a random monster from a monster group into the map.
 * "group": id of monster group to choose from
 */
class jmapgen_corpse : public jmapgen_piece
{
    public:
        mongroup_id group;
        jmapgen_corpse( const JsonObject &jsi, const std::string &/*context*/ ) :
            group( jsi.get_member( "group" ) ) {
        }

        void apply( const mapgendata &dat, const jmapgen_int &x, const jmapgen_int &y,
                    const std::string &/*context*/ ) const override {
            const std::vector<mtype_id> monster_group =
                MonsterGroupManager::GetMonstersFromGroup( group, true );
            const mtype_id &corpse_type = random_entry_ref( monster_group );
            item corpse = item::make_corpse( corpse_type, calendar::start_of_cataclysm );
            dat.m.add_item_or_charges( tripoint( x.get(), y.get(), dat.m.get_abs_sub().z ), corpse );
        }
};

/**
 * Place items from an item group.
 * "item": id of the item group.
 * "chance": chance of items being placed, see @ref map::place_items
 * "repeat": number of times to apply this piece
 */
class jmapgen_item_group : public jmapgen_piece
{
    public:
        item_group_id group_id;
        jmapgen_int chance;
        jmapgen_item_group( const JsonObject &jsi, const std::string &context ) :
            chance( jsi, "chance", 1, 1 ) {
            JsonValue group = jsi.get_member( "item" );
            group_id = item_group::load_item_group( group, "collection",
                                                    "mapgen item group " + context );
            repeat = jmapgen_int( jsi, "repeat", 1, 1 );
        }
        void check( const std::string &context, const mapgen_parameters &,
                    const jmapgen_int &/*x*/, const jmapgen_int &/*y*/ ) const override {
            if( !group_id.is_valid() ) {
                debugmsg( "Invalid item_group_id \"%s\" in %s", group_id.str(), context );
            }
        }
        void apply( const mapgendata &dat, const jmapgen_int &x, const jmapgen_int &y,
                    const std::string &/*context*/ ) const override {
            dat.m.place_items( group_id, chance.get(), point( x.val, y.val ), point( x.valmax, y.valmax ), true,
                               calendar::start_of_cataclysm );
        }
};

/** Place items from an item group */
class jmapgen_loot : public jmapgen_piece
{
        friend jmapgen_objects;

    public:
        explicit jmapgen_loot( const JsonObject &jsi ) :
            result_group( Item_group::Type::G_COLLECTION, 100, jsi.get_int( "ammo", 0 ),
                          jsi.get_int( "magazine", 0 ), "mapgen loot entry" )
            , chance( jsi.get_int( "chance", 100 ) ) {
            const item_group_id group( jsi.get_string( "group", std::string() ) );
            itype_id ity;
            jsi.read( "item", ity );

            if( group.is_empty() == ity.is_empty() ) {
                jsi.throw_error( "must provide either item or group" );
            }
            if( !group.is_empty() && !item_group::group_is_defined( group ) ) {
                set_mapgen_defer( jsi, "group", "no such item group" );
            }
            if( !ity.is_empty() && !item::type_is_defined( ity ) ) {
                set_mapgen_defer( jsi, "item", "no such item type '" + ity.str() + "'" );
            }

            // All the probabilities are 100 because we do the roll in @ref apply.
            if( group.is_empty() ) {
                // Migrations are applied to item *groups* on load, but single item spawns must be
                // migrated individually
                std::string variant;
                if( jsi.has_string( "variant" ) ) {
                    variant = jsi.get_string( "variant" );
                }
                result_group.add_item_entry( item_controller->migrate_id( ity ), 100, variant );
            } else {
                result_group.add_group_entry( group, 100 );
            }
        }

        void apply( const mapgendata &dat, const jmapgen_int &x, const jmapgen_int &y,
                    const std::string &/*context*/ ) const override {
            if( rng( 0, 99 ) < chance ) {
                const Item_spawn_data *const isd = &result_group;
                const std::vector<item> spawn = isd->create( calendar::start_of_cataclysm,
                                                spawn_flags::use_spawn_rate );
                dat.m.spawn_items( tripoint( rng( x.val, x.valmax ), rng( y.val, y.valmax ),
                                             dat.m.get_abs_sub().z ), spawn );
            }
        }

    private:
        Item_group result_group;
        int chance;
};

/**
 * Place spawn points for a monster group (actual monster spawning is done later).
 * "monster": id of the monster group.
 * "chance": see @ref map::place_spawns
 * "density": see @ref map::place_spawns
 */
class jmapgen_monster_group : public jmapgen_piece
{
    public:
        mapgen_value<mongroup_id> id;
        float density;
        jmapgen_int chance;
        jmapgen_monster_group( const JsonObject &jsi, const std::string &/*context*/ ) :
            id( jsi.get_member( "monster" ) )
            , density( jsi.get_float( "density", -1.0f ) )
            , chance( jsi, "chance", 1, 1 ) {
        }
        void apply( const mapgendata &dat, const jmapgen_int &x, const jmapgen_int &y,
                    const std::string &/*context*/ ) const override {
            mongroup_id chosen_id = id.get( dat );
            if( chosen_id.is_null() ) {
                return;
            }
            dat.m.place_spawns( chosen_id, chance.get(), point( x.val, y.val ),
                                point( x.valmax, y.valmax ),
                                density == -1.0f ? dat.monster_density() : density );
        }

        void check( const std::string &oter_name, const mapgen_parameters &parameters,
                    const jmapgen_int &/*x*/, const jmapgen_int &/*y*/
                  ) const override {
            id.check( oter_name, parameters );
        }
};
/**
 * Place spawn points for a specific monster.
 * "monster": id of the monster. or "group": id of the monster group.
 * "friendly": whether the new monster is friendly to the player character.
 * "name": the name of the monster (if it has one).
 * "chance": the percentage chance of a monster, affected by spawn density
 *     If high density means greater than one hundred percent, can place multiples.
 * "repeat": roll this many times for creatures, potentially spawning multiples.
 * "pack_size": place this many creatures each time a roll is successful.
 * "one_or_none": place max of 1 (or pack_size) monsters, even if spawn density > 1.
 *     Defaults to true if repeat and pack_size are unset, false if one is set.
 */
class jmapgen_monster : public jmapgen_piece
{
    public:
        weighted_int_list<mapgen_value<mtype_id>> ids;
        mapgen_value<mongroup_id> m_id;
        jmapgen_int chance;
        jmapgen_int pack_size;
        bool one_or_none;
        bool friendly;
        std::string name;
        bool target;
        struct spawn_data data;
        jmapgen_monster( const JsonObject &jsi, const std::string &/*context*/ ) :
            chance( jsi, "chance", 100, 100 )
            , pack_size( jsi, "pack_size", 1, 1 )
            , one_or_none( jsi.get_bool( "one_or_none",
                                         !( jsi.has_member( "repeat" ) ||
                                            jsi.has_member( "pack_size" ) ) ) )
            , friendly( jsi.get_bool( "friendly", false ) )
            , name( jsi.get_string( "name", "NONE" ) )
            , target( jsi.get_bool( "target", false ) ) {
            if( jsi.has_member( "group" ) ) {
                jsi.read( "group", m_id );
            } else if( jsi.has_array( "monster" ) ) {
                load_weighted_list( jsi.get_member( "monster" ), ids, 100 );
            } else {
                mapgen_value<mtype_id> id( jsi.get_member( "monster" ) );
                ids.add( id, 100 );
            }

            if( jsi.has_object( "spawn_data" ) ) {
                const JsonObject &sd = jsi.get_object( "spawn_data" );
                if( sd.has_array( "ammo" ) ) {
                    const JsonArray &ammos = sd.get_array( "ammo" );
                    for( const JsonObject adata : ammos ) {
                        data.ammo.emplace( itype_id( adata.get_string( "ammo_id" ) ),
                                           jmapgen_int( adata, "qty" ) );
                    }
                }
                if( sd.has_array( "patrol" ) ) {
                    const JsonArray &patrol_pts = sd.get_array( "patrol" );
                    for( const JsonObject p_pt : patrol_pts ) {
                        jmapgen_int ptx = jmapgen_int( p_pt, "x" );
                        jmapgen_int pty = jmapgen_int( p_pt, "y" );
                        data.patrol_points_rel_ms.emplace_back( ptx.get(), pty.get() );
                    }
                }
            }
        }

        void check( const std::string &oter_name, const mapgen_parameters &parameters,
                    const jmapgen_int &/*x*/, const jmapgen_int &/*y*/
                  ) const override {
            for( const weighted_object<int, mapgen_value<mtype_id>> &id : ids ) {
                id.obj.check( oter_name, parameters );
            }
            m_id.check( oter_name, parameters );
        }

        void apply( const mapgendata &dat, const jmapgen_int &x, const jmapgen_int &y,
                    const std::string &/*context*/ ) const override {

            int raw_odds = chance.get();

            // Handle spawn density: Increase odds, but don't let the odds of absence go below
            // half the odds at density 1.
            // Instead, apply a multiplier to the number of monsters for really high densities.
            // For example, a 50% chance at spawn density 4 becomes a 75% chance of ~2.7 monsters.
            int odds_after_density = raw_odds * get_option<float>( "SPAWN_DENSITY" );
            int max_odds = ( 100 + raw_odds ) / 2;
            float density_multiplier = 1.0f;
            if( odds_after_density > max_odds ) {
                density_multiplier = 1.0f * odds_after_density / max_odds;
                odds_after_density = max_odds;
            }

            int mission_id = -1;
            if( dat.mission() && target ) {
                mission_id = dat.mission()->get_id();
            }

            int spawn_count = roll_remainder( density_multiplier );

            // don't let high spawn density alone cause more than 1 to spawn.
            if( one_or_none ) {
                spawn_count = std::min( spawn_count, 1 );
            }
            // don't spawn less than 1 if odds were 100%, even with low spawn density.
            if( raw_odds == 100 ) {
                spawn_count = std::max( spawn_count, 1 );
            } else {
                if( !x_in_y( odds_after_density, 100 ) ) {
                    return;
                }
            }

            mongroup_id chosen_group = m_id.get( dat );
            if( !chosen_group.is_null() ) {
                MonsterGroupResult spawn_details =
                    MonsterGroupManager::GetResultFromGroup( chosen_group );
                dat.m.add_spawn( spawn_details.name, spawn_count * pack_size.get(),
                { x.get(), y.get(), dat.m.get_abs_sub().z },
                friendly, -1, mission_id, name, data );
            } else {
                mtype_id chosen_type = ids.pick()->get( dat );
                if( !chosen_type.is_null() ) {
                    dat.m.add_spawn( chosen_type, spawn_count * pack_size.get(),
                    { x.get(), y.get(), dat.m.get_abs_sub().z },
                    friendly, -1, mission_id, name, data );
                }
            }
        }
};

/**
 * Place a vehicle.
 * "vehicle": id of the vehicle.
 * "chance": chance of spawning the vehicle: 0...100
 * "rotation": rotation of the vehicle, see @ref vehicle::vehicle
 * "fuel": fuel status of the vehicle, see @ref vehicle::vehicle
 * "status": overall (damage) status of the vehicle, see @ref vehicle::vehicle
 */
class jmapgen_vehicle : public jmapgen_piece
{
    public:
        mapgen_value<vgroup_id> type;
        jmapgen_int chance;
        std::vector<units::angle> rotation;
        int fuel;
        int status;
        jmapgen_vehicle( const JsonObject &jsi, const std::string &/*context*/ ) :
            type( jsi.get_member( "vehicle" ) )
            , chance( jsi, "chance", 1, 1 )
            //, rotation( jsi.get_int( "rotation", 0 ) ) // unless there is a way for the json parser to
            // return a single int as a list, we have to manually check this in the constructor below
            , fuel( jsi.get_int( "fuel", -1 ) )
            , status( jsi.get_int( "status", -1 ) ) {
            if( jsi.has_array( "rotation" ) ) {
                for( const JsonValue elt : jsi.get_array( "rotation" ) ) {
                    rotation.push_back( units::from_degrees( elt.get_int() ) );
                }
            } else {
                rotation.push_back( units::from_degrees( jsi.get_int( "rotation", 0 ) ) );
            }
        }
        void apply( const mapgendata &dat, const jmapgen_int &x, const jmapgen_int &y,
                    const std::string &/*context*/ ) const override {
            if( !x_in_y( chance.get(), 100 ) ) {
                return;
            }
            vgroup_id chosen_id = type.get( dat );
            if( chosen_id.is_null() ) {
                return;
            }
            dat.m.add_vehicle( chosen_id, point( x.get(), y.get() ), random_entry( rotation ),
                               fuel, status );
        }
        bool has_vehicle_collision( const mapgendata &dat, const point &p ) const override {
            return dat.m.veh_at( tripoint( p, dat.zlevel() ) ).has_value();
        }

        void check( const std::string &oter_name, const mapgen_parameters &parameters,
                    const jmapgen_int &/*x*/, const jmapgen_int &/*y*/
                  ) const override {
            type.check( oter_name, parameters );
        }
};
/**
 * Place a specific item.
 * "item": id of item type to spawn.
 * "chance": chance of spawning it (1 = always, otherwise one_in(chance)).
 * "amount": amount of items to spawn.
 * "repeat": number of times to apply this piece
 */
class jmapgen_spawn_item : public jmapgen_piece
{
    public:
        mapgen_value<itype_id> type;
        std::string variant;
        jmapgen_int amount;
        jmapgen_int chance;
        std::set<flag_id> flags;
        jmapgen_spawn_item( const JsonObject &jsi, const std::string &/*context*/ ) :
            type( jsi.get_member( "item" ) )
            , amount( jsi, "amount", 1, 1 )
            , chance( jsi, "chance", 100, 100 )
            , flags( jsi.get_tags<flag_id>( "custom-flags" ) ) {
            if( jsi.has_string( "variant" ) ) {
                variant = jsi.get_string( "variant" );
            }
            repeat = jmapgen_int( jsi, "repeat", 1, 1 );
        }
        void apply( const mapgendata &dat, const jmapgen_int &x, const jmapgen_int &y,
                    const std::string &/*context*/ ) const override {
            itype_id chosen_id = type.get( dat );
            if( chosen_id.is_null() ) {
                return;
            }
            // Itemgroups apply migrations when being loaded, but we need to migrate
            // individual items here.
            chosen_id = item_controller->migrate_id( chosen_id );

            const int c = chance.get();

            // 100% chance = exactly 1 item, otherwise scale by item spawn rate.
            const float spawn_rate = get_option<float>( "ITEM_SPAWNRATE" );
            int spawn_count = ( c == 100 ) ? 1 : roll_remainder( c * spawn_rate / 100.0f );
            for( int i = 0; i < spawn_count; i++ ) {
                dat.m.spawn_item( point( x.get(), y.get() ), chosen_id, amount.get(),
                                  0, calendar::start_of_cataclysm, 0, flags, variant );
            }
        }

        void check( const std::string &oter_name, const mapgen_parameters &parameters,
                    const jmapgen_int &/*x*/, const jmapgen_int &/*y*/
                  ) const override {
            type.check( oter_name, parameters );
        }
};
/**
 * Place a trap.
 * "trap": id of the trap.
 */
class jmapgen_trap : public jmapgen_piece
{
    public:
        mapgen_value<trap_id> id;
        bool remove = false;

        jmapgen_trap( const JsonObject &jsi, const std::string &/*context*/ ) {
            init( jsi.get_member( "trap" ) );
            remove = jsi.get_bool( "remove", false );
        }

        explicit jmapgen_trap( const JsonValue &tid ) {
            if( tid.test_object() ) {
                JsonObject jo = tid.get_object();
                remove = jo.get_bool( "remove", false );
                if( jo.has_member( "trap" ) ) {
                    init( jo.get_member( "trap" ) );
                    return;
                }
            }
            init( tid );
        }
        void apply( const mapgendata &dat, const jmapgen_int &x, const jmapgen_int &y,
                    const std::string &/*context*/ ) const override {
            trap_id chosen_id = id.get( dat );
            if( chosen_id.id().is_null() ) {
                return;
            }
            const tripoint actual_loc = tripoint( x.get(), y.get(), dat.m.get_abs_sub().z );
            if( remove ) {
                dat.m.remove_trap( actual_loc );
            } else {
                dat.m.trap_set( actual_loc, chosen_id );
            }
        }
        bool has_vehicle_collision( const mapgendata &dat, const point &p ) const override {
            return dat.m.veh_at( tripoint( p, dat.zlevel() ) ).has_value();
        }

        void check( const std::string &oter_name, const mapgen_parameters &parameters,
                    const jmapgen_int &/*x*/, const jmapgen_int &/*y*/
                  ) const override {
            id.check( oter_name, parameters );
        }
    private:
        void init( const JsonValue &jsi ) {
            id = mapgen_value<trap_id>( jsi );
        }
};
/**
 * Place a furniture.
 * "furn": id of the furniture.
 */
class jmapgen_furniture : public jmapgen_piece
{
    public:
        mapgen_value<furn_id> id;
        jmapgen_furniture( const JsonObject &jsi, const std::string &/*context*/ ) :
            jmapgen_furniture( jsi.get_member( "furn" ) ) {}
        explicit jmapgen_furniture( const JsonValue &fid ) : id( fid ) {}
        mapgen_phase phase() const override {
            return mapgen_phase::furniture;
        }
        void apply( const mapgendata &dat, const jmapgen_int &x, const jmapgen_int &y,
                    const std::string &context ) const override {
            furn_id chosen_id = id.get( dat );
            if( chosen_id.id().is_null() ) {
                return;
            }
            if( !dat.m.furn_set( point( x.get(), y.get() ), chosen_id ) ) {
                debugmsg( "Problem setting furniture in %s", context );
            }
        }
        bool has_vehicle_collision( const mapgendata &dat, const point &p ) const override {
            return dat.m.veh_at( tripoint( p, dat.zlevel() ) ).has_value();
        }

        void check( const std::string &oter_name, const mapgen_parameters &parameters,
                    const jmapgen_int &/*x*/, const jmapgen_int &/*y*/
                  ) const override {
            id.check( oter_name, parameters );
        }
};
/**
 * Place terrain.
 * "ter": id of the terrain.
 */
class jmapgen_terrain : public jmapgen_piece
{
    public:
        mapgen_value<ter_id> id;
        jmapgen_terrain( const JsonObject &jsi, const std::string &/*context*/ ) :
            jmapgen_terrain( jsi.get_member( "ter" ) ) {}
        explicit jmapgen_terrain( const JsonValue &tid ) : id( mapgen_value<ter_id>( tid ) ) {}

        bool is_nop() const override {
            return id.is_null();
        }
        mapgen_phase phase() const override {
            return mapgen_phase::terrain;
        }

        void apply( const mapgendata &dat, const jmapgen_int &x, const jmapgen_int &y,
                    const std::string &context ) const override {
            ter_id chosen_id = id.get( dat );
            if( chosen_id.id().is_null() ) {
                return;
            }
            point p( x.get(), y.get() );
            tripoint tp( p, dat.m.get_abs_sub().z );

            ter_id terrain_here = dat.m.ter( p );
            const ter_t &chosen_ter = *chosen_id;
            const bool is_wall = chosen_ter.has_flag( ter_furn_flag::TFLAG_WALL );
            const bool place_item = chosen_ter.has_flag( ter_furn_flag::TFLAG_PLACE_ITEM );
            const bool is_boring_wall = is_wall && !place_item;

            if( is_boring_wall
                || dat.has_flag( jmapgen_flags::erase_all_before_placing_terrain ) ) {
                dat.m.furn_clear( p );
                dat.m.i_clear( tp );
                dat.m.remove_trap( tp );
            } else if( !dat.has_flag( jmapgen_flags::allow_terrain_under_other_data )
                       && chosen_id != terrain_here ) {
                std::string error;
                trap_str_id trap_here = dat.m.tr_at( tp ).id;
                if( dat.m.furn( p ) != f_null ) {
                    // NOLINTNEXTLINE(cata-translate-string-literal)
                    error = string_format( "furniture was %s", dat.m.furn( p ).id().str() );
                } else if( !dat.m.i_at( p ).empty() ) {
                    // NOLINTNEXTLINE(cata-translate-string-literal)
                    error = string_format( "item %s existed",
                                           dat.m.i_at( p ).begin()->typeId().str() );
                } else if( !trap_here.is_null() && trap_here.id() != terrain_here->trap ) {
                    // NOLINTNEXTLINE(cata-translate-string-literal)
                    error = string_format( "trap %s existed", trap_here.str() );
                }
                if( !error.empty() ) {
                    debugmsg( "In %s on %s, setting terrain to %s (from %s) at %s when %s.  "
                              "Resolve this either by removing the terrain from this mapgen, "
                              "adding suitable removal commands to the mapgen, or "
                              "by adding a suitable flag to the innermost mapgen: either "
                              "ERASE_ALL_BEFORE_PLACING_TERRAIN if you wish terrain to replace "
                              "everything previously on the tile or ALLOW_TERRAIN_UNDER_OTHER_DATA "
                              "if you wish the other items to be preserved",
                              context, dat.terrain_type().id().str(), chosen_id.id().str(),
                              terrain_here.id().str(), p.to_string(), error );
                }
            }
            dat.m.ter_set( p, chosen_id );
        }
        bool has_vehicle_collision( const mapgendata &dat, const point &p ) const override {
            return dat.m.veh_at( tripoint( p, dat.zlevel() ) ).has_value();
        }

        void check( const std::string &oter_name, const mapgen_parameters &parameters,
                    const jmapgen_int &/*x*/, const jmapgen_int &/*y*/
                  ) const override {
            id.check( oter_name, parameters );
        }
};
/**
 * Run a transformation.
 * "transform": id of the ter_furn_transform to run.
 */
class jmapgen_ter_furn_transform: public jmapgen_piece
{
    public:
        mapgen_value<ter_furn_transform_id> id;
        jmapgen_ter_furn_transform( const JsonObject &jsi, const std::string &/*context*/ ) :
            id( jsi.get_member( "transform" ) ) {}

        void apply( const mapgendata &dat, const jmapgen_int &x, const jmapgen_int &y,
                    const std::string &/*context*/ ) const override {
            ter_furn_transform_id chosen_id = id.get( dat );
            if( chosen_id.is_null() ) {
                return;
            }
            chosen_id->transform( dat.m, tripoint( x.get(), y.get(), dat.m.get_abs_sub().z ) );
        }

        void check( const std::string &oter_name, const mapgen_parameters &parameters,
                    const jmapgen_int &/*x*/, const jmapgen_int &/*y*/
                  ) const override {
            id.check( oter_name, parameters );
        }
};
/**
 * Calls @ref map::make_rubble to create rubble and destroy the existing terrain/furniture.
 * See map::make_rubble for explanation of the parameters.
 */
class jmapgen_make_rubble : public jmapgen_piece
{
    public:
        mapgen_value<furn_id> rubble_type = mapgen_value<furn_id>( f_rubble );
        bool items = false;
        mapgen_value<ter_id> floor_type = mapgen_value<ter_id>( t_dirt );
        bool overwrite = false;
        jmapgen_make_rubble( const JsonObject &jsi, const std::string &/*context*/ ) {
            if( jsi.has_member( "rubble_type" ) ) {
                rubble_type = mapgen_value<furn_id>( jsi.get_member( "rubble_type" ) );
            }
            jsi.read( "items", items );
            if( jsi.has_member( "floor_type" ) ) {
                floor_type = mapgen_value<ter_id>( jsi.get_member( "floor_type" ) );
            }
            jsi.read( "overwrite", overwrite );
        }
        void apply( const mapgendata &dat, const jmapgen_int &x, const jmapgen_int &y,
                    const std::string &/*context*/ ) const override {
            furn_id chosen_rubble_type = rubble_type.get( dat );
            ter_id chosen_floor_type = floor_type.get( dat );
            if( chosen_rubble_type.id().is_null() ) {
                return;
            }
            if( chosen_floor_type.id().is_null() ) {
                debugmsg( "null floor type when making rubble" );
                chosen_floor_type = t_dirt;
            }
            dat.m.make_rubble( tripoint( x.get(), y.get(), dat.m.get_abs_sub().z ),
                               chosen_rubble_type, items, chosen_floor_type, overwrite );
        }

        void check( const std::string &oter_name, const mapgen_parameters &parameters,
                    const jmapgen_int &/*x*/, const jmapgen_int &/*y*/
                  ) const override {
            rubble_type.check( oter_name, parameters );
            floor_type.check( oter_name, parameters );
        }
};

/**
 * Place a computer (console) with given stats and effects.
 * @param options Array of @ref computer_option
 * @param failures Array of failure effects (see @ref computer_failure)
 */
class jmapgen_computer : public jmapgen_piece
{
    public:
        translation name;
        translation access_denied;
        int security;
        std::vector<computer_option> options;
        std::vector<computer_failure> failures;
        std::vector<std::string> chat_topics;
        std::vector<effect_on_condition_id> eocs;
        bool target;
        jmapgen_computer( const JsonObject &jsi, const std::string &/*context*/ ) {
            jsi.read( "name", name );
            jsi.read( "access_denied", access_denied );
            security = jsi.get_int( "security", 0 );
            target = jsi.get_bool( "target", false );
            if( jsi.has_array( "options" ) ) {
                for( JsonObject jo : jsi.get_array( "options" ) ) {
                    options.emplace_back( computer_option::from_json( jo ) );
                }
            }
            if( jsi.has_array( "failures" ) ) {
                for( JsonObject jo : jsi.get_array( "failures" ) ) {
                    failures.emplace_back( computer_failure::from_json( jo ) );
                }
            }
            if( jsi.has_array( "eocs" ) ) {
                for( const std::string &eoc : jsi.get_string_array( "eocs" ) ) {
                    eocs.emplace_back( effect_on_condition_id( eoc ) );
                }
            }
            if( jsi.has_array( "chat_topics" ) ) {
                for( const std::string &topic : jsi.get_string_array( "chat_topics" ) ) {
                    chat_topics.emplace_back( topic );
                }
            }
        }
        void apply( const mapgendata &dat, const jmapgen_int &x, const jmapgen_int &y,
                    const std::string &/*context*/ ) const override {
            const point r( x.get(), y.get() );
            dat.m.furn_set( r, furn_f_console );
            computer *cpu = dat.m.add_computer( tripoint( r, dat.m.get_abs_sub().z ), name.translated(),
                                                security );
            for( const auto &opt : options ) {
                cpu->add_option( opt );
            }
            for( const auto &opt : failures ) {
                cpu->add_failure( opt );
            }
            if( target && dat.mission() ) {
                cpu->set_mission( dat.mission()->get_id() );
            }
            for( const effect_on_condition_id &eoc : eocs ) {
                cpu->add_eoc( eoc );
            }
            for( const std::string &chat_topic : chat_topics ) {
                cpu->add_chat_topic( chat_topic );
            }
            // The default access denied message is defined in computer's constructor
            if( !access_denied.empty() ) {
                cpu->set_access_denied_msg( access_denied.translated() );
            }
        }
        bool has_vehicle_collision( const mapgendata &dat, const point &p ) const override {
            return dat.m.veh_at( tripoint( p, dat.zlevel() ) ).has_value();
        }
};

/**
 * Place an item in furniture (expected to be used with NOITEM SEALED furniture like plants).
 * "item": item to spawn (object with usual parameters).
 * "items": item group to spawn (object with usual parameters).
 * "furniture": furniture to create around it.
 */
class jmapgen_sealed_item : public jmapgen_piece
{
    public:
        mapgen_value<furn_id> furniture;
        jmapgen_int chance;
        cata::optional<jmapgen_spawn_item> item_spawner;
        cata::optional<jmapgen_item_group> item_group_spawner;
        jmapgen_sealed_item( const JsonObject &jsi, const std::string &context )
            : furniture( jsi.get_member( "furniture" ) )
            , chance( jsi, "chance", 100, 100 ) {
            if( jsi.has_object( "item" ) ) {
                JsonObject item_obj = jsi.get_object( "item" );
                item_spawner = jmapgen_spawn_item( item_obj, "item for " + context );
            }
            if( jsi.has_object( "items" ) ) {
                JsonObject items_obj = jsi.get_object( "items" );
                item_group_spawner = jmapgen_item_group( items_obj, "items for " + context );
            }
        }

        void check( const std::string &context, const mapgen_parameters &params,
                    const jmapgen_int &x, const jmapgen_int &y ) const override {
            std::string short_summary =
                string_format( "sealed_item special in json mapgen for %s", context );
            if( !item_spawner && !item_group_spawner ) {
                debugmsg( "%s specifies neither an item nor an item group.  "
                          "It should specify at least one.",
                          short_summary );
                return;
            }

            for( const furn_str_id &f : furniture.all_possible_results( params ) ) {
                std::string summary =
                    string_format( "%s using furniture %s", short_summary, f.str() );

                if( !f.is_valid() ) {
                    debugmsg( "%s which is not valid furniture", summary );
                    return;
                }

                const furn_t &furn = *f;

                if( furn.has_flag( ter_furn_flag::TFLAG_PLANT ) ) {
                    // plant furniture requires exactly one seed item within it
                    if( item_spawner && item_group_spawner ) {
                        debugmsg( "%s (with flag PLANT) specifies both an item and an item group.  "
                                  "It should specify exactly one.",
                                  summary );
                        return;
                    }

                    if( item_spawner ) {
                        item_spawner->check( context, params, x, y );
                        int count = item_spawner->amount.get();
                        if( count != 1 ) {
                            debugmsg( "%s (with flag PLANT) spawns %d items; it should spawn "
                                      "exactly one.", summary, count );
                            return;
                        }
                        int item_chance = item_spawner->chance.get();
                        if( item_chance != 100 ) {
                            debugmsg( "%s (with flag PLANT) spawns an item with probability %d%%; "
                                      "it should always spawn.  You can move the \"chance\" up to "
                                      "the sealed_item instead of the \"item\" within.",
                                      summary, item_chance );
                            return;
                        }
                        for( const itype_id &t :
                             item_spawner->type.all_possible_results( params ) ) {
                            const itype *spawned_type = item::find_type( t );
                            if( !spawned_type->seed ) {
                                debugmsg( "%s (with flag PLANT) spawns item type %s which is not a "
                                          "seed.", summary, spawned_type->get_id().str() );
                                return;
                            }
                        }
                    }

                    if( item_group_spawner ) {
                        item_group_spawner->check( context, params, x, y );
                        int ig_chance = item_group_spawner->chance.get();
                        if( ig_chance != 100 ) {
                            debugmsg( "%s (with flag PLANT) spawns item group %s with chance %d.  "
                                      "It should have chance 100.  You can move the \"chance\" up "
                                      "to the sealed_item instead of the \"items\" within.",
                                      summary, item_group_spawner->group_id.str(), ig_chance );
                            return;
                        }
                        item_group_id group_id = item_group_spawner->group_id;
                        for( const itype *type :
                             item_group::every_possible_item_from( group_id ) ) {
                            if( !type->seed ) {
                                debugmsg( "%s (with flag PLANT) spawns item group %s which can "
                                          "spawn item %s which is not a seed.",
                                          summary, group_id.str(), type->get_id().str() );
                                return;
                            }
                        }

                    }
                }
            }
        }

        void apply( const mapgendata &dat, const jmapgen_int &x, const jmapgen_int &y,
                    const std::string &context ) const override {
            const int c = chance.get();

            // 100% chance = always generate, otherwise scale by item spawn rate.
            // (except is capped at 1)
            const float spawn_rate = get_option<float>( "ITEM_SPAWNRATE" );
            if( !x_in_y( ( c == 100 ) ? 1 : c * spawn_rate / 100.0f, 1 ) ) {
                return;
            }

            dat.m.furn_set( point( x.get(), y.get() ), f_null );
            if( item_spawner ) {
                item_spawner->apply( dat, x, y, context );
            }
            if( item_group_spawner ) {
                item_group_spawner->apply( dat, x, y, context );
            }
            furn_id chosen_furn = furniture.get( dat );
            dat.m.furn_set( point( x.get(), y.get() ), chosen_furn );
        }
        bool has_vehicle_collision( const mapgendata &dat, const point &p ) const override {
            return dat.m.veh_at( tripoint( p, dat.zlevel() ) ).has_value();
        }
};
/**
 * Translate terrain from one ter_id to another.
 * "from": id of the starting terrain.
 * "to": id of the ending terrain
 * not useful for normal mapgen, very useful for mapgen_update
 */
class jmapgen_translate : public jmapgen_piece
{
    public:
        mapgen_value<ter_id> from;
        mapgen_value<ter_id> to;
        jmapgen_translate( const JsonObject &jsi, const std::string &/*context*/ )
            : from( jsi.get_member( "from" ) )
            , to( jsi.get_member( "to" ) ) {
        }
        mapgen_phase phase() const override {
            return mapgen_phase::transform;
        }
        void apply( const mapgendata &dat, const jmapgen_int &/*x*/, const jmapgen_int &/*y*/,
                    const std::string &/*context*/ ) const override {
            ter_id chosen_from = from.get( dat );
            ter_id chosen_to = to.get( dat );
            dat.m.translate( chosen_from, chosen_to );
        }

        void check( const std::string &oter_name, const mapgen_parameters &parameters,
                    const jmapgen_int &/*x*/, const jmapgen_int &/*y*/
                  ) const override {
            from.check( oter_name, parameters );
            to.check( oter_name, parameters );
        }
};

/**
 * Place a zone
 */
class jmapgen_zone : public jmapgen_piece
{
    public:
        mapgen_value<zone_type_id> zone_type;
        mapgen_value<faction_id> faction;
        std::string name;
        jmapgen_zone( const JsonObject &jsi, const std::string &/*context*/ )
            : zone_type( jsi.get_member( "type" ) )
            , faction( jsi.get_member( "faction" ) ) {
            if( jsi.has_string( "name" ) ) {
                name = jsi.get_string( "name" );
            }
        }
        void apply( const mapgendata &dat, const jmapgen_int &x, const jmapgen_int &y,
                    const std::string &/*context*/ ) const override {
            zone_type_id chosen_zone_type = zone_type.get( dat );
            faction_id chosen_faction = faction.get( dat );
            zone_manager &mgr = zone_manager::get_manager();
            const tripoint start = dat.m.getabs( tripoint( x.val, y.val, 0 ) );
            const tripoint end = dat.m.getabs( tripoint( x.valmax, y.valmax, 0 ) );
            mgr.add( name, chosen_zone_type, chosen_faction, false, true, start, end );
        }

        void check( const std::string &oter_name, const mapgen_parameters &parameters,
                    const jmapgen_int &/*x*/, const jmapgen_int &/*y*/
                  ) const override {
            zone_type.check( oter_name, parameters );
            faction.check( oter_name, parameters );
        }
};

/**
 * Removes items
 */
class jmapgen_remove_items : public jmapgen_piece
{
    public:
        std::vector<itype_id> items_to_remove;
        jmapgen_remove_items( const JsonObject &jo, const std::string &/*context*/ ) {
            for( std::string item_id : jo.get_string_array( "items" ) ) {
                items_to_remove.emplace_back( itype_id( item_id ) );
            }
        }
        mapgen_phase phase() const override {
            return mapgen_phase::removal;
        }
        void apply( const mapgendata &dat, const jmapgen_int &x, const jmapgen_int &y,
                    const std::string &/*context*/ ) const override {
            const tripoint start = dat.m.getabs( tripoint( x.val, y.val, dat.zlevel() ) );
            const tripoint end = dat.m.getabs( tripoint( x.valmax, y.valmax, dat.zlevel() ) );
            std::vector<itype_id> items_to_remove_local = items_to_remove;
            auto item_filter = [items_to_remove_local]( const item & it ) {
                if( items_to_remove_local.empty() ) {
                    return true;
                }
                for( const itype_id &item_id : items_to_remove_local ) {
                    if( it.typeId() == item_id ) {
                        return true;
                    }
                }
                return false;
            };

            if( start == end ) {
                map_selector( get_map().getlocal( start ) ).remove_items_with( item_filter );
            } else {
                tripoint_range<tripoint> range = tripoint_range<tripoint>( get_map().getlocal( start ),
                                                 get_map().getlocal( end ) );
                for( const tripoint &p : range ) {
                    map_selector( p ).remove_items_with( item_filter );
                }
            }
        };

};

/**
 * Removes vehicles
 */
class jmapgen_remove_vehicles : public jmapgen_piece
{
    public:
        std::vector<vproto_id> vehicles_to_remove;
        jmapgen_remove_vehicles( const JsonObject &jo, const std::string &/*context*/ ) {
            for( std::string item_id : jo.get_string_array( "vehicles" ) ) {
                vehicles_to_remove.emplace_back( vproto_id( item_id ) );
            }
        }
        mapgen_phase phase() const override {
            return mapgen_phase::removal;
        }
        void apply( const mapgendata &dat, const jmapgen_int &x, const jmapgen_int &y,
                    const std::string &/*context*/ ) const override {

            const tripoint start = dat.m.getabs( tripoint( x.val, y.val, dat.zlevel() ) );
            const tripoint end = dat.m.getabs( tripoint( x.valmax, y.valmax, dat.zlevel() ) );
            if( start == end ) {
                if( optional_vpart_position vp = dat.m.veh_at( dat.m.getlocal( start ) ) ) {
                    bool remove = vehicles_to_remove.empty();
                    for( const vproto_id &vpid : vehicles_to_remove ) {
                        if( vp->vehicle().type == vpid ) {
                            remove = true;
                        }
                    }
                    if( remove ) {
                        dat.m.destroy_vehicle( &vp->vehicle() );
                        get_map().clear_vehicle_level_caches();
                    }
                }
            } else {
                tripoint_range<tripoint> range = tripoint_range<tripoint>( start, end );
                for( const tripoint &p : range ) {
                    if( optional_vpart_position vp = dat.m.veh_at( dat.m.getlocal( p ) ) ) {
                        bool remove = vehicles_to_remove.empty();
                        for( const vproto_id &vpid : vehicles_to_remove ) {
                            if( vp->vehicle().type == vpid ) {
                                remove = true;
                            }
                        }
                        if( remove ) {
                            dat.m.destroy_vehicle( &vp->vehicle() );
                            get_map().clear_vehicle_level_caches();
                        }
                    }
                }
            }
        }
};

// Removes furniture, traps, vehicles, items, fields, graffiti
class jmapgen_remove_all : public jmapgen_piece
{
    public:
        jmapgen_remove_all( const JsonObject &/*jo*/, const std::string &/*context*/ ) {
        }
        mapgen_phase phase() const override {
            return mapgen_phase::removal;
        }
        void apply( const mapgendata &dat, const jmapgen_int &x, const jmapgen_int &y,
                    const std::string &/*context*/ ) const override {

            const tripoint start = tripoint( x.val, y.val, dat.zlevel() );
            const tripoint end = tripoint( x.valmax, y.valmax, dat.zlevel() );
            for( const tripoint &p : tripoint_range<tripoint>( start, end ) ) {
                dat.m.furn_clear( p );
                dat.m.i_clear( p );
                dat.m.remove_trap( p );
                dat.m.clear_fields( p );
                dat.m.delete_graffiti( p );
                if( optional_vpart_position vp = dat.m.veh_at( p ) ) {
                    dat.m.destroy_vehicle( &vp->vehicle() );
                    get_map().clear_vehicle_level_caches();
                }
            }
        }
};

/**
 * Calls another mapgen call inside the current one.
 * Note: can't use regular overmap ids.
 * @param entries list of pairs [nested mapgen id, weight].
 */
class jmapgen_nested : public jmapgen_piece
{
    private:
        class neighbor_oter_check
        {
            private:
                std::unordered_map<direction, cata::flat_set<oter_type_str_id>> neighbors;
            public:
                explicit neighbor_oter_check( const JsonObject &jsi ) {
                    for( direction dir : all_enum_values<direction>() ) {
                        cata::flat_set<oter_type_str_id> dir_neighbours =
                            jsi.get_tags<oter_type_str_id, cata::flat_set<oter_type_str_id>>(
                                io::enum_to_string( dir ) );
                        if( !dir_neighbours.empty() ) {
                            neighbors[dir] = std::move( dir_neighbours );
                        }
                    }
                }

                void check( const std::string &/*oter_name*/, const mapgen_parameters & ) const {
                    // The check is ot_match_type::contains, so actually these
                    // don't need to be valid ids, although they were until
                    // recently.  TODO: permit the JSON to specify which match
                    // type is intended and check where applicable.

                    //for( const std::pair<const direction, cata::flat_set<oter_type_str_id>> &p :
                    //     neighbors ) {
                    //    for( const oter_type_str_id &id : p.second ) {
                    //        if( !id.is_valid() ) {
                    //            debugmsg( "Invalid oter_str_id '%s' in %s", id.str(), oter_name );
                    //        }
                    //    }
                    //}
                }

                bool test( const mapgendata &dat ) const {
                    for( const std::pair<const direction, cata::flat_set<oter_type_str_id>> &p :
                         neighbors ) {
                        const direction dir = p.first;
                        const cata::flat_set<oter_type_str_id> &allowed_neighbors = p.second;

                        cata_assert( !allowed_neighbors.empty() );

                        bool this_direction_matches = false;
                        for( const oter_type_str_id &allowed_neighbor : allowed_neighbors ) {
                            this_direction_matches |=
                                is_ot_match( allowed_neighbor.str(), dat.neighbor_at( dir ).id(),
                                             ot_match_type::contains );
                        }
                        if( !this_direction_matches ) {
                            return false;
                        }
                    }
                    return true;
                }
        };

        class neighbor_join_check
        {
            private:
                std::unordered_map<cube_direction, cata::flat_set<std::string>> neighbors;
            public:
                explicit neighbor_join_check( const JsonObject &jsi ) {
                    for( cube_direction dir : all_enum_values<cube_direction>() ) {
                        cata::flat_set<std::string> dir_neighbours =
                            jsi.get_tags<std::string, cata::flat_set<std::string>>(
                                io::enum_to_string( dir ) );
                        if( !dir_neighbours.empty() ) {
                            neighbors[dir] = std::move( dir_neighbours );
                        }
                    }
                }

                void check( const std::string &, const mapgen_parameters & ) const {
                    // TODO: check join ids are valid
                }

                bool test( const mapgendata &dat ) const {
                    for( const std::pair<const cube_direction, cata::flat_set<std::string>> &p :
                         neighbors ) {
                        const cube_direction dir = p.first;
                        const cata::flat_set<std::string> &allowed_joins = p.second;

                        cata_assert( !allowed_joins.empty() );

                        bool this_direction_matches = false;
                        for( const std::string &allowed_join : allowed_joins ) {
                            this_direction_matches |= dat.has_join( dir, allowed_join );
                        }
                        if( !this_direction_matches ) {
                            return false;
                        }
                    }
                    return true;
                }
        };

    public:
        weighted_int_list<mapgen_value<nested_mapgen_id>> entries;
        weighted_int_list<mapgen_value<nested_mapgen_id>> else_entries;
        neighbor_oter_check neighbor_oters;
        neighbor_join_check neighbor_joins;
        jmapgen_nested( const JsonObject &jsi, const std::string &/*context*/ )
            : neighbor_oters( jsi.get_object( "neighbors" ) )
            , neighbor_joins( jsi.get_object( "joins" ) ) {
            if( jsi.has_member( "chunks" ) ) {
                load_weighted_list( jsi.get_member( "chunks" ), entries, 100 );
            }
            if( jsi.has_member( "else_chunks" ) ) {
                load_weighted_list( jsi.get_member( "else_chunks" ), else_entries, 100 );
            }
        }
        mapgen_phase phase() const override {
            return mapgen_phase::nested_mapgen;
        }
        void merge_parameters_into( mapgen_parameters &params,
                                    const std::string &outer_context ) const override {
            auto merge_from = [&]( const mapgen_value<nested_mapgen_id> &val ) {
                for( const nested_mapgen_id &id : val.all_possible_results( params ) ) {
                    if( id.is_null() ) {
                        return;
                    }
                    const auto iter = nested_mapgens.find( id );
                    if( iter == nested_mapgens.end() ) {
                        debugmsg( "Unknown nested mapgen function id '%s'", id.str() );
                        return;
                    }
                    using Obj = weighted_object<int, std::shared_ptr<mapgen_function_json_nested>>;
                    for( const Obj &nested : iter->second.funcs() ) {
                        nested.obj->merge_non_nest_parameters_into( params, outer_context );
                    }
                }
            };

            for( const weighted_object<int, mapgen_value<nested_mapgen_id>> &name : entries ) {
                merge_from( name.obj );
            }

            for( const weighted_object<int, mapgen_value<nested_mapgen_id>> &name : else_entries ) {
                merge_from( name.obj );
            }
        }
        const weighted_int_list<mapgen_value<nested_mapgen_id>> &get_entries(
        const mapgendata &dat ) const {
            if( neighbor_oters.test( dat ) && neighbor_joins.test( dat ) ) {
                return entries;
            } else {
                return else_entries;
            }
        }
        void apply( const mapgendata &dat, const jmapgen_int &x, const jmapgen_int &y,
                    const std::string &context ) const override {
            const mapgen_value<nested_mapgen_id> *val = get_entries( dat ).pick();
            if( val == nullptr ) {
                return;
            }

            const nested_mapgen_id res = val->get( dat );
            if( res.is_empty() || res.is_null() ) {
                // This will be common when neighbors.test(...) is false, since else_entires is
                // often empty.
                return;
            }
            const auto iter = nested_mapgens.find( res );
            if( iter == nested_mapgens.end() ) {
                debugmsg( "Unknown nested mapgen function id %s", res.str() );
                return;
            }

            // A second roll? Let's allow it for now
            const auto &ptr = iter->second.funcs().pick();
            if( ptr == nullptr ) {
                return;
            }

            ( *ptr )->nest( dat, point( x.get(), y.get() ), context );
        }
        void check( const std::string &oter_name, const mapgen_parameters &parameters,
                    const jmapgen_int &x, const jmapgen_int &y
                  ) const override {
            for( const weighted_object<int, mapgen_value<nested_mapgen_id>> &p : entries ) {
                p.obj.check( oter_name, parameters );
            }
            for( const weighted_object<int, mapgen_value<nested_mapgen_id>> &p : else_entries ) {
                p.obj.check( oter_name, parameters );
            }
            neighbor_oters.check( oter_name, parameters );
            neighbor_joins.check( oter_name, parameters );

            // Check whether any of the nests can attempt to place stuff out of
            // bounds
            std::unordered_map<point, nested_mapgen_id> nest_placement_coords;
            auto add_coords_from = [&]( const mapgen_value<nested_mapgen_id> &nest_id_val ) {
                for( const nested_mapgen_id &nest_id :
                     nest_id_val.all_possible_results( parameters ) ) {
                    if( nest_id.is_null() ) {
                        continue;
                    }
                    for( const point &p : nest_id->all_placement_coords() ) {
                        nest_placement_coords.emplace( p, nest_id );
                    }
                }
            };
            for( const weighted_object<int, mapgen_value<nested_mapgen_id>> &p : entries ) {
                add_coords_from( p.obj );
            }
            for( const weighted_object<int, mapgen_value<nested_mapgen_id>> &p : else_entries ) {
                add_coords_from( p.obj );
            }

            point max_relative;
            nested_mapgen_id offending_nest_x;
            nested_mapgen_id offending_nest_y;

            for( const std::pair<const point, nested_mapgen_id> &p : nest_placement_coords ) {
                if( p.first.x > max_relative.x ) {
                    max_relative.x = p.first.x;
                    offending_nest_x = p.second;
                }
                if( p.first.y > max_relative.y ) {
                    max_relative.y = p.first.y;
                    offending_nest_y = p.second;
                }
            }

            static constexpr int omt_size = SEEX * 2;
            point max = point( x.valmax % omt_size, y.valmax % omt_size ) + max_relative;

            if( max.x >= omt_size ) {
                debugmsg( "nest %s within %s can place something at x = %d, which is in a "
                          "different OMT from the smallest nest origin (%d, %d), and could lead to "
                          "an out of bounds placement",
                          offending_nest_x.str(), oter_name, x.valmax + max_relative.x, x.val,
                          y.val );
            }

            if( max.y >= omt_size ) {
                debugmsg( "nest %s within %s can place something at y = %d, which is in a "
                          "different OMT from the smallest nest origin (%d, %d), and could lead to "
                          "an out of bounds placement",
                          offending_nest_y.str(), oter_name, y.valmax + max_relative.y, x.val,
                          y.val );
            }
        }
        bool has_vehicle_collision( const mapgendata &dat, const point &p ) const override {
            const weighted_int_list<mapgen_value<nested_mapgen_id>> &selected_entries =
                        get_entries( dat );
            if( selected_entries.empty() ) {
                return false;
            }

            for( const auto &entry : selected_entries ) {
                nested_mapgen_id id = entry.obj.get( dat );
                if( id.is_null() ) {
                    continue;
                }
                const auto iter = nested_mapgens.find( id );
                if( iter == nested_mapgens.end() ) {
                    return false;
                }
                for( const auto &nest : iter->second.funcs() ) {
                    if( nest.obj->has_vehicle_collision( dat, p ) ) {
                        return true;
                    }
                }
            }

            return false;
        }
};

jmapgen_objects::jmapgen_objects( const point &offset, const point &mapsize, const point &tot_size )
    : m_offset( offset )
    , mapgensize( mapsize )
    , total_size( tot_size )
{}

bool jmapgen_objects::check_bounds( const jmapgen_place &place, const JsonObject &jso )
{
    return common_check_bounds( place.x, place.y, mapgensize, jso );
}

void jmapgen_objects::add( const jmapgen_place &place,
                           const shared_ptr_fast<const jmapgen_piece> &piece )
{
    objects.emplace_back( place, piece );
}

template<typename PieceType>
void jmapgen_objects::load_objects( const JsonArray &parray, const std::string &context )
{
    for( JsonObject jsi : parray ) {
        jmapgen_place where( jsi );
        where.offset( m_offset );

        if( check_bounds( where, jsi ) ) {
            add( where, make_shared_fast<PieceType>( jsi, context ) );
        } else {
            jsi.allow_omitted_members();
        }
    }
}

template<>
void jmapgen_objects::load_objects<jmapgen_loot>(
    const JsonArray &parray, const std::string &/*context*/ )
{
    for( JsonObject jsi : parray ) {
        jmapgen_place where( jsi );
        where.offset( m_offset );

        if( !check_bounds( where, jsi ) ) {
            jsi.allow_omitted_members();
            continue;
        }

        auto loot = make_shared_fast<jmapgen_loot>( jsi );
        // spawn rates < 1 are handled in item_group
        const float rate = std::max( get_option<float>( "ITEM_SPAWNRATE" ), 1.0f );

        if( where.repeat.valmax != 1 ) {
            // if loot can repeat scale according to rate
            where.repeat.val = std::max( static_cast<int>( where.repeat.val * rate ), 1 );
            where.repeat.valmax = std::max( static_cast<int>( where.repeat.valmax * rate ), 1 );

        } else if( loot->chance != 100 ) {
            // otherwise except where chance is 100% scale probability
            loot->chance = std::max( std::min( static_cast<int>( loot->chance * rate ), 100 ), 1 );
        }

        add( where, loot );
    }
}

template<typename PieceType>
void jmapgen_objects::load_objects( const JsonObject &jsi, const std::string &member_name,
                                    const std::string &context )
{
    if( !jsi.has_member( member_name ) ) {
        return;
    }
    load_objects<PieceType>( jsi.get_array( member_name ), member_name + " in " + context );
}

template<typename PieceType>
void load_place_mapings( const JsonObject &jobj, mapgen_palette::placing_map::mapped_type &vect,
                         const std::string &context )
{
    vect.push_back( make_shared_fast<PieceType>( jobj, context ) );
}

/*
This is the default load function for mapgen pieces that only support loading from a json object,
not from a simple string.
Most non-trivial mapgen pieces (like item spawn which contains at least the item group and chance)
are like this. Other pieces (trap, furniture ...) can be loaded from a single string and have
an overload below.
The mapgen piece is loaded from the member of the json object named key.
*/
template<typename PieceType>
void load_place_mapings( const JsonValue &value, mapgen_palette::placing_map::mapped_type &vect,
                         const std::string &context )
{
    if( value.test_object() ) {
        load_place_mapings<PieceType>( value.get_object(), vect, context );
    } else {
        for( JsonObject jo : value.get_array() ) {
            load_place_mapings<PieceType>( jo, vect, context );
            jo.allow_omitted_members();
        }
    }
}

/*
This function allows loading the mapgen pieces from a single string, *or* a json object.
*/
template<typename PieceType>
void load_place_mapings_string(
    const JsonValue &value, mapgen_palette::placing_map::mapped_type &vect,
    const std::string &context )
{
    if( value.test_string() || value.test_object() ) {
        try {
            vect.push_back( make_shared_fast<PieceType>( value ) );
        } catch( const std::runtime_error &err ) {
            // Using the json object here adds nice formatting and context information
            value.throw_error( err.what() );
        }
    } else {
        for( const JsonValue entry : value.get_array() ) {
            if( entry.test_string() ) {
                try {
                    vect.push_back( make_shared_fast<PieceType>( entry ) );
                } catch( const std::runtime_error &err ) {
                    // Using the json object here adds nice formatting and context information
                    entry.throw_error( err.what() );
                }
            } else {
                load_place_mapings<PieceType>( entry.get_object(), vect, context );
            }
        }
    }
}
/*
This function is like load_place_mapings_string, except if the input is an array it will create an
instance of jmapgen_alternatively which will chose the mapgen piece to apply to the map randomly.
Use this with terrain or traps or other things that can not be applied twice to the same place.
*/
template<typename PieceType>
void load_place_mapings_alternatively(
    const JsonValue &value, mapgen_palette::placing_map::mapped_type &vect,
    const std::string &context )
{
    if( !value.test_array() ) {
        load_place_mapings_string<PieceType>( value, vect, context );
    } else {
        auto alter = make_shared_fast< jmapgen_alternatively<PieceType> >();
        for( const JsonValue entry : value.get_array() ) {
            if( entry.test_string() ) {
                try {
                    alter->alternatives.emplace_back( entry );
                } catch( const std::runtime_error &err ) {
                    // Using the json object here adds nice formatting and context information
                    entry.throw_error( err.what() );
                }
            } else if( entry.test_object() ) {
                JsonObject jsi = entry.get_object();
                alter->alternatives.emplace_back( jsi, context );
            } else if( entry.test_array() ) {
                // If this is an array, it means it is an entry followed by a desired total count of instances.
                JsonArray piece_and_count_jarr = entry.get_array();
                if( piece_and_count_jarr.size() != 2 ) {
                    piece_and_count_jarr.throw_error( "Array must have exactly two entries: the object, then the count." );
                }

                // Test if this is a string or object, and then just emplace it.
                if( piece_and_count_jarr.test_string() || piece_and_count_jarr.test_object() ) {
                    try {
                        alter->alternatives.emplace_back( piece_and_count_jarr.next() );
                    } catch( const std::runtime_error &err ) {
                        piece_and_count_jarr.throw_error( err.what() );
                    }
                } else {
                    piece_and_count_jarr.throw_error( "First entry must be a string or object." );
                }

                if( piece_and_count_jarr.test_int() ) {
                    // We already emplaced the first instance, so do one less.
                    int repeat = std::max( 0, piece_and_count_jarr.next_int() - 1 );
                    PieceType piece_to_repeat = alter->alternatives.back();
                    for( int i = 0; i < repeat; i++ ) {
                        alter->alternatives.emplace_back( piece_to_repeat );
                    }
                } else {
                    piece_and_count_jarr.throw_error( "Second entry must be an integer." );
                }
            }
        }
        vect.push_back( alter );
    }
}

template<>
void load_place_mapings<jmapgen_trap>(
    const JsonValue &value, mapgen_palette::placing_map::mapped_type &vect,
    const std::string &context )
{
    load_place_mapings_alternatively<jmapgen_trap>( value, vect, context );
}

template<>
void load_place_mapings<jmapgen_furniture>( const JsonValue &value,
        mapgen_palette::placing_map::mapped_type &vect, const std::string &context )
{
    load_place_mapings_alternatively<jmapgen_furniture>( value, vect, context );
}

template<>
void load_place_mapings<jmapgen_terrain>( const JsonValue &value,
        mapgen_palette::placing_map::mapped_type &vect, const std::string &context )
{
    load_place_mapings_alternatively<jmapgen_terrain>( value, vect, context );
}

template<typename PieceType>
void mapgen_palette::load_place_mapings( const JsonObject &jo, const std::string &member_name,
        placing_map &format_placings, const std::string &context )
{
    if( jo.has_object( "mapping" ) ) {
        for( const JsonMember member : jo.get_object( "mapping" ) ) {
            const map_key key( member );
            JsonObject sub = member.get_object();
            sub.allow_omitted_members();
            if( !sub.has_member( member_name ) ) {
                continue;
            }
            auto &vect = format_placings[ key ];
            // NOLINTNEXTLINE(cata-translate-string-literal)
            std::string this_context = string_format( "%s in mapping in %s", member_name, context );
            ::load_place_mapings<PieceType>( sub.get_member( member_name ), vect, this_context );
        }
    }
    if( !jo.has_object( member_name ) ) {
        return;
    }
    for( const JsonMember member : jo.get_object( member_name ) ) {
        const map_key key( member );
        auto &vect = format_placings[ key ];
        std::string this_context =
            // NOLINTNEXTLINE(cata-translate-string-literal)
            string_format( "%s %s in %s", member_name, member.name(), context );
        ::load_place_mapings<PieceType>( member, vect, this_context );
    }
}

static std::map<palette_id, mapgen_palette> palettes;

template<>
const mapgen_palette &string_id<mapgen_palette>::obj() const
{
    auto it = palettes.find( *this );
    if( it == palettes.end() ) {
        static const mapgen_palette null_palette;
        return null_palette;
    }
    return it->second;
}

template<>
bool string_id<mapgen_palette>::is_valid() const
{
    return palettes.find( *this ) != palettes.end();
}

void mapgen_palette::check()
{
    std::string context = "palette " + id.str();
    jmapgen_int fake_coord( 0 );
    mapgen_parameters no_parameters;
    for( const std::pair<const std::string, mapgen_parameter> &param : parameters.map ) {
        std::string this_context = string_format( "parameter %s in %s", param.first, context );
        param.second.check( no_parameters, this_context );
    }
    for( const std::pair<const map_key, std::vector<shared_ptr_fast<const jmapgen_piece>>> &p :
         format_placings ) {
        for( const shared_ptr_fast<const jmapgen_piece> &j : p.second ) {
            j->check( context, parameters, fake_coord, fake_coord );
        }
    }
}

mapgen_palette mapgen_palette::load_temp( const JsonObject &jo, const std::string &src,
        const std::string &context )
{
    return load_internal( jo, src, context, false, true );
}

void mapgen_palette::load( const JsonObject &jo, const std::string &src )
{
    mapgen_palette ret = load_internal( jo, src, "", true, false );
    if( ret.id.is_empty() ) {
        jo.throw_error( "Named palette needs an id" );
    }

    palettes[ ret.id ] = ret;
}

const mapgen_palette &mapgen_palette::get( const palette_id &id )
{
    const auto iter = palettes.find( id );
    if( iter != palettes.end() ) {
        return iter->second;
    }

    debugmsg( "Requested palette with unknown id %s", id.c_str() );
    static mapgen_palette dummy;
    return dummy;
}

void mapgen_palette::check_definitions()
{
    for( auto &p : palettes ) {
        p.second.check();
    }
}

void mapgen_palette::reset()
{
    palettes.clear();
}

void mapgen_palette::add( const mapgen_value<std::string> &rh, const add_palette_context &context )
{
    std::vector<std::string> possible_values = rh.all_possible_results( *context.parameters );
    cata_assert( !possible_values.empty() );
    if( possible_values.size() == 1 ) {
        add( palette_id( possible_values.front() ), context );
    } else {
        const auto param_it =
            context.parameters->add_unique_parameter(
                "palette_choice_", rh, cata_variant_type::palette_id,
                mapgen_parameter_scope::overmap_special );
        const std::string &param_name = param_it->first;
        add_palette_context context_with_extra_constraint( context );
        for( const std::string &value : possible_values ) {
            palette_id val_id( value );
            context_with_extra_constraint.constraints.emplace_back( param_name, val_id );
            add( val_id, context_with_extra_constraint );
            context_with_extra_constraint.constraints.pop_back();
        }
    }
}

void mapgen_palette::add( const palette_id &rh, const add_palette_context &context )
{
    add( get( rh ), context );
}

void mapgen_palette::add( const mapgen_palette &rh, const add_palette_context &context )
{
    std::string actual_context = id.is_empty() ? context.context : "palette " + id.str();

    if( !rh.id.is_empty() ) {
        const std::vector<palette_id> &ancestors = context.ancestors;
        auto loop_start = std::find( ancestors.begin(), ancestors.end(), rh.id );
        if( loop_start != ancestors.end() ) {
            std::string loop_ids = enumerate_as_string( loop_start, ancestors.end(),
            []( const palette_id & i ) {
                return i.str();
            }, enumeration_conjunction::arrow );
            debugmsg( "loop in palette references: %s", loop_ids );
            return;
        }
    }
    add_palette_context new_context = context;
    new_context.ancestors.push_back( rh.id );

    for( const mapgen_value<std::string> &recursive_palette : rh.palettes_used ) {
        add( recursive_palette, new_context );
    }
    for( const auto &placing : rh.format_placings ) {
        const std::vector<mapgen_constraint<palette_id>> &constraints = context.constraints;
        std::vector<shared_ptr_fast<const jmapgen_piece>> constrained_placings = placing.second;
        if( !constraints.empty() ) {
            for( shared_ptr_fast<const jmapgen_piece> &piece : constrained_placings ) {
                piece = make_shared_fast<jmapgen_constrained<palette_id>>(
                            std::move( piece ), constraints );
            }
        }
        std::vector<shared_ptr_fast<const jmapgen_piece>> &these_placings =
                    format_placings[placing.first];
        these_placings.insert( these_placings.end(),
                               constrained_placings.begin(), constrained_placings.end() );
    }
    for( const auto &placing : rh.keys_with_terrain ) {
        keys_with_terrain.insert( placing );
    }
    parameters.check_and_merge( rh.parameters, actual_context );
}

mapgen_palette mapgen_palette::load_internal( const JsonObject &jo, const std::string &,
        const std::string &context, bool require_id, bool allow_recur )
{
    mapgen_palette new_pal;
    auto &format_placings = new_pal.format_placings;
    auto &keys_with_terrain = new_pal.keys_with_terrain;
    if( require_id ) {
        new_pal.id = palette_id( jo.get_string( "id" ) );
    }

    jo.read( "parameters", new_pal.parameters.map );

    if( jo.has_array( "palettes" ) ) {
        jo.read( "palettes", new_pal.palettes_used );
        if( allow_recur ) {
            // allow_recur means that it's safe to assume all the palettes have
            // been defined and we can inline now.  Otherwise we just leave the
            // list in our palettes_used array and it will be consumed
            // recursively by calls to add which add this palette.
            add_palette_context add_context{ context, &new_pal.parameters };
            for( auto &p : new_pal.palettes_used ) {
                new_pal.add( p, add_context );
            }
            new_pal.palettes_used.clear();
        }
    }

    // mandatory: every character in rows must have matching entry, unless fill_ter is set
    // "terrain": { "a": "t_grass", "b": "t_lava" }.  To help enforce this we
    // keep track of everything in the "terrain" object
    if( jo.has_member( "terrain" ) ) {
        for( const JsonMember member : jo.get_object( "terrain" ) ) {
            keys_with_terrain.insert( map_key( member ) );
        }
    }

    std::string c = "palette " + new_pal.id.str();
    new_pal.load_place_mapings<jmapgen_terrain>( jo, "terrain", format_placings, c );
    new_pal.load_place_mapings<jmapgen_furniture>( jo, "furniture", format_placings, c );
    new_pal.load_place_mapings<jmapgen_field>( jo, "fields", format_placings, c );
    new_pal.load_place_mapings<jmapgen_npc>( jo, "npcs", format_placings, c );
    new_pal.load_place_mapings<jmapgen_sign>( jo, "signs", format_placings, c );
    new_pal.load_place_mapings<jmapgen_vending_machine>( jo, "vendingmachines", format_placings, c );
    new_pal.load_place_mapings<jmapgen_toilet>( jo, "toilets", format_placings, c );
    new_pal.load_place_mapings<jmapgen_gaspump>( jo, "gaspumps", format_placings, c );
    new_pal.load_place_mapings<jmapgen_item_group>( jo, "items", format_placings, c );
    new_pal.load_place_mapings<jmapgen_monster_group>( jo, "monsters", format_placings, c );
    new_pal.load_place_mapings<jmapgen_vehicle>( jo, "vehicles", format_placings, c );
    // json member name is not optimal, it should be plural like all the others above, but that conflicts
    // with the items entry with refers to item groups.
    new_pal.load_place_mapings<jmapgen_spawn_item>( jo, "item", format_placings, c );
    new_pal.load_place_mapings<jmapgen_remove_items>( jo, "remove_items", format_placings, c );
    new_pal.load_place_mapings<jmapgen_remove_vehicles>( jo, "remove_vehicles", format_placings, c );
    new_pal.load_place_mapings<jmapgen_remove_all>( jo, "remove_all", format_placings, c );
    new_pal.load_place_mapings<jmapgen_trap>( jo, "traps", format_placings, c );
    new_pal.load_place_mapings<jmapgen_monster>( jo, "monster", format_placings, c );
    new_pal.load_place_mapings<jmapgen_make_rubble>( jo, "rubble", format_placings, c );
    new_pal.load_place_mapings<jmapgen_computer>( jo, "computers", format_placings, c );
    new_pal.load_place_mapings<jmapgen_sealed_item>( jo, "sealed_item", format_placings, c );
    new_pal.load_place_mapings<jmapgen_nested>( jo, "nested", format_placings, c );
    new_pal.load_place_mapings<jmapgen_liquid_item>( jo, "liquids", format_placings, c );
    new_pal.load_place_mapings<jmapgen_corpse>( jo, "corpses", format_placings, c );
    new_pal.load_place_mapings<jmapgen_graffiti>( jo, "graffiti", format_placings, c );
    new_pal.load_place_mapings<jmapgen_translate>( jo, "translate", format_placings, c );
    new_pal.load_place_mapings<jmapgen_zone>( jo, "zones", format_placings, c );
    new_pal.load_place_mapings<jmapgen_ter_furn_transform>( jo, "ter_furn_transforms",
            format_placings, c );
    new_pal.load_place_mapings<jmapgen_faction>( jo, "faction_owner_character", format_placings, c );

    for( mapgen_palette::placing_map::value_type &p : format_placings ) {
        p.second.erase(
            std::remove_if(
                p.second.begin(), p.second.end(),
        []( const shared_ptr_fast<const jmapgen_piece> &placing ) {
            return placing->is_nop();
        } ), p.second.end() );
    }
    return new_pal;
}

mapgen_palette::add_palette_context::add_palette_context(
    const std::string &ctx, mapgen_parameters *params )
    : context( ctx )
    , parameters( params )
{}

bool mapgen_function_json::setup_internal( const JsonObject &jo )
{
    // Just to make sure no one does anything stupid
    if( jo.has_member( "mapgensize" ) ) {
        jo.throw_error( "\"mapgensize\" only allowed for nested mapgen" );
    }

    // something akin to mapgen fill_background.
    if( jo.has_string( "fill_ter" ) ) {
        fill_ter = ter_str_id( jo.get_string( "fill_ter" ) ).id();
    }

    if( jo.has_member( "rotation" ) ) {
        rotation = jmapgen_int( jo, "rotation" );
    }

    if( jo.has_member( "predecessor_mapgen" ) ) {
        predecessor_mapgen = oter_str_id( jo.get_string( "predecessor_mapgen" ) ).id();
    } else {
        predecessor_mapgen = oter_str_id::NULL_ID();
    }

    jo.read( "fallback_predecessor_mapgen", fallback_predecessor_mapgen_ );

    return fill_ter != t_null || predecessor_mapgen != oter_str_id::NULL_ID() ||
           fallback_predecessor_mapgen_ != oter_str_id::NULL_ID();
}

bool mapgen_function_json_nested::setup_internal( const JsonObject &jo )
{
    // Mandatory - nested mapgen must be explicitly sized
    if( jo.has_array( "mapgensize" ) ) {
        JsonArray jarr = jo.get_array( "mapgensize" );
        mapgensize = point( jarr.get_int( 0 ), jarr.get_int( 1 ) );
        if( mapgensize.x == 0 || mapgensize.x != mapgensize.y ) {
            // Non-square sizes not implemented yet
            jo.throw_error( "\"mapgensize\" must be an array of two identical, positive numbers" );
        }
        total_size = mapgensize;
    } else {
        jo.throw_error( "Nested mapgen must have \"mapgensize\" set" );
    }

    if( jo.has_member( "rotation" ) ) {
        rotation = jmapgen_int( jo, "rotation" );
    }

    // Nested mapgen is always halal because it can assume underlying map is.
    return true;
}

void mapgen_function_json::setup()
{
    setup_common();
}

void mapgen_function_json_nested::setup()
{
    setup_common();
}

void update_mapgen_function_json::setup()
{
    setup_common();
}

void mapgen_function_json::finalize_parameters()
{
    finalize_parameters_common();
}

void mapgen_function_json_nested::finalize_parameters()
{
    finalize_parameters_common();
}

void update_mapgen_function_json::finalize_parameters()
{
    finalize_parameters_common();
}

struct phase_comparator {
    mapgen_phase get_phase( mapgen_phase p ) const {
        return p;
    }

    mapgen_phase get_phase( const jmapgen_setmap &s ) const {
        return s.phase();
    }

    template<typename PiecePtr>
    mapgen_phase get_phase( const std::pair<jmapgen_place, PiecePtr> &p ) const {
        return p.second->phase();
    }

    template<typename T, typename U>
    bool operator()( const T &l, const U &r ) const {
        return get_phase( l ) < get_phase( r );
    }
};

static const phase_comparator compare_phases{};

/*
 * Parse json, pre-calculating values for stuff, then cheerfully throw json away. Faster than regular mapf, in theory
 */
void mapgen_function_json_base::setup_common()
{
    if( is_ready ) {
        return;
    }
    if( !jsrcloc.path ) {
        debugmsg( "null json source location path" );
        return;
    }
    shared_ptr_fast<std::istream> stream = DynamicDataLoader::get_instance().get_cached_stream(
            *jsrcloc.path );
    JsonIn jsin( *stream, jsrcloc );
    JsonObject jo = jsin.get_object();
    mapgen_defer::defer = false;
    if( !setup_common( jo ) ) {
        jsin.error( "format: no terrain map" );
    }
    if( mapgen_defer::defer ) {
        mapgen_defer::jsi.throw_error( mapgen_defer::message, mapgen_defer::member );
    } else {
        mapgen_defer::jsi = JsonObject();
    }
}

bool mapgen_function_json_base::setup_common( const JsonObject &jo )
{
    bool fallback_terrain_exists = setup_internal( jo );
    JsonArray parray;
    JsonArray sparray;
    JsonObject pjo;

    jo.read( "flags", flags_ );

    // just like mapf::basic_bind("stuff",blargle("foo", etc) ), only json input and faster when applying
    if( jo.has_array( "rows" ) ) {
        mapgen_palette palette = mapgen_palette::load_temp( jo, "dda", context_ );
        auto &keys_with_terrain = palette.keys_with_terrain;
        auto &format_placings = palette.format_placings;

        if( palette.keys_with_terrain.empty() && !fallback_terrain_exists ) {
            return false;
        }

        parameters = palette.get_parameters();

        // mandatory: mapgensize rows of mapgensize character lines, each of which must have a
        // matching key in "terrain", unless fill_ter is set
        // "rows:" [ "aaaajustlikeinmapgen.cpp", "this.must!be!exactly.24!", "and_must_match_terrain_", .... ]
        point expected_dim = mapgensize + m_offset;
        cata_assert( expected_dim.x >= 0 );
        cata_assert( expected_dim.y >= 0 );

        parray = jo.get_array( "rows" );
        if( static_cast<int>( parray.size() ) < expected_dim.y ) {
            parray.throw_error( string_format( "format: rows: must have at least %d rows, not %d",
                                               expected_dim.y, parray.size() ) );
        }
        if( static_cast<int>( parray.size() ) != total_size.y ) {
            parray.throw_error(
                string_format( "format: rows: must have %d rows, not %d; check mapgensize if applicable",
                               total_size.y, parray.size() ) );
        }
        for( int c = m_offset.y; c < expected_dim.y; c++ ) {
            const std::string row = parray.get_string( c );
            std::vector<map_key> row_keys;
            for( const std::string &key : utf8_display_split( row ) ) {
                row_keys.emplace_back( key );
            }
            if( row_keys.size() < static_cast<size_t>( expected_dim.x ) ) {
                parray.throw_error(
                    string_format( "  format: row %d must have at least %d columns, not %d",
                                   c + 1, expected_dim.x, row_keys.size() ) );
            }
            if( row_keys.size() != static_cast<size_t>( total_size.x ) ) {
                parray.throw_error(
                    string_format( "  format: row %d must have %d columns, not %d; check mapgensize if applicable",
                                   c + 1, total_size.x, row_keys.size() ) );
            }
            for( int i = m_offset.x; i < expected_dim.x; i++ ) {
                const point p = point( i, c ) - m_offset;
                const map_key key = row_keys[i];
                const auto iter_ter = keys_with_terrain.find( key );
                const auto fpi = format_placings.find( key );

                const bool has_terrain = iter_ter != keys_with_terrain.end();
                const bool has_placing = fpi != format_placings.end();

                if( !has_terrain && !fallback_terrain_exists ) {
                    parray.string_error(
                        string_format( "format: rows: row %d column %d: "
                                       "'%s' is not in 'terrain', and no 'fill_ter' is set!",
                                       c + 1, i + 1, key.str ), c, i + 1 );
                }
                if( !has_terrain && !has_placing && key.str != " " && key.str != "." ) {
                    try {
                        parray.string_error(
                            string_format( "format: rows: row %d column %d: "
                                           "'%s' has no terrain, furniture, or other definition",
                                           c + 1, i + 1, key.str ), c, i + 1 );
                    } catch( const JsonError &e ) {
                        debugmsg( "(json-error)\n%s", e.what() );
                    }
                }
                if( has_placing ) {
                    jmapgen_place where( p );
                    for( auto &what : fpi->second ) {
                        objects.add( where, what );
                    }
                }
            }
        }
        fallback_terrain_exists = true;
    }

    // No fill_ter? No format? GTFO.
    if( !fallback_terrain_exists ) {
        jo.throw_error(
            "Need one of 'fill_terrain' or 'predecessor_mapgen' or 'rows' + 'terrain'" );
        // TODO: write TFM.
    }

    if( jo.has_array( "set" ) ) {
        setup_setmap( jo.get_array( "set" ) );
    }

    objects.load_objects<jmapgen_remove_all>( jo, "place_remove_all", context_ );
    // "add" is deprecated in favor of "place_item", but kept to support mods
    // which are not under our control.
    objects.load_objects<jmapgen_spawn_item>( jo, "add", context_ );
    objects.load_objects<jmapgen_spawn_item>( jo, "place_item", context_ );
    objects.load_objects<jmapgen_remove_items>( jo, "remove_items", context_ );
    objects.load_objects<jmapgen_field>( jo, "place_fields", context_ );
    objects.load_objects<jmapgen_npc>( jo, "place_npcs", context_ );
    objects.load_objects<jmapgen_sign>( jo, "place_signs", context_ );
    objects.load_objects<jmapgen_vending_machine>( jo, "place_vendingmachines", context_ );
    objects.load_objects<jmapgen_toilet>( jo, "place_toilets", context_ );
    objects.load_objects<jmapgen_liquid_item>( jo, "place_liquids", context_ );
    objects.load_objects<jmapgen_corpse>( jo, "place_corpses", context_ );
    objects.load_objects<jmapgen_gaspump>( jo, "place_gaspumps", context_ );
    objects.load_objects<jmapgen_item_group>( jo, "place_items", context_ );
    objects.load_objects<jmapgen_loot>( jo, "place_loot", context_ );
    objects.load_objects<jmapgen_monster_group>( jo, "place_monsters", context_ );
    objects.load_objects<jmapgen_vehicle>( jo, "place_vehicles", context_ );
    objects.load_objects<jmapgen_remove_vehicles>( jo, "remove_vehicles", context_ );
    objects.load_objects<jmapgen_trap>( jo, "place_traps", context_ );
    objects.load_objects<jmapgen_furniture>( jo, "place_furniture", context_ );
    objects.load_objects<jmapgen_terrain>( jo, "place_terrain", context_ );
    objects.load_objects<jmapgen_monster>( jo, "place_monster", context_ );
    objects.load_objects<jmapgen_make_rubble>( jo, "place_rubble", context_ );
    objects.load_objects<jmapgen_computer>( jo, "place_computers", context_ );
    objects.load_objects<jmapgen_nested>( jo, "place_nested", context_ );
    objects.load_objects<jmapgen_graffiti>( jo, "place_graffiti", context_ );
    objects.load_objects<jmapgen_translate>( jo, "translate_ter", context_ );
    objects.load_objects<jmapgen_zone>( jo, "place_zones", context_ );
    objects.load_objects<jmapgen_ter_furn_transform>( jo, "place_ter_furn_transforms", context_ );
    // Needs to be last as it affects other placed items
    objects.load_objects<jmapgen_faction>( jo, "faction_owner", context_ );

    objects.finalize();

    std::stable_sort( setmap_points.begin(), setmap_points.end(), compare_phases );

    if( !mapgen_defer::defer ) {
        is_ready = true; // skip setup attempts from any additional pointers
    }
    return true;
}

void mapgen_function_json::check() const
{
    check_common();

    if( predecessor_mapgen != oter_str_id::NULL_ID() && expects_predecessor() ) {
        debugmsg( "%s uses both predecessor_mapgen and expects_predecessor; these features are "
                  "incompatible", context_ );
    }
}

void mapgen_function_json::check_consistent_with( const oter_t &ter ) const
{
    bool requires_predecessor = ter.has_flag( oter_flags::requires_predecessor );
    if( expects_predecessor() && !requires_predecessor ) {
        debugmsg( "mapgen for oter_t %s expects a predecessor terrain but oter_type_t %s lacks the "
                  "REQUIRES_PREDECESSOR flag", ter.id.str(), ter.get_type_id().str() );
    }
}

void mapgen_function_json_nested::check() const
{
    check_common();
}

static bool check_furn( const furn_id &id, const std::string &context )
{
    const furn_t &furn = id.obj();
    if( furn.has_flag( ter_furn_flag::TFLAG_PLANT ) ) {
        debugmsg( "json mapgen for %s specifies furniture %s, which has flag "
                  "PLANT.  Such furniture must be specified in a \"sealed_item\" special.",
                  context, furn.id.str() );
        // Only report once per mapgen object, otherwise the reports are
        // very repetitive
        return true;
    }
    return false;
}

void mapgen_function_json_base::check_common() const
{
    if( flags_.test( jmapgen_flags::allow_terrain_under_other_data ) &&
        flags_.test( jmapgen_flags::erase_all_before_placing_terrain ) ) {
        debugmsg( "In %s, flags ERASE_ALL_BEFORE_PLACING_TERRAIN and "
                  "ALLOW_TERRAIN_UNDER_OTHER_DATA cannot be used together", context_ );
    }
    for( const jmapgen_setmap &setmap : setmap_points ) {
        if( setmap.op != JMAPGEN_SETMAP_FURN &&
            setmap.op != JMAPGEN_SETMAP_LINE_FURN &&
            setmap.op != JMAPGEN_SETMAP_SQUARE_FURN ) {
            continue;
        }
        furn_id id( setmap.val.get() );
        if( check_furn( id, context_ ) ) {
            return;
        }
    }

    objects.check( context_, parameters );
}

void mapgen_function_json_base::add_placement_coords_to( std::unordered_set<point> &result ) const
{
    objects.add_placement_coords_to( result );
}

std::unordered_set<point> nested_mapgen::all_placement_coords() const
{
    std::unordered_set<point> result;
    for( const weighted_object<int, std::shared_ptr<mapgen_function_json_nested>> &o : funcs_ ) {
        o.obj->add_placement_coords_to( result );
    }
    return result;
}

void jmapgen_objects::finalize()
{
    std::stable_sort( objects.begin(), objects.end(), compare_phases );
}

void jmapgen_objects::check( const std::string &context, const mapgen_parameters &parameters ) const
{
    for( const jmapgen_obj &obj : objects ) {
        const jmapgen_place &where = obj.first;
        const jmapgen_piece &what = *obj.second;
        what.check( context, parameters, where.x, where.y );
    }
}

void jmapgen_objects::merge_parameters_into( mapgen_parameters &params,
        const std::string &outer_context ) const
{
    for( const jmapgen_obj &obj : objects ) {
        obj.second->merge_parameters_into( params, outer_context );
    }
}

void jmapgen_objects::add_placement_coords_to( std::unordered_set<point> &result ) const
{
    for( const jmapgen_obj &obj : objects ) {
        const jmapgen_place &where = obj.first;
        for( int x = where.x.val; x <= where.x.valmax; ++x ) {
            for( int y = where.y.val; y <= where.y.valmax; ++y ) {
                result.emplace( x, y );
            }
        }
    }
}

/////////////////////////////////////////////////////////////////////////////////
///// 3 - mapgen (gameplay)
///// stuff below is the actual in-game map generation (ill)logic

mapgen_phase jmapgen_setmap::phase() const
{
    switch( op ) {
        case JMAPGEN_SETMAP_TER:
        case JMAPGEN_SETMAP_LINE_TER:
        case JMAPGEN_SETMAP_SQUARE_TER:
            return mapgen_phase::terrain;
        case JMAPGEN_SETMAP_FURN:
        case JMAPGEN_SETMAP_LINE_FURN:
        case JMAPGEN_SETMAP_SQUARE_FURN:
            return mapgen_phase::furniture;
        case JMAPGEN_SETMAP_TRAP:
        case JMAPGEN_SETMAP_TRAP_REMOVE:
        case JMAPGEN_SETMAP_LINE_TRAP:
        case JMAPGEN_SETMAP_LINE_TRAP_REMOVE:
        case JMAPGEN_SETMAP_SQUARE_TRAP:
        case JMAPGEN_SETMAP_SQUARE_TRAP_REMOVE:
            return mapgen_phase::default_;
        case JMAPGEN_SETMAP_RADIATION:
        case JMAPGEN_SETMAP_BASH:
        case JMAPGEN_SETMAP_VARIABLE:
        case JMAPGEN_SETMAP_LINE_RADIATION:
        case JMAPGEN_SETMAP_SQUARE_RADIATION:
            return mapgen_phase::transform;
        case JMAPGEN_SETMAP_OPTYPE_POINT:
        case JMAPGEN_SETMAP_OPTYPE_LINE:
        case JMAPGEN_SETMAP_OPTYPE_SQUARE:
            break;
    }
    debugmsg( "Invalid jmapgen_setmap::op %d", static_cast<int>( op ) );
    return mapgen_phase::default_;
}

/*
 * (set|line|square)_(ter|furn|trap|radiation); simple (x, y, int) or (x1,y1,x2,y2, int) functions
 * TODO: optimize, though gcc -O2 optimizes enough that splitting the switch has no effect
 */
bool jmapgen_setmap::apply( const mapgendata &dat, const point &offset ) const
{
    if( chance != 1 && !one_in( chance ) ) {
        return true;
    }

    const auto get = []( const jmapgen_int & v, int offset ) {
        return v.get() + offset;
    };
    const auto x_get = std::bind( get, x, offset.x );
    const auto y_get = std::bind( get, y, offset.y );
    const auto x2_get = std::bind( get, x2, offset.x );
    const auto y2_get = std::bind( get, y2, offset.y );

    map &m = dat.m;
    const int trepeat = repeat.get();
    for( int i = 0; i < trepeat; i++ ) {
        switch( op ) {
            case JMAPGEN_SETMAP_TER: {
                // TODO: the ter_id should be stored separately and not be wrapped in an jmapgen_int
                m.ter_set( point( x_get(), y_get() ), ter_id( val.get() ) );
            }
            break;
            case JMAPGEN_SETMAP_FURN: {
                // TODO: the furn_id should be stored separately and not be wrapped in an jmapgen_int
                m.furn_set( point( x_get(), y_get() ), furn_id( val.get() ) );
            }
            break;
            case JMAPGEN_SETMAP_TRAP: {
                // TODO: the trap_id should be stored separately and not be wrapped in an jmapgen_int
                mtrap_set( &m, point( x_get(), y_get() ), trap_id( val.get() ) );
            }
            break;
            case JMAPGEN_SETMAP_RADIATION: {
                m.set_radiation( point( x_get(), y_get() ), val.get() );
            }
            break;
            case JMAPGEN_SETMAP_BASH: {
                m.bash( tripoint( x_get(), y_get(), m.get_abs_sub().z ), 9999 );
            }
            break;
            case JMAPGEN_SETMAP_VARIABLE: {
                tripoint point( x_get(), y_get(), m.get_abs_sub().z );
                get_globals().set_global_value( string_val, m.getabs( point ).to_string() );
            }
            break;
            case JMAPGEN_SETMAP_LINE_TER: {
                // TODO: the ter_id should be stored separately and not be wrapped in an jmapgen_int
                m.draw_line_ter( ter_id( val.get() ), point( x_get(), y_get() ), point( x2_get(), y2_get() ) );
            }
            break;
            case JMAPGEN_SETMAP_LINE_FURN: {
                // TODO: the furn_id should be stored separately and not be wrapped in an jmapgen_int
                m.draw_line_furn( furn_id( val.get() ), point( x_get(), y_get() ), point( x2_get(), y2_get() ) );
            }
            break;
            case JMAPGEN_SETMAP_LINE_TRAP: {
                const std::vector<point> line = line_to( point( x_get(), y_get() ), point( x2_get(), y2_get() ),
                                                0 );
                for( const point &i : line ) {
                    // TODO: the trap_id should be stored separately and not be wrapped in an jmapgen_int
                    mtrap_set( &m, i, trap_id( val.get() ) );
                }
            }
            break;
            case JMAPGEN_SETMAP_LINE_TRAP_REMOVE: {
                const std::vector<point> line = line_to( point( x_get(), y_get() ), point( x2_get(), y2_get() ),
                                                0 );
                for( const point &i : line ) {
                    // TODO: the trap_id should be stored separately and not be wrapped in an jmapgen_int
                    mremove_trap( &m, i, trap_id( val.get() ).id() );
                }
            }
            break;
            case JMAPGEN_SETMAP_LINE_RADIATION: {
                const std::vector<point> line = line_to( point( x_get(), y_get() ), point( x2_get(), y2_get() ),
                                                0 );
                for( const point &i : line ) {
                    m.set_radiation( i, static_cast<int>( val.get() ) );
                }
            }
            break;
            case JMAPGEN_SETMAP_SQUARE_TER: {
                // TODO: the ter_id should be stored separately and not be wrapped in an jmapgen_int
                m.draw_square_ter( ter_id( val.get() ), point( x_get(), y_get() ), point( x2_get(), y2_get() ) );
            }
            break;
            case JMAPGEN_SETMAP_SQUARE_FURN: {
                // TODO: the furn_id should be stored separately and not be wrapped in an jmapgen_int
                m.draw_square_furn( furn_id( val.get() ), point( x_get(), y_get() ), point( x2_get(), y2_get() ) );
            }
            break;
            case JMAPGEN_SETMAP_SQUARE_TRAP: {
                const point c( x_get(), y_get() );
                const int cx2 = x2_get();
                const int cy2 = y2_get();
                for( int tx = c.x; tx <= cx2; tx++ ) {
                    for( int ty = c.y; ty <= cy2; ty++ ) {
                        // TODO: the trap_id should be stored separately and not be wrapped in an jmapgen_int
                        mtrap_set( &m, point( tx, ty ), trap_id( val.get() ) );
                    }
                }
            }
            break;
            case JMAPGEN_SETMAP_SQUARE_TRAP_REMOVE: {
                const point c( x_get(), y_get() );
                const int cx2 = x2_get();
                const int cy2 = y2_get();
                for( int tx = c.x; tx <= cx2; tx++ ) {
                    for( int ty = c.y; ty <= cy2; ty++ ) {
                        // TODO: the trap_id should be stored separately and not be wrapped in an jmapgen_int
                        mremove_trap( &m, point( tx, ty ), trap_id( val.get() ).id() );
                    }
                }
            }
            break;
            case JMAPGEN_SETMAP_SQUARE_RADIATION: {
                const point c2( x_get(), y_get() );
                const int cx2 = x2_get();
                const int cy2 = y2_get();
                for( int tx = c2.x; tx <= cx2; tx++ ) {
                    for( int ty = c2.y; ty <= cy2; ty++ ) {
                        m.set_radiation( point( tx, ty ), static_cast<int>( val.get() ) );
                    }
                }
            }
            break;

            default:
                //Suppress warnings
                break;
        }
    }
    return true;
}

bool jmapgen_setmap::has_vehicle_collision( const mapgendata &dat, const point &offset ) const
{
    const auto get = []( const jmapgen_int & v, int v_offset ) {
        return v.get() + v_offset;
    };
    const auto x_get = std::bind( get, x, offset.x );
    const auto y_get = std::bind( get, y, offset.y );
    const auto x2_get = std::bind( get, x2, offset.x );
    const auto y2_get = std::bind( get, y2, offset.y );
    const tripoint start = tripoint( x_get(), y_get(), 0 );
    tripoint end = start;
    switch( op ) {
        case JMAPGEN_SETMAP_TER:
        case JMAPGEN_SETMAP_FURN:
        case JMAPGEN_SETMAP_TRAP:
            break;
        /* lines and squares are the same thing for this purpose */
        case JMAPGEN_SETMAP_LINE_TER:
        case JMAPGEN_SETMAP_LINE_FURN:
        case JMAPGEN_SETMAP_LINE_TRAP:
        case JMAPGEN_SETMAP_LINE_TRAP_REMOVE:
        case JMAPGEN_SETMAP_SQUARE_TER:
        case JMAPGEN_SETMAP_SQUARE_FURN:
        case JMAPGEN_SETMAP_SQUARE_TRAP:
        case JMAPGEN_SETMAP_SQUARE_TRAP_REMOVE:
            end.x = x2_get();
            end.y = y2_get();
            break;
        /* if it's not a terrain, furniture, or trap, it can't collide */
        default:
            return false;
    }
    for( const tripoint &p : dat.m.points_in_rectangle( start, end ) ) {
        if( dat.m.veh_at( p ) ) {
            return true;
        }
    }
    return false;
}

bool mapgen_function_json_base::has_vehicle_collision(
    const mapgendata &dat, const point &offset ) const
{
    for( const jmapgen_setmap &elem : setmap_points ) {
        if( elem.has_vehicle_collision( dat, offset ) ) {
            return true;
        }
    }

    return objects.has_vehicle_collision( dat, offset );
}

static bool apply_mapgen_in_phases(
    const mapgendata &md, const std::vector<jmapgen_setmap> &setmap_points,
    const jmapgen_objects &objects, const point &offset, const std::string &context,
    bool verify = false )
{
    if( verify && objects.has_vehicle_collision( md, offset ) ) {
        return false;
    }

    // We must apply all the mapgen in phases, but the mapgen is split between
    // setmap_points and objects.  So we have to make an outer loop over
    // phases, and apply each type restricted to each phase.
    auto setmap_point = setmap_points.begin();
    for( mapgen_phase phase : all_enum_values<mapgen_phase>() ) {
        for( ; setmap_point != setmap_points.end(); ++setmap_point ) {
            const jmapgen_setmap &elem = *setmap_point;
            if( elem.phase() != phase ) {
                break;
            }
            if( verify && elem.has_vehicle_collision( md, offset ) ) {
                return false;
            }
            elem.apply( md, offset );
        }

        objects.apply( md, phase, offset, context );
    }
    cata_assert( setmap_point == setmap_points.end() );

    resolve_regional_terrain_and_furniture( md );

    return true;
}

/*
 * Apply mapgen as per a derived-from-json recipe; in theory fast, but not very versatile
 */
void mapgen_function_json::generate( mapgendata &md )
{
    map *const m = &md.m;
    if( fill_ter != t_null ) {
        m->draw_fill_background( fill_ter );
    }
    const oter_t &ter = *md.terrain_type();

    auto do_predecessor_mapgen = [&]( mapgendata & predecessor_md ) {
        const std::string function_key = predecessor_md.terrain_type()->get_mapgen_id();
        bool success = run_mapgen_func( function_key, predecessor_md );

        if( !success ) {
            debugmsg( "predecessor mapgen with key %s failed", function_key );
        }

        // Now we have to do some rotation shenanigans. We need to ensure that
        // our predecessor is not rotated out of alignment as part of rotating this location,
        // and there are actually two sources of rotation--the mapgen can rotate explicitly, and
        // the entire overmap terrain may be rotatable. To ensure we end up in the right rotation,
        // we basically have to initially reverse the rotation that we WILL do in the future so that
        // when we apply that rotation, our predecessor is back in its original state while this
        // location is rotated as desired.

        m->rotate( ( -rotation.get() + 4 ) % 4 );

        if( ter.is_rotatable() || ter.is_linear() ) {
            m->rotate( ( -ter.get_rotation() + 4 ) % 4 );
        }
    };

    if( predecessor_mapgen != oter_str_id::NULL_ID() ) {
        mapgendata predecessor_md( md, predecessor_mapgen );
        do_predecessor_mapgen( predecessor_md );
    } else if( expects_predecessor() ) {
        if( md.has_predecessor() ) {
            mapgendata predecessor_md( md, md.last_predecessor() );
            predecessor_md.pop_last_predecessor();
            do_predecessor_mapgen( predecessor_md );
        } else {
            mapgendata predecessor_md( md, fallback_predecessor_mapgen_ );
            do_predecessor_mapgen( predecessor_md );
        }
    }

    mapgendata md_with_params( md, get_args( md, mapgen_parameter_scope::omt ), flags_ );

    apply_mapgen_in_phases( md_with_params, setmap_points, objects, point_zero, context_ );

    m->rotate( rotation.get() );

    if( ter.is_rotatable() || ter.is_linear() ) {
        m->rotate( ter.get_rotation() );
    }
}

bool mapgen_function_json::expects_predecessor() const
{
    return fallback_predecessor_mapgen_ != oter_str_id::NULL_ID();
}

mapgen_parameters mapgen_function_json::get_mapgen_params( mapgen_parameter_scope scope ) const
{
    return parameters.params_for_scope( scope );
}

void mapgen_function_json_nested::nest( const mapgendata &md, const point &offset,
                                        const std::string &outer_context ) const
{
    // TODO: Make rotation work for submaps, then pass this value into elem & objects apply.
    //int chosen_rotation = rotation.get() % 4;

    mapgendata md_with_params( md, get_args( md, mapgen_parameter_scope::nest ), flags_ );

    std::string context = context_;
    context += " in ";
    context += outer_context;
    apply_mapgen_in_phases( md_with_params, setmap_points, objects, offset, context );
}

/*
 * Apply mapgen as per a derived-from-json recipe; in theory fast, but not very versatile
 */
void jmapgen_objects::apply( const mapgendata &dat, mapgen_phase phase,
                             const std::string &context ) const
{
    apply( dat, phase, point_zero, context );
}

void jmapgen_objects::apply( const mapgendata &dat, mapgen_phase phase, const point &offset,
                             const std::string &context ) const
{
    bool terrain_resolved = false;

    auto range_at_phase = std::equal_range( objects.begin(), objects.end(), phase, compare_phases );

    for( auto it = range_at_phase.first; it != range_at_phase.second; ++it ) {
        const jmapgen_obj &obj = *it;
        jmapgen_place where = obj.first;
        where.offset( -offset );
        const jmapgen_piece &what = *obj.second;

        cata_assert( what.phase() == phase );

        if( !terrain_resolved && typeid( what ) == typeid( jmapgen_vehicle ) ) {
            // In order to determine collisions between vehicles and local "terrain" the terrain has to be resolved
            // This code is based on two assumptions:
            // 1. The terrain part of a definition is always placed first.
            // 2. Only vehicles require the terrain to be resolved. The general solution is to use a virtual function.
            resolve_regional_terrain_and_furniture( dat );
            terrain_resolved = true;
        }

        // The user will only specify repeat once in JSON, but it may get loaded both
        // into the what and where in some cases--we just need the greater value of the two.
        const int repeat = std::max( where.repeat.get(), what.repeat.get() );
        for( int i = 0; i < repeat; i++ ) {
            what.apply( dat, where.x, where.y, context );
        }
    }
}

bool jmapgen_objects::has_vehicle_collision( const mapgendata &dat, const point &offset ) const
{
    for( const jmapgen_obj &obj : objects ) {
        jmapgen_place where = obj.first;
        where.offset( -offset );
        const auto &what = *obj.second;
        if( what.has_vehicle_collision( dat, point( where.x.get(), where.y.get() ) ) ) {
            return true;
        }
    }
    return false;
}

/////////////
void map::draw_map( mapgendata &dat )
{
    const oter_id &terrain_type = dat.terrain_type();
    const std::string function_key = terrain_type->get_mapgen_id();
    bool found = true;

    const bool generated = run_mapgen_func( function_key, dat );

    if( !generated ) {
        if( is_ot_match( "slimepit", terrain_type, ot_match_type::prefix ) ||
            is_ot_match( "slime_pit", terrain_type, ot_match_type::prefix ) ) {
            draw_slimepit( dat );
        } else if( is_ot_match( "temple", terrain_type, ot_match_type::prefix ) ) {
            draw_temple( dat );
        } else if( is_ot_match( "mine", terrain_type, ot_match_type::prefix ) ) {
            draw_mine( dat );
        } else if( is_ot_match( "lab", terrain_type, ot_match_type::contains ) ) {
            draw_lab( dat );
        } else {
            found = false;
        }
    }

    if( !found ) {
        // not one of the hardcoded ones!
        // load from JSON???
        debugmsg( "Error: tried to generate map for omtype %s, \"%s\" (id_mapgen %s)",
                  terrain_type.id().c_str(), terrain_type->get_name(), function_key.c_str() );
        fill_background( this, t_floor );
    }

    draw_connections( dat );
}

static const int SOUTH_EDGE = 2 * SEEY - 1;
static const int EAST_EDGE = 2 * SEEX  - 1;

// NOLINTNEXTLINE(readability-function-size)
void map::draw_lab( mapgendata &dat )
{
    const oter_id &terrain_type = dat.terrain_type();
    // To distinguish between types of labs
    bool ice_lab = true;
    bool central_lab = false;
    bool tower_lab = false;

    point p2;

    int lw = 0;
    int rw = 0;
    int tw = 0;
    int bw = 0;

    if( terrain_type == oter_lab || terrain_type == oter_lab_stairs
        || terrain_type == oter_lab_core || terrain_type == oter_ants_lab
        || terrain_type == oter_ants_lab_stairs || terrain_type == oter_ice_lab
        || terrain_type == oter_ice_lab_stairs || terrain_type == oter_ice_lab_core
        || terrain_type == oter_central_lab || terrain_type == oter_central_lab_stairs
        || terrain_type == oter_central_lab_core || terrain_type == oter_tower_lab
        || terrain_type == oter_tower_lab_stairs ) {

        ice_lab = is_ot_match( "ice_lab", terrain_type, ot_match_type::prefix );
        central_lab = is_ot_match( "central_lab", terrain_type, ot_match_type::prefix );
        tower_lab = is_ot_match( "tower_lab", terrain_type, ot_match_type::prefix );

        if( ice_lab ) {
            int temperature = -20 + 30 * dat.zlevel();
            set_temperature( p2, temperature );
            set_temperature( p2 + point( SEEX, 0 ), temperature );
            set_temperature( p2 + point( 0, SEEY ), temperature );
            set_temperature( p2 + point( SEEX, SEEY ), temperature );
        }

        // Check for adjacent sewers; used below
        tw = 0;
        rw = 0;
        bw = 0;
        lw = 0;
        if( ( dat.north()->get_type_id() == oter_type_sewer ) &&
            connects_to( dat.north(), 2 ) ) {
            tw = SOUTH_EDGE + 1;
        }
        if( ( dat.east()->get_type_id() == oter_type_sewer ) &&
            connects_to( dat.east(), 3 ) ) {
            rw = EAST_EDGE + 1;
        }
        if( ( dat.south()->get_type_id() == oter_type_sewer ) &&
            connects_to( dat.south(), 0 ) ) {
            bw = SOUTH_EDGE + 1;
        }
        if( ( dat.west()->get_type_id() == oter_type_sewer ) &&
            connects_to( dat.west(), 1 ) ) {
            lw = EAST_EDGE + 1;
        }
        if( dat.zlevel() == 0 ) { // We're on ground level
            for( int i = 0; i < SEEX * 2; i++ ) {
                for( int j = 0; j < SEEY * 2; j++ ) {
                    if( i <= 1 || i >= SEEX * 2 - 2 ||
                        j <= 1 || j >= SEEY * 2 - 2 ||
                        i == SEEX - 2 || i == SEEX + 1 ) {
                        ter_set( point( i, j ), t_concrete_wall );
                    } else {
                        ter_set( point( i, j ), t_floor );
                    }
                }
            }
            ter_set( point( SEEX - 1, 0 ), t_door_metal_locked );
            ter_set( point( SEEX - 1, 1 ), t_floor );
            ter_set( point( SEEX, 0 ), t_door_metal_locked );
            ter_set( point( SEEX, 1 ), t_floor );
            ter_set( point( SEEX - 2 + rng( 0, 1 ) * 3, 0 ), t_card_science );
            ter_set( point( SEEX - 2, SEEY ), t_door_metal_c );
            ter_set( point( SEEX + 1, SEEY ), t_door_metal_c );
            ter_set( point( SEEX - 2, SEEY - 1 ), t_door_metal_c );
            ter_set( point( SEEX + 1, SEEY - 1 ), t_door_metal_c );
            ter_set( point( SEEX - 1, SEEY * 2 - 3 ), t_stairs_down );
            ter_set( point( SEEX, SEEY * 2 - 3 ), t_stairs_down );
            science_room( this, point( 2, 2 ), point( SEEX - 3, SEEY * 2 - 3 ), dat.zlevel(), 1 );
            science_room( this, point( SEEX + 2, 2 ), point( SEEX * 2 - 3, SEEY * 2 - 3 ), dat.zlevel(), 3 );

            place_spawns( GROUP_TURRET, 1, point( SEEX, 5 ), point( SEEX, 5 ), 1, true );

            if( dat.east()->get_type_id() == oter_type_road ) {
                rotate( 1 );
            } else if( dat.south()->get_type_id() == oter_type_road ) {
                rotate( 2 );
            } else if( dat.west()->get_type_id() == oter_type_road ) {
                rotate( 3 );
            }
        } else if( tw != 0 || rw != 0 || lw != 0 || bw != 0 ) { // Sewers!
            for( int i = 0; i < SEEX * 2; i++ ) {
                for( int j = 0; j < SEEY * 2; j++ ) {
                    ter_set( point( i, j ), t_thconc_floor );
                    if( ( ( i < lw || i > EAST_EDGE - rw ) && j > SEEY - 3 && j < SEEY + 2 ) ||
                        ( ( j < tw || j > SOUTH_EDGE - bw ) && i > SEEX - 3 && i < SEEX + 2 ) ) {
                        ter_set( point( i, j ), t_sewage );
                    }
                    if( ( i == 0 && is_ot_match( "lab", dat.east(), ot_match_type::contains ) ) || i == EAST_EDGE ) {
                        if( ter( point( i, j ) ) == t_sewage ) {
                            ter_set( point( i, j ), t_bars );
                        } else if( j == SEEY - 1 || j == SEEY ) {
                            ter_set( point( i, j ), t_door_metal_c );
                        } else {
                            ter_set( point( i, j ), t_concrete_wall );
                        }
                    } else if( ( j == 0 && is_ot_match( "lab", dat.north(), ot_match_type::contains ) ) ||
                               j == SOUTH_EDGE ) {
                        if( ter( point( i, j ) ) == t_sewage ) {
                            ter_set( point( i, j ), t_bars );
                        } else if( i == SEEX - 1 || i == SEEX ) {
                            ter_set( point( i, j ), t_door_metal_c );
                        } else {
                            ter_set( point( i, j ), t_concrete_wall );
                        }
                    }
                }
            }
        } else { // We're below ground, and no sewers
            // Set up the boundaries of walls (connect to adjacent lab squares)
            tw = is_ot_match( "lab", dat.north(), ot_match_type::contains ) ? 0 : 2;
            rw = is_ot_match( "lab", dat.east(), ot_match_type::contains ) ? 1 : 2;
            bw = is_ot_match( "lab", dat.south(), ot_match_type::contains ) ? 1 : 2;
            lw = is_ot_match( "lab", dat.west(), ot_match_type::contains ) ? 0 : 2;

            int boarders = 0;
            if( tw == 0 ) {
                boarders++;
            }
            if( rw == 1 ) {
                boarders++;
            }
            if( bw == 1 ) {
                boarders++;
            }
            if( lw == 0 ) {
                boarders++;
            }

            const auto maybe_insert_stairs = [this]( const oter_id & terrain,  const ter_id & t_stair_type ) {
                if( is_ot_match( "stairs", terrain, ot_match_type::contains ) ) {
                    const auto predicate = [this]( const tripoint & p ) {
                        return ter( p ) == t_thconc_floor && furn( p ) == f_null && tr_at( p ).is_null();
                    };
                    const auto range = points_in_rectangle( { 0, 0, abs_sub.z }, { SEEX * 2 - 2, SEEY * 2 - 2, abs_sub.z } );

                    if( const auto p = random_point( range, predicate ) ) {
                        ter_set( *p, t_stair_type );
                    }
                }
            };

            //A lab area with only one entrance
            if( boarders == 1 ) {
                // If you remove the usage of "lab_1side" here, remove it from mapgen_factory::get_usages above as well.
                if( oter_mapgen.generate( dat, "lab_1side" ) ) {
                    if( tw == 2 ) {
                        rotate( 2 );
                    }
                    if( rw == 2 ) {
                        rotate( 1 );
                    }
                    if( lw == 2 ) {
                        rotate( 3 );
                    }
                } else {
                    debugmsg( "Error: Tried to generate 1-sided lab but no lab_1side json exists." );
                }
                maybe_insert_stairs( dat.above(), t_stairs_up );
                maybe_insert_stairs( terrain_type, t_stairs_down );
            } else {
                const int hardcoded_4side_map_weight = 1500; // weight of all hardcoded maps.
                // If you remove the usage of "lab_4side" here, remove it from mapgen_factory::get_usages above as well.
                if( oter_mapgen.generate( dat, "lab_4side", hardcoded_4side_map_weight ) ) {
                    // If the map template hasn't handled borders, handle them in code.
                    // Rotated maps cannot handle borders and have to be caught in code.
                    // We determine if a border isn't handled by checking the east-facing
                    // border space where the door normally is -- it should be a wall or door.
                    tripoint east_border( 23, 11, abs_sub.z );
                    if( !has_flag_ter( ter_furn_flag::TFLAG_WALL, east_border ) &&
                        !has_flag_ter( ter_furn_flag::TFLAG_DOOR, east_border ) ) {
                        // TODO: create a ter_reset function that does ter_set,
                        // furn_set, and i_clear?
                        ter_id lw_type = tower_lab ? t_reinforced_glass : t_concrete_wall;
                        ter_id tw_type = tower_lab ? t_reinforced_glass : t_concrete_wall;
                        ter_id rw_type = tower_lab && rw == 2 ? t_reinforced_glass :
                                         t_concrete_wall;
                        ter_id bw_type = tower_lab && bw == 2 ? t_reinforced_glass :
                                         t_concrete_wall;
                        for( int i = 0; i < SEEX * 2; i++ ) {
                            ter_set( point( 23, i ), rw_type );
                            furn_set( point( 23, i ), f_null );
                            i_clear( tripoint( 23, i, get_abs_sub().z ) );

                            ter_set( point( i, 23 ), bw_type );
                            furn_set( point( i, 23 ), f_null );
                            i_clear( tripoint( i, 23, get_abs_sub().z ) );

                            if( lw == 2 ) {
                                ter_set( point( 0, i ), lw_type );
                                furn_set( point( 0, i ), f_null );
                                i_clear( tripoint( 0, i, get_abs_sub().z ) );
                            }
                            if( tw == 2 ) {
                                ter_set( point( i, 0 ), tw_type );
                                furn_set( point( i, 0 ), f_null );
                                i_clear( tripoint( i, 0, get_abs_sub().z ) );
                            }
                        }
                        if( rw != 2 ) {
                            ter_set( point( 23, 11 ), t_door_metal_c );
                            ter_set( point( 23, 12 ), t_door_metal_c );
                        }
                        if( bw != 2 ) {
                            ter_set( point( 11, 23 ), t_door_metal_c );
                            ter_set( point( 12, 23 ), t_door_metal_c );
                        }
                    }

                    maybe_insert_stairs( dat.above(), t_stairs_up );
                    maybe_insert_stairs( terrain_type, t_stairs_down );
                } else { // then no json maps for lab_4side were found
                    switch( rng( 1, 3 ) ) {
                        case 1:
                            // Cross shaped
                            for( int i = 0; i < SEEX * 2; i++ ) {
                                for( int j = 0; j < SEEY * 2; j++ ) {
                                    if( ( i < lw || i > EAST_EDGE - rw ) ||
                                        ( ( j < SEEY - 1 || j > SEEY ) &&
                                          ( i == SEEX - 2 || i == SEEX + 1 ) ) ||
                                        ( j < tw || j > SOUTH_EDGE - bw ) ||
                                        ( ( i < SEEX - 1 || i > SEEX ) &&
                                          ( j == SEEY - 2 || j == SEEY + 1 ) ) ) {
                                        ter_set( point( i, j ), t_concrete_wall );
                                    } else {
                                        ter_set( point( i, j ), t_thconc_floor );
                                    }
                                }
                            }
                            if( is_ot_match( "stairs", dat.above(), ot_match_type::contains ) ) {
                                ter_set( point( rng( SEEX - 1, SEEX ), rng( SEEY - 1, SEEY ) ),
                                         t_stairs_up );
                            }
                            // Top left
                            if( one_in( 2 ) ) {
                                ter_set( point( SEEX - 2, static_cast<int>( SEEY / 2 ) ), t_door_glass_frosted_c );
                                science_room( this, point( lw, tw ), point( SEEX - 3, SEEY - 3 ), dat.zlevel(), 1 );
                            } else {
                                ter_set( point( SEEX / 2, SEEY - 2 ), t_door_glass_frosted_c );
                                science_room( this, point( lw, tw ), point( SEEX - 3, SEEY - 3 ), dat.zlevel(), 2 );
                            }
                            // Top right
                            if( one_in( 2 ) ) {
                                ter_set( point( SEEX + 1, static_cast<int>( SEEY / 2 ) ), t_door_glass_frosted_c );
                                science_room( this, point( SEEX + 2, tw ), point( EAST_EDGE - rw, SEEY - 3 ),
                                              dat.zlevel(), 3 );
                            } else {
                                ter_set( point( SEEX + static_cast<int>( SEEX / 2 ), SEEY - 2 ), t_door_glass_frosted_c );
                                science_room( this, point( SEEX + 2, tw ), point( EAST_EDGE - rw, SEEY - 3 ),
                                              dat.zlevel(), 2 );
                            }
                            // Bottom left
                            if( one_in( 2 ) ) {
                                ter_set( point( SEEX / 2, SEEY + 1 ), t_door_glass_frosted_c );
                                science_room( this, point( lw, SEEY + 2 ), point( SEEX - 3, SOUTH_EDGE - bw ),
                                              dat.zlevel(), 0 );
                            } else {
                                ter_set( point( SEEX - 2, SEEY + static_cast<int>( SEEY / 2 ) ), t_door_glass_frosted_c );
                                science_room( this, point( lw, SEEY + 2 ), point( SEEX - 3, SOUTH_EDGE - bw ),
                                              dat.zlevel(), 1 );
                            }
                            // Bottom right
                            if( one_in( 2 ) ) {
                                ter_set( point( SEEX + static_cast<int>( SEEX / 2 ), SEEY + 1 ), t_door_glass_frosted_c );
                                science_room( this, point( SEEX + 2, SEEY + 2 ), point( EAST_EDGE - rw, SOUTH_EDGE - bw ),
                                              dat.zlevel(), 0 );
                            } else {
                                ter_set( point( SEEX + 1, SEEY + static_cast<int>( SEEY / 2 ) ), t_door_glass_frosted_c );
                                science_room( this, point( SEEX + 2, SEEY + 2 ), point( EAST_EDGE - rw, SOUTH_EDGE - bw ),
                                              dat.zlevel(), 3 );
                            }
                            if( rw == 1 ) {
                                ter_set( point( EAST_EDGE, SEEY - 1 ), t_door_metal_c );
                                ter_set( point( EAST_EDGE, SEEY ), t_door_metal_c );
                            }
                            if( bw == 1 ) {
                                ter_set( point( SEEX - 1, SOUTH_EDGE ), t_door_metal_c );
                                ter_set( point( SEEX, SOUTH_EDGE ), t_door_metal_c );
                            }
                            if( is_ot_match( "stairs", terrain_type, ot_match_type::contains ) ) { // Stairs going down
                                std::vector<point> stair_points;
                                if( tw != 0 ) {
                                    stair_points.emplace_back( SEEX - 1, 2 );
                                    stair_points.emplace_back( SEEX - 1, 2 );
                                    stair_points.emplace_back( SEEX, 2 );
                                    stair_points.emplace_back( SEEX, 2 );
                                }
                                if( rw != 1 ) {
                                    stair_points.emplace_back( SEEX * 2 - 3, SEEY - 1 );
                                    stair_points.emplace_back( SEEX * 2 - 3, SEEY - 1 );
                                    stair_points.emplace_back( SEEX * 2 - 3, SEEY );
                                    stair_points.emplace_back( SEEX * 2 - 3, SEEY );
                                }
                                if( bw != 1 ) {
                                    stair_points.emplace_back( SEEX - 1, SEEY * 2 - 3 );
                                    stair_points.emplace_back( SEEX - 1, SEEY * 2 - 3 );
                                    stair_points.emplace_back( SEEX, SEEY * 2 - 3 );
                                    stair_points.emplace_back( SEEX, SEEY * 2 - 3 );
                                }
                                if( lw != 0 ) {
                                    stair_points.emplace_back( 2, SEEY - 1 );
                                    stair_points.emplace_back( 2, SEEY - 1 );
                                    stair_points.emplace_back( 2, SEEY );
                                    stair_points.emplace_back( 2, SEEY );
                                }
                                stair_points.emplace_back( static_cast<int>( SEEX / 2 ), SEEY );
                                stair_points.emplace_back( static_cast<int>( SEEX / 2 ), SEEY - 1 );
                                stair_points.emplace_back( static_cast<int>( SEEX / 2 ) + SEEX, SEEY );
                                stair_points.emplace_back( static_cast<int>( SEEX / 2 ) + SEEX, SEEY - 1 );
                                stair_points.emplace_back( SEEX, static_cast<int>( SEEY / 2 ) );
                                stair_points.emplace_back( SEEX + 2, static_cast<int>( SEEY / 2 ) );
                                stair_points.emplace_back( SEEX, static_cast<int>( SEEY / 2 ) + SEEY );
                                stair_points.emplace_back( SEEX + 2, static_cast<int>( SEEY / 2 ) + SEEY );
                                const point p = random_entry( stair_points );
                                ter_set( p, t_stairs_down );
                            }

                            break;

                        case 2:
                            // tic-tac-toe # layout
                            for( int i = 0; i < SEEX * 2; i++ ) {
                                for( int j = 0; j < SEEY * 2; j++ ) {
                                    if( i < lw || i > EAST_EDGE - rw ||
                                        i == SEEX - 4 || i == SEEX + 3 ||
                                        j < tw || j > SOUTH_EDGE - bw ||
                                        j == SEEY - 4 || j == SEEY + 3 ) {
                                        ter_set( point( i, j ), t_concrete_wall );
                                    } else {
                                        ter_set( point( i, j ), t_thconc_floor );
                                    }
                                }
                            }
                            if( is_ot_match( "stairs", dat.above(), ot_match_type::contains ) ) {
                                ter_set( point( SEEX - 1, SEEY - 1 ), t_stairs_up );
                                ter_set( point( SEEX, SEEY - 1 ), t_stairs_up );
                                ter_set( point( SEEX - 1, SEEY ), t_stairs_up );
                                ter_set( point( SEEX, SEEY ), t_stairs_up );
                            }
                            ter_set( point( SEEX - rng( 0, 1 ), SEEY - 4 ), t_door_glass_frosted_c );
                            ter_set( point( SEEX - rng( 0, 1 ), SEEY + 3 ), t_door_glass_frosted_c );
                            ter_set( point( SEEX - 4, SEEY + rng( 0, 1 ) ), t_door_glass_frosted_c );
                            ter_set( point( SEEX + 3, SEEY + rng( 0, 1 ) ), t_door_glass_frosted_c );
                            ter_set( point( SEEX - 4, static_cast<int>( SEEY / 2 ) ), t_door_glass_frosted_c );
                            ter_set( point( SEEX + 3, static_cast<int>( SEEY / 2 ) ), t_door_glass_frosted_c );
                            ter_set( point( SEEX / 2, SEEY - 4 ), t_door_glass_frosted_c );
                            ter_set( point( SEEX / 2, SEEY + 3 ), t_door_glass_frosted_c );
                            ter_set( point( SEEX + static_cast<int>( SEEX / 2 ), SEEY - 4 ), t_door_glass_frosted_c );
                            ter_set( point( SEEX + static_cast<int>( SEEX / 2 ), SEEY + 3 ), t_door_glass_frosted_c );
                            ter_set( point( SEEX - 4, SEEY + static_cast<int>( SEEY / 2 ) ), t_door_glass_frosted_c );
                            ter_set( point( SEEX + 3, SEEY + static_cast<int>( SEEY / 2 ) ), t_door_glass_frosted_c );
                            science_room( this, point( lw, tw ), point( SEEX - 5, SEEY - 5 ), dat.zlevel(),
                                          rng( 1, 2 ) );
                            science_room( this, point( SEEX - 3, tw ), point( SEEX + 2, SEEY - 5 ), dat.zlevel(), 2 );
                            science_room( this, point( SEEX + 4, tw ), point( EAST_EDGE - rw, SEEY - 5 ),
                                          dat.zlevel(), rng( 2, 3 ) );
                            science_room( this, point( lw, SEEY - 3 ), point( SEEX - 5, SEEY + 2 ), dat.zlevel(), 1 );
                            science_room( this, point( SEEX + 4, SEEY - 3 ), point( EAST_EDGE - rw, SEEY + 2 ),
                                          dat.zlevel(), 3 );
                            science_room( this, point( lw, SEEY + 4 ), point( SEEX - 5, SOUTH_EDGE - bw ),
                                          dat.zlevel(), rng( 0, 1 ) );
                            science_room( this, point( SEEX - 3, SEEY + 4 ), point( SEEX + 2, SOUTH_EDGE - bw ),
                                          dat.zlevel(), 0 );
                            science_room( this, point( SEEX + 4, SEEX + 4 ), point( EAST_EDGE - rw, SOUTH_EDGE - bw ),
                                          dat.zlevel(), 3 * rng( 0, 1 ) );
                            if( rw == 1 ) {
                                ter_set( point( EAST_EDGE, SEEY - 1 ), t_door_metal_c );
                                ter_set( point( EAST_EDGE, SEEY ), t_door_metal_c );
                            }
                            if( bw == 1 ) {
                                ter_set( point( SEEX - 1, SOUTH_EDGE ), t_door_metal_c );
                                ter_set( point( SEEX, SOUTH_EDGE ), t_door_metal_c );
                            }
                            if( is_ot_match( "stairs", terrain_type, ot_match_type::contains ) ) {
                                ter_set( point( SEEX - 3 + 5 * rng( 0, 1 ), SEEY - 3 + 5 * rng( 0, 1 ) ),
                                         t_stairs_down );
                            }
                            break;

                        case 3:
                            // Big room
                            for( int i = 0; i < SEEX * 2; i++ ) {
                                for( int j = 0; j < SEEY * 2; j++ ) {
                                    if( i < lw || i >= EAST_EDGE - rw ||
                                        j < tw || j >= SOUTH_EDGE - bw ) {
                                        ter_set( point( i, j ), t_concrete_wall );
                                    } else {
                                        ter_set( point( i, j ), t_thconc_floor );
                                    }
                                }
                            }
                            science_room( this, point( lw, tw ), point( EAST_EDGE - rw, SOUTH_EDGE - bw ),
                                          dat.zlevel(), rng( 0, 3 ) );

                            if( rw == 1 ) {
                                ter_set( point( EAST_EDGE, SEEY - 1 ), t_door_metal_c );
                                ter_set( point( EAST_EDGE, SEEY ), t_door_metal_c );
                            }
                            if( bw == 1 ) {
                                ter_set( point( SEEX - 1, SOUTH_EDGE ), t_door_metal_c );
                                ter_set( point( SEEX, SOUTH_EDGE ), t_door_metal_c );
                            }
                            maybe_insert_stairs( dat.above(), t_stairs_up );
                            maybe_insert_stairs( terrain_type, t_stairs_down );
                            break;
                    }
                } // endif use_hardcoded_4side_map
            }  // end 1 vs 4 sides
        } // end aboveground vs belowground

        // Ants will totally wreck up the place
        if( is_ot_match( "ants", terrain_type, ot_match_type::contains ) ) {
            for( int i = 0; i < SEEX * 2; i++ ) {
                for( int j = 0; j < SEEY * 2; j++ ) {
                    // Carve out a diamond area that covers 2 spaces on each edge.
                    if( i + j > 10 && i + j < 36 && std::abs( i - j ) < 13 ) {
                        // Doors and walls get sometimes destroyed:
                        // 100% at the edge, usually in a central cross, occasionally elsewhere.
                        if( ( has_flag_ter( ter_furn_flag::TFLAG_DOOR, point( i, j ) ) ||
                              has_flag_ter( ter_furn_flag::TFLAG_WALL, point( i, j ) ) ) ) {
                            if( ( i == 0 || j == 0 || i == 23 || j == 23 ) ||
                                ( !one_in( 3 ) && ( i == 11 || i == 12 || j == 11 || j == 12 ) ) ||
                                one_in( 4 ) ) {
                                // bash and usually remove the rubble.
                                make_rubble( { i, j, abs_sub.z } );
                                ter_set( point( i, j ), t_rock_floor );
                                if( !one_in( 3 ) ) {
                                    furn_set( point( i, j ), f_null );
                                }
                            }
                            // and then randomly destroy 5% of the remaining nonstairs.
                        } else if( one_in( 20 ) &&
                                   !has_flag_ter( ter_furn_flag::TFLAG_GOES_DOWN, p2 ) &&
                                   !has_flag_ter( ter_furn_flag::TFLAG_GOES_UP, p2 ) ) {
                            destroy( { i, j, abs_sub.z } );
                            // bashed squares can create dirt & floors, but we want rock floors.
                            if( t_dirt == ter( point( i, j ) ) || t_floor == ter( point( i, j ) ) ) {
                                ter_set( point( i, j ), t_rock_floor );
                            }
                        }
                    }
                }
            }
        }

        // Slimes pretty much wreck up the place, too, but only underground
        tw = ( dat.north() == oter_slimepit ? SEEY     : 0 );
        rw = ( dat.east()  == oter_slimepit ? SEEX + 1 : 0 );
        bw = ( dat.south() == oter_slimepit ? SEEY + 1 : 0 );
        lw = ( dat.west()  == oter_slimepit ? SEEX     : 0 );
        if( tw != 0 || rw != 0 || bw != 0 || lw != 0 ) {
            for( int i = 0; i < SEEX * 2; i++ ) {
                for( int j = 0; j < SEEY * 2; j++ ) {
                    if( ( ( j <= tw || i >= rw ) && i >= j && ( EAST_EDGE - i ) <= j ) ||
                        ( ( j >= bw || i <= lw ) && i <= j && ( SOUTH_EDGE - j ) <= i ) ) {
                        if( one_in( 5 ) ) {
                            make_rubble( tripoint( i,  j, abs_sub.z ), f_rubble_rock, true,
                                         t_slime );
                        } else if( !one_in( 5 ) ) {
                            ter_set( point( i, j ), t_slime );
                        }
                    }
                }
            }
        }

        int light_odds = 0;
        // central labs are always fully lit, other labs have half chance of some lights.
        if( central_lab ) {
            light_odds = 1;
        } else if( one_in( 2 ) ) {
            // Create a spread of densities, from all possible lights on, to 1/3, ...
            // to ~1 per segment.
            light_odds = std::pow( rng( 1, 12 ), 1.6 );
        }
        if( light_odds > 0 ) {
            for( int i = 0; i < SEEX * 2; i++ ) {
                for( int j = 0; j < SEEY * 2; j++ ) {
                    if( !( ( i * j ) % 2 || ( i + j ) % 4 ) && one_in( light_odds ) ) {
                        if( t_thconc_floor == ter( point( i, j ) ) || t_strconc_floor == ter( point( i, j ) ) ) {
                            ter_set( point( i, j ), t_thconc_floor_olight );
                        }
                    }
                }
            }
        }

        if( tower_lab ) {
            place_spawns( GROUP_LAB, 1, point_zero, point( EAST_EDGE, EAST_EDGE ), abs_sub.z * 0.02f );
        }

        // Lab special effects.
        if( one_in( 10 ) ) {
            switch( rng( 1, 7 ) ) {
                // full flooding/sewage
                case 1: {
                    if( is_ot_match( "stairs", terrain_type, ot_match_type::contains ) ||
                        is_ot_match( "ice", terrain_type, ot_match_type::contains ) ) {
                        // don't flood if stairs because the floor below will not be flooded.
                        // don't flood if ice lab because there's no mechanic for freezing
                        // liquid floors.
                        break;
                    }
                    auto fluid_type = one_in( 3 ) ? t_sewage : t_water_sh;
                    for( int i = 0; i < EAST_EDGE; i++ ) {
                        for( int j = 0; j < SOUTH_EDGE; j++ ) {
                            // We spare some terrain to make it look better visually.
                            if( !one_in( 10 ) && ( t_thconc_floor == ter( point( i, j ) ) ||
                                                   t_strconc_floor == ter( point( i, j ) ) ||
                                                   t_thconc_floor_olight == ter( point( i, j ) ) ) ) {
                                ter_set( point( i, j ), fluid_type );
                            } else if( has_flag_ter( ter_furn_flag::TFLAG_DOOR, point( i, j ) ) && !one_in( 3 ) ) {
                                // We want the actual debris, but not the rubble marker or dirt.
                                make_rubble( { i, j, abs_sub.z } );
                                ter_set( point( i, j ), fluid_type );
                                furn_set( point( i, j ), f_null );
                            }
                        }
                    }
                    break;
                }
                // minor flooding/sewage
                case 2: {
                    if( is_ot_match( "stairs", terrain_type, ot_match_type::contains ) ||
                        is_ot_match( "ice", terrain_type, ot_match_type::contains ) ) {
                        // don't flood if stairs because the floor below will not be flooded.
                        // don't flood if ice lab because there's no mechanic for freezing
                        // liquid floors.
                        break;
                    }
                    auto fluid_type = one_in( 3 ) ? t_sewage : t_water_sh;
                    for( int i = 0; i < 2; ++i ) {
                        draw_rough_circle( [this, fluid_type]( const point & p ) {
                            if( t_thconc_floor == ter( p ) || t_strconc_floor == ter( p ) ||
                                t_thconc_floor_olight == ter( p ) ) {
                                ter_set( p, fluid_type );
                            } else if( has_flag_ter( ter_furn_flag::TFLAG_DOOR, p ) ) {
                                // We want the actual debris, but not the rubble marker or dirt.
                                make_rubble( { p, abs_sub.z } );
                                ter_set( p, fluid_type );
                                furn_set( p, f_null );
                            }
                        }, point( rng( 1, SEEX * 2 - 2 ), rng( 1, SEEY * 2 - 2 ) ), rng( 3, 6 ) );
                    }
                    break;
                }
                // toxic gas leaks and smoke-filled rooms.
                case 3:
                case 4: {
                    bool is_toxic = one_in( 3 );
                    for( int i = 0; i < SEEX * 2; i++ ) {
                        for( int j = 0; j < SEEY * 2; j++ ) {
                            if( one_in( 200 ) && ( t_thconc_floor == ter( point( i, j ) ) ||
                                                   t_strconc_floor == ter( point( i, j ) ) ) ) {
                                if( is_toxic ) {
                                    add_field( {i, j, abs_sub.z}, fd_gas_vent, 1 );
                                } else {
                                    add_field( {i, j, abs_sub.z}, fd_smoke_vent, 2 );
                                }
                            }
                        }
                    }
                    break;
                }
                // portal with an artifact effect.
                case 5: {
                    tripoint_range<tripoint> options =
                    points_in_rectangle( { 6, 6, abs_sub.z },
                    { SEEX * 2 - 7, SEEY * 2 - 7, abs_sub.z } );
                    cata::optional<tripoint> center = random_point(
                    options, [&]( const tripoint & p ) {
                        return tr_at( p ).is_null();
                    } );
                    if( !center ) {
                        break;
                    }
                    std::vector<artifact_natural_property> valid_props = {
                        ARTPROP_BREATHING,
                        ARTPROP_CRACKLING,
                        ARTPROP_WARM,
                        ARTPROP_SCALED,
                        ARTPROP_WHISPERING,
                        ARTPROP_GLOWING
                    };
                    draw_rough_circle( [this]( const point & p ) {
                        if( has_flag_ter( ter_furn_flag::TFLAG_GOES_DOWN, p ) ||
                            has_flag_ter( ter_furn_flag::TFLAG_GOES_UP, p ) ||
                            has_flag_ter( ter_furn_flag::TFLAG_CONSOLE, p ) ) {
                            return; // spare stairs and consoles.
                        }
                        make_rubble( {p, abs_sub.z } );
                        ter_set( p, t_thconc_floor );
                    }, center->xy(), 4 );
                    furn_set( center->xy(), f_null );
                    if( !is_open_air( *center ) ) {
                        trap_set( *center, tr_portal );
                        create_anomaly( *center, random_entry( valid_props ), false );
                    }
                    break;
                }
                // radioactive accident.
                case 6: {
                    tripoint center( rng( 6, SEEX * 2 - 7 ), rng( 6, SEEY * 2 - 7 ), abs_sub.z );
                    if( has_flag_ter( ter_furn_flag::TFLAG_WALL, center.xy() ) ) {
                        // just skip it, we don't want to risk embedding radiation out of sight.
                        break;
                    }
                    draw_rough_circle( [this]( const point & p ) {
                        set_radiation( p, 10 );
                    }, center.xy(), rng( 7, 12 ) );
                    draw_circle( [this]( const point & p ) {
                        set_radiation( p, 20 );
                    }, center.xy(), rng( 5, 8 ) );
                    draw_circle( [this]( const point & p ) {
                        set_radiation( p, 30 );
                    }, center.xy(), rng( 2, 4 ) );
                    draw_circle( [this]( const point & p ) {
                        set_radiation( p, 50 );
                    }, center.xy(), 1 );
                    draw_circle( [this]( const point & p ) {
                        if( has_flag_ter( ter_furn_flag::TFLAG_GOES_DOWN, p ) ||
                            has_flag_ter( ter_furn_flag::TFLAG_GOES_UP, p ) ||
                            has_flag_ter( ter_furn_flag::TFLAG_CONSOLE, p ) ) {
                            return; // spare stairs and consoles.
                        }
                        make_rubble( {p, abs_sub.z } );
                        ter_set( p, t_thconc_floor );
                    }, center.xy(), 1 );

                    place_spawns( GROUP_HAZMATBOT, 1, center.xy() + point_west,
                                  center.xy() + point_west, 1, true );
                    place_spawns( GROUP_HAZMATBOT, 2, center.xy() + point_west,
                                  center.xy() + point_west, 1, true );

                    // damaged mininuke/plut thrown past edge of rubble so the player can see it.
                    point marker( center.xy() + point( -2 + 4 * rng( 0, 1 ), rng( -2, 2 ) ) );
                    if( one_in( 4 ) ) {
                        spawn_item( marker,
                                    "mininuke", 1, 1, calendar::turn_zero, rng( 2, 4 ) );
                    } else {
                        item newliquid( "plut_slurry_dense", calendar::start_of_cataclysm );
                        newliquid.charges = 1;
                        add_item_or_charges( tripoint( marker, get_abs_sub().z ),
                                             newliquid );
                    }
                    break;
                }
                // portal with fungal invasion
                case 7: {
                    for( int i = 0; i < EAST_EDGE; i++ ) {
                        for( int j = 0; j < SOUTH_EDGE; j++ ) {
                            // Create a mostly spread fungal area throughout entire lab.
                            if( !one_in( 5 ) && has_flag( ter_furn_flag::TFLAG_FLAT, point( i, j ) ) ) {
                                ter_set( point( i, j ), t_fungus_floor_in );
                                if( has_flag_furn( ter_furn_flag::TFLAG_ORGANIC, point( i, j ) ) ) {
                                    furn_set( point( i, j ), f_fungal_clump );
                                }
                            } else if( has_flag_ter( ter_furn_flag::TFLAG_DOOR, point( i, j ) ) && !one_in( 5 ) ) {
                                ter_set( point( i, j ), t_fungus_floor_in );
                            } else if( has_flag_ter( ter_furn_flag::TFLAG_WALL, point( i, j ) ) && one_in( 3 ) ) {
                                ter_set( point( i, j ), t_fungus_wall );
                            }
                        }
                    }
                    tripoint center( rng( 6, SEEX * 2 - 7 ), rng( 6, SEEY * 2 - 7 ), abs_sub.z );

                    // Make a portal surrounded by more dense fungal stuff and a fungaloid.
                    draw_rough_circle( [this]( const point & p ) {
                        if( has_flag_ter( ter_furn_flag::TFLAG_GOES_DOWN, p ) ||
                            has_flag_ter( ter_furn_flag::TFLAG_GOES_UP, p ) ||
                            has_flag_ter( ter_furn_flag::TFLAG_CONSOLE, p ) ) {
                            return; // spare stairs and consoles.
                        }
                        if( has_flag_ter( ter_furn_flag::TFLAG_WALL, p ) ) {
                            ter_set( p, t_fungus_wall );
                        } else {
                            ter_set( p, t_fungus_floor_in );
                            if( one_in( 3 ) ) {
                                furn_set( p, f_flower_fungal );
                            } else if( one_in( 10 ) ) {
                                ter_set( p, t_marloss );
                            }
                        }
                    }, center.xy(), 3 );
                    ter_set( center.xy(), t_fungus_floor_in );
                    furn_set( center.xy(), f_null );
                    trap_set( center, tr_portal );
                    place_spawns( GROUP_FUNGI_FUNGALOID, 1, center.xy() + point( -2, -2 ),
                                  center.xy() + point( 2, 2 ), 1, true );

                    break;
                }
            }
        }
    } else if( terrain_type == oter_lab_finale || terrain_type == oter_ice_lab_finale ||
               terrain_type == oter_central_lab_finale || terrain_type == oter_tower_lab_finale ) {

        ice_lab = is_ot_match( "ice_lab", terrain_type, ot_match_type::prefix );
        central_lab = is_ot_match( "central_lab", terrain_type, ot_match_type::prefix );
        tower_lab = is_ot_match( "tower_lab", terrain_type, ot_match_type::prefix );

        if( ice_lab ) {
            int temperature = -20 + 30 * dat.zlevel();
            set_temperature( p2, temperature );
            set_temperature( p2 + point( SEEX, 0 ), temperature );
            set_temperature( p2 + point( 0, SEEY ), temperature );
            set_temperature( p2 + point( SEEX, SEEY ), temperature );
        }

        tw = is_ot_match( "lab", dat.north(), ot_match_type::contains ) ? 0 : 2;
        rw = is_ot_match( "lab", dat.east(), ot_match_type::contains ) ? 1 : 2;
        bw = is_ot_match( "lab", dat.south(), ot_match_type::contains ) ? 1 : 2;
        lw = is_ot_match( "lab", dat.west(), ot_match_type::contains ) ? 0 : 2;

        const int hardcoded_finale_map_weight = 500; // weight of all hardcoded maps.
        // If you remove the usage of "lab_finale_1level" here, remove it from mapgen_factory::get_usages above as well.
        if( oter_mapgen.generate( dat, "lab_finale_1level", hardcoded_finale_map_weight ) ) {
            // If the map template hasn't handled borders, handle them in code.
            // Rotated maps cannot handle borders and have to be caught in code.
            // We determine if a border isn't handled by checking the east-facing
            // border space where the door normally is -- it should be a wall or door.
            tripoint east_border( 23, 11, abs_sub.z );
            if( !has_flag_ter( ter_furn_flag::TFLAG_WALL, east_border ) &&
                !has_flag_ter( ter_furn_flag::TFLAG_DOOR, east_border ) ) {
                // TODO: create a ter_reset function that does ter_set, furn_set, and i_clear?
                ter_id lw_type = tower_lab ? t_reinforced_glass : t_concrete_wall;
                ter_id tw_type = tower_lab ? t_reinforced_glass : t_concrete_wall;
                ter_id rw_type = tower_lab && rw == 2 ? t_reinforced_glass : t_concrete_wall;
                ter_id bw_type = tower_lab && bw == 2 ? t_reinforced_glass : t_concrete_wall;
                for( int i = 0; i < SEEX * 2; i++ ) {
                    ter_set( point( 23, i ), rw_type );
                    furn_set( point( 23, i ), f_null );
                    i_clear( tripoint( 23, i, get_abs_sub().z ) );

                    ter_set( point( i, 23 ), bw_type );
                    furn_set( point( i, 23 ), f_null );
                    i_clear( tripoint( i, 23, get_abs_sub().z ) );

                    if( lw == 2 ) {
                        ter_set( point( 0, i ), lw_type );
                        furn_set( point( 0, i ), f_null );
                        i_clear( tripoint( 0, i, get_abs_sub().z ) );
                    }
                    if( tw == 2 ) {
                        ter_set( point( i, 0 ), tw_type );
                        furn_set( point( i, 0 ), f_null );
                        i_clear( tripoint( i, 0, get_abs_sub().z ) );
                    }
                }
                if( rw != 2 ) {
                    ter_set( point( 23, 11 ), t_door_metal_c );
                    ter_set( point( 23, 12 ), t_door_metal_c );
                }
                if( bw != 2 ) {
                    ter_set( point( 11, 23 ), t_door_metal_c );
                    ter_set( point( 12, 23 ), t_door_metal_c );
                }
            }
        } else { // then no json maps for lab_finale_1level were found
            // Start by setting up a large, empty room.
            for( int i = 0; i < SEEX * 2; i++ ) {
                for( int j = 0; j < SEEY * 2; j++ ) {
                    if( i < lw || i > EAST_EDGE - rw || j < tw || j > SOUTH_EDGE - bw ) {
                        ter_set( point( i, j ), t_concrete_wall );
                    } else {
                        ter_set( point( i, j ), t_thconc_floor );
                    }
                }
            }
            if( rw == 1 ) {
                ter_set( point( EAST_EDGE, SEEY - 1 ), t_door_metal_c );
                ter_set( point( EAST_EDGE, SEEY ), t_door_metal_c );
            }
            if( bw == 1 ) {
                ter_set( point( SEEX - 1, SOUTH_EDGE ), t_door_metal_c );
                ter_set( point( SEEX, SOUTH_EDGE ), t_door_metal_c );
            }

            int loot_variant; //only used for weapons testing variant.
            computer *tmpcomp = nullptr;
            switch( rng( 1, 5 ) ) {
                // Weapons testing - twice as common because it has 4 variants.
                case 1:
                case 2:
                    loot_variant = rng( 1, 100 ); //The variants have a 67/22/7/4 split.
                    place_spawns( GROUP_ROBOT_SECUBOT, 1, point( 6, 6 ), point( 6, 6 ), 1, true );
                    place_spawns( GROUP_ROBOT_SECUBOT, 1, point( SEEX * 2 - 7, 6 ),
                                  point( SEEX * 2 - 7, 6 ), 1, true );
                    place_spawns( GROUP_ROBOT_SECUBOT, 1, point( 6, SEEY * 2 - 7 ),
                                  point( 6, SEEY * 2 - 7 ), 1, true );
                    place_spawns( GROUP_ROBOT_SECUBOT, 1, point( SEEX * 2 - 7, SEEY * 2 - 7 ),
                                  point( SEEX * 2 - 7, SEEY * 2 - 7 ), 1, true );
                    spawn_item( point( SEEX - 4, SEEY - 2 ), "id_science" );
                    if( loot_variant <= 96 ) {
                        mtrap_set( this, point( SEEX - 3, SEEY - 3 ), tr_dissector );
                        mtrap_set( this, point( SEEX + 2, SEEY - 3 ), tr_dissector );
                        mtrap_set( this, point( SEEX - 3, SEEY + 2 ), tr_dissector );
                        mtrap_set( this, point( SEEX + 2, SEEY + 2 ), tr_dissector );
                        line( this, t_reinforced_glass, point( SEEX + 1, SEEY + 1 ), point( SEEX - 2, SEEY + 1 ) );
                        line( this, t_reinforced_glass, point( SEEX - 2, SEEY ), point( SEEX - 2, SEEY - 2 ) );
                        line( this, t_reinforced_glass, point( SEEX - 1, SEEY - 2 ), point( SEEX + 1, SEEY - 2 ) );
                        ter_set( point( SEEX + 1, SEEY - 1 ), t_reinforced_glass );
                        ter_set( point( SEEX + 1, SEEY ), t_reinforced_door_glass_c );
                        furn_set( point( SEEX - 1, SEEY - 1 ), f_table );
                        furn_set( point( SEEX, SEEY - 1 ), f_table );
                        furn_set( point( SEEX - 1, SEEY ), f_table );
                        furn_set( point( SEEX, SEEY ), f_table );
                        if( loot_variant <= 67 ) {
                            spawn_item( point( SEEX, SEEY - 1 ), "UPS_off" );
                            spawn_item( point( SEEX, SEEY - 1 ), "heavy_battery_cell" );
                            spawn_item( point( SEEX - 1, SEEY ), "v29" );
                            spawn_item( point( SEEX - 1, SEEY ), "laser_rifle", dice( 1, 0 ) );
                            spawn_item( point( SEEX, SEEY ), "plasma_gun" );
                            spawn_item( point( SEEX, SEEY ), "plasma" );
                            spawn_item( point( SEEX - 1, SEEY ), "recipe_atomic_battery" );
                            spawn_item( point( SEEX + 1, SEEY ), "plut_cell", rng( 8, 20 ) );
                        } else if( loot_variant < 89 ) {
                            spawn_item( point( SEEX - 1, SEEY - 1 ), "mininuke", dice( 3, 6 ) );
                            spawn_item( point( SEEX, SEEY - 1 ), "mininuke", dice( 3, 6 ) );
                            spawn_item( point( SEEX - 1, SEEY ), "mininuke", dice( 3, 6 ) );
                            spawn_item( point( SEEX, SEEY ), "mininuke", dice( 3, 6 ) );
                            spawn_item( point( SEEX, SEEY ), "recipe_atomic_battery" );
                            spawn_item( point( SEEX + 1, SEEY ), "plut_cell", rng( 8, 20 ) );
                        }  else { // loot_variant between 90 and 96.
                            spawn_item( point( SEEX - 1, SEEY - 1 ), "rm13_armor" );
                            spawn_item( point( SEEX, SEEY - 1 ), "plut_cell" );
                            spawn_item( point( SEEX - 1, SEEY ), "plut_cell" );
                            spawn_item( point( SEEX, SEEY ), "recipe_caseless" );
                        }
                    } else { // 4% of the lab ends will be this weapons testing end.
                        mtrap_set( this, point( SEEX - 4, SEEY - 3 ), tr_dissector );
                        mtrap_set( this, point( SEEX + 3, SEEY - 3 ), tr_dissector );
                        mtrap_set( this, point( SEEX - 4, SEEY + 2 ), tr_dissector );
                        mtrap_set( this, point( SEEX + 3, SEEY + 2 ), tr_dissector );

                        furn_set( point( SEEX - 2, SEEY - 1 ), f_rack );
                        furn_set( point( SEEX - 1, SEEY - 1 ), f_rack );
                        furn_set( point( SEEX, SEEY - 1 ), f_rack );
                        furn_set( point( SEEX + 1, SEEY - 1 ), f_rack );
                        furn_set( point( SEEX - 2, SEEY ), f_rack );
                        furn_set( point( SEEX - 1, SEEY ), f_rack );
                        furn_set( point( SEEX, SEEY ), f_rack );
                        furn_set( point( SEEX + 1, SEEY ), f_rack );
                        line( this, t_reinforced_door_glass_c, point( SEEX - 2, SEEY - 2 ),
                              point( SEEX + 1, SEEY - 2 ) );
                        line( this, t_reinforced_door_glass_c, point( SEEX - 2, SEEY + 1 ),
                              point( SEEX + 1, SEEY + 1 ) );
                        line( this, t_reinforced_glass, point( SEEX - 3, SEEY - 2 ), point( SEEX - 3, SEEY + 1 ) );
                        line( this, t_reinforced_glass, point( SEEX + 2, SEEY - 2 ), point( SEEX + 2, SEEY + 1 ) );
                        place_items( Item_spawn_data_ammo_rare, 96,
                                     point( SEEX - 2, SEEY - 1 ),
                                     point( SEEX + 1, SEEY - 1 ), false,
                                     calendar::start_of_cataclysm );
                        place_items( Item_spawn_data_guns_rare, 96, point( SEEX - 2, SEEY ),
                                     point( SEEX + 1, SEEY ), false,
                                     calendar::start_of_cataclysm );
                        spawn_item( point( SEEX + 1, SEEY ), "plut_cell", rng( 1, 10 ) );
                    }
                    break;
                // Netherworld access
                case 3: {
                    bool monsters_end = false;
                    if( !one_in( 4 ) ) { // Trapped netherworld monsters
                        monsters_end = true;
                        tw = rng( SEEY + 3, SEEY + 5 );
                        bw = tw + 4;
                        lw = rng( SEEX - 6, SEEX - 2 );
                        rw = lw + 6;
                        for( int i = lw; i <= rw; i++ ) {
                            for( int j = tw; j <= bw; j++ ) {
                                if( j == tw || j == bw ) {
                                    if( ( i - lw ) % 2 == 0 ) {
                                        ter_set( point( i, j ), t_concrete_wall );
                                    } else {
                                        ter_set( point( i, j ), t_reinforced_glass );
                                    }
                                } else if( ( i - lw ) % 2 == 0 || j == tw + 2 ) {
                                    ter_set( point( i, j ), t_concrete_wall );
                                } else { // Empty space holds monsters!
                                    place_spawns( GROUP_NETHER, 1, point( i, j ), point( i, j ), 1, true );
                                }
                            }
                        }
                    }

                    spawn_item( point( SEEX - 1, 8 ), "id_science" );
                    tmpcomp = add_computer( tripoint( SEEX,  8, abs_sub.z ),
                                            _( "Sub-prime contact console" ), 7 );
                    if( monsters_end ) { //only add these options when there are monsters.
                        tmpcomp->add_option( _( "Terminate Specimens" ), COMPACT_TERMINATE, 2 );
                        tmpcomp->add_option( _( "Release Specimens" ), COMPACT_RELEASE, 3 );
                    }
                    tmpcomp->add_option( _( "Toggle Portal" ), COMPACT_PORTAL, 8 );
                    tmpcomp->add_option( _( "Activate Resonance Cascade" ), COMPACT_CASCADE, 10 );
                    tmpcomp->add_failure( COMPFAIL_MANHACKS );
                    tmpcomp->add_failure( COMPFAIL_SECUBOTS );
                    tmpcomp->set_access_denied_msg(
                        _( "ERROR!  Access denied!  Unauthorized access will be met with lethal force!" ) );
                    ter_set( point( SEEX - 2, 4 ), t_radio_tower );
                    ter_set( point( SEEX + 1, 4 ), t_radio_tower );
                    ter_set( point( SEEX - 2, 7 ), t_radio_tower );
                    ter_set( point( SEEX + 1, 7 ), t_radio_tower );
                }
                break;

                // Bionics
                case 4: {
                    place_spawns( GROUP_ROBOT_SECUBOT, 1, point( 6, 6 ), point( 6, 6 ), 1, true );
                    place_spawns( GROUP_ROBOT_SECUBOT, 1, point( SEEX * 2 - 7, 6 ),
                                  point( SEEX * 2 - 7, 6 ), 1, true );
                    place_spawns( GROUP_ROBOT_SECUBOT, 1, point( 6, SEEY * 2 - 7 ),
                                  point( 6, SEEY * 2 - 7 ), 1, true );
                    place_spawns( GROUP_ROBOT_SECUBOT, 1, point( SEEX * 2 - 7, SEEY * 2 - 7 ),
                                  point( SEEX * 2 - 7, SEEY * 2 - 7 ), 1, true );
                    mtrap_set( this, point( SEEX - 2, SEEY - 2 ), tr_dissector );
                    mtrap_set( this, point( SEEX + 1, SEEY - 2 ), tr_dissector );
                    mtrap_set( this, point( SEEX - 2, SEEY + 1 ), tr_dissector );
                    mtrap_set( this, point( SEEX + 1, SEEY + 1 ), tr_dissector );
                    square_furn( this, f_counter, point( SEEX - 1, SEEY - 1 ), point( SEEX, SEEY ) );
                    int item_count = 0;
                    while( item_count < 5 ) {
                        item_count +=
                            place_items(
                                Item_spawn_data_bionics, 75, point( SEEX - 1, SEEY - 1 ),
                                point( SEEX, SEEY ), false, calendar::start_of_cataclysm ).size();
                    }
                    line( this, t_reinforced_glass, point( SEEX - 2, SEEY - 2 ), point( SEEX + 1, SEEY - 2 ) );
                    line( this, t_reinforced_glass, point( SEEX - 2, SEEY + 1 ), point( SEEX + 1, SEEY + 1 ) );
                    line( this, t_reinforced_glass, point( SEEX - 2, SEEY - 1 ), point( SEEX - 2, SEEY ) );
                    line( this, t_reinforced_glass, point( SEEX + 1, SEEY - 1 ), point( SEEX + 1, SEEY ) );
                    spawn_item( point( SEEX - 4, SEEY - 3 ), "id_science" );
                    furn_set( point( SEEX - 3, SEEY - 3 ), furn_f_console );
                    tmpcomp = add_computer( tripoint( SEEX - 3,  SEEY - 3, abs_sub.z ),
                                            _( "Bionic access" ), 3 );
                    tmpcomp->add_option( _( "Manifest" ), COMPACT_LIST_BIONICS, 0 );
                    tmpcomp->add_option( _( "Open Chambers" ), COMPACT_RELEASE, 5 );
                    tmpcomp->add_failure( COMPFAIL_MANHACKS );
                    tmpcomp->add_failure( COMPFAIL_SECUBOTS );
                    tmpcomp->set_access_denied_msg(
                        _( "ERROR!  Access denied!  Unauthorized access will be met with lethal force!" ) );
                }
                break;

                // CVD Forge
                case 5:
                    place_spawns( GROUP_ROBOT_SECUBOT, 1, point( 6, 6 ), point( 6, 6 ), 1, true );
                    place_spawns( GROUP_ROBOT_SECUBOT, 1, point( SEEX * 2 - 7, 6 ),
                                  point( SEEX * 2 - 7, 6 ), 1, true );
                    place_spawns( GROUP_ROBOT_SECUBOT, 1, point( 6, SEEY * 2 - 7 ),
                                  point( 6, SEEY * 2 - 7 ), 1, true );
                    place_spawns( GROUP_ROBOT_SECUBOT, 1, point( SEEX * 2 - 7, SEEY * 2 - 7 ),
                                  point( SEEX * 2 - 7, SEEY * 2 - 7 ), 1, true );
                    line( this, t_cvdbody, point( SEEX - 2, SEEY - 2 ), point( SEEX - 2, SEEY + 1 ) );
                    line( this, t_cvdbody, point( SEEX - 1, SEEY - 2 ), point( SEEX - 1, SEEY + 1 ) );
                    line( this, t_cvdbody, point( SEEX, SEEY - 1 ), point( SEEX, SEEY + 1 ) );
                    line( this, t_cvdbody, point( SEEX + 1, SEEY - 2 ), point( SEEX + 1, SEEY + 1 ) );
                    ter_set( point( SEEX, SEEY - 2 ), t_cvdmachine );
                    spawn_item( point( SEEX, SEEY - 3 ), "id_science" );
                    break;
            }
        } // end use_hardcoded_lab_finale

        // Handle stairs in the unlikely case they are needed.

        const auto maybe_insert_stairs = [this]( const oter_id & terrain,  const ter_id & t_stair_type ) {
            if( is_ot_match( "stairs", terrain, ot_match_type::contains ) ) {
                const auto predicate = [this]( const tripoint & p ) {
                    return ter( p ) == t_thconc_floor && furn( p ) == f_null &&
                           tr_at( p ).is_null();
                };
                const auto range = points_in_rectangle( { 0, 0, abs_sub.z },
                { SEEX * 2 - 2, SEEY * 2 - 2, abs_sub.z } );
                if( const auto p = random_point( range, predicate ) ) {
                    ter_set( *p, t_stair_type );
                }
            }
        };
        maybe_insert_stairs( dat.above(), t_stairs_up );
        maybe_insert_stairs( terrain_type, t_stairs_down );

        int light_odds = 0;
        // central labs are always fully lit, other labs have half chance of some lights.
        if( central_lab ) {
            light_odds = 1;
        } else if( one_in( 2 ) ) {
            light_odds = std::pow( rng( 1, 12 ), 1.6 );
        }
        if( light_odds > 0 ) {
            for( int i = 0; i < SEEX * 2; i++ ) {
                for( int j = 0; j < SEEY * 2; j++ ) {
                    if( !( ( i * j ) % 2 || ( i + j ) % 4 ) && one_in( light_odds ) ) {
                        if( t_thconc_floor == ter( point( i, j ) ) || t_strconc_floor == ter( point( i, j ) ) ) {
                            ter_set( point( i, j ), t_thconc_floor_olight );
                        }
                    }
                }
            }
        }
    }
}

void map::draw_temple( const mapgendata &dat )
{
    const oter_id &terrain_type = dat.terrain_type();
    if( terrain_type == oter_temple_stairs ) {
        if( dat.zlevel() == 0 ) {
            // Ground floor
            // TODO: More varieties?
            fill_background( this, t_dirt );
            square( this, t_grate, point( SEEX - 1, SEEY - 1 ), point( SEEX, SEEX ) );
            ter_set( point( SEEX + 1, SEEY + 1 ), t_pedestal_temple );
        } else {
            // Underground!  Shit's about to get interesting!
            // Start with all rock floor
            square( this, t_rock_floor, point_zero, point( EAST_EDGE, SOUTH_EDGE ) );
            // We always start at the south and go north.
            // We use (y / 2 + z) % 4 to guarantee that rooms don't repeat.
            switch( 1 + std::abs( abs_sub.y / 2 + dat.zlevel() + 4 ) % 4 ) { // TODO: More varieties!

                case 1:
                    // Flame bursts
                    square( this, t_rock, point_zero, point( SEEX - 1, SOUTH_EDGE ) );
                    square( this, t_rock, point( SEEX + 2, 0 ), point( EAST_EDGE, SOUTH_EDGE ) );
                    for( int i = 2; i < SEEY * 2 - 4; i++ ) {
                        add_field( {SEEX, i, abs_sub.z}, fd_fire_vent, rng( 1, 3 ) );
                        add_field( {SEEX + 1, i, abs_sub.z}, fd_fire_vent, rng( 1, 3 ) );
                    }
                    break;

                case 2:
                    // Spreading water
                    square( this, t_water_dp, point( 4, 4 ), point( 5, 5 ) );
                    // replaced mon_sewer_snake spawn with GROUP_SEWER
                    // Decide whether a group of only sewer snakes be made, probably not worth it
                    place_spawns( GROUP_SEWER, 1, point( 4, 4 ), point( 4, 4 ), 1, true );

                    square( this, t_water_dp, point( SEEX * 2 - 5, 4 ), point( SEEX * 2 - 4, 6 ) );
                    place_spawns( GROUP_SEWER, 1, point( 1, SEEX * 2 - 5 ), point( 1, SEEX * 2 - 5 ), 1, true );

                    square( this, t_water_dp, point( 4, SEEY * 2 - 5 ), point( 6, SEEY * 2 - 4 ) );

                    square( this, t_water_dp, point( SEEX * 2 - 5, SEEY * 2 - 5 ), point( SEEX * 2 - 4,
                            SEEY * 2 - 4 ) );

                    square( this, t_rock, point( 0, SEEY * 2 - 2 ), point( SEEX - 1, SOUTH_EDGE ) );
                    square( this, t_rock, point( SEEX + 2, SEEY * 2 - 2 ), point( EAST_EDGE, SOUTH_EDGE ) );
                    line( this, t_grate, point( SEEX, 1 ), point( SEEX + 1, 1 ) ); // To drain the water
                    mtrap_set( this, point( SEEX, SEEY * 2 - 2 ), tr_temple_flood );
                    mtrap_set( this, point( SEEX + 1, SEEY * 2 - 2 ), tr_temple_flood );
                    for( int y = 2; y < SEEY * 2 - 2; y++ ) {
                        for( int x = 2; x < SEEX * 2 - 2; x++ ) {
                            if( ter( point( x, y ) ) == t_rock_floor && one_in( 4 ) ) {
                                mtrap_set( this, point( x, y ), tr_temple_flood );
                            }
                        }
                    }
                    break;

                case 3: { // Flipping walls puzzle
                    line( this, t_rock, point_zero, point( SEEX - 1, 0 ) );
                    line( this, t_rock, point( SEEX + 2, 0 ), point( EAST_EDGE, 0 ) );
                    line( this, t_rock, point( SEEX - 1, 1 ), point( SEEX - 1, 6 ) );
                    line( this, t_bars, point( SEEX + 2, 1 ), point( SEEX + 2, 6 ) );
                    ter_set( point( 14, 1 ), t_switch_rg );
                    ter_set( point( 15, 1 ), t_switch_gb );
                    ter_set( point( 16, 1 ), t_switch_rb );
                    ter_set( point( 17, 1 ), t_switch_even );
                    // Start with clear floors--then work backwards to the starting state
                    line( this, t_floor_red,   point( SEEX, 1 ), point( SEEX + 1, 1 ) );
                    line( this, t_floor_green, point( SEEX, 2 ), point( SEEX + 1, 2 ) );
                    line( this, t_floor_blue,  point( SEEX, 3 ), point( SEEX + 1, 3 ) );
                    line( this, t_floor_red,   point( SEEX, 4 ), point( SEEX + 1, 4 ) );
                    line( this, t_floor_green, point( SEEX, 5 ), point( SEEX + 1, 5 ) );
                    line( this, t_floor_blue,  point( SEEX, 6 ), point( SEEX + 1, 6 ) );
                    // Now, randomly choose actions
                    // Set up an actions vector so that there's not undue repetition
                    std::vector<int> actions;
                    actions.push_back( 1 );
                    actions.push_back( 2 );
                    actions.push_back( 3 );
                    actions.push_back( 4 );
                    actions.push_back( rng( 1, 3 ) );
                    while( !actions.empty() ) {
                        const int action = random_entry_removed( actions );
                        for( int y = 1; y < 7; y++ ) {
                            for( int x = SEEX; x <= SEEX + 1; x++ ) {
                                switch( action ) {
                                    case 1:
                                        // Toggle RG
                                        if( ter( point( x, y ) ) == t_floor_red ) {
                                            ter_set( point( x, y ), t_rock_red );
                                        } else if( ter( point( x, y ) ) == t_rock_red ) {
                                            ter_set( point( x, y ), t_floor_red );
                                        } else if( ter( point( x, y ) ) == t_floor_green ) {
                                            ter_set( point( x, y ), t_rock_green );
                                        } else if( ter( point( x, y ) ) == t_rock_green ) {
                                            ter_set( point( x, y ), t_floor_green );
                                        }
                                        break;
                                    case 2:
                                        // Toggle GB
                                        if( ter( point( x, y ) ) == t_floor_blue ) {
                                            ter_set( point( x, y ), t_rock_blue );
                                        } else if( ter( point( x, y ) ) == t_rock_blue ) {
                                            ter_set( point( x, y ), t_floor_blue );
                                        } else if( ter( point( x, y ) ) == t_floor_green ) {
                                            ter_set( point( x, y ), t_rock_green );
                                        } else if( ter( point( x, y ) ) == t_rock_green ) {
                                            ter_set( point( x, y ), t_floor_green );
                                        }
                                        break;
                                    case 3:
                                        // Toggle RB
                                        if( ter( point( x, y ) ) == t_floor_blue ) {
                                            ter_set( point( x, y ), t_rock_blue );
                                        } else if( ter( point( x, y ) ) == t_rock_blue ) {
                                            ter_set( point( x, y ), t_floor_blue );
                                        } else if( ter( point( x, y ) ) == t_floor_red ) {
                                            ter_set( point( x, y ), t_rock_red );
                                        } else if( ter( point( x, y ) ) == t_rock_red ) {
                                            ter_set( point( x, y ), t_floor_red );
                                        }
                                        break;
                                    case 4:
                                        // Toggle Even
                                        if( y % 2 == 0 ) {
                                            if( ter( point( x, y ) ) == t_floor_blue ) {
                                                ter_set( point( x, y ), t_rock_blue );
                                            } else if( ter( point( x, y ) ) == t_rock_blue ) {
                                                ter_set( point( x, y ), t_floor_blue );
                                            } else if( ter( point( x, y ) ) == t_floor_red ) {
                                                ter_set( point( x, y ), t_rock_red );
                                            } else if( ter( point( x, y ) ) == t_rock_red ) {
                                                ter_set( point( x, y ), t_floor_red );
                                            } else if( ter( point( x, y ) ) == t_floor_green ) {
                                                ter_set( point( x, y ), t_rock_green );
                                            } else if( ter( point( x, y ) ) == t_rock_green ) {
                                                ter_set( point( x, y ), t_floor_green );
                                            }
                                        }
                                        break;
                                }
                            }
                        }
                    }
                }
                break;

                case 4: { // Toggling walls maze
                    square( this, t_rock, point_zero, point( SEEX     - 1, 1 ) );
                    square( this, t_rock, point( 0, SEEY * 2 - 2 ), point( SEEX     - 1, SOUTH_EDGE ) );
                    square( this, t_rock, point( 0, 2 ), point( SEEX     - 4, SEEY * 2 - 3 ) );
                    square( this, t_rock, point( SEEX + 2, 0 ), point( EAST_EDGE, 1 ) );
                    square( this, t_rock, point( SEEX + 2, SEEY * 2 - 2 ), point( EAST_EDGE, SOUTH_EDGE ) );
                    square( this, t_rock, point( SEEX + 5, 2 ), point( EAST_EDGE, SEEY * 2 - 3 ) );
                    point p2( rng( SEEX - 1, SEEX + 2 ), 2 );
                    std::vector<point> path; // Path, from end to start
                    while( p2.x < SEEX - 1 || p2.x > SEEX + 2 || p2.y < SEEY * 2 - 2 ) {
                        static const std::vector<ter_id> terrains = {
                            t_floor_red, t_floor_green, t_floor_blue,
                        };
                        path.emplace_back( p2 );
                        ter_set( p2, random_entry( terrains ) );
                        if( p2.y == SEEY * 2 - 2 ) {
                            if( p2.x < SEEX - 1 ) {
                                p2.x++;
                            } else if( p2.x > SEEX + 2 ) {
                                p2.x--;

                            }
                        } else {
                            std::vector<point> next;
                            for( int nx = p2.x - 1; nx <= p2.x + 1; nx++ ) {
                                for( int ny = p2.y; ny <= p2.y + 1; ny++ ) {
                                    if( ter( point( nx, ny ) ) == t_rock_floor ) {
                                        next.emplace_back( nx, ny );
                                    }
                                }
                            }
                            if( next.empty() ) {
                                break;
                            } else {
                                const point p = random_entry( next );
                                p2.x = p.x;
                                p2.y = p.y;
                            }
                        }
                    }
                    // Now go backwards through path (start to finish), toggling any tiles that need
                    bool toggle_red = false;
                    bool toggle_green = false;
                    bool toggle_blue = false;
                    for( int i = path.size() - 1; i >= 0; i-- ) {
                        if( ter( path[i] ) == t_floor_red ) {
                            toggle_green = !toggle_green;
                            if( toggle_red ) {
                                ter_set( path[i], t_rock_red );
                            }
                        } else if( ter( path[i] ) == t_floor_green ) {
                            toggle_blue = !toggle_blue;
                            if( toggle_green ) {
                                ter_set( path[i], t_rock_green );
                            }
                        } else if( ter( path[i] ) == t_floor_blue ) {
                            toggle_red = !toggle_red;
                            if( toggle_blue ) {
                                ter_set( path[i], t_rock_blue );
                            }
                        }
                    }
                    // Finally, fill in the rest with random tiles, and place toggle traps
                    for( int i = SEEX - 3; i <= SEEX + 4; i++ ) {
                        for( int j = 2; j <= SEEY * 2 - 2; j++ ) {
                            mtrap_set( this, point( i, j ), tr_temple_toggle );
                            if( ter( point( i, j ) ) == t_rock_floor ) {
                                static const std::vector<ter_id> terrains = {
                                    t_rock_red, t_rock_green, t_rock_blue,
                                    t_floor_red, t_floor_green, t_floor_blue,
                                };
                                ter_set( point( i, j ), random_entry( terrains ) );
                            }
                        }
                    }
                }
                break;
            } // Done with room type switch
            // Stairs down if we need them
            if( terrain_type == oter_temple_stairs ) {
                line( this, t_stairs_down, point( SEEX, 0 ), point( SEEX + 1, 0 ) );
            }
            // Stairs at the south if dat.above() has stairs down.
            if( dat.above() == oter_temple_stairs ) {
                line( this, t_stairs_up, point( SEEX, SOUTH_EDGE ), point( SEEX + 1, SOUTH_EDGE ) );
            }

        } // Done with underground-only stuff
    } else if( terrain_type == oter_temple_finale ) {
        fill_background( this, t_rock );
        square( this, t_rock_floor, point( SEEX - 1, 1 ), point( SEEX + 2, 4 ) );
        square( this, t_rock_floor, point( SEEX, 5 ), point( SEEX + 1, SOUTH_EDGE ) );
        line( this, t_stairs_up, point( SEEX, SOUTH_EDGE ), point( SEEX + 1, SOUTH_EDGE ) );
        spawn_artifact( tripoint( rng( SEEX, SEEX + 1 ), rng( 2, 3 ), abs_sub.z ),
                        relic_procgen_data_cult );
        spawn_artifact( tripoint( rng( SEEX, SEEX + 1 ), rng( 2, 3 ), abs_sub.z ),
                        relic_procgen_data_cult );
        return;

    }
}

void map::draw_mine( mapgendata &dat )
{
    const oter_id &terrain_type = dat.terrain_type();
    if( terrain_type == oter_mine || terrain_type == oter_mine_down ) {
        if( is_ot_match( "mine", dat.north(), ot_match_type::prefix ) ) {
            dat.n_fac = ( one_in( 10 ) ? 0 : -2 );
        } else {
            dat.n_fac = 4;
        }
        if( is_ot_match( "mine", dat.east(), ot_match_type::prefix ) ) {
            dat.e_fac = ( one_in( 10 ) ? 0 : -2 );
        } else {
            dat.e_fac = 4;
        }
        if( is_ot_match( "mine", dat.south(), ot_match_type::prefix ) ) {
            dat.s_fac = ( one_in( 10 ) ? 0 : -2 );
        } else {
            dat.s_fac = 4;
        }
        if( is_ot_match( "mine", dat.west(), ot_match_type::prefix ) ) {
            dat.w_fac = ( one_in( 10 ) ? 0 : -2 );
        } else {
            dat.w_fac = 4;
        }

        for( int i = 0; i < SEEX * 2; i++ ) {
            for( int j = 0; j < SEEY * 2; j++ ) {
                if( i >= dat.w_fac + rng( 0, 2 ) && i <= EAST_EDGE - dat.e_fac - rng( 0, 2 ) &&
                    j >= dat.n_fac + rng( 0, 2 ) && j <= SOUTH_EDGE - dat.s_fac - rng( 0, 2 ) &&
                    i + j >= 4 && ( SEEX * 2 - i ) + ( SEEY * 2 - j ) >= 6 ) {
                    ter_set( point( i, j ), t_rock_floor );
                } else {
                    ter_set( point( i, j ), t_rock );
                }
            }
        }

        // Not an entrance; maybe some hazards!
        switch( rng( 0, 4 ) ) {
            case 0:
                break; // Nothing!  Lucky!

            case 1: { // Toxic gas
                point gas_vent_location( rng( 9, 14 ), rng( 9, 14 ) );
                ter_set( point( gas_vent_location ), t_rock );
                add_field( { gas_vent_location, abs_sub.z}, fd_gas_vent, 2 );
            }
            break;

            case 2: { // Lava
                point start_location( rng( 6, SEEX ), rng( 6, SEEY ) );
                point end_location( rng( SEEX + 1, SEEX * 2 - 7 ), rng( SEEY + 1, SEEY * 2 - 7 ) );
                const int num = rng( 2, 4 );
                for( int i = 0; i < num; i++ ) {
                    int lx1 = start_location.x + rng( -1, 1 );
                    int lx2 = end_location.x + rng( -1, 1 );
                    int ly1 = start_location.y + rng( -1, 1 );
                    int ly2 = end_location.y + rng( -1, 1 );
                    line( this, t_lava, point( lx1, ly1 ), point( lx2, ly2 ) );
                }
            }
            break;

            case 3: { // Wrecked equipment
                point wreck_location( rng( 9, 14 ), rng( 9, 14 ) );
                for( int i = wreck_location.x - 3; i < wreck_location.x + 3; i++ ) {
                    for( int j = wreck_location.y - 3; j < wreck_location.y + 3; j++ ) {
                        if( !one_in( 4 ) ) {
                            make_rubble( tripoint( i,  j, abs_sub.z ), f_wreckage, true );
                        }
                    }
                }
                place_items( Item_spawn_data_wreckage, 70, wreck_location + point( -3, -3 ),
                             wreck_location + point( 2, 2 ), false, calendar::start_of_cataclysm );
            }
            break;

            case 4: { // Dead miners
                const int num_bodies = rng( 4, 8 );
                for( int i = 0; i < num_bodies; i++ ) {
                    if( const auto body = random_point( *this, [this]( const tripoint & p ) {
                    return move_cost( p ) == 2;
                    } ) ) {
                        add_item( *body, item::make_corpse() );
                        place_items( Item_spawn_data_mine_equipment, 60, *body, *body,
                                     false, calendar::start_of_cataclysm );
                    }
                }
            }
            break;

        }

        if( terrain_type == oter_mine_down ) { // Don't forget to build a slope down!
            std::vector<direction> open;
            if( dat.n_fac == 4 ) {
                open.push_back( direction::NORTH );
            }
            if( dat.e_fac == 4 ) {
                open.push_back( direction::EAST );
            }
            if( dat.s_fac == 4 ) {
                open.push_back( direction::SOUTH );
            }
            if( dat.w_fac == 4 ) {
                open.push_back( direction::WEST );
            }

            if( open.empty() ) { // We'll have to build it in the center
                int tries = 0;
                point p;
                bool okay = true;
                do {
                    p.x = rng( SEEX - 6, SEEX + 1 );
                    p.y = rng( SEEY - 6, SEEY + 1 );
                    okay = true;
                    for( int i = p.x; ( i <= p.x + 5 ) && okay; i++ ) {
                        for( int j = p.y; ( j <= p.y + 5 ) && okay; j++ ) {
                            if( ter( point( i, j ) ) != t_rock_floor ) {
                                okay = false;
                            }
                        }
                    }
                    if( !okay ) {
                        tries++;
                    }
                } while( !okay && tries < 10 );
                if( tries == 10 ) { // Clear the area around the slope down
                    square( this, t_rock_floor, p, p + point( 5, 5 ) );
                }
                // NOLINTNEXTLINE(cata-use-named-point-constants)
                square( this, t_slope_down, p + point( 1, 1 ), p + point( 2, 2 ) );
            } else { // We can build against a wall
                switch( random_entry( open ) ) {
                    case direction::NORTH:
                        square( this, t_rock_floor, point( SEEX - 3, 6 ), point( SEEX + 2, SEEY ) );
                        line( this, t_slope_down, point( SEEX - 2, 6 ), point( SEEX + 1, 6 ) );
                        break;
                    case direction::EAST:
                        square( this, t_rock_floor, point( SEEX + 1, SEEY - 3 ), point( SEEX * 2 - 7, SEEY + 2 ) );
                        line( this, t_slope_down, point( SEEX * 2 - 7, SEEY - 2 ), point( SEEX * 2 - 7, SEEY + 1 ) );
                        break;
                    case direction::SOUTH:
                        square( this, t_rock_floor, point( SEEX - 3, SEEY + 1 ), point( SEEX + 2, SEEY * 2 - 7 ) );
                        line( this, t_slope_down, point( SEEX - 2, SEEY * 2 - 7 ), point( SEEX + 1, SEEY * 2 - 7 ) );
                        break;
                    case direction::WEST:
                        square( this, t_rock_floor, point( 6, SEEY - 3 ), point( SEEX, SEEY + 2 ) );
                        line( this, t_slope_down, point( 6, SEEY - 2 ), point( 6, SEEY + 1 ) );
                        break;
                    default:
                        break;
                }
            }
        } // Done building a slope down

        if( dat.above() == oter_mine_down ) { // Don't forget to build a slope up!
            std::vector<direction> open;
            if( dat.n_fac == 6 && ter( point( SEEX, 6 ) ) != t_slope_down ) {
                open.push_back( direction::NORTH );
            }
            if( dat.e_fac == 6 && ter( point( SEEX * 2 - 7, SEEY ) ) != t_slope_down ) {
                open.push_back( direction::EAST );
            }
            if( dat.s_fac == 6 && ter( point( SEEX, SEEY * 2 - 7 ) ) != t_slope_down ) {
                open.push_back( direction::SOUTH );
            }
            if( dat.w_fac == 6 && ter( point( 6, SEEY ) ) != t_slope_down ) {
                open.push_back( direction::WEST );
            }

            if( open.empty() ) { // We'll have to build it in the center
                int tries = 0;
                point p;
                bool okay = true;
                do {
                    p.x = rng( SEEX - 6, SEEX + 1 );
                    p.y = rng( SEEY - 6, SEEY + 1 );
                    okay = true;
                    for( int i = p.x; ( i <= p.x + 5 ) && okay; i++ ) {
                        for( int j = p.y; ( j <= p.y + 5 ) && okay; j++ ) {
                            if( ter( point( i, j ) ) != t_rock_floor ) {
                                okay = false;
                            }
                        }
                    }
                    if( !okay ) {
                        tries++;
                    }
                } while( !okay && tries < 10 );
                if( tries == 10 ) { // Clear the area around the slope down
                    square( this, t_rock_floor, p, p + point( 5, 5 ) );
                }
                // NOLINTNEXTLINE(cata-use-named-point-constants)
                square( this, t_slope_up, p + point( 1, 1 ), p + point( 2, 2 ) );

            } else { // We can build against a wall
                switch( random_entry( open ) ) {
                    case direction::NORTH:
                        line( this, t_slope_up, point( SEEX - 2, 6 ), point( SEEX + 1, 6 ) );
                        break;
                    case direction::EAST:
                        line( this, t_slope_up, point( SEEX * 2 - 7, SEEY - 2 ), point( SEEX * 2 - 7, SEEY + 1 ) );
                        break;
                    case direction::SOUTH:
                        line( this, t_slope_up, point( SEEX - 2, SEEY * 2 - 7 ), point( SEEX + 1, SEEY * 2 - 7 ) );
                        break;
                    case direction::WEST:
                        line( this, t_slope_up, point( 6, SEEY - 2 ), point( 6, SEEY + 1 ) );
                        break;
                    default:
                        break;
                }
            }
        } // Done building a slope up
    } else if( terrain_type == oter_mine_finale ) {
        // Set up the basic chamber
        for( int i = 0; i < SEEX * 2; i++ ) {
            for( int j = 0; j < SEEY * 2; j++ ) {
                if( i > rng( 1, 3 ) && i < SEEX * 2 - rng( 2, 4 ) &&
                    j > rng( 1, 3 ) && j < SEEY * 2 - rng( 2, 4 ) ) {
                    ter_set( point( i, j ), t_rock_floor );
                } else {
                    ter_set( point( i, j ), t_rock );
                }
            }
        }

        // Now draw the entrance(s)
        if( dat.north() == oter_mine ) {
            square( this, t_rock_floor, point( SEEX, 0 ), point( SEEX + 1, 3 ) );
        }

        if( dat.east()  == oter_mine ) {
            square( this, t_rock_floor, point( SEEX * 2 - 4, SEEY ), point( EAST_EDGE, SEEY + 1 ) );
        }

        if( dat.south() == oter_mine ) {
            square( this, t_rock_floor, point( SEEX, SEEY * 2 - 4 ), point( SEEX + 1, SOUTH_EDGE ) );
        }

        if( dat.west()  == oter_mine ) {
            square( this, t_rock_floor, point( 0, SEEY ), point( 3, SEEY + 1 ) );
        }

        // The Thing dog
        const int num_bodies = rng( 4, 8 );
        for( int i = 0; i < num_bodies; i++ ) {
            point p3( rng( 4, SEEX * 2 - 5 ), rng( 4, SEEX * 2 - 5 ) );
            add_item( p3, item::make_corpse() );
            place_items( Item_spawn_data_mine_equipment, 60, p3,
                         p3, false, calendar::start_of_cataclysm );
        }
        place_spawns( GROUP_DOG_THING, 1, point( SEEX, SEEX ), point( SEEX + 1, SEEX + 1 ), 1, true, true );
        spawn_artifact( tripoint( rng( SEEX, SEEX + 1 ), rng( SEEY, SEEY + 1 ), abs_sub.z ),
                        relic_procgen_data_netherum_tunnels );
    }
}

void map::draw_slimepit( const mapgendata &dat )
{
    const oter_id &terrain_type = dat.terrain_type();
    if( is_ot_match( "slimepit", terrain_type, ot_match_type::prefix ) ) {
        for( int i = 0; i < SEEX * 2; i++ ) {
            for( int j = 0; j < SEEY * 2; j++ ) {
                if( !one_in( 10 ) && ( j < dat.n_fac * SEEX ||
                                       i < dat.w_fac * SEEX ||
                                       j > SEEY * 2 - dat.s_fac * SEEY ||
                                       i > SEEX * 2 - dat.e_fac * SEEX ) ) {
                    ter_set( point( i, j ), ( !one_in( 10 ) ? t_slime : t_rock_floor ) );
                } else if( rng( 0, SEEX ) > std::abs( i - SEEX ) && rng( 0, SEEY ) > std::abs( j - SEEY ) ) {
                    ter_set( point( i, j ), t_slime );
                } else if( dat.zlevel() == 0 ) {
                    ter_set( point( i, j ), t_dirt );
                } else {
                    ter_set( point( i, j ), t_rock_floor );
                }
            }
        }
        if( terrain_type == oter_slimepit_down ) {
            ter_set( point( rng( 3, SEEX * 2 - 4 ), rng( 3, SEEY * 2 - 4 ) ), t_slope_down );
        }
        if( dat.above() == oter_slimepit_down ) {
            switch( rng( 1, 4 ) ) {
                case 1:
                    ter_set( point( rng( 0, 2 ), rng( 0, 2 ) ), t_slope_up );
                    break;
                case 2:
                    ter_set( point( rng( 0, 2 ), SEEY * 2 - rng( 1, 3 ) ), t_slope_up );
                    break;
                case 3:
                    ter_set( point( SEEX * 2 - rng( 1, 3 ), rng( 0, 2 ) ), t_slope_up );
                    break;
                case 4:
                    ter_set( point( SEEX * 2 - rng( 1, 3 ), SEEY * 2 - rng( 1, 3 ) ), t_slope_up );
            }
        } else if( dat.above() == oter_slimepit_bottom ) {
            // Align the stairs
            ter_set( point( 7, 9 ), t_slope_up );
        }
        place_spawns( GROUP_SLIME, 1, point( SEEX, SEEY ), point( SEEX, SEEY ), 0.15 );
        place_items( Item_spawn_data_sewer, 40, point_zero, point( EAST_EDGE, SOUTH_EDGE ), true,
                     calendar::start_of_cataclysm );
    }
}

void map::draw_connections( const mapgendata &dat )
{
    const oter_id &terrain_type = dat.terrain_type();
    if( terrain_type->get_type_id() ==
        oter_type_subway ) { // FUUUUU it's IF ELIF ELIF ELIF's mini-me =[
        if( ( dat.north()->get_type_id() == oter_type_sewer ) &&
            !connects_to( terrain_type, 0 ) ) {
            if( connects_to( dat.north(), 2 ) ) {
                for( int i = SEEX - 2; i < SEEX + 2; i++ ) {
                    for( int j = 0; j < SEEY; j++ ) {
                        ter_set( point( i, j ), t_sewage );
                    }
                }
            } else {
                for( int j = 0; j < 3; j++ ) {
                    ter_set( point( SEEX, j ), t_rock_floor );
                    ter_set( point( SEEX - 1, j ), t_rock_floor );
                }
                ter_set( point( SEEX, 3 ), t_door_metal_c );
                ter_set( point( SEEX - 1, 3 ), t_door_metal_c );
            }
        }
        if( ( dat.east()->get_type_id() == oter_type_sewer ) &&
            !connects_to( terrain_type, 1 ) ) {
            if( connects_to( dat.east(), 3 ) ) {
                for( int i = SEEX; i < SEEX * 2; i++ ) {
                    for( int j = SEEY - 2; j < SEEY + 2; j++ ) {
                        ter_set( point( i, j ), t_sewage );
                    }
                }
            } else {
                for( int i = SEEX * 2 - 3; i < SEEX * 2; i++ ) {
                    ter_set( point( i, SEEY ), t_rock_floor );
                    ter_set( point( i, SEEY - 1 ), t_rock_floor );
                }
                ter_set( point( SEEX * 2 - 4, SEEY ), t_door_metal_c );
                ter_set( point( SEEX * 2 - 4, SEEY - 1 ), t_door_metal_c );
            }
        }
        if( ( dat.south()->get_type_id() == oter_type_sewer ) &&
            !connects_to( terrain_type, 2 ) ) {
            if( connects_to( dat.south(), 0 ) ) {
                for( int i = SEEX - 2; i < SEEX + 2; i++ ) {
                    for( int j = SEEY; j < SEEY * 2; j++ ) {
                        ter_set( point( i, j ), t_sewage );
                    }
                }
            } else {
                for( int j = SEEY * 2 - 3; j < SEEY * 2; j++ ) {
                    ter_set( point( SEEX, j ), t_rock_floor );
                    ter_set( point( SEEX - 1, j ), t_rock_floor );
                }
                ter_set( point( SEEX, SEEY * 2 - 4 ), t_door_metal_c );
                ter_set( point( SEEX - 1, SEEY * 2 - 4 ), t_door_metal_c );
            }
        }
        if( ( dat.west()->get_type_id() == oter_type_sewer ) &&
            !connects_to( terrain_type, 3 ) ) {
            if( connects_to( dat.west(), 1 ) ) {
                for( int i = 0; i < SEEX; i++ ) {
                    for( int j = SEEY - 2; j < SEEY + 2; j++ ) {
                        ter_set( point( i, j ), t_sewage );
                    }
                }
            } else {
                for( int i = 0; i < 3; i++ ) {
                    ter_set( point( i, SEEY ), t_rock_floor );
                    ter_set( point( i, SEEY - 1 ), t_rock_floor );
                }
                ter_set( point( 3, SEEY ), t_door_metal_c );
                ter_set( point( 3, SEEY - 1 ), t_door_metal_c );
            }
        }
    } else if( terrain_type->get_type_id() == oter_type_sewer ) {
        if( dat.above() == oter_road_nesw_manhole ) {
            ter_set( point( rng( SEEX - 2, SEEX + 1 ), rng( SEEY - 2, SEEY + 1 ) ), t_ladder_up );
        }
        if( ( dat.north()->get_type_id() == oter_type_subway ) &&
            !connects_to( terrain_type, 0 ) ) {
            for( int j = 0; j < SEEY - 3; j++ ) {
                ter_set( point( SEEX, j ), t_rock_floor );
                ter_set( point( SEEX - 1, j ), t_rock_floor );
            }
            ter_set( point( SEEX, SEEY - 3 ), t_door_metal_c );
            ter_set( point( SEEX - 1, SEEY - 3 ), t_door_metal_c );
        }
        if( ( dat.east()->get_type_id() == oter_type_subway ) &&
            !connects_to( terrain_type, 1 ) ) {
            for( int i = SEEX + 3; i < SEEX * 2; i++ ) {
                ter_set( point( i, SEEY ), t_rock_floor );
                ter_set( point( i, SEEY - 1 ), t_rock_floor );
            }
            ter_set( point( SEEX + 2, SEEY ), t_door_metal_c );
            ter_set( point( SEEX + 2, SEEY - 1 ), t_door_metal_c );
        }
        if( ( dat.south()->get_type_id() == oter_type_subway ) &&
            !connects_to( terrain_type, 2 ) ) {
            for( int j = SEEY + 3; j < SEEY * 2; j++ ) {
                ter_set( point( SEEX, j ), t_rock_floor );
                ter_set( point( SEEX - 1, j ), t_rock_floor );
            }
            ter_set( point( SEEX, SEEY + 2 ), t_door_metal_c );
            ter_set( point( SEEX - 1, SEEY + 2 ), t_door_metal_c );
        }
        if( ( dat.west()->get_type_id() == oter_type_subway ) &&
            !connects_to( terrain_type, 3 ) ) {
            for( int i = 0; i < SEEX - 3; i++ ) {
                ter_set( point( i, SEEY ), t_rock_floor );
                ter_set( point( i, SEEY - 1 ), t_rock_floor );
            }
            ter_set( point( SEEX - 3, SEEY ), t_door_metal_c );
            ter_set( point( SEEX - 3, SEEY - 1 ), t_door_metal_c );
        }
    }

    // finally, any terrain with SIDEWALKS should contribute sidewalks to neighboring diagonal roads
    if( terrain_type->has_flag( oter_flags::has_sidewalk ) ) {
        for( int dir = 4; dir < 8; dir++ ) { // NE SE SW NW
            bool n_roads_nesw[4] = {};
            int n_num_dirs = terrain_type_to_nesw_array( oter_id( dat.t_nesw[dir] ), n_roads_nesw );
            // only handle diagonal neighbors
            if( n_num_dirs == 2 &&
                n_roads_nesw[( ( dir - 4 ) + 3 ) % 4] &&
                n_roads_nesw[( ( dir - 4 ) + 2 ) % 4] ) {
                // make drawing simpler by rotating the map back and forth
                rotate( 4 - ( dir - 4 ) );
                // draw a small triangle of sidewalk in the northeast corner
                for( int y = 0; y < 4; y++ ) {
                    for( int x = SEEX * 2 - 4; x < SEEX * 2; x++ ) {
                        if( x - y > SEEX * 2 - 4 ) {
                            // TODO: more discriminating conditions
                            if( ter( point( x, y ) ) == t_grass || ter( point( x, y ) ) == t_dirt ||
                                ter( point( x, y ) ) == t_shrub ) {
                                ter_set( point( x, y ), t_sidewalk );
                            }
                        }
                    }
                }
                rotate( ( dir - 4 ) );
            }
        }
    }

    resolve_regional_terrain_and_furniture( dat );
}

void map::place_spawns( const mongroup_id &group, const int chance,
                        const point &p1, const point &p2, const float density,
                        const bool individual, const bool friendly, const std::string &name, const int mission_id )
{
    if( !group.is_valid() ) {
        // TODO: fix point types
        const tripoint_abs_omt omt( sm_to_omt_copy( get_abs_sub() ) );
        const oter_id &oid = overmap_buffer.ter( omt );
        debugmsg( "place_spawns: invalid mongroup '%s', om_terrain = '%s' (%s)", group.c_str(),
                  oid.id().c_str(), oid->get_mapgen_id().c_str() );
        return;
    }

    // Set chance to be 1 or less to guarantee spawn, else set higher than 1
    if( !one_in( chance ) ) {
        return;
    }

    float spawn_density = 1.0f;
    if( MonsterGroupManager::is_animal( group ) ) {
        spawn_density = get_option< float >( "SPAWN_ANIMAL_DENSITY" );
    } else {
        spawn_density = get_option< float >( "SPAWN_DENSITY" );
    }

    float multiplier = density * spawn_density;
    // Only spawn 1 creature if individual flag set, else scale by density
    float thenum = individual ? 1 : ( multiplier * rng_float( 10.0f, 50.0f ) );
    int num = roll_remainder( thenum );

    // GetResultFromGroup decrements num
    while( num > 0 ) {
        int tries = 10;
        point p;

        // Pick a spot for the spawn
        do {
            p.x = rng( p1.x, p2.x );
            p.y = rng( p1.y, p2.y );
            tries--;
        } while( impassable( p ) && tries > 0 );

        // Pick a monster type
        MonsterGroupResult spawn_details = MonsterGroupManager::GetResultFromGroup( group, &num );
        add_spawn( spawn_details.name, spawn_details.pack_size, { p, abs_sub.z },
                   friendly, -1, mission_id, name, spawn_details.data );
    }
}

void map::place_gas_pump( const point &p, int charges, const itype_id &fuel_type )
{
    item fuel( fuel_type, calendar::start_of_cataclysm );
    fuel.charges = charges;
    add_item( p, fuel );
    ter_set( p, ter_id( fuel.fuel_pump_terrain() ) );
}

void map::place_gas_pump( const point &p, int charges )
{
    place_gas_pump( p, charges, one_in( 4 ) ? itype_diesel : itype_gasoline );
}

void map::place_toilet( const point &p, int charges )
{
    item water( "water", calendar::start_of_cataclysm );
    water.charges = charges;
    add_item( p, water );
    furn_set( p, f_toilet );
}

void map::place_vending( const point &p, const item_group_id &type, bool reinforced, bool lootable )
{
    if( reinforced ) {
        furn_set( p, f_vending_reinforced );
        place_items( type, 100, p, p, false, calendar::start_of_cataclysm );
    } else {
        // The chance to find a non-ransacked vending machine reduces greatly with every day after the Cataclysm,
        // unless it's hidden somewhere far away from everyone's eyes (e.g. deep in the lab)
        if( lootable &&
            !one_in( std::max( to_days<int>( calendar::turn - calendar::start_of_cataclysm ), 0 ) + 4 ) ) {
            furn_set( p, f_vending_o );
            for( const auto &loc : points_in_radius( { p, abs_sub.z }, 1 ) ) {
                if( one_in( 4 ) ) {
                    spawn_item( loc, "glass_shard", rng( 1, 25 ) );
                }
            }
        } else {
            furn_set( p, f_vending_c );
            place_items( type, 100, p, p, false, calendar::start_of_cataclysm );
        }
    }
}

character_id map::place_npc( const point &p, const string_id<npc_template> &type )
{
    shared_ptr_fast<npc> temp = make_shared_fast<npc>();
    temp->normalize();
    temp->load_npc_template( type );
    temp->spawn_at_precise( tripoint_abs_ms( getabs( tripoint( p, abs_sub.z ) ) ) );
    temp->toggle_trait( trait_NPC_STATIC_NPC );
    overmap_buffer.insert_npc( temp );
    return temp->getID();
}

void map::apply_faction_ownership( const point &p1, const point &p2, const faction_id &id )
{
    for( const tripoint &p : points_in_rectangle( tripoint( p1, abs_sub.z ), tripoint( p2,
            abs_sub.z ) ) ) {
        map_stack items = i_at( p.xy() );
        for( item &elem : items ) {
            elem.set_owner( id );
        }
        vehicle *source_veh = veh_pointer_or_null( veh_at( p ) );
        if( source_veh ) {
            if( !source_veh->has_owner() ) {
                source_veh->set_owner( id );
            }
        }
    }
}

// A chance of 100 indicates that items should always spawn,
// the item group should be responsible for determining the amount of items.
std::vector<item *> map::place_items(
    const item_group_id &group_id, const int chance, const tripoint &p1, const tripoint &p2,
    const bool ongrass, const time_point &turn, const int magazine, const int ammo )
{
    std::vector<item *> res;

    if( chance > 100 || chance <= 0 ) {
        debugmsg( "map::place_items() called with an invalid chance (%d)", chance );
        return res;
    }
    if( !item_group::group_is_defined( group_id ) ) {
        // TODO: fix point types
        const tripoint_abs_omt omt( sm_to_omt_copy( get_abs_sub() ) );
        const oter_id &oid = overmap_buffer.ter( omt );
        debugmsg( "place_items: invalid item group '%s', om_terrain = '%s' (%s)",
                  group_id.c_str(), oid.id().c_str(), oid->get_mapgen_id().c_str() );
        return res;
    }

    // spawn rates < 1 are handled in item_group
    const float spawn_rate = std::max( get_option<float>( "ITEM_SPAWNRATE" ), 1.0f ) ;
    const int spawn_count = roll_remainder( chance * spawn_rate / 100.0f );
    for( int i = 0; i < spawn_count; i++ ) {
        // Might contain one item or several that belong together like guns & their ammo
        int tries = 0;
        auto is_valid_terrain = [this, ongrass]( const tripoint & p ) {
            const ter_t &terrain = ter( p ).obj();
            return terrain.movecost == 0           &&
                   !terrain.has_flag( ter_furn_flag::TFLAG_PLACE_ITEM ) &&
                   !ongrass                                   &&
                   !terrain.has_flag( ter_furn_flag::TFLAG_FLAT );
        };

        tripoint p;
        do {
            p.x = rng( p1.x, p2.x );
            p.y = rng( p1.y, p2.y );
            p.z = rng( p1.z, p2.z );
            tries++;
        } while( is_valid_terrain( p ) && tries < 20 );
        if( tries < 20 ) {
            auto put = put_items_from_loc( group_id, p, turn );
            res.insert( res.end(), put.begin(), put.end() );
        }
    }
    for( item *e : res ) {
        if( e->is_tool() || e->is_gun() || e->is_magazine() ) {
            if( rng( 0, 99 ) < magazine && e->magazine_default() && !e->magazine_integral() &&
                !e->magazine_current() ) {
                e->put_in( item( e->magazine_default(), e->birthday() ), item_pocket::pocket_type::MAGAZINE_WELL );
            }
            if( rng( 0, 99 ) < ammo && e->ammo_default() && e->ammo_remaining() == 0 ) {
                e->ammo_set( e->ammo_default() );
            }
        }
    }
    return res;
}

std::vector<item *> map::put_items_from_loc( const item_group_id &group_id, const tripoint &p,
        const time_point &turn )
{
    const auto items = item_group::items_from( group_id, turn, spawn_flags::use_spawn_rate );
    return spawn_items( p, items );
}

void map::add_spawn( const MonsterGroupResult &spawn_details, const tripoint &p ) const
{
    add_spawn( spawn_details.name, spawn_details.pack_size, p, false, -1, -1, "NONE",
               spawn_details.data );
}

void map::add_spawn( const mtype_id &type, int count, const tripoint &p, bool friendly,
                     int faction_id, int mission_id, const std::string &name ) const
{
    add_spawn( type, count, p, friendly, faction_id, mission_id, name, spawn_data() );
}

void map::add_spawn( const mtype_id &type, int count, const tripoint &p, bool friendly,
                     int faction_id, int mission_id, const std::string &name, const spawn_data &data ) const
{
    if( p.x < 0 || p.x >= SEEX * my_MAPSIZE || p.y < 0 || p.y >= SEEY * my_MAPSIZE ) {
        debugmsg( "Out of bounds add_spawn(%s, %d, %d, %d)", type.c_str(), count, p.x, p.y );
        return;
    }
    point offset;
    submap *place_on_submap = get_submap_at( p, offset );
    if( place_on_submap == nullptr ) {
        debugmsg( "Tried to add spawn at (%d,%d) but the submap is not loaded", offset.x, offset.y );
        return;
    }

    if( !place_on_submap ) {
        debugmsg( "centadodecamonant doesn't exist in grid; within add_spawn(%s, %d, %d, %d, %d)",
                  type.c_str(), count, p.x, p.y, p.z );
        return;
    }
    if( MonsterGroupManager::monster_is_blacklisted( type ) ) {
        return;
    }
    spawn_point tmp( type, count, offset, faction_id, mission_id, friendly, name, data );
    place_on_submap->spawns.push_back( tmp );
}

vehicle *map::add_vehicle( const vgroup_id &type, const tripoint &p, const units::angle &dir,
                           const int veh_fuel, const int veh_status, const bool merge_wrecks )
{
    return add_vehicle( type.obj().pick(), p, dir, veh_fuel, veh_status, merge_wrecks );
}

vehicle *map::add_vehicle( const vgroup_id &type, const point &p, const units::angle &dir,
                           int veh_fuel, int veh_status, bool merge_wrecks )
{
    return add_vehicle( type.obj().pick(), p, dir, veh_fuel, veh_status, merge_wrecks );
}

vehicle *map::add_vehicle( const vproto_id &type, const point &p, const units::angle &dir,
                           int veh_fuel, int veh_status, bool merge_wrecks )
{
    return add_vehicle( type, tripoint( p, abs_sub.z ), dir, veh_fuel, veh_status, merge_wrecks );
}

vehicle *map::add_vehicle( const vproto_id &type, const tripoint &p, const units::angle &dir,
                           const int veh_fuel, const int veh_status, const bool merge_wrecks )
{
    if( !type.is_valid() ) {
        debugmsg( "Nonexistent vehicle type: \"%s\"", type.c_str() );
        return nullptr;
    }
    if( !inbounds( p ) ) {
        dbg( D_WARNING ) << string_format( "Out of bounds add_vehicle t=%s d=%d p=%d,%d,%d",
                                           type.str(), to_degrees( dir ), p.x, p.y, p.z );
        return nullptr;
    }

    // debugmsg("n=%d x=%d y=%d MAPSIZE=%d ^2=%d", nonant, x, y, MAPSIZE, MAPSIZE*MAPSIZE);
    auto veh = std::make_unique<vehicle>( type, veh_fuel, veh_status );
    tripoint p_ms = p;
    veh->sm_pos = ms_to_sm_remain( p_ms );
    veh->pos = p_ms.xy();
    veh->place_spawn_items();
    veh->face.init( dir );
    veh->turn_dir = dir;
    // for backwards compatibility, we always spawn with a pivot point of (0,0) so
    // that the mount at (0,0) is located at the spawn position.
    veh->precalc_mounts( 0, dir, point() );
    //debugmsg("adding veh: %d, sm: %d,%d,%d, pos: %d, %d", veh, veh->smx, veh->smy, veh->smz, veh->posx, veh->posy);
    std::unique_ptr<vehicle> placed_vehicle_up =
        add_vehicle_to_map( std::move( veh ), merge_wrecks );
    vehicle *placed_vehicle = placed_vehicle_up.get();

    if( placed_vehicle != nullptr ) {
        submap *place_on_submap = get_submap_at_grid( placed_vehicle->sm_pos );
        if( place_on_submap == nullptr ) {
            debugmsg( "Tried to add vehicle at (%d,%d,%d) but the submap is not loaded",
                      placed_vehicle->sm_pos.x, placed_vehicle->sm_pos.y, placed_vehicle->sm_pos.z );
            return placed_vehicle;
        }
        place_on_submap->vehicles.push_back( std::move( placed_vehicle_up ) );
        place_on_submap->is_uniform = false;
        invalidate_max_populated_zlev( p.z );

        auto &ch = get_cache( placed_vehicle->sm_pos.z );
        ch.vehicle_list.insert( placed_vehicle );
        add_vehicle_to_cache( placed_vehicle );

        rebuild_vehicle_level_caches();
        //debugmsg ("grid[%d]->vehicles.size=%d veh.parts.size=%d", nonant, grid[nonant]->vehicles.size(),veh.parts.size());
    }
    return placed_vehicle;
}

/**
 * Takes a vehicle already created with new and attempts to place it on the map,
 * checking for collisions. If the vehicle can't be placed, returns NULL,
 * otherwise returns a pointer to the placed vehicle, which may not necessarily
 * be the one passed in (if wreckage is created by fusing cars).
 * @param veh The vehicle to place on the map.
 * @param merge_wrecks Whether crashed vehicles intermix parts
 * @return The vehicle that was finally placed.
 */
std::unique_ptr<vehicle> map::add_vehicle_to_map(
    std::unique_ptr<vehicle> veh_to_add, const bool merge_wrecks )
{
    //We only want to check once per square, so loop over all structural parts
    std::vector<int> frame_indices = veh_to_add->all_parts_at_location( "structure" );

    //Check for boat type vehicles that should be placeable in deep water
    const bool can_float = size( veh_to_add->get_avail_parts( "FLOATS" ) ) > 2;

    //When hitting a wall, only smash the vehicle once (but walls many times)
    bool needs_smashing = false;

    for( std::vector<int>::const_iterator part = frame_indices.begin();
         part != frame_indices.end(); part++ ) {
        const tripoint p = veh_to_add->global_part_pos3( *part );

        //Don't spawn anything in water
        if( has_flag_ter( ter_furn_flag::TFLAG_DEEP_WATER, p ) && !can_float ) {
            return nullptr;
        }

        // Don't spawn shopping carts on top of another vehicle or other obstacle.
        if( veh_to_add->type == vehicle_prototype_shopping_cart ) {
            if( veh_at( p ) || impassable( p ) ) {
                return nullptr;
            }
        }

        //For other vehicles, simulate collisions with (non-shopping cart) stuff
        vehicle *const first_veh = veh_pointer_or_null( veh_at( p ) );
        if( first_veh != nullptr && first_veh->type != vehicle_prototype_shopping_cart ) {
            if( !merge_wrecks ) {
                return nullptr;
            }

            // Hard wreck-merging limit: 200 tiles
            // Merging is slow for big vehicles which lags the mapgen
            if( frame_indices.size() + first_veh->all_parts_at_location( "structure" ).size() > 200 ) {
                return nullptr;
            }

            /**
             * attempt to pull parts from `veh_to_add` (the prospective new vehicle)
             * in order to place them into `first_veh` (the vehicle that is overlapped)
             *
             * the intent here is to get something similar to the old wreckage behavior
             * (combining two vehicles) without completely garbling all of the vehicle parts
             * for tile rendering purposes.
             *
             * the overlap span is still a mess, though.
             */

            for( const tripoint &map_pos : first_veh->get_points( true ) ) {
                std::vector<vehicle_part *> parts_to_move = veh_to_add->get_parts_at( map_pos, "",
                        part_status_flag::any );
                if( !parts_to_move.empty() ) {
                    // Store target_point by value because first_veh->parts may reallocate
                    // to a different address after install_part()
                    const point target_point = first_veh->get_parts_at( map_pos, "",
                                               part_status_flag:: any ).front()->mount;
                    const point source_point = parts_to_move.front()->mount;
                    for( const vehicle_part *vp : parts_to_move ) {
                        // TODO: change mount points to be tripoint
                        first_veh->install_part( target_point, *vp );
                    }

                    // this couuld probably be done in a single loop with installing parts above
                    std::vector<int> parts_in_square = veh_to_add->parts_at_relative( source_point, true );
                    std::set<int> parts_to_check;
                    for( int index = parts_in_square.size() - 1; index >= 0; index-- ) {
                        veh_to_add->remove_part( parts_in_square[index] );
                        parts_to_check.insert( parts_in_square[index] );
                    }
                    veh_to_add->find_and_split_vehicles( parts_to_check );
                }
            }

            // TODO: more targeted damage around the impact site
            first_veh->smash( *this );
            first_veh->enable_refresh();

            // TODO: entangle the old vehicle and the new vehicle somehow, perhaps with tow cables
            // or something like them, to make them harder to separate
            std::unique_ptr<vehicle> new_veh = add_vehicle_to_map( std::move( veh_to_add ), true );
            if( new_veh != nullptr ) {
                new_veh->smash( *this );
                return new_veh;
            }
            return nullptr;

        } else if( impassable( p ) ) {
            if( !merge_wrecks ) {
                return nullptr;
            }

            // There's a wall or other obstacle here; destroy it
            destroy( p, true );

            // Some weird terrain, don't place the vehicle
            if( impassable( p ) ) {
                return nullptr;
            }

            needs_smashing = true;
        }
    }

    if( needs_smashing ) {
        veh_to_add->smash( *this );
    }
<<<<<<< HEAD
    veh->refresh();
    return veh;
=======

    return veh_to_add;
>>>>>>> 70e72b4c
}

computer *map::add_computer( const tripoint &p, const std::string &name, int security )
{
    // TODO: Turn this off?
    furn_set( p, furn_f_console );
    point l;
    submap *const place_on_submap = get_submap_at( p, l );
    if( place_on_submap == nullptr ) {
        debugmsg( "Tried to add computer at (%d,%d) but the submap is not loaded", l.x, l.y );
        static computer null_computer = computer( name, security, p );
        return &null_computer;
    }
    place_on_submap->set_computer( l, computer( name, security, p ) );
    return place_on_submap->get_computer( l );
}

/**
 * Rotates this map, and all of its contents, by the specified multiple of 90
 * degrees.
 * @param turns How many 90-degree turns to rotate the map.
 */
void map::rotate( int turns, const bool setpos_safe )
{

    //Handle anything outside the 1-3 range gracefully; rotate(0) is a no-op.
    turns = turns % 4;
    if( turns == 0 ) {
        return;
    }

    real_coords rc;
    const tripoint &abs_sub = get_abs_sub();
    rc.fromabs( point( abs_sub.x * SEEX, abs_sub.y * SEEY ) );

    // TODO: This radius can be smaller - how small?
    const int radius = HALF_MAPSIZE + 3;
    // uses submap coordinates
    // TODO: fix point types
    const std::vector<shared_ptr_fast<npc>> npcs =
            overmap_buffer.get_npcs_near( tripoint_abs_sm( abs_sub ), radius );
    for( const shared_ptr_fast<npc> &i : npcs ) {
        npc &np = *i;
        const tripoint sq = np.get_location().raw();
        real_coords np_rc;
        np_rc.fromabs( sq.xy() );
        // Note: We are rotating the entire overmap square (2x2 of submaps)
        if( np_rc.om_pos != rc.om_pos || sq.z != abs_sub.z ) {
            continue;
        }

        // OK, this is ugly: we remove the NPC from the whole map
        // Then we place it back from scratch
        // It could be rewritten to utilize the fact that rotation shouldn't cross overmaps

        point old( np_rc.sub_pos );
        if( np_rc.om_sub.x % 2 != 0 ) {
            old.x += SEEX;
        }
        if( np_rc.om_sub.y % 2 != 0 ) {
            old.y += SEEY;
        }

        const point new_pos = old.rotate( turns, { SEEX * 2, SEEY * 2 } );
        if( setpos_safe ) {
            const point local_sq = getlocal( sq ).xy();
            // setpos can't be used during mapgen, but spawn_at_precise clips position
            // to be between 0-11,0-11 and teleports NPCs when used inside of update_mapgen
            // calls
            const tripoint new_global_sq = sq - local_sq + new_pos;
            np.setpos( get_map().getlocal( new_global_sq ) );
        } else {
            // OK, this is ugly: we remove the NPC from the whole map
            // Then we place it back from scratch
            // It could be rewritten to utilize the fact that rotation shouldn't cross overmaps
            shared_ptr_fast<npc> npc_ptr = overmap_buffer.remove_npc( np.getID() );
            np.spawn_at_precise( tripoint_abs_ms( getabs( tripoint( new_pos, abs_sub.z ) ) ) );
            overmap_buffer.insert_npc( npc_ptr );
        }
    }

    clear_vehicle_level_caches();
    clear_vehicle_list( abs_sub.z );

    submap *pz = get_submap_at_grid( point_zero );
    submap *pse = get_submap_at_grid( point_south_east );
    submap *pe = get_submap_at_grid( point_east );
    submap *ps = get_submap_at_grid( point_south );
    if( pz == nullptr || pse == nullptr || pe == nullptr || ps == nullptr ) {
        debugmsg( "Tried to rotate map at (%d,%d) but the submap is not loaded", point_zero.x,
                  point_zero.y );
        return;
    }

    // Move the submaps around.
    if( turns == 2 ) {
        std::swap( *pz, *pse );
        std::swap( *pe, *ps );
    } else {
        point p;
        submap tmp;

        std::swap( *pse, tmp );

        for( int k = 0; k < 4; ++k ) {
            p = p.rotate( turns, { 2, 2 } );
            point tmpp = point_south_east - p;
            submap *psep = get_submap_at_grid( tmpp );
            if( psep == nullptr ) {
                debugmsg( "Tried to rotate map at (%d,%d) but the submap is not loaded", tmpp.x, tmpp.y );
                continue;
            }
            std::swap( *psep, tmp );
        }
    }

    // Then rotate them and recalculate vehicle positions.
    for( int j = 0; j < 2; ++j ) {
        for( int i = 0; i < 2; ++i ) {
            point p( i, j );
            submap *sm = get_submap_at_grid( p );
            if( sm == nullptr ) {
                debugmsg( "Tried to rotate map at (%d,%d) but the submap is not loaded", p.x, p.y );
                continue;
            }

            sm->rotate( turns );

            for( auto &veh : sm->vehicles ) {
                veh->sm_pos = tripoint( p, abs_sub.z );
            }

            update_vehicle_list( sm, abs_sub.z );
        }
    }
    rebuild_vehicle_level_caches();

    // rotate zones
    zone_manager &mgr = zone_manager::get_manager();
    mgr.rotate_zones( *this, turns );
}

/**
 * Mirrors this map, and all of its contents along with all its contents in the
 * directions specified.
 */
void map::mirror( bool mirror_horizontal, bool mirror_vertical )
{
    if( !mirror_horizontal && !mirror_vertical ) {
        return;
    }



    real_coords rc;
    const tripoint &abs_sub = get_abs_sub();
    rc.fromabs( point( abs_sub.x * SEEX, abs_sub.y * SEEY ) );

    submap *pz = get_submap_at_grid( point_zero );
    submap *pse = get_submap_at_grid( point_south_east );
    submap *pe = get_submap_at_grid( point_east );
    submap *ps = get_submap_at_grid( point_south );
    if( pz == nullptr || pse == nullptr || pe == nullptr || ps == nullptr ) {
        debugmsg( "Tried to mirror map at (%d,%d) but the submap is not loaded", point_zero.x,
                  point_zero.y );
        return;
    }

    // Move the submaps around. Note that the order doesn't matter as the outcome is the same.
    if( mirror_horizontal ) {
        std::swap( *pz, *pe );
        std::swap( *ps, *pse );
    }
    if( mirror_vertical ) {
        std::swap( *pz, *ps );
        std::swap( *pe, *pse );
    }

    // Then mirror them.
    for( int j = 0; j < 2; ++j ) {
        for( int i = 0; i < 2; ++i ) {
            point p( i, j );
            submap *sm = get_submap_at_grid( p );
            if( sm == nullptr ) {
                debugmsg( "Tried to mirror map at (%d,%d) but the submap is not loaded", p.x, p.y );
                continue;
            }

            if( mirror_horizontal ) {
                sm->mirror( true );
            }
            if( mirror_vertical ) {
                sm->mirror( false );
            }
        }
    }
}

// Hideous function, I admit...
bool connects_to( const oter_id &there, int dir )
{
    switch( dir ) {
        // South
        case 2:
            if( there == oter_sewer_ns || there == oter_sewer_es || there == oter_sewer_sw ||
                there == oter_sewer_nes || there == oter_sewer_nsw || there == oter_sewer_esw ||
                there == oter_sewer_nesw || there == oter_ants_ns || there == oter_ants_es ||
                there == oter_ants_sw || there == oter_ants_nes || there == oter_ants_nsw ||
                there == oter_ants_esw || there == oter_ants_nesw ) {
                return true;
            }
            return false;
        // West
        case 3:
            if( there == oter_sewer_ew || there == oter_sewer_sw || there == oter_sewer_wn ||
                there == oter_sewer_new || there == oter_sewer_nsw || there == oter_sewer_esw ||
                there == oter_sewer_nesw || there == oter_ants_ew || there == oter_ants_sw ||
                there == oter_ants_wn || there == oter_ants_new || there == oter_ants_nsw ||
                there == oter_ants_esw || there == oter_ants_nesw ) {
                return true;
            }
            return false;
        // North
        case 0:
            if( there == oter_sewer_ns || there == oter_sewer_ne || there == oter_sewer_wn ||
                there == oter_sewer_nes || there == oter_sewer_new || there == oter_sewer_nsw ||
                there == oter_sewer_nesw || there == oter_ants_ns || there == oter_ants_ne ||
                there == oter_ants_wn || there == oter_ants_nes || there == oter_ants_new ||
                there == oter_ants_nsw || there == oter_ants_nesw ) {
                return true;
            }
            return false;
        // East
        case 1:
            if( there == oter_sewer_ew || there == oter_sewer_ne || there == oter_sewer_es ||
                there == oter_sewer_nes || there == oter_sewer_new || there == oter_sewer_esw ||
                there == oter_sewer_nesw || there == oter_ants_ew || there == oter_ants_ne ||
                there == oter_ants_es || there == oter_ants_nes || there == oter_ants_new ||
                there == oter_ants_esw || there == oter_ants_nesw ) {
                return true;
            }
            return false;
        default:
            debugmsg( "Connects_to with dir of %d", dir );
            return false;
    }
}

void science_room( map *m, const point &p1, const point &p2, int z, int rotate )
{
    int height = p2.y - p1.y;
    int width  = p2.x - p1.x;
    if( rotate % 2 == 1 ) { // Swap width & height if we're a lateral room
        int tmp = height;
        height  = width;
        width   = tmp;
    }
    for( int i = p1.x; i <= p2.x; i++ ) {
        for( int j = p1.y; j <= p2.y; j++ ) {
            m->ter_set( point( i, j ), t_thconc_floor );
        }
    }
    int area = height * width;
    std::vector<room_type> valid_rooms;
    if( height < 5 && width < 5 ) {
        valid_rooms.push_back( room_closet );
    }
    if( height > 6 && width > 3 ) {
        valid_rooms.push_back( room_lobby );
    }
    if( height > 4 || width > 4 ) {
        valid_rooms.push_back( room_chemistry );
        valid_rooms.push_back( room_goo );
    }
    if( z != 0 && ( height > 7 || width > 7 ) && height > 2 && width > 2 ) {
        valid_rooms.push_back( room_teleport );
    }
    if( height > 7 && width > 7 ) {
        valid_rooms.push_back( room_bionics );
        valid_rooms.push_back( room_cloning );
    }
    if( area >= 9 ) {
        valid_rooms.push_back( room_vivisect );
    }
    if( height > 5 && width > 4 ) {
        valid_rooms.push_back( room_dorm );
    }
    if( width > 8 ) {
        for( int i = 8; i < width; i += rng( 1, 2 ) ) {
            valid_rooms.push_back( room_split );
        }
    }

    point trap( rng( p1.x + 1, p2.x - 1 ), rng( p1.y + 1, p2.y - 1 ) );
    switch( random_entry( valid_rooms ) ) {
        case room_closet:
            m->place_items( Item_spawn_data_cleaning, 80, p1, p2, false,
                            calendar::start_of_cataclysm );
            break;
        case room_lobby:
            if( rotate % 2 == 0 ) { // Vertical
                int desk = p1.y + rng( static_cast<int>( height / 2 ) - static_cast<int>( height / 4 ),
                                       static_cast<int>( height / 2 ) + 1 );
                for( int x = p1.x + static_cast<int>( width / 4 ); x < p2.x - static_cast<int>( width / 4 ); x++ ) {
                    m->furn_set( point( x, desk ), f_counter );
                }
                computer *tmpcomp = m->add_computer( tripoint( p2.x - static_cast<int>( width / 4 ), desk, z ),
                                                     _( "Log Console" ), 3 );
                tmpcomp->add_option( _( "View Research Logs" ), COMPACT_RESEARCH, 0 );
                tmpcomp->add_option( _( "Download Map Data" ), COMPACT_MAPS, 0 );
                tmpcomp->add_failure( COMPFAIL_SHUTDOWN );
                tmpcomp->add_failure( COMPFAIL_ALARM );
                tmpcomp->add_failure( COMPFAIL_DAMAGE );
                m->place_spawns( GROUP_LAB_SECURITY, 1,
                                 point( static_cast<int>( ( p1.x + p2.x ) / 2 ), desk ),
                                 point( static_cast<int>( ( p1.x + p2.x ) / 2 ), desk ), 1, true );
            } else {
                int desk = p1.x + rng( static_cast<int>( height / 2 ) - static_cast<int>( height / 4 ),
                                       static_cast<int>( height / 2 ) + 1 );
                for( int y = p1.y + static_cast<int>( width / 4 ); y < p2.y - static_cast<int>( width / 4 ); y++ ) {
                    m->furn_set( point( desk, y ), f_counter );
                }
                computer *tmpcomp = m->add_computer( tripoint( desk, p2.y - static_cast<int>( width / 4 ), z ),
                                                     _( "Log Console" ), 3 );
                tmpcomp->add_option( _( "View Research Logs" ), COMPACT_RESEARCH, 0 );
                tmpcomp->add_option( _( "Download Map Data" ), COMPACT_MAPS, 0 );
                tmpcomp->add_failure( COMPFAIL_SHUTDOWN );
                tmpcomp->add_failure( COMPFAIL_ALARM );
                tmpcomp->add_failure( COMPFAIL_DAMAGE );
                m->place_spawns( GROUP_LAB_SECURITY, 1,
                                 point( desk, static_cast<int>( ( p1.y + p2.y ) / 2 ) ),
                                 point( desk, static_cast<int>( ( p1.y + p2.y ) / 2 ) ), 1, true );
            }
            break;
        case room_chemistry:
            if( rotate % 2 == 0 ) { // Vertical
                for( int x = p1.x; x <= p2.x; x++ ) {
                    if( x % 3 == 0 ) {
                        for( int y = p1.y + 1; y <= p2.y - 1; y++ ) {
                            m->furn_set( point( x, y ), f_counter );
                        }
                        if( one_in( 3 ) ) {
                            m->place_items( Item_spawn_data_mut_lab, 35, point( x, p1.y + 1 ),
                                            point( x, p2.y - 1 ), false,
                                            calendar::start_of_cataclysm );
                        } else {
                            m->place_items( Item_spawn_data_chem_lab, 70, point( x, p1.y + 1 ),
                                            point( x, p2.y - 1 ), false,
                                            calendar::start_of_cataclysm );
                        }
                    }
                }
            } else {
                for( int y = p1.y; y <= p2.y; y++ ) {
                    if( y % 3 == 0 ) {
                        for( int x = p1.x + 1; x <= p2.x - 1; x++ ) {
                            m->furn_set( point( x, y ), f_counter );
                        }
                        if( one_in( 3 ) ) {
                            m->place_items( Item_spawn_data_mut_lab, 35, point( p1.x + 1, y ),
                                            point( p2.x - 1, y ), false,
                                            calendar::start_of_cataclysm );
                        } else {
                            m->place_items( Item_spawn_data_chem_lab, 70, point( p1.x + 1, y ),
                                            point( p2.x - 1, y ), false,
                                            calendar::start_of_cataclysm );
                        }
                    }
                }
            }
            break;
        case room_teleport:
            m->furn_set( point( ( p1.x + p2.x ) / 2, static_cast<int>( ( p1.y + p2.y ) / 2 ) ), f_counter );
            m->furn_set( point( static_cast<int>( ( p1.x + p2.x ) / 2 ) + 1,
                                static_cast<int>( ( p1.y + p2.y ) / 2 ) ),
                         f_counter );
            m->furn_set( point( ( p1.x + p2.x ) / 2, static_cast<int>( ( p1.y + p2.y ) / 2 ) + 1 ),
                         f_counter );
            m->furn_set( point( static_cast<int>( ( p1.x + p2.x ) / 2 ) + 1,
                                static_cast<int>( ( p1.y + p2.y ) / 2 ) + 1 ),
                         f_counter );
            mtrap_set( m, trap, tr_telepad );
            m->place_items( Item_spawn_data_teleport, 70, point( ( p1.x + p2.x ) / 2,
                            static_cast<int>( ( p1.y + p2.y ) / 2 ) ),
                            point( static_cast<int>( ( p1.x + p2.x ) / 2 ) + 1, static_cast<int>( ( p1.y + p2.y ) / 2 ) + 1 ),
                            false,
                            calendar::start_of_cataclysm );
            break;
        case room_goo:
            do {
                mtrap_set( m, trap, tr_goo );
                trap.x = rng( p1.x + 1, p2.x - 1 );
                trap.y = rng( p1.y + 1, p2.y - 1 );
            } while( !one_in( 5 ) );
            if( rotate == 0 ) {
                mremove_trap( m, point( p1.x, p2.y ), tr_null );
                m->furn_set( point( p1.x, p2.y ), f_fridge );
                m->place_items( Item_spawn_data_goo, 60, point( p1.x, p2.y ), point( p1.x, p2.y ),
                                false, calendar::start_of_cataclysm );
            } else if( rotate == 1 ) {
                mremove_trap( m, p1, tr_null );
                m->furn_set( p1, f_fridge );
                m->place_items( Item_spawn_data_goo, 60, p1, p1, false,
                                calendar::start_of_cataclysm );
            } else if( rotate == 2 ) {
                mremove_trap( m, point( p2.x, p1.y ), tr_null );
                m->furn_set( point( p2.x, p1.y ), f_fridge );
                m->place_items( Item_spawn_data_goo, 60, point( p2.x, p1.y ), point( p2.x, p1.y ),
                                false, calendar::start_of_cataclysm );
            } else {
                mremove_trap( m, p2, tr_null );
                m->furn_set( p2, f_fridge );
                m->place_items( Item_spawn_data_goo, 60, p2, p2, false,
                                calendar::start_of_cataclysm );
            }
            break;
        case room_cloning:
            for( int x = p1.x + 1; x <= p2.x - 1; x++ ) {
                for( int y = p1.y + 1; y <= p2.y - 1; y++ ) {
                    if( x % 3 == 0 && y % 3 == 0 ) {
                        m->ter_set( point( x, y ), t_vat );
                        m->place_items( Item_spawn_data_cloning_vat, 20, point( x, y ),
                                        point( x, y ), false, calendar::start_of_cataclysm );
                    }
                }
            }
            break;
        case room_vivisect:
            if( rotate == 0 ) {
                for( int x = p1.x; x <= p2.x; x++ ) {
                    m->furn_set( point( x, p2.y - 1 ), f_counter );
                }
                m->place_items( Item_spawn_data_dissection, 80, point( p1.x, p2.y - 1 ),
                                p2 + point_north, false, calendar::start_of_cataclysm );
            } else if( rotate == 1 ) {
                for( int y = p1.y; y <= p2.y; y++ ) {
                    m->furn_set( point( p1.x + 1, y ), f_counter );
                }
                m->place_items( Item_spawn_data_dissection, 80, p1 + point_east,
                                point( p1.x + 1, p2.y ), false, calendar::start_of_cataclysm );
            } else if( rotate == 2 ) {
                for( int x = p1.x; x <= p2.x; x++ ) {
                    m->furn_set( point( x, p1.y + 1 ), f_counter );
                }
                m->place_items( Item_spawn_data_dissection, 80, p1 + point_south,
                                point( p2.x, p1.y + 1 ), false, calendar::start_of_cataclysm );
            } else if( rotate == 3 ) {
                for( int y = p1.y; y <= p2.y; y++ ) {
                    m->furn_set( point( p2.x - 1, y ), f_counter );
                }
                m->place_items( Item_spawn_data_dissection, 80, point( p2.x - 1, p1.y ),
                                p2 + point_west, false, calendar::start_of_cataclysm );
            }
            mtrap_set( m, point( ( p1.x + p2.x ) / 2, static_cast<int>( ( p1.y + p2.y ) / 2 ) ),
                       tr_dissector );
            m->place_spawns( GROUP_LAB_CYBORG, 10,
                             point( static_cast<int>( ( ( p1.x + p2.x ) / 2 ) + 1 ),
                                    static_cast<int>( ( ( p1.y + p2.y ) / 2 ) + 1 ) ),
                             point( static_cast<int>( ( ( p1.x + p2.x ) / 2 ) + 1 ),
                                    static_cast<int>( ( ( p1.y + p2.y ) / 2 ) + 1 ) ), 1, true );
            break;

        case room_bionics:
            if( rotate % 2 == 0 ) {
                point bio( p1.x + 2, static_cast<int>( ( p1.y + p2.y ) / 2 ) );
                mapf::formatted_set_simple( m, bio + point_north_west,
                                            "---\n"
                                            "|c|\n"
                                            "-=-\n",
                                            mapf::ter_bind( "- | =", t_concrete_wall, t_concrete_wall, t_reinforced_glass ),
                                            mapf::furn_bind( "c", f_counter ) );
                m->place_items( Item_spawn_data_bionics_common, 70, bio,
                                bio, false, calendar::start_of_cataclysm );

                m->furn_set( bio + point( 0, 2 ), furn_f_console );
                computer *tmpcomp = m->add_computer( tripoint( bio.x,  bio.y + 2, z ), _( "Bionic access" ), 2 );
                tmpcomp->add_option( _( "Manifest" ), COMPACT_LIST_BIONICS, 0 );
                tmpcomp->add_option( _( "Open Chambers" ), COMPACT_RELEASE_BIONICS, 3 );
                tmpcomp->add_failure( COMPFAIL_MANHACKS );
                tmpcomp->add_failure( COMPFAIL_SECUBOTS );
                tmpcomp->set_access_denied_msg(
                    _( "ERROR!  Access denied!  Unauthorized access will be met with lethal force!" ) );

                bio.x = p2.x - 2;
                mapf::formatted_set_simple( m, bio + point_north_west,
                                            "-=-\n"
                                            "|c|\n"
                                            "---\n",
                                            mapf::ter_bind( "- | =", t_concrete_wall, t_concrete_wall, t_reinforced_glass ),
                                            mapf::furn_bind( "c", f_counter ) );
                m->place_items( Item_spawn_data_bionics_common, 70, bio,
                                bio, false, calendar::start_of_cataclysm );

                m->furn_set( bio + point( 0, -2 ), furn_f_console );
                computer *tmpcomp2 = m->add_computer( tripoint( bio.x,  bio.y - 2, z ), _( "Bionic access" ), 2 );
                tmpcomp2->add_option( _( "Manifest" ), COMPACT_LIST_BIONICS, 0 );
                tmpcomp2->add_option( _( "Open Chambers" ), COMPACT_RELEASE_BIONICS, 3 );
                tmpcomp2->add_failure( COMPFAIL_MANHACKS );
                tmpcomp2->add_failure( COMPFAIL_SECUBOTS );
                tmpcomp2->set_access_denied_msg(
                    _( "ERROR!  Access denied!  Unauthorized access will be met with lethal force!" ) );
            } else {
                int bioy = p1.y + 2;
                int biox = static_cast<int>( ( p1.x + p2.x ) / 2 );
                mapf::formatted_set_simple( m, point( biox - 1, bioy - 1 ),
                                            "|-|\n"
                                            "|c=\n"
                                            "|-|\n",
                                            mapf::ter_bind( "- | =", t_concrete_wall, t_concrete_wall, t_reinforced_glass ),
                                            mapf::furn_bind( "c", f_counter ) );
                m->place_items( Item_spawn_data_bionics_common, 70, point( biox, bioy ),
                                point( biox, bioy ), false, calendar::start_of_cataclysm );

                m->furn_set( point( biox + 2, bioy ), furn_f_console );
                computer *tmpcomp = m->add_computer( tripoint( biox + 2,  bioy, z ), _( "Bionic access" ), 2 );
                tmpcomp->add_option( _( "Manifest" ), COMPACT_LIST_BIONICS, 0 );
                tmpcomp->add_option( _( "Open Chambers" ), COMPACT_RELEASE_BIONICS, 3 );
                tmpcomp->add_failure( COMPFAIL_MANHACKS );
                tmpcomp->add_failure( COMPFAIL_SECUBOTS );
                tmpcomp->set_access_denied_msg(
                    _( "ERROR!  Access denied!  Unauthorized access will be met with lethal force!" ) );

                bioy = p2.y - 2;
                mapf::formatted_set_simple( m, point( biox - 1, bioy - 1 ),
                                            "|-|\n"
                                            "=c|\n"
                                            "|-|\n",
                                            mapf::ter_bind( "- | =", t_concrete_wall, t_concrete_wall, t_reinforced_glass ),
                                            mapf::furn_bind( "c", f_counter ) );
                m->place_items( Item_spawn_data_bionics_common, 70, point( biox, bioy ),
                                point( biox, bioy ), false, calendar::turn_zero );

                m->furn_set( point( biox - 2, bioy ), furn_f_console );
                computer *tmpcomp2 = m->add_computer( tripoint( biox - 2,  bioy, z ), _( "Bionic access" ), 2 );
                tmpcomp2->add_option( _( "Manifest" ), COMPACT_LIST_BIONICS, 0 );
                tmpcomp2->add_option( _( "Open Chambers" ), COMPACT_RELEASE_BIONICS, 3 );
                tmpcomp2->add_failure( COMPFAIL_MANHACKS );
                tmpcomp2->add_failure( COMPFAIL_SECUBOTS );
                tmpcomp2->set_access_denied_msg(
                    _( "ERROR!  Access denied!  Unauthorized access will be met with lethal force!" ) );
            }
            break;
        case room_dorm:
            if( rotate % 2 == 0 ) {
                for( int y = p1.y + 1; y <= p2.y - 1; y += 3 ) {
                    m->furn_set( point( p1.x, y ), f_bed );
                    m->place_items( Item_spawn_data_bed, 60, point( p1.x, y ), point( p1.x, y ),
                                    false, calendar::start_of_cataclysm );
                    m->furn_set( point( p1.x + 1, y ), f_bed );
                    m->place_items( Item_spawn_data_bed, 60, point( p1.x + 1, y ),
                                    point( p1.x + 1, y ), false, calendar::start_of_cataclysm );
                    m->furn_set( point( p2.x, y ), f_bed );
                    m->place_items( Item_spawn_data_bed, 60, point( p2.x, y ), point( p2.x, y ),
                                    false, calendar::start_of_cataclysm );
                    m->furn_set( point( p2.x - 1, y ), f_bed );
                    m->place_items( Item_spawn_data_bed, 60, point( p2.x - 1, y ),
                                    point( p2.x - 1, y ), false, calendar::start_of_cataclysm );
                    m->furn_set( point( p1.x, y + 1 ), f_dresser );
                    m->furn_set( point( p2.x, y + 1 ), f_dresser );
                    m->place_items( Item_spawn_data_dresser, 70, point( p1.x, y + 1 ),
                                    point( p1.x, y + 1 ), false, calendar::start_of_cataclysm );
                    m->place_items( Item_spawn_data_dresser, 70, point( p2.x, y + 1 ),
                                    point( p2.x, y + 1 ), false, calendar::start_of_cataclysm );
                }
            } else if( rotate % 2 == 1 ) {
                for( int x = p1.x + 1; x <= p2.x - 1; x += 3 ) {
                    m->furn_set( point( x, p1.y ), f_bed );
                    m->place_items( Item_spawn_data_bed, 60, point( x, p1.y ), point( x, p1.y ),
                                    false, calendar::start_of_cataclysm );
                    m->furn_set( point( x, p1.y + 1 ), f_bed );
                    m->place_items( Item_spawn_data_bed, 60, point( x, p1.y + 1 ),
                                    point( x, p1.y + 1 ), false, calendar::start_of_cataclysm );
                    m->furn_set( point( x, p2.y ), f_bed );
                    m->place_items( Item_spawn_data_bed, 60, point( x, p2.y ), point( x, p2.y ),
                                    false, calendar::start_of_cataclysm );
                    m->furn_set( point( x, p2.y - 1 ), f_bed );
                    m->place_items( Item_spawn_data_bed, 60, point( x, p2.y - 1 ),
                                    point( x, p2.y - 1 ), false, calendar::start_of_cataclysm );
                    m->furn_set( point( x + 1, p1.y ), f_dresser );
                    m->furn_set( point( x + 1, p2.y ), f_dresser );
                    m->place_items( Item_spawn_data_dresser, 70, point( x + 1, p1.y ),
                                    point( x + 1, p1.y ), false, calendar::start_of_cataclysm );
                    m->place_items( Item_spawn_data_dresser, 70, point( x + 1, p2.y ),
                                    point( x + 1, p2.y ), false, calendar::start_of_cataclysm );
                }
            }
            m->place_items( Item_spawn_data_lab_dorm, 84, p1, p2, false,
                            calendar::start_of_cataclysm );
            break;
        case room_split:
            if( rotate % 2 == 0 ) {
                int w1 = static_cast<int>( ( p1.x + p2.x ) / 2 ) - 2;
                int w2 = static_cast<int>( ( p1.x + p2.x ) / 2 ) + 2;
                for( int y = p1.y; y <= p2.y; y++ ) {
                    m->ter_set( point( w1, y ), t_concrete_wall );
                    m->ter_set( point( w2, y ), t_concrete_wall );
                }
                m->ter_set( point( w1, static_cast<int>( ( p1.y + p2.y ) / 2 ) ), t_door_glass_frosted_c );
                m->ter_set( point( w2, static_cast<int>( ( p1.y + p2.y ) / 2 ) ), t_door_glass_frosted_c );
                science_room( m, p1, point( w1 - 1, p2.y ), z, 1 );
                science_room( m, point( w2 + 1, p1.y ), p2, z, 3 );
            } else {
                int w1 = static_cast<int>( ( p1.y + p2.y ) / 2 ) - 2;
                int w2 = static_cast<int>( ( p1.y + p2.y ) / 2 ) + 2;
                for( int x = p1.x; x <= p2.x; x++ ) {
                    m->ter_set( point( x, w1 ), t_concrete_wall );
                    m->ter_set( point( x, w2 ), t_concrete_wall );
                }
                m->ter_set( point( ( p1.x + p2.x ) / 2, w1 ), t_door_glass_frosted_c );
                m->ter_set( point( ( p1.x + p2.x ) / 2, w2 ), t_door_glass_frosted_c );
                science_room( m, p1, point( p2.x, w1 - 1 ), z, 2 );
                science_room( m, point( p1.x, w2 + 1 ), p2, z, 0 );
            }
            break;
        default:
            break;
    }
}

void map::create_anomaly( const tripoint &cp, artifact_natural_property prop, bool create_rubble )
{
    // TODO: Z
    point c( cp.xy() );
    if( create_rubble ) {
        rough_circle( this, t_dirt, c, 11 );
        rough_circle_furn( this, f_rubble, c, 5 );
        furn_set( c, f_null );
    }
    switch( prop ) {
        case ARTPROP_WRIGGLING:
        case ARTPROP_MOVING:
            for( int i = c.x - 5; i <= c.x + 5; i++ ) {
                for( int j = c.y - 5; j <= c.y + 5; j++ ) {
                    if( furn( point( i, j ) ) == f_rubble ) {
                        add_field( {i, j, abs_sub.z}, fd_push_items, 1 );
                        if( one_in( 3 ) ) {
                            spawn_item( point( i, j ), "rock" );
                        }
                    }
                }
            }
            break;

        case ARTPROP_GLOWING:
        case ARTPROP_GLITTERING:
            for( int i = c.x - 5; i <= c.x + 5; i++ ) {
                for( int j = c.y - 5; j <= c.y + 5; j++ ) {
                    if( furn( point( i, j ) ) == f_rubble && one_in( 2 ) ) {
                        mtrap_set( this, point( i, j ), tr_glow );
                    }
                }
            }
            break;

        case ARTPROP_HUMMING:
        case ARTPROP_RATTLING:
            for( int i = c.x - 5; i <= c.x + 5; i++ ) {
                for( int j = c.y - 5; j <= c.y + 5; j++ ) {
                    if( furn( point( i, j ) ) == f_rubble && one_in( 2 ) ) {
                        mtrap_set( this, point( i, j ), tr_hum );
                    }
                }
            }
            break;

        case ARTPROP_WHISPERING:
        case ARTPROP_ENGRAVED:
            for( int i = c.x - 5; i <= c.x + 5; i++ ) {
                for( int j = c.y - 5; j <= c.y + 5; j++ ) {
                    if( furn( point( i, j ) ) == f_rubble && one_in( 3 ) ) {
                        mtrap_set( this, point( i, j ), tr_shadow );
                    }
                }
            }
            break;

        case ARTPROP_BREATHING:
            for( int i = c.x - 1; i <= c.x + 1; i++ ) {
                for( int j = c.y - 1; j <= c.y + 1; j++ ) {
                    if( i == c.x && j == c.y ) {
                        place_spawns( GROUP_BREATHER_HUB, 1, point( i, j ), point( i, j ), 1,
                                      true );
                    } else {
                        place_spawns( GROUP_BREATHER, 1, point( i, j ), point( i, j ), 1, true );
                    }
                }
            }
            break;

        case ARTPROP_DEAD:
            for( int i = c.x - 5; i <= c.x + 5; i++ ) {
                for( int j = c.y - 5; j <= c.y + 5; j++ ) {
                    if( furn( point( i, j ) ) == f_rubble ) {
                        mtrap_set( this, point( i, j ), tr_drain );
                    }
                }
            }
            break;

        case ARTPROP_ITCHY:
            for( int i = c.x - 5; i <= c.x + 5; i++ ) {
                for( int j = c.y - 5; j <= c.y + 5; j++ ) {
                    if( furn( point( i, j ) ) == f_rubble ) {
                        set_radiation( point( i, j ), rng( 0, 10 ) );
                    }
                }
            }
            break;

        case ARTPROP_ELECTRIC:
        case ARTPROP_CRACKLING:
            add_field( {c, abs_sub.z}, fd_shock_vent, 3 );
            break;

        case ARTPROP_SLIMY:
            add_field( {c, abs_sub.z}, fd_acid_vent, 3 );
            break;

        case ARTPROP_WARM:
            for( int i = c.x - 5; i <= c.x + 5; i++ ) {
                for( int j = c.y - 5; j <= c.y + 5; j++ ) {
                    if( furn( point( i, j ) ) == f_rubble ) {
                        add_field( {i, j, abs_sub.z}, fd_fire_vent, 1 + ( rl_dist( c, point( i, j ) ) % 3 ) );
                    }
                }
            }
            break;

        case ARTPROP_SCALED:
            for( int i = c.x - 5; i <= c.x + 5; i++ ) {
                for( int j = c.y - 5; j <= c.y + 5; j++ ) {
                    if( furn( point( i, j ) ) == f_rubble ) {
                        mtrap_set( this, point( i, j ), tr_snake );
                    }
                }
            }
            break;

        case ARTPROP_FRACTAL:
            create_anomaly( c + point( -4, -4 ),
                            static_cast<artifact_natural_property>( rng( ARTPROP_NULL + 1, ARTPROP_MAX - 1 ) ) );
            create_anomaly( c + point( 4, -4 ),
                            static_cast<artifact_natural_property>( rng( ARTPROP_NULL + 1, ARTPROP_MAX - 1 ) ) );
            create_anomaly( c + point( -4, 4 ),
                            static_cast<artifact_natural_property>( rng( ARTPROP_NULL + 1, ARTPROP_MAX - 1 ) ) );
            create_anomaly( c + point( 4, -4 ),
                            static_cast<artifact_natural_property>( rng( ARTPROP_NULL + 1, ARTPROP_MAX - 1 ) ) );
            break;
        default:
            break;
    }
}
///////////////////// part of map

void line( map *m, const ter_id &type, const point &p1, const point &p2 )
{
    m->draw_line_ter( type, p1, p2 );
}
void line_furn( map *m, const furn_id &type, const point &p1, const point &p2 )
{
    m->draw_line_furn( type, p1, p2 );
}
void fill_background( map *m, const ter_id &type )
{
    m->draw_fill_background( type );
}
void fill_background( map *m, ter_id( *f )() )
{
    m->draw_fill_background( f );
}
void square( map *m, const ter_id &type, const point &p1, const point &p2 )
{
    m->draw_square_ter( type, p1, p2 );
}
void square_furn( map *m, const furn_id &type, const point &p1, const point &p2 )
{
    m->draw_square_furn( type, p1, p2 );
}
void square( map *m, ter_id( *f )(), const point &p1, const point &p2 )
{
    m->draw_square_ter( f, p1, p2 );
}
void square( map *m, const weighted_int_list<ter_id> &f, const point &p1, const point &p2 )
{
    m->draw_square_ter( f, p1, p2 );
}
void rough_circle( map *m, const ter_id &type, const point &p, int rad )
{
    m->draw_rough_circle_ter( type, p, rad );
}
void rough_circle_furn( map *m, const furn_id &type, const point &p, int rad )
{
    m->draw_rough_circle_furn( type, p, rad );
}
void circle( map *m, const ter_id &type, double x, double y, double rad )
{
    m->draw_circle_ter( type, rl_vec2d( x, y ), rad );
}
void circle( map *m, const ter_id &type, const point &p, int rad )
{
    m->draw_circle_ter( type, p, rad );
}
void circle_furn( map *m, const furn_id &type, const point &p, int rad )
{
    m->draw_circle_furn( type, p, rad );
}
void add_corpse( map *m, const point &p )
{
    m->add_corpse( tripoint( p, m->get_abs_sub().z ) );
}

//////////////////// mapgen update
update_mapgen_function_json::update_mapgen_function_json(
    const json_source_location &jsrcloc, const std::string &context ) :
    mapgen_function_json_base( jsrcloc, context )
{
}

void update_mapgen_function_json::check() const
{
    check_common();
}

void check_mapgen_consistent_with( const std::string &key, const oter_t &ter )
{
    if( const mapgen_basic_container *container = oter_mapgen.find( key ) ) {
        container->check_consistency_with( ter );
    }
}

bool update_mapgen_function_json::setup_update( const JsonObject &jo )
{
    return setup_common( jo );
}

bool update_mapgen_function_json::setup_internal( const JsonObject &/*jo*/ )
{
    fill_ter = t_null;
    /* update_mapgen doesn't care about fill_ter or rows */
    return true;
}

bool update_mapgen_function_json::update_map( const tripoint_abs_omt &omt_pos, const point &offset,
        mission *miss, bool verify, bool mirror_horizontal, bool mirror_vertical, int rotation ) const
{
    if( omt_pos == overmap::invalid_tripoint ) {
        debugmsg( "Mapgen update function called with overmap::invalid_tripoint" );
        return false;
    }

    tinymap update_tmap;
    const tripoint_abs_sm sm_pos = project_to<coords::sm>( omt_pos );

    bool shifted = false;
    tripoint_abs_ms avatar_pos = get_avatar().get_location();
    if( get_map().inbounds( project_to<coords::ms>( sm_pos ) ) ) {
        g->place_player_overmap( project_to<coords::omt>( avatar_pos ) + tripoint( 0, 10, 0 ) );
        shifted = true;
    }
    update_tmap.load( sm_pos, true );
    update_tmap.rotate( 4 - rotation );
    update_tmap.mirror( mirror_horizontal, mirror_vertical );

    mapgendata md( omt_pos, update_tmap, 0.0f, calendar::start_of_cataclysm, miss );

    bool const u = update_map( md, offset, verify );
    update_tmap.mirror( mirror_horizontal, mirror_vertical );
    update_tmap.rotate( rotation );

    if( shifted ) {
        g->place_player_overmap( project_to<coords::omt>( avatar_pos ) );
        get_avatar().set_location( avatar_pos );
    }

    return u;
}

bool update_mapgen_function_json::update_map( const mapgendata &md, const point &offset,
        const bool verify ) const
{
    mapgendata md_with_params( md, get_args( md, mapgen_parameter_scope::omt ), flags_ );

    class rotation_guard
    {
        public:
            explicit rotation_guard( const mapgendata &md )
                : md( md ), rotation( oter_get_rotation( md.terrain_type() ) ) {
                // If the existing map is rotated, we need to rotate it back to the north
                // orientation before applying our updates.
                if( rotation != 0 ) {
                    md.m.rotate( rotation, true );
                }
            }

            ~rotation_guard() {
                // If we rotated the map before applying updates, we now need to rotate
                // it back to where we found it.
                if( rotation != 0 ) {
                    md.m.rotate( 4 - rotation, true );
                }
            }
        private:
            const mapgendata &md;
            const int rotation;
    };
    rotation_guard rot( md_with_params );

    return apply_mapgen_in_phases( md_with_params, setmap_points, objects, offset, context_,
                                   verify );
}

mapgen_update_func add_mapgen_update_func( const JsonObject &jo, bool &defer )
{
    if( jo.has_string( "mapgen_update_id" ) ) {
        const update_mapgen_id mapgen_update_id{ jo.get_string( "mapgen_update_id" ) };
        const auto update_function = [mapgen_update_id]( const tripoint_abs_omt & omt_pos,
        mission * miss ) {
            run_mapgen_update_func( mapgen_update_id, omt_pos, miss, false );
        };
        return update_function;
    }

    update_mapgen_function_json json_data( json_source_location {},
                                           "unknown object in add_mapgen_update_func" );
    mapgen_defer::defer = defer;
    if( !json_data.setup_update( jo ) ) {
        const auto null_function = []( const tripoint_abs_omt &, mission * ) {
        };
        return null_function;
    }
    const auto update_function = [json_data]( const tripoint_abs_omt & omt_pos, mission * miss ) {
        json_data.update_map( omt_pos, point_zero, miss );
    };
    defer = mapgen_defer::defer;
    mapgen_defer::jsi = JsonObject();
    return update_function;
}

bool run_mapgen_update_func(
    const update_mapgen_id &update_mapgen_id, const tripoint_abs_omt &omt_pos, mission *miss,
    bool cancel_on_collision, bool mirror_horizontal, bool mirror_vertical, int rotation )
{
    const auto update_function = update_mapgens.find( update_mapgen_id );

    if( update_function == update_mapgens.end() || update_function->second.funcs().empty() ) {
        return false;
    }
    return update_function->second.funcs()[0]->update_map(
               omt_pos, point_zero, miss, cancel_on_collision, mirror_horizontal, mirror_vertical,
               rotation );
}

bool run_mapgen_update_func( const update_mapgen_id &update_mapgen_id, mapgendata &dat,
                             const bool cancel_on_collision )
{
    const auto update_function = update_mapgens.find( update_mapgen_id );
    if( update_function == update_mapgens.end() || update_function->second.funcs().empty() ) {
        return false;
    }
    return update_function->second.funcs()[0]->update_map( dat, point_zero, cancel_on_collision );
}

std::pair<std::map<ter_id, int>, std::map<furn_id, int>> get_changed_ids_from_update(
            const update_mapgen_id &update_mapgen_id )
{
    std::map<ter_id, int> terrains;
    std::map<furn_id, int> furnitures;

    const auto update_function = update_mapgens.find( update_mapgen_id );

    if( update_function == update_mapgens.end() || update_function->second.funcs().empty() ) {
        return std::make_pair( terrains, furnitures );
    }

    fake_map tmp_map( t_dirt );

    mapgendata fake_md( tmp_map, mapgendata::dummy_settings );

    if( update_function->second.funcs()[0]->update_map( fake_md ) ) {
        for( const tripoint &pos : tmp_map.points_on_zlevel( fake_map::fake_map_z ) ) {
            ter_id ter_at_pos = tmp_map.ter( pos );
            if( ter_at_pos != t_dirt ) {
                terrains[ter_at_pos] += 1;
            }
            if( tmp_map.has_furn( pos ) ) {
                furn_id furn_at_pos = tmp_map.furn( pos );
                furnitures[furn_at_pos] += 1;
            }
        }
    }
    return std::make_pair( terrains, furnitures );
}

bool run_mapgen_func( const std::string &mapgen_id, mapgendata &dat )
{
    return oter_mapgen.generate( dat, mapgen_id );
}

mapgen_parameters get_map_special_params( const std::string &mapgen_id )
{
    return oter_mapgen.get_map_special_params( mapgen_id );
}

int register_mapgen_function( const std::string &key )
{
    if( const building_gen_pointer ptr = get_mapgen_cfunction( key ) ) {
        return oter_mapgen.add( key, std::make_shared<mapgen_function_builtin>( ptr ) );
    }
    return -1;
}

bool has_mapgen_for( const std::string &key )
{
    return oter_mapgen.has( key );
}

bool has_update_mapgen_for( const update_mapgen_id &key )
{
    return update_mapgens.count( key );
}<|MERGE_RESOLUTION|>--- conflicted
+++ resolved
@@ -6764,13 +6764,9 @@
     if( needs_smashing ) {
         veh_to_add->smash( *this );
     }
-<<<<<<< HEAD
     veh->refresh();
-    return veh;
-=======
 
     return veh_to_add;
->>>>>>> 70e72b4c
 }
 
 computer *map::add_computer( const tripoint &p, const std::string &name, int security )
