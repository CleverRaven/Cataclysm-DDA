#include "mapgen.h"

#include <assert.h>
#include <cstdlib>
#include <algorithm>
#include <list>
#include <memory>
#include <sstream>
#include <array>
#include <functional>
#include <iterator>
#include <set>
#include <stdexcept>
#include <unordered_map>
#include <cmath>

#include "clzones.h"
#include "computer.h"
#include "coordinate_conversions.h"
#include "coordinates.h"
#include "debug.h"
#include "drawing_primitives.h"
#include "enums.h"
#include "faction.h"
#include "game.h"
#include "item_group.h"
#include "itype.h"
#include "json.h"
#include "line.h"
#include "magic_ter_furn_transform.h"
#include "map.h"
#include "map_extras.h"
#include "map_iterator.h"
#include "mapdata.h"
#include "mapgen_functions.h"
#include "mapgenformat.h"
#include "mission.h"
#include "mongroup.h"
#include "npc.h"
#include "omdata.h"
#include "optional.h"
#include "options.h"
#include "output.h"
#include "overmap.h"
#include "overmapbuffer.h"
#include "rng.h"
#include "string_formatter.h"
#include "submap.h"
#include "text_snippets.h"
#include "translations.h"
#include "trap.h"
#include "vehicle.h"
#include "vehicle_group.h"
#include "vpart_position.h"
#include "vpart_range.h"
#include "calendar.h"
#include "common_types.h"
#include "field.h"
#include "game_constants.h"
#include "item.h"
#include "string_id.h"
#include "tileray.h"
#include "weighted_list.h"
#include "material.h"
#include "int_id.h"
#include "colony.h"
#include "pimpl.h"
#include "point.h"

#define dbg(x) DebugLog((x),D_MAP_GEN) << __FILE__ << ":" << __LINE__ << ": "

#define MON_RADIUS 3

const mongroup_id GROUP_DARK_WYRM( "GROUP_DARK_WYRM" );
const mongroup_id GROUP_DOG_THING( "GROUP_DOG_THING" );
const mongroup_id GROUP_FUNGI_FUNGALOID( "GROUP_FUNGI_FUNGALOID" );
const mongroup_id GROUP_BLOB( "GROUP_BLOB" );
const mongroup_id GROUP_BREATHER( "GROUP_BREATHER" );
const mongroup_id GROUP_BREATHER_HUB( "GROUP_BREATHER_HUB" );
const mongroup_id GROUP_HAZMATBOT( "GROUP_HAZMATBOT" );
const mongroup_id GROUP_LAB( "GROUP_LAB" );
const mongroup_id GROUP_LAB_CYBORG( "GROUP_LAB_CYBORG" );
const mongroup_id GROUP_LAB_FEMA( "GROUP_LAB_FEMA" );
const mongroup_id GROUP_MIL_WEAK( "GROUP_MIL_WEAK" );
const mongroup_id GROUP_NETHER( "GROUP_NETHER" );
const mongroup_id GROUP_PLAIN( "GROUP_PLAIN" );
const mongroup_id GROUP_ROBOT_SECUBOT( "GROUP_ROBOT_SECUBOT" );
const mongroup_id GROUP_SEWER( "GROUP_SEWER" );
const mongroup_id GROUP_SPIDER( "GROUP_SPIDER" );
const mongroup_id GROUP_TRIFFID_HEART( "GROUP_TRIFFID_HEART" );
const mongroup_id GROUP_TRIFFID( "GROUP_TRIFFID" );
const mongroup_id GROUP_TRIFFID_OUTER( "GROUP_TRIFFID_OUTER" );
const mongroup_id GROUP_TURRET_SMG( "GROUP_TURRET_SMG" );
const mongroup_id GROUP_VANILLA( "GROUP_VANILLA" );
const mongroup_id GROUP_ZOMBIE( "GROUP_ZOMBIE" );
const mongroup_id GROUP_ZOMBIE_COP( "GROUP_ZOMBIE_COP" );

void science_room( map *m, int x1, int y1, int x2, int y2, int z, int rotate );
void set_science_room( map *m, int x1, int y1, bool faces_right, const time_point &when );
void silo_rooms( map *m );
void build_mine_room( map *m, room_type type, int x1, int y1, int x2, int y2, mapgendata &dat );

// (x,y,z) are absolute coordinates of a submap
// x%2 and y%2 must be 0!
void map::generate( const tripoint &p, const time_point &when )
{
    dbg( D_INFO ) << "map::generate( g[" << g.get() << "], p[" << p << "], "
                  "when[" << to_string( when ) << "] )";

    set_abs_sub( p );

    // First we have to create new submaps and initialize them to 0 all over
    // We create all the submaps, even if we're not a tinymap, so that map
    //  generation which overflows won't cause a crash.  At the bottom of this
    //  function, we save the upper-left 4 submaps, and delete the rest.
    // Mapgen is not z-level aware yet. Only actually initialize current z-level
    //  because other submaps won't be touched.
    for( int gridx = 0; gridx < my_MAPSIZE; gridx++ ) {
        for( int gridy = 0; gridy < my_MAPSIZE; gridy++ ) {
            setsubmap( get_nonant( { gridx, gridy } ), new submap() );
            // TODO: memory leak if the code below throws before the submaps get stored/deleted!
        }
    }
    // x, and y are submap coordinates, convert to overmap terrain coordinates
    tripoint abs_omt = sm_to_omt_copy( p );
    const regional_settings *rsettings = &overmap_buffer.get_settings( abs_omt );
    oter_id terrain_type = overmap_buffer.ter( abs_omt );
    oter_id t_above = overmap_buffer.ter( abs_omt + tripoint_above );
    oter_id t_below = overmap_buffer.ter( abs_omt + tripoint_below );
    oter_id t_north = overmap_buffer.ter( abs_omt + tripoint_north );
    oter_id t_neast = overmap_buffer.ter( abs_omt + tripoint_north_east );
    oter_id t_east  = overmap_buffer.ter( abs_omt + tripoint_east );
    oter_id t_seast = overmap_buffer.ter( abs_omt + tripoint_south_east );
    oter_id t_south = overmap_buffer.ter( abs_omt + tripoint_south );
    oter_id t_swest = overmap_buffer.ter( abs_omt + tripoint_south_west );
    oter_id t_west  = overmap_buffer.ter( abs_omt + tripoint_west );
    oter_id t_nwest = overmap_buffer.ter( abs_omt + tripoint_north_west );

    // This attempts to scale density of zombies inversely with distance from the nearest city.
    // In other words, make city centers dense and perimeters sparse.
    float density = 0.0;
    for( int i = -MON_RADIUS; i <= MON_RADIUS; i++ ) {
        for( int j = -MON_RADIUS; j <= MON_RADIUS; j++ ) {
            density += overmap_buffer.ter( abs_omt + point( i, j ) )->get_mondensity();
        }
    }
    density = density / 100;

    draw_map( terrain_type, t_north, t_east, t_south, t_west, t_neast, t_seast, t_swest, t_nwest,
              t_above, t_below, when, density, p.z, rsettings );

    // At some point, we should add region information so we can grab the appropriate extras
    map_extras ex = region_settings_map["default"].region_extras[terrain_type->get_extras()];
    if( ex.chance > 0 && one_in( ex.chance ) ) {
        std::string *extra = ex.values.pick();
        if( extra == nullptr ) {
            debugmsg( "failed to pick extra for type %s", terrain_type->get_extras() );
        } else {
            MapExtras::apply_function( *( ex.values.pick() ), *this, abs_sub );
        }
    }

    const auto &spawns = terrain_type->get_static_spawns();

    float spawn_density = 1.0f;
    if( MonsterGroupManager::is_animal( spawns.group ) ) {
        spawn_density = get_option< float >( "SPAWN_ANIMAL_DENSITY" );
    } else {
        spawn_density = get_option< float >( "SPAWN_DENSITY" );
    }

    // Apply a multiplier to the number of monsters for really high densities.
    float odds_after_density = spawns.chance * spawn_density;
    const float max_odds = 100 - ( 100 - spawns.chance ) / 2.0;
    float density_multiplier = 1.0f;
    if( odds_after_density > max_odds ) {
        density_multiplier = 1.0f * odds_after_density / max_odds;
        odds_after_density = max_odds;
    }
    const int spawn_count = roll_remainder( density_multiplier );

    if( spawns.group && x_in_y( odds_after_density, 100 ) ) {
        int pop = spawn_count * rng( spawns.population.min, spawns.population.max );
        for( ; pop > 0; pop-- ) {
            MonsterGroupResult spawn_details = MonsterGroupManager::GetResultFromGroup( spawns.group, &pop );
            if( !spawn_details.name ) {
                continue;
            }
            if( const auto p = random_point( *this, [this]( const tripoint & n ) {
            return passable( n );
            } ) ) {
                add_spawn( spawn_details.name, spawn_details.pack_size, point( p->x, p->y ) );
            }
        }
    }

    // Okay, we know who are neighbors are.  Let's draw!
    // And finally save used submaps and delete the rest.
    for( int i = 0; i < my_MAPSIZE; i++ ) {
        for( int j = 0; j < my_MAPSIZE; j++ ) {
            dbg( D_INFO ) << "map::generate: submap (" << i << "," << j << ")";

            if( i <= 1 && j <= 1 ) {
                saven( tripoint( i, j, p.z ) );
            } else {
                delete get_submap_at_grid( { i, j, p.z } );
            }
        }
    }
}

void mapgen_function_builtin::generate( map *m, const oter_id &terrain_type, const mapgendata &mgd,
                                        const time_point &t, float d )
{
    ( *fptr )( m, terrain_type, mgd, t, d );
}

/////////////////////////////////////////////////////////////////////////////////
/////////////////////////////////////////////////////////////////////////////////
///// mapgen_function class.
///// all sorts of ways to apply our hellish reality to a grid-o-squares

/*
 * ptr storage.
 */
std::map<std::string, std::vector<std::shared_ptr<mapgen_function>> > oter_mapgen;
std::map<std::string, std::vector<std::unique_ptr<mapgen_function_json_nested>> > nested_mapgen;
std::map<std::string, std::vector<std::unique_ptr<update_mapgen_function_json>> > update_mapgen;

/*
 * index to the above, adjusted to allow for rarity
 */
std::map<std::string, std::map<int, int> > oter_mapgen_weights;

/*
 * setup oter_mapgen_weights which mapgen uses to diceroll. Also setup mapgen_function_json
 */
void calculate_mapgen_weights()   // TODO: rename as it runs jsonfunction setup too
{
    oter_mapgen_weights.clear();
    for( auto &omw : oter_mapgen ) {
        int funcnum = 0;
        int wtotal = 0;
        oter_mapgen_weights[ omw.first ] = std::map<int, int>();
        for( auto fit = omw.second.begin(); fit != omw.second.end(); ++fit ) {
            //
            int weight = ( *fit )->weight;
            if( weight < 1 ) {
                dbg( D_INFO ) << "wcalc " << omw.first << "(" << funcnum << "): (rej(1), " << weight << ") = " <<
                              wtotal;
                ++funcnum;
                continue; // rejected!
            }
            ( *fit )->setup();
            wtotal += weight;
            oter_mapgen_weights[ omw.first ][ wtotal ] = funcnum;
            dbg( D_INFO ) << "wcalc " << omw.first << "(" << funcnum << "): +" << weight << " = " << wtotal;
            ++funcnum;
        }
    }
    // Not really calculate weights, but let's keep it here for now
    for( auto &pr : nested_mapgen ) {
        for( auto &ptr : pr.second ) {
            ptr->setup();
        }
    }
    for( auto &pr : update_mapgen ) {
        for( auto &ptr : pr.second ) {
            ptr->setup();
        }
    }

}

void check_mapgen_definitions()
{
    for( auto &oter_definition : oter_mapgen ) {
        for( auto &mapgen_function_ptr : oter_definition.second ) {
            mapgen_function_ptr->check( oter_definition.first );
        }
    }
    for( auto &oter_definition : nested_mapgen ) {
        for( auto &mapgen_function_ptr : oter_definition.second ) {
            mapgen_function_ptr->check( oter_definition.first );
        }
    }
    for( auto &oter_definition : update_mapgen ) {
        for( auto &mapgen_function_ptr : oter_definition.second ) {
            mapgen_function_ptr->check( oter_definition.first );
        }
    }
}

/////////////////////////////////////////////////////////////////////////////////
///// json mapgen functions
///// 1 - init():

/**
 * Tiny little namespace to hold error messages
 */
namespace mapgen_defer
{
std::string member;
std::string message;
bool defer;
JsonObject jsi;
} // namespace mapgen_defer

static void set_mapgen_defer( const JsonObject &jsi, const std::string &member,
                              const std::string &message )
{
    mapgen_defer::defer = true;
    mapgen_defer::jsi = jsi;
    mapgen_defer::member = member;
    mapgen_defer::message = message;
}

/*
 * load a single mapgen json structure; this can be inside an overmap_terrain, or on it's own.
 */
std::shared_ptr<mapgen_function>
load_mapgen_function( JsonObject &jio, const std::string &id_base,
                      int default_idx, const point &offset )
{
    int mgweight = jio.get_int( "weight", 1000 );
    std::shared_ptr<mapgen_function> ret;
    if( mgweight <= 0 || jio.get_bool( "disabled", false ) ) {
        const std::string mgtype = jio.get_string( "method" );
        if( default_idx != -1 && mgtype == "builtin" ) {
            if( jio.has_string( "name" ) ) {
                const std::string mgname = jio.get_string( "name" );
                if( mgname == id_base ) {
                    oter_mapgen[id_base][ default_idx ]->weight = 0;
                }
            }
        }
        return nullptr; // nothing
    } else if( jio.has_string( "method" ) ) {
        const std::string mgtype = jio.get_string( "method" );
        if( mgtype == "builtin" ) { // c-function
            if( jio.has_string( "name" ) ) {
                const std::string mgname = jio.get_string( "name" );
                if( const auto ptr = get_mapgen_cfunction( mgname ) ) {
                    ret = std::make_shared<mapgen_function_builtin>( ptr, mgweight );
                    oter_mapgen[id_base].push_back( ret );
                } else {
                    debugmsg( "oter_t[%s]: builtin mapgen function \"%s\" does not exist.", id_base.c_str(),
                              mgname );
                }
            } else {
                debugmsg( "oter_t[%s]: Invalid mapgen function (missing \"name\" value).", id_base.c_str() );
            }
        } else if( mgtype == "json" ) {
            if( jio.has_object( "object" ) ) {
                JsonObject jo = jio.get_object( "object" );
                std::string jstr = jo.str();
                ret = std::make_shared<mapgen_function_json>( jstr, mgweight, offset );
                oter_mapgen[id_base].push_back( ret );
            } else {
                debugmsg( "oter_t[%s]: Invalid mapgen function (missing \"object\" object)", id_base.c_str() );
            }
        } else {
            debugmsg( "oter_t[%s]: Invalid mapgen function type: %s", id_base.c_str(), mgtype.c_str() );
        }
    } else {
        debugmsg( "oter_t[%s]: Invalid mapgen function (missing \"method\" value, must be \"builtin\" or \"json\").",
                  id_base.c_str() );
    }
    return ret;
}

static void load_nested_mapgen( JsonObject &jio, const std::string &id_base )
{
    const std::string mgtype = jio.get_string( "method" );
    if( mgtype == "json" ) {
        if( jio.has_object( "object" ) ) {
            JsonObject jo = jio.get_object( "object" );
            std::string jstr = jo.str();
            nested_mapgen[id_base].push_back(
                std::make_unique<mapgen_function_json_nested>( jstr ) );
        } else {
            debugmsg( "Nested mapgen: Invalid mapgen function (missing \"object\" object)", id_base.c_str() );
        }
    } else {
        debugmsg( "Nested mapgen: type for id %s was %s, but nested mapgen only supports \"json\"",
                  id_base.c_str(), mgtype.c_str() );
    }
}

static void load_update_mapgen( JsonObject &jio, const std::string &id_base )
{
    const std::string mgtype = jio.get_string( "method" );
    if( mgtype == "json" ) {
        if( jio.has_object( "object" ) ) {
            JsonObject jo = jio.get_object( "object" );
            std::string jstr = jo.str();
            update_mapgen[id_base].push_back(
                std::make_unique<update_mapgen_function_json>( jstr ) );
        } else {
            debugmsg( "Update mapgen: Invalid mapgen function (missing \"object\" object)",
                      id_base.c_str() );
        }
    } else {
        debugmsg( "Update mapgen: type for id %s was %s, but update mapgen only supports \"json\"",
                  id_base.c_str(), mgtype.c_str() );
    }
}

/*
 * feed bits `o json from standalone file to load_mapgen_function. (standalone json "type": "mapgen")
 */
void load_mapgen( JsonObject &jo )
{
    if( jo.has_array( "om_terrain" ) ) {
        JsonArray ja = jo.get_array( "om_terrain" );
        if( ja.test_array() ) {
            point offset;
            while( ja.has_more() ) {
                JsonArray row_items = ja.next_array();
                while( row_items.has_more() ) {
                    const std::string mapgenid = row_items.next_string();
                    const auto mgfunc = load_mapgen_function( jo, mapgenid, -1, offset );
                    if( mgfunc ) {
                        oter_mapgen[ mapgenid ].push_back( mgfunc );
                    }
                    offset.x++;
                }
                offset.y++;
                offset.x = 0;
            }
        } else {
            std::vector<std::string> mapgenid_list;
            while( ja.has_more() ) {
                mapgenid_list.push_back( ja.next_string() );
            }
            if( !mapgenid_list.empty() ) {
                const std::string mapgenid = mapgenid_list[0];
                const auto mgfunc = load_mapgen_function( jo, mapgenid, -1 );
                if( mgfunc ) {
                    for( auto &i : mapgenid_list ) {
                        oter_mapgen[ i ].push_back( mgfunc );
                    }
                }
            }
        }
    } else if( jo.has_string( "om_terrain" ) ) {
        load_mapgen_function( jo, jo.get_string( "om_terrain" ), -1 );
    } else if( jo.has_string( "nested_mapgen_id" ) ) {
        load_nested_mapgen( jo, jo.get_string( "nested_mapgen_id" ) );
    } else if( jo.has_string( "update_mapgen_id" ) ) {
        load_update_mapgen( jo, jo.get_string( "update_mapgen_id" ) );
    } else {
        debugmsg( "mapgen entry requires \"om_terrain\" or \"nested_mapgen_id\"(string, array of strings, or array of array of strings)\n%s\n",
                  jo.str() );
    }
}

void reset_mapgens()
{
    oter_mapgen.clear();
    nested_mapgen.clear();
    update_mapgen.clear();
}

/////////////////////////////////////////////////////////////////////////////////
///// 2 - right after init() finishes parsing all game json and terrain info/etc is set..
/////   ...parse more json! (mapgen_function_json)

size_t mapgen_function_json_base::calc_index( const point &p ) const
{
    if( p.x >= mapgensize.x ) {
        debugmsg( "invalid value %zu for x in calc_index", p.x );
    }
    if( p.y >= mapgensize.y ) {
        debugmsg( "invalid value %zu for y in calc_index", p.y );
    }
    return p.y * mapgensize.y + p.x;
}

static bool common_check_bounds( const jmapgen_int &x, const jmapgen_int &y,
                                 const point &mapgensize, JsonObject &jso )
{
    rectangle bounds( point_zero, mapgensize );
    if( !bounds.contains_half_open( point( x.val, y.val ) ) ) {
        return false;
    }

    if( x.valmax > mapgensize.x - 1 ) {
        jso.throw_error( "coordinate range cannot cross grid boundaries", "x" );
        return false;
    }

    if( y.valmax > mapgensize.y - 1 ) {
        jso.throw_error( "coordinate range cannot cross grid boundaries", "y" );
        return false;
    }

    return true;
}

bool mapgen_function_json_base::check_inbounds( const jmapgen_int &x, const jmapgen_int &y,
        JsonObject &jso ) const
{
    return common_check_bounds( x, y, mapgensize, jso );
}

mapgen_function_json_base::mapgen_function_json_base( const std::string &s )
    : jdata( s )
    , do_format( false )
    , is_ready( false )
    , mapgensize( SEEX * 2, SEEY * 2 )
    , objects( m_offset, mapgensize )
{
}

mapgen_function_json_base::~mapgen_function_json_base() = default;

mapgen_function_json::mapgen_function_json( const std::string &s, const int w,
        const point &grid_offset )
    : mapgen_function( w )
    , mapgen_function_json_base( s )
    , fill_ter( t_null )
    , rotation( 0 )
{
    m_offset.x = grid_offset.x * mapgensize.x;
    m_offset.y = grid_offset.y * mapgensize.y;
    objects = jmapgen_objects( m_offset, mapgensize );
}

mapgen_function_json_nested::mapgen_function_json_nested( const std::string &s )
    : mapgen_function_json_base( s )
    , rotation( 0 )
{
}

jmapgen_int::jmapgen_int( point p ) : val( p.x ), valmax( p.y ) {}

jmapgen_int::jmapgen_int( JsonObject &jo, const std::string &tag )
{
    if( jo.has_array( tag ) ) {
        JsonArray sparray = jo.get_array( tag );
        if( sparray.size() < 1 || sparray.size() > 2 ) {
            jo.throw_error( "invalid data: must be an array of 1 or 2 values", tag );
        }
        val = sparray.get_int( 0 );
        if( sparray.size() == 2 ) {
            valmax = sparray.get_int( 1 );
        } else {
            valmax = val;
        }
    } else {
        val = valmax = jo.get_int( tag );
    }
}

jmapgen_int::jmapgen_int( JsonObject &jo, const std::string &tag, const short def_val,
                          const short def_valmax )
    : val( def_val )
    , valmax( def_valmax )
{
    if( jo.has_array( tag ) ) {
        JsonArray sparray = jo.get_array( tag );
        if( sparray.size() > 2 ) {
            jo.throw_error( "invalid data: must be an array of 1 or 2 values", tag );
        }
        if( sparray.size() >= 1 ) {
            val = sparray.get_int( 0 );
        }
        if( sparray.size() >= 2 ) {
            valmax = sparray.get_int( 1 );
        }
    } else if( jo.has_member( tag ) ) {
        val = valmax = jo.get_int( tag );
    }
}

int jmapgen_int::get() const
{
    return val == valmax ? val : rng( val, valmax );
}

/*
 * Turn json gobbldigook into machine friendly gobbldigook, for applying
 * basic map 'set' functions, optionally based on one_in(chance) or repeat value
 */
void mapgen_function_json_base::setup_setmap( JsonArray &parray )
{
    std::string tmpval;
    std::map<std::string, jmapgen_setmap_op> setmap_opmap;
    setmap_opmap[ "terrain" ] = JMAPGEN_SETMAP_TER;
    setmap_opmap[ "furniture" ] = JMAPGEN_SETMAP_FURN;
    setmap_opmap[ "trap" ] = JMAPGEN_SETMAP_TRAP;
    setmap_opmap[ "radiation" ] = JMAPGEN_SETMAP_RADIATION;
    setmap_opmap[ "bash" ] = JMAPGEN_SETMAP_BASH;
    std::map<std::string, jmapgen_setmap_op>::iterator sm_it;
    jmapgen_setmap_op tmpop;
    int setmap_optype = 0;

    while( parray.has_more() ) {
        JsonObject pjo = parray.next_object();
        if( pjo.read( "point", tmpval ) ) {
            setmap_optype = JMAPGEN_SETMAP_OPTYPE_POINT;
        } else if( pjo.read( "set", tmpval ) ) {
            setmap_optype = JMAPGEN_SETMAP_OPTYPE_POINT;
            debugmsg( "Warning, set: [ { \"set\": ... } is deprecated, use set: [ { \"point\": ... " );
        } else if( pjo.read( "line", tmpval ) ) {
            setmap_optype = JMAPGEN_SETMAP_OPTYPE_LINE;
        } else if( pjo.read( "square", tmpval ) ) {
            setmap_optype = JMAPGEN_SETMAP_OPTYPE_SQUARE;
        } else {
            pjo.throw_error( R"(invalid data: must contain "point", "set", "line" or "square" member)" );
        }

        sm_it = setmap_opmap.find( tmpval );
        if( sm_it == setmap_opmap.end() ) {
            pjo.throw_error( string_format( "invalid subfunction %s", tmpval.c_str() ) );
        }

        tmpop = sm_it->second;
        jmapgen_int tmp_x2( 0, 0 );
        jmapgen_int tmp_y2( 0, 0 );
        jmapgen_int tmp_i( 0, 0 );
        int tmp_chance = 1;
        int tmp_rotation = 0;
        int tmp_fuel = -1;
        int tmp_status = -1;

        const jmapgen_int tmp_x( pjo, "x" );
        const jmapgen_int tmp_y( pjo, "y" );
        if( !check_inbounds( tmp_x, tmp_y, pjo ) ) {
            continue;
        }
        if( setmap_optype != JMAPGEN_SETMAP_OPTYPE_POINT ) {
            tmp_x2 = jmapgen_int( pjo, "x2" );
            tmp_y2 = jmapgen_int( pjo, "y2" );
            if( !check_inbounds( tmp_x2, tmp_y2, pjo ) ) {
                continue;
            }
        }
        if( tmpop == JMAPGEN_SETMAP_RADIATION ) {
            tmp_i = jmapgen_int( pjo, "amount" );
        } else if( tmpop == JMAPGEN_SETMAP_BASH ) {
            //suppress warning
        } else {
            std::string tmpid = pjo.get_string( "id" );
            switch( tmpop ) {
                case JMAPGEN_SETMAP_TER: {
                    const ter_str_id tid( tmpid );

                    if( !tid.is_valid() ) {
                        set_mapgen_defer( pjo, "id", "no such terrain" );
                        return;
                    }
                    tmp_i.val = tid.id();
                }
                break;
                case JMAPGEN_SETMAP_FURN: {
                    const furn_str_id fid( tmpid );

                    if( !fid.is_valid() ) {
                        set_mapgen_defer( pjo, "id", "no such furniture" );
                        return;
                    }
                    tmp_i.val = fid.id();
                }
                break;
                case JMAPGEN_SETMAP_TRAP: {
                    const trap_str_id sid( tmpid );
                    if( !sid.is_valid() ) {
                        set_mapgen_defer( pjo, "id", "no such trap" );
                        return;
                    }
                    tmp_i.val = sid.id().to_i();
                }
                break;

                default:
                    //Suppress warnings
                    break;
            }
            tmp_i.valmax = tmp_i.val; // TODO: ... support for random furniture? or not.
        }
        const jmapgen_int tmp_repeat = jmapgen_int( pjo, "repeat", 1, 1 );  // TODO: sanity check?
        pjo.read( "chance", tmp_chance );
        pjo.read( "rotation", tmp_rotation );
        pjo.read( "fuel", tmp_fuel );
        pjo.read( "status", tmp_status );
        jmapgen_setmap tmp( tmp_x, tmp_y, tmp_x2, tmp_y2,
                            static_cast<jmapgen_setmap_op>( tmpop + setmap_optype ), tmp_i,
                            tmp_chance, tmp_repeat, tmp_rotation, tmp_fuel, tmp_status );

        setmap_points.push_back( tmp );
        tmpval.clear();
    }

}

jmapgen_place::jmapgen_place( JsonObject &jsi )
    : x( jsi, "x" )
    , y( jsi, "y" )
    , repeat( jsi, "repeat", 1, 1 )
{
}

void jmapgen_place::offset( const point &offset )
{
    x.val -= offset.x;
    x.valmax -= offset.x;
    y.val -= offset.y;
    y.valmax -= offset.y;
}

/**
 * This is a generic mapgen piece, the template parameter PieceType should be another specific
 * type of jmapgen_piece. This class contains a vector of those objects and will chose one of
 * it at random.
 */
template<typename PieceType>
class jmapgen_alternativly : public jmapgen_piece
{
    public:
        // Note: this bypasses virtual function system, all items in this vector are of type
        // PieceType, they *can not* be of any other type.
        std::vector<PieceType> alternatives;
        jmapgen_alternativly() = default;
        void apply( const mapgendata &dat, const jmapgen_int &x, const jmapgen_int &y,
                    const float mon_density, mission *miss = nullptr ) const override {
            if( const auto chosen = random_entry_opt( alternatives ) ) {
                chosen->get().apply( dat, x, y, mon_density, miss );
            }
        }
};

/**
 * Places fields on the map.
 * "field": field type ident.
 * "intensity": initial field intensity.
 * "age": initial field age.
 */
class jmapgen_field : public jmapgen_piece
{
    public:
        field_type_id ftype;
        int intensity;
        time_duration age;
        jmapgen_field( JsonObject &jsi ) :
            ftype( field_type_id( jsi.get_string( "field" ) ) )
            , intensity( jsi.get_int( "intensity", 1 ) )
            , age( time_duration::from_turns( jsi.get_int( "age", 0 ) ) ) {
            if( !ftype.id() ) {
                set_mapgen_defer( jsi, "field", "invalid field type" );
            }
        }
        void apply( const mapgendata &dat, const jmapgen_int &x, const jmapgen_int &y,
                    const float /*mon_density*/, mission * /*miss*/ ) const override {
            dat.m.add_field( tripoint( x.get(), y.get(), dat.m.get_abs_sub().z ), ftype, intensity, age );
        }
};
/**
 * Place an NPC.
 * "class": the npc class, see @ref map::place_npc
 */
class jmapgen_npc : public jmapgen_piece
{
    public:
        string_id<npc_template> npc_class;
        bool target;
        std::vector<std::string> traits;
        jmapgen_npc( JsonObject &jsi ) :
            npc_class( jsi.get_string( "class" ) )
            , target( jsi.get_bool( "target", false ) ) {
            if( !npc_class.is_valid() ) {
                set_mapgen_defer( jsi, "class", "unknown npc class" );
            }
            if( jsi.has_string( "add_trait" ) ) {
                std::string new_trait = jsi.get_string( "add_trait" );
                traits.emplace_back( new_trait );
            } else if( jsi.has_array( "add_trait" ) ) {
                JsonArray ja = jsi.get_array( "add_trait" );
                while( ja.has_more() ) {
                    std::string new_trait = ja.next_string();
                    traits.emplace_back( new_trait );
                }
            }
        }
        void apply( const mapgendata &dat, const jmapgen_int &x, const jmapgen_int &y,
                    const float /*mon_density*/, mission *miss = nullptr ) const override {
            int npc_id = dat.m.place_npc( point( x.get(), y.get() ), npc_class );
            if( miss && target ) {
                miss->set_target_npc_id( npc_id );
            }
            npc *p = g->find_npc( npc_id );
            if( p != nullptr ) {
                for( const std::string &new_trait : traits ) {
                    p->set_mutation( trait_id( new_trait ) );
                }
            }
        }
};
/**
* Place ownership area
*/
class jmapgen_faction : public jmapgen_piece
{
    public:
        faction_id id;
        jmapgen_faction( JsonObject &jsi ) {
            if( jsi.has_string( "id" ) ) {
                id = faction_id( jsi.get_string( "id" ) );
            }
        }
        void apply( const mapgendata &dat, const jmapgen_int &x, const jmapgen_int &y,
                    const float /*mdensity*/, mission * ) const override {
            dat.m.apply_faction_ownership( point( x.val, y.val ), point( x.valmax, y.valmax ), id );
        }
};
/**
 * Place a sign with some text.
 * "signage": the text on the sign.
 */
class jmapgen_sign : public jmapgen_piece
{
    public:
        std::string signage;
        std::string snippet;
        jmapgen_sign( JsonObject &jsi ) :
            signage( jsi.get_string( "signage", "" ) )
            , snippet( jsi.get_string( "snippet", "" ) ) {
            if( signage.empty() && snippet.empty() ) {
                jsi.throw_error( "jmapgen_sign: needs either signage or snippet" );
            }
        }
        void apply( const mapgendata &dat, const jmapgen_int &x, const jmapgen_int &y,
                    const float /*mon_density*/, mission * /*miss*/ ) const override {
            const int rx = x.get();
            const int ry = y.get();
            dat.m.furn_set( point( rx, ry ), f_null );
            dat.m.furn_set( point( rx, ry ), furn_str_id( "f_sign" ) );

            std::string signtext;

            if( !snippet.empty() ) {
                // select a snippet from the category
                signtext = SNIPPET.get( SNIPPET.assign( snippet ) );
            } else if( !signage.empty() ) {
                signtext = signage;
            }
            if( !signtext.empty() ) {
                // replace tags
                signtext = _( signtext );

                std::string cityname = "illegible city name";
                tripoint abs_sub = dat.m.get_abs_sub();
                const city *c = overmap_buffer.closest_city( abs_sub ).city;
                if( c != nullptr ) {
                    cityname = c->name;
                }
                signtext = apply_all_tags( signtext, cityname );
            }
            dat.m.set_signage( tripoint( rx, ry, dat.m.get_abs_sub().z ), signtext );
        }
        std::string apply_all_tags( std::string signtext, const std::string &cityname ) const {
            replace_city_tag( signtext, cityname );
            replace_name_tags( signtext );
            return signtext;
        }
        bool has_vehicle_collision( const mapgendata &dat, int x, int y ) const override {
            return dat.m.veh_at( tripoint( x, y, dat.zlevel ) ).has_value();
        }
};
/**
 * Place graffiti with some text or a snippet.
 * "text": the text of the graffiti.
 * "snippet": snippet category to pull from for text instead.
 */
class jmapgen_graffiti : public jmapgen_piece
{
    public:
        std::string text;
        std::string snippet;
        jmapgen_graffiti( JsonObject &jsi ) :
            text( jsi.get_string( "text", "" ) )
            , snippet( jsi.get_string( "snippet", "" ) ) {
            if( text.empty() && snippet.empty() ) {
                jsi.throw_error( "jmapgen_graffiti: needs either text or snippet" );
            }
        }
        void apply( const mapgendata &dat, const jmapgen_int &x, const jmapgen_int &y,
                    const float /*mon_density*/, mission * /*miss*/ ) const override {
            const int rx = x.get();
            const int ry = y.get();

            std::string graffiti;

            if( !snippet.empty() ) {
                // select a snippet from the category
                graffiti = SNIPPET.get( SNIPPET.assign( snippet ) );
            } else if( !text.empty() ) {
                graffiti = text;
            }
            if( !graffiti.empty() ) {
                // replace tags
                graffiti = _( graffiti );

                std::string cityname = "illegible city name";
                tripoint abs_sub = dat.m.get_abs_sub();
                const city *c = overmap_buffer.closest_city( abs_sub ).city;
                if( c != nullptr ) {
                    cityname = c->name;
                }
                graffiti = apply_all_tags( graffiti, cityname );
            }
            dat.m.set_graffiti( tripoint( rx, ry, dat.m.get_abs_sub().z ), graffiti );
        }
        std::string apply_all_tags( std::string graffiti, const std::string &cityname ) const {
            replace_city_tag( graffiti, cityname );
            replace_name_tags( graffiti );
            return graffiti;
        }
};
/**
 * Place a vending machine with content.
 * "item_group": the item group that is used to generate the content of the vending machine.
 */
class jmapgen_vending_machine : public jmapgen_piece
{
    public:
        bool reinforced;
        std::string item_group_id;
        jmapgen_vending_machine( JsonObject &jsi ) :
            reinforced( jsi.get_bool( "reinforced", false ) )
            , item_group_id( jsi.get_string( "item_group", "default_vending_machine" ) ) {
            if( !item_group::group_is_defined( item_group_id ) ) {
                set_mapgen_defer( jsi, "item_group", "no such item group" );
            }
        }
        void apply( const mapgendata &dat, const jmapgen_int &x, const jmapgen_int &y,
                    const float /*mon_density*/, mission * /*miss*/ ) const override {
            const int rx = x.get();
            const int ry = y.get();
            dat.m.furn_set( point( rx, ry ), f_null );
            dat.m.place_vending( point( rx, ry ), item_group_id, reinforced );
        }
        bool has_vehicle_collision( const mapgendata &dat, int x, int y ) const override {
            return dat.m.veh_at( tripoint( x, y, dat.zlevel ) ).has_value();
        }
};
/**
 * Place a toilet with (dirty) water in it.
 * "amount": number of water charges to place.
 */
class jmapgen_toilet : public jmapgen_piece
{
    public:
        jmapgen_int amount;
        jmapgen_toilet( JsonObject &jsi ) :
            amount( jsi, "amount", 0, 0 ) {
        }
        void apply( const mapgendata &dat, const jmapgen_int &x, const jmapgen_int &y,
                    const float /*mon_density*/, mission * /*miss*/ ) const override {
            const int rx = x.get();
            const int ry = y.get();
            const int charges = amount.get();
            dat.m.furn_set( point( rx, ry ), f_null );
            if( charges == 0 ) {
                dat.m.place_toilet( point( rx, ry ) ); // Use the default charges supplied as default values
            } else {
                dat.m.place_toilet( point( rx, ry ), charges );
            }
        }
        bool has_vehicle_collision( const mapgendata &dat, int x, int y ) const override {
            return dat.m.veh_at( tripoint( x, y, dat.zlevel ) ).has_value();
        }
};
/**
 * Place a gas pump with fuel in it.
 * "amount": number of fuel charges to place.
 */
class jmapgen_gaspump : public jmapgen_piece
{
    public:
        jmapgen_int amount;
        std::string fuel;
        jmapgen_gaspump( JsonObject &jsi ) :
            amount( jsi, "amount", 0, 0 ) {
            if( jsi.has_string( "fuel" ) ) {
                fuel = jsi.get_string( "fuel" );

                // may want to not force this, if we want to support other fuels for some reason
                if( fuel != "gasoline" && fuel != "diesel" ) {
                    jsi.throw_error( "invalid fuel", "fuel" );
                }
            }
        }
        void apply( const mapgendata &dat, const jmapgen_int &x, const jmapgen_int &y,
                    const float /*mon_density*/, mission * /*miss*/ ) const override {
            const int rx = x.get();
            const int ry = y.get();
            int charges = amount.get();
            dat.m.furn_set( point( rx, ry ), f_null );
            if( charges == 0 ) {
                charges = rng( 10000, 50000 );
            }
            if( !fuel.empty() ) {
                dat.m.place_gas_pump( point( rx, ry ), charges, fuel );
            } else {
                dat.m.place_gas_pump( point( rx, ry ), charges );
            }
        }
        bool has_vehicle_collision( const mapgendata &dat, int x, int y ) const override {
            return dat.m.veh_at( tripoint( x, y, dat.zlevel ) ).has_value();
        }
};

/**
 * Place a specific liquid into the map.
 * "liquid": id of the liquid item (item should use charges)
 * "amount": quantity of liquid placed (a value of 0 uses the default amount)
 * "chance": chance of liquid being placed, see @ref map::place_items
 */
class jmapgen_liquid_item : public jmapgen_piece
{
    public:
        jmapgen_int amount;
        std::string liquid;
        jmapgen_int chance;
        jmapgen_liquid_item( JsonObject &jsi ) :
            amount( jsi, "amount", 0, 0 )
            , liquid( jsi.get_string( "liquid" ) )
            , chance( jsi, "chance", 1, 1 ) {
            if( !item::type_is_defined( itype_id( liquid ) ) ) {
                set_mapgen_defer( jsi, "liquid", "no such item type" );
            }
        }
        void apply( const mapgendata &dat, const jmapgen_int &x, const jmapgen_int &y,
                    const float /*mon_density*/, mission * /*miss*/ ) const override {
            if( one_in( chance.get() ) ) {
                item newliquid( liquid, calendar::turn_zero );
                if( amount.valmax > 0 ) {
                    newliquid.charges = amount.get();
                }
                dat.m.add_item_or_charges( tripoint( x.get(), y.get(), dat.m.get_abs_sub().z ), newliquid );
            }
        }
};

/**
 * Place items from an item group.
 * "item": id of the item group.
 * "chance": chance of items being placed, see @ref map::place_items
 * "repeat": number of times to apply this piece
 */
class jmapgen_item_group : public jmapgen_piece
{
    public:
        std::string group_id;
        jmapgen_int chance;
        jmapgen_item_group( JsonObject &jsi ) :
            group_id( jsi.get_string( "item" ) )
            , chance( jsi, "chance", 1, 1 ) {
            if( !item_group::group_is_defined( group_id ) ) {
                set_mapgen_defer( jsi, "item", "no such item type" );
            }
            repeat = jmapgen_int( jsi, "repeat", 1, 1 );
        }
        void apply( const mapgendata &dat, const jmapgen_int &x, const jmapgen_int &y,
                    const float /*mon_density*/, mission * ) const override {
            dat.m.place_items( group_id, chance.get(), point( x.val, y.val ), point( x.valmax, y.valmax ), true,
                               0 );
        }
};

/** Place items from an item group */
class jmapgen_loot : public jmapgen_piece
{
        friend jmapgen_objects;

    public:
        jmapgen_loot( JsonObject &jsi ) :
            result_group( Item_group::Type::G_COLLECTION, 100, jsi.get_int( "ammo", 0 ),
                          jsi.get_int( "magazine", 0 ) )
            , chance( jsi.get_int( "chance", 100 ) ) {
            const std::string group = jsi.get_string( "group", std::string() );
            const std::string name = jsi.get_string( "item", std::string() );

            if( group.empty() == name.empty() ) {
                jsi.throw_error( "must provide either item or group" );
            }
            if( !group.empty() && !item_group::group_is_defined( group ) ) {
                set_mapgen_defer( jsi, "group", "no such item group" );
            }
            if( !name.empty() && !item::type_is_defined( name ) ) {
                set_mapgen_defer( jsi, "item", "no such item type" );
            }

            // All the probabilities are 100 because we do the roll in @ref apply.
            if( group.empty() ) {
                result_group.add_item_entry( name, 100 );
            } else {
                result_group.add_group_entry( group, 100 );
            }
        }

        void apply( const mapgendata &dat, const jmapgen_int &x, const jmapgen_int &y,
                    const float /*mon_density*/, mission * ) const override {
            if( rng( 0, 99 ) < chance ) {
                const Item_spawn_data *const isd = &result_group;
                const std::vector<item> spawn = isd->create( calendar::turn_zero );
                dat.m.spawn_items( tripoint( rng( x.val, x.valmax ), rng( y.val, y.valmax ),
                                             dat.m.get_abs_sub().z ), spawn );
            }
        }

    private:
        Item_group result_group;
        int chance;
};

/**
 * Place spawn points for a monster group (actual monster spawning is done later).
 * "monster": id of the monster group.
 * "chance": see @ref map::place_spawns
 * "density": see @ref map::place_spawns
 */
class jmapgen_monster_group : public jmapgen_piece
{
    public:
        mongroup_id id;
        float density;
        jmapgen_int chance;
        jmapgen_monster_group( JsonObject &jsi ) :
            id( jsi.get_string( "monster" ) )
            , density( jsi.get_float( "density", -1.0f ) )
            , chance( jsi, "chance", 1, 1 ) {
            if( !id.is_valid() ) {
                set_mapgen_defer( jsi, "monster", "no such monster group" );
            }
        }
        void apply( const mapgendata &dat, const jmapgen_int &x, const jmapgen_int &y,
                    const float mdensity, mission * ) const override {
            dat.m.place_spawns( id, chance.get(), point( x.val, y.val ), point( x.valmax, y.valmax ),
                                density == -1.0f ? mdensity : density );
        }
};
/**
 * Place spawn points for a specific monster (not a group).
 * "monster": id of the monster.
 * "friendly": whether the new monster is friendly to the player character.
 * "name": the name of the monster (if it has one).
 * "chance": the percentage chance of a monster, affected by spawn density
 *     If high density means greater than one hundred percent, can place multiples.
 * "repeat": roll this many times for creatures, potentially spawning multiples.
 * "pack_size": place this many creatures each time a roll is successful.
 * "one_or_none": place max of 1 (or pack_size) monsters, even if spawn density > 1.
 *     Defaults to true if repeat and pack_size are unset, false if one is set.
 */
class jmapgen_monster : public jmapgen_piece
{
    public:
        weighted_int_list<mtype_id> ids;
        mongroup_id m_id = mongroup_id::NULL_ID();
        jmapgen_int chance;
        jmapgen_int pack_size;
        bool one_or_none;
        bool friendly;
        std::string name;
        bool target;
        jmapgen_monster( JsonObject &jsi ) :
            chance( jsi, "chance", 100, 100 )
            , pack_size( jsi, "pack_size", 1, 1 )
            , one_or_none( jsi.get_bool( "one_or_none",
                                         !( jsi.has_member( "repeat" ) || jsi.has_member( "pack_size" ) ) ) )
            , friendly( jsi.get_bool( "friendly", false ) )
            , name( jsi.get_string( "name", "NONE" ) )
            , target( jsi.get_bool( "target", false ) ) {
            if( jsi.has_string( "group" ) ) {
                m_id = mongroup_id( jsi.get_string( "group" ) );
                if( !m_id.is_valid() ) {
                    set_mapgen_defer( jsi, "group", "no such monster group" );
                    return;
                }
            } else if( jsi.has_array( "monster" ) ) {
                JsonArray jarr = jsi.get_array( "monster" );
                while( jarr.has_more() ) {
                    mtype_id id;
                    int weight = 100;
                    if( jarr.test_array() ) {
                        JsonArray inner = jarr.next_array();
                        id = mtype_id( inner.get_string( 0 ) );
                        weight = inner.get_int( 1 );
                    } else {
                        id = mtype_id( jarr.next_string() );
                    }
                    if( !id.is_valid() ) {
                        set_mapgen_defer( jsi, "monster", "no such monster" );
                        return;
                    }
                    ids.add( id, weight );
                }
            } else {
                mtype_id id = mtype_id( jsi.get_string( "monster" ) );
                if( !id.is_valid() ) {
                    set_mapgen_defer( jsi, "monster", "no such monster" );
                    return;
                }
                ids.add( id, 100 );
            }
        }
        void apply( const mapgendata &dat, const jmapgen_int &x, const jmapgen_int &y,
                    const float /*mdensity*/, mission *miss = nullptr ) const override {

            int raw_odds = chance.get();

            // Handle spawn density: Increase odds, but don't let the odds of absence go below half the odds at density 1.
            // Instead, apply a multipler to the number of monsters for really high densities.
            // For example, a 50% chance at spawn density 4 becomes a 75% chance of ~2.7 monsters.
            int odds_after_density = raw_odds * get_option<float>( "SPAWN_DENSITY" ) ;
            int max_odds = 100 - ( 100 - raw_odds ) / 2;
            float density_multiplier = 1;
            if( odds_after_density > max_odds ) {
                density_multiplier = 1.0f * odds_after_density / max_odds;
                odds_after_density = max_odds;
            }

            if( !x_in_y( odds_after_density, 100 ) ) {
                return;
            }

            int mission_id = -1;
            if( miss && target ) {
                mission_id = miss->get_id();
            }

<<<<<<< HEAD
            if( m_id != mongroup_id::NULL_ID() ) {
                // Spawn single monster from a group
                dat.m.place_spawns( m_id, 1, x.val, y.val, x.valmax, y.valmax, 1.0f, true, false,
                                    name, mission_id );
            } else {
                int spawn_count = roll_remainder( density_multiplier );

                if( one_or_none ) { // don't let high spawn density alone cause more than 1 to spawn.
                    spawn_count = std::min( spawn_count, 1 );
                }
                if( raw_odds == 100 ) { // don't spawn less than 1 if odds were 100%, even with low spawn density.
                    spawn_count = std::max( spawn_count, 1 );
                }

                dat.m.add_spawn( *( ids.pick() ), spawn_count * pack_size.get(), x.get(), y.get(),
                                 friendly, -1, mission_id, name );
            }
=======
            dat.m.add_spawn( *( ids.pick() ), spawn_count * pack_size.get(), point( x.get(), y.get() ),
                             friendly, -1, mission_id, name );
>>>>>>> d99872d4
        }
};

/**
 * Place a vehicle.
 * "vehicle": id of the vehicle.
 * "chance": chance of spawning the vehicle: 0...100
 * "rotation": rotation of the vehicle, see @ref vehicle::vehicle
 * "fuel": fuel status of the vehicle, see @ref vehicle::vehicle
 * "status": overall (damage) status of the vehicle, see @ref vehicle::vehicle
 */
class jmapgen_vehicle : public jmapgen_piece
{
    public:
        vgroup_id type;
        jmapgen_int chance;
        std::vector<int> rotation;
        int fuel;
        int status;
        jmapgen_vehicle( JsonObject &jsi ) :
            type( jsi.get_string( "vehicle" ) )
            , chance( jsi, "chance", 1, 1 )
            //, rotation( jsi.get_int( "rotation", 0 ) ) // unless there is a way for the json parser to
            // return a single int as a list, we have to manually check this in the constructor below
            , fuel( jsi.get_int( "fuel", -1 ) )
            , status( jsi.get_int( "status", -1 ) ) {
            if( jsi.has_array( "rotation" ) ) {
                rotation = jsi.get_int_array( "rotation" );
            } else {
                rotation.push_back( jsi.get_int( "rotation", 0 ) );
            }

            if( !type.is_valid() ) {
                set_mapgen_defer( jsi, "vehicle", "no such vehicle type or group" );
            }
        }
        void apply( const mapgendata &dat, const jmapgen_int &x, const jmapgen_int &y,
                    const float /*mon_density*/, mission * ) const override {
            if( !x_in_y( chance.get(), 100 ) ) {
                return;
            }
            dat.m.add_vehicle( type, point( x.get(), y.get() ), random_entry( rotation ), fuel, status );
        }
        bool has_vehicle_collision( const mapgendata &dat, int x, int y ) const override {
            return dat.m.veh_at( tripoint( x, y, dat.zlevel ) ).has_value();
        }
};
/**
 * Place a specific item.
 * "item": id of item type to spawn.
 * "chance": chance of spawning it (1 = always, otherwise one_in(chance)).
 * "amount": amount of items to spawn.
 * "repeat": number of times to apply this piece
 */
class jmapgen_spawn_item : public jmapgen_piece
{
    public:
        itype_id type;
        jmapgen_int amount;
        jmapgen_int chance;
        jmapgen_spawn_item( JsonObject &jsi ) :
            type( jsi.get_string( "item" ) )
            , amount( jsi, "amount", 1, 1 )
            , chance( jsi, "chance", 100, 100 ) {
            if( !item::type_is_defined( type ) ) {
                set_mapgen_defer( jsi, "item", "no such item" );
            }
            repeat = jmapgen_int( jsi, "repeat", 1, 1 );
        }
        void apply( const mapgendata &dat, const jmapgen_int &x, const jmapgen_int &y,
                    const float /*mon_density*/, mission * ) const override {
            const int c = chance.get();

            // 100% chance = exactly 1 item, otherwise scale by item spawn rate.
            const float spawn_rate = get_option<float>( "ITEM_SPAWNRATE" );
            int spawn_count = ( c == 100 ) ? 1 : roll_remainder( c * spawn_rate / 100.0f );
            for( int i = 0; i < spawn_count; i++ ) {
                dat.m.spawn_item( point( x.get(), y.get() ), type, amount.get() );
            }
        }
};
/**
 * Place a trap.
 * "trap": id of the trap.
 */
class jmapgen_trap : public jmapgen_piece
{
    public:
        trap_id id;
        jmapgen_trap( JsonObject &jsi ) :
            id( 0 ) {
            const trap_str_id sid( jsi.get_string( "trap" ) );
            if( !sid.is_valid() ) {
                set_mapgen_defer( jsi, "trap", "no such trap" );
            }
            id = sid.id();
        }

        jmapgen_trap( const std::string &tid ) :
            id( 0 ) {
            const trap_str_id sid( tid );
            if( !sid.is_valid() ) {
                throw std::runtime_error( "unknown trap type" );
            }
            id = sid.id();
        }
        void apply( const mapgendata &dat, const jmapgen_int &x, const jmapgen_int &y,
                    const float /*mdensity*/, mission * ) const override {
            const tripoint actual_loc = tripoint( x.get(), y.get(), dat.m.get_abs_sub().z );
            dat.m.trap_set( actual_loc, id );
        }
        bool has_vehicle_collision( const mapgendata &dat, int x, int y ) const override {
            return dat.m.veh_at( tripoint( x, y, dat.zlevel ) ).has_value();
        }
};
/**
 * Place a furniture.
 * "furn": id of the furniture.
 */
class jmapgen_furniture : public jmapgen_piece
{
    public:
        furn_id id;
        jmapgen_furniture( JsonObject &jsi ) : jmapgen_furniture( jsi.get_string( "furn" ) ) {}
        jmapgen_furniture( const std::string &fid ) : id( furn_id( fid ) ) {}
        void apply( const mapgendata &dat, const jmapgen_int &x, const jmapgen_int &y,
                    const float /*mdensity*/, mission * ) const override {
            dat.m.furn_set( point( x.get(), y.get() ), id );
        }
        bool has_vehicle_collision( const mapgendata &dat, int x, int y ) const override {
            return dat.m.veh_at( tripoint( x, y, dat.zlevel ) ).has_value();
        }
};
/**
 * Place terrain.
 * "ter": id of the terrain.
 */
class jmapgen_terrain : public jmapgen_piece
{
    public:
        ter_id id;
        jmapgen_terrain( JsonObject &jsi ) : jmapgen_terrain( jsi.get_string( "ter" ) ) {}
        jmapgen_terrain( const std::string &tid ) : id( ter_id( tid ) ) {}
        void apply( const mapgendata &dat, const jmapgen_int &x, const jmapgen_int &y,
                    const float /*mdensity*/, mission * ) const override {
            dat.m.ter_set( point( x.get(), y.get() ), id );
            // Delete furniture if a wall was just placed over it. TODO: need to do anything for fluid, monsters?
            if( dat.m.has_flag_ter( "WALL", point( x.get(), y.get() ) ) ) {
                dat.m.furn_set( point( x.get(), y.get() ), f_null );
                // and items, unless the wall has PLACE_ITEM flag indicating it stores things.
                if( !dat.m.has_flag_ter( "PLACE_ITEM", point( x.get(), y.get() ) ) ) {
                    dat.m.i_clear( tripoint( x.get(), y.get(), dat.m.get_abs_sub().z ) );
                }
            }
        }
        bool has_vehicle_collision( const mapgendata &dat, int x, int y ) const override {
            return dat.m.veh_at( tripoint( x, y, dat.zlevel ) ).has_value();
        }
};
/**
 * Run a transformation.
 * "transform": id of the ter_furn_transform to run.
 */
class jmapgen_ter_furn_transform: public jmapgen_piece
{
    public:
        ter_furn_transform_id id;
        jmapgen_ter_furn_transform( JsonObject &jsi ) : jmapgen_ter_furn_transform(
                jsi.get_string( "transform" ) ) {}
        jmapgen_ter_furn_transform( const std::string &rid ) : id( ter_furn_transform_id( rid ) ) {}
        void apply( const mapgendata &dat, const jmapgen_int &x, const jmapgen_int &y,
                    const float /*mdensity*/, mission * ) const override {
            id->transform( dat.m, tripoint( x.get(), y.get(), dat.m.get_abs_sub().z ) );
        }
};
/**
 * Calls @ref map::make_rubble to create rubble and destroy the existing terrain/furniture.
 * See map::make_rubble for explanation of the parameters.
 */
class jmapgen_make_rubble : public jmapgen_piece
{
    public:
        furn_id rubble_type = f_rubble;
        bool items = false;
        ter_id floor_type = t_dirt;
        bool overwrite = false;
        jmapgen_make_rubble( JsonObject &jsi ) {
            if( jsi.has_string( "rubble_type" ) ) {
                rubble_type = furn_id( jsi.get_string( "rubble_type" ) );
            }
            jsi.read( "items", items );
            if( jsi.has_string( "floor_type" ) ) {
                floor_type = ter_id( jsi.get_string( "floor_type" ) );
            }
            jsi.read( "overwrite", overwrite );
        }
        void apply( const mapgendata &dat, const jmapgen_int &x, const jmapgen_int &y,
                    const float /*mon_density*/, mission * ) const override {
            dat.m.make_rubble( tripoint( x.get(), y.get(), dat.m.get_abs_sub().z ), rubble_type, items,
                               floor_type, overwrite );
        }
};

/**
 * Place a computer (console) with given stats and effects.
 * @param options Array of @ref computer_option
 * @param failures Array of failure effects (see @ref computer_failure)
 */
class jmapgen_computer : public jmapgen_piece
{
    public:
        std::string name;
        int security;
        std::vector<computer_option> options;
        std::vector<computer_failure> failures;
        bool target;
        jmapgen_computer( JsonObject &jsi ) {
            name = jsi.get_string( "name" );
            security = jsi.get_int( "security", 0 );
            target = jsi.get_bool( "target", false );
            if( jsi.has_array( "options" ) ) {
                JsonArray opts = jsi.get_array( "options" );
                while( opts.has_more() ) {
                    JsonObject jo = opts.next_object();
                    options.emplace_back( computer_option::from_json( jo ) );
                }
            }
            if( jsi.has_array( "failures" ) ) {
                JsonArray opts = jsi.get_array( "failures" );
                while( opts.has_more() ) {
                    JsonObject jo = opts.next_object();
                    failures.emplace_back( computer_failure::from_json( jo ) );
                }
            }
        }
        void apply( const mapgendata &dat, const jmapgen_int &x, const jmapgen_int &y,
                    const float /*mon_density*/, mission *miss = nullptr ) const override {
            const int rx = x.get();
            const int ry = y.get();
            dat.m.ter_set( point( rx, ry ), t_console );
            dat.m.furn_set( point( rx, ry ), f_null );
            computer *cpu = dat.m.add_computer( tripoint( rx, ry, dat.m.get_abs_sub().z ), name, security );
            for( const auto &opt : options ) {
                cpu->add_option( opt );
            }
            for( const auto &opt : failures ) {
                cpu->add_failure( opt );
            }
            if( target && miss ) {
                cpu->mission_id = miss->get_id();
            }
        }
        bool has_vehicle_collision( const mapgendata &dat, int x, int y ) const override {
            return dat.m.veh_at( tripoint( x, y, dat.zlevel ) ).has_value();
        }
};

/**
 * Place an item in furniture (expected to be used with NOITEM SEALED furniture like plants).
 * "item": item to spawn (object with usual parameters).
 * "items": item group to spawn (object with usual parameters).
 * "furniture": furniture to create around it.
 */
class jmapgen_sealed_item : public jmapgen_piece
{
    public:
        furn_id furniture;
        cata::optional<jmapgen_spawn_item> item_spawner;
        cata::optional<jmapgen_item_group> item_group_spawner;
        jmapgen_sealed_item( JsonObject &jsi ) :
            furniture( jsi.get_string( "furniture" ) ) {
            if( jsi.has_object( "item" ) ) {
                JsonObject item_obj = jsi.get_object( "item" );
                item_spawner = jmapgen_spawn_item( item_obj );
            }
            if( jsi.has_object( "items" ) ) {
                JsonObject items_obj = jsi.get_object( "items" );
                item_group_spawner = jmapgen_item_group( items_obj );
            }
        }

        void check( const std::string &oter_name ) const override {
            const furn_t &furn = furniture.obj();
            std::string summary = string_format(
                                      "sealed_item special in json mapgen for overmap terrain %s using furniture %s",
                                      oter_name, furn.id.str() );

            if( !furniture.is_valid() ) {
                debugmsg( "%s which is not valid furniture", summary );
            }

            if( !item_spawner && !item_group_spawner ) {
                debugmsg( "%s specifies neither an item nor an item group.  "
                          "It should specify at least one.",
                          summary );
                return;
            }

            if( furn.has_flag( "PLANT" ) ) {
                // plant furniture requires exactly one seed item within it
                if( item_spawner && item_group_spawner ) {
                    debugmsg( "%s (with flag PLANT) specifies both an item and an item group.  "
                              "It should specify exactly one.",
                              summary );
                    return;
                }

                if( item_spawner ) {
                    int count = item_spawner->amount.get();
                    if( count != 1 ) {
                        debugmsg( "%s (with flag PLANT) spawns %d items; it should spawn exactly "
                                  "one.", summary, count );
                        return;
                    }
                    const itype *spawned_type = item::find_type( item_spawner->type );
                    if( !spawned_type->seed ) {
                        debugmsg( "%s (with flag PLANT) spawns item type %s which is not a seed.",
                                  summary, spawned_type->get_id() );
                        return;
                    }
                }

                if( item_group_spawner ) {
                    int chance = item_group_spawner->chance.get();
                    if( chance != 100 ) {
                        debugmsg( "%s (with flag PLANT) spawns an item group with chance %d.  "
                                  "It should have chance 100.",
                                  summary, chance );
                        return;
                    }
                    std::string group_id = item_group_spawner->group_id;
                    for( const itype *type : item_group::every_possible_item_from( group_id ) ) {
                        if( !type->seed ) {
                            debugmsg( "%s (with flag PLANT) spawns item group %s which can "
                                      "spawn item %s which is not a seed.",
                                      summary, group_id, type->get_id() );
                            return;
                        }
                    }

                    /// TODO: Somehow check that the item group always produces exactly one item.
                }
            }
        }

        void apply( const mapgendata &dat, const jmapgen_int &x, const jmapgen_int &y,
                    const float mon_density, mission *miss ) const override {
            dat.m.furn_set( point( x.get(), y.get() ), f_null );
            if( item_spawner ) {
                item_spawner->apply( dat, x, y, mon_density, miss );
            }
            if( item_group_spawner ) {
                item_group_spawner->apply( dat, x, y, mon_density, miss );
            }
            dat.m.furn_set( point( x.get(), y.get() ), furniture );
        }
        bool has_vehicle_collision( const mapgendata &dat, int x, int y ) const override {
            return dat.m.veh_at( tripoint( x, y, dat.zlevel ) ).has_value();
        }
};
/**
 * Translate terrain from one ter_id to another.
 * "from": id of the starting terrain.
 * "to": id of the ending terrain
 * not useful for normal mapgen, very useful for mapgen_update
 */
class jmapgen_translate : public jmapgen_piece
{
    public:
        ter_id from;
        ter_id to;
        jmapgen_translate( JsonObject &jsi ) {
            if( jsi.has_string( "from" ) && jsi.has_string( "to" ) ) {
                const std::string from_id = jsi.get_string( "from" );
                const std::string to_id = jsi.get_string( "to" );
                from = ter_id( from_id );
                to = ter_id( to_id );
            }
        }
        void apply( const mapgendata &dat, const jmapgen_int &/*x*/, const jmapgen_int &/*y*/,
                    const float /*mdensity*/, mission * ) const override {
            dat.m.translate( from, to );
        }
};
/**
 * Place a zone
 */
class jmapgen_zone : public jmapgen_piece
{
    public:
        zone_type_id zone_type;
        faction_id faction;
        std::string name = "";
        jmapgen_zone( JsonObject &jsi ) {
            if( jsi.has_string( "faction" ) && jsi.has_string( "type" ) ) {
                std::string fac_id = jsi.get_string( "faction" );
                faction = faction_id( fac_id );
                std::string zone_id = jsi.get_string( "type" );
                zone_type = zone_type_id( zone_id );
                if( jsi.has_string( "name" ) ) {
                    name = jsi.get_string( "name" );
                }
            }
        }
        void apply( const mapgendata &dat, const jmapgen_int &x, const jmapgen_int &y,
                    const float /*mdensity*/, mission * /*miss*/ ) const override {
            zone_manager &mgr = zone_manager::get_manager();
            const tripoint start = dat.m.getabs( tripoint( x.val, y.val, 0 ) );
            const tripoint end = dat.m.getabs( tripoint( x.valmax, y.valmax, 0 ) );
            mgr.add( name, zone_type, faction, false, true, start, end );
        }
};

static void load_weighted_entries( JsonObject &jsi, const std::string &json_key,
                                   weighted_int_list<std::string> &list )
{
    JsonArray jarr = jsi.get_array( json_key );
    while( jarr.has_more() ) {
        if( jarr.test_array() ) {
            JsonArray inner = jarr.next_array();
            list.add( inner.get_string( 0 ), inner.get_int( 1 ) );
        } else {
            list.add( jarr.next_string(), 100 );
        }
    }
}

/**
 * Calls another mapgen call inside the current one.
 * Note: can't use regular overmap ids.
 * @param entries list of pairs [nested mapgen id, weight].
 */
class jmapgen_nested : public jmapgen_piece
{
    private:
        class neighborhood_check
        {
            private:
                // To speed up the most common case: no checks
                bool has_any = false;
                std::array<std::set<oter_str_id>, om_direction::size> neighbors;
                std::set<oter_str_id> above;
            public:
                neighborhood_check( JsonObject jsi ) {
                    for( om_direction::type dir : om_direction::all ) {
                        int index = static_cast<int>( dir );
                        neighbors[index] = jsi.get_tags<oter_str_id>( om_direction::id( dir ) );
                        has_any |= !neighbors[index].empty();

                        above = jsi.get_tags<oter_str_id>( "above" );
                        has_any |= !above.empty();
                    }
                }

                bool test( const mapgendata &dat ) const {
                    if( !has_any ) {
                        return true;
                    }

                    bool all_directions_match  = true;
                    for( om_direction::type dir : om_direction::all ) {
                        int index = static_cast<int>( dir );
                        const std::set<oter_str_id> &allowed_neighbors = neighbors[index];

                        if( allowed_neighbors.empty() ) {
                            continue;  // no constraints on this direction, skip.
                        }

                        bool this_direction_matches = false;
                        for( const oter_str_id &allowed_neighbor : allowed_neighbors ) {
                            this_direction_matches |= is_ot_match( allowed_neighbor.str(), dat.neighbor_at( dir ).id(),
                                                                   ot_match_type::contains );
                        }
                        all_directions_match &= this_direction_matches;
                    }

                    if( !above.empty() ) {
                        bool above_matches = false;
                        for( const oter_str_id &allowed_neighbor : above ) {
                            above_matches |= is_ot_match( allowed_neighbor.str(), dat.above().id(), ot_match_type::contains );
                        }
                        all_directions_match &= above_matches;
                    }

                    return all_directions_match;
                }
        };

    public:
        weighted_int_list<std::string> entries;
        weighted_int_list<std::string> else_entries;
        neighborhood_check neighbors;
        jmapgen_nested( JsonObject &jsi ) : neighbors( jsi.get_object( "neighbors" ) ) {
            load_weighted_entries( jsi, "chunks", entries );
            load_weighted_entries( jsi, "else_chunks", else_entries );
        }
        void apply( const mapgendata &dat, const jmapgen_int &x, const jmapgen_int &y,
                    const float d, mission * ) const override {
            const std::string *res = neighbors.test( dat ) ? entries.pick() : else_entries.pick();
            if( res == nullptr || res->empty() || *res == "null" ) {
                // This will be common when neighbors.test(...) is false, since else_entires is often empty.
                return;
            }

            const auto iter = nested_mapgen.find( *res );
            if( iter == nested_mapgen.end() ) {
                debugmsg( "Unknown nested mapgen function id %s", res->c_str() );
                return;
            }

            // A second roll? Let's allow it for now
            const auto &ptr = random_entry_ref( iter->second );
            if( ptr == nullptr ) {
                return;
            }

            ptr->nest( dat, point( x.get(), y.get() ), d );
        }
};

jmapgen_objects::jmapgen_objects( const point &offset, const point &mapsize )
    : m_offset( offset )
    , mapgensize( mapsize )
{}

bool jmapgen_objects::check_bounds( const jmapgen_place place, JsonObject &jso )
{
    return common_check_bounds( place.x, place.y, mapgensize, jso );
}

void jmapgen_objects::add( const jmapgen_place &place, std::shared_ptr<const jmapgen_piece> piece )
{
    objects.emplace_back( place, piece );
}

template<typename PieceType>
void jmapgen_objects::load_objects( JsonArray parray )
{
    while( parray.has_more() ) {
        auto jsi = parray.next_object();

        jmapgen_place where( jsi );
        where.offset( m_offset );

        if( check_bounds( where, jsi ) ) {
            add( where, std::make_shared<PieceType>( jsi ) );
        }
    }
}

template<>
void jmapgen_objects::load_objects<jmapgen_loot>( JsonArray parray )
{
    while( parray.has_more() ) {
        auto jsi = parray.next_object();
        jmapgen_place where( jsi );
        where.offset( m_offset );

        if( !check_bounds( where, jsi ) ) {
            continue;
        }

        auto loot = std::make_shared<jmapgen_loot>( jsi );
        auto rate = get_option<float>( "ITEM_SPAWNRATE" );

        if( where.repeat.valmax != 1 ) {
            // if loot can repeat scale according to rate
            where.repeat.val = std::max( static_cast<int>( where.repeat.val * rate ), 1 );
            where.repeat.valmax = std::max( static_cast<int>( where.repeat.valmax * rate ), 1 );

        } else if( loot->chance != 100 ) {
            // otherwise except where chance is 100% scale probability
            loot->chance = std::max( std::min( static_cast<int>( loot->chance * rate ), 100 ), 1 );
        }

        add( where, loot );
    }
}

template<typename PieceType>
void jmapgen_objects::load_objects( JsonObject &jsi, const std::string &member_name )
{
    if( !jsi.has_member( member_name ) ) {
        return;
    }
    load_objects<PieceType>( jsi.get_array( member_name ) );
}

template<typename PieceType>
void load_place_mapings( JsonObject jobj, mapgen_palette::placing_map::mapped_type &vect )
{
    vect.push_back( std::make_shared<PieceType>( jobj ) );
}

/*
This is the default load function for mapgen pieces that only support loading from a json object,
not from a simple string.
Most non-trivial mapgen pieces (like item spawn which contains at least the item group and chance)
are like this. Other pieces (trap, furniture ...) can be loaded from a single string and have
an overload below.
The mapgen piece is loaded from the member of the json object named key.
*/
template<typename PieceType>
void load_place_mapings( JsonObject &pjo, const std::string &key,
                         mapgen_palette::placing_map::mapped_type &vect )
{
    if( pjo.has_object( key ) ) {
        load_place_mapings<PieceType>( pjo.get_object( key ), vect );
    } else {
        JsonArray jarr = pjo.get_array( key );
        while( jarr.has_more() ) {
            load_place_mapings<PieceType>( jarr.next_object(), vect );
        }
    }
}

/*
This function allows loading the mapgen pieces from a single string, *or* a json object.
The mapgen piece is loaded from the member of the json object named key.
*/
template<typename PieceType>
void load_place_mapings_string( JsonObject &pjo, const std::string &key,
                                mapgen_palette::placing_map::mapped_type &vect )
{
    if( pjo.has_string( key ) ) {
        try {
            vect.push_back( std::make_shared<PieceType>( pjo.get_string( key ) ) );
        } catch( const std::runtime_error &err ) {
            // Using the json object here adds nice formatting and context information
            pjo.throw_error( err.what(), key );
        }
    } else if( pjo.has_object( key ) ) {
        load_place_mapings<PieceType>( pjo.get_object( key ), vect );
    } else {
        JsonArray jarr = pjo.get_array( key );
        while( jarr.has_more() ) {
            if( jarr.test_string() ) {
                try {
                    vect.push_back( std::make_shared<PieceType>( jarr.next_string() ) );
                } catch( const std::runtime_error &err ) {
                    // Using the json object here adds nice formatting and context information
                    jarr.throw_error( err.what() );
                }
            } else {
                load_place_mapings<PieceType>( jarr.next_object(), vect );
            }
        }
    }
}
/*
This function is like load_place_mapings_string, except if the input is an array it will create an
instance of jmapgen_alternativly which will chose the mapgen piece to apply to the map randomly.
Use this with terrain or traps or other things that can not be applied twice to the same place.
*/
template<typename PieceType>
void load_place_mapings_alternatively( JsonObject &pjo, const std::string &key,
                                       mapgen_palette::placing_map::mapped_type &vect )
{
    if( !pjo.has_array( key ) ) {
        load_place_mapings_string<PieceType>( pjo, key, vect );
    } else {
        auto alter = std::make_shared< jmapgen_alternativly<PieceType> >();
        JsonArray jarr = pjo.get_array( key );
        while( jarr.has_more() ) {
            if( jarr.test_string() ) {
                try {
                    alter->alternatives.emplace_back( jarr.next_string() );
                } catch( const std::runtime_error &err ) {
                    // Using the json object here adds nice formatting and context information
                    jarr.throw_error( err.what() );
                }
            } else if( jarr.test_object() ) {
                JsonObject jsi = jarr.next_object();
                alter->alternatives.emplace_back( jsi );
            } else if( jarr.test_array() ) {
                // If this is an array, it means it is an entry followed by a desired total count of instances.
                JsonArray piece_and_count_jarr = jarr.next_array();
                if( piece_and_count_jarr.size() != 2 ) {
                    piece_and_count_jarr.throw_error( "Array must have exactly two entries: the object, then the count." );
                }

                // Test if this is a string or object, and then just emplace it.
                if( piece_and_count_jarr.test_string() ) {
                    try {
                        alter->alternatives.emplace_back( piece_and_count_jarr.next_string() );
                    } catch( const std::runtime_error &err ) {
                        piece_and_count_jarr.throw_error( err.what() );
                    }
                } else if( piece_and_count_jarr.test_object() ) {
                    JsonObject jsi = piece_and_count_jarr.next_object();
                    alter->alternatives.emplace_back( jsi );
                } else {
                    piece_and_count_jarr.throw_error( "First entry must be a string or object." );
                }

                if( piece_and_count_jarr.test_int() ) {
                    // We already emplaced the first instance, so do one less.
                    int repeat = std::max( 0, piece_and_count_jarr.next_int() - 1 );
                    PieceType piece_to_repeat = alter->alternatives.back();
                    for( int i = 0; i < repeat; i++ ) {
                        alter->alternatives.emplace_back( piece_to_repeat );
                    }
                } else {
                    piece_and_count_jarr.throw_error( "Second entry must be an integer." );
                }
            }
        }
        vect.push_back( alter );
    }
}

template<>
void load_place_mapings<jmapgen_trap>( JsonObject &pjo, const std::string &key,
                                       mapgen_palette::placing_map::mapped_type &vect )
{
    load_place_mapings_alternatively<jmapgen_trap>( pjo, key, vect );
}

template<>
void load_place_mapings<jmapgen_furniture>( JsonObject &pjo, const std::string &key,
        mapgen_palette::placing_map::mapped_type &vect )
{
    load_place_mapings_alternatively<jmapgen_furniture>( pjo, key, vect );
}

template<>
void load_place_mapings<jmapgen_terrain>( JsonObject &pjo, const std::string &key,
        mapgen_palette::placing_map::mapped_type &vect )
{
    load_place_mapings_alternatively<jmapgen_terrain>( pjo, key, vect );
}

template<typename PieceType>
void mapgen_palette::load_place_mapings( JsonObject &jo, const std::string &member_name,
        placing_map &format_placings )
{
    if( jo.has_object( "mapping" ) ) {
        JsonObject pjo = jo.get_object( "mapping" );
        for( auto &key : pjo.get_member_names() ) {
            if( key.size() != 1 ) {
                pjo.throw_error( "format map key must be 1 character", key );
            }
            JsonObject sub = pjo.get_object( key );
            if( !sub.has_member( member_name ) ) {
                continue;
            }
            auto &vect = format_placings[ key[0] ];
            ::load_place_mapings<PieceType>( sub, member_name, vect );
        }
    }
    if( !jo.has_object( member_name ) ) {
        return;
    }
    /* This is kind of a hack. Loading furniture/terrain from `jo` is already done in
     * mapgen_palette::load_temp, continuing here would load it again and cause trouble.
     */
    if( member_name == "terrain" || member_name == "furniture" ) {
        return;
    }
    JsonObject pjo = jo.get_object( member_name );
    for( auto &key : pjo.get_member_names() ) {
        if( key.size() != 1 ) {
            pjo.throw_error( "format map key must be 1 character", key );
        }
        auto &vect = format_placings[ key[0] ];
        ::load_place_mapings<PieceType>( pjo, key, vect );
    }
}

std::map<std::string, mapgen_palette> palettes;

mapgen_palette mapgen_palette::load_temp( JsonObject &jo, const std::string &src )
{
    return load_internal( jo, src, false, true );
}

void mapgen_palette::load( JsonObject &jo, const std::string &src )
{
    mapgen_palette ret = load_internal( jo, src, true, false );
    if( ret.id.empty() ) {
        jo.throw_error( "Named palette needs an id" );
    }

    palettes[ ret.id ] = ret;
}

const mapgen_palette &mapgen_palette::get( const palette_id &id )
{
    const auto iter = palettes.find( id );
    if( iter != palettes.end() ) {
        return iter->second;
    }

    debugmsg( "Requested palette with unknown id %s", id.c_str() );
    static mapgen_palette dummy;
    return dummy;
}

void mapgen_palette::add( const palette_id &rh )
{
    add( get( rh ) );
}

void mapgen_palette::add( const mapgen_palette &rh )
{
    for( auto &placing : rh.format_placings ) {
        format_placings[ placing.first ] = placing.second;
    }
    for( auto &placing : rh.format_terrain ) {
        format_terrain[ placing.first ] = placing.second;
    }
    for( auto &placing : rh.format_furniture ) {
        format_furniture[ placing.first ] = placing.second;
    }
}

mapgen_palette mapgen_palette::load_internal( JsonObject &jo, const std::string &, bool require_id,
        bool allow_recur )
{
    mapgen_palette new_pal;
    auto &format_placings = new_pal.format_placings;
    auto &format_terrain = new_pal.format_terrain;
    auto &format_furniture = new_pal.format_furniture;
    if( require_id ) {
        new_pal.id = jo.get_string( "id" );
    }

    if( jo.has_array( "palettes" ) ) {
        if( allow_recur ) {
            auto pals = jo.get_string_array( "palettes" );
            for( auto &p : pals ) {
                new_pal.add( p );
            }
        } else {
            jo.throw_error( "Recursive palettes are not implemented yet" );
        }
    }

    // mandatory: every character in rows must have matching entry, unless fill_ter is set
    // "terrain": { "a": "t_grass", "b": "t_lava" }
    if( jo.has_object( "terrain" ) ) {
        JsonObject pjo = jo.get_object( "terrain" );
        for( const auto &key : pjo.get_member_names() ) {
            if( key.size() != 1 ) {
                pjo.throw_error( "format map key must be 1 character", key );
            }
            if( pjo.has_string( key ) ) {
                format_terrain[key[0]] = ter_id( pjo.get_string( key ) );
            } else {
                auto &vect = format_placings[ key[0] ];
                ::load_place_mapings<jmapgen_terrain>( pjo, key, vect );
                if( !vect.empty() ) {
                    // Dummy entry to signal that this terrain is actually defined, because
                    // the code below checks that each square on the map has a valid terrain
                    // defined somehow.
                    format_terrain[key[0]] = t_null;
                }
            }
        }
    }

    if( jo.has_object( "furniture" ) ) {
        JsonObject pjo = jo.get_object( "furniture" );
        for( const auto &key : pjo.get_member_names() ) {
            if( key.size() != 1 ) {
                pjo.throw_error( "format map key must be 1 character", key );
            }
            if( pjo.has_string( key ) ) {
                format_furniture[key[0]] = furn_id( pjo.get_string( key ) );
            } else {
                auto &vect = format_placings[ key[0] ];
                ::load_place_mapings<jmapgen_furniture>( pjo, key, vect );
            }
        }
    }
    new_pal.load_place_mapings<jmapgen_field>( jo, "fields", format_placings );
    new_pal.load_place_mapings<jmapgen_npc>( jo, "npcs", format_placings );
    new_pal.load_place_mapings<jmapgen_sign>( jo, "signs", format_placings );
    new_pal.load_place_mapings<jmapgen_vending_machine>( jo, "vendingmachines", format_placings );
    new_pal.load_place_mapings<jmapgen_toilet>( jo, "toilets", format_placings );
    new_pal.load_place_mapings<jmapgen_gaspump>( jo, "gaspumps", format_placings );
    new_pal.load_place_mapings<jmapgen_item_group>( jo, "items", format_placings );
    new_pal.load_place_mapings<jmapgen_monster_group>( jo, "monsters", format_placings );
    new_pal.load_place_mapings<jmapgen_vehicle>( jo, "vehicles", format_placings );
    // json member name is not optimal, it should be plural like all the others above, but that conflicts
    // with the items entry with refers to item groups.
    new_pal.load_place_mapings<jmapgen_spawn_item>( jo, "item", format_placings );
    new_pal.load_place_mapings<jmapgen_trap>( jo, "traps", format_placings );
    new_pal.load_place_mapings<jmapgen_monster>( jo, "monster", format_placings );
    new_pal.load_place_mapings<jmapgen_furniture>( jo, "furniture", format_placings );
    new_pal.load_place_mapings<jmapgen_terrain>( jo, "terrain", format_placings );
    new_pal.load_place_mapings<jmapgen_make_rubble>( jo, "rubble", format_placings );
    new_pal.load_place_mapings<jmapgen_computer>( jo, "computers", format_placings );
    new_pal.load_place_mapings<jmapgen_sealed_item>( jo, "sealed_item", format_placings );
    new_pal.load_place_mapings<jmapgen_nested>( jo, "nested", format_placings );
    new_pal.load_place_mapings<jmapgen_liquid_item>( jo, "liquids", format_placings );
    new_pal.load_place_mapings<jmapgen_graffiti>( jo, "graffiti", format_placings );
    new_pal.load_place_mapings<jmapgen_translate>( jo, "translate", format_placings );
    new_pal.load_place_mapings<jmapgen_zone>( jo, "zones", format_placings );
    new_pal.load_place_mapings<jmapgen_ter_furn_transform>( jo, "ter_furn_transforms",
            format_placings );
    new_pal.load_place_mapings<jmapgen_faction>( jo, "faction_owner_character", format_placings );
    return new_pal;
}

bool mapgen_function_json::setup_internal( JsonObject &jo )
{
    // Just to make sure no one does anything stupid
    if( jo.has_member( "mapgensize" ) ) {
        jo.throw_error( "\"mapgensize\" only allowed for nested mapgen" );
    }

    // something akin to mapgen fill_background.
    if( jo.has_string( "fill_ter" ) ) {
        fill_ter = ter_str_id( jo.get_string( "fill_ter" ) ).id();
    }

    if( jo.has_member( "rotation" ) ) {
        rotation = jmapgen_int( jo, "rotation" );
    }

    if( jo.has_member( "predecessor_mapgen" ) ) {
        predecessor_mapgen = oter_str_id( jo.get_string( "predecessor_mapgen" ) ).id();
    } else {
        predecessor_mapgen = oter_str_id::NULL_ID();
    }

    return fill_ter != t_null || predecessor_mapgen != oter_str_id::NULL_ID();
}

bool mapgen_function_json_nested::setup_internal( JsonObject &jo )
{
    // Mandatory - nested mapgen must be explicitly sized
    if( jo.has_array( "mapgensize" ) ) {
        JsonArray jarr = jo.get_array( "mapgensize" );
        mapgensize = point( jarr.get_int( 0 ), jarr.get_int( 1 ) );
        if( mapgensize.x == 0 || mapgensize.x != mapgensize.y ) {
            // Non-square sizes not implemented yet
            jo.throw_error( "\"mapgensize\" must be an array of two identical, positive numbers" );
        }
    } else {
        jo.throw_error( "Nested mapgen must have \"mapgensize\" set" );
    }

    if( jo.has_member( "rotation" ) ) {
        rotation = jmapgen_int( jo, "rotation" );
    }

    // Nested mapgen is always halal because it can assume underlying map is.
    return true;
}

void mapgen_function_json::setup()
{
    setup_common();
}

void mapgen_function_json_nested::setup()
{
    setup_common();
}

void update_mapgen_function_json::setup()
{
    setup_common();
}

/*
 * Parse json, pre-calculating values for stuff, then cheerfully throw json away. Faster than regular mapf, in theory
 */
void mapgen_function_json_base::setup_common()
{
    if( is_ready ) {
        return;
    }
    std::istringstream iss( jdata );
    JsonIn jsin( iss );
    JsonObject jo = jsin.get_object();
    mapgen_defer::defer = false;
    if( !setup_common( jo ) ) {
        jsin.error( "format: no terrain map" );
    }
    if( mapgen_defer::defer ) {
        mapgen_defer::jsi.throw_error( mapgen_defer::message, mapgen_defer::member );
    } else {
        mapgen_defer::jsi = JsonObject();
    }
}

bool mapgen_function_json_base::setup_common( JsonObject jo )
{
    bool qualifies = setup_internal( jo );
    JsonArray parray;
    JsonArray sparray;
    JsonObject pjo;

    format.resize( mapgensize.x * mapgensize.y );
    // just like mapf::basic_bind("stuff",blargle("foo", etc) ), only json input and faster when applying
    if( jo.has_array( "rows" ) ) {
        mapgen_palette palette = mapgen_palette::load_temp( jo, "dda" );
        auto &format_terrain = palette.format_terrain;
        auto &format_furniture = palette.format_furniture;
        auto &format_placings = palette.format_placings;

        if( format_terrain.empty() ) {
            return false;
        }

        // mandatory: mapgensize rows of mapgensize character lines, each of which must have a matching key in "terrain",
        // unless fill_ter is set
        // "rows:" [ "aaaajustlikeinmapgen.cpp", "this.must!be!exactly.24!", "and_must_match_terrain_", .... ]
        point expected_dim = mapgensize + m_offset;
        parray = jo.get_array( "rows" );
        if( static_cast<int>( parray.size() ) < expected_dim.y ) {
            parray.throw_error( string_format( "  format: rows: must have at least %d rows, not %d",
                                               expected_dim.y, parray.size() ) );
        }
        for( int c = m_offset.y; c < expected_dim.y; c++ ) {
            const auto tmpval = parray.get_string( c );
            if( static_cast<int>( tmpval.size() ) < expected_dim.x ) {
                parray.throw_error( string_format( "  format: row %d must have at least %d columns, not %d",
                                                   c + 1, expected_dim.x, tmpval.size() ) );
            }
            for( int i = m_offset.x; i < expected_dim.x; i++ ) {
                const point p = point( i, c ) - m_offset;
                const int tmpkey = tmpval[i];
                auto iter_ter = format_terrain.find( tmpkey );
                if( iter_ter != format_terrain.end() ) {
                    format[ calc_index( p ) ].ter = iter_ter->second;
                } else if( ! qualifies ) {  // fill_ter should make this kosher
                    parray.throw_error(
                        string_format( "  format: rows: row %d column %d: '%c' is not in 'terrain', and no 'fill_ter' is set!",
                                       c + 1, i + 1, static_cast<char>( tmpkey ) ) );
                }
                auto iter_furn = format_furniture.find( tmpkey );
                if( iter_furn != format_furniture.end() ) {
                    format[ calc_index( p ) ].furn = iter_furn->second;
                }
                const auto fpi = format_placings.find( tmpkey );
                if( fpi != format_placings.end() ) {
                    jmapgen_place where( p );
                    for( auto &what : fpi->second ) {
                        objects.add( where, what );
                    }
                }
            }
        }
        qualifies = true;
        do_format = true;
    }

    // No fill_ter? No format? GTFO.
    if( ! qualifies ) {
        jo.throw_error( "  Need one of 'fill_terrain' or 'predecessor_mapgen' or 'rows' + 'terrain' (RTFM)" );
        // TODO: write TFM.
    }

    if( jo.has_array( "set" ) ) {
        parray = jo.get_array( "set" );
        setup_setmap( parray );
    }

    // "add" is deprecated in favor of "place_item", but kept to support mods
    // which are not under our control.
    objects.load_objects<jmapgen_spawn_item>( jo, "add" );
    objects.load_objects<jmapgen_spawn_item>( jo, "place_item" );
    objects.load_objects<jmapgen_field>( jo, "place_fields" );
    objects.load_objects<jmapgen_npc>( jo, "place_npcs" );
    objects.load_objects<jmapgen_sign>( jo, "place_signs" );
    objects.load_objects<jmapgen_vending_machine>( jo, "place_vendingmachines" );
    objects.load_objects<jmapgen_toilet>( jo, "place_toilets" );
    objects.load_objects<jmapgen_liquid_item>( jo, "place_liquids" );
    objects.load_objects<jmapgen_gaspump>( jo, "place_gaspumps" );
    objects.load_objects<jmapgen_item_group>( jo, "place_items" );
    objects.load_objects<jmapgen_loot>( jo, "place_loot" );
    objects.load_objects<jmapgen_monster_group>( jo, "place_monsters" );
    objects.load_objects<jmapgen_vehicle>( jo, "place_vehicles" );
    objects.load_objects<jmapgen_trap>( jo, "place_traps" );
    objects.load_objects<jmapgen_furniture>( jo, "place_furniture" );
    objects.load_objects<jmapgen_terrain>( jo, "place_terrain" );
    objects.load_objects<jmapgen_monster>( jo, "place_monster" );
    objects.load_objects<jmapgen_make_rubble>( jo, "place_rubble" );
    objects.load_objects<jmapgen_computer>( jo, "place_computers" );
    objects.load_objects<jmapgen_nested>( jo, "place_nested" );
    objects.load_objects<jmapgen_graffiti>( jo, "place_graffiti" );
    objects.load_objects<jmapgen_translate>( jo, "translate_ter" );
    objects.load_objects<jmapgen_zone>( jo, "place_zones" );
    objects.load_objects<jmapgen_ter_furn_transform>( jo, "place_ter_furn_transforms" );
    // Needs to be last as it affects other placed items
    objects.load_objects<jmapgen_faction>( jo, "faction_owner" );
    if( !mapgen_defer::defer ) {
        is_ready = true; // skip setup attempts from any additional pointers
    }
    return true;
}

void mapgen_function_json::check( const std::string &oter_name ) const
{
    check_common( oter_name );
}

void mapgen_function_json_nested::check( const std::string &oter_name ) const
{
    check_common( oter_name );
}

void mapgen_function_json_base::check_common( const std::string &oter_name ) const
{
    auto check_furn = [&]( const furn_id & id ) {
        const furn_t &furn = id.obj();
        if( furn.has_flag( "PLANT" ) ) {
            debugmsg( "json mapgen for overmap terrain %s specifies furniture %s, which has flag "
                      "PLANT.  Such furniture must be specified in a \"sealed_item\" special.",
                      oter_name, furn.id.str() );
            // Only report once per mapgen object, otherwise the reports are
            // very repetitive
            return true;
        }
        return false;
    };

    for( const ter_furn_id &id : format ) {
        if( check_furn( id.furn ) ) {
            return;
        }
    }

    for( const jmapgen_setmap &setmap : setmap_points ) {
        if( setmap.op != JMAPGEN_SETMAP_FURN &&
            setmap.op != JMAPGEN_SETMAP_LINE_FURN &&
            setmap.op != JMAPGEN_SETMAP_SQUARE_FURN ) {
            continue;
        }
        furn_id id( setmap.val.get() );
        if( check_furn( id ) ) {
            return;
        }
    }

    objects.check( oter_name );
}

void jmapgen_objects::check( const std::string &oter_name ) const
{
    for( const jmapgen_obj &obj : objects ) {
        obj.second->check( oter_name );
    }
}

/////////////////////////////////////////////////////////////////////////////////
///// 3 - mapgen (gameplay)
///// stuff below is the actual in-game map generation (ill)logic

/*
 * (set|line|square)_(ter|furn|trap|radiation); simple (x, y, int) or (x1,y1,x2,y2, int) functions
 * TODO: optimize, though gcc -O2 optimizes enough that splitting the switch has no effect
 */
bool jmapgen_setmap::apply( const mapgendata &dat, const point &offset, mission * ) const
{
    if( chance != 1 && !one_in( chance ) ) {
        return true;
    }

    const auto get = []( const jmapgen_int & v, int offset ) {
        return v.get() + offset;
    };
    const auto x_get = std::bind( get, x, offset.x );
    const auto y_get = std::bind( get, y, offset.y );
    const auto x2_get = std::bind( get, x2, offset.x );
    const auto y2_get = std::bind( get, y2, offset.y );

    map &m = dat.m;
    const int trepeat = repeat.get();
    for( int i = 0; i < trepeat; i++ ) {
        switch( op ) {
            case JMAPGEN_SETMAP_TER: {
                // TODO: the ter_id should be stored separately and not be wrapped in an jmapgen_int
                m.ter_set( point( x_get(), y_get() ), ter_id( val.get() ) );
            }
            break;
            case JMAPGEN_SETMAP_FURN: {
                // TODO: the furn_id should be stored separately and not be wrapped in an jmapgen_int
                m.furn_set( point( x_get(), y_get() ), furn_id( val.get() ) );
            }
            break;
            case JMAPGEN_SETMAP_TRAP: {
                // TODO: the trap_id should be stored separately and not be wrapped in an jmapgen_int
                mtrap_set( &m, x_get(), y_get(), trap_id( val.get() ) );
            }
            break;
            case JMAPGEN_SETMAP_RADIATION: {
                m.set_radiation( point( x_get(), y_get() ), val.get() );
            }
            break;
            case JMAPGEN_SETMAP_BASH: {
                m.bash( tripoint( x_get(), y_get(), m.get_abs_sub().z ), 9999 );
            }
            break;

            case JMAPGEN_SETMAP_LINE_TER: {
                // TODO: the ter_id should be stored separately and not be wrapped in an jmapgen_int
                m.draw_line_ter( ter_id( val.get() ), point( x_get(), y_get() ), point( x2_get(), y2_get() ) );
            }
            break;
            case JMAPGEN_SETMAP_LINE_FURN: {
                // TODO: the furn_id should be stored separately and not be wrapped in an jmapgen_int
                m.draw_line_furn( furn_id( val.get() ), point( x_get(), y_get() ), point( x2_get(), y2_get() ) );
            }
            break;
            case JMAPGEN_SETMAP_LINE_TRAP: {
                const std::vector<point> line = line_to( x_get(), y_get(), x2_get(), y2_get(), 0 );
                for( auto &i : line ) {
                    // TODO: the trap_id should be stored separately and not be wrapped in an jmapgen_int
                    mtrap_set( &m, i.x, i.y, trap_id( val.get() ) );
                }
            }
            break;
            case JMAPGEN_SETMAP_LINE_RADIATION: {
                const std::vector<point> line = line_to( x_get(), y_get(), x2_get(), y2_get(), 0 );
                for( auto &i : line ) {
                    m.set_radiation( i, static_cast<int>( val.get() ) );
                }
            }
            break;
            case JMAPGEN_SETMAP_SQUARE_TER: {
                // TODO: the ter_id should be stored separately and not be wrapped in an jmapgen_int
                m.draw_square_ter( ter_id( val.get() ), point( x_get(), y_get() ), point( x2_get(), y2_get() ) );
            }
            break;
            case JMAPGEN_SETMAP_SQUARE_FURN: {
                // TODO: the furn_id should be stored separately and not be wrapped in an jmapgen_int
                m.draw_square_furn( furn_id( val.get() ), point( x_get(), y_get() ), point( x2_get(), y2_get() ) );
            }
            break;
            case JMAPGEN_SETMAP_SQUARE_TRAP: {
                const int cx = x_get();
                const int cy = y_get();
                const int cx2 = x2_get();
                const int cy2 = y2_get();
                for( int tx = cx; tx <= cx2; tx++ ) {
                    for( int ty = cy; ty <= cy2; ty++ ) {
                        // TODO: the trap_id should be stored separately and not be wrapped in an jmapgen_int
                        mtrap_set( &m, tx, ty, trap_id( val.get() ) );
                    }
                }
            }
            break;
            case JMAPGEN_SETMAP_SQUARE_RADIATION: {
                const int cx = x_get();
                const int cy = y_get();
                const int cx2 = x2_get();
                const int cy2 = y2_get();
                for( int tx = cx; tx <= cx2; tx++ ) {
                    for( int ty = cy; ty <= cy2; ty++ ) {
                        m.set_radiation( point( tx, ty ), static_cast<int>( val.get() ) );
                    }
                }
            }
            break;

            default:
                //Suppress warnings
                break;
        }
    }
    return true;
}

bool jmapgen_setmap::has_vehicle_collision( const mapgendata &dat, const point &offset ) const
{
    const auto get = []( const jmapgen_int & v, int v_offset ) {
        return v.get() + v_offset;
    };
    const auto x_get = std::bind( get, x, offset.x );
    const auto y_get = std::bind( get, y, offset.y );
    const auto x2_get = std::bind( get, x2, offset.x );
    const auto y2_get = std::bind( get, y2, offset.y );
    const tripoint start = tripoint( x_get(), y_get(), 0 );
    tripoint end = start;
    switch( op ) {
        case JMAPGEN_SETMAP_TER:
        case JMAPGEN_SETMAP_FURN:
        case JMAPGEN_SETMAP_TRAP:
            break;
        /* lines and squares are the same thing for this purpose */
        case JMAPGEN_SETMAP_LINE_TER:
        case JMAPGEN_SETMAP_LINE_FURN:
        case JMAPGEN_SETMAP_LINE_TRAP:
        case JMAPGEN_SETMAP_SQUARE_TER:
        case JMAPGEN_SETMAP_SQUARE_FURN:
        case JMAPGEN_SETMAP_SQUARE_TRAP:
            end.x = x2_get();
            end.y = y2_get();
            break;
        /* if it's not a terrain, furniture, or trap, it can't collide */
        default:
            return false;
    }
    for( const tripoint &p : dat.m.points_in_rectangle( start, end ) ) {
        if( dat.m.veh_at( p ) ) {
            return true;
        }
    }
    return false;
}

void mapgen_function_json_base::formatted_set_incredibly_simple( map &m, const point &offset ) const
{
    for( int y = 0; y < mapgensize.y; y++ ) {
        for( int x = 0; x < mapgensize.x; x++ ) {
            point p( x, y );
            const size_t index = calc_index( p );
            const ter_furn_id &tdata = format[index];
            const point map_pos = p + offset;
            if( tdata.furn != f_null ) {
                if( tdata.ter != t_null ) {
                    m.set( map_pos, tdata.ter, tdata.furn );
                } else {
                    m.furn_set( map_pos, tdata.furn );
                }
            } else if( tdata.ter != t_null ) {
                m.ter_set( map_pos, tdata.ter );
            }
        }
    }
}

/*
 * Apply mapgen as per a derived-from-json recipe; in theory fast, but not very versatile
 */
void mapgen_function_json::generate( map *m, const oter_id &terrain_type, const mapgendata &md,
                                     const time_point &turn, float d )
{
    if( fill_ter != t_null ) {
        m->draw_fill_background( fill_ter );
    }
    if( predecessor_mapgen != oter_str_id::NULL_ID() ) {
        run_mapgen_func( predecessor_mapgen.id().str(), m, predecessor_mapgen, md, turn, d );

        // Now we have to do some rotation shenanigans. We need to ensure that
        // our predecessor is not rotated out of alignment as part of rotating this location,
        // and there are actually two sources of rotation--the mapgen can rotate explicitly, and
        // the entire overmap terrain may be rotatable. To ensure we end up in the right rotation,
        // we basically have to initially reverse the rotation that we WILL do in the future so that
        // when we apply that rotation, our predecessor is back in its original state while this
        // location is rotated as desired.

        m->rotate( ( -rotation.get() + 4 ) % 4 );

        if( terrain_type->is_rotatable() ) {
            m->rotate( ( -static_cast<int>( terrain_type->get_dir() ) + 4 ) % 4 );
        }
    }
    if( do_format ) {
        formatted_set_incredibly_simple( *m, point_zero );
    }
    for( auto &elem : setmap_points ) {
        elem.apply( md, point_zero );
    }

    place_stairs( m, terrain_type, md );

    objects.apply( md, point_zero, d );

    m->rotate( rotation.get() );

    if( terrain_type->is_rotatable() ) {
        mapgen_rotate( m, terrain_type, false );
    }
}

void mapgen_function_json_nested::nest( const mapgendata &dat, const point &offset,
                                        float density ) const
{
    // TODO: Make rotation work for submaps, then pass this value into elem & objects apply.
    //int chosen_rotation = rotation.get() % 4;

    if( do_format ) {
        formatted_set_incredibly_simple( dat.m, offset );
    }

    for( auto &elem : setmap_points ) {
        elem.apply( dat, offset );
    }

    objects.apply( dat, offset, density );
}

/*
 * Apply mapgen as per a derived-from-json recipe; in theory fast, but not very versatile
 */
void jmapgen_objects::apply( const mapgendata &dat, float density, mission *miss ) const
{
    for( auto &obj : objects ) {
        const auto &where = obj.first;
        const auto &what = *obj.second;
        // The user will only specify repeat once in JSON, but it may get loaded both
        // into the what and where in some cases--we just need the greater value of the two.
        const int repeat = std::max( where.repeat.get(), what.repeat.get() );
        for( int i = 0; i < repeat; i++ ) {
            what.apply( dat, where.x, where.y, density, miss );
        }
    }
}

void jmapgen_objects::apply( const mapgendata &dat, const point &offset,
                             float density, mission *miss ) const
{
    if( offset == point_zero ) {
        // It's a bit faster
        apply( dat, density, miss );
        return;
    }

    for( auto &obj : objects ) {
        auto where = obj.first;
        where.offset( -offset );

        const auto &what = *obj.second;
        // The user will only specify repeat once in JSON, but it may get loaded both
        // into the what and where in some cases--we just need the greater value of the two.
        const int repeat = std::max( where.repeat.get(), what.repeat.get() );
        for( int i = 0; i < repeat; i++ ) {
            what.apply( dat, where.x, where.y, density, miss );
        }
    }
}

bool jmapgen_objects::has_vehicle_collision( const mapgendata &dat, const point &offset ) const
{
    for( auto &obj : objects ) {
        auto where = obj.first;
        where.offset( -offset );
        const auto &what = *obj.second;
        if( what.has_vehicle_collision( dat, where.x.get(), where.y.get() ) ) {
            return true;
        }
    }
    return false;
}

/////////////
void map::draw_map( const oter_id &terrain_type, const oter_id &t_north, const oter_id &t_east,
                    const oter_id &t_south, const oter_id &t_west, const oter_id &t_neast,
                    const oter_id &t_seast, const oter_id &t_swest, const oter_id &t_nwest,
                    const oter_id &t_above, const oter_id &t_below, const time_point &when,
                    const float density, const int zlevel, const regional_settings *rsettings )
{
    mapgendata dat( t_north, t_east, t_south, t_west, t_neast, t_seast, t_swest, t_nwest, t_above,
                    t_below, zlevel, *rsettings, *this );

    const std::string function_key = terrain_type->get_mapgen_id();
    bool found = true;

    const bool generated = run_mapgen_func( function_key, this, terrain_type, dat, when, density );

    if( !generated ) {
        if( is_ot_match( "megastore", terrain_type, ot_match_type::prefix ) ) {
            draw_megastore( terrain_type, dat, when, density );
        } else if( is_ot_match( "slimepit", terrain_type, ot_match_type::prefix ) ||
                   is_ot_match( "slime_pit", terrain_type, ot_match_type::prefix ) ) {
            draw_slimepit( terrain_type, dat, when, density );
        } else if( is_ot_match( "haz_sar", terrain_type, ot_match_type::prefix ) ) {
            draw_sarcophagus( terrain_type, dat, when, density );
        } else if( is_ot_match( "triffid", terrain_type, ot_match_type::prefix ) ) {
            draw_triffid( terrain_type, dat, when, density );
        } else if( is_ot_match( "office", terrain_type, ot_match_type::prefix ) ) {
            draw_office_tower( terrain_type, dat, when, density );
        } else if( is_ot_match( "sewage", terrain_type, ot_match_type::prefix ) ) {
            draw_sewer( terrain_type, dat, when, density );
        } else if( is_ot_match( "spider", terrain_type, ot_match_type::prefix ) ) {
            draw_spider_pit( terrain_type, dat, when, density );
        } else if( is_ot_match( "spiral", terrain_type, ot_match_type::prefix ) ) {
            draw_spiral( terrain_type, dat, when, density );
        } else if( is_ot_match( "temple", terrain_type, ot_match_type::prefix ) ) {
            draw_temple( terrain_type, dat, when, density );
        } else if( is_ot_match( "fema", terrain_type, ot_match_type::prefix ) ) {
            draw_fema( terrain_type, dat, when, density );
        } else if( is_ot_match( "mine", terrain_type, ot_match_type::prefix ) ) {
            draw_mine( terrain_type, dat, when, density );
        } else if( is_ot_match( "silo", terrain_type, ot_match_type::prefix ) ) {
            draw_silo( terrain_type, dat, when, density );
        } else if( is_ot_match( "anthill", terrain_type, ot_match_type::contains ) ) {
            draw_anthill( terrain_type, dat, when, density );
        } else if( is_ot_match( "lab", terrain_type, ot_match_type::contains ) ) {
            draw_lab( terrain_type, dat, when, density );
        } else {
            found = false;
        }
    }

    if( !found ) {
        // not one of the hardcoded ones!
        // load from JSON???
        debugmsg( "Error: tried to generate map for omtype %s, \"%s\" (id_mapgen %s)",
                  terrain_type.id().c_str(), terrain_type->get_name(), function_key.c_str() );
        fill_background( this, t_floor );
    }

    draw_connections( terrain_type, dat, when, density );
}

const int SOUTH_EDGE = 2 * SEEY - 1;
const int EAST_EDGE = 2 * SEEX  - 1;

void map::draw_office_tower( const oter_id &terrain_type, mapgendata &dat,
                             const time_point &/*when*/, const float density )
{
    const auto place_office_chairs = [&]() {
        int num_chairs = rng( 0, 6 );
        for( int i = 0; i < num_chairs; i++ ) {
            add_vehicle( vproto_id( "swivel_chair" ), point( rng( 6, 16 ), rng( 6, 16 ) ),
                         0, -1, -1, false );
        }
    };

    const auto ter_key = mapf::ter_bind( "E > < R # X G C , _ r V H 6 x % ^ . - | "
                                         "t + = D w T S e o h c d l s", t_elevator, t_stairs_down,
                                         t_stairs_up, t_railing, t_rock, t_door_metal_locked,
                                         t_door_glass_c, t_floor, t_pavement_y, t_pavement,
                                         t_floor, t_wall_glass, t_wall_glass, t_console,
                                         t_console_broken, t_shrub, t_floor, t_floor, t_wall,
                                         t_wall, t_floor, t_door_c, t_door_locked,
                                         t_door_locked_alarm, t_window, t_floor, t_floor, t_floor,
                                         t_floor, t_floor, t_floor, t_floor, t_floor, t_sidewalk );
    const auto fur_key = mapf::furn_bind( "E > < R # X G C , _ r V H 6 x % ^ . - | "
                                          "t + = D w T S e o h c d l s", f_null, f_null, f_null,
                                          f_null, f_null, f_null, f_null, f_crate_c, f_null,
                                          f_null, f_rack, f_null, f_null, f_null, f_null, f_null,
                                          f_indoor_plant, f_null, f_null, f_null, f_table, f_null,
                                          f_null, f_null, f_null, f_toilet, f_sink, f_fridge,
                                          f_bookcase, f_chair, f_counter, f_desk,  f_locker,
                                          f_null );
    const auto b_ter_key = mapf::ter_bind( "E s > < R # X G C , . r V H 6 x % ^ _ - | "
                                           "t + = D w T S e o h c d l", t_elevator, t_rock,
                                           t_stairs_down, t_stairs_up, t_railing, t_floor,
                                           t_door_metal_locked, t_door_glass_c, t_floor,
                                           t_pavement_y, t_pavement, t_floor, t_wall_glass,
                                           t_wall_glass, t_console, t_console_broken, t_shrub,
                                           t_floor, t_floor, t_wall, t_wall, t_floor, t_door_c,
                                           t_door_locked, t_door_locked_alarm, t_window, t_floor,
                                           t_sidewalk, t_floor, t_floor, t_floor, t_floor,
                                           t_floor, t_floor );
    const auto b_fur_key = mapf::furn_bind( "E s > < R # X G C , . r V H 6 x % ^ _ - | "
                                            "t + = D w T S e o h c d l", f_null, f_null, f_null,
                                            f_null, f_null, f_bench, f_null, f_null, f_crate_c,
                                            f_null, f_null, f_rack, f_null, f_null, f_null,
                                            f_null, f_null, f_indoor_plant, f_null, f_null,
                                            f_null, f_table, f_null, f_null, f_null, f_null,
                                            f_toilet, f_null,  f_fridge, f_bookcase, f_chair,
                                            f_counter, f_desk,  f_locker );

    if( terrain_type == "office_tower_1_entrance" ) {
        dat.fill_groundcover();
        mapf::formatted_set_simple( this, 0, 0,
                                    "ss%|....+...|...|EEED...\n"
                                    "ss%|----|...|...|EEx|...\n"
                                    "ss%Vcdc^|...|-+-|---|...\n"
                                    "ss%Vch..+...............\n"
                                    "ss%V....|...............\n"
                                    "ss%|----|-|-+--ccc--|...\n"
                                    "ss%|..C..C|.....h..r|-+-\n"
                                    "sss=......+..h.....r|...\n"
                                    "ss%|r..CC.|.ddd....r|T.S\n"
                                    "ss%|------|---------|---\n"
                                    "ss%|####################\n"
                                    "ss%|#|------||------|###\n"
                                    "ss%|#|......||......|###\n"
                                    "ss%|||......||......|###\n"
                                    "ss%||x......||......||##\n"
                                    "ss%|||......||......x|##\n"
                                    "ss%|#|......||......||##\n"
                                    "ss%|#|......||......|###\n"
                                    "ss%|#|XXXXXX||XXXXXX|###\n"
                                    "ss%|-|__,,__||__,,__|---\n"
                                    "ss%% x_,,,,_  __,,__  %%\n"
                                    "ss    __,,__  _,,,,_    \n"
                                    "ssssss__,,__ss__,,__ssss\n"
                                    "ssssss______ss______ssss\n", ter_key, fur_key );
        place_items( "office", 75, point( 4, 2 ), point( 6, 2 ), false, 0 );
        place_items( "office", 75, point( 19, 6 ), point( 19, 6 ), false, 0 );
        place_items( "office", 75, point( 12, 8 ), point( 14, 8 ), false, 0 );
        if( density > 1 ) {
            place_spawns( GROUP_ZOMBIE, 2, point_zero, point( 12, 3 ), density );
        } else {
            place_spawns( GROUP_PLAIN, 2, point( 15, 1 ), point( 22, 7 ), 1, true );
            place_spawns( GROUP_PLAIN, 2, point( 15, 1 ), point( 22, 7 ), 0.15 );
            place_spawns( GROUP_ZOMBIE_COP, 2, point( 10, 10 ), point( 14, 10 ), 0.1 );
        }
        place_office_chairs();

        if( dat.north() == "office_tower_1" && dat.west() == "office_tower_1" ) {
            rotate( 3 );
        } else if( dat.north() == "office_tower_1" && dat.east() == "office_tower_1" ) {
            rotate( 0 );
        } else if( dat.south() == "office_tower_1" && dat.east() == "office_tower_1" ) {
            rotate( 1 );
        } else if( dat.west() == "office_tower_1" && dat.south() == "office_tower_1" ) {
            rotate( 2 );
        }
    } else if( terrain_type == "office_tower_1" ) {
        // Init to grass & dirt;
        dat.fill_groundcover();
        if( ( dat.south() == "office_tower_1_entrance" && dat.east() == "office_tower_1" ) ||
            ( dat.north() == "office_tower_1" && dat.east() == "office_tower_1_entrance" ) ||
            ( dat.west() == "office_tower_1" && dat.north() == "office_tower_1_entrance" ) ||
            ( dat.south() == "office_tower_1" && dat.west() == "office_tower_1_entrance" ) ) {
            mapf::formatted_set_simple( this, 0, 0,
                                        " ssssssssssssssssssssssss\n"
                                        "ssssssssssssssssssssssss\n"
                                        "ss                      \n"
                                        "ss%%%%%%%%%%%%%%%%%%%%%%\n"
                                        "ss%|-HH-|-HH-|-HH-|HH|--\n"
                                        "ss%Vdcxl|dxdl|lddx|..|.S\n"
                                        "ss%Vdh..|dh..|..hd|..+..\n"
                                        "ss%|-..-|-..-|-..-|..|--\n"
                                        "ss%V.................|.T\n"
                                        "ss%V.................|..\n"
                                        "ss%|-..-|-..-|-..-|..|--\n"
                                        "ss%V.h..|..hd|..hd|..|..\n"
                                        "ss%Vdxdl|^dxd|.xdd|..G..\n"
                                        "ss%|----|----|----|..G..\n"
                                        "ss%|llll|..htth......|..\n"
                                        "ss%V.................|..\n"
                                        "ss%V.ddd..........|+-|..\n"
                                        "ss%|..hd|.hh.ceocc|.l|..\n"
                                        "ss%|----|---------|--|..\n"
                                        "ss%Vcdcl|...............\n"
                                        "ss%V.h..+...............\n"
                                        "ss%V...^|...|---|---|...\n"
                                        "ss%|----|...|.R>|EEE|...\n"
                                        "ss%|rrrr|...|.R.|EEED...\n", ter_key, fur_key );
            if( density > 1 ) {
                place_spawns( GROUP_ZOMBIE, 2, point_zero, point( 2, 8 ), density );
            } else {
                place_spawns( GROUP_PLAIN, 1, point( 5, 7 ), point( 15, 20 ), 0.1 );
            }
            place_items( "office", 75, point( 4, 23 ), point( 7, 23 ), false, 0 );
            place_items( "office", 75, point( 4, 19 ), point( 7, 19 ), false, 0 );
            place_items( "office", 75, point( 4, 14 ), point( 7, 14 ), false, 0 );
            place_items( "office", 75, point( 5, 16 ), point( 7, 16 ), false, 0 );
            place_items( "fridge", 80, point( 14, 17 ), point( 14, 17 ), false, 0 );
            place_items( "cleaning", 75, point( 19, 17 ), point( 20, 17 ), false, 0 );
            place_items( "cubical_office", 75, point( 6, 12 ), point( 7, 12 ), false, 0 );
            place_items( "cubical_office", 75, point( 12, 11 ), point( 12, 12 ), false, 0 );
            place_items( "cubical_office", 75, point( 16, 11 ), point( 17, 12 ), false, 0 );
            place_items( "cubical_office", 75, point( 4, 5 ), point( 5, 5 ), false, 0 );
            place_items( "cubical_office", 75, point( 11, 5 ), point( 12, 5 ), false, 0 );
            place_items( "cubical_office", 75, point( 14, 5 ), point( 16, 5 ), false, 0 );
            place_office_chairs();

            if( dat.west() == "office_tower_1_entrance" ) {
                rotate( 1 );
            }
            if( dat.north() == "office_tower_1_entrance" ) {
                rotate( 2 );
            }
            if( dat.east() == "office_tower_1_entrance" ) {
                rotate( 3 );
            }
        } else if( ( dat.west() == "office_tower_1_entrance" && dat.north() == "office_tower_1" ) ||
                   ( dat.north() == "office_tower_1_entrance" && dat.east() == "office_tower_1" ) ||
                   ( dat.west() == "office_tower_1" && dat.south() == "office_tower_1_entrance" ) ||
                   ( dat.south() == "office_tower_1" && dat.east() == "office_tower_1_entrance" ) ) {
            mapf::formatted_set_simple( this, 0, 0,
                                        "...DEEE|...|..|-----|%ss\n"
                                        "...|EEE|...|..|^...lV%ss\n"
                                        "...|---|-+-|......hdV%ss\n"
                                        "...........G..|..dddV%ss\n"
                                        "...........G..|-----|%ss\n"
                                        ".......|---|..|...ddV%ss\n"
                                        "|+-|...|...+......hdV%ss\n"
                                        "|.l|...|rr.|.^|l...dV%ss\n"
                                        "|--|...|---|--|-----|%ss\n"
                                        "|...........c.......V%ss\n"
                                        "|.......cxh.c.#####.Vsss\n"
                                        "|.......ccccc.......Gsss\n"
                                        "|...................Gsss\n"
                                        "|...................Vsss\n"
                                        "|#..................Gsss\n"
                                        "|#..................Gsss\n"
                                        "|#..................Vsss\n"
                                        "|#............#####.V%ss\n"
                                        "|...................|%ss\n"
                                        "--HHHHHGGHHGGHHHHH--|%ss\n"
                                        "%%%%% ssssssss %%%%%%%ss\n"
                                        "      ssssssss        ss\n"
                                        "ssssssssssssssssssssssss\n"
                                        "ssssssssssssssssssssssss\n", ter_key, fur_key );
            place_items( "office", 75, point( 19, 1 ), point( 19, 3 ), false, 0 );
            place_items( "office", 75, point( 17, 3 ), point( 18, 3 ), false, 0 );
            place_items( "office", 90, point( 8, 7 ), point( 9, 7 ), false, 0 );
            place_items( "cubical_office", 75, point( 19, 5 ), point( 19, 7 ), false, 0 );
            place_items( "cleaning", 80, point( 1, 7 ), point( 2, 7 ), false, 0 );
            if( density > 1 ) {
                place_spawns( GROUP_ZOMBIE, 2, point_zero, point( 14, 10 ), density );
            } else {
                place_spawns( GROUP_PLAIN, 1, point( 10, 10 ), point( 14, 10 ), 0.15 );
                place_spawns( GROUP_ZOMBIE_COP, 2, point( 10, 10 ), point( 14, 10 ), 0.1 );
            }
            place_office_chairs();

            if( dat.north() == "office_tower_1_entrance" ) {
                rotate( 1 );
            }
            if( dat.east() == "office_tower_1_entrance" ) {
                rotate( 2 );
            }
            if( dat.south() == "office_tower_1_entrance" ) {
                rotate( 3 );
            }
        } else {
            mapf::formatted_set_simple( this, 0, 0,
                                        "ssssssssssssssssssssssss\n"
                                        "ssssssssssssssssssssssss\n"
                                        "                      ss\n"
                                        "%%%%%%%%%%%%%%%%%%%%%%ss\n"
                                        "--|---|--HHHH-HHHH--|%ss\n"
                                        ".T|..l|............^|%ss\n"
                                        "..|-+-|...hhhhhhh...V%ss\n"
                                        "--|...G...ttttttt...V%ss\n"
                                        ".S|...G...ttttttt...V%ss\n"
                                        "..+...|...hhhhhhh...V%ss\n"
                                        "--|...|.............|%ss\n"
                                        "..|...|-------------|%ss\n"
                                        "..G....|l.......dxd^|%ss\n"
                                        "..G....G...h....dh..V%ss\n"
                                        "..|....|............V%ss\n"
                                        "..|....|------|llccc|%ss\n"
                                        "..|...........|-----|%ss\n"
                                        "..|...........|...ddV%ss\n"
                                        "..|----|---|......hdV%ss\n"
                                        ".......+...|..|l...dV%ss\n"
                                        ".......|rrr|..|-----|%ss\n"
                                        "...|---|---|..|l.dddV%ss\n"
                                        "...|xEE|.R>|......hdV%ss\n"
                                        "...DEEE|.R.|..|.....V%ss\n", ter_key, fur_key );
            spawn_item( point( 18, 15 ), "record_accounting" );
            place_items( "cleaning", 75, point( 3, 5 ), point( 5, 5 ), false, 0 );
            place_items( "office", 75, point( 10, 7 ), point( 16, 8 ), false, 0 );
            place_items( "cubical_office", 75, point( 15, 15 ), point( 19, 15 ), false, 0 );
            place_items( "cubical_office", 75, point( 16, 12 ), point( 16, 13 ), false, 0 );
            place_items( "cubical_office", 75, point( 17, 19 ), point( 19, 19 ), false, 0 );
            place_items( "office", 75, point( 17, 21 ), point( 19, 21 ), false, 0 );
            place_items( "office", 75, point( 16, 11 ), point( 17, 12 ), false, 0 );
            place_items( "cleaning", 75, point( 8, 20 ), point( 10, 20 ), false, 0 );
            if( density > 1 ) {
                place_spawns( GROUP_ZOMBIE, 2, point_zero, point( 9, 15 ), density );
            } else {
                place_spawns( GROUP_PLAIN, 1, point_zero, point( 9, 15 ), 0.1 );
            }
            place_office_chairs();

            if( dat.west() == "office_tower_1" && dat.north() == "office_tower_1" ) {
                rotate( 1 );
            } else if( dat.east() == "office_tower_1" && dat.north() == "office_tower_1" ) {
                rotate( 2 );
            } else if( dat.east() == "office_tower_1" && dat.south() == "office_tower_1" ) {
                rotate( 3 );
            }
        }
    } else if( terrain_type == "office_tower_b_entrance" ) {
        dat.fill_groundcover();
        mapf::formatted_set_simple( this, 0, 0,
                                    "sss|........|...|EEED___\n"
                                    "sss|........|...|EEx|___\n"
                                    "sss|........|-+-|---|HHG\n"
                                    "sss|....................\n"
                                    "sss|....................\n"
                                    "sss|....................\n"
                                    "sss|....................\n"
                                    "sss|....,,......,,......\n"
                                    "sss|...,,,,.....,,......\n"
                                    "sss|....,,.....,,,,..xS.\n"
                                    "sss|....,,......,,...SS.\n"
                                    "sss|-|XXXXXX||XXXXXX|---\n"
                                    "sss|s|EEEEEE||EEEEEE|sss\n"
                                    "sss|||EEEEEE||EEEEEE|sss\n"
                                    "sss||xEEEEEE||EEEEEE||ss\n"
                                    "sss|||EEEEEE||EEEEEEx|ss\n"
                                    "sss|s|EEEEEE||EEEEEE||ss\n"
                                    "sss|s|EEEEEE||EEEEEE|sss\n"
                                    "sss|s|------||------|sss\n"
                                    "sss|--------------------\n"
                                    "ssssssssssssssssssssssss\n"
                                    "ssssssssssssssssssssssss\n"
                                    "ssssssssssssssssssssssss\n"
                                    "ssssssssssssssssssssssss\n", ter_key, fur_key );
        if( density > 1 ) {
            place_spawns( GROUP_ZOMBIE, 2, point_zero, point( EAST_EDGE, SOUTH_EDGE ), density );
        } else {
            place_spawns( GROUP_PLAIN, 1, point_zero, point( EAST_EDGE, SOUTH_EDGE ), 0.1 );
        }
        if( dat.north() == "office_tower_b" && dat.west() == "office_tower_b" ) {
            rotate( 3 );
        } else if( dat.north() == "office_tower_b" && dat.east() == "office_tower_b" ) {
            rotate( 0 );
        } else if( dat.south() == "office_tower_b" && dat.east() == "office_tower_b" ) {
            rotate( 1 );
        } else if( dat.west() == "office_tower_b" && dat.south() == "office_tower_b" ) {
            rotate( 2 );
        }
    } else if( terrain_type == "office_tower_b" ) {
        // Init to grass & dirt;
        dat.fill_groundcover();
        if( ( dat.south() == "office_tower_b_entrance" && dat.east() == "office_tower_b" ) ||
            ( dat.north() == "office_tower_b" && dat.east() == "office_tower_b_entrance" ) ||
            ( dat.west() == "office_tower_b" && dat.north() == "office_tower_b_entrance" ) ||
            ( dat.south() == "office_tower_b" && dat.west() == "office_tower_b_entrance" ) ) {
            mapf::formatted_set_simple( this, 0, 0,
                                        "ssssssssssssssssssssssss\n"
                                        "ssssssssssssssssssssssss\n"
                                        "sss|--------------------\n"
                                        "sss|,.....,.....,.....,S\n"
                                        "sss|,.....,.....,.....,S\n"
                                        "sss|,.....,.....,.....,S\n"
                                        "sss|,.....,.....,.....,S\n"
                                        "sss|,.....,.....,.....,S\n"
                                        "sss|,.....,.....,.....,S\n"
                                        "sss|....................\n"
                                        "sss|....................\n"
                                        "sss|....................\n"
                                        "sss|....................\n"
                                        "sss|....................\n"
                                        "sss|....................\n"
                                        "sss|...,,...,....,....,S\n"
                                        "sss|..,,,,..,....,....,S\n"
                                        "sss|...,,...,....,....,S\n"
                                        "sss|...,,...,....,....,S\n"
                                        "sss|........,....,....,S\n"
                                        "sss|........,....,....,S\n"
                                        "sss|........|---|---|HHG\n"
                                        "sss|........|.R<|EEE|___\n"
                                        "sss|........|.R.|EEED___\n", b_ter_key, b_fur_key );
            if( density > 1 ) {
                place_spawns( GROUP_ZOMBIE, 2, point_zero, point( EAST_EDGE, SOUTH_EDGE ), density );
            } else {
                place_spawns( GROUP_PLAIN, 1, point_zero, point( EAST_EDGE, SOUTH_EDGE ), 0.1 );
            }
            if( dat.west() == "office_tower_b_entrance" ) {
                rotate( 1 );
                if( x_in_y( 1, 5 ) ) {
                    add_vehicle( vproto_id( "car" ), point( 17, 7 ), 180 );
                }
                if( x_in_y( 1, 3 ) ) {
                    add_vehicle( vproto_id( "motorcycle" ), point( 17, 13 ), 180 );
                }
                if( x_in_y( 1, 5 ) ) {
                    if( one_in( 3 ) ) {
                        add_vehicle( vproto_id( "fire_truck" ), point( 6, 13 ), 0 );
                    } else {
                        add_vehicle( vproto_id( "pickup" ), point( 17, 19 ), 180 );
                    }
                }
            } else if( dat.north() == "office_tower_b_entrance" ) {
                rotate( 2 );
                if( x_in_y( 1, 5 ) ) {
                    add_vehicle( vproto_id( "car" ), point( 10, 17 ), 270 );
                }
                if( x_in_y( 1, 3 ) ) {
                    add_vehicle( vproto_id( "motorcycle" ), point( 4, 18 ), 270 );
                }
                if( x_in_y( 1, 5 ) ) {
                    if( one_in( 3 ) ) {
                        add_vehicle( vproto_id( "fire_truck" ), point( 6, 13 ), 0 );
                    } else {
                        add_vehicle( vproto_id( "pickup" ), point( 16, 17 ), 270 );
                    }
                }
            } else if( dat.east() == "office_tower_b_entrance" ) {
                rotate( 3 );
                if( x_in_y( 1, 5 ) ) {
                    add_vehicle( vproto_id( "car" ), point( 6, 4 ), 0 );
                }
                if( x_in_y( 1, 3 ) ) {
                    add_vehicle( vproto_id( "motorcycle" ), point( 6, 10 ), 180 );
                }
                if( x_in_y( 1, 5 ) ) {
                    add_vehicle( vproto_id( "pickup" ), point( 6, 16 ), 0 );
                }

            } else {
                if( x_in_y( 1, 5 ) ) {
                    add_vehicle( vproto_id( "pickup" ), point( 7, 6 ), 90 );
                }
                if( x_in_y( 1, 5 ) ) {
                    add_vehicle( vproto_id( "car" ), point( 14, 6 ), 90 );
                }
                if( x_in_y( 1, 3 ) ) {
                    add_vehicle( vproto_id( "motorcycle" ), point( 19, 6 ), 90 );
                }
            }
        } else if( ( dat.west() == "office_tower_b_entrance" && dat.north() == "office_tower_b" ) ||
                   ( dat.north() == "office_tower_b_entrance" && dat.east() == "office_tower_b" ) ||
                   ( dat.west() == "office_tower_b" && dat.south() == "office_tower_b_entrance" ) ||
                   ( dat.south() == "office_tower_b" && dat.east() == "office_tower_b_entrance" ) ) {
            mapf::formatted_set_simple( this, 0, 0,
                                        "___DEEE|...|...,,...|sss\n"
                                        "___|EEE|...|..,,,,..|sss\n"
                                        "GHH|---|-+-|...,,...|sss\n"
                                        "....................|sss\n"
                                        "....................|sss\n"
                                        "....................|sss\n"
                                        "....................|sss\n"
                                        "....................|sss\n"
                                        "....................|sss\n"
                                        "....................|sss\n"
                                        "....................|sss\n"
                                        "|...................|sss\n"
                                        "|...................|sss\n"
                                        "|,.....,.....,.....,|sss\n"
                                        "|,.....,.....,.....,|sss\n"
                                        "|,.....,.....,.....,|sss\n"
                                        "|,.....,.....,.....,|sss\n"
                                        "|,.....,.....,.....,|sss\n"
                                        "|,.....,.....,.....,|sss\n"
                                        "|-------------------|sss\n"
                                        "ssssssssssssssssssssssss\n"
                                        "ssssssssssssssssssssssss\n"
                                        "ssssssssssssssssssssssss\n"
                                        "ssssssssssssssssssssssss\n", b_ter_key, b_fur_key );
            if( density > 1 ) {
                place_spawns( GROUP_ZOMBIE, 2, point_zero, point( EAST_EDGE, SOUTH_EDGE ), density );
            } else {
                place_spawns( GROUP_PLAIN, 1, point_zero, point( EAST_EDGE, SOUTH_EDGE ), 0.1 );
            }
            if( dat.north() == "office_tower_b_entrance" ) {
                rotate( 1 );
                if( x_in_y( 1, 5 ) ) {
                    add_vehicle( vproto_id( "car" ), point( 8, 15 ), 0 );
                }
                if( x_in_y( 1, 5 ) ) {
                    add_vehicle( vproto_id( "pickup" ), point( 7, 10 ), 180 );
                }
                if( x_in_y( 1, 3 ) ) {
                    add_vehicle( vproto_id( "beetle" ), point( 7, 3 ), 0 );
                }
            } else if( dat.east() == "office_tower_b_entrance" ) {
                rotate( 2 );
                if( x_in_y( 1, 5 ) ) {
                    if( one_in( 3 ) ) {
                        add_vehicle( vproto_id( "fire_truck" ), point( 6, 13 ), 0 );
                    } else {
                        add_vehicle( vproto_id( "pickup" ), point( 7, 7 ), 270 );
                    }
                }
                if( x_in_y( 1, 5 ) ) {
                    add_vehicle( vproto_id( "car" ), point( 13, 8 ), 90 );
                }
                if( x_in_y( 1, 3 ) ) {
                    add_vehicle( vproto_id( "beetle" ), point( 20, 7 ), 90 );
                }
            } else if( dat.south() == "office_tower_b_entrance" ) {
                rotate( 3 );
                if( x_in_y( 1, 5 ) ) {
                    add_vehicle( vproto_id( "pickup" ), point( 16, 7 ), 0 );
                }
                if( x_in_y( 1, 5 ) ) {
                    add_vehicle( vproto_id( "car" ), point( 15, 13 ), 180 );
                }
                if( x_in_y( 1, 3 ) ) {
                    add_vehicle( vproto_id( "beetle" ), point( 15, 20 ), 180 );
                }
            } else {
                if( x_in_y( 1, 5 ) ) {
                    add_vehicle( vproto_id( "pickup" ), point( 16, 16 ), 90 );
                }
                if( x_in_y( 1, 5 ) ) {
                    add_vehicle( vproto_id( "car" ), point( 9, 15 ), 270 );
                }
                if( x_in_y( 1, 3 ) ) {
                    add_vehicle( vproto_id( "beetle" ), point( 4, 16 ), 270 );
                }
            }
        } else {
            mapf::formatted_set_simple( this, 0, 0,
                                        "ssssssssssssssssssssssss\n"
                                        "ssssssssssssssssssssssss\n"
                                        "--------------------|sss\n"
                                        "S,.....,.....,.....,|sss\n"
                                        "S,.....,.....,.....,|sss\n"
                                        "S,.....,.....,.....,|sss\n"
                                        "S,.....,.....,.....,|sss\n"
                                        "S,.....,.....,.....,|sss\n"
                                        "S,.....,.....,.....,|sss\n"
                                        "....................|sss\n"
                                        "....................|sss\n"
                                        "....................|sss\n"
                                        "....................|sss\n"
                                        "....................|sss\n"
                                        "....................|sss\n"
                                        "S,....,....,........|sss\n"
                                        "S,....,....,........|sss\n"
                                        "S,....,....,........|sss\n"
                                        "S,....,....,........|sss\n"
                                        "S,....,....,........|sss\n"
                                        "S,....,....,........|sss\n"
                                        "GHH|---|---|........|sss\n"
                                        "___|xEE|.R<|........|sss\n"
                                        "___DEEE|.R.|...,,...|sss\n", b_ter_key, b_fur_key );
            if( density > 1 ) {
                place_spawns( GROUP_ZOMBIE, 2, point_zero, point( EAST_EDGE, SOUTH_EDGE ), density );
            } else {
                place_spawns( GROUP_PLAIN, 1, point_zero, point( EAST_EDGE, SOUTH_EDGE ), 0.1 );
            }
            if( dat.west() == "office_tower_b" && dat.north() == "office_tower_b" ) {
                rotate( 1 );
                if( x_in_y( 1, 5 ) ) {
                    if( one_in( 3 ) ) {
                        add_vehicle( vproto_id( "cube_van" ), point( 17, 4 ), 180 );
                    } else {
                        add_vehicle( vproto_id( "cube_van_cheap" ), point( 17, 4 ), 180 );
                    }
                }
                if( x_in_y( 1, 5 ) ) {
                    add_vehicle( vproto_id( "pickup" ), point( 17, 10 ), 180 );
                }
                if( x_in_y( 1, 3 ) ) {
                    add_vehicle( vproto_id( "car" ), point( 17, 17 ), 180 );
                }
            } else if( dat.east() == "office_tower_b" && dat.north() == "office_tower_b" ) {
                rotate( 2 );
                if( x_in_y( 1, 5 ) ) {
                    if( one_in( 3 ) ) {
                        add_vehicle( vproto_id( "cube_van" ), point( 6, 17 ), 270 );
                    } else {
                        add_vehicle( vproto_id( "cube_van_cheap" ), point( 6, 17 ), 270 );
                    }
                }
                if( x_in_y( 1, 5 ) ) {
                    add_vehicle( vproto_id( "pickup" ), point( 12, 17 ), 270 );
                }
                if( x_in_y( 1, 3 ) ) {
                    add_vehicle( vproto_id( "fire_truck" ), point( 18, 17 ), 270 );
                }
            } else if( dat.east() == "office_tower_b" && dat.south() == "office_tower_b" ) {
                rotate( 3 );
                if( x_in_y( 1, 5 ) ) {
                    add_vehicle( vproto_id( "cube_van_cheap" ), point( 6, 6 ), 0 );
                }
                if( x_in_y( 1, 5 ) ) {
                    if( one_in( 3 ) ) {
                        add_vehicle( vproto_id( "fire_truck" ), point( 6, 13 ), 0 );
                    } else {
                        add_vehicle( vproto_id( "pickup" ), point( 6, 13 ), 0 );
                    }
                }
                if( x_in_y( 1, 3 ) ) {
                    add_vehicle( vproto_id( "car" ), point( 5, 19 ), 180 );
                }
            } else {
                if( x_in_y( 1, 5 ) ) {
                    add_vehicle( vproto_id( "flatbed_truck" ), point( 16, 6 ), 90 );
                }
                if( x_in_y( 1, 5 ) ) {
                    add_vehicle( vproto_id( "cube_van_cheap" ), point( 10, 6 ), 90 );
                }
                if( x_in_y( 1, 3 ) ) {
                    add_vehicle( vproto_id( "car" ), point( 4, 6 ), 90 );
                }
            }
        }
    }
}

void map::draw_lab( const oter_id &terrain_type, mapgendata &dat, const time_point &when,
                    const float density )
{
    // To distinguish between types of labs
    bool ice_lab = true;
    bool central_lab = false;
    bool tower_lab = false;

    int x = 0;
    int y = 0;

    int lw = 0;
    int rw = 0;
    int tw = 0;
    int bw = 0;

    if( terrain_type == "lab" || terrain_type == "lab_stairs" || terrain_type == "lab_core" ||
        terrain_type == "ants_lab" || terrain_type == "ants_lab_stairs" ||
        terrain_type == "ice_lab" || terrain_type == "ice_lab_stairs" ||
        terrain_type == "ice_lab_core" ||
        terrain_type == "central_lab" || terrain_type == "central_lab_stairs" ||
        terrain_type == "central_lab_core" ||
        terrain_type == "tower_lab" || terrain_type == "tower_lab_stairs" ) {

        ice_lab = is_ot_match( "ice_lab", terrain_type, ot_match_type::prefix );
        central_lab = is_ot_match( "central_lab", terrain_type, ot_match_type::prefix );
        tower_lab = is_ot_match( "tower_lab", terrain_type, ot_match_type::prefix );

        if( ice_lab ) {
            int temperature = -20 + 30 * ( dat.zlevel );
            set_temperature( point( x, y ), temperature );
            set_temperature( point( x + SEEX, y ), temperature );
            set_temperature( point( x, y + SEEY ), temperature );
            set_temperature( point( x + SEEX, y + SEEY ), temperature );
        }

        // Check for adjacent sewers; used below
        tw = 0;
        rw = 0;
        bw = 0;
        lw = 0;
        if( is_ot_match( "sewer", dat.north(), ot_match_type::type ) && connects_to( dat.north(), 2 ) ) {
            tw = SOUTH_EDGE + 1;
        }
        if( is_ot_match( "sewer", dat.east(), ot_match_type::type ) && connects_to( dat.east(), 3 ) ) {
            rw = EAST_EDGE + 1;
        }
        if( is_ot_match( "sewer", dat.south(), ot_match_type::type ) && connects_to( dat.south(), 0 ) ) {
            bw = SOUTH_EDGE + 1;
        }
        if( is_ot_match( "sewer", dat.west(), ot_match_type::type ) && connects_to( dat.west(), 1 ) ) {
            lw = EAST_EDGE + 1;
        }
        if( dat.zlevel == 0 ) { // We're on ground level
            for( int i = 0; i < SEEX * 2; i++ ) {
                for( int j = 0; j < SEEY * 2; j++ ) {
                    if( i <= 1 || i >= SEEX * 2 - 2 ||
                        ( j > 1 && j < SEEY * 2 - 2 && ( i == SEEX - 2 || i == SEEX + 1 ) ) ) {
                        ter_set( point( i, j ), t_concrete_wall );
                    } else if( j <= 1 || j >= SEEY * 2 - 2 ) {
                        ter_set( point( i, j ), t_concrete_wall );
                    } else {
                        ter_set( point( i, j ), t_floor );
                    }
                }
            }
            ter_set( point( SEEX - 1, 0 ), t_door_metal_locked );
            ter_set( point( SEEX - 1, 1 ), t_floor );
            ter_set( point( SEEX, 0 ), t_door_metal_locked );
            ter_set( point( SEEX, 1 ), t_floor );
            ter_set( point( SEEX - 2 + rng( 0, 1 ) * 3, 0 ), t_card_science );
            ter_set( point( SEEX - 2, SEEY ), t_door_metal_c );
            ter_set( point( SEEX + 1, SEEY ), t_door_metal_c );
            ter_set( point( SEEX - 2, SEEY - 1 ), t_door_metal_c );
            ter_set( point( SEEX + 1, SEEY - 1 ), t_door_metal_c );
            ter_set( point( SEEX - 1, SEEY * 2 - 3 ), t_stairs_down );
            ter_set( point( SEEX, SEEY * 2 - 3 ), t_stairs_down );
            science_room( this, 2, 2, SEEX - 3, SEEY * 2 - 3, dat.zlevel, 1 );
            science_room( this, SEEX + 2, 2, SEEX * 2 - 3, SEEY * 2 - 3, dat.zlevel, 3 );

            place_spawns( GROUP_TURRET_SMG, 1, point( SEEX, 5 ), point( SEEX, 5 ), 1, true );

            if( is_ot_match( "road", dat.east(), ot_match_type::type ) ) {
                rotate( 1 );
            } else if( is_ot_match( "road", dat.south(), ot_match_type::type ) ) {
                rotate( 2 );
            } else if( is_ot_match( "road", dat.west(), ot_match_type::type ) ) {
                rotate( 3 );
            }
        } else if( tw != 0 || rw != 0 || lw != 0 || bw != 0 ) { // Sewers!
            for( int i = 0; i < SEEX * 2; i++ ) {
                for( int j = 0; j < SEEY * 2; j++ ) {
                    ter_set( point( i, j ), t_thconc_floor );
                    if( ( ( i < lw || i > EAST_EDGE - rw ) && j > SEEY - 3 && j < SEEY + 2 ) ||
                        ( ( j < tw || j > SOUTH_EDGE - bw ) && i > SEEX - 3 && i < SEEX + 2 ) ) {
                        ter_set( point( i, j ), t_sewage );
                    }
                    if( ( i == 0 && is_ot_match( "lab", dat.east(), ot_match_type::contains ) ) || i == EAST_EDGE ) {
                        if( ter( point( i, j ) ) == t_sewage ) {
                            ter_set( point( i, j ), t_bars );
                        } else if( j == SEEY - 1 || j == SEEY ) {
                            ter_set( point( i, j ), t_door_metal_c );
                        } else {
                            ter_set( point( i, j ), t_concrete_wall );
                        }
                    } else if( ( j == 0 && is_ot_match( "lab", dat.north(), ot_match_type::contains ) ) ||
                               j == SOUTH_EDGE ) {
                        if( ter( point( i, j ) ) == t_sewage ) {
                            ter_set( point( i, j ), t_bars );
                        } else if( i == SEEX - 1 || i == SEEX ) {
                            ter_set( point( i, j ), t_door_metal_c );
                        } else {
                            ter_set( point( i, j ), t_concrete_wall );
                        }
                    }
                }
            }
        } else { // We're below ground, and no sewers
            // Set up the boundaries of walls (connect to adjacent lab squares)
            tw = is_ot_match( "lab", dat.north(), ot_match_type::contains ) ? 0 : 2;
            rw = is_ot_match( "lab", dat.east(), ot_match_type::contains ) ? 1 : 2;
            bw = is_ot_match( "lab", dat.south(), ot_match_type::contains ) ? 1 : 2;
            lw = is_ot_match( "lab", dat.west(), ot_match_type::contains ) ? 0 : 2;

            int boarders = 0;
            if( tw == 0 ) {
                boarders++;
            }
            if( rw == 1 ) {
                boarders++;
            }
            if( bw == 1 ) {
                boarders++;
            }
            if( lw == 0 ) {
                boarders++;
            }

            const auto maybe_insert_stairs = [this]( const oter_id & terrain,  const ter_id & t_stair_type ) {
                if( is_ot_match( "stairs", terrain, ot_match_type::contains ) ) {
                    const auto predicate = [this]( const tripoint & p ) {
                        return ter( p ) == t_thconc_floor && furn( p ) == f_null && tr_at( p ).is_null();
                    };
                    const auto range = points_in_rectangle( { 0, 0, abs_sub.z }, { SEEX * 2 - 2, SEEY * 2 - 2, abs_sub.z } );

                    if( const auto p = random_point( range, predicate ) ) {
                        ter_set( *p, t_stair_type );
                    }
                }
            };

            //A lab area with only one entrance
            if( boarders == 1 ) {
                const std::string function_key = "lab_1side"; // terrain_type->get_mapgen_id();
                const auto fmapit = oter_mapgen.find( function_key );

                if( fmapit != oter_mapgen.end() && !fmapit->second.empty() ) {
                    std::map<std::string, std::map<int, int> >::const_iterator weightit = oter_mapgen_weights.find(
                                function_key );
                    const int rlast = weightit->second.rbegin()->first;
                    const int roll = rng( 1, rlast );

                    const int fidx = weightit->second.lower_bound( roll )->second;

                    fmapit->second[fidx]->generate( this, terrain_type, dat, when, density );
                    if( tw == 2 ) {
                        rotate( 2 );
                    }
                    if( rw == 2 ) {
                        rotate( 1 );
                    }
                    if( lw == 2 ) {
                        rotate( 3 );
                    }
                } else {
                    debugmsg( "Error: Tried to generate 1-sided lab but no lab_1side json exists." );
                }
                maybe_insert_stairs( dat.above(), t_stairs_up );
                maybe_insert_stairs( terrain_type, t_stairs_down );
            } else {
                const std::string function_key = "lab_4side";
                const auto fmapit = oter_mapgen.find( function_key );
                const int hardcoded_4side_map_weight = 1500; // weight of all hardcoded maps.
                bool use_hardcoded_4side_map = false;

                if( fmapit != oter_mapgen.end() && !fmapit->second.empty() ) {
                    std::map<std::string, std::map<int, int> >::const_iterator weightit = oter_mapgen_weights.find(
                                function_key );
                    const int rlast = weightit->second.rbegin()->first;
                    const int roll = rng( 1, rlast + hardcoded_4side_map_weight );

                    if( roll <= rlast ) {
                        const int fidx = weightit->second.lower_bound( roll )->second;
                        fmapit->second[fidx]->generate( this, terrain_type, dat, when, density );

                        // If the map template hasn't handled borders, handle them in code.
                        // Rotated maps cannot handle borders and have to be caught in code.
                        // We determine if a border isn't handled by checking the east-facing
                        // border space where the door normally is -- it should be a wall or door.
                        tripoint east_border( 23, 11, abs_sub.z );
                        if( !has_flag_ter( "WALL", east_border ) &&
                            !has_flag_ter( "DOOR", east_border ) ) {
                            // TODO: create a ter_reset function that does ter_set,
                            // furn_set, and i_clear?
                            ter_id lw_type = tower_lab ? t_reinforced_glass : t_concrete_wall;
                            ter_id tw_type = tower_lab ? t_reinforced_glass : t_concrete_wall;
                            ter_id rw_type = tower_lab && rw == 2 ? t_reinforced_glass :
                                             t_concrete_wall;
                            ter_id bw_type = tower_lab && bw == 2 ? t_reinforced_glass :
                                             t_concrete_wall;
                            for( int i = 0; i < SEEX * 2; i++ ) {
                                ter_set( point( 23, i ), rw_type );
                                furn_set( point( 23, i ), f_null );
                                i_clear( tripoint( 23, i, get_abs_sub().z ) );

                                ter_set( point( i, 23 ), bw_type );
                                furn_set( point( i, 23 ), f_null );
                                i_clear( tripoint( i, 23, get_abs_sub().z ) );

                                if( lw == 2 ) {
                                    ter_set( point( 0, i ), lw_type );
                                    furn_set( point( 0, i ), f_null );
                                    i_clear( tripoint( 0, i, get_abs_sub().z ) );
                                }
                                if( tw == 2 ) {
                                    ter_set( point( i, 0 ), tw_type );
                                    furn_set( point( i, 0 ), f_null );
                                    i_clear( tripoint( i, 0, get_abs_sub().z ) );
                                }
                            }
                            if( rw != 2 ) {
                                ter_set( point( 23, 11 ), t_door_metal_c );
                                ter_set( point( 23, 12 ), t_door_metal_c );
                            }
                            if( bw != 2 ) {
                                ter_set( point( 11, 23 ), t_door_metal_c );
                                ter_set( point( 12, 23 ), t_door_metal_c );
                            }
                        }

                        maybe_insert_stairs( dat.above(), t_stairs_up );
                        maybe_insert_stairs( terrain_type, t_stairs_down );
                    } else { // then weighted roll was in the hardcoded section
                        use_hardcoded_4side_map = true;
                    } // end json maps
                } else { // then no json maps for lab_4side were found
                    use_hardcoded_4side_map = true;
                } // end if no lab_4side was found.
                if( use_hardcoded_4side_map ) {
                    switch( rng( 1, 3 ) ) {
                        case 1: // Cross shaped
                            for( int i = 0; i < SEEX * 2; i++ ) {
                                for( int j = 0; j < SEEY * 2; j++ ) {
                                    if( ( i < lw || i > EAST_EDGE - rw ) ||
                                        ( ( j < SEEY - 1 || j > SEEY ) &&
                                          ( i == SEEX - 2 || i == SEEX + 1 ) ) ) {
                                        ter_set( point( i, j ), t_concrete_wall );
                                    } else if( ( j < tw || j > SOUTH_EDGE - bw ) ||
                                               ( ( i < SEEX - 1 || i > SEEX ) &&
                                                 ( j == SEEY - 2 || j == SEEY + 1 ) ) ) {
                                        ter_set( point( i, j ), t_concrete_wall );
                                    } else {
                                        ter_set( point( i, j ), t_thconc_floor );
                                    }
                                }
                            }
                            if( is_ot_match( "stairs", dat.above(), ot_match_type::contains ) ) {
                                ter_set( point( rng( SEEX - 1, SEEX ), rng( SEEY - 1, SEEY ) ),
                                         t_stairs_up );
                            }
                            // Top left
                            if( one_in( 2 ) ) {
                                ter_set( point( SEEX - 2, int( SEEY / 2 ) ), t_door_glass_frosted_c );
                                science_room( this, lw, tw, SEEX - 3, SEEY - 3, dat.zlevel, 1 );
                            } else {
                                ter_set( point( SEEX / 2, SEEY - 2 ), t_door_glass_frosted_c );
                                science_room( this, lw, tw, SEEX - 3, SEEY - 3, dat.zlevel, 2 );
                            }
                            // Top right
                            if( one_in( 2 ) ) {
                                ter_set( point( SEEX + 1, int( SEEY / 2 ) ), t_door_glass_frosted_c );
                                science_room( this, SEEX + 2, tw, EAST_EDGE - rw, SEEY - 3,
                                              dat.zlevel, 3 );
                            } else {
                                ter_set( point( SEEX + int( SEEX / 2 ), SEEY - 2 ), t_door_glass_frosted_c );
                                science_room( this, SEEX + 2, tw, EAST_EDGE - rw, SEEY - 3,
                                              dat.zlevel, 2 );
                            }
                            // Bottom left
                            if( one_in( 2 ) ) {
                                ter_set( point( SEEX / 2, SEEY + 1 ), t_door_glass_frosted_c );
                                science_room( this, lw, SEEY + 2, SEEX - 3, SOUTH_EDGE - bw,
                                              dat.zlevel, 0 );
                            } else {
                                ter_set( point( SEEX - 2, SEEY + int( SEEY / 2 ) ), t_door_glass_frosted_c );
                                science_room( this, lw, SEEY + 2, SEEX - 3, SOUTH_EDGE - bw,
                                              dat.zlevel, 1 );
                            }
                            // Bottom right
                            if( one_in( 2 ) ) {
                                ter_set( point( SEEX + int( SEEX / 2 ), SEEY + 1 ), t_door_glass_frosted_c );
                                science_room( this, SEEX + 2, SEEY + 2, EAST_EDGE - rw,
                                              SOUTH_EDGE - bw, dat.zlevel, 0 );
                            } else {
                                ter_set( point( SEEX + 1, SEEY + int( SEEY / 2 ) ), t_door_glass_frosted_c );
                                science_room( this, SEEX + 2, SEEY + 2, EAST_EDGE - rw,
                                              SOUTH_EDGE - bw, dat.zlevel, 3 );
                            }
                            if( rw == 1 ) {
                                ter_set( point( EAST_EDGE, SEEY - 1 ), t_door_metal_c );
                                ter_set( point( EAST_EDGE, SEEY ), t_door_metal_c );
                            }
                            if( bw == 1 ) {
                                ter_set( point( SEEX - 1, SOUTH_EDGE ), t_door_metal_c );
                                ter_set( point( SEEX, SOUTH_EDGE ), t_door_metal_c );
                            }
                            if( is_ot_match( "stairs", terrain_type, ot_match_type::contains ) ) { // Stairs going down
                                std::vector<point> stair_points;
                                if( tw != 0 ) {
                                    stair_points.push_back( point( SEEX - 1, 2 ) );
                                    stair_points.push_back( point( SEEX - 1, 2 ) );
                                    stair_points.push_back( point( SEEX, 2 ) );
                                    stair_points.push_back( point( SEEX, 2 ) );
                                }
                                if( rw != 1 ) {
                                    stair_points.push_back( point( SEEX * 2 - 3, SEEY - 1 ) );
                                    stair_points.push_back( point( SEEX * 2 - 3, SEEY - 1 ) );
                                    stair_points.push_back( point( SEEX * 2 - 3, SEEY ) );
                                    stair_points.push_back( point( SEEX * 2 - 3, SEEY ) );
                                }
                                if( bw != 1 ) {
                                    stair_points.push_back( point( SEEX - 1, SEEY * 2 - 3 ) );
                                    stair_points.push_back( point( SEEX - 1, SEEY * 2 - 3 ) );
                                    stair_points.push_back( point( SEEX, SEEY * 2 - 3 ) );
                                    stair_points.push_back( point( SEEX, SEEY * 2 - 3 ) );
                                }
                                if( lw != 0 ) {
                                    stair_points.push_back( point( 2, SEEY - 1 ) );
                                    stair_points.push_back( point( 2, SEEY - 1 ) );
                                    stair_points.push_back( point( 2, SEEY ) );
                                    stair_points.push_back( point( 2, SEEY ) );
                                }
                                stair_points.push_back( point( int( SEEX / 2 ), SEEY ) );
                                stair_points.push_back( point( int( SEEX / 2 ), SEEY - 1 ) );
                                stair_points.push_back( point( int( SEEX / 2 ) + SEEX, SEEY ) );
                                stair_points.push_back( point( int( SEEX / 2 ) + SEEX, SEEY - 1 ) );
                                stair_points.push_back( point( SEEX, int( SEEY / 2 ) ) );
                                stair_points.push_back( point( SEEX + 2, int( SEEY / 2 ) ) );
                                stair_points.push_back( point( SEEX, int( SEEY / 2 ) + SEEY ) );
                                stair_points.push_back( point( SEEX + 2, int( SEEY / 2 ) + SEEY ) );
                                const point p = random_entry( stair_points );
                                ter_set( p, t_stairs_down );
                            }

                            break;

                        case 2: // tic-tac-toe # layout
                            for( int i = 0; i < SEEX * 2; i++ ) {
                                for( int j = 0; j < SEEY * 2; j++ ) {
                                    if( i < lw || i > EAST_EDGE - rw || i == SEEX - 4 ||
                                        i == SEEX + 3 ) {
                                        ter_set( point( i, j ), t_concrete_wall );
                                    } else if( j < tw || j > SOUTH_EDGE - bw || j == SEEY - 4 ||
                                               j == SEEY + 3 ) {
                                        ter_set( point( i, j ), t_concrete_wall );
                                    } else {
                                        ter_set( point( i, j ), t_thconc_floor );
                                    }
                                }
                            }
                            if( is_ot_match( "stairs", dat.above(), ot_match_type::contains ) ) {
                                ter_set( point( SEEX - 1, SEEY - 1 ), t_stairs_up );
                                ter_set( point( SEEX, SEEY - 1 ), t_stairs_up );
                                ter_set( point( SEEX - 1, SEEY ), t_stairs_up );
                                ter_set( point( SEEX, SEEY ), t_stairs_up );
                            }
                            ter_set( point( SEEX - rng( 0, 1 ), SEEY - 4 ), t_door_glass_frosted_c );
                            ter_set( point( SEEX - rng( 0, 1 ), SEEY + 3 ), t_door_glass_frosted_c );
                            ter_set( point( SEEX - 4, SEEY + rng( 0, 1 ) ), t_door_glass_frosted_c );
                            ter_set( point( SEEX + 3, SEEY + rng( 0, 1 ) ), t_door_glass_frosted_c );
                            ter_set( point( SEEX - 4, int( SEEY / 2 ) ), t_door_glass_frosted_c );
                            ter_set( point( SEEX + 3, int( SEEY / 2 ) ), t_door_glass_frosted_c );
                            ter_set( point( SEEX / 2, SEEY - 4 ), t_door_glass_frosted_c );
                            ter_set( point( SEEX / 2, SEEY + 3 ), t_door_glass_frosted_c );
                            ter_set( point( SEEX + int( SEEX / 2 ), SEEY - 4 ), t_door_glass_frosted_c );
                            ter_set( point( SEEX + int( SEEX / 2 ), SEEY + 3 ), t_door_glass_frosted_c );
                            ter_set( point( SEEX - 4, SEEY + int( SEEY / 2 ) ), t_door_glass_frosted_c );
                            ter_set( point( SEEX + 3, SEEY + int( SEEY / 2 ) ), t_door_glass_frosted_c );
                            science_room( this, lw, tw, SEEX - 5, SEEY - 5, dat.zlevel,
                                          rng( 1, 2 ) );
                            science_room( this, SEEX - 3, tw, SEEX + 2, SEEY - 5, dat.zlevel, 2 );
                            science_room( this, SEEX + 4, tw, EAST_EDGE - rw, SEEY - 5,
                                          dat.zlevel, rng( 2, 3 ) );
                            science_room( this, lw, SEEY - 3, SEEX - 5, SEEY + 2, dat.zlevel, 1 );
                            science_room( this, SEEX + 4, SEEY - 3, EAST_EDGE - rw, SEEY + 2,
                                          dat.zlevel, 3 );
                            science_room( this, lw, SEEY + 4, SEEX - 5, SOUTH_EDGE - bw,
                                          dat.zlevel, rng( 0, 1 ) );
                            science_room( this, SEEX - 3, SEEY + 4, SEEX + 2, SOUTH_EDGE - bw,
                                          dat.zlevel, 0 );
                            science_room( this, SEEX + 4, SEEX + 4, EAST_EDGE - rw,
                                          SOUTH_EDGE - bw, dat.zlevel, 3 * rng( 0, 1 ) );
                            if( rw == 1 ) {
                                ter_set( point( EAST_EDGE, SEEY - 1 ), t_door_metal_c );
                                ter_set( point( EAST_EDGE, SEEY ), t_door_metal_c );
                            }
                            if( bw == 1 ) {
                                ter_set( point( SEEX - 1, SOUTH_EDGE ), t_door_metal_c );
                                ter_set( point( SEEX, SOUTH_EDGE ), t_door_metal_c );
                            }
                            if( is_ot_match( "stairs", terrain_type, ot_match_type::contains ) ) {
                                ter_set( point( SEEX - 3 + 5 * rng( 0, 1 ), SEEY - 3 + 5 * rng( 0, 1 ) ),
                                         t_stairs_down );
                            }
                            break;

                        case 3: // Big room
                            for( int i = 0; i < SEEX * 2; i++ ) {
                                for( int j = 0; j < SEEY * 2; j++ ) {
                                    if( i < lw || i >= EAST_EDGE - rw ) {
                                        ter_set( point( i, j ), t_concrete_wall );
                                    } else if( j < tw || j >= SOUTH_EDGE - bw ) {
                                        ter_set( point( i, j ), t_concrete_wall );
                                    } else {
                                        ter_set( point( i, j ), t_thconc_floor );
                                    }
                                }
                            }
                            science_room( this, lw, tw, EAST_EDGE - rw, SOUTH_EDGE - bw,
                                          dat.zlevel, rng( 0, 3 ) );

                            if( rw == 1 ) {
                                ter_set( point( EAST_EDGE, SEEY - 1 ), t_door_metal_c );
                                ter_set( point( EAST_EDGE, SEEY ), t_door_metal_c );
                            }
                            if( bw == 1 ) {
                                ter_set( point( SEEX - 1, SOUTH_EDGE ), t_door_metal_c );
                                ter_set( point( SEEX, SOUTH_EDGE ), t_door_metal_c );
                            }
                            maybe_insert_stairs( dat.above(), t_stairs_up );
                            maybe_insert_stairs( terrain_type, t_stairs_down );
                            break;
                    }
                } // endif use_hardcoded_4side_map
            }  // end 1 vs 4 sides
        } // end aboveground vs belowground

        // Ants will totally wreck up the place
        if( is_ot_match( "ants", terrain_type, ot_match_type::contains ) ) {
            for( int i = 0; i < SEEX * 2; i++ ) {
                for( int j = 0; j < SEEY * 2; j++ ) {
                    // Carve out a diamond area that covers 2 spaces on each edge.
                    if( i + j > 10 && i + j < 36 && abs( i - j ) < 13 ) {
                        // Doors and walls get sometimes destroyed:
                        // 100% at the edge, usually in a central cross, occasionally elsewhere.
                        if( ( has_flag_ter( "DOOR", point( i, j ) ) || has_flag_ter( "WALL", point( i, j ) ) ) ) {
                            if( ( i == 0 || j == 0 || i == 23 || j == 23 ) ||
                                ( !one_in( 3 ) && ( i == 11 || i == 12 || j == 11 || j == 12 ) ) ||
                                one_in( 4 ) ) {
                                // bash and usually remove the rubble.
                                make_rubble( { i, j, abs_sub.z } );
                                ter_set( point( i, j ), t_rock_floor );
                                if( !one_in( 3 ) ) {
                                    furn_set( point( i, j ), f_null );
                                }
                            }
                            // and then randomly destroy 5% of the remaining nonstairs.
                        } else if( one_in( 20 ) &&
                                   !has_flag_ter( "GOES_DOWN", point( x, y ) ) &&
                                   !has_flag_ter( "GOES_UP", point( x, y ) ) ) {
                            destroy( { i, j, abs_sub.z } );
                            // bashed squares can create dirt & floors, but we want rock floors.
                            if( t_dirt == ter( point( i, j ) ) || t_floor == ter( point( i, j ) ) ) {
                                ter_set( point( i, j ), t_rock_floor );
                            }
                        }
                    }
                }
            }
        }

        // Slimes pretty much wreck up the place, too, but only underground
        tw = ( dat.north() == "slimepit" ? SEEY     : 0 );
        rw = ( dat.east()  == "slimepit" ? SEEX + 1 : 0 );
        bw = ( dat.south() == "slimepit" ? SEEY + 1 : 0 );
        lw = ( dat.west()  == "slimepit" ? SEEX     : 0 );
        if( tw != 0 || rw != 0 || bw != 0 || lw != 0 ) {
            for( int i = 0; i < SEEX * 2; i++ ) {
                for( int j = 0; j < SEEY * 2; j++ ) {
                    if( ( ( j <= tw || i >= rw ) && i >= j && ( EAST_EDGE - i ) <= j ) ||
                        ( ( j >= bw || i <= lw ) && i <= j && ( SOUTH_EDGE - j ) <= i ) ) {
                        if( one_in( 5 ) ) {
                            make_rubble( tripoint( i,  j, abs_sub.z ), f_rubble_rock, true,
                                         t_slime );
                        } else if( !one_in( 5 ) ) {
                            ter_set( point( i, j ), t_slime );
                        }
                    }
                }
            }
        }

        int light_odds = 0;
        // central labs are always fully lit, other labs have half chance of some lights.
        if( central_lab ) {
            light_odds = 1;
        } else if( one_in( 2 ) ) {
            // Create a spread of densities, from all possible lights on, to 1/3, ...
            // to ~1 per segment.
            light_odds = pow( rng( 1, 12 ), 1.6 );
        }
        if( light_odds > 0 ) {
            for( int i = 0; i < SEEX * 2; i++ ) {
                for( int j = 0; j < SEEY * 2; j++ ) {
                    if( !( ( i * j ) % 2 || ( i + j ) % 4 ) && one_in( light_odds ) ) {
                        if( t_thconc_floor == ter( point( i, j ) ) || t_strconc_floor == ter( point( i, j ) ) ) {
                            ter_set( point( i, j ), t_thconc_floor_olight );
                        }
                    }
                }
            }
        }

        if( tower_lab ) {
            place_spawns( GROUP_LAB, 1, point_zero, point( EAST_EDGE, EAST_EDGE ), abs_sub.z * 0.02f );
        }

        // Lab special effects.
        if( one_in( 10 ) ) {
            switch( rng( 1, 7 ) ) {
                // full flooding/sewage
                case 1: {
                    if( is_ot_match( "stairs", terrain_type, ot_match_type::contains ) ||
                        is_ot_match( "ice", terrain_type, ot_match_type::contains ) ) {
                        // don't flood if stairs because the floor below will not be flooded.
                        // don't flood if ice lab because there's no mechanic for freezing
                        // liquid floors.
                        break;
                    }
                    auto fluid_type = one_in( 3 ) ? t_sewage : t_water_sh;
                    for( int i = 0; i < EAST_EDGE; i++ ) {
                        for( int j = 0; j < SOUTH_EDGE; j++ ) {
                            // We spare some terrain to make it look better visually.
                            if( !one_in( 10 ) && ( t_thconc_floor == ter( point( i, j ) ) ||
                                                   t_strconc_floor == ter( point( i, j ) ) ||
                                                   t_thconc_floor_olight == ter( point( i, j ) ) ) ) {
                                ter_set( point( i, j ), fluid_type );
                            } else if( has_flag_ter( "DOOR", point( i, j ) ) && !one_in( 3 ) ) {
                                // We want the actual debris, but not the rubble marker or dirt.
                                make_rubble( { i, j, abs_sub.z } );
                                ter_set( point( i, j ), fluid_type );
                                furn_set( point( i, j ), f_null );
                            }
                        }
                    }
                    break;
                }
                // minor flooding/sewage
                case 2: {
                    if( is_ot_match( "stairs", terrain_type, ot_match_type::contains ) ||
                        is_ot_match( "ice", terrain_type, ot_match_type::contains ) ) {
                        // don't flood if stairs because the floor below will not be flooded.
                        // don't flood if ice lab because there's no mechanic for freezing
                        // liquid floors.
                        break;
                    }
                    auto fluid_type = one_in( 3 ) ? t_sewage : t_water_sh;
                    for( int i = 0; i < 2; ++i ) {
                        draw_rough_circle( [this, fluid_type]( const point & p ) {
                            if( t_thconc_floor == ter( p ) || t_strconc_floor == ter( p ) ||
                                t_thconc_floor_olight == ter( p ) ) {
                                ter_set( p, fluid_type );
                            } else if( has_flag_ter( "DOOR", p ) ) {
                                // We want the actual debris, but not the rubble marker or dirt.
                                make_rubble( { p, abs_sub.z } );
                                ter_set( p, fluid_type );
                                furn_set( p, f_null );
                            }
                        }, point( rng( 1, SEEX * 2 - 2 ), rng( 1, SEEY * 2 - 2 ) ), rng( 3, 6 ) );
                    }
                    break;
                }
                // toxic gas leaks and smoke-filled rooms.
                case 3:
                case 4: {
                    bool is_toxic = one_in( 3 );
                    for( int i = 0; i < SEEX * 2; i++ ) {
                        for( int j = 0; j < SEEY * 2; j++ ) {
                            if( one_in( 200 ) && ( t_thconc_floor == ter( point( i, j ) ) ||
                                                   t_strconc_floor == ter( point( i, j ) ) ) ) {
                                if( is_toxic ) {
                                    add_field( {i, j, abs_sub.z}, fd_gas_vent, 1 );
                                } else {
                                    add_field( {i, j, abs_sub.z}, fd_smoke_vent, 2 );
                                }
                            }
                        }
                    }
                    break;
                }
                // portal with an artifact effect.
                case 5: {
                    tripoint center( rng( 6, SEEX * 2 - 7 ), rng( 6, SEEY * 2 - 7 ), abs_sub.z );
                    std::vector<artifact_natural_property> valid_props = {
                        ARTPROP_BREATHING,
                        ARTPROP_CRACKLING,
                        ARTPROP_WARM,
                        ARTPROP_SCALED,
                        ARTPROP_WHISPERING,
                        ARTPROP_GLOWING
                    };
                    draw_rough_circle( [this]( const point & p ) {
                        if( has_flag_ter( "GOES_DOWN", p ) ||
                            has_flag_ter( "GOES_UP", p ) ||
                            has_flag_ter( "CONSOLE", p ) ) {
                            return; // spare stairs and consoles.
                        }
                        make_rubble( {p, abs_sub.z } );
                        ter_set( p, t_thconc_floor );
                    }, center.xy(), 4 );
                    furn_set( center.xy(), f_null );
                    trap_set( center, tr_portal );
                    create_anomaly( center, random_entry( valid_props ), false );
                    break;
                }
                // radioactive accident.
                case 6: {
                    tripoint center( rng( 6, SEEX * 2 - 7 ), rng( 6, SEEY * 2 - 7 ), abs_sub.z );
                    if( has_flag_ter( "WALL", center.xy() ) ) {
                        // just skip it, we don't want to risk embedding radiation out of sight.
                        break;
                    }
                    draw_rough_circle( [this]( const point & p ) {
                        set_radiation( p, 10 );
                    }, center.xy(), rng( 7, 12 ) );
                    draw_circle( [this]( const point & p ) {
                        set_radiation( p, 20 );
                    }, center.xy(), rng( 5, 8 ) );
                    draw_circle( [this]( const point & p ) {
                        set_radiation( p, 30 );
                    }, center.xy(), rng( 2, 4 ) );
                    draw_circle( [this]( const point & p ) {
                        set_radiation( p, 50 );
                    }, center.xy(), 1 );
                    draw_circle( [this]( const point & p ) {
                        if( has_flag_ter( "GOES_DOWN", p ) ||
                            has_flag_ter( "GOES_UP", p ) ||
                            has_flag_ter( "CONSOLE", p ) ) {
                            return; // spare stairs and consoles.
                        }
                        make_rubble( {p, abs_sub.z } );
                        ter_set( p, t_thconc_floor );
                    }, center.xy(), 1 );

                    place_spawns( GROUP_HAZMATBOT, 1, center.xy() + point_west,
                                  center.xy() + point_west, 1, true );
                    place_spawns( GROUP_HAZMATBOT, 2, center.xy() + point_west,
                                  center.xy() + point_west, 1, true );

                    // damaged mininuke/plut thrown past edge of rubble so the player can see it.
                    int marker_x = center.x - 2 + 4 * rng( 0, 1 );
                    int marker_y = center.y + rng( -2, 2 );
                    if( one_in( 4 ) ) {
                        spawn_item( point( marker_x, marker_y ),
                                    "mininuke", 1, 1, 0, rng( 2, 4 ) );
                    } else {
                        item newliquid( "plut_slurry_dense", calendar::start_of_cataclysm );
                        newliquid.charges = 1;
                        add_item_or_charges( tripoint( marker_x, marker_y, get_abs_sub().z ),
                                             newliquid );
                    }
                    break;
                }
                // portal with fungal invasion
                case 7: {
                    for( int i = 0; i < EAST_EDGE; i++ ) {
                        for( int j = 0; j < SOUTH_EDGE; j++ ) {
                            // Create a mostly spread fungal area throughout entire lab.
                            if( !one_in( 5 ) && ( has_flag( "FLAT", point( i, j ) ) ) ) {
                                ter_set( point( i, j ), t_fungus_floor_in );
                                if( has_flag_furn( "ORGANIC", point( i, j ) ) ) {
                                    furn_set( point( i, j ), f_fungal_clump );
                                }
                            } else if( has_flag_ter( "DOOR", point( i, j ) ) && !one_in( 5 ) ) {
                                ter_set( point( i, j ), t_fungus_floor_in );
                            } else if( has_flag_ter( "WALL", point( i, j ) ) && one_in( 3 ) ) {
                                ter_set( point( i, j ), t_fungus_wall );
                            }
                        }
                    }
                    tripoint center( rng( 6, SEEX * 2 - 7 ), rng( 6, SEEY * 2 - 7 ), abs_sub.z );

                    // Make a portal surrounded by more dense fungal stuff and a fungaloid.
                    draw_rough_circle( [this]( const point & p ) {
                        if( has_flag_ter( "GOES_DOWN", p ) ||
                            has_flag_ter( "GOES_UP", p ) ||
                            has_flag_ter( "CONSOLE", p ) ) {
                            return; // spare stairs and consoles.
                        }
                        if( has_flag_ter( "WALL", p ) ) {
                            ter_set( p, t_fungus_wall );
                        } else {
                            ter_set( p, t_fungus_floor_in );
                            if( one_in( 3 ) ) {
                                furn_set( p, f_flower_fungal );
                            } else if( one_in( 10 ) ) {
                                ter_set( p, t_marloss );
                            }
                        }
                    }, center.xy(), 3 );
                    ter_set( center.xy(), t_fungus_floor_in );
                    furn_set( center.xy(), f_null );
                    trap_set( center, tr_portal );
                    place_spawns( GROUP_FUNGI_FUNGALOID, 1, center.xy() + point( -2, -2 ),
                                  center.xy() + point( 2, 2 ), 1, true );

                    break;
                }
            }
        }
    } else if( terrain_type == "lab_finale" || terrain_type == "ice_lab_finale" ||
               terrain_type == "central_lab_finale" || terrain_type == "tower_lab_finale" ) {

        ice_lab = is_ot_match( "ice_lab", terrain_type, ot_match_type::prefix );
        central_lab = is_ot_match( "central_lab", terrain_type, ot_match_type::prefix );
        tower_lab = is_ot_match( "tower_lab", terrain_type, ot_match_type::prefix );

        if( ice_lab ) {
            int temperature = -20 + 30 * dat.zlevel;
            set_temperature( point( x, y ), temperature );
            set_temperature( point( x + SEEX, y ), temperature );
            set_temperature( point( x, y + SEEY ), temperature );
            set_temperature( point( x + SEEX, y + SEEY ), temperature );
        }

        tw = is_ot_match( "lab", dat.north(), ot_match_type::contains ) ? 0 : 2;
        rw = is_ot_match( "lab", dat.east(), ot_match_type::contains ) ? 1 : 2;
        bw = is_ot_match( "lab", dat.south(), ot_match_type::contains ) ? 1 : 2;
        lw = is_ot_match( "lab", dat.west(), ot_match_type::contains ) ? 0 : 2;

        const std::string function_key = "lab_finale_1level";
        const auto fmapit = oter_mapgen.find( function_key );
        const int hardcoded_finale_map_weight = 500; // weight of all hardcoded maps.
        bool use_hardcoded_finale_map = false;

        if( fmapit != oter_mapgen.end() && !fmapit->second.empty() ) {
            std::map<std::string, std::map<int, int> >::const_iterator weightit = oter_mapgen_weights.find(
                        function_key );
            const int rlast = weightit->second.rbegin()->first;
            const int roll = rng( 1, rlast + hardcoded_finale_map_weight );

            if( roll <= rlast ) {
                const int fidx = weightit->second.lower_bound( roll )->second;
                fmapit->second[fidx]->generate( this, terrain_type, dat, when, density );

                // If the map template hasn't handled borders, handle them in code.
                // Rotated maps cannot handle borders and have to be caught in code.
                // We determine if a border isn't handled by checking the east-facing
                // border space where the door normally is -- it should be a wall or door.
                tripoint east_border( 23, 11, abs_sub.z );
                if( !has_flag_ter( "WALL", east_border ) && !has_flag_ter( "DOOR", east_border ) ) {
                    // TODO: create a ter_reset function that does ter_set, furn_set, and i_clear?
                    ter_id lw_type = tower_lab ? t_reinforced_glass : t_concrete_wall;
                    ter_id tw_type = tower_lab ? t_reinforced_glass : t_concrete_wall;
                    ter_id rw_type = tower_lab && rw == 2 ? t_reinforced_glass : t_concrete_wall;
                    ter_id bw_type = tower_lab && bw == 2 ? t_reinforced_glass : t_concrete_wall;
                    for( int i = 0; i < SEEX * 2; i++ ) {
                        ter_set( point( 23, i ), rw_type );
                        furn_set( point( 23, i ), f_null );
                        i_clear( tripoint( 23, i, get_abs_sub().z ) );

                        ter_set( point( i, 23 ), bw_type );
                        furn_set( point( i, 23 ), f_null );
                        i_clear( tripoint( i, 23, get_abs_sub().z ) );

                        if( lw == 2 ) {
                            ter_set( point( 0, i ), lw_type );
                            furn_set( point( 0, i ), f_null );
                            i_clear( tripoint( 0, i, get_abs_sub().z ) );
                        }
                        if( tw == 2 ) {
                            ter_set( point( i, 0 ), tw_type );
                            furn_set( point( i, 0 ), f_null );
                            i_clear( tripoint( i, 0, get_abs_sub().z ) );
                        }
                    }
                    if( rw != 2 ) {
                        ter_set( point( 23, 11 ), t_door_metal_c );
                        ter_set( point( 23, 12 ), t_door_metal_c );
                    }
                    if( bw != 2 ) {
                        ter_set( point( 11, 23 ), t_door_metal_c );
                        ter_set( point( 12, 23 ), t_door_metal_c );
                    }
                }
            } else { // then weighted roll was in the hardcoded section
                use_hardcoded_finale_map = true;
            } // end json maps
        } else { // then no json maps for lab_finale_1level were found
            use_hardcoded_finale_map = true;
        } // end if no lab_4side was found.

        if( use_hardcoded_finale_map ) {
            // Start by setting up a large, empty room.
            for( int i = 0; i < SEEX * 2; i++ ) {
                for( int j = 0; j < SEEY * 2; j++ ) {
                    if( i < lw || i > EAST_EDGE - rw ) {
                        ter_set( point( i, j ), t_concrete_wall );
                    } else if( j < tw || j > SOUTH_EDGE - bw ) {
                        ter_set( point( i, j ), t_concrete_wall );
                    } else {
                        ter_set( point( i, j ), t_thconc_floor );
                    }
                }
            }
            if( rw == 1 ) {
                ter_set( point( EAST_EDGE, SEEY - 1 ), t_door_metal_c );
                ter_set( point( EAST_EDGE, SEEY ), t_door_metal_c );
            }
            if( bw == 1 ) {
                ter_set( point( SEEX - 1, SOUTH_EDGE ), t_door_metal_c );
                ter_set( point( SEEX, SOUTH_EDGE ), t_door_metal_c );
            }

            int loot_variant; //only used for weapons testing variant.
            computer *tmpcomp = nullptr;
            switch( rng( 1, 5 ) ) {
                // Weapons testing - twice as common because it has 4 variants.
                case 1:
                case 2:
                    loot_variant = rng( 1, 100 ); //The variants have a 67/22/7/4 split.
                    place_spawns( GROUP_ROBOT_SECUBOT, 1, point( 6, 6 ), point( 6, 6 ), 1, true );
                    place_spawns( GROUP_ROBOT_SECUBOT, 1, point( SEEX * 2 - 7, 6 ),
                                  point( SEEX * 2 - 7, 6 ), 1, true );
                    place_spawns( GROUP_ROBOT_SECUBOT, 1, point( 6, SEEY * 2 - 7 ),
                                  point( 6, SEEY * 2 - 7 ), 1, true );
                    place_spawns( GROUP_ROBOT_SECUBOT, 1, point( SEEX * 2 - 7, SEEY * 2 - 7 ),
                                  point( SEEX * 2 - 7, SEEY * 2 - 7 ), 1, true );
                    spawn_item( point( SEEX - 4, SEEY - 2 ), "id_science" );
                    if( loot_variant <= 96 ) {
                        mtrap_set( this, SEEX - 3, SEEY - 3, tr_dissector );
                        mtrap_set( this, SEEX + 2, SEEY - 3, tr_dissector );
                        mtrap_set( this, SEEX - 3, SEEY + 2, tr_dissector );
                        mtrap_set( this, SEEX + 2, SEEY + 2, tr_dissector );
                        line( this, t_reinforced_glass, SEEX + 1, SEEY + 1, SEEX - 2, SEEY + 1 );
                        line( this, t_reinforced_glass, SEEX - 2, SEEY, SEEX - 2, SEEY - 2 );
                        line( this, t_reinforced_glass, SEEX - 1, SEEY - 2, SEEX + 1, SEEY - 2 );
                        ter_set( point( SEEX + 1, SEEY - 1 ), t_reinforced_glass );
                        ter_set( point( SEEX + 1, SEEY ), t_reinforced_door_glass_c );
                        furn_set( point( SEEX - 1, SEEY - 1 ), f_table );
                        furn_set( point( SEEX, SEEY - 1 ), f_table );
                        furn_set( point( SEEX - 1, SEEY ), f_table );
                        furn_set( point( SEEX, SEEY ), f_table );
                        if( loot_variant <= 67 ) {
                            spawn_item( point( SEEX, SEEY - 1 ), "UPS_off" );
                            spawn_item( point( SEEX, SEEY - 1 ), "battery", dice( 4, 3 ) );
                            spawn_item( point( SEEX - 1, SEEY ), "v29" );
                            spawn_item( point( SEEX - 1, SEEY ), "laser_rifle", dice( 1, 0 ) );
                            spawn_item( point( SEEX, SEEY ), "plasma_gun" );
                            spawn_item( point( SEEX, SEEY ), "plasma" );
                            spawn_item( point( SEEX - 1, SEEY ), "recipe_atomic_battery" );
                            spawn_item( point( SEEX, SEEY  - 1 ), "solar_panel_v3" );
                        } else if( loot_variant > 67 && loot_variant < 89 ) {
                            spawn_item( point( SEEX - 1, SEEY - 1 ), "mininuke", dice( 3, 6 ) );
                            spawn_item( point( SEEX, SEEY - 1 ), "mininuke", dice( 3, 6 ) );
                            spawn_item( point( SEEX - 1, SEEY ), "mininuke", dice( 3, 6 ) );
                            spawn_item( point( SEEX, SEEY ), "mininuke", dice( 3, 6 ) );
                            spawn_item( point( SEEX, SEEY ), "recipe_atomic_battery" );
                            spawn_item( point( SEEX, SEEY ), "solar_panel_v3" );
                        }  else { // loot_variant between 90 and 96.
                            spawn_item( point( SEEX - 1, SEEY - 1 ), "rm13_armor" );
                            spawn_item( point( SEEX, SEEY - 1 ), "plut_cell" );
                            spawn_item( point( SEEX - 1, SEEY ), "plut_cell" );
                            spawn_item( point( SEEX, SEEY ), "recipe_caseless" );
                        }
                    } else { // 4% of the lab ends will be this weapons testing end.
                        mtrap_set( this, SEEX - 4, SEEY - 3, tr_dissector );
                        mtrap_set( this, SEEX + 3, SEEY - 3, tr_dissector );
                        mtrap_set( this, SEEX - 4, SEEY + 2, tr_dissector );
                        mtrap_set( this, SEEX + 3, SEEY + 2, tr_dissector );

                        furn_set( point( SEEX - 2, SEEY - 1 ), f_rack );
                        furn_set( point( SEEX - 1, SEEY - 1 ), f_rack );
                        furn_set( point( SEEX, SEEY - 1 ), f_rack );
                        furn_set( point( SEEX + 1, SEEY - 1 ), f_rack );
                        furn_set( point( SEEX - 2, SEEY ), f_rack );
                        furn_set( point( SEEX - 1, SEEY ), f_rack );
                        furn_set( point( SEEX, SEEY ), f_rack );
                        furn_set( point( SEEX + 1, SEEY ), f_rack );
                        line( this, t_reinforced_door_glass_c, SEEX - 2, SEEY - 2,
                              SEEX + 1, SEEY - 2 );
                        line( this, t_reinforced_door_glass_c, SEEX - 2, SEEY + 1,
                              SEEX + 1, SEEY + 1 );
                        line( this, t_reinforced_glass, SEEX - 3, SEEY - 2, SEEX - 3, SEEY + 1 );
                        line( this, t_reinforced_glass, SEEX + 2, SEEY - 2, SEEX + 2, SEEY + 1 );
                        place_items( "ammo_rare", 96, point( SEEX - 2, SEEY - 1 ),
                                     point( SEEX + 1, SEEY - 1 ), false, 0 );
                        place_items( "guns_rare", 96, point( SEEX - 2, SEEY ), point( SEEX + 1, SEEY ), false, 0 );
                        spawn_item( point( SEEX + 1, SEEY ), "solar_panel_v3" );
                    }
                    break;
                // Netherworld access
                case 3: {
                    bool monsters_end = false;
                    if( !one_in( 4 ) ) { // Trapped netherworld monsters
                        monsters_end = true;
                        tw = rng( SEEY + 3, SEEY + 5 );
                        bw = tw + 4;
                        lw = rng( SEEX - 6, SEEX - 2 );
                        rw = lw + 6;
                        for( int i = lw; i <= rw; i++ ) {
                            for( int j = tw; j <= bw; j++ ) {
                                if( j == tw || j == bw ) {
                                    if( ( i - lw ) % 2 == 0 ) {
                                        ter_set( point( i, j ), t_concrete_wall );
                                    } else {
                                        ter_set( point( i, j ), t_reinforced_glass );
                                    }
                                } else if( ( i - lw ) % 2 == 0 ) {
                                    ter_set( point( i, j ), t_concrete_wall );
                                } else if( j == tw + 2 ) {
                                    ter_set( point( i, j ), t_concrete_wall );
                                } else { // Empty space holds monsters!
                                    place_spawns( GROUP_NETHER, 1, point( i, j ), point( i, j ), 1, true );
                                }
                            }
                        }
                    }

                    spawn_item( point( SEEX - 1, 8 ), "id_science" );
                    tmpcomp = add_computer( tripoint( SEEX,  8, abs_sub.z ),
                                            _( "Sub-prime contact console" ), 7 );
                    if( monsters_end ) { //only add these options when there are monsters.
                        tmpcomp->add_option( _( "Terminate Specimens" ), COMPACT_TERMINATE, 2 );
                        tmpcomp->add_option( _( "Release Specimens" ), COMPACT_RELEASE, 3 );
                    }
                    tmpcomp->add_option( _( "Toggle Portal" ), COMPACT_PORTAL, 8 );
                    tmpcomp->add_option( _( "Activate Resonance Cascade" ), COMPACT_CASCADE, 10 );
                    tmpcomp->add_failure( COMPFAIL_MANHACKS );
                    tmpcomp->add_failure( COMPFAIL_SECUBOTS );
                    ter_set( point( SEEX - 2, 4 ), t_radio_tower );
                    ter_set( point( SEEX + 1, 4 ), t_radio_tower );
                    ter_set( point( SEEX - 2, 7 ), t_radio_tower );
                    ter_set( point( SEEX + 1, 7 ), t_radio_tower );
                }
                break;

                // Bionics
                case 4: {
                    place_spawns( GROUP_ROBOT_SECUBOT, 1, point( 6, 6 ), point( 6, 6 ), 1, true );
                    place_spawns( GROUP_ROBOT_SECUBOT, 1, point( SEEX * 2 - 7, 6 ),
                                  point( SEEX * 2 - 7, 6 ), 1, true );
                    place_spawns( GROUP_ROBOT_SECUBOT, 1, point( 6, SEEY * 2 - 7 ),
                                  point( 6, SEEY * 2 - 7 ), 1, true );
                    place_spawns( GROUP_ROBOT_SECUBOT, 1, point( SEEX * 2 - 7, SEEY * 2 - 7 ),
                                  point( SEEX * 2 - 7, SEEY * 2 - 7 ), 1, true );
                    mtrap_set( this, SEEX - 2, SEEY - 2, tr_dissector );
                    mtrap_set( this, SEEX + 1, SEEY - 2, tr_dissector );
                    mtrap_set( this, SEEX - 2, SEEY + 1, tr_dissector );
                    mtrap_set( this, SEEX + 1, SEEY + 1, tr_dissector );
                    square_furn( this, f_counter, SEEX - 1, SEEY - 1, SEEX, SEEY );
                    int item_count = 0;
                    while( item_count < 5 ) {
                        item_count += place_items( "bionics", 75, point( SEEX - 1, SEEY - 1 ),
                                                   point( SEEX, SEEY ), false, 0 ).size();
                    }
                    line( this, t_reinforced_glass, SEEX - 2, SEEY - 2, SEEX + 1, SEEY - 2 );
                    line( this, t_reinforced_glass, SEEX - 2, SEEY + 1, SEEX + 1, SEEY + 1 );
                    line( this, t_reinforced_glass, SEEX - 2, SEEY - 1, SEEX - 2, SEEY );
                    line( this, t_reinforced_glass, SEEX + 1, SEEY - 1, SEEX + 1, SEEY );
                    spawn_item( point( SEEX - 4, SEEY - 3 ), "id_science" );
                    ter_set( point( SEEX - 3, SEEY - 3 ), t_console );
                    tmpcomp = add_computer( tripoint( SEEX - 3,  SEEY - 3, abs_sub.z ),
                                            _( "Bionic access" ), 3 );
                    tmpcomp->add_option( _( "Manifest" ), COMPACT_LIST_BIONICS, 0 );
                    tmpcomp->add_option( _( "Open Chambers" ), COMPACT_RELEASE, 5 );
                    tmpcomp->add_failure( COMPFAIL_MANHACKS );
                    tmpcomp->add_failure( COMPFAIL_SECUBOTS );
                }
                break;

                // CVD Forge
                case 5:
                    place_spawns( GROUP_ROBOT_SECUBOT, 1, point( 6, 6 ), point( 6, 6 ), 1, true );
                    place_spawns( GROUP_ROBOT_SECUBOT, 1, point( SEEX * 2 - 7, 6 ),
                                  point( SEEX * 2 - 7, 6 ), 1, true );
                    place_spawns( GROUP_ROBOT_SECUBOT, 1, point( 6, SEEY * 2 - 7 ),
                                  point( 6, SEEY * 2 - 7 ), 1, true );
                    place_spawns( GROUP_ROBOT_SECUBOT, 1, point( SEEX * 2 - 7, SEEY * 2 - 7 ),
                                  point( SEEX * 2 - 7, SEEY * 2 - 7 ), 1, true );
                    line( this, t_cvdbody, SEEX - 2, SEEY - 2, SEEX - 2, SEEY + 1 );
                    line( this, t_cvdbody, SEEX - 1, SEEY - 2, SEEX - 1, SEEY + 1 );
                    line( this, t_cvdbody, SEEX, SEEY - 1, SEEX, SEEY + 1 );
                    line( this, t_cvdbody, SEEX + 1, SEEY - 2, SEEX + 1, SEEY + 1 );
                    ter_set( point( SEEX, SEEY - 2 ), t_cvdmachine );
                    spawn_item( point( SEEX, SEEY - 3 ), "id_science" );
                    break;
            }
        } // end use_hardcoded_lab_finale

        // Handle stairs in the unlikely case they are needed.

        const auto maybe_insert_stairs = [this]( const oter_id & terrain,  const ter_id & t_stair_type ) {
            if( is_ot_match( "stairs", terrain, ot_match_type::contains ) ) {
                const auto predicate = [this]( const tripoint & p ) {
                    return ter( p ) == t_thconc_floor && furn( p ) == f_null &&
                           tr_at( p ).is_null();
                };
                const auto range = points_in_rectangle( { 0, 0, abs_sub.z },
                { SEEX * 2 - 2, SEEY * 2 - 2, abs_sub.z } );
                if( const auto p = random_point( range, predicate ) ) {
                    ter_set( *p, t_stair_type );
                }
            }
        };
        maybe_insert_stairs( dat.above(), t_stairs_up );
        maybe_insert_stairs( terrain_type, t_stairs_down );

        int light_odds = 0;
        // central labs are always fully lit, other labs have half chance of some lights.
        if( central_lab ) {
            light_odds = 1;
        } else if( one_in( 2 ) ) {
            light_odds = pow( rng( 1, 12 ), 1.6 );
        }
        if( light_odds > 0 ) {
            for( int i = 0; i < SEEX * 2; i++ ) {
                for( int j = 0; j < SEEY * 2; j++ ) {
                    if( !( ( i * j ) % 2 || ( i + j ) % 4 ) && one_in( light_odds ) ) {
                        if( t_thconc_floor == ter( point( i, j ) ) || t_strconc_floor == ter( point( i, j ) ) ) {
                            ter_set( point( i, j ), t_thconc_floor_olight );
                        }
                    }
                }
            }
        }
    }
}

void map::draw_silo( const oter_id &terrain_type, mapgendata &dat, const time_point &/*when*/,
                     const float /*density*/ )
{
    int lw = 0;
    int mw = 0;
    int tw = 0;
    computer *tmpcomp = nullptr;

    if( terrain_type == "silo" ) {
        if( dat.zlevel == 0 ) { // We're on ground level
            for( int i = 0; i < SEEX * 2; i++ ) {
                for( int j = 0; j < SEEY * 2; j++ ) {
                    if( trig_dist( i, j, SEEX, SEEY ) <= 6 ) {
                        ter_set( point( i, j ), t_metal_floor );
                    } else {
                        ter_set( point( i, j ), dat.groundcover() );
                    }
                }
            }
            switch( rng( 1, 4 ) ) { // Placement of stairs
                case 1:
                    lw = 3;
                    mw = 5;
                    tw = 3;
                    break;
                case 2:
                    lw = 3;
                    mw = 5;
                    tw = SEEY * 2 - 4;
                    break;
                case 3:
                    lw = SEEX * 2 - 7;
                    mw = lw;
                    tw = 3;
                    break;
                case 4:
                    lw = SEEX * 2 - 7;
                    mw = lw;
                    tw = SEEY * 2 - 4;
                    break;
            }
            for( int i = lw; i <= lw + 2; i++ ) {
                ter_set( point( i, tw ), t_wall_metal );
                ter_set( point( i, tw + 2 ), t_wall_metal );
            }
            ter_set( point( lw, tw + 1 ), t_wall_metal );
            ter_set( point( lw + 1, tw + 1 ), t_stairs_down );
            ter_set( point( lw + 2, tw + 1 ), t_wall_metal );
            ter_set( point( mw, tw + 1 ), t_door_metal_locked );
            ter_set( point( mw, tw + 2 ), t_card_military );
        } else { // We are NOT above ground.
            for( int i = 0; i < SEEX * 2; i++ ) {
                for( int j = 0; j < SEEY * 2; j++ ) {
                    if( trig_dist( i, j, SEEX, SEEY ) > 7 ) {
                        ter_set( point( i, j ), t_rock );
                    } else if( trig_dist( i, j, SEEX, SEEY ) > 5 ) {
                        ter_set( point( i, j ), t_metal_floor );
                        if( one_in( 30 ) ) {
                            add_field( {i, j, abs_sub.z}, fd_nuke_gas, 2 );
                        }
                    } else if( trig_dist( i, j, SEEX, SEEY ) == 5 ) {
                        ter_set( point( i, j ), t_hole );
                    } else {
                        ter_set( point( i, j ), t_missile );
                    }
                }
            }
            silo_rooms( this );
        }
    } else if( terrain_type == "silo_finale" ) {
        for( int i = 0; i < SEEX * 2; i++ ) {
            for( int j = 0; j < SEEY * 2; j++ ) {
                if( i == 5 ) {
                    if( j > 4 && j < SEEY ) {
                        ter_set( point( i, j ), t_reinforced_glass );
                    } else if( j == SEEY * 2 - 4 ) {
                        ter_set( point( i, j ), t_door_metal_c );
                    } else {
                        ter_set( point( i, j ), t_rock );
                    }
                } else {
                    ter_set( point( i, j ), t_rock_floor );
                }
            }
        }
        ter_set( point_zero, t_stairs_up );
        tmpcomp = add_computer( tripoint( 4,  5, abs_sub.z ), _( "Missile Controls" ), 8 );
        tmpcomp->add_option( _( "Launch Missile" ), COMPACT_MISS_LAUNCH, 10 );
        tmpcomp->add_option( _( "Disarm Missile" ), COMPACT_MISS_DISARM,  8 );
        tmpcomp->add_failure( COMPFAIL_SECUBOTS );
        tmpcomp->add_failure( COMPFAIL_DAMAGE );

    }
}

void map::draw_temple( const oter_id &terrain_type, mapgendata &dat, const time_point &/*when*/,
                       const float /*density*/ )
{
    if( terrain_type == "temple" || terrain_type == "temple_stairs" ) {
        if( dat.zlevel == 0 ) { // Ground floor
            // TODO: More varieties?
            fill_background( this, t_dirt );
            square( this, t_grate, SEEX - 1, SEEY - 1, SEEX, SEEX );
            ter_set( point( SEEX + 1, SEEY + 1 ), t_pedestal_temple );
        } else { // Underground!  Shit's about to get interesting!
            // Start with all rock floor
            square( this, t_rock_floor, 0, 0, EAST_EDGE, SOUTH_EDGE );
            // We always start at the south and go north.
            // We use (y / 2 + z) % 4 to guarantee that rooms don't repeat.
            switch( 1 + abs( abs_sub.y / 2 + dat.zlevel + 4 ) % 4 ) { // TODO: More varieties!

                case 1: // Flame bursts
                    square( this, t_rock, 0, 0, SEEX - 1, SOUTH_EDGE );
                    square( this, t_rock, SEEX + 2, 0, EAST_EDGE, SOUTH_EDGE );
                    for( int i = 2; i < SEEY * 2 - 4; i++ ) {
                        add_field( {SEEX, i, abs_sub.z}, fd_fire_vent, rng( 1, 3 ) );
                        add_field( {SEEX + 1, i, abs_sub.z}, fd_fire_vent, rng( 1, 3 ) );
                    }
                    break;

                case 2: // Spreading water
                    square( this, t_water_dp, 4, 4, 5, 5 );
                    // replaced mon_sewer_snake spawn with GROUP_SEWER
                    // Decide whether a group of only sewer snakes be made, probably not worth it
                    place_spawns( GROUP_SEWER, 1, point( 4, 4 ), point( 4, 4 ), 1, true );

                    square( this, t_water_dp, SEEX * 2 - 5, 4, SEEX * 2 - 4, 6 );
                    place_spawns( GROUP_SEWER, 1, point( 1, SEEX * 2 - 5 ), point( 1, SEEX * 2 - 5 ), 1, true );

                    square( this, t_water_dp, 4, SEEY * 2 - 5, 6, SEEY * 2 - 4 );

                    square( this, t_water_dp, SEEX * 2 - 5, SEEY * 2 - 5, SEEX * 2 - 4,
                            SEEY * 2 - 4 );

                    square( this, t_rock, 0, SEEY * 2 - 2, SEEX - 1, SOUTH_EDGE );
                    square( this, t_rock, SEEX + 2, SEEY * 2 - 2, EAST_EDGE, SOUTH_EDGE );
                    line( this, t_grate, SEEX, 1, SEEX + 1, 1 ); // To drain the water
                    mtrap_set( this, SEEX, SEEY * 2 - 2, tr_temple_flood );
                    mtrap_set( this, SEEX + 1, SEEY * 2 - 2, tr_temple_flood );
                    for( int y = 2; y < SEEY * 2 - 2; y++ ) {
                        for( int x = 2; x < SEEX * 2 - 2; x++ ) {
                            if( ter( point( x, y ) ) == t_rock_floor && one_in( 4 ) ) {
                                mtrap_set( this, x, y, tr_temple_flood );
                            }
                        }
                    }
                    break;

                case 3: { // Flipping walls puzzle
                    line( this, t_rock, 0, 0, SEEX - 1, 0 );
                    line( this, t_rock, SEEX + 2, 0, EAST_EDGE, 0 );
                    line( this, t_rock, SEEX - 1, 1, SEEX - 1, 6 );
                    line( this, t_bars, SEEX + 2, 1, SEEX + 2, 6 );
                    ter_set( point( 14, 1 ), t_switch_rg );
                    ter_set( point( 15, 1 ), t_switch_gb );
                    ter_set( point( 16, 1 ), t_switch_rb );
                    ter_set( point( 17, 1 ), t_switch_even );
                    // Start with clear floors--then work backwards to the starting state
                    line( this, t_floor_red,   SEEX, 1, SEEX + 1, 1 );
                    line( this, t_floor_green, SEEX, 2, SEEX + 1, 2 );
                    line( this, t_floor_blue,  SEEX, 3, SEEX + 1, 3 );
                    line( this, t_floor_red,   SEEX, 4, SEEX + 1, 4 );
                    line( this, t_floor_green, SEEX, 5, SEEX + 1, 5 );
                    line( this, t_floor_blue,  SEEX, 6, SEEX + 1, 6 );
                    // Now, randomly choose actions
                    // Set up an actions vector so that there's not undue repetition
                    std::vector<int> actions;
                    actions.push_back( 1 );
                    actions.push_back( 2 );
                    actions.push_back( 3 );
                    actions.push_back( 4 );
                    actions.push_back( rng( 1, 3 ) );
                    while( !actions.empty() ) {
                        const int action = random_entry_removed( actions );
                        for( int y = 1; y < 7; y++ ) {
                            for( int x = SEEX; x <= SEEX + 1; x++ ) {
                                switch( action ) {
                                    case 1: // Toggle RG
                                        if( ter( point( x, y ) ) == t_floor_red ) {
                                            ter_set( point( x, y ), t_rock_red );
                                        } else if( ter( point( x, y ) ) == t_rock_red ) {
                                            ter_set( point( x, y ), t_floor_red );
                                        } else if( ter( point( x, y ) ) == t_floor_green ) {
                                            ter_set( point( x, y ), t_rock_green );
                                        } else if( ter( point( x, y ) ) == t_rock_green ) {
                                            ter_set( point( x, y ), t_floor_green );
                                        }
                                        break;
                                    case 2: // Toggle GB
                                        if( ter( point( x, y ) ) == t_floor_blue ) {
                                            ter_set( point( x, y ), t_rock_blue );
                                        } else if( ter( point( x, y ) ) == t_rock_blue ) {
                                            ter_set( point( x, y ), t_floor_blue );
                                        } else if( ter( point( x, y ) ) == t_floor_green ) {
                                            ter_set( point( x, y ), t_rock_green );
                                        } else if( ter( point( x, y ) ) == t_rock_green ) {
                                            ter_set( point( x, y ), t_floor_green );
                                        }
                                        break;
                                    case 3: // Toggle RB
                                        if( ter( point( x, y ) ) == t_floor_blue ) {
                                            ter_set( point( x, y ), t_rock_blue );
                                        } else if( ter( point( x, y ) ) == t_rock_blue ) {
                                            ter_set( point( x, y ), t_floor_blue );
                                        } else if( ter( point( x, y ) ) == t_floor_red ) {
                                            ter_set( point( x, y ), t_rock_red );
                                        } else if( ter( point( x, y ) ) == t_rock_red ) {
                                            ter_set( point( x, y ), t_floor_red );
                                        }
                                        break;
                                    case 4: // Toggle Even
                                        if( y % 2 == 0 ) {
                                            if( ter( point( x, y ) ) == t_floor_blue ) {
                                                ter_set( point( x, y ), t_rock_blue );
                                            } else if( ter( point( x, y ) ) == t_rock_blue ) {
                                                ter_set( point( x, y ), t_floor_blue );
                                            } else if( ter( point( x, y ) ) == t_floor_red ) {
                                                ter_set( point( x, y ), t_rock_red );
                                            } else if( ter( point( x, y ) ) == t_rock_red ) {
                                                ter_set( point( x, y ), t_floor_red );
                                            } else if( ter( point( x, y ) ) == t_floor_green ) {
                                                ter_set( point( x, y ), t_rock_green );
                                            } else if( ter( point( x, y ) ) == t_rock_green ) {
                                                ter_set( point( x, y ), t_floor_green );
                                            }
                                        }
                                        break;
                                }
                            }
                        }
                    }
                }
                break;

                case 4: { // Toggling walls maze
                    square( this, t_rock, 0,     0, SEEX     - 1,     1 );
                    square( this, t_rock, 0, SEEY * 2 - 2, SEEX     - 1, SOUTH_EDGE );
                    square( this, t_rock, 0,     2, SEEX     - 4, SEEY * 2 - 3 );
                    square( this, t_rock, SEEX + 2,     0, EAST_EDGE,     1 );
                    square( this, t_rock, SEEX + 2, SEEY * 2 - 2, EAST_EDGE, SOUTH_EDGE );
                    square( this, t_rock, SEEX + 5,     2, EAST_EDGE, SEEY * 2 - 3 );
                    int x = rng( SEEX - 1, SEEX + 2 ), y = 2;
                    std::vector<point> path; // Path, from end to start
                    while( x < SEEX - 1 || x > SEEX + 2 || y < SEEY * 2 - 2 ) {
                        path.push_back( point( x, y ) );
                        ter_set( point( x, y ), ter_id( rng( t_floor_red, t_floor_blue ) ) );
                        if( y == SEEY * 2 - 2 ) {
                            if( x < SEEX - 1 ) {
                                x++;
                            } else if( x > SEEX + 2 ) {
                                x--;
                            }
                        } else {
                            std::vector<point> next;
                            for( int nx = x - 1; nx <= x + 1; nx++ ) {
                                for( int ny = y; ny <= y + 1; ny++ ) {
                                    if( ter( point( nx, ny ) ) == t_rock_floor ) {
                                        next.push_back( point( nx, ny ) );
                                    }
                                }
                            }
                            if( next.empty() ) {
                                break;
                            } else {
                                const point p = random_entry( next );
                                x = p.x;
                                y = p.y;
                            }
                        }
                    }
                    // Now go backwards through path (start to finish), toggling any tiles that need
                    bool toggle_red = false;
                    bool toggle_green = false;
                    bool toggle_blue = false;
                    for( int i = path.size() - 1; i >= 0; i-- ) {
                        if( ter( point( path[i].x, path[i].y ) ) == t_floor_red ) {
                            toggle_green = !toggle_green;
                            if( toggle_red ) {
                                ter_set( point( path[i].x, path[i].y ), t_rock_red );
                            }
                        } else if( ter( point( path[i].x, path[i].y ) ) == t_floor_green ) {
                            toggle_blue = !toggle_blue;
                            if( toggle_green ) {
                                ter_set( point( path[i].x, path[i].y ), t_rock_green );
                            }
                        } else if( ter( point( path[i].x, path[i].y ) ) == t_floor_blue ) {
                            toggle_red = !toggle_red;
                            if( toggle_blue ) {
                                ter_set( point( path[i].x, path[i].y ), t_rock_blue );
                            }
                        }
                    }
                    // Finally, fill in the rest with random tiles, and place toggle traps
                    for( int i = SEEX - 3; i <= SEEX + 4; i++ ) {
                        for( int j = 2; j <= SEEY * 2 - 2; j++ ) {
                            mtrap_set( this, i, j, tr_temple_toggle );
                            if( ter( point( i, j ) ) == t_rock_floor ) {
                                ter_set( point( i, j ), ter_id( rng( t_rock_red, t_floor_blue ) ) );
                            }
                        }
                    }
                }
                break;
            } // Done with room type switch
            // Stairs down if we need them
            if( terrain_type == "temple_stairs" ) {
                line( this, t_stairs_down, SEEX, 0, SEEX + 1, 0 );
            }
            // Stairs at the south if dat.above() has stairs down.
            if( dat.above() == "temple_stairs" ) {
                line( this, t_stairs_up, SEEX, SOUTH_EDGE, SEEX + 1, SOUTH_EDGE );
            }

        } // Done with underground-only stuff
    } else if( terrain_type == "temple_finale" ) {
        fill_background( this, t_rock );
        square( this, t_rock_floor, SEEX - 1, 1, SEEX + 2, 4 );
        square( this, t_rock_floor, SEEX, 5, SEEX + 1, SOUTH_EDGE );
        line( this, t_stairs_up, SEEX, SOUTH_EDGE, SEEX + 1, SOUTH_EDGE );
        spawn_artifact( tripoint( rng( SEEX, SEEX + 1 ), rng( 2, 3 ), abs_sub.z ) );
        spawn_artifact( tripoint( rng( SEEX, SEEX + 1 ), rng( 2, 3 ), abs_sub.z ) );
        return;

    }
}

void map::draw_sewer( const oter_id &terrain_type, mapgendata &dat, const time_point &/*when*/,
                      const float /*density*/ )
{
    computer *tmpcomp = nullptr;

    if( terrain_type == "sewage_treatment" ) {
        fill_background( this, t_floor ); // Set all to floor
        line( this, t_wall,  0,  0, 23,  0 ); // Top wall
        line( this, t_window,  1,  0,  6,  0 ); // Its windows
        line( this, t_wall,  0, 23, 23, 23 ); // Bottom wall
        line( this, t_wall,  1,  5,  6,  5 ); // Interior wall (front office)
        line( this, t_wall,  1, 14,  6, 14 ); // Interior wall (equipment)
        line( this, t_wall,  1, 20,  7, 20 ); // Interior wall (stairs)
        line( this, t_wall, 14, 15, 22, 15 ); // Interior wall (tank)
        line( this, t_wall,  0,  1,  0, 22 ); // Left wall
        line( this, t_wall, 23,  1, 23, 22 ); // Right wall
        line( this, t_wall,  7,  1,  7,  5 ); // Interior wall (front office)
        line( this, t_wall,  7, 14,  7, 19 ); // Interior wall (stairs)
        line( this, t_wall,  4, 15,  4, 19 ); // Interior wall (mid-stairs)
        line( this, t_wall, 14, 15, 14, 20 ); // Interior wall (tank)
        line( this, t_wall_glass,  7,  6,  7, 13 ); // Interior glass (equipment)
        line( this, t_wall_glass,  8, 20, 13, 20 ); // Interior glass (flow)
        line_furn( this, f_counter,  1,  3,  3,  3 ); // Desk (front office);
        line_furn( this, f_counter,  1,  6,  1, 13 ); // Counter (equipment);
        // Central tanks:
        square( this, t_sewage, 10,  3, 13,  6 );
        square( this, t_sewage, 17,  3, 20,  6 );
        square( this, t_sewage, 10, 10, 13, 13 );
        square( this, t_sewage, 17, 10, 20, 13 );
        // Drainage tank
        square( this, t_sewage, 16, 16, 21, 18 );
        square( this, t_grate,  18, 16, 19, 17 );
        line( this, t_sewage, 17, 19, 20, 19 );
        line( this, t_sewage, 18, 20, 19, 20 );
        line( this, t_sewage,  2, 21, 19, 21 );
        line( this, t_sewage,  2, 22, 19, 22 );
        // Pipes and pumps
        line( this, t_sewage_pipe,  1, 15,  1, 19 );
        line( this, t_sewage_pump,  1, 21,  1, 22 );
        // Stairs down
        ter_set( point( 2, 15 ), t_stairs_down );
        // Now place doors
        ter_set( point( rng( 2, 5 ), 0 ), t_door_c );
        ter_set( point( rng( 3, 5 ), 5 ), t_door_c );
        ter_set( point( 5, 14 ), t_door_c );
        ter_set( point( 7, rng( 15, 17 ) ), t_door_c );
        ter_set( point( 14, rng( 17, 19 ) ), t_door_c );
        if( one_in( 3 ) ) { // back door
            ter_set( point( 23, rng( 19, 22 ) ), t_door_locked );
        }
        ter_set( point( 4, 19 ), t_door_metal_locked );
        ter_set( point( 2, 19 ), t_console );
        ter_set( point( 6, 19 ), t_console );
        // Computers to unlock stair room, and items
        tmpcomp = add_computer( tripoint( 2,  19, abs_sub.z ), _( "EnviroCom OS v2.03" ), 1 );
        tmpcomp->add_option( _( "Unlock stairs" ), COMPACT_OPEN, 0 );
        tmpcomp->add_failure( COMPFAIL_SHUTDOWN );

        tmpcomp = add_computer( tripoint( 6,  19, abs_sub.z ), _( "EnviroCom OS v2.03" ), 1 );
        tmpcomp->add_option( _( "Unlock stairs" ), COMPACT_OPEN, 0 );
        tmpcomp->add_failure( COMPFAIL_SHUTDOWN );
        place_items( "sewage_plant", 80, point( 1, 6 ), point( 1, 13 ), false, 0 );

    } else if( terrain_type == "sewage_treatment_hub" ) {
        // Stairs up, center of 3x3 of treatment_below

        fill_background( this, t_rock_floor );
        // Top & left walls; right & bottom are handled by adjacent terrain
        line( this, t_wall,  0,  0, 23,  0 );
        line( this, t_wall,  0,  1,  0, 23 );
        // Top-left room
        line( this, t_wall,  8,  1,  8,  8 );
        line( this, t_wall,  1,  9,  9,  9 );
        line( this, t_wall_glass, rng( 1, 3 ), 9, rng( 4, 7 ), 9 );
        ter_set( point( 2, 15 ), t_stairs_up );
        ter_set( point( 8, 8 ), t_door_c );
        ter_set( point( 3, 0 ), t_door_c );

        // Bottom-left room - stairs and equipment
        line( this, t_wall,  1, 14,  8, 14 );
        line( this, t_wall_glass, rng( 1, 3 ), 14, rng( 5, 8 ), 14 );
        line( this, t_wall,  9, 14,  9, 23 );
        line( this, t_wall_glass, 9, 16, 9, 19 );
        square_furn( this, f_counter, 5, 16, 6, 20 );
        place_items( "sewage_plant", 80, point( 5, 16 ), point( 6, 20 ), false, 0 );
        ter_set( point( 0, 20 ), t_door_c );
        ter_set( point( 9, 20 ), t_door_c );

        // Bottom-right room
        line( this, t_wall, 14, 19, 14, 23 );
        line( this, t_wall, 14, 18, 19, 18 );
        line( this, t_wall, 21, 14, 23, 14 );
        ter_set( point( 14, 18 ), t_wall );
        ter_set( point( 14, 20 ), t_door_c );
        ter_set( point( 15, 18 ), t_door_c );
        line( this, t_wall, 20, 15, 20, 18 );

        // Tanks and their content
        for( int i = 9; i <= 16; i += 7 ) {
            for( int j = 2; j <= 9; j += 7 ) {
                square( this, t_rock, i, j, i + 5, j + 5 );
                square( this, t_sewage, i + 1, j + 1, i + 4, j + 4 );
            }
        }
        square( this, t_rock, 16, 15, 19, 17 ); // Wall around sewage from above
        square( this, t_rock, 10, 15, 14, 17 ); // Extra walls for southward flow
        // Flow in from north, east, and west always connects to the corresponding tank
        square( this, t_sewage, 10,  0, 13,  2 ); // North -> NE tank
        square( this, t_sewage, 21, 10, 23, 13 ); // East  -> SE tank
        square( this, t_sewage,  0, 10,  9, 13 ); // West  -> SW tank
        // Flow from south may go to SW tank or SE tank
        square( this, t_sewage, 10, 16, 13, 23 );
        if( one_in( 2 ) ) { // To SW tank
            square( this, t_sewage, 10, 14, 13, 17 );
            // Then, flow from above may be either to flow from south, to SE tank, or both
            switch( rng( 1, 5 ) ) {
                case 1:
                case 2: // To flow from south
                    square( this, t_sewage, 14, 16, 19, 17 );
                    line( this, t_bridge, 15, 16, 15, 17 );
                    if( !one_in( 4 ) ) {
                        line( this, t_wall_glass, 16, 18, 19, 18 );  // Viewing window
                    }
                    break;
                case 3:
                case 4: // To SE tank
                    square( this, t_sewage, 18, 14, 19, 17 );
                    if( !one_in( 4 ) ) {
                        line( this, t_wall_glass, 20, 15, 20, 17 );  // Viewing window
                    }
                    break;
                case 5: // Both!
                    square( this, t_sewage, 14, 16, 19, 17 );
                    square( this, t_sewage, 18, 14, 19, 17 );
                    line( this, t_bridge, 15, 16, 15, 17 );
                    if( !one_in( 4 ) ) {
                        line( this, t_wall_glass, 16, 18, 19, 18 );  // Viewing window
                    }
                    if( !one_in( 4 ) ) {
                        line( this, t_wall_glass, 20, 15, 20, 17 );  // Viewing window
                    }
                    break;
            }
        } else { // To SE tank, via flow from above
            square( this, t_sewage, 14, 16, 19, 17 );
            square( this, t_sewage, 18, 14, 19, 17 );
            line( this, t_bridge, 15, 16, 15, 17 );
            if( !one_in( 4 ) ) {
                line( this, t_wall_glass, 16, 18, 19, 18 );  // Viewing window
            }
            if( !one_in( 4 ) ) {
                line( this, t_wall_glass, 20, 15, 20, 17 );  // Viewing window
            }
        }

        // Next, determine how the tanks interconnect.
        int rn = rng( 1, 4 ); // Which of the 4 possible connections is missing?
        if( rn != 1 ) {
            line( this, t_sewage, 14,  4, 14,  5 );
            line( this, t_bridge, 15,  4, 15,  5 );
            line( this, t_sewage, 16,  4, 16,  5 );
        }
        if( rn != 2 ) {
            line( this, t_sewage, 18,  7, 19,  7 );
            line( this, t_bridge, 18,  8, 19,  8 );
            line( this, t_sewage, 18,  9, 19,  9 );
        }
        if( rn != 3 ) {
            line( this, t_sewage, 14, 11, 14, 12 );
            line( this, t_bridge, 15, 11, 15, 12 );
            line( this, t_sewage, 16, 11, 16, 12 );
        }
        if( rn != 4 ) {
            line( this, t_sewage, 11,  7, 12,  7 );
            line( this, t_bridge, 11,  8, 12,  8 );
            line( this, t_sewage, 11,  9, 12,  9 );
        }
        // Bridge connecting bottom two rooms
        line( this, t_bridge, 10, 20, 13, 20 );
        // Possibility of extra equipment shelves
        if( !one_in( 3 ) ) {
            line_furn( this, f_rack, 23, 1, 23, 4 );
            place_items( "sewage_plant", 60, point( 23, 1 ), point( 23, 4 ), false, 0 );
        }

        // Finally, choose what the top-left and bottom-right rooms do.
        if( one_in( 2 ) ) { // Upper left is sampling, lower right valuable finds
            // Upper left...
            line( this, t_wall, 1, 3, 2, 3 );
            line( this, t_wall, 1, 5, 2, 5 );
            line( this, t_wall, 1, 7, 2, 7 );
            ter_set( point( 1, 4 ), t_sewage_pump );
            furn_set( point( 2, 4 ), f_counter );
            ter_set( point( 1, 6 ), t_sewage_pump );
            furn_set( point( 2, 6 ), f_counter );
            ter_set( point( 1, 2 ), t_console );
            tmpcomp = add_computer( tripoint( 1,  2, abs_sub.z ), _( "EnviroCom OS v2.03" ), 0 );
            tmpcomp->add_option( _( "Download Sewer Maps" ), COMPACT_MAP_SEWER, 0 );
            tmpcomp->add_option( _( "Divert sample" ), COMPACT_SAMPLE, 3 );
            tmpcomp->add_failure( COMPFAIL_PUMP_EXPLODE );
            tmpcomp->add_failure( COMPFAIL_PUMP_LEAK );
            // Lower right...
            line_furn( this, f_counter, 15, 23, 22, 23 );
            place_items( "sewer", 65, point( 15, 23 ), point( 22, 23 ), false, 0 );
            line_furn( this, f_counter, 23, 15, 23, 19 );
            place_items( "sewer", 65, point( 23, 15 ), point( 23, 19 ), false, 0 );
        } else { // Upper left is valuable finds, lower right is sampling
            // Upper left...
            line_furn( this, f_counter,     1, 1, 1, 7 );
            place_items( "sewer", 65, point_south_east, point( 1, 7 ), false, 0 );
            line_furn( this, f_counter,     7, 1, 7, 7 );
            place_items( "sewer", 65, point( 7, 1 ), point( 7, 7 ), false, 0 );
            // Lower right...
            line( this, t_wall, 17, 22, 17, 23 );
            line( this, t_wall, 19, 22, 19, 23 );
            line( this, t_wall, 21, 22, 21, 23 );
            ter_set( point( 18, 23 ), t_sewage_pump );
            furn_set( point( 18, 22 ), f_counter );
            ter_set( point( 20, 23 ), t_sewage_pump );
            furn_set( point( 20, 22 ), f_counter );
            ter_set( point( 16, 23 ), t_console );
            tmpcomp = add_computer( tripoint( 16,  23, abs_sub.z ), _( "EnviroCom OS v2.03" ), 0 );
            tmpcomp->add_option( _( "Download Sewer Maps" ), COMPACT_MAP_SEWER, 0 );
            tmpcomp->add_option( _( "Divert sample" ), COMPACT_SAMPLE, 3 );
            tmpcomp->add_failure( COMPFAIL_PUMP_EXPLODE );
            tmpcomp->add_failure( COMPFAIL_PUMP_LEAK );
        }

    } else if( terrain_type == "sewage_treatment_under" ) {
        fill_background( this, t_floor );
        if( dat.north() == "sewage_treatment_under" || dat.north() == "sewage_treatment_hub" ||
            ( is_ot_match( "sewer", dat.north(), ot_match_type::type ) && connects_to( dat.north(), 2 ) ) ) {
            if( dat.north() == "sewage_treatment_under" || dat.north() == "sewage_treatment_hub" ) {
                line( this, t_wall,  0,  0, 23,  0 );
                ter_set( point( 3, 0 ), t_door_c );
            }
            dat.n_fac = 1;
            square( this, t_sewage, 10, 0, 13, 13 );
        }
        if( dat.east() == "sewage_treatment_under" || dat.east() == "sewage_treatment_hub" ||
            ( is_ot_match( "sewer", dat.east(), ot_match_type::type ) && connects_to( dat.east(), 3 ) ) ) {
            dat.e_fac = 1;
            square( this, t_sewage, 10, 10, 23, 13 );
        }
        if( dat.south() == "sewage_treatment_under" || dat.south() == "sewage_treatment_hub" ||
            ( is_ot_match( "sewer", dat.south(), ot_match_type::type ) && connects_to( dat.south(), 0 ) ) ) {
            dat.s_fac = 1;
            square( this, t_sewage, 10, 10, 13, 23 );
        }
        if( dat.west() == "sewage_treatment_under" || dat.west() == "sewage_treatment_hub" ||
            ( is_ot_match( "sewer", dat.west(), ot_match_type::type ) && connects_to( dat.west(), 1 ) ) ) {
            if( dat.west() == "sewage_treatment_under" ||
                dat.west() == "sewage_treatment_hub" ) {
                line( this, t_wall,  0,  1,  0, 23 );
                ter_set( point( 0, 20 ), t_door_c );
            }
            dat.w_fac = 1;
            square( this, t_sewage,  0, 10, 13, 13 );
        }
    }
}

void map::draw_mine( const oter_id &terrain_type, mapgendata &dat, const time_point &/*when*/,
                     const float /*density*/ )
{
    if( terrain_type == "mine_entrance" ) {
        dat.fill_groundcover();
        int tries = 0;
        bool build_shaft = true;
        do {
            int x1 = rng( 1, 2 * SEEX - 10 );
            int y1 = rng( 1, 2 * SEEY - 10 );
            int x2 = x1 + rng( 4, 9 );
            int y2 = y1 + rng( 4, 9 );
            if( build_shaft ) {
                build_mine_room( this, room_mine_shaft, x1, y1, x2, y2, dat );
                build_shaft = false;
            } else {
                bool okay = true;
                for( int x = x1 - 1; x <= x2 + 1 && okay; x++ ) {
                    for( int y = y1 - 1; y <= y2 + 1 && okay; y++ ) {
                        okay = dat.is_groundcover( ter( point( x, y ) ) );
                    }
                }
                if( okay ) {
                    room_type type = static_cast<room_type>( rng( room_mine_office, room_mine_housing ) );
                    build_mine_room( this, type, x1, y1, x2, y2, dat );
                    tries = 0;
                } else {
                    tries++;
                }
            }
        } while( tries < 5 );
        int ladderx = rng( 0, EAST_EDGE ), laddery = rng( 0, SOUTH_EDGE );
        while( !dat.is_groundcover( ter( point( ladderx, laddery ) ) ) ) {
            ladderx = rng( 0, EAST_EDGE );
            laddery = rng( 0, SOUTH_EDGE );
        }
        ter_set( point( ladderx, laddery ), t_manhole_cover );
    } else if( terrain_type == "mine_shaft" ) {
        // Not intended to actually be inhabited!
        fill_background( this, t_rock );
        square( this, t_hole, SEEX - 3, SEEY - 3, SEEX + 2, SEEY + 2 );
        line( this, t_grate, SEEX - 3, SEEY - 4, SEEX + 2, SEEY - 4 );
        ter_set( point( SEEX - 3, SEEY - 5 ), t_ladder_up );
        ter_set( point( SEEX + 2, SEEY - 5 ), t_ladder_down );
        rotate( rng( 0, 3 ) );
    } else if( terrain_type == "mine" ||
               terrain_type == "mine_down" ) {
        if( is_ot_match( "mine", dat.north(), ot_match_type::prefix ) ) {
            dat.n_fac = ( one_in( 10 ) ? 0 : -2 );
        } else {
            dat.n_fac = 4;
        }
        if( is_ot_match( "mine", dat.east(), ot_match_type::prefix ) ) {
            dat.e_fac = ( one_in( 10 ) ? 0 : -2 );
        } else {
            dat.e_fac = 4;
        }
        if( is_ot_match( "mine", dat.south(), ot_match_type::prefix ) ) {
            dat.s_fac = ( one_in( 10 ) ? 0 : -2 );
        } else {
            dat.s_fac = 4;
        }
        if( is_ot_match( "mine", dat.west(), ot_match_type::prefix ) ) {
            dat.w_fac = ( one_in( 10 ) ? 0 : -2 );
        } else {
            dat.w_fac = 4;
        }

        for( int i = 0; i < SEEX * 2; i++ ) {
            for( int j = 0; j < SEEY * 2; j++ ) {
                if( i >= dat.w_fac + rng( 0, 2 ) && i <= EAST_EDGE - dat.e_fac - rng( 0, 2 ) &&
                    j >= dat.n_fac + rng( 0, 2 ) && j <= SOUTH_EDGE - dat.s_fac - rng( 0, 2 ) &&
                    i + j >= 4 && ( SEEX * 2 - i ) + ( SEEY * 2 - j ) >= 6 ) {
                    ter_set( point( i, j ), t_rock_floor );
                } else {
                    ter_set( point( i, j ), t_rock );
                }
            }
        }

        if( dat.above() == "mine_shaft" ) { // We need the entrance room
            square( this, t_floor, 10, 10, 15, 15 );
            line( this, t_wall,  9,  9, 16,  9 );
            line( this, t_wall,  9, 16, 16, 16 );
            line( this, t_wall,  9, 10,  9, 15 );
            line( this, t_wall, 16, 10, 16, 15 );
            line( this, t_wall, 10, 11, 12, 11 );
            ter_set( point( 10, 10 ), t_elevator_control );
            ter_set( point( 11, 10 ), t_elevator );
            ter_set( point( 10, 12 ), t_ladder_up );
            line_furn( this, f_counter, 10, 15, 15, 15 );
            place_items( "mine_equipment", 86, point( 10, 15 ), point( 15, 15 ), false, 0 );
            if( one_in( 2 ) ) {
                ter_set( point( 9, 12 ), t_door_c );
            } else {
                ter_set( point( 16, 12 ), t_door_c );
            }

        } else { // Not an entrance; maybe some hazards!
            switch( rng( 0, 6 ) ) {
                case 0:
                    break; // Nothing!  Lucky!

                case 1: { // Toxic gas
                    int cx = rng( 9, 14 );
                    int cy = rng( 9, 14 );
                    ter_set( point( cx, cy ), t_rock );
                    add_field( {cx, cy, abs_sub.z}, fd_gas_vent, 2 );
                }
                break;

                case 2: { // Lava
                    int x1 = rng( 6, SEEX );
                    int y1 = rng( 6, SEEY );
                    int x2 = rng( SEEX + 1, SEEX * 2 - 7 );
                    int y2 = rng( SEEY + 1, SEEY * 2 - 7 );
                    int num = rng( 2, 4 );
                    for( int i = 0; i < num; i++ ) {
                        int lx1 = x1 + rng( -1, 1 ), lx2 = x2 + rng( -1, 1 ),
                            ly1 = y1 + rng( -1, 1 ), ly2 = y2 + rng( -1, 1 );
                        line( this, t_lava, lx1, ly1, lx2, ly2 );
                    }
                }
                break;

                case 3: { // Wrecked equipment
                    int x = rng( 9, 14 );
                    int y = rng( 9, 14 );
                    for( int i = x - 3; i < x + 3; i++ ) {
                        for( int j = y - 3; j < y + 3; j++ ) {
                            if( !one_in( 4 ) ) {
                                make_rubble( tripoint( i,  j, abs_sub.z ), f_wreckage, true );
                            }
                        }
                    }
                    place_items( "wreckage", 70, point( x - 3, y - 3 ), point( x + 2, y + 2 ), false, 0 );
                }
                break;

                case 4: { // Dead miners
                    int num_bodies = rng( 4, 8 );
                    for( int i = 0; i < num_bodies; i++ ) {
                        if( const auto body = random_point( *this, [this]( const tripoint & p ) {
                        return move_cost( p ) == 2;
                        } ) ) {
                            add_item( *body, item::make_corpse() );
                            place_items( "mine_equipment", 60, *body, *body,
                                         false, 0 );
                        }
                    }
                }
                break;

                case 5: { // Dark worm!
                    int num_worms = rng( 1, 5 );
                    for( int i = 0; i < num_worms; i++ ) {
                        std::vector<direction> sides;
                        if( dat.n_fac == 6 ) {
                            sides.push_back( NORTH );
                        }
                        if( dat.e_fac == 6 ) {
                            sides.push_back( EAST );
                        }
                        if( dat.s_fac == 6 ) {
                            sides.push_back( SOUTH );
                        }
                        if( dat.w_fac == 6 ) {
                            sides.push_back( WEST );
                        }
                        if( sides.empty() ) {
                            place_spawns( GROUP_DARK_WYRM, 1, point( SEEX, SEEY ), point( SEEX, SEEY ), 1, true );
                            i = num_worms;
                        } else {
                            point p;
                            switch( random_entry( sides ) ) {
                                case NORTH:
                                    p = point( rng( 1, SEEX * 2 - 2 ), rng( 1, 5 ) );
                                    break;
                                case EAST:
                                    p = point( SEEX * 2 - rng( 2, 6 ), rng( 1, SEEY * 2 - 2 ) );
                                    break;
                                case SOUTH:
                                    p = point( rng( 1, SEEX * 2 - 2 ), SEEY * 2 - rng( 2, 6 ) );
                                    break;
                                case WEST:
                                    p = point( rng( 1, 5 ), rng( 1, SEEY * 2 - 2 ) );
                                    break;
                                default:
                                    break;
                            }
                            ter_set( p, t_rock_floor );
                            place_spawns( GROUP_DARK_WYRM, 1, p, p, 1, true );
                        }
                    }
                }
                break;

                case 6: { // Spiral
                    int orx = rng( SEEX - 4, SEEX ), ory = rng( SEEY - 4, SEEY );
                    line( this, t_rock, orx, ory, orx + 5, ory );
                    line( this, t_rock, orx + 5, ory, orx + 5, ory + 5 );
                    line( this, t_rock, orx + 1, ory + 5, orx + 5, ory + 5 );
                    line( this, t_rock, orx + 1, ory + 2, orx + 1, ory + 4 );
                    line( this, t_rock, orx + 1, ory + 2, orx + 3, ory + 2 );
                    ter_set( point( orx + 3, ory + 3 ), t_rock );
                    add_item( point( orx + 2, ory + 3 ), item::make_corpse() );
                    place_items( "mine_equipment", 60, point( orx + 2, ory + 3 ), point( orx + 2, ory + 3 ),
                                 false, 0 );
                }
                break;
            }
        }
        if( terrain_type == "mine_down" ) { // Don't forget to build a slope down!
            std::vector<direction> open;
            if( dat.n_fac == 4 ) {
                open.push_back( NORTH );
            }
            if( dat.e_fac == 4 ) {
                open.push_back( EAST );
            }
            if( dat.s_fac == 4 ) {
                open.push_back( SOUTH );
            }
            if( dat.w_fac == 4 ) {
                open.push_back( WEST );
            }

            if( open.empty() ) { // We'll have to build it in the center
                int tries = 0;
                point p;
                bool okay = true;
                do {
                    p.x = rng( SEEX - 6, SEEX + 1 );
                    p.y = rng( SEEY - 6, SEEY + 1 );
                    okay = true;
                    for( int i = p.x; ( i <= p.x + 5 ) && okay; i++ ) {
                        for( int j = p.y; ( j <= p.y + 5 ) && okay; j++ ) {
                            if( ter( point( i, j ) ) != t_rock_floor ) {
                                okay = false;
                            }
                        }
                    }
                    if( !okay ) {
                        tries++;
                    }
                } while( !okay && tries < 10 );
                if( tries == 10 ) { // Clear the area around the slope down
                    square( this, t_rock_floor, p.x, p.y, p.x + 5, p.y + 5 );
                }
                square( this, t_slope_down, p.x + 1, p.y + 1, p.x + 2, p.y + 2 );
            } else { // We can build against a wall
                switch( random_entry( open ) ) {
                    case NORTH:
                        square( this, t_rock_floor, SEEX - 3, 6, SEEX + 2, SEEY );
                        line( this, t_slope_down, SEEX - 2, 6, SEEX + 1, 6 );
                        break;
                    case EAST:
                        square( this, t_rock_floor, SEEX + 1, SEEY - 3, SEEX * 2 - 7, SEEY + 2 );
                        line( this, t_slope_down, SEEX * 2 - 7, SEEY - 2, SEEX * 2 - 7, SEEY + 1 );
                        break;
                    case SOUTH:
                        square( this, t_rock_floor, SEEX - 3, SEEY + 1, SEEX + 2, SEEY * 2 - 7 );
                        line( this, t_slope_down, SEEX - 2, SEEY * 2 - 7, SEEX + 1, SEEY * 2 - 7 );
                        break;
                    case WEST:
                        square( this, t_rock_floor, 6, SEEY - 3, SEEX, SEEY + 2 );
                        line( this, t_slope_down, 6, SEEY - 2, 6, SEEY + 1 );
                        break;
                    default:
                        break;
                }
            }
        } // Done building a slope down

        if( dat.above() == "mine_down" ) { // Don't forget to build a slope up!
            std::vector<direction> open;
            if( dat.n_fac == 6 && ter( point( SEEX, 6 ) ) != t_slope_down ) {
                open.push_back( NORTH );
            }
            if( dat.e_fac == 6 && ter( point( SEEX * 2 - 7, SEEY ) ) != t_slope_down ) {
                open.push_back( EAST );
            }
            if( dat.s_fac == 6 && ter( point( SEEX, SEEY * 2 - 7 ) ) != t_slope_down ) {
                open.push_back( SOUTH );
            }
            if( dat.w_fac == 6 && ter( point( 6, SEEY ) ) != t_slope_down ) {
                open.push_back( WEST );
            }

            if( open.empty() ) { // We'll have to build it in the center
                int tries = 0;
                point p;
                bool okay = true;
                do {
                    p.x = rng( SEEX - 6, SEEX + 1 );
                    p.y = rng( SEEY - 6, SEEY + 1 );
                    okay = true;
                    for( int i = p.x; ( i <= p.x + 5 ) && okay; i++ ) {
                        for( int j = p.y; ( j <= p.y + 5 ) && okay; j++ ) {
                            if( ter( point( i, j ) ) != t_rock_floor ) {
                                okay = false;
                            }
                        }
                    }
                    if( !okay ) {
                        tries++;
                    }
                } while( !okay && tries < 10 );
                if( tries == 10 ) { // Clear the area around the slope down
                    square( this, t_rock_floor, p.x, p.y, p.x + 5, p.y + 5 );
                }
                square( this, t_slope_up, p.x + 1, p.y + 1, p.x + 2, p.y + 2 );

            } else { // We can build against a wall
                switch( random_entry( open ) ) {
                    case NORTH:
                        line( this, t_slope_up, SEEX - 2, 6, SEEX + 1, 6 );
                        break;
                    case EAST:
                        line( this, t_slope_up, SEEX * 2 - 7, SEEY - 2, SEEX * 2 - 7, SEEY + 1 );
                        break;
                    case SOUTH:
                        line( this, t_slope_up, SEEX - 2, SEEY * 2 - 7, SEEX + 1, SEEY * 2 - 7 );
                        break;
                    case WEST:
                        line( this, t_slope_up, 6, SEEY - 2, 6, SEEY + 1 );
                        break;
                    default:
                        break;
                }
            }
        } // Done building a slope up
    } else if( terrain_type == "mine_finale" ) {
        // Set up the basic chamber
        for( int i = 0; i < SEEX * 2; i++ ) {
            for( int j = 0; j < SEEY * 2; j++ ) {
                if( i > rng( 1, 3 ) && i < SEEX * 2 - rng( 2, 4 ) &&
                    j > rng( 1, 3 ) && j < SEEY * 2 - rng( 2, 4 ) ) {
                    ter_set( point( i, j ), t_rock_floor );
                } else {
                    ter_set( point( i, j ), t_rock );
                }
            }
        }
        std::vector<direction> face; // Which walls are solid, and can be a facing?
        // Now draw the entrance(s)
        if( dat.north() == "mine" ) {
            square( this, t_rock_floor, SEEX, 0, SEEX + 1, 3 );
        } else {
            face.push_back( NORTH );
        }

        if( dat.east()  == "mine" ) {
            square( this, t_rock_floor, SEEX * 2 - 4, SEEY, EAST_EDGE, SEEY + 1 );
        } else {
            face.push_back( EAST );
        }

        if( dat.south() == "mine" ) {
            square( this, t_rock_floor, SEEX, SEEY * 2 - 4, SEEX + 1, SOUTH_EDGE );
        } else {
            face.push_back( SOUTH );
        }

        if( dat.west()  == "mine" ) {
            square( this, t_rock_floor, 0, SEEY, 3, SEEY + 1 );
        } else {
            face.push_back( WEST );
        }

        // Now, pick and generate a type of finale!
        int rn = 0;
        if( face.empty() ) {
            rn = rng( 1, 3 );  // Amigara fault is not valid
        } else {
            rn = rng( 1, 4 );
        }

        computer *tmpcomp = nullptr;
        switch( rn ) {
            case 1: { // Wyrms
                int x = rng( SEEX, SEEX + 1 ), y = rng( SEEY, SEEY + 1 );
                ter_set( point( x, y ), t_pedestal_wyrm );
                spawn_item( point( x, y ), "petrified_eye" );
            }
            break; // That's it!  game::examine handles the pedestal/wyrm spawns

            case 2: { // The Thing dog
                int num_bodies = rng( 4, 8 );
                for( int i = 0; i < num_bodies; i++ ) {
                    int x = rng( 4, SEEX * 2 - 5 );
                    int y = rng( 4, SEEX * 2 - 5 );
                    add_item( point( x, y ), item::make_corpse() );
                    place_items( "mine_equipment", 60, point( x, y ), point( x, y ), false, 0 );
                }
                place_spawns( GROUP_DOG_THING, 1, point( SEEX, SEEX ), point( SEEX + 1, SEEX + 1 ), 1, true, true );
                spawn_artifact( tripoint( rng( SEEX, SEEX + 1 ), rng( SEEY, SEEY + 1 ), abs_sub.z ) );
            }
            break;

            case 3: { // Spiral down
                line( this, t_rock,  5,  5,  5, 18 );
                line( this, t_rock,  5,  5, 18,  5 );
                line( this, t_rock, 18,  5, 18, 18 );
                line( this, t_rock,  8, 18, 18, 18 );
                line( this, t_rock,  8,  8,  8, 18 );
                line( this, t_rock,  8,  8, 15,  8 );
                line( this, t_rock, 15,  8, 15, 15 );
                line( this, t_rock, 10, 15, 15, 15 );
                line( this, t_rock, 10, 10, 10, 15 );
                line( this, t_rock, 10, 10, 13, 10 );
                line( this, t_rock, 13, 10, 13, 13 );
                ter_set( point( 12, 13 ), t_rock );
                ter_set( point( 12, 12 ), t_slope_down );
                ter_set( point( 12, 11 ), t_slope_down );
            }
            break;

            case 4: { // Amigara fault
                // Construct the fault on the appropriate face
                switch( random_entry( face ) ) {
                    case NORTH:
                        square( this, t_rock, 0, 0, EAST_EDGE, 4 );
                        line( this, t_fault, 4, 4, SEEX * 2 - 5, 4 );
                        break;
                    case EAST:
                        square( this, t_rock, SEEX * 2 - 5, 0, SOUTH_EDGE, EAST_EDGE );
                        line( this, t_fault, SEEX * 2 - 5, 4, SEEX * 2 - 5, SEEY * 2 - 5 );
                        break;
                    case SOUTH:
                        square( this, t_rock, 0, SEEY * 2 - 5, EAST_EDGE, SOUTH_EDGE );
                        line( this, t_fault, 4, SEEY * 2 - 5, SEEX * 2 - 5, SEEY * 2 - 5 );
                        break;
                    case WEST:
                        square( this, t_rock, 0, 0, 4, SOUTH_EDGE );
                        line( this, t_fault, 4, 4, 4, SEEY * 2 - 5 );
                        break;
                    default:
                        break;
                }

                ter_set( point( SEEX, SEEY ), t_console );
                tmpcomp = add_computer( tripoint( SEEX,  SEEY, abs_sub.z ), _( "NEPowerOS" ), 0 );
                tmpcomp->add_option( _( "Read Logs" ), COMPACT_AMIGARA_LOG, 0 );
                tmpcomp->add_option( _( "Initiate Tremors" ), COMPACT_AMIGARA_START, 4 );
                tmpcomp->add_failure( COMPFAIL_AMIGARA );
            }
            break;
        }

    }
}

void map::draw_spiral( const oter_id &terrain_type, mapgendata &/*dat*/, const time_point &/*when*/,
                       const float /*density*/ )
{
    if( terrain_type == "spiral_hub" ) {
        fill_background( this, t_rock_floor );
        line( this, t_rock, 23,  0, 23, 23 );
        line( this, t_rock,  2, 23, 23, 23 );
        line( this, t_rock,  2,  4,  2, 23 );
        line( this, t_rock,  2,  4, 18,  4 );
        line( this, t_rock, 18,  4, 18, 18 ); // bad
        line( this, t_rock,  6, 18, 18, 18 );
        line( this, t_rock,  6,  7,  6, 18 );
        line( this, t_rock,  6,  7, 15,  7 );
        line( this, t_rock, 15,  7, 15, 15 );
        line( this, t_rock,  8, 15, 15, 15 );
        line( this, t_rock,  8,  9,  8, 15 );
        line( this, t_rock,  8,  9, 13,  9 );
        line( this, t_rock, 13,  9, 13, 13 );
        line( this, t_rock, 10, 13, 13, 13 );
        line( this, t_rock, 10, 11, 10, 13 );
        square( this, t_slope_up, 11, 11, 12, 12 );
        rotate( rng( 0, 3 ) );
    } else if( terrain_type == "spiral" ) {
        fill_background( this, t_rock_floor );
        const int num_spiral = rng( 1, 4 );
        std::list<point> offsets;
        const int spiral_width = 8;
        // Divide the room into quadrants, and place a spiral origin
        // at a random offset within each quadrant.
        for( int x = 0; x < 2; ++x ) {
            for( int y = 0; y < 2; ++y ) {
                const int x_jitter = rng( 0, SEEX - spiral_width );
                const int y_jitter = rng( 0, SEEY - spiral_width );
                offsets.push_back( point( ( x * SEEX ) + x_jitter,
                                          ( y * SEEY ) + y_jitter ) );
            }
        }

        // Randomly place from 1 - 4 of the spirals at the chosen offsets.
        for( int i = 0; i < num_spiral; i++ ) {
            const point chosen_point = random_entry_removed( offsets );
            const int orx = chosen_point.x;
            const int ory = chosen_point.y;

            line( this, t_rock, orx, ory, orx + 5, ory );
            line( this, t_rock, orx + 5, ory, orx + 5, ory + 5 );
            line( this, t_rock, orx + 1, ory + 5, orx + 5, ory + 5 );
            line( this, t_rock, orx + 1, ory + 2, orx + 1, ory + 4 );
            line( this, t_rock, orx + 1, ory + 2, orx + 3, ory + 2 );
            ter_set( point( orx + 3, ory + 3 ), t_rock );
            ter_set( point( orx + 2, ory + 3 ), t_rock_floor );
            place_items( "spiral", 60, point( orx + 2, ory + 3 ), point( orx + 2, ory + 3 ), false, 0 );
        }
    }
}

void map::draw_sarcophagus( const oter_id &terrain_type, mapgendata &dat,
                            const time_point &/*when*/, const float /*density*/ )
{
    computer *tmpcomp = nullptr;

    const auto ter_key = mapf::ter_bind( "R 1 & V C G 5 % Q E , _ r X f F V H 6 x $ ^ . - | "
                                         "# t + = D w T S e o h c d l s !", t_elevator_control_off,
                                         t_sewage_pipe, t_sewage_pump, t_vat, t_floor, t_grate,
                                         t_wall_glass, t_wall_glass, t_sewage, t_elevator,
                                         t_pavement_y, t_pavement, t_floor, t_door_metal_locked,
                                         t_chainfence, t_chainfence, t_wall_glass, t_wall_glass,
                                         t_console, t_console_broken, t_shrub, t_floor, t_floor,
                                         t_wall, t_wall, t_rock, t_floor, t_door_c,
                                         t_door_locked_alarm, t_door_locked, t_window, t_floor,
                                         t_floor, t_floor, t_floor, t_floor, t_floor, t_floor,
                                         t_floor, t_sidewalk, t_thconc_floor );
    const auto fur_key = mapf::furn_bind( "R 1 & V C G 5 % Q E , _ r X f F V H 6 x $ ^ . - | "
                                          "# t + = D w T S e o h c d l s !", f_null, f_null,
                                          f_null, f_null, f_crate_c, f_null, f_null, f_null,
                                          f_null, f_null, f_null, f_null, f_rack, f_null, f_null,
                                          f_null, f_null, f_null, f_null, f_null, f_null,
                                          f_indoor_plant, f_null, f_null, f_null, f_null, f_table,
                                          f_null, f_null, f_null, f_null, f_toilet, f_sink,
                                          f_fridge, f_bookcase, f_chair, f_counter, f_desk,
                                          f_locker, f_null, f_null );
    const auto b_ter_key = mapf::ter_bind( "= + E & 6 H V c h d r M _ $ | - # . , l S T",
                                           t_door_metal_c, t_door_metal_o, t_elevator,
                                           t_elevator_control_off, t_console, t_reinforced_glass,
                                           t_reinforced_glass, t_floor, t_floor, t_floor, t_floor,
                                           t_gates_control_concrete, t_sewage, t_door_metal_locked,
                                           t_concrete_wall, t_concrete_wall, t_rock, t_rock_floor,
                                           t_metal_floor, t_floor, t_floor, t_floor );
    const auto b_fur_key = mapf::furn_bind( "= + E & 6 H V c h d r M _ $ | - # . , l S T", f_null,
                                            f_null, f_null, f_null, f_null, f_null, f_null,
                                            f_counter, f_chair, f_desk, f_rack,  f_null, f_null,
                                            f_null, f_null, f_null, f_null, f_null, f_null,
                                            f_locker, f_sink,  f_toilet );

    // Convenience function because this big block of hardcoded mapgen does a LOT of overmap terrain
    // comparisons and it gets very verbose. What would be better is to convert all this to JSON mapgen.
    const auto match = []( const oter_id & oterid, const std::string & oterstr ) {
        return is_ot_match( oterstr, oterid, ot_match_type::type );
    };

    if( match( terrain_type, "haz_sar_entrance" ) ) {
        // Init to grass & dirt;
        dat.fill_groundcover();
        mapf::formatted_set_simple( this, 0, 0,
                                    " f    |_________%..S| |.\n"
                                    " f    |!!!!!!!!!|..r| |.\n"
                                    " f    |!!!!!!!!!|..r| |.\n"
                                    " f    |l!!!!!!!!=..r| |c\n"
                                    " f    |l!!!!!!!!|..S| |w\n"
                                    " f    |l!!!!!!!!%..r|sss\n"
                                    " f    |!!!!!!!!!%..r|sss\n"
                                    " f    |!!!!!!!!!%..r|ss_\n"
                                    " f    |!!!!!!!!!|x..|ss_\n"
                                    " f    |-XXXXXXX-|-D-|ss_\n"
                                    " f     s_______ssssssss_\n"
                                    " f     s_______ssssssss_\n"
                                    " f     s________________\n"
                                    " f     s________________\n"
                                    " f     s________________\n"
                                    " f  ssss________________\n"
                                    " f  ssss_______ssssssss_\n"
                                    " fF|-D-|XXXXXXX-      s_\n"
                                    "   wxh.D_______f      s_\n"
                                    "   wcdcw_______f      ss\n"
                                    "   |www|_______fFFFFFFFF\n"
                                    "        _______         \n"
                                    "        _______         \n"
                                    "        _______         \n", ter_key, fur_key );
        spawn_item( point( 19, 3 ), "cleansuit" );
        place_items( "office", 80,  point( 4, 19 ), point( 6, 19 ), false, 0 );
        place_items( "cleaning", 90,  point( 7, 3 ), point( 7, 5 ), false, 0 );
        place_items( "toxic_dump_equipment", 85,  point( 19, 1 ), point( 19, 3 ), false, 0 );
        place_items( "toxic_dump_equipment", 85,  point( 19, 5 ), point( 19, 7 ), false, 0 );
        place_spawns( GROUP_HAZMATBOT, 2, point( 10, 5 ), point( 10, 5 ), 1, true );
        //lazy radiation mapping
        for( int x = 0; x < SEEX * 2; x++ ) {
            for( int y = 0; y < SEEY * 2; y++ ) {
                adjust_radiation( point( x, y ), rng( 10, 30 ) );
            }
        }
        if( match( dat.north(), "haz_sar" ) && match( dat.west(), "haz_sar" ) ) {
            rotate( 3 );
        } else if( match( dat.north(), "haz_sar" ) && match( dat.east(), "haz_sar" ) ) {
            rotate( 0 );
        } else if( match( dat.south(), "haz_sar" ) && match( dat.east(), "haz_sar" ) ) {
            rotate( 1 );
        } else if( match( dat.west(), "haz_sar" ) && match( dat.south(), "haz_sar" ) ) {
            rotate( 2 );
        }
    } else if( match( terrain_type, "haz_sar" ) ) {
        dat.fill_groundcover();
        if( ( match( dat.south(), "haz_sar_entrance" ) && match( dat.east(), "haz_sar" ) ) ||
            ( match( dat.north(), "haz_sar" ) && match( dat.east(), "haz_sar_entrance" ) ) ||
            ( match( dat.west(), "haz_sar" ) && match( dat.north(), "haz_sar_entrance" ) ) ||
            ( match( dat.south(), "haz_sar" ) && match( dat.west(), "haz_sar_entrance" ) ) ) {
            mapf::formatted_set_simple( this, 0, 0,
                                        "                        \n"
                                        " fFFFFFFFFFFFFFFFFFFFFFF\n"
                                        " f                      \n"
                                        " f                      \n"
                                        " f     #################\n"
                                        " f    ##################\n"
                                        " f   ##...llrr..........\n"
                                        " f  ##..!!!!!!!!!.......\n"
                                        " f  ##..!!!!!!!!!&&&1111\n"
                                        " f  ##..!!!!!!!!x&&&....\n"
                                        " f  ##..!!!!!!!!!!!!....\n"
                                        " f  ##r.!!!!!!!!!!!!....\n"
                                        " f  ##r.!!!!!!!!!!!!....\n"
                                        " f  ##r.!!!!!!!!!!!!....\n"
                                        " f  ##r.!!!!!!!!!!!!..CC\n"
                                        " f  ##..!!!!!!!!!!!...CC\n"
                                        " f  ##..!!!!!!!!!!....C.\n"
                                        " f  ##..!!!!!!!!!.......\n"
                                        " f  ##..!!!!!!!!........\n"
                                        " f  ###.!!!!!!!x##.#####\n"
                                        " f  ####XXXXXXX###+#####\n"
                                        " f   ##!!!!!!!!x|x.r|   \n"
                                        " f    |!!!!!!!!!%..r| |-\n"
                                        " f    |!!!!!!!!!%..r| |^\n", ter_key, fur_key );
            spawn_item( point( 19, 22 ), "cleansuit" );
            place_items( "cleaning", 85,  point( 6, 11 ), point( 6, 14 ), false, 0 );
            place_items( "tools_common", 85,  point( 10, 6 ), point( 13, 6 ), false, 0 );
            place_items( "toxic_dump_equipment", 85,  point( 22, 14 ), point( 23, 15 ), false, 0 );
            place_spawns( GROUP_HAZMATBOT, 2, point( 22, 12 ), point( 22, 12 ), 1, true );
            place_spawns( GROUP_HAZMATBOT, 2, point( 23, 18 ), point( 23, 18 ), 1, true );
            //lazy radiation mapping
            for( int x = 0; x < SEEX * 2; x++ ) {
                for( int y = 0; y < SEEY * 2; y++ ) {
                    adjust_radiation( point( x, y ), rng( 10, 30 ) );
                }
            }
            if( match( dat.west(), "haz_sar_entrance" ) ) {
                rotate( 1 );
                if( x_in_y( 1, 4 ) ) {
                    add_vehicle( vproto_id( "military_cargo_truck" ), point( 10, 11 ), 0 );
                }
            } else if( match( dat.north(), "haz_sar_entrance" ) ) {
                rotate( 2 );
                if( x_in_y( 1, 4 ) ) {
                    add_vehicle( vproto_id( "military_cargo_truck" ), point( 12, 10 ), 90 );
                }
            } else if( match( dat.east(), "haz_sar_entrance" ) ) {
                rotate( 3 );
                if( x_in_y( 1, 4 ) ) {
                    add_vehicle( vproto_id( "military_cargo_truck" ), point( 13, 12 ), 180 );
                }
            } else if( x_in_y( 1, 4 ) ) {
                add_vehicle( vproto_id( "military_cargo_truck" ), point( 11, 13 ), 270 );
            }

        } else if( ( match( dat.west(), "haz_sar_entrance" ) && match( dat.north(), "haz_sar" ) ) ||
                   ( match( dat.north(), "haz_sar_entrance" ) && match( dat.east(), "haz_sar" ) ) ||
                   ( match( dat.west(), "haz_sar" ) && match( dat.south(), "haz_sar_entrance" ) ) ||
                   ( match( dat.south(), "haz_sar" ) && match( dat.east(), "haz_sar_entrance" ) ) ) {
            mapf::formatted_set_simple( this, 0, 0,
                                        "......|-+-|-+|...h..w f \n"
                                        ".c....|.............w f \n"
                                        "hd....+....ch.....hdw f \n"
                                        "cc....|....cdd...ddd| f \n"
                                        "ww-www|w+w-www--www-| f \n"
                                        "ssssssssssssssssssss  f \n"
                                        "ssssssssssssssssssss  f \n"
                                        "___,____,____,____ss  f \n"
                                        "___,____,____,____ss  f \n"
                                        "___,____,____,____ss  f \n"
                                        "___,____,____,____ss  f \n"
                                        "___,____,____,____ss  f \n"
                                        "__________________ss  f \n"
                                        "__________________ss  f \n"
                                        "__________________ss  f \n"
                                        "__________________ss  f \n"
                                        "________,_________ss  f \n"
                                        "________,_________ss  f \n"
                                        "________,_________ss  f \n"
                                        "ssssssssssssssssssss  f \n"
                                        "FFFFFFFFFFFFFFFFFFFFFFf \n"
                                        "                        \n"
                                        "                        \n"
                                        "                        \n", ter_key, fur_key );
            spawn_item( point( 1, 2 ), "id_military" );
            place_items( "office", 85,  point_south_east, point( 1, 3 ), false, 0 );
            place_items( "office", 85,  point( 11, 3 ), point( 13, 3 ), false, 0 );
            place_items( "office", 85,  point( 17, 3 ), point( 19, 3 ), false, 0 );
            //lazy radiation mapping
            for( int x = 0; x < SEEX * 2; x++ ) {
                for( int y = 0; y < SEEY * 2; y++ ) {
                    adjust_radiation( point( x, y ), rng( 10, 30 ) );
                }
            }
            if( match( dat.north(), "haz_sar_entrance" ) ) {
                rotate( 1 );
            }
            if( match( dat.east(), "haz_sar_entrance" ) ) {
                rotate( 2 );
            }
            if( match( dat.south(), "haz_sar_entrance" ) ) {
                rotate( 3 );
            }
        } else {
            mapf::formatted_set_simple( this, 0, 0,
                                        "                        \n"
                                        "FFFFFFFFFFFFFFFFFFFFFFf \n"
                                        "                      f \n"
                                        "                      f \n"
                                        "################      f \n"
                                        "#################     f \n"
                                        ".V.V.V..........##    f \n"
                                        ".......|G|.......##   f \n"
                                        "11111111111111...##   f \n"
                                        ".......|G|.%515%.##   f \n"
                                        "...........%QQQ%.##   f \n"
                                        "..CC......x%QQQ%.##   f \n"
                                        ".CCC.......%QQQ%.##   f \n"
                                        "...........%QQQ%.##   f \n"
                                        ".....|.R|..%515%.##   f \n"
                                        "......EE|....1...##   f \n"
                                        "......EE|....&...##   f \n"
                                        ".....---|.......##    f \n"
                                        "...............##     f \n"
                                        "################      f \n"
                                        "###############       f \n"
                                        "                      f \n"
                                        "------|---|--|---www| f \n"
                                        ".x6x..|S.T|l.|^.ddd.| f \n", ter_key, fur_key );
            place_items( "office", 85,  point( 16, 23 ), point( 18, 23 ), false, 0 );
            place_items( "cleaning", 85,  point( 11, 23 ), point( 12, 23 ), false, 0 );
            place_items( "robots", 90,  point( 2, 11 ), point( 3, 11 ), false, 0 );
            // TODO: change to monster group
            place_spawns( GROUP_HAZMATBOT, 2, point( 7, 10 ), point( 7, 10 ), 1, true );
            place_spawns( GROUP_HAZMATBOT, 2, point( 11, 16 ), point( 11, 16 ), 1, true );
            //lazy radiation mapping
            for( int x = 0; x < SEEX * 2; x++ ) {
                for( int y = 0; y < SEEY * 2; y++ ) {
                    adjust_radiation( point( x, y ), rng( 10, 30 ) );
                }
            }
            tmpcomp = add_computer( tripoint( 2,  23, abs_sub.z ), _( "SRCF Security Terminal" ), 0 );
            tmpcomp->add_option( _( "Security Reminder [1055]" ), COMPACT_SR1_MESS, 0 );
            tmpcomp->add_option( _( "Security Reminder [1056]" ), COMPACT_SR2_MESS, 0 );
            tmpcomp->add_option( _( "Security Reminder [1057]" ), COMPACT_SR3_MESS, 0 );
            //tmpcomp->add_option(_("Security Reminder [1058]"), COMPACT_SR4_MESS, 0); limited to 9 computer options
            tmpcomp->add_option( _( "EPA: Report All Potential Containment Breaches [3873643]" ),
                                 COMPACT_SRCF_1_MESS, 2 );
            tmpcomp->add_option( _( "SRCF: Internal Memo, EPA [2918024]" ), COMPACT_SRCF_2_MESS, 2 );
            tmpcomp->add_option( _( "CDC: Internal Memo, Standby [2918115]" ), COMPACT_SRCF_3_MESS, 2 );
            tmpcomp->add_option( _( "USARMY: SEAL SRCF [987167]" ), COMPACT_SRCF_SEAL_ORDER, 4 );
            tmpcomp->add_option( _( "COMMAND: REACTIVATE ELEVATOR" ), COMPACT_SRCF_ELEVATOR, 0 );
            tmpcomp->add_option( _( "COMMAND: SEAL SRCF [4423]" ), COMPACT_SRCF_SEAL, 5 );
            tmpcomp->add_failure( COMPFAIL_ALARM );
            if( match( dat.west(), "haz_sar" ) && match( dat.north(), "haz_sar" ) ) {
                rotate( 1 );
            }
            if( match( dat.east(), "haz_sar" ) && match( dat.north(), "haz_sar" ) ) {
                rotate( 2 );
            }
            if( match( dat.east(), "haz_sar" ) && match( dat.south(), "haz_sar" ) ) {
                rotate( 3 );
            }
        }
    } else if( match( terrain_type, "haz_sar_entrance_b1" ) ) {
        // Init to grass & dirt;
        dat.fill_groundcover();
        mapf::formatted_set_simple( this, 0, 0,
                                    "#############...........\n"
                                    "#############...........\n"
                                    "|---------|#............\n"
                                    "|_________|M............\n"
                                    "|_________$.............\n"
                                    "|_________$.............\n"
                                    "|_________$.............\n"
                                    "|_________$.............\n"
                                    "|_________$.............\n"
                                    "|_________|.............\n"
                                    "|---------|#............\n"
                                    "############............\n"
                                    "###########.............\n"
                                    "###########M......####..\n"
                                    "#########|--$$$$$--|####\n"
                                    "####|----|_________|----\n"
                                    "####|___________________\n"
                                    "####|___________________\n"
                                    "####|___________________\n"
                                    "####|___________________\n"
                                    "####|___________________\n"
                                    "####|___________________\n"
                                    "####|___________________\n"
                                    "####|-------------------\n", b_ter_key, b_fur_key );
        for( int i = 0; i < SEEX * 2; i++ ) {
            for( int j = 0; j < SEEY * 2; j++ ) {
                if( this->ter( point( i, j ) ) == t_rock_floor ) {
                    if( one_in( 250 ) ) {
                        add_item( point( i, j ), item::make_corpse() );
                        place_items( "science",  70, point( i, j ), point( i, j ), true, 0 );
                    }
                    place_spawns( GROUP_PLAIN, 80, point( i, j ), point( i, j ), 1, true );
                }
                if( this->ter( point( i, j ) ) != t_metal_floor ) {
                    adjust_radiation( point( i, j ), rng( 10, 70 ) );
                }
                if( this->ter( point( i, j ) ) == t_sewage ) {
                    if( one_in( 2 ) ) {
                        ter_set( point( i, j ), t_dirtfloor );
                    }
                    if( one_in( 4 ) ) {
                        ter_set( point( i, j ), t_dirtmound );
                    }
                    if( one_in( 2 ) ) {
                        make_rubble( tripoint( i,  j, abs_sub.z ), f_wreckage, true );
                    }
                    place_items( "trash", 50,  point( i, j ), point( i, j ), false, 0 );
                    place_items( "sewer", 50,  point( i, j ), point( i, j ), false, 0 );
                    if( one_in( 40 ) ) {
                        spawn_item( point( i, j ), "nanomaterial", 1, 5 );
                    }
                    place_spawns( GROUP_VANILLA, 5, point( i, j ), point( i, j ), 1, true );
                }
            }
        }
        if( match( dat.north(), "haz_sar_b1" ) && match( dat.west(), "haz_sar_b1" ) ) {
            rotate( 3 );
        } else if( match( dat.north(), "haz_sar_b1" ) && match( dat.east(), "haz_sar_b1" ) ) {
            rotate( 0 );
        } else if( match( dat.south(), "haz_sar_b1" ) && match( dat.east(), "haz_sar_b1" ) ) {
            rotate( 1 );
        } else if( match( dat.west(), "haz_sar_b1" ) && match( dat.south(), "haz_sar_b1" ) ) {
            rotate( 2 );
        }
    } else if( match( terrain_type, "haz_sar_b1" ) ) {
        dat.fill_groundcover();
        if( ( match( dat.south(), "haz_sar_entrance_b1" ) && match( dat.east(), "haz_sar_b1" ) ) ||
            ( match( dat.north(), "haz_sar_b1" ) && match( dat.east(), "haz_sar_entrance_b1" ) ) ||
            ( match( dat.west(), "haz_sar_b1" ) && match( dat.north(), "haz_sar_entrance_b1" ) ) ||
            ( match( dat.south(), "haz_sar_b1" ) && match( dat.west(), "haz_sar_entrance_b1" ) ) ) {
            mapf::formatted_set_simple( this, 0, 0,
                                        "########################\n"
                                        "####################.##.\n"
                                        "####|----------|###.....\n"
                                        "####|__________|M.......\n"
                                        "####|__________$........\n"
                                        "####|__________$........\n"
                                        "####|__________$........\n"
                                        "####|__________$........\n"
                                        "####|__________$........\n"
                                        "####|__________|........\n"
                                        "####|----------|........\n"
                                        "###############.........\n"
                                        "##############..........\n"
                                        "#############...........\n"
                                        "############...........#\n"
                                        "|---------|#.........###\n"
                                        "|_________|M.........###\n"
                                        "|_________$..........|--\n"
                                        "|_________$..........|r,\n"
                                        "|_________$..........|r,\n"
                                        "|_________$..........|r,\n"
                                        "|_________$..........|,,\n"
                                        "|_________|..........|,,\n"
                                        "|---------|#.........|-$\n", b_ter_key, b_fur_key );
            for( int i = 0; i < SEEX * 2; i++ ) {
                for( int j = 0; j < SEEY * 2; j++ ) {
                    if( this->furn( point( i, j ) ) == f_rack ) {
                        place_items( "mechanics", 60,  point( i, j ), point( i, j ), false, 0 );
                    }
                    if( this->ter( point( i, j ) ) == t_rock_floor ) {
                        if( one_in( 250 ) ) {
                            add_item( point( i, j ), item::make_corpse() );
                            place_items( "science",  70, point( i, j ), point( i, j ), true, 0 );
                        } else {
                            place_spawns( GROUP_PLAIN, 1, point( i, j ), point( i, j ), 1, true );
                        }
                    }
                    if( this->ter( point( i, j ) ) != t_metal_floor ) {
                        adjust_radiation( point( i, j ), rng( 10, 70 ) );
                    }
                    if( this->ter( point( i, j ) ) == t_sewage ) {
                        if( one_in( 2 ) ) {
                            ter_set( point( i, j ), t_dirtfloor );
                        }
                        if( one_in( 4 ) ) {
                            ter_set( point( i, j ), t_dirtmound );
                        }
                        if( one_in( 2 ) ) {
                            make_rubble( tripoint( i,  j, abs_sub.z ), f_wreckage, true );
                        }
                        place_items( "trash", 50,  point( i, j ), point( i, j ), false, 0 );
                        place_items( "sewer", 50,  point( i, j ), point( i, j ), false, 0 );
                        if( one_in( 40 ) ) {
                            spawn_item( point( i, j ), "nanomaterial", 1, 5 );
                        }
                        place_spawns( GROUP_VANILLA, 5, point( i, j ), point( i, j ), 1, true );
                    }
                }
            }
            if( match( dat.west(), "haz_sar_entrance_b1" ) ) {
                rotate( 1 );
            } else if( match( dat.north(), "haz_sar_entrance_b1" ) ) {
                rotate( 2 );
            } else if( match( dat.east(), "haz_sar_entrance_b1" ) ) {
                rotate( 3 );
            }
        } else if( ( match( dat.west(), "haz_sar_entrance_b1" ) && match( dat.north(), "haz_sar_b1" ) ) ||
                   ( match( dat.north(), "haz_sar_entrance_b1" ) && match( dat.east(), "haz_sar_b1" ) ) ||
                   ( match( dat.west(), "haz_sar_b1" ) && match( dat.south(), "haz_sar_entrance_b1" ) ) ||
                   ( match( dat.south(), "haz_sar_b1" ) && match( dat.east(), "haz_sar_entrance_b1" ) ) ) {
            mapf::formatted_set_simple( this, 0, 0,
                                        "....M..|,,,,|........###\n"
                                        ".......|-HH=|.........##\n"
                                        ".....................###\n"
                                        "......................##\n"
                                        ".......................#\n"
                                        "......................##\n"
                                        ".......................#\n"
                                        "......................##\n"
                                        "......................##\n"
                                        ".......................#\n"
                                        ".....................###\n"
                                        "....................####\n"
                                        "..................######\n"
                                        "###....M.........#######\n"
                                        "#####|--$$$$$--|########\n"
                                        "|----|_________|----|###\n"
                                        "|___________________|###\n"
                                        "|___________________|###\n"
                                        "|___________________|###\n"
                                        "|___________________|###\n"
                                        "|___________________|###\n"
                                        "|___________________|###\n"
                                        "|___________________|###\n"
                                        "|-------------------|###\n", b_ter_key, b_fur_key );
            for( int i = 0; i < SEEX * 2; i++ ) {
                for( int j = 0; j < SEEY * 2; j++ ) {
                    if( this->ter( point( i, j ) ) == t_rock_floor ) {
                        if( one_in( 250 ) ) {
                            add_item( point( i, j ), item::make_corpse() );
                            place_items( "science",  70, point( i, j ), point( i, j ), true, 0 );
                        }
                        place_spawns( GROUP_PLAIN, 80, point( i, j ), point( i, j ), 1, true );
                    }
                    if( this->ter( point( i, j ) ) != t_metal_floor ) {
                        adjust_radiation( point( i, j ), rng( 10, 70 ) );
                    }
                    if( this->ter( point( i, j ) ) == t_sewage ) {
                        if( one_in( 2 ) ) {
                            ter_set( point( i, j ), t_dirtfloor );
                        }
                        if( one_in( 4 ) ) {
                            ter_set( point( i, j ), t_dirtmound );
                        }
                        if( one_in( 2 ) ) {
                            make_rubble( tripoint( i,  j, abs_sub.z ), f_wreckage, true );
                        }
                        place_items( "trash", 50,  point( i, j ), point( i, j ), false, 0 );
                        place_items( "sewer", 50,  point( i, j ), point( i, j ), false, 0 );
                        if( one_in( 20 ) ) {
                            spawn_item( point( i, j ), "nanomaterial", 1, 5 );
                        }
                        place_spawns( GROUP_VANILLA, 5, point( i, j ), point( i, j ), 1, true );
                    }
                }
            }
            if( match( dat.north(), "haz_sar_entrance_b1" ) ) {
                rotate( 1 );
            }
            if( match( dat.east(), "haz_sar_entrance_b1" ) ) {
                rotate( 2 );
            }
            if( match( dat.south(), "haz_sar_entrance_b1" ) ) {
                rotate( 3 );
            }
        } else {
            mapf::formatted_set_simple( this, 0, 0,
                                        "########################\n"
                                        ".#######################\n"
                                        "...#..#|----------|#####\n"
                                        ".......|__________|#####\n"
                                        ".......$__________|#####\n"
                                        ".......$__________|#####\n"
                                        ".......$__________|#####\n"
                                        ".......$__________|#####\n"
                                        ".......$__________|#####\n"
                                        "......M|__________|#####\n"
                                        "......#|----------|#####\n"
                                        ".....###################\n"
                                        "....####|---|----|######\n"
                                        "###.##|-|,,,|,S,T|######\n"
                                        "#|-=-||&|,,,+,,,,|######\n"
                                        "#|,,l|EE+,,,|----|-|####\n"
                                        "#|,,l|EE+,,,|ddd,,l|####\n"
                                        "-|-$-|--|,,,V,h,,,l|####\n"
                                        ",,,,,|,,=,,,V,,,,,,|####\n"
                                        ",,,,,|rr|,,,V,,,,c,|####\n"
                                        ",,,,,|--|,,,|,,,hc,|####\n"
                                        ",,,,,+,,,,,,+,,c6c,|####\n"
                                        ",,,,M|,,,,,,|r,,,,,|####\n"
                                        "$$$$-|-|=HH-|-HHHH-|####\n", b_ter_key, b_fur_key );
            spawn_item( point( 3, 16 ), "sarcophagus_access_code" );
            for( int i = 0; i < SEEX * 2; i++ ) {
                for( int j = 0; j < SEEY * 2; j++ ) {
                    if( this->furn( point( i, j ) ) == f_locker ) {
                        place_items( "cleaning", 60,  point( i, j ), point( i, j ), false, 0 );
                    }
                    if( this->furn( point( i, j ) ) == f_desk ) {
                        place_items( "cubical_office", 60,  point( i, j ), point( i, j ), false, 0 );
                    }
                    if( this->furn( point( i, j ) ) == f_rack ) {
                        place_items( "sewage_plant", 60,  point( i, j ), point( i, j ), false, 0 );
                    }
                    if( this->ter( point( i, j ) ) == t_rock_floor ) {
                        if( one_in( 250 ) ) {
                            add_item( point( i, j ), item::make_corpse() );
                            place_items( "science",  70, point( i, j ), point( i, j ), true, 0 );
                        }
                        place_spawns( GROUP_PLAIN, 80, point( i, j ), point( i, j ), 1, true );
                    }
                    if( this->ter( point( i, j ) ) != t_metal_floor ) {
                        adjust_radiation( point( i, j ), rng( 10, 70 ) );
                    }
                    if( this->ter( point( i, j ) ) == t_sewage ) {
                        if( one_in( 2 ) ) {
                            ter_set( point( i, j ), t_dirtfloor );
                        }
                        if( one_in( 4 ) ) {
                            ter_set( point( i, j ), t_dirtmound );
                        }
                        if( one_in( 2 ) ) {
                            make_rubble( tripoint( i,  j, abs_sub.z ), f_wreckage, true );
                        }
                        place_items( "trash", 50,  point( i, j ), point( i, j ), false, 0 );
                        place_items( "sewer", 50,  point( i, j ), point( i, j ), false, 0 );
                        if( one_in( 40 ) ) {
                            spawn_item( point( i, j ), "nanomaterial", 1, 5 );
                        }
                        place_spawns( GROUP_VANILLA, 5, point( i, j ), point( i, j ), 1, true );
                    }
                }
            }
            tmpcomp = add_computer( tripoint( 16,  21, abs_sub.z ),
                                    _( "SRCF Security Terminal" ), 0 );
            tmpcomp->add_option( _( "Security Reminder [1055]" ), COMPACT_SR1_MESS, 0 );
            tmpcomp->add_option( _( "Security Reminder [1056]" ), COMPACT_SR2_MESS, 0 );
            tmpcomp->add_option( _( "Security Reminder [1057]" ), COMPACT_SR3_MESS, 0 );
            //tmpcomp->add_option(_("Security Reminder [1058]"), COMPACT_SR4_MESS, 0); limited to 9 computer options
            tmpcomp->add_option( _( "EPA: Report All Potential Containment Breaches [3873643]" ),
                                 COMPACT_SRCF_1_MESS, 2 );
            tmpcomp->add_option( _( "SRCF: Internal Memo, EPA [2918024]" ),
                                 COMPACT_SRCF_2_MESS, 2 );
            tmpcomp->add_option( _( "CDC: Internal Memo, Standby [2918115]" ),
                                 COMPACT_SRCF_3_MESS, 2 );
            tmpcomp->add_option( _( "USARMY: SEAL SRCF [987167]" ), COMPACT_SRCF_SEAL_ORDER, 4 );
            tmpcomp->add_option( _( "COMMAND: REACTIVATE ELEVATOR" ), COMPACT_SRCF_ELEVATOR, 0 );
            tmpcomp->add_failure( COMPFAIL_ALARM );
            if( match( dat.west(), "haz_sar_b1" ) && match( dat.north(), "haz_sar_b1" ) ) {
                rotate( 1 );
            }
            if( match( dat.east(), "haz_sar_b1" ) && match( dat.north(), "haz_sar_b1" ) ) {
                rotate( 2 );
            }
            if( match( dat.east(), "haz_sar_b1" ) && match( dat.south(), "haz_sar_b1" ) ) {
                rotate( 3 );
            }
        }
    }
}

void map::draw_megastore( const oter_id &terrain_type, mapgendata &dat, const time_point &/*when*/,
                          const float /*density*/ )
{
    if( terrain_type == "megastore_entrance" ) {
        fill_background( this, t_floor );
        // Construct facing north; below, we'll rotate to face road
        line( this, t_wall_glass, 0, 0, EAST_EDGE, 0 );
        ter_set( point( SEEX, 0 ), t_door_glass_c );
        ter_set( point( SEEX + 1, 0 ), t_door_glass_c );
        //Vending
        std::vector<int> vset;
        vset.reserve( 21 );
        int vnum = rng( 2, 6 );
        for( int a = 0; a < 21; a++ ) {
            vset.push_back( a );
        }
        std::shuffle( vset.begin(), vset.end(), rng_get_engine() );
        for( int a = 0; a < vnum; a++ ) {
            if( vset[a] < 12 ) {
                if( one_in( 2 ) ) {
                    place_vending( point( vset[a], 1 ), "vending_food" );
                } else {
                    place_vending( point( vset[a], 1 ), "vending_drink" );
                }
            } else {
                if( one_in( 2 ) ) {
                    place_vending( point( vset[a] + 2, 1 ), "vending_food" );
                } else {
                    place_vending( point( vset[a] + 2, 1 ), "vending_drink" );
                }
            }
        }
        vset.clear();
        // Long checkout lanes
        for( int x = 2; x <= 18; x += 4 ) {
            line_furn( this, f_counter, x, 4, x, 14 );
            line_furn( this, f_rack, x + 3, 4, x + 3, 14 );
            place_items( "snacks",    80, point( x + 3, 4 ), point( x + 3, 14 ), false, 0 );
            place_items( "magazines", 70, point( x + 3, 4 ), point( x + 3, 14 ), false, 0 );
        }
        if( const auto p = random_point( *this, [this]( const tripoint & n ) {
        return ter( n ) == t_floor;
        } ) ) {
            place_spawns( GROUP_PLAIN, 1, point( p->x, p->y ), point( p->x, p->y ), 1, true );
        }
        // Finally, figure out where the road is; construct our entrance facing that.
        std::vector<direction> faces_road;
        if( is_ot_match( "road", dat.east(), ot_match_type::type ) ||
            is_ot_match( "bridge", dat.east(), ot_match_type::type ) ) {
            rotate( 1 );
        }
        if( is_ot_match( "road", dat.south(), ot_match_type::type ) ||
            is_ot_match( "bridge", dat.south(), ot_match_type::type ) ) {
            rotate( 2 );
        }
        if( is_ot_match( "road", dat.west(), ot_match_type::type ) ||
            is_ot_match( "bridge", dat.west(), ot_match_type::type ) ) {
            rotate( 3 );
        }
    } else if( terrain_type == "megastore" ) {
        square( this, t_floor, 0, 0, EAST_EDGE, SOUTH_EDGE );
        // Randomly pick contents
        switch( rng( 1, 5 ) ) {
            case 1: { // Groceries
                bool fridge = false;
                for( int x = rng( 2, 3 ); x < EAST_EDGE; x += 3 ) {
                    for( int y = 2; y <= SEEY; y += SEEY - 2 ) {
                        if( one_in( 3 ) ) {
                            fridge = !fridge;
                        }
                        if( fridge ) {
                            line_furn( this, f_glass_fridge, x, y, x, y + SEEY - 4 );
                            if( one_in( 3 ) ) {
                                place_items( "fridgesnacks", 80, point( x, y ), point( x, y + SEEY - 4 ), false, 0 );
                            } else {
                                place_items( "fridge",       70, point( x, y ), point( x, y + SEEY - 4 ), false, 0 );
                            }
                        } else {
                            line_furn( this, f_rack, x, y, x, y + SEEY - 4 );
                            if( one_in( 3 ) ) {
                                place_items( "cannedfood", 78, point( x, y ), point( x, y + SEEY - 4 ), false, 0 );
                            } else if( one_in( 2 ) ) {
                                place_items( "pasta",      82, point( x, y ), point( x, y + SEEY - 4 ), false, 0 );
                            } else if( one_in( 2 ) ) {
                                place_items( "produce",    65, point( x, y ), point( x, y + SEEY - 4 ), false, 0 );
                            } else {
                                place_items( "snacks",     72, point( x, y ), point( x, y + SEEY - 4 ), false, 0 );
                            }
                        }
                    }
                }
            }
            break;
            case 2: // Hardware
                for( int x = 2; x <= 22; x += 4 ) {
                    line_furn( this, f_rack, x, 4, x, SEEY * 2 - 5 );
                    if( one_in( 3 ) ) {
                        place_items( "tools_carpentry", 70, point( x, 4 ), point( x, SEEY * 2 - 5 ), false, 0 );
                    } else if( one_in( 2 ) ) {
                        place_items( "tools_construction", 70, point( x, 4 ), point( x, SEEY * 2 - 5 ), false, 0 );
                    } else if( one_in( 3 ) ) {
                        place_items( "hardware", 70, point( x, 4 ), point( x, SEEY * 2 - 5 ), false, 0 );
                    } else {
                        place_items( "mischw",   70, point( x, 4 ), point( x, SEEY * 2 - 5 ), false, 0 );
                    }
                }
                break;
            case 3: // Clothing
                for( int x = 2; x < SEEX * 2; x += 6 ) {
                    for( int y = 3; y <= 9; y += 6 ) {
                        square_furn( this, f_rack, x, y, x + 1, y + 1 );
                        if( one_in( 2 ) ) {
                            place_items( "shirts",  75, point( x, y ), point( x + 1, y + 1 ), false, 0 );
                        } else if( one_in( 2 ) ) {
                            place_items( "pants",   72, point( x, y ), point( x + 1, y + 1 ), false, 0 );
                        } else if( one_in( 2 ) ) {
                            place_items( "jackets", 65, point( x, y ), point( x + 1, y + 1 ), false, 0 );
                        } else {
                            place_items( "winter",  62, point( x, y ), point( x + 1, y + 1 ), false, 0 );
                        }
                    }
                }
                for( int y = 13; y <= SEEY * 2 - 2; y += 3 ) {
                    line_furn( this, f_rack, 2, y, SEEX * 2 - 3, y );
                    if( one_in( 3 ) ) {
                        place_items( "shirts",     75, point( 2, y ), point( SEEX * 2 - 3, y ), false, 0 );
                    } else if( one_in( 2 ) ) {
                        place_items( "shoes",      75, point( 2, y ), point( SEEX * 2 - 3, y ), false, 0 );
                    } else if( one_in( 2 ) ) {
                        place_items( "bags",       75, point( 2, y ), point( SEEX * 2 - 3, y ), false, 0 );
                    } else {
                        place_items( "allclothes", 75, point( 2, y ), point( SEEX * 2 - 3, y ), false, 0 );
                    }
                }
                break;
            case 4: // Cleaning and soft drugs and novels and junk
                for( int x = rng( 2, 3 ); x < EAST_EDGE; x += 3 ) {
                    for( int y = 2; y <= SEEY; y += SEEY - 2 ) {
                        line_furn( this, f_rack, x, y, x, y + SEEY - 4 );
                        if( one_in( 3 ) ) {
                            place_items( "cleaning",  78, point( x, y ), point( x, y + SEEY - 4 ), false, 0 );
                        } else if( one_in( 2 ) ) {
                            place_items( "softdrugs", 72, point( x, y ), point( x, y + SEEY - 4 ), false, 0 );
                        } else {
                            place_items( "novels",    84, point( x, y ), point( x, y + SEEY - 4 ), false, 0 );
                        }
                    }
                }
                break;
            case 5: // Sporting goods
                for( int x = rng( 2, 3 ); x < EAST_EDGE; x += 3 ) {
                    for( int y = 2; y <= SEEY; y += SEEY - 2 ) {
                        line_furn( this, f_rack, x, y, x, y + SEEY - 4 );
                        if( one_in( 2 ) ) {
                            place_items( "sports",  72, point( x, y ), point( x, y + SEEY - 4 ), false, 0 );
                        } else if( one_in( 10 ) ) {
                            place_items( "guns_rifle_common",  20, point( x, y ), point( x, y + SEEY - 4 ), false, 0 );
                        } else {
                            place_items( "camping", 68, point( x, y ), point( x, y + SEEY - 4 ), false, 0 );
                        }
                    }
                }
                break;
        }

        // Add some spawns
        for( int i = 0; i < 15; i++ ) {
            int x = rng( 0, EAST_EDGE ), y = rng( 0, SOUTH_EDGE );
            if( ter( point( x, y ) ) == t_floor ) {
                place_spawns( GROUP_PLAIN, 1, point( x, y ), point( x, y ), 1, true );
            }
        }
        // Rotate randomly...
        rotate( rng( 0, 3 ) );
        // ... then place walls as needed.
        if( dat.north() != "megastore_entrance" && dat.north() != "megastore" ) {
            line( this, t_wall, 0, 0, EAST_EDGE, 0 );
        }
        if( dat.east() != "megastore_entrance" && dat.east() != "megastore" ) {
            line( this, t_wall, EAST_EDGE, 0, EAST_EDGE, SOUTH_EDGE );
        }
        if( dat.south() != "megastore_entrance" && dat.south() != "megastore" ) {
            line( this, t_wall, 0, SOUTH_EDGE, EAST_EDGE, SOUTH_EDGE );
        }
        if( dat.west() != "megastore_entrance" && dat.west() != "megastore" ) {
            line( this, t_wall, 0, 0, 0, SOUTH_EDGE );
        }
    }
}

void map::draw_fema( const oter_id &terrain_type, mapgendata &dat, const time_point &/*when*/,
                     const float /*density*/ )
{
    if( terrain_type == "fema_entrance" ) {
        fill_background( this, t_dirt );
        // Left wall
        line( this, t_chainfence, 0, 23, 23, 23 );
        line( this, t_chaingate_l, 10, 23, 14, 23 );
        line( this, t_chainfence,  0,  0,  0, 23 );
        line( this, t_chainfence,  23,  0,  23, 23 );
        line( this, t_fence_barbed, 1, 4, 9, 12 );
        line( this, t_fence_barbed, 1, 5, 8, 12 );
        line( this, t_fence_barbed, 22, 4, 15, 12 );
        line( this, t_fence_barbed, 22, 5, 16, 12 );
        square( this, t_wall_wood, 2, 13, 9, 21 );
        square( this, t_floor, 3, 14, 8, 20 );
        line( this, t_reinforced_glass, 5, 13, 6, 13 );
        line( this, t_reinforced_glass, 5, 21, 6, 21 );
        line( this, t_reinforced_glass, 9, 15, 9, 18 );
        line( this, t_door_c, 9, 16, 9, 17 );
        line_furn( this, f_locker, 3, 16, 3, 18 );
        line_furn( this, f_chair, 5, 16, 5, 18 );
        line_furn( this, f_desk, 6, 16, 6, 18 );
        line_furn( this, f_chair, 7, 16, 7, 18 );
        place_items( "office", 80, point( 3, 16 ), point( 3, 18 ), false, 0 );
        place_items( "office", 80, point( 6, 16 ), point( 6, 18 ), false, 0 );
        place_spawns( GROUP_MIL_WEAK, 1, point( 3, 15 ), point( 4, 17 ), 0.2 );

        // Rotate to face the road
        if( is_ot_match( "road", dat.east(), ot_match_type::type ) ||
            is_ot_match( "bridge", dat.east(), ot_match_type::type ) ) {
            rotate( 1 );
        }
        if( is_ot_match( "road", dat.south(), ot_match_type::type ) ||
            is_ot_match( "bridge", dat.south(), ot_match_type::type ) ) {
            rotate( 2 );
        }
        if( is_ot_match( "road", dat.west(), ot_match_type::type ) ||
            is_ot_match( "bridge", dat.west(), ot_match_type::type ) ) {
            rotate( 3 );
        }
    } else if( terrain_type == "fema" ) {
        fill_background( this, t_dirt );
        // check all sides for non fema/fema entrance, place fence on those sides
        if( dat.north() != "fema" && dat.north() != "fema_entrance" ) {
            line( this, t_chainfence, 0, 0, 23, 0 );
        }
        if( dat.south() != "fema" && dat.south() != "fema_entrance" ) {
            line( this, t_chainfence, 0, 23, 23, 23 );
        }
        if( dat.west() != "fema" && dat.west() != "fema_entrance" ) {
            line( this, t_chainfence, 0, 0, 0, 23 );
        }
        if( dat.east() != "fema" && dat.east() != "fema_entrance" ) {
            line( this, t_chainfence, 23, 0, 23, 23 );
        }
        if( dat.west() == "fema" && dat.east() == "fema" && dat.south() != "fema" ) {
            //lab bottom side
            square( this, t_dirt, 1, 1, 22, 22 );
            square( this, t_floor, 4, 4, 19, 19 );
            line( this, t_concrete_wall, 4, 4, 19, 4 );
            line( this, t_concrete_wall, 4, 19, 19, 19 );
            line( this, t_concrete_wall, 4, 5, 4, 18 );
            line( this, t_concrete_wall, 19, 5, 19, 18 );
            line( this, t_door_metal_c, 11, 4, 12, 4 );
            line_furn( this, f_glass_fridge, 6, 5, 9, 5 );
            line_furn( this, f_glass_fridge, 14, 5, 17, 5 );
            square( this, t_grate, 6, 8, 8, 9 );
            line_furn( this, f_table, 7, 8, 7, 9 );
            square( this, t_grate, 6, 12, 8, 13 );
            line_furn( this, f_table, 7, 12, 7, 13 );
            square( this, t_grate, 6, 16, 8, 17 );
            line_furn( this, f_table, 7, 16, 7, 17 );
            line_furn( this, f_counter, 10, 8, 10, 17 );
            line_furn( this, f_chair, 14, 8, 14, 10 );
            line_furn( this, f_chair, 17, 8, 17, 10 );
            square( this, t_console_broken, 15, 8, 16, 10 );
            line_furn( this, f_desk, 15, 11, 16, 11 );
            line_furn( this, f_chair, 15, 12, 16, 12 );
            line( this, t_reinforced_glass, 13, 14, 18, 14 );
            line( this, t_reinforced_glass, 13, 14, 13, 18 );
            ter_set( point( 15, 14 ), t_door_metal_locked );
            place_items( "dissection", 90, point( 10, 8 ), point( 10, 17 ), false, 0 );
            place_items( "hospital_lab", 70, point( 5, 5 ), point( 18, 18 ), false, 0 );
            place_items( "harddrugs", 50, point( 6, 5 ), point( 9, 5 ), false, 0 );
            place_items( "harddrugs", 50, point( 14, 5 ), point( 17, 5 ), false, 0 );
            place_items( "hospital_samples", 50, point( 6, 5 ), point( 9, 5 ), false, 0 );
            place_items( "hospital_samples", 50, point( 14, 5 ), point( 17, 5 ), false, 0 );
            place_spawns( GROUP_LAB_FEMA, 1, point( 11, 12 ), point( 16, 17 ), 0.1 );
        } else if( dat.west() == "fema_entrance" ) {
            square( this, t_dirt, 1, 1, 22, 22 ); //Supply tent
            line_furn( this, f_canvas_wall, 4, 4, 19, 4 );
            line_furn( this, f_canvas_wall, 4, 4, 4, 19 );
            line_furn( this, f_canvas_wall, 19, 19, 19, 4 );
            line_furn( this, f_canvas_wall, 19, 19, 4, 19 );
            square_furn( this, f_fema_groundsheet, 5, 5, 8, 18 );
            square_furn( this, f_fema_groundsheet, 10, 5, 13, 5 );
            square_furn( this, f_fema_groundsheet, 10, 18, 13, 18 );
            square_furn( this, f_fema_groundsheet, 15, 5, 18, 7 );
            square_furn( this, f_fema_groundsheet, 15, 16, 18, 18 );
            square_furn( this, f_fema_groundsheet, 16, 10, 17, 14 );
            square_furn( this, f_fema_groundsheet, 9, 7, 14, 16 );
            line_furn( this, f_canvas_door, 11, 4, 12, 4 );
            line_furn( this, f_canvas_door, 11, 19, 12, 19 );
            square_furn( this, f_crate_c, 5, 6, 7, 7 );
            square_furn( this, f_crate_c, 5, 11, 7, 12 );
            square_furn( this, f_crate_c, 5, 16, 7, 17 );
            line( this, t_chainfence, 9, 6, 14, 6 );
            line( this, t_chainfence, 9, 17, 14, 17 );
            ter_set( point( 9, 5 ), t_chaingate_c );
            ter_set( point( 14, 18 ), t_chaingate_c );
            ter_set( point( 14, 5 ), t_chainfence );
            ter_set( point( 9, 18 ), t_chainfence );
            furn_set( point( 12, 17 ), f_counter );
            furn_set( point( 11, 6 ), f_counter );
            line_furn( this, f_chair, 10, 10, 13, 10 );
            square_furn( this, f_desk, 10, 11, 13, 12 );
            line_furn( this, f_chair, 10, 13, 13, 13 );
            line( this, t_chainfence, 15, 8, 18, 8 );
            line( this, t_chainfence, 15, 15, 18, 15 );
            line( this, t_chainfence, 15, 9, 15, 14 );
            line( this, t_chaingate_c, 15, 11, 15, 12 );
            line_furn( this, f_locker, 18, 9, 18, 14 );
            place_items( "allclothes", 90, point( 5, 6 ), point( 7, 7 ), false, 0 );
            place_items( "softdrugs", 90, point( 5, 11 ), point( 7, 12 ), false, 0 );
            place_items( "hardware", 90, point( 5, 16 ), point( 7, 17 ), false, 0 );
            if( one_in( 3 ) ) {
                place_items( "guns_rifle_milspec", 90, point( 18, 9 ), point( 18, 14 ), false, 0, 100, 100 );
            }
            place_items( "office", 80, point( 10, 11 ), point( 13, 12 ), false, 0 );
            place_spawns( GROUP_MIL_WEAK, 1, point( 3, 15 ), point( 4, 17 ), 0.2 );
        } else {
            switch( rng( 1, 5 ) ) {
                case 1:
                case 2:
                case 3:
                    square( this, t_dirt, 1, 1, 22, 22 );
                    square_furn( this, f_canvas_wall, 4, 4, 19, 19 ); //Lodging
                    square_furn( this, f_fema_groundsheet, 5, 5, 18, 18 );
                    line_furn( this, f_canvas_door, 11, 4, 12, 4 );
                    line_furn( this, f_canvas_door, 11, 19, 12, 19 );
                    line_furn( this, f_makeshift_bed, 6, 6, 6, 17 );
                    line_furn( this, f_makeshift_bed, 8, 6, 8, 17 );
                    line_furn( this, f_makeshift_bed, 10, 6, 10, 17 );
                    line_furn( this, f_makeshift_bed, 13, 6, 13, 17 );
                    line_furn( this, f_makeshift_bed, 15, 6, 15, 17 );
                    line_furn( this, f_makeshift_bed, 17, 6, 17, 17 );
                    line_furn( this, f_fema_groundsheet, 6, 8, 17, 8 );
                    line_furn( this, f_fema_groundsheet, 6, 8, 17, 8 );
                    square_furn( this, f_fema_groundsheet, 6, 11, 17, 12 );
                    line_furn( this, f_fema_groundsheet, 6, 15, 17, 15 );
                    line_furn( this, f_crate_o, 6, 7, 17, 7 );
                    line_furn( this, f_crate_o, 6, 10, 17, 10 );
                    line_furn( this, f_crate_o, 6, 14, 17, 14 );
                    line_furn( this, f_crate_o, 6, 17, 17, 17 );
                    line_furn( this, f_fema_groundsheet, 7, 5, 7, 18 );
                    line_furn( this, f_fema_groundsheet, 9, 5, 9, 18 );
                    square_furn( this, f_fema_groundsheet, 11, 5, 12, 18 );
                    line_furn( this, f_fema_groundsheet, 14, 5, 14, 18 );
                    line_furn( this, f_fema_groundsheet, 16, 5, 16, 18 );
                    place_items( "livingroom", 80, point( 5, 5 ), point( 18, 18 ), false, 0 );
                    place_spawns( GROUP_PLAIN, 1, point( 11, 12 ), point( 13, 14 ), 0.1 );
                    break;
                case 4:
                    square( this, t_dirt, 1, 1, 22, 22 );
                    square_furn( this, f_canvas_wall, 4, 4, 19, 19 ); //Mess hall/tent
                    square_furn( this, f_fema_groundsheet, 5, 5, 18, 18 );
                    line_furn( this, f_canvas_door, 11, 4, 12, 4 );
                    line_furn( this, f_canvas_door, 11, 19, 12, 19 );
                    line_furn( this, f_crate_c, 5, 5, 5, 6 );
                    square_furn( this, f_counter, 6, 6, 10, 8 );
                    square( this, t_rock_floor, 6, 5, 9, 7 );
                    furn_set( point( 7, 6 ), f_woodstove );
                    line_furn( this, f_bench, 13, 6, 17, 6 );
                    line_furn( this, f_table, 13, 7, 17, 7 );
                    line_furn( this, f_bench, 13, 8, 17, 8 );

                    line_furn( this, f_bench, 13, 11, 17, 11 );
                    line_furn( this, f_table, 13, 12, 17, 12 );
                    line_furn( this, f_bench, 13, 13, 17, 13 );

                    line_furn( this, f_bench, 13, 15, 17, 15 );
                    line_furn( this, f_table, 13, 16, 17, 16 );
                    line_furn( this, f_bench, 13, 17, 17, 17 );

                    line_furn( this, f_bench, 6, 11, 10, 11 );
                    line_furn( this, f_table, 6, 12, 10, 12 );
                    line_furn( this, f_bench, 6, 13, 10, 13 );

                    line_furn( this, f_bench, 6, 15, 10, 15 );
                    line_furn( this, f_table, 6, 16, 10, 16 );
                    line_furn( this, f_bench, 6, 17, 10, 17 );

                    place_items( "mil_food_nodrugs", 80, point( 5, 5 ), point( 5, 6 ), false, 0 );
                    place_items( "snacks", 80, point( 5, 5 ), point( 18, 18 ), false, 0 );
                    place_items( "kitchen", 70, point( 6, 5 ), point( 10, 8 ), false, 0 );
                    place_items( "dining", 80, point( 13, 7 ), point( 17, 7 ), false, 0 );
                    place_items( "dining", 80, point( 13, 12 ), point( 17, 12 ), false, 0 );
                    place_items( "dining", 80, point( 13, 16 ), point( 17, 16 ), false, 0 );
                    place_items( "dining", 80, point( 6, 12 ), point( 10, 12 ), false, 0 );
                    place_items( "dining", 80, point( 6, 16 ), point( 10, 16 ), false, 0 );
                    place_spawns( GROUP_PLAIN, 1, point( 11, 12 ), point( 13, 14 ), 0.1 );
                    break;
                case 5:
                    square( this, t_dirt, 1, 1, 22, 22 );
                    square( this, t_fence_barbed, 4, 4, 19, 19 );
                    square( this, t_dirt, 5, 5, 18, 18 );
                    square( this, t_pit_corpsed, 6, 6, 17, 17 );
                    place_spawns( GROUP_PLAIN, 1, point( 11, 12 ), point( 13, 14 ), 0.5 );
                    break;
            }
        }
    }
}

void map::draw_spider_pit( const oter_id &terrain_type, mapgendata &/*dat*/,
                           const time_point &/*when*/, const float /*density*/ )
{
    if( terrain_type == "spider_pit_under" ) {
        for( int i = 0; i < SEEX * 2; i++ ) {
            for( int j = 0; j < SEEY * 2; j++ ) {
                if( ( i >= 3 && i <= SEEX * 2 - 4 && j >= 3 && j <= SEEY * 2 - 4 ) ||
                    one_in( 4 ) ) {
                    ter_set( point( i, j ), t_rock_floor );
                    if( !one_in( 3 ) ) {
                        add_field( {i, j, abs_sub.z}, fd_web, rng( 1, 3 ) );
                    }
                } else {
                    ter_set( point( i, j ), t_rock );
                }
            }
        }
        ter_set( point( rng( 3, SEEX * 2 - 4 ), rng( 3, SEEY * 2 - 4 ) ), t_slope_up );
        place_items( "spider", 85, point_zero, point( EAST_EDGE, SOUTH_EDGE ), false, 0 );
    }
}

void map::draw_anthill( const oter_id &terrain_type, mapgendata &dat, const time_point &/*when*/,
                        const float /*density*/ )
{
    if( terrain_type == "anthill" || terrain_type == "acid_anthill" ) {
        for( int i = 0; i < SEEX * 2; i++ ) {
            for( int j = 0; j < SEEY * 2; j++ ) {
                if( i < 8 || j < 8 || i > SEEX * 2 - 9 || j > SEEY * 2 - 9 ) {
                    ter_set( point( i, j ), dat.groundcover() );
                } else if( ( i == 11 || i == 12 ) && ( j == 11 || j == 12 ) ) {
                    ter_set( point( i, j ), t_slope_down );
                } else {
                    ter_set( point( i, j ), t_dirtmound );
                }
            }
        }
    }
}

void map::draw_slimepit( const oter_id &terrain_type, mapgendata &dat, const time_point &/*when*/,
                         const float /*density*/ )
{
    if( is_ot_match( "slimepit", terrain_type, ot_match_type::prefix ) ) {
        for( int i = 0; i < SEEX * 2; i++ ) {
            for( int j = 0; j < SEEY * 2; j++ ) {
                if( !one_in( 10 ) && ( j < dat.n_fac * SEEX ||
                                       i < dat.w_fac * SEEX ||
                                       j > SEEY * 2 - dat.s_fac * SEEY ||
                                       i > SEEX * 2 - dat.e_fac * SEEX ) ) {
                    ter_set( point( i, j ), ( !one_in( 10 ) ? t_slime : t_rock_floor ) );
                } else if( rng( 0, SEEX ) > abs( i - SEEX ) && rng( 0, SEEY ) > abs( j - SEEY ) ) {
                    ter_set( point( i, j ), t_slime );
                } else if( dat.zlevel == 0 ) {
                    ter_set( point( i, j ), t_dirt );
                } else {
                    ter_set( point( i, j ), t_rock_floor );
                }
            }
        }
        if( terrain_type == "slimepit_down" ) {
            ter_set( point( rng( 3, SEEX * 2 - 4 ), rng( 3, SEEY * 2 - 4 ) ), t_slope_down );
        }
        if( dat.above() == "slimepit_down" ) {
            switch( rng( 1, 4 ) ) {
                case 1:
                    ter_set( point( rng( 0, 2 ), rng( 0, 2 ) ), t_slope_up );
                    break;
                case 2:
                    ter_set( point( rng( 0, 2 ), SEEY * 2 - rng( 1, 3 ) ), t_slope_up );
                    break;
                case 3:
                    ter_set( point( SEEX * 2 - rng( 1, 3 ), rng( 0, 2 ) ), t_slope_up );
                    break;
                case 4:
                    ter_set( point( SEEX * 2 - rng( 1, 3 ), SEEY * 2 - rng( 1, 3 ) ), t_slope_up );
            }
        }
        place_spawns( GROUP_BLOB, 1, point( SEEX, SEEY ), point( SEEX, SEEY ), 0.15 );
        place_items( "sewer", 40, point_zero, point( EAST_EDGE, SOUTH_EDGE ), true, 0 );
    }
}

void map::draw_triffid( const oter_id &terrain_type, mapgendata &/*dat*/,
                        const time_point &/*when*/, const float /*density*/ )
{
    if( terrain_type == "triffid_roots" ) {
        fill_background( this, t_root_wall );
        int node = 0;
        int step = 0;
        bool node_built[16];
        bool done = false;
        for( auto &elem : node_built ) {
            elem = false;
        }
        do {
            node_built[node] = true;
            step++;
            int nodex = 1 + 6 * ( node % 4 ), nodey = 1 + 6 * static_cast<int>( node / 4 );
            // Clear a 4x4 dirt square
            square( this, t_dirt, nodex, nodey, nodex + 3, nodey + 3 );
            // Spawn a monster in there
            if( step > 2 ) { // First couple of chambers are safe
                int monrng = rng( 1, 25 );
                int spawnx = nodex + rng( 0, 3 ), spawny = nodey + rng( 0, 3 );
                if( monrng <= 24 ) {
                    place_spawns( GROUP_TRIFFID_OUTER, 1, point( nodex, nodey ),
                                  point( nodex + 3, nodey + 3 ), 1, true );
                } else {
                    for( int webx = nodex; webx <= nodex + 3; webx++ ) {
                        for( int weby = nodey; weby <= nodey + 3; weby++ ) {
                            add_field( {webx, weby, abs_sub.z}, fd_web, rng( 1, 3 ) );
                        }
                    }
                    place_spawns( GROUP_SPIDER, 1, point( spawnx, spawny ), point( spawnx, spawny ), 1, true );
                }
            }
            // TODO: Non-monster hazards?
            // Next, pick a cell to move to
            std::vector<direction> move;
            if( node % 4 > 0 && !node_built[node - 1] ) {
                move.push_back( WEST );
            }
            if( node % 4 < 3 && !node_built[node + 1] ) {
                move.push_back( EAST );
            }
            if( static_cast<int>( node / 4 ) > 0 && !node_built[node - 4] ) {
                move.push_back( NORTH );
            }
            if( static_cast<int>( node / 4 ) < 3 && !node_built[node + 4] ) {
                move.push_back( SOUTH );
            }

            if( move.empty() ) { // Nowhere to go!
                square( this, t_slope_down, nodex + 1, nodey + 1, nodex + 2, nodey + 2 );
                done = true;
            } else {
                switch( random_entry( move ) ) {
                    case NORTH:
                        square( this, t_dirt, nodex + 1, nodey - 2, nodex + 2, nodey - 1 );
                        node -= 4;
                        break;
                    case EAST:
                        square( this, t_dirt, nodex + 4, nodey + 1, nodex + 5, nodey + 2 );
                        node++;
                        break;
                    case SOUTH:
                        square( this, t_dirt, nodex + 1, nodey + 4, nodex + 2, nodey + 5 );
                        node += 4;
                        break;
                    case WEST:
                        square( this, t_dirt, nodex - 2, nodey + 1, nodex - 1, nodey + 2 );
                        node--;
                        break;
                    default:
                        break;
                }
            }
        } while( !done );
        square( this, t_slope_up, 2, 2, 3, 3 );
        rotate( rng( 0, 3 ) );
    } else if( terrain_type == "triffid_finale" ) {
        fill_background( this, t_root_wall );
        square( this, t_dirt, 1, 1, 4, 4 );
        square( this, t_dirt, 19, 19, 22, 22 );
        // Drunken walk until we reach the heart (lower right, [19, 19])
        // Chance increases by 1 each turn, and gives the % chance of forcing a move
        // to the right or down.
        int chance = 0;
        int x = 4;
        int y = 4;
        do {
            ter_set( point( x, y ), t_dirt );

            if( chance >= 10 && one_in( 10 ) ) { // Add a spawn
                place_spawns( GROUP_TRIFFID, 1, point( x, y ), point( x, y ), 1, true );
            }

            if( rng( 0, 99 ) < chance ) { // Force movement down or to the right
                if( x >= 19 ) {
                    y++;
                } else if( y >= 19 ) {
                    x++;
                } else {
                    if( one_in( 2 ) ) {
                        x++;
                    } else {
                        y++;
                    }
                }
            } else {
                chance++; // Increase chance of forced movement down/right
                // Weigh movement towards directions with lots of existing walls
                int chance_west = 0;
                int chance_east = 0;
                int chance_north = 0;
                int chance_south = 0;
                for( int dist = 1; dist <= 5; dist++ ) {
                    if( ter( point( x - dist, y ) ) == t_root_wall ) {
                        chance_west++;
                    }
                    if( ter( point( x + dist, y ) ) == t_root_wall ) {
                        chance_east++;
                    }
                    if( ter( point( x, y - dist ) ) == t_root_wall ) {
                        chance_north++;
                    }
                    if( ter( point( x, y + dist ) ) == t_root_wall ) {
                        chance_south++;
                    }
                }
                int roll = rng( 0, chance_west + chance_east + chance_north + chance_south );
                if( roll < chance_west && x > 0 ) {
                    x--;
                } else if( roll < chance_west + chance_east && x < EAST_EDGE ) {
                    x++;
                } else if( roll < chance_west + chance_east + chance_north && y > 0 ) {
                    y--;
                } else if( y < SOUTH_EDGE ) {
                    y++;
                }
            } // Done with drunken walk
        } while( x < 19 || y < 19 );
        square( this, t_slope_up, 1, 1, 2, 2 );
        place_spawns( GROUP_TRIFFID_HEART, 1, point( 21, 21 ), point( 21, 21 ), 1, true );

    }
}

void map::draw_connections( const oter_id &terrain_type, mapgendata &dat,
                            const time_point &/*when*/, const float /*density*/ )
{
    if( is_ot_match( "subway", terrain_type,
                     ot_match_type::type ) ) { // FUUUUU it's IF ELIF ELIF ELIF's mini-me =[
        if( is_ot_match( "sewer", dat.north(), ot_match_type::type ) &&
            !connects_to( terrain_type, 0 ) ) {
            if( connects_to( dat.north(), 2 ) ) {
                for( int i = SEEX - 2; i < SEEX + 2; i++ ) {
                    for( int j = 0; j < SEEY; j++ ) {
                        ter_set( point( i, j ), t_sewage );
                    }
                }
            } else {
                for( int j = 0; j < 3; j++ ) {
                    ter_set( point( SEEX, j ), t_rock_floor );
                    ter_set( point( SEEX - 1, j ), t_rock_floor );
                }
                ter_set( point( SEEX, 3 ), t_door_metal_c );
                ter_set( point( SEEX - 1, 3 ), t_door_metal_c );
            }
        }
        if( is_ot_match( "sewer", dat.east(), ot_match_type::type ) &&
            !connects_to( terrain_type, 1 ) ) {
            if( connects_to( dat.east(), 3 ) ) {
                for( int i = SEEX; i < SEEX * 2; i++ ) {
                    for( int j = SEEY - 2; j < SEEY + 2; j++ ) {
                        ter_set( point( i, j ), t_sewage );
                    }
                }
            } else {
                for( int i = SEEX * 2 - 3; i < SEEX * 2; i++ ) {
                    ter_set( point( i, SEEY ), t_rock_floor );
                    ter_set( point( i, SEEY - 1 ), t_rock_floor );
                }
                ter_set( point( SEEX * 2 - 4, SEEY ), t_door_metal_c );
                ter_set( point( SEEX * 2 - 4, SEEY - 1 ), t_door_metal_c );
            }
        }
        if( is_ot_match( "sewer", dat.south(), ot_match_type::type ) &&
            !connects_to( terrain_type, 2 ) ) {
            if( connects_to( dat.south(), 0 ) ) {
                for( int i = SEEX - 2; i < SEEX + 2; i++ ) {
                    for( int j = SEEY; j < SEEY * 2; j++ ) {
                        ter_set( point( i, j ), t_sewage );
                    }
                }
            } else {
                for( int j = SEEY * 2 - 3; j < SEEY * 2; j++ ) {
                    ter_set( point( SEEX, j ), t_rock_floor );
                    ter_set( point( SEEX - 1, j ), t_rock_floor );
                }
                ter_set( point( SEEX, SEEY * 2 - 4 ), t_door_metal_c );
                ter_set( point( SEEX - 1, SEEY * 2 - 4 ), t_door_metal_c );
            }
        }
        if( is_ot_match( "sewer", dat.west(), ot_match_type::type ) &&
            !connects_to( terrain_type, 3 ) ) {
            if( connects_to( dat.west(), 1 ) ) {
                for( int i = 0; i < SEEX; i++ ) {
                    for( int j = SEEY - 2; j < SEEY + 2; j++ ) {
                        ter_set( point( i, j ), t_sewage );
                    }
                }
            } else {
                for( int i = 0; i < 3; i++ ) {
                    ter_set( point( i, SEEY ), t_rock_floor );
                    ter_set( point( i, SEEY - 1 ), t_rock_floor );
                }
                ter_set( point( 3, SEEY ), t_door_metal_c );
                ter_set( point( 3, SEEY - 1 ), t_door_metal_c );
            }
        }
    } else if( is_ot_match( "sewer", terrain_type, ot_match_type::type ) ) {
        if( dat.above() == "road_nesw_manhole" ) {
            ter_set( point( rng( SEEX - 2, SEEX + 1 ), rng( SEEY - 2, SEEY + 1 ) ), t_ladder_up );
        }
        if( is_ot_match( "subway", dat.north(), ot_match_type::type ) &&
            !connects_to( terrain_type, 0 ) ) {
            for( int j = 0; j < SEEY - 3; j++ ) {
                ter_set( point( SEEX, j ), t_rock_floor );
                ter_set( point( SEEX - 1, j ), t_rock_floor );
            }
            ter_set( point( SEEX, SEEY - 3 ), t_door_metal_c );
            ter_set( point( SEEX - 1, SEEY - 3 ), t_door_metal_c );
        }
        if( is_ot_match( "subway", dat.east(), ot_match_type::type ) &&
            !connects_to( terrain_type, 1 ) ) {
            for( int i = SEEX + 3; i < SEEX * 2; i++ ) {
                ter_set( point( i, SEEY ), t_rock_floor );
                ter_set( point( i, SEEY - 1 ), t_rock_floor );
            }
            ter_set( point( SEEX + 2, SEEY ), t_door_metal_c );
            ter_set( point( SEEX + 2, SEEY - 1 ), t_door_metal_c );
        }
        if( is_ot_match( "subway", dat.south(), ot_match_type::type ) &&
            !connects_to( terrain_type, 2 ) ) {
            for( int j = SEEY + 3; j < SEEY * 2; j++ ) {
                ter_set( point( SEEX, j ), t_rock_floor );
                ter_set( point( SEEX - 1, j ), t_rock_floor );
            }
            ter_set( point( SEEX, SEEY + 2 ), t_door_metal_c );
            ter_set( point( SEEX - 1, SEEY + 2 ), t_door_metal_c );
        }
        if( is_ot_match( "subway", dat.west(), ot_match_type::type ) &&
            !connects_to( terrain_type, 3 ) ) {
            for( int i = 0; i < SEEX - 3; i++ ) {
                ter_set( point( i, SEEY ), t_rock_floor );
                ter_set( point( i, SEEY - 1 ), t_rock_floor );
            }
            ter_set( point( SEEX - 3, SEEY ), t_door_metal_c );
            ter_set( point( SEEX - 3, SEEY - 1 ), t_door_metal_c );
        }
    } else if( is_ot_match( "ants", terrain_type, ot_match_type::type ) ) {
        if( dat.above() == "anthill" ) {
            if( const auto p = random_point( *this, [this]( const tripoint & n ) {
            return ter( n ) == t_rock_floor;
            } ) ) {
                ter_set( *p, t_slope_up );
            }
        }
    }

    // finally, any terrain with SIDEWALKS should contribute sidewalks to neighboring diagonal roads
    if( terrain_type->has_flag( has_sidewalk ) ) {
        for( int dir = 4; dir < 8; dir++ ) { // NE SE SW NW
            bool n_roads_nesw[4] = {};
            int n_num_dirs = terrain_type_to_nesw_array( oter_id( dat.t_nesw[dir] ), n_roads_nesw );
            // only handle diagonal neighbors
            if( n_num_dirs == 2 &&
                n_roads_nesw[( ( dir - 4 ) + 3 ) % 4] &&
                n_roads_nesw[( ( dir - 4 ) + 2 ) % 4] ) {
                // make drawing simpler by rotating the map back and forth
                rotate( 4 - ( dir - 4 ) );
                // draw a small triangle of sidewalk in the northeast corner
                for( int y = 0; y < 4; y++ ) {
                    for( int x = SEEX * 2 - 4; x < SEEX * 2; x++ ) {
                        if( x - y > SEEX * 2 - 4 ) {
                            // TODO: more discriminating conditions
                            if( ter( point( x, y ) ) == t_grass || ter( point( x, y ) ) == t_dirt ||
                                ter( point( x, y ) ) == t_shrub ) {
                                ter_set( point( x, y ), t_sidewalk );
                            }
                        }
                    }
                }
                rotate( ( dir - 4 ) );
            }
        }
    }
}

void map::place_spawns( const mongroup_id &group, const int chance,
<<<<<<< HEAD
                        const int x1, const int y1, const int x2, const int y2, const float density,
                        const bool individual, const bool friendly, const std::string &name, const int mission_id )
=======
                        const point &p1, const point &p2, const float density,
                        const bool individual, const bool friendly )
>>>>>>> d99872d4
{
    if( !group.is_valid() ) {
        const tripoint omt = sm_to_omt_copy( get_abs_sub() );
        const oter_id &oid = overmap_buffer.ter( omt );
        debugmsg( "place_spawns: invalid mongroup '%s', om_terrain = '%s' (%s)", group.c_str(),
                  oid.id().c_str(), oid->get_mapgen_id().c_str() );
        return;
    }

    // Set chance to be 1 or less to guarantee spawn, else set higher than 1
    if( !one_in( chance ) ) {
        return;
    }

    float spawn_density = 1.0f;
    if( MonsterGroupManager::is_animal( group ) ) {
        spawn_density = get_option< float >( "SPAWN_ANIMAL_DENSITY" );
    } else {
        spawn_density = get_option< float >( "SPAWN_DENSITY" );
    }

    float multiplier = density * spawn_density;
    // Only spawn 1 creature if individual flag set, else scale by density
    float thenum = individual ? 1 : ( multiplier * rng_float( 10.0f, 50.0f ) );
    int num = roll_remainder( thenum );

    // GetResultFromGroup decrements num
    while( num > 0 ) {
        int tries = 10;
        int x = 0;
        int y = 0;

        // Pick a spot for the spawn
        do {
            x = rng( p1.x, p2.x );
            y = rng( p1.y, p2.y );
            tries--;
        } while( impassable( point( x, y ) ) && tries > 0 );

        // Pick a monster type
        MonsterGroupResult spawn_details = MonsterGroupManager::GetResultFromGroup( group, &num );

<<<<<<< HEAD
        add_spawn( spawn_details.name, spawn_details.pack_size, x, y, friendly, -1, mission_id, name );
=======
        add_spawn( spawn_details.name, spawn_details.pack_size, point( x, y ), friendly );
>>>>>>> d99872d4
    }
}

void map::place_gas_pump( const point &p, int charges )
{
    std::string fuel_type;
    if( one_in( 4 ) ) {
        fuel_type = "diesel";
    } else {
        fuel_type = "gasoline";
    }
    place_gas_pump( p, charges, fuel_type );
}

void map::place_gas_pump( const point &p, int charges, const std::string &fuel_type )
{
    item fuel( fuel_type, 0 );
    fuel.charges = charges;
    add_item( p, fuel );
    ter_set( p, ter_id( fuel.fuel_pump_terrain() ) );
}

void map::place_toilet( const point &p, int charges )
{
    item water( "water", 0 );
    water.charges = charges;
    add_item( p, water );
    furn_set( p, f_toilet );
}

void map::place_vending( const point &p, const std::string &type, bool reinforced )
{
    if( reinforced ) {
        furn_set( p, f_vending_reinforced );
        place_items( type, 100, p, p, false, 0 );
    } else {
        const bool broken = one_in( 5 );
        if( broken ) {
            furn_set( p, f_vending_o );
        } else {
            furn_set( p, f_vending_c );
            place_items( type, 100, p, p, false, 0 );
        }
    }
}

int map::place_npc( const point &p, const string_id<npc_template> &type, bool force )
{
    if( !force && !get_option<bool>( "STATIC_NPC" ) ) {
        return -1; //Do not generate an npc.
    }
    std::shared_ptr<npc> temp = std::make_shared<npc>();
    temp->normalize();
    temp->load_npc_template( type );
    temp->spawn_at_precise( { abs_sub.xy() }, { p, abs_sub.z } );
    temp->toggle_trait( trait_id( "NPC_STATIC_NPC" ) );
    overmap_buffer.insert_npc( temp );
    return temp->getID();
}

void map::apply_faction_ownership( const point &p1, const point &p2,
                                   const faction_id id )
{
    faction *fac = g->faction_manager_ptr->get( id );
    for( const tripoint &p : points_in_rectangle( tripoint( p1, abs_sub.z ), tripoint( p2,
            abs_sub.z ) ) ) {
        auto items = i_at( p.xy() );
        for( item &elem : items ) {
            elem.set_owner( fac );
        }
        vehicle *source_veh = veh_pointer_or_null( veh_at( p ) );
        if( source_veh ) {
            if( !source_veh->has_owner() ) {
                source_veh->set_owner( fac );
            }
        }
    }
}

std::vector<item *> map::place_items( const items_location &loc, const int chance,
                                      const tripoint &f,
                                      const tripoint &t, const bool ongrass, const time_point &turn,
                                      const int magazine, const int ammo )
{
    // TODO: implement for 3D
    return place_items( loc, chance, f.xy(), t.xy(), ongrass, turn, magazine, ammo );
}

// A chance of 100 indicates that items should always spawn,
// the item group should be responsible for determining the amount of items.
std::vector<item *> map::place_items( const items_location &loc, int chance, const point &p1,
                                      const point &p2, bool ongrass, const time_point &turn,
                                      int magazine, int ammo )
{
    std::vector<item *> res;

    if( chance > 100 || chance <= 0 ) {
        debugmsg( "map::place_items() called with an invalid chance (%d)", chance );
        return res;
    }
    if( !item_group::group_is_defined( loc ) ) {
        const tripoint omt = sm_to_omt_copy( get_abs_sub() );
        const oter_id &oid = overmap_buffer.ter( omt );
        debugmsg( "place_items: invalid item group '%s', om_terrain = '%s' (%s)",
                  loc.c_str(), oid.id().c_str(), oid->get_mapgen_id().c_str() );
        return res;
    }

    const float spawn_rate = get_option<float>( "ITEM_SPAWNRATE" );
    int spawn_count = roll_remainder( chance * spawn_rate / 100.0f );
    for( int i = 0; i < spawn_count; i++ ) {
        // Might contain one item or several that belong together like guns & their ammo
        int tries = 0;
        auto is_valid_terrain = [this, ongrass]( int x, int y ) {
            auto &terrain = ter( point( x, y ) ).obj();
            return terrain.movecost == 0           &&
                   !terrain.has_flag( "PLACE_ITEM" ) &&
                   !ongrass                                   &&
                   !terrain.has_flag( "FLAT" );
        };

        int px = 0;
        int py = 0;
        do {
            px = rng( p1.x, p2.x );
            py = rng( p1.y, p2.y );
            tries++;
        } while( is_valid_terrain( px, py ) && tries < 20 );
        if( tries < 20 ) {
            auto put = put_items_from_loc( loc, tripoint( px, py, abs_sub.z ), turn );
            res.insert( res.end(), put.begin(), put.end() );
        }
    }
    for( auto e : res ) {
        if( e->is_tool() || e->is_gun() || e->is_magazine() ) {
            if( rng( 0, 99 ) < magazine && !e->magazine_integral() && !e->magazine_current() ) {
                e->contents.emplace_back( e->magazine_default(), e->birthday() );
            }
            if( rng( 0, 99 ) < ammo && e->ammo_remaining() == 0 ) {
                e->ammo_set( e->ammo_default(), e->ammo_capacity() );
            }
        }
    }
    return res;
}

std::vector<item *> map::put_items_from_loc( const items_location &loc, const tripoint &p,
        const time_point &turn )
{
    const auto items = item_group::items_from( loc, turn );
    return spawn_items( p, items );
}

void map::add_spawn( const mtype_id &type, int count, const point &p, bool friendly,
                     int faction_id, int mission_id, const std::string &name )
{
    if( p.x < 0 || p.x >= SEEX * my_MAPSIZE || p.y < 0 || p.y >= SEEY * my_MAPSIZE ) {
        debugmsg( "Bad add_spawn(%s, %d, %d, %d)", type.c_str(), count, p.x, p.y );
        return;
    }
    point offset;
    submap *place_on_submap = get_submap_at( p, offset );

    if( !place_on_submap ) {
        debugmsg( "centadodecamonant doesn't exist in grid; within add_spawn(%s, %d, %d, %d)",
                  type.c_str(), count, p.x, p.y );
        return;
    }
    if( MonsterGroupManager::monster_is_blacklisted( type ) ) {
        return;
    }
    spawn_point tmp( type, count, offset, faction_id, mission_id, friendly, name );
    place_on_submap->spawns.push_back( tmp );
}

vehicle *map::add_vehicle( const vproto_id &type, const point &p, const int dir,
                           const int veh_fuel, const int veh_status, const bool merge_wrecks )
{
    return add_vehicle( type, tripoint( p, abs_sub.z ),
                        dir, veh_fuel, veh_status, merge_wrecks );
}

vehicle *map::add_vehicle( const vgroup_id &type, const point &p, const int dir,
                           const int veh_fuel, const int veh_status, const bool merge_wrecks )
{
    return add_vehicle( type.obj().pick(), tripoint( p, abs_sub.z ),
                        dir, veh_fuel, veh_status, merge_wrecks );
}

vehicle *map::add_vehicle( const vgroup_id &type, const tripoint &p, const int dir,
                           const int veh_fuel, const int veh_status, const bool merge_wrecks )
{
    return add_vehicle( type.obj().pick(), p,
                        dir, veh_fuel, veh_status, merge_wrecks );
}

vehicle *map::add_vehicle( const vproto_id &type, const tripoint &p, const int dir,
                           const int veh_fuel, const int veh_status, const bool merge_wrecks )
{
    if( !type.is_valid() ) {
        debugmsg( "Nonexistent vehicle type: \"%s\"", type.c_str() );
        return nullptr;
    }
    if( !inbounds( p ) ) {
        dbg( D_WARNING ) << string_format( "Out of bounds add_vehicle t=%s d=%d p=%d,%d,%d", type.c_str(),
                                           dir, p.x, p.y, p.z );
        return nullptr;
    }

    // debugmsg("n=%d x=%d y=%d MAPSIZE=%d ^2=%d", nonant, x, y, MAPSIZE, MAPSIZE*MAPSIZE);
    auto veh = std::make_unique<vehicle>( type, veh_fuel, veh_status );
    tripoint p_ms = p;
    veh->sm_pos = ms_to_sm_remain( p_ms );
    veh->pos = p_ms.xy();
    veh->place_spawn_items();
    veh->face.init( dir );
    veh->turn_dir = dir;
    // for backwards compatibility, we always spawn with a pivot point of (0,0) so
    // that the mount at (0,0) is located at the spawn position.
    veh->precalc_mounts( 0, dir, point() );
    //debugmsg("adding veh: %d, sm: %d,%d,%d, pos: %d, %d", veh, veh->smx, veh->smy, veh->smz, veh->posx, veh->posy);
    std::unique_ptr<vehicle> placed_vehicle_up =
        add_vehicle_to_map( std::move( veh ), merge_wrecks );
    vehicle *placed_vehicle = placed_vehicle_up.get();

    if( placed_vehicle != nullptr ) {
        submap *place_on_submap = get_submap_at_grid( placed_vehicle->sm_pos );
        place_on_submap->vehicles.push_back( std::move( placed_vehicle_up ) );
        place_on_submap->is_uniform = false;

        auto &ch = get_cache( placed_vehicle->sm_pos.z );
        ch.vehicle_list.insert( placed_vehicle );
        add_vehicle_to_cache( placed_vehicle );

        //debugmsg ("grid[%d]->vehicles.size=%d veh.parts.size=%d", nonant, grid[nonant]->vehicles.size(),veh.parts.size());
    }
    return placed_vehicle;
}

/**
 * Takes a vehicle already created with new and attempts to place it on the map,
 * checking for collisions. If the vehicle can't be placed, returns NULL,
 * otherwise returns a pointer to the placed vehicle, which may not necessarily
 * be the one passed in (if wreckage is created by fusing cars).
 * @param veh The vehicle to place on the map.
 * @param merge_wrecks Whether crashed vehicles become part of each other
 * @return The vehicle that was finally placed.
 */
std::unique_ptr<vehicle> map::add_vehicle_to_map(
    std::unique_ptr<vehicle> veh, const bool merge_wrecks )
{
    //We only want to check once per square, so loop over all structural parts
    std::vector<int> frame_indices = veh->all_parts_at_location( "structure" );

    //Check for boat type vehicles that should be placeable in deep water
    const bool can_float = size( veh->get_avail_parts( "FLOATS" ) ) > 2;

    //When hitting a wall, only smash the vehicle once (but walls many times)
    bool needs_smashing = false;

    for( std::vector<int>::const_iterator part = frame_indices.begin();
         part != frame_indices.end(); part++ ) {
        const auto p = veh->global_part_pos3( *part );

        //Don't spawn anything in water
        if( has_flag_ter( TFLAG_DEEP_WATER, p ) && !can_float ) {
            return nullptr;
        }

        // Don't spawn shopping carts on top of another vehicle or other obstacle.
        if( veh->type == vproto_id( "shopping_cart" ) ) {
            if( veh_at( p ) || impassable( p ) ) {
                return nullptr;
            }
        }

        //For other vehicles, simulate collisions with (non-shopping cart) stuff
        vehicle *const other_veh = veh_pointer_or_null( veh_at( p ) );
        if( other_veh != nullptr && other_veh->type != vproto_id( "shopping_cart" ) ) {
            if( !merge_wrecks ) {
                return nullptr;
            }

            // Hard wreck-merging limit: 200 tiles
            // Merging is slow for big vehicles which lags the mapgen
            if( frame_indices.size() + other_veh->all_parts_at_location( "structure" ).size() > 200 ) {
                return nullptr;
            }

            /* There's a vehicle here, so let's fuse them together into wreckage and
             * smash them up. It'll look like a nasty collision has occurred.
             * Trying to do a local->global->local conversion would be a major
             * headache, so instead, let's make another vehicle whose (0, 0) point
             * is the (0, 0) of the existing vehicle, convert the coordinates of both
             * vehicles into global coordinates, find the distance between them and
             * p and then install them that way.
             * Create a vehicle with type "null" so it starts out empty. */
            auto wreckage = std::make_unique<vehicle>();
            wreckage->pos = other_veh->pos;
            wreckage->sm_pos = other_veh->sm_pos;

            //Where are we on the global scale?
            const tripoint global_pos = wreckage->global_pos3();

            for( auto &part : veh->parts ) {
                const tripoint part_pos = veh->global_part_pos3( part ) - global_pos;
                // TODO: change mount points to be tripoint
                wreckage->install_part( part_pos.xy(), part );
            }

            for( auto &part : other_veh->parts ) {
                const tripoint part_pos = other_veh->global_part_pos3( part ) - global_pos;
                wreckage->install_part( part_pos.xy(), part );

            }

            wreckage->name = _( "Wreckage" );

            // Now get rid of the old vehicles
            std::unique_ptr<vehicle> old_veh = detach_vehicle( other_veh );
            // Failure has happened here when caches are corrupted due to bugs.
            // Add an assertion to avoid null-pointer dereference later.
            assert( old_veh );

            // Try again with the wreckage
            std::unique_ptr<vehicle> new_veh = add_vehicle_to_map( std::move( wreckage ), true );
            if( new_veh != nullptr ) {
                new_veh->smash();
                return new_veh;
            }

            // If adding the wreck failed, we want to restore the vehicle we tried to merge with
            add_vehicle_to_map( std::move( old_veh ), false );
            return nullptr;

        } else if( impassable( p ) ) {
            if( !merge_wrecks ) {
                return nullptr;
            }

            // There's a wall or other obstacle here; destroy it
            destroy( p, true );

            // Some weird terrain, don't place the vehicle
            if( impassable( p ) ) {
                return nullptr;
            }

            needs_smashing = true;
        }
    }

    if( needs_smashing ) {
        veh->smash();
    }

    return veh;
}

computer *map::add_computer( const tripoint &p, const std::string &name, int security )
{
    ter_set( p, t_console ); // TODO: Turn this off?
    point l;
    submap *const place_on_submap = get_submap_at( p, l );
    place_on_submap->set_computer( l, computer( name, security ) );
    return place_on_submap->get_computer( l );
}

/**
 * Rotates this map, and all of its contents, by the specified multiple of 90
 * degrees.
 * @param turns How many 90-degree turns to rotate the map.
 */
void map::rotate( int turns )
{

    //Handle anything outside the 1-3 range gracefully; rotate(0) is a no-op.
    turns = turns % 4;
    if( turns == 0 ) {
        return;
    }

    real_coords rc;
    const tripoint &abs_sub = get_abs_sub();
    rc.fromabs( abs_sub.x * SEEX, abs_sub.y * SEEY );

    // TODO: This radius can be smaller - how small?
    const int radius = HALF_MAPSIZE + 3;
    // uses submap coordinates
    const std::vector<std::shared_ptr<npc>> npcs = overmap_buffer.get_npcs_near( abs_sub, radius );
    for( const std::shared_ptr<npc> &i : npcs ) {
        npc &np = *i;
        const tripoint sq = np.global_square_location();
        real_coords np_rc;
        np_rc.fromabs( sq.x, sq.y );
        // Note: We are rotating the entire overmap square (2x2 of submaps)
        if( np_rc.om_pos != rc.om_pos || sq.z != abs_sub.z ) {
            continue;
        }

        // OK, this is ugly: we remove the NPC from the whole map
        // Then we place it back from scratch
        // It could be rewritten to utilize the fact that rotation shouldn't cross overmaps
        auto npc_ptr = overmap_buffer.remove_npc( np.getID() );

        int old_x = np_rc.sub_pos.x;
        int old_y = np_rc.sub_pos.y;
        if( np_rc.om_sub.x % 2 != 0 ) {
            old_x += SEEX;
        }
        if( np_rc.om_sub.y % 2 != 0 ) {
            old_y += SEEY;
        }

        const auto new_pos = point{ old_x, old_y } .rotate( turns, { SEEX * 2, SEEY * 2 } );

        np.spawn_at_precise( { abs_sub.xy() }, { new_pos, abs_sub.z } );
        overmap_buffer.insert_npc( npc_ptr );
    }

    // Move the submaps around.
    if( turns == 2 ) {
        std::swap( *get_submap_at_grid( point_zero ), *get_submap_at_grid( point_south_east ) );
        std::swap( *get_submap_at_grid( point_east ), *get_submap_at_grid( point_south ) );
    } else {
        point p;
        submap tmp;

        std::swap( *get_submap_at_grid( point_south_east - p ), tmp );

        for( int k = 0; k < 4; ++k ) {
            p = p.rotate( turns, { 2, 2 } );
            std::swap( *get_submap_at_grid( point_south_east - p ), tmp );
        }
    }

    // Then rotate them and recalculate vehicle positions.
    for( int j = 0; j < 2; ++j ) {
        for( int i = 0; i < 2; ++i ) {
            point p( i, j );
            auto sm = get_submap_at_grid( p );

            sm->rotate( turns );

            for( auto &veh : sm->vehicles ) {
                veh->sm_pos = abs_sub + p;
            }
        }
    }

    // rotate zones
    zone_manager &mgr = zone_manager::get_manager();
    mgr.rotate_zones( *this, turns );
}

// Hideous function, I admit...
bool connects_to( const oter_id &there, int dir )
{
    switch( dir ) {
        case 2:
            if( there == "sewer_ns"   || there == "sewer_es" || there == "sewer_sw" ||
                there == "sewer_nes"  || there == "sewer_nsw" || there == "sewer_esw" ||
                there == "sewer_nesw" || there == "ants_ns" || there == "ants_es" ||
                there == "ants_sw"    || there == "ants_nes" ||  there == "ants_nsw" ||
                there == "ants_esw"   || there == "ants_nesw" ) {
                return true;
            }
            return false;
        case 3:
            if( there == "sewer_ew"   || there == "sewer_sw" || there == "sewer_wn" ||
                there == "sewer_new"  || there == "sewer_nsw" || there == "sewer_esw" ||
                there == "sewer_nesw" || there == "ants_ew" || there == "ants_sw" ||
                there == "ants_wn"    || there == "ants_new" || there == "ants_nsw" ||
                there == "ants_esw"   || there == "ants_nesw" ) {
                return true;
            }
            return false;
        case 0:
            if( there == "sewer_ns"   || there == "sewer_ne" ||  there == "sewer_wn" ||
                there == "sewer_nes"  || there == "sewer_new" || there == "sewer_nsw" ||
                there == "sewer_nesw" || there == "ants_ns" || there == "ants_ne" ||
                there == "ants_wn"    || there == "ants_nes" || there == "ants_new" ||
                there == "ants_nsw"   || there == "ants_nesw" ) {
                return true;
            }
            return false;
        case 1:
            if( there == "sewer_ew"   || there == "sewer_ne" || there == "sewer_es" ||
                there == "sewer_nes"  || there == "sewer_new" || there == "sewer_esw" ||
                there == "sewer_nesw" || there == "ants_ew" || there == "ants_ne" ||
                there == "ants_es"    || there == "ants_nes" || there == "ants_new" ||
                there == "ants_esw"   || there == "ants_nesw" ) {
                return true;
            }
            return false;
        default:
            debugmsg( "Connects_to with dir of %d", dir );
            return false;
    }
}

void science_room( map *m, int x1, int y1, int x2, int y2, int z, int rotate )
{
    int height = y2 - y1;
    int width  = x2 - x1;
    if( rotate % 2 == 1 ) { // Swap width & height if we're a lateral room
        int tmp = height;
        height  = width;
        width   = tmp;
    }
    for( int i = x1; i <= x2; i++ ) {
        for( int j = y1; j <= y2; j++ ) {
            m->ter_set( point( i, j ), t_thconc_floor );
        }
    }
    int area = height * width;
    std::vector<room_type> valid_rooms;
    if( height < 5 && width < 5 ) {
        valid_rooms.push_back( room_closet );
    }
    if( height > 6 && width > 3 ) {
        valid_rooms.push_back( room_lobby );
    }
    if( height > 4 || width > 4 ) {
        valid_rooms.push_back( room_chemistry );
        valid_rooms.push_back( room_goo );
    }
    if( z != 0 && ( height > 7 || width > 7 ) && height > 2 && width > 2 ) {
        valid_rooms.push_back( room_teleport );
    }
    if( height > 7 && width > 7 ) {
        valid_rooms.push_back( room_bionics );
        valid_rooms.push_back( room_cloning );
    }
    if( area >= 9 ) {
        valid_rooms.push_back( room_vivisect );
    }
    if( height > 5 && width > 4 ) {
        valid_rooms.push_back( room_dorm );
    }
    if( width > 8 ) {
        for( int i = 8; i < width; i += rng( 1, 2 ) ) {
            valid_rooms.push_back( room_split );
        }
    }

    int trapx = rng( x1 + 1, x2 - 1 );
    int trapy = rng( y1 + 1, y2 - 1 );
    switch( random_entry( valid_rooms ) ) {
        case room_closet:
            m->place_items( "cleaning", 80, point( x1, y1 ), point( x2, y2 ), false, 0 );
            break;
        case room_lobby:
            if( rotate % 2 == 0 ) { // Vertical
                int desk = y1 + rng( static_cast<int>( height / 2 ) - static_cast<int>( height / 4 ),
                                     static_cast<int>( height / 2 ) + 1 );
                for( int x = x1 + static_cast<int>( width / 4 ); x < x2 - static_cast<int>( width / 4 ); x++ ) {
                    m->furn_set( point( x, desk ), f_counter );
                }
                computer *tmpcomp = m->add_computer( tripoint( x2 - static_cast<int>( width / 4 ), desk, z ),
                                                     _( "Log Console" ), 3 );
                tmpcomp->add_option( _( "View Research Logs" ), COMPACT_RESEARCH, 0 );
                tmpcomp->add_option( _( "Download Map Data" ), COMPACT_MAPS, 0 );
                tmpcomp->add_failure( COMPFAIL_SHUTDOWN );
                tmpcomp->add_failure( COMPFAIL_ALARM );
                tmpcomp->add_failure( COMPFAIL_DAMAGE );
                m->place_spawns( GROUP_TURRET_SMG, 1,
                                 point( static_cast<int>( ( x1 + x2 ) / 2 ), desk ),
                                 point( static_cast<int>( ( x1 + x2 ) / 2 ), desk ), 1, true );
            } else {
                int desk = x1 + rng( static_cast<int>( height / 2 ) - static_cast<int>( height / 4 ),
                                     static_cast<int>( height / 2 ) + 1 );
                for( int y = y1 + static_cast<int>( width / 4 ); y < y2 - static_cast<int>( width / 4 ); y++ ) {
                    m->furn_set( point( desk, y ), f_counter );
                }
                computer *tmpcomp = m->add_computer( tripoint( desk, y2 - static_cast<int>( width / 4 ), z ),
                                                     _( "Log Console" ), 3 );
                tmpcomp->add_option( _( "View Research Logs" ), COMPACT_RESEARCH, 0 );
                tmpcomp->add_option( _( "Download Map Data" ), COMPACT_MAPS, 0 );
                tmpcomp->add_failure( COMPFAIL_SHUTDOWN );
                tmpcomp->add_failure( COMPFAIL_ALARM );
                tmpcomp->add_failure( COMPFAIL_DAMAGE );
                m->place_spawns( GROUP_TURRET_SMG, 1,
                                 point( desk, static_cast<int>( ( y1 + y2 ) / 2 ) ),
                                 point( desk, static_cast<int>( ( y1 + y2 ) / 2 ) ), 1, true );
            }
            break;
        case room_chemistry:
            if( rotate % 2 == 0 ) { // Vertical
                for( int x = x1; x <= x2; x++ ) {
                    if( x % 3 == 0 ) {
                        for( int y = y1 + 1; y <= y2 - 1; y++ ) {
                            m->furn_set( point( x, y ), f_counter );
                        }
                        if( one_in( 3 ) ) {
                            m->place_items( "mut_lab", 35, point( x, y1 + 1 ), point( x, y2 - 1 ), false, 0 );
                        } else {
                            m->place_items( "chem_lab", 70, point( x, y1 + 1 ), point( x, y2 - 1 ), false, 0 );
                        }
                    }
                }
            } else {
                for( int y = y1; y <= y2; y++ ) {
                    if( y % 3 == 0 ) {
                        for( int x = x1 + 1; x <= x2 - 1; x++ ) {
                            m->furn_set( point( x, y ), f_counter );
                        }
                        if( one_in( 3 ) ) {
                            m->place_items( "mut_lab", 35, point( x1 + 1, y ), point( x2 - 1, y ), false, 0 );
                        } else {
                            m->place_items( "chem_lab", 70, point( x1 + 1, y ), point( x2 - 1, y ), false, 0 );
                        }
                    }
                }
            }
            break;
        case room_teleport:
            m->furn_set( point( ( x1 + x2 ) / 2, static_cast<int>( ( y1 + y2 ) / 2 ) ), f_counter );
            m->furn_set( point( static_cast<int>( ( x1 + x2 ) / 2 ) + 1, static_cast<int>( ( y1 + y2 ) / 2 ) ),
                         f_counter );
            m->furn_set( point( ( x1 + x2 ) / 2, static_cast<int>( ( y1 + y2 ) / 2 ) + 1 ),
                         f_counter );
            m->furn_set( point( static_cast<int>( ( x1 + x2 ) / 2 ) + 1,
                                static_cast<int>( ( y1 + y2 ) / 2 ) + 1 ),
                         f_counter );
            mtrap_set( m, trapx, trapy, tr_telepad );
            m->place_items( "teleport", 70, point( ( x1 + x2 ) / 2, static_cast<int>( ( y1 + y2 ) / 2 ) ),
                            point( static_cast<int>( ( x1 + x2 ) / 2 ) + 1, static_cast<int>( ( y1 + y2 ) / 2 ) + 1 ), false,
                            0 );
            break;
        case room_goo:
            do {
                mtrap_set( m, trapx, trapy, tr_goo );
                trapx = rng( x1 + 1, x2 - 1 );
                trapy = rng( y1 + 1, y2 - 1 );
            } while( !one_in( 5 ) );
            if( rotate == 0 ) {
                mremove_trap( m, x1, y2 );
                m->furn_set( point( x1, y2 ), f_fridge );
                m->place_items( "goo", 60, point( x1, y2 ), point( x1, y2 ), false, 0 );
            } else if( rotate == 1 ) {
                mremove_trap( m, x1, y1 );
                m->furn_set( point( x1, y1 ), f_fridge );
                m->place_items( "goo", 60, point( x1, y1 ), point( x1, y1 ), false, 0 );
            } else if( rotate == 2 ) {
                mremove_trap( m, x2, y1 );
                m->furn_set( point( x2, y1 ), f_fridge );
                m->place_items( "goo", 60, point( x2, y1 ), point( x2, y1 ), false, 0 );
            } else {
                mremove_trap( m, x2, y2 );
                m->furn_set( point( x2, y2 ), f_fridge );
                m->place_items( "goo", 60, point( x2, y2 ), point( x2, y2 ), false, 0 );
            }
            break;
        case room_cloning:
            for( int x = x1 + 1; x <= x2 - 1; x++ ) {
                for( int y = y1 + 1; y <= y2 - 1; y++ ) {
                    if( x % 3 == 0 && y % 3 == 0 ) {
                        m->ter_set( point( x, y ), t_vat );
                        m->place_items( "cloning_vat", 20, point( x, y ), point( x, y ), false, 0 );
                    }
                }
            }
            break;
        case room_vivisect:
            if( rotate == 0 ) {
                for( int x = x1; x <= x2; x++ ) {
                    m->furn_set( point( x, y2 - 1 ), f_counter );
                }
                m->place_items( "dissection", 80, point( x1, y2 - 1 ), point( x2, y2 - 1 ), false, 0 );
            } else if( rotate == 1 ) {
                for( int y = y1; y <= y2; y++ ) {
                    m->furn_set( point( x1 + 1, y ), f_counter );
                }
                m->place_items( "dissection", 80, point( x1 + 1, y1 ), point( x1 + 1, y2 ), false, 0 );
            } else if( rotate == 2 ) {
                for( int x = x1; x <= x2; x++ ) {
                    m->furn_set( point( x, y1 + 1 ), f_counter );
                }
                m->place_items( "dissection", 80, point( x1, y1 + 1 ), point( x2, y1 + 1 ), false, 0 );
            } else if( rotate == 3 ) {
                for( int y = y1; y <= y2; y++ ) {
                    m->furn_set( point( x2 - 1, y ), f_counter );
                }
                m->place_items( "dissection", 80, point( x2 - 1, y1 ), point( x2 - 1, y2 ), false, 0 );
            }
            mtrap_set( m, static_cast<int>( ( x1 + x2 ) / 2 ), static_cast<int>( ( y1 + y2 ) / 2 ),
                       tr_dissector );
            m->place_spawns( GROUP_LAB_CYBORG, 10,
                             point( static_cast<int>( ( ( x1 + x2 ) / 2 ) + 1 ),
                                    static_cast<int>( ( ( y1 + y2 ) / 2 ) + 1 ) ),
                             point( static_cast<int>( ( ( x1 + x2 ) / 2 ) + 1 ),
                                    static_cast<int>( ( ( y1 + y2 ) / 2 ) + 1 ) ), 1, true );
            break;

        case room_bionics:
            if( rotate % 2 == 0 ) {
                int biox = x1 + 2;
                int bioy = static_cast<int>( ( y1 + y2 ) / 2 );
                mapf::formatted_set_simple( m, biox - 1, bioy - 1,
                                            "\
---\n\
|c|\n\
-=-\n",
                                            mapf::ter_bind( "- | =", t_concrete_wall, t_concrete_wall, t_reinforced_glass ),
                                            mapf::furn_bind( "c", f_counter ) );
                m->place_items( "bionics_common", 70, point( biox, bioy ), point( biox, bioy ), false, 0 );

                m->ter_set( point( biox, bioy + 2 ), t_console );
                computer *tmpcomp = m->add_computer( tripoint( biox,  bioy + 2, z ), _( "Bionic access" ), 2 );
                tmpcomp->add_option( _( "Manifest" ), COMPACT_LIST_BIONICS, 0 );
                tmpcomp->add_option( _( "Open Chambers" ), COMPACT_RELEASE_BIONICS, 3 );
                tmpcomp->add_failure( COMPFAIL_MANHACKS );
                tmpcomp->add_failure( COMPFAIL_SECUBOTS );

                biox = x2 - 2;
                mapf::formatted_set_simple( m, biox - 1, bioy - 1,
                                            "\
-=-\n\
|c|\n\
---\n",
                                            mapf::ter_bind( "- | =", t_concrete_wall, t_concrete_wall, t_reinforced_glass ),
                                            mapf::furn_bind( "c", f_counter ) );
                m->place_items( "bionics_common", 70, point( biox, bioy ), point( biox, bioy ), false, 0 );

                m->ter_set( point( biox, bioy - 2 ), t_console );
                computer *tmpcomp2 = m->add_computer( tripoint( biox,  bioy - 2, z ), _( "Bionic access" ), 2 );
                tmpcomp2->add_option( _( "Manifest" ), COMPACT_LIST_BIONICS, 0 );
                tmpcomp2->add_option( _( "Open Chambers" ), COMPACT_RELEASE_BIONICS, 3 );
                tmpcomp2->add_failure( COMPFAIL_MANHACKS );
                tmpcomp2->add_failure( COMPFAIL_SECUBOTS );
            } else {
                int bioy = y1 + 2;
                int biox = static_cast<int>( ( x1 + x2 ) / 2 );
                mapf::formatted_set_simple( m, biox - 1, bioy - 1,
                                            "\
|-|\n\
|c=\n\
|-|\n",
                                            mapf::ter_bind( "- | =", t_concrete_wall, t_concrete_wall, t_reinforced_glass ),
                                            mapf::furn_bind( "c", f_counter ) );
                m->place_items( "bionics_common", 70, point( biox, bioy ), point( biox, bioy ), false, 0 );

                m->ter_set( point( biox + 2, bioy ), t_console );
                computer *tmpcomp = m->add_computer( tripoint( biox + 2,  bioy, z ), _( "Bionic access" ), 2 );
                tmpcomp->add_option( _( "Manifest" ), COMPACT_LIST_BIONICS, 0 );
                tmpcomp->add_option( _( "Open Chambers" ), COMPACT_RELEASE_BIONICS, 3 );
                tmpcomp->add_failure( COMPFAIL_MANHACKS );
                tmpcomp->add_failure( COMPFAIL_SECUBOTS );

                bioy = y2 - 2;
                mapf::formatted_set_simple( m, biox - 1, bioy - 1,
                                            "\
|-|\n\
=c|\n\
|-|\n",
                                            mapf::ter_bind( "- | =", t_concrete_wall, t_concrete_wall, t_reinforced_glass ),
                                            mapf::furn_bind( "c", f_counter ) );
                m->place_items( "bionics_common", 70, point( biox, bioy ), point( biox, bioy ), false, 0 );

                m->ter_set( point( biox - 2, bioy ), t_console );
                computer *tmpcomp2 = m->add_computer( tripoint( biox - 2,  bioy, z ), _( "Bionic access" ), 2 );
                tmpcomp2->add_option( _( "Manifest" ), COMPACT_LIST_BIONICS, 0 );
                tmpcomp2->add_option( _( "Open Chambers" ), COMPACT_RELEASE_BIONICS, 3 );
                tmpcomp2->add_failure( COMPFAIL_MANHACKS );
                tmpcomp2->add_failure( COMPFAIL_SECUBOTS );
            }
            break;
        case room_dorm:
            if( rotate % 2 == 0 ) {
                for( int y = y1 + 1; y <= y2 - 1; y += 3 ) {
                    m->furn_set( point( x1, y ), f_bed );
                    m->place_items( "bed", 60, point( x1, y ), point( x1, y ), false, 0 );
                    m->furn_set( point( x1 + 1, y ), f_bed );
                    m->place_items( "bed", 60, point( x1 + 1, y ), point( x1 + 1, y ), false, 0 );
                    m->furn_set( point( x2, y ), f_bed );
                    m->place_items( "bed", 60, point( x2, y ), point( x2, y ), false, 0 );
                    m->furn_set( point( x2 - 1, y ), f_bed );
                    m->place_items( "bed", 60, point( x2 - 1, y ), point( x2 - 1, y ), false, 0 );
                    m->furn_set( point( x1, y + 1 ), f_dresser );
                    m->furn_set( point( x2, y + 1 ), f_dresser );
                    m->place_items( "dresser", 70, point( x1, y + 1 ), point( x1, y + 1 ), false, 0 );
                    m->place_items( "dresser", 70, point( x2, y + 1 ), point( x2, y + 1 ), false, 0 );
                }
            } else if( rotate % 2 == 1 ) {
                for( int x = x1 + 1; x <= x2 - 1; x += 3 ) {
                    m->furn_set( point( x, y1 ), f_bed );
                    m->place_items( "bed", 60, point( x, y1 ), point( x, y1 ), false, 0 );
                    m->furn_set( point( x, y1 + 1 ), f_bed );
                    m->place_items( "bed", 60, point( x, y1 + 1 ), point( x, y1 + 1 ), false, 0 );
                    m->furn_set( point( x, y2 ), f_bed );
                    m->place_items( "bed", 60, point( x, y2 ), point( x, y2 ), false, 0 );
                    m->furn_set( point( x, y2 - 1 ), f_bed );
                    m->place_items( "bed", 60, point( x, y2 - 1 ), point( x, y2 - 1 ), false, 0 );
                    m->furn_set( point( x + 1, y1 ), f_dresser );
                    m->furn_set( point( x + 1, y2 ), f_dresser );
                    m->place_items( "dresser", 70, point( x + 1, y1 ), point( x + 1, y1 ), false, 0 );
                    m->place_items( "dresser", 70, point( x + 1, y2 ), point( x + 1, y2 ), false, 0 );
                }
            }
            m->place_items( "lab_dorm", 84, point( x1, y1 ), point( x2, y2 ), false, 0 );
            break;
        case room_split:
            if( rotate % 2 == 0 ) {
                int w1 = static_cast<int>( ( x1 + x2 ) / 2 ) - 2;
                int w2 = static_cast<int>( ( x1 + x2 ) / 2 ) + 2;
                for( int y = y1; y <= y2; y++ ) {
                    m->ter_set( point( w1, y ), t_concrete_wall );
                    m->ter_set( point( w2, y ), t_concrete_wall );
                }
                m->ter_set( point( w1, static_cast<int>( ( y1 + y2 ) / 2 ) ), t_door_glass_frosted_c );
                m->ter_set( point( w2, static_cast<int>( ( y1 + y2 ) / 2 ) ), t_door_glass_frosted_c );
                science_room( m, x1, y1, w1 - 1, y2, z, 1 );
                science_room( m, w2 + 1, y1, x2, y2, z, 3 );
            } else {
                int w1 = static_cast<int>( ( y1 + y2 ) / 2 ) - 2;
                int w2 = static_cast<int>( ( y1 + y2 ) / 2 ) + 2;
                for( int x = x1; x <= x2; x++ ) {
                    m->ter_set( point( x, w1 ), t_concrete_wall );
                    m->ter_set( point( x, w2 ), t_concrete_wall );
                }
                m->ter_set( point( ( x1 + x2 ) / 2, w1 ), t_door_glass_frosted_c );
                m->ter_set( point( ( x1 + x2 ) / 2, w2 ), t_door_glass_frosted_c );
                science_room( m, x1, y1, x2, w1 - 1, z, 2 );
                science_room( m, x1, w2 + 1, x2, y2, z, 0 );
            }
            break;
        default:
            break;
    }
}

void set_science_room( map *m, int x1, int y1, bool faces_right, const time_point &when )
{
    // TODO: More types!
    int type = rng( 0, 4 );
    int x2 = x1 + 7;
    int y2 = y1 + 4;
    switch( type ) {
        case 0: // Empty!
            return;
        case 1: // Chemistry.
            // #######.
            // #.......
            // #.......
            // #.......
            // #######.
            for( int i = x1; i <= x2; i++ ) {
                for( int j = y1; j <= y2; j++ ) {
                    if( ( i == x1 || j == y1 || j == y2 ) && i != x1 ) {
                        m->set( point( i, j ), t_floor, f_counter );
                    }
                }
            }
            m->place_items( "chem_lab", 85, point( x1 + 1, y1 ), point( x2 - 1, y1 ), false, 0 );
            m->place_items( "chem_lab", 85, point( x1 + 1, y2 ), point( x2 - 1, y2 ), false, 0 );
            m->place_items( "chem_lab", 85, point( x1, y1 + 1 ), point( x1, y2 - 1 ), false, 0 );
            break;

        case 2: // Hydroponics.
            // #.......
            // #.~~~~~.
            // #.......
            // #.~~~~~.
            // #.......
            for( int i = x1; i <= x2; i++ ) {
                for( int j = y1; j <= y2; j++ ) {
                    if( i == x1 ) {
                        m->set( point( i, j ), t_floor, f_counter );
                    } else if( i > x1 + 1 && i < x2 && ( j == y1 + 1 || j == y2 - 1 ) ) {
                        m->ter_set( point( i, j ), t_water_sh );
                    }
                }
            }
            m->place_items( "chem_lab", 80, point( x1, y1 ), point( x1, y2 ), false, when - 50_turns );
            m->place_items( "hydro", 92, point( x1 + 1, y1 + 1 ), point( x2 - 1, y1 + 1 ), false, when );
            m->place_items( "hydro", 92, point( x1 + 1, y2 - 1 ), point( x2 - 1, y2 - 1 ), false, when );
            break;

        case 3: // Electronics.
            // #######.
            // #.......
            // #.......
            // #.......
            // #######.
            for( int i = x1; i <= x2; i++ ) {
                for( int j = y1; j <= y2; j++ ) {
                    if( ( i == x1 || j == y1 || j == y2 ) && i != x1 ) {
                        m->set( point( i, j ), t_floor, f_counter );
                    }
                }
            }
            m->place_items( "electronics", 85, point( x1 + 1, y1 ), point( x2 - 1, y1 ), false,
                            when - 50_turns );
            m->place_items( "electronics", 85, point( x1 + 1, y2 ), point( x2 - 1, y2 ), false,
                            when - 50_turns );
            m->place_items( "electronics", 85, point( x1, y1 + 1 ), point( x1, y2 - 1 ), false,
                            when - 50_turns );
            break;

        case 4: // Monster research.
            // .|.####.
            // -|......
            // .|......
            // -|......
            // .|.####.
            for( int i = x1; i <= x2; i++ ) {
                for( int j = y1; j <= y2; j++ ) {
                    if( i == x1 + 1 ) {
                        m->ter_set( point( i, j ), t_wall_glass );
                    } else if( i == x1 && ( j == y1 + 1 || j == y2 - 1 ) ) {
                        m->ter_set( point( i, j ), t_wall_glass );
                    } else if( ( j == y1 || j == y2 ) && i >= x1 + 3 && i <= x2 - 1 ) {
                        m->set( point( i, j ), t_floor, f_counter );
                    }
                }
            }
            // TODO: Place a monster in the sealed areas.
            m->place_items( "monparts", 70, point( x1 + 3, y1 ), point( 2 - 1, y1 ), false, when - 100_turns );
            m->place_items( "monparts", 70, point( x1 + 3, y2 ), point( 2 - 1, y2 ), false, when - 100_turns );
            break;
    }

    if( !faces_right ) { // Flip it.
        ter_id rotated[SEEX * 2][SEEY * 2];
        std::vector<item> itrot[SEEX * 2][SEEY * 2];
        for( int i = x1; i <= x2; i++ ) {
            for( int j = y1; j <= y2; j++ ) {
                rotated[i][j] = m->ter( point( i, j ) );
                auto items = m->i_at( point( i, j ) );
                itrot[i][j].reserve( items.size() );
                std::copy( items.begin(), items.end(), std::back_inserter( itrot[i][j] ) );
                m->i_clear( point( i, j ) );
            }
        }
        for( int i = x1; i <= x2; i++ ) {
            for( int j = y1; j <= y2; j++ ) {
                m->ter_set( point( i, j ), rotated[x2 - ( i - x1 )][j] );
                m->spawn_items( point( i, j ), itrot[x2 - ( i - x1 )][j] );
            }
        }
    }
}

void silo_rooms( map *m )
{
    // first is room position, second is its size
    std::vector<std::pair<point, point>> rooms;
    bool okay = true;
    int x = 0;
    int y = 0;
    int width = 0;
    int height = 0;
    do {
        if( one_in( 2 ) ) { // True = top/bottom, False = left/right
            x = rng( 0, SEEX * 2 - 6 );
            y = rng( 0, 4 );
            if( one_in( 2 ) ) {
                y = SEEY * 2 - 2 - y;    // Bottom of the screen, not the top
            }
            width  = rng( 2, 5 );
            height = 2;
            if( x + width >= SEEX * 2 - 1 ) {
                width = SEEX * 2 - 2 - x;    // Make sure our room isn't too wide
            }
        } else {
            x = rng( 0, 4 );
            y = rng( 0, SEEY * 2 - 6 );
            if( one_in( 2 ) ) {
                x = SEEX * 2 - 3 - x;    // Right side of the screen, not the left
            }
            width  = 2;
            height = rng( 2, 5 );
            if( y + height >= SEEY * 2 - 1 ) {
                height = SEEY * 2 - 2 - y;    // Make sure our room isn't too tall
            }
        }
        if( !rooms.empty() && // We need at least one room!
            ( m->ter( point( x, y ) ) != t_rock || m->ter( point( x + width, y + height ) ) != t_rock ) ) {
            okay = false;
        } else {
            rooms.emplace_back( point( x, y ), point( width, height ) );
            for( int i = x; i <= x + width; i++ ) {
                for( int j = y; j <= y + height; j++ ) {
                    if( m->ter( point( i, j ) ) == t_rock ) {
                        m->ter_set( point( i, j ), t_floor );
                    }
                }
            }
            items_location used1 = "none", used2 = "none";
            switch( rng( 1, 14 ) ) { // What type of items go here?
                case  1:
                case  2:
                    used1 = "cannedfood";
                    used2 = "fridge";
                    break;
                case  3:
                case  4:
                    used1 = "tools_lighting";
                    break;
                case  5:
                case  6:
                    used1 = "guns_common";
                    used2 = "ammo";
                    break;
                case  7:
                    used1 = "allclothes";
                    break;
                case  8:
                    used1 = "manuals";
                    break;
                case  9:
                case 10:
                case 11:
                    used1 = "electronics";
                    break;
                case 12:
                    used1 = "gear_survival";
                    break;
                case 13:
                case 14:
                    used1 = "radio";
                    break;
            }
            if( used1 != "none" ) {
                m->place_items( used1, 78, point( x, y ), point( x + width, y + height ), false, 0 );
            }
            if( used2 != "none" ) {
                m->place_items( used2, 64, point( x, y ), point( x + width, y + height ), false, 0 );
            }
        }
    } while( okay );

    const point &first_room_position = rooms[0].first;
    m->ter_set( first_room_position, t_stairs_up );
    const auto &room = random_entry( rooms );
    m->ter_set( room.first + room.second, t_stairs_down );
    rooms.emplace_back( point( SEEX, SEEY ), point( 5, 5 ) ); // So the center circle gets connected

    while( rooms.size() > 1 ) {
        int best_dist = 999;
        int closest = 0;
        for( size_t i = 1; i < rooms.size(); i++ ) {
            int dist = trig_dist( first_room_position.x, first_room_position.y, rooms[i].first.x,
                                  rooms[i].first.y );
            if( dist < best_dist ) {
                best_dist = dist;
                closest = i;
            }
        }
        // We chose the closest room; now draw a corridor there
        point origin = first_room_position;
        point origsize = rooms[0].second;
        point dest = rooms[closest].first;
        int x = origin.x + origsize.x;
        int y = origin.y + origsize.y;
        bool x_first = ( abs( origin.x - dest.x ) > abs( origin.y - dest.y ) );
        while( x != dest.x || y != dest.y ) {
            if( m->ter( point( x, y ) ) == t_rock ) {
                m->ter_set( point( x, y ), t_floor );
            }
            if( ( x_first && x != dest.x ) || ( !x_first && y == dest.y ) ) {
                if( dest.x < x ) {
                    x--;
                } else {
                    x++;
                }
            } else {
                if( dest.y < y ) {
                    y--;
                } else {
                    y++;
                }
            }
        }
        rooms.erase( rooms.begin() );
    }
}

void build_mine_room( map *m, room_type type, int x1, int y1, int x2, int y2, mapgendata &dat )
{
    ( void )dat;
    std::vector<direction> possibilities;
    int midx = static_cast<int>( ( x1 + x2 ) / 2 ), midy = static_cast<int>( ( y1 + y2 ) / 2 );
    if( x2 < SEEX ) {
        possibilities.push_back( EAST );
    }
    if( x1 > SEEX + 1 ) {
        possibilities.push_back( WEST );
    }
    if( y1 > SEEY + 1 ) {
        possibilities.push_back( NORTH );
    }
    if( y2 < SEEY ) {
        possibilities.push_back( SOUTH );
    }

    if( possibilities.empty() ) { // We're in the middle of the map!
        if( midx <= SEEX ) {
            possibilities.push_back( EAST );
        } else {
            possibilities.push_back( WEST );
        }
        if( midy <= SEEY ) {
            possibilities.push_back( SOUTH );
        } else {
            possibilities.push_back( NORTH );
        }
    }

    const direction door_side = random_entry( possibilities );
    point door_point;
    switch( door_side ) {
        case NORTH:
            door_point.x = midx;
            door_point.y = y1;
            break;
        case EAST:
            door_point.x = x2;
            door_point.y = midy;
            break;
        case SOUTH:
            door_point.x = midx;
            door_point.y = y2;
            break;
        case WEST:
            door_point.x = x1;
            door_point.y = midy;
            break;
        default:
            break;
    }
    square( m, t_floor, x1, y1, x2, y2 );
    line( m, t_wall, x1, y1, x2, y1 );
    line( m, t_wall, x1, y2, x2, y2 );
    line( m, t_wall, x1, y1 + 1, x1, y2 - 1 );
    line( m, t_wall, x2, y1 + 1, x2, y2 - 1 );
    // Main build switch!
    switch( type ) {
        case room_mine_shaft: {
            m->ter_set( point( x1 + 1, y1 + 1 ), t_console );
            line( m, t_wall, x2 - 2, y1 + 2, x2 - 1, y1 + 2 );
            m->ter_set( point( x2 - 2, y1 + 1 ), t_elevator );
            m->ter_set( point( x2 - 1, y1 + 1 ), t_elevator_control_off );
            computer *tmpcomp = m->add_computer( tripoint( x1 + 1,  y1 + 1, m->get_abs_sub().z ),
                                                 _( "NEPowerOS" ), 2 );
            tmpcomp->add_option( _( "Divert power to elevator" ), COMPACT_ELEVATOR_ON, 0 );
            tmpcomp->add_failure( COMPFAIL_ALARM );
        }
        break;

        case room_mine_office:
            line_furn( m, f_counter, midx, y1 + 2, midx, y2 - 2 );
            line( m, t_window, midx - 1, y1, midx + 1, y1 );
            line( m, t_window, midx - 1, y2, midx + 1, y2 );
            line( m, t_window, x1, midy - 1, x1, midy + 1 );
            line( m, t_window, x2, midy - 1, x2, midy + 1 );
            m->place_items( "office", 80, point( x1 + 1, y1 + 1 ), point( x2 - 1, y2 - 1 ), false, 0 );
            break;

        case room_mine_storage:
            m->place_items( "mine_storage", 85, point( x1 + 2, y1 + 2 ), point( x2 - 2, y2 - 2 ), false, 0 );
            break;

        case room_mine_fuel: {
            int spacing = rng( 2, 4 );
            if( door_side == NORTH || door_side == SOUTH ) {
                int y = ( door_side == NORTH ? y1 + 2 : y2 - 2 );
                for( int x = x1 + 1; x <= x2 - 1; x += spacing ) {
                    m->place_gas_pump( point( x, y ), rng( 10000, 50000 ) );
                }
            } else {
                int x = ( door_side == EAST ? x2 - 2 : x1 + 2 );
                for( int y = y1 + 1; y <= y2 - 1; y += spacing ) {
                    m->place_gas_pump( point( x, y ), rng( 10000, 50000 ) );
                }
            }
        }
        break;

        case room_mine_housing:
            if( door_side == NORTH || door_side == SOUTH ) {
                for( int y = y1 + 2; y <= y2 - 2; y += 2 ) {
                    m->ter_set( point( x1, y ), t_window );
                    m->furn_set( point( x1 + 1, y ), f_bed );
                    m->place_items( "bed", 60, point( x1 + 1, y ), point( x1 + 1, y ), false, 0 );
                    m->furn_set( point( x1 + 2, y ), f_bed );
                    m->place_items( "bed", 60, point( x1 + 2, y ), point( x1 + 2, y ), false, 0 );
                    m->ter_set( point( x2, y ), t_window );
                    m->furn_set( point( x2 - 1, y ), f_bed );
                    m->place_items( "bed", 60, point( x2 - 1, y ), point( x2 - 1, y ), false, 0 );
                    m->furn_set( point( x2 - 2, y ), f_bed );
                    m->place_items( "bed", 60, point( x2 - 2, y ), point( x2 - 2, y ), false, 0 );
                    m->furn_set( point( x1 + 1, y + 1 ), f_dresser );
                    m->place_items( "dresser", 78, point( x1 + 1, y + 1 ), point( x1 + 1, y + 1 ), false, 0 );
                    m->furn_set( point( x2 - 1, y + 1 ), f_dresser );
                    m->place_items( "dresser", 78, point( x2 - 1, y + 1 ), point( x2 - 1, y + 1 ), false, 0 );
                }
            } else {
                for( int x = x1 + 2; x <= x2 - 2; x += 2 ) {
                    m->ter_set( point( x, y1 ), t_window );
                    m->furn_set( point( x, y1 + 1 ), f_bed );
                    m->place_items( "bed", 60, point( x, y1 + 1 ), point( x, y1 + 1 ), false, 0 );
                    m->furn_set( point( x, y1 + 2 ), f_bed );
                    m->place_items( "bed", 60, point( x, y1 + 2 ), point( x, y1 + 2 ), false, 0 );
                    m->ter_set( point( x, y2 ), t_window );
                    m->furn_set( point( x, y2 - 1 ), f_bed );
                    m->place_items( "bed", 60, point( x, y2 - 1 ), point( x, y2 - 1 ), false, 0 );
                    m->furn_set( point( x, y2 - 2 ), f_bed );
                    m->place_items( "bed", 60, point( x, y2 - 2 ), point( x, y2 - 2 ), false, 0 );
                    m->furn_set( point( x + 1, y1 + 1 ), f_dresser );
                    m->place_items( "dresser", 78, point( x + 1, y1 + 1 ), point( x + 1, y1 + 1 ), false, 0 );
                    m->furn_set( point( x + 1, y2 - 1 ), f_dresser );
                    m->place_items( "dresser", 78, point( x + 1, y2 - 1 ), point( x + 1, y2 - 1 ), false, 0 );
                }
            }
            m->place_items( "bedroom", 65, point( x1 + 1, y1 + 1 ), point( x2 - 1, y2 - 1 ), false, 0 );
            break;
        default:
            //Suppress warnings
            break;
    }

    if( type == room_mine_fuel ) { // Fuel stations are open on one side
        switch( door_side ) {
            case NORTH:
                line( m, t_floor, x1, y1, x2, y1 );
                break;
            case EAST:
                line( m, t_floor, x2, y1 + 1, x2, y2 - 1 );
                break;
            case SOUTH:
                line( m, t_floor, x1, y2, x2, y2 );
                break;
            case WEST:
                line( m, t_floor, x1, y1 + 1, x1, y2 - 1 );
                break;
            default:
                break;
        }
    } else {
        if( type == room_mine_storage ) { // Storage has a locked door
            m->ter_set( door_point, t_door_locked );
        } else {
            m->ter_set( door_point, t_door_c );
        }
    }
}

void map::create_anomaly( const point &cp, artifact_natural_property prop )
{
    create_anomaly( tripoint( cp, abs_sub.z ), prop );
}

void map::create_anomaly( const tripoint &cp, artifact_natural_property prop, bool create_rubble )
{
    // TODO: Z
    int cx = cp.x;
    int cy = cp.y;
    if( create_rubble ) {
        rough_circle( this, t_dirt, cx, cy, 11 );
        rough_circle_furn( this, f_rubble, cx, cy, 5 );
        furn_set( point( cx, cy ), f_null );
    }
    switch( prop ) {
        case ARTPROP_WRIGGLING:
        case ARTPROP_MOVING:
            for( int i = cx - 5; i <= cx + 5; i++ ) {
                for( int j = cy - 5; j <= cy + 5; j++ ) {
                    if( furn( point( i, j ) ) == f_rubble ) {
                        add_field( {i, j, abs_sub.z}, fd_push_items, 1 );
                        if( one_in( 3 ) ) {
                            spawn_item( point( i, j ), "rock" );
                        }
                    }
                }
            }
            break;

        case ARTPROP_GLOWING:
        case ARTPROP_GLITTERING:
            for( int i = cx - 5; i <= cx + 5; i++ ) {
                for( int j = cy - 5; j <= cy + 5; j++ ) {
                    if( furn( point( i, j ) ) == f_rubble && one_in( 2 ) ) {
                        mtrap_set( this, i, j, tr_glow );
                    }
                }
            }
            break;

        case ARTPROP_HUMMING:
        case ARTPROP_RATTLING:
            for( int i = cx - 5; i <= cx + 5; i++ ) {
                for( int j = cy - 5; j <= cy + 5; j++ ) {
                    if( furn( point( i, j ) ) == f_rubble && one_in( 2 ) ) {
                        mtrap_set( this, i, j, tr_hum );
                    }
                }
            }
            break;

        case ARTPROP_WHISPERING:
        case ARTPROP_ENGRAVED:
            for( int i = cx - 5; i <= cx + 5; i++ ) {
                for( int j = cy - 5; j <= cy + 5; j++ ) {
                    if( furn( point( i, j ) ) == f_rubble && one_in( 3 ) ) {
                        mtrap_set( this, i, j, tr_shadow );
                    }
                }
            }
            break;

        case ARTPROP_BREATHING:
            for( int i = cx - 1; i <= cx + 1; i++ ) {
                for( int j = cy - 1; j <= cy + 1; j++ ) {
                    if( i == cx && j == cy ) {
                        place_spawns( GROUP_BREATHER_HUB, 1, point( i, j ), point( i, j ), 1,
                                      true );
                    } else {
                        place_spawns( GROUP_BREATHER, 1, point( i, j ), point( i, j ), 1, true );
                    }
                }
            }
            break;

        case ARTPROP_DEAD:
            for( int i = cx - 5; i <= cx + 5; i++ ) {
                for( int j = cy - 5; j <= cy + 5; j++ ) {
                    if( furn( point( i, j ) ) == f_rubble ) {
                        mtrap_set( this, i, j, tr_drain );
                    }
                }
            }
            break;

        case ARTPROP_ITCHY:
            for( int i = cx - 5; i <= cx + 5; i++ ) {
                for( int j = cy - 5; j <= cy + 5; j++ ) {
                    if( furn( point( i, j ) ) == f_rubble ) {
                        set_radiation( point( i, j ), rng( 0, 10 ) );
                    }
                }
            }
            break;

        case ARTPROP_ELECTRIC:
        case ARTPROP_CRACKLING:
            add_field( {cx, cy, abs_sub.z}, fd_shock_vent, 3 );
            break;

        case ARTPROP_SLIMY:
            add_field( {cx, cy, abs_sub.z}, fd_acid_vent, 3 );
            break;

        case ARTPROP_WARM:
            for( int i = cx - 5; i <= cx + 5; i++ ) {
                for( int j = cy - 5; j <= cy + 5; j++ ) {
                    if( furn( point( i, j ) ) == f_rubble ) {
                        add_field( {i, j, abs_sub.z}, fd_fire_vent, 1 + ( rl_dist( cx, cy, i, j ) % 3 ) );
                    }
                }
            }
            break;

        case ARTPROP_SCALED:
            for( int i = cx - 5; i <= cx + 5; i++ ) {
                for( int j = cy - 5; j <= cy + 5; j++ ) {
                    if( furn( point( i, j ) ) == f_rubble ) {
                        mtrap_set( this, i, j, tr_snake );
                    }
                }
            }
            break;

        case ARTPROP_FRACTAL:
            create_anomaly( point( cx - 4, cy - 4 ),
                            static_cast<artifact_natural_property>( rng( ARTPROP_NULL + 1, ARTPROP_MAX - 1 ) ) );
            create_anomaly( point( cx + 4, cy - 4 ),
                            static_cast<artifact_natural_property>( rng( ARTPROP_NULL + 1, ARTPROP_MAX - 1 ) ) );
            create_anomaly( point( cx - 4, cy + 4 ),
                            static_cast<artifact_natural_property>( rng( ARTPROP_NULL + 1, ARTPROP_MAX - 1 ) ) );
            create_anomaly( point( cx + 4, cy - 4 ),
                            static_cast<artifact_natural_property>( rng( ARTPROP_NULL + 1, ARTPROP_MAX - 1 ) ) );
            break;
        default:
            break;
    }
}
///////////////////// part of map

void line( map *m, const ter_id type, int x1, int y1, int x2, int y2 )
{
    m->draw_line_ter( type, point( x1, y1 ), point( x2, y2 ) );
}
void line_furn( map *m, furn_id type, int x1, int y1, int x2, int y2 )
{
    m->draw_line_furn( type, point( x1, y1 ), point( x2, y2 ) );
}
void fill_background( map *m, ter_id type )
{
    m->draw_fill_background( type );
}
void fill_background( map *m, ter_id( *f )() )
{
    m->draw_fill_background( f );
}
void square( map *m, ter_id type, int x1, int y1, int x2, int y2 )
{
    m->draw_square_ter( type, point( x1, y1 ), point( x2, y2 ) );
}
void square_furn( map *m, furn_id type, int x1, int y1, int x2, int y2 )
{
    m->draw_square_furn( type, point( x1, y1 ), point( x2, y2 ) );
}
void square( map *m, ter_id( *f )(), int x1, int y1, int x2, int y2 )
{
    m->draw_square_ter( f, point( x1, y1 ), point( x2, y2 ) );
}
void square( map *m, const weighted_int_list<ter_id> &f, int x1, int y1, int x2, int y2 )
{
    m->draw_square_ter( f, point( x1, y1 ), point( x2, y2 ) );
}
void rough_circle( map *m, ter_id type, int x, int y, int rad )
{
    m->draw_rough_circle_ter( type, point( x, y ), rad );
}
void rough_circle_furn( map *m, furn_id type, int x, int y, int rad )
{
    m->draw_rough_circle_furn( type, point( x, y ), rad );
}
void circle( map *m, ter_id type, double x, double y, double rad )
{
    m->draw_circle_ter( type, rl_vec2d( x, y ), rad );
}
void circle( map *m, ter_id type, int x, int y, int rad )
{
    m->draw_circle_ter( type, point( x, y ), rad );
}
void circle_furn( map *m, furn_id type, int x, int y, int rad )
{
    m->draw_circle_furn( type, point( x, y ), rad );
}
void add_corpse( map *m, int x, int y )
{
    m->add_corpse( tripoint( x, y, m->get_abs_sub().z ) );
}

//////////////////// mapgen update
update_mapgen_function_json::update_mapgen_function_json( const std::string &s ) :
    mapgen_function_json_base( s )
{
}

void update_mapgen_function_json::check( const std::string &oter_name ) const
{
    check_common( oter_name );
}

bool update_mapgen_function_json::setup_update( JsonObject &jo )
{
    return setup_common( jo );
}

bool update_mapgen_function_json::setup_internal( JsonObject &/*jo*/ )
{
    fill_ter = t_null;
    /* update_mapgen doesn't care about fill_ter or rows */
    return true;
}

bool update_mapgen_function_json::update_map( const tripoint &omt_pos, const point &offset,
        mission *miss, bool verify ) const
{
    tinymap update_tmap;
    const regional_settings &rsettings = overmap_buffer.get_settings( omt_pos );
    const tripoint sm_pos = omt_to_sm_copy( omt_pos );
    update_tmap.load( sm_pos, false );
    const std::string map_id = overmap_buffer.ter( omt_pos ).id().c_str();
    oter_id north = overmap_buffer.ter( omt_pos + tripoint_north );
    oter_id south = overmap_buffer.ter( omt_pos + tripoint_south );
    oter_id east = overmap_buffer.ter( omt_pos + tripoint_east );
    oter_id west = overmap_buffer.ter( omt_pos + tripoint_west );
    oter_id northeast = overmap_buffer.ter( omt_pos + tripoint_north_east );
    oter_id southeast = overmap_buffer.ter( omt_pos + tripoint_south_east );
    oter_id northwest = overmap_buffer.ter( omt_pos + tripoint_north_west );
    oter_id southwest = overmap_buffer.ter( omt_pos + tripoint_south_west );
    oter_id above = overmap_buffer.ter( omt_pos + tripoint_above );
    oter_id below = overmap_buffer.ter( omt_pos + tripoint_below );

    mapgendata md( north, south, east, west, northeast, southeast, northwest, southwest,
                   above, below, omt_pos.z, rsettings, update_tmap );

    // If the existing map is rotated, we need to rotate it back to the north
    // orientation before applying our updates.
    int rotation = 0;
    if( map_id.size() > 7 ) {
        if( map_id.substr( map_id.size() - 6, 6 ) == "_south" ) {
            rotation = 2;
            md.m.rotate( rotation );
        } else if( map_id.substr( map_id.size() - 5, 5 ) == "_east" ) {
            rotation = 3;
            md.m.rotate( rotation );
        } else if( map_id.substr( map_id.size() - 5, 5 ) == "_west" ) {
            rotation = 1;
            md.m.rotate( rotation );
        }
    }

    const bool applied = update_map( md, offset, miss, verify );

    // If we rotated the map before applying updates, we now need to rotate
    // it back to where we found it.
    if( rotation ) {
        md.m.rotate( 4 - rotation );
    }

    if( applied ) {
        md.m.save();
    }

    g->load_npcs();
    g->m.invalidate_map_cache( md.zlevel );
    g->refresh_all();

    return applied;
}

bool update_mapgen_function_json::update_map( mapgendata &md, const point &offset,
        mission *miss, bool verify ) const
{
    for( auto &elem : setmap_points ) {
        if( verify && elem.has_vehicle_collision( md, offset ) ) {
            return false;
        }
        elem.apply( md, offset );
    }

    if( verify && objects.has_vehicle_collision( md, offset ) ) {
        return false;
    }
    objects.apply( md, offset, 0, miss );

    return true;
}

mapgen_update_func add_mapgen_update_func( JsonObject &jo, bool &defer )
{
    if( jo.has_string( "mapgen_update_id" ) ) {
        const std::string mapgen_update_id = jo.get_string( "mapgen_update_id" );
        const auto update_function = [mapgen_update_id]( const tripoint & omt_pos,
        mission * miss ) {
            run_mapgen_update_func( mapgen_update_id, omt_pos, miss, false );
        };
        return update_function;
    }

    update_mapgen_function_json json_data( "" );
    mapgen_defer::defer = defer;
    if( !json_data.setup_update( jo ) ) {
        const auto null_function = []( const tripoint &, mission * ) {
        };
        return null_function;
    }
    const auto update_function = [json_data]( const tripoint & omt_pos, mission * miss ) {
        json_data.update_map( omt_pos, point_zero, miss );
    };
    defer = mapgen_defer::defer;
    mapgen_defer::jsi = JsonObject();
    return update_function;
}

bool run_mapgen_update_func( const std::string &update_mapgen_id, const tripoint &omt_pos,
                             mission *miss, bool cancel_on_collision )
{
    const auto update_function = update_mapgen.find( update_mapgen_id );

    if( update_function == update_mapgen.end() || update_function->second.empty() ) {
        return false;
    }
    return update_function->second[0]->update_map( omt_pos, point_zero, miss, cancel_on_collision );
}

std::pair<std::map<ter_id, int>, std::map<furn_id, int>> get_changed_ids_from_update(
            const std::string &update_mapgen_id )
{
    std::map<ter_id, int> terrains;
    std::map<furn_id, int> furnitures;

    const auto update_function = update_mapgen.find( update_mapgen_id );

    if( update_function == update_mapgen.end() || update_function->second.empty() ) {
        return std::make_pair( terrains, furnitures );
    }

    tinymap fake_map;
    if( !fake_map.fake_load( f_null, t_dirt, tr_null ) ) {
        return std::make_pair( terrains, furnitures );
    }
    oter_id any = oter_id( "field" );
    // just need a variable here, it doesn't need to be valid
    const regional_settings dummy_settings;

    mapgendata fake_md( any, any, any, any, any, any, any, any,
                        any, any, 0, dummy_settings, fake_map );

    if( update_function->second[0]->update_map( fake_md ) ) {
        for( const tripoint &pos : fake_map.points_in_rectangle( tripoint_zero, { 23, 23, 0 } ) ) {
            ter_id ter_at_pos = fake_map.ter( pos );
            if( ter_at_pos != t_dirt ) {
                if( terrains.find( ter_at_pos ) == terrains.end() ) {
                    terrains[ter_at_pos] = 0;
                }
                terrains[ter_at_pos] += 1;
            }
            if( fake_map.has_furn( pos ) ) {
                furn_id furn_at_pos = fake_map.furn( pos );
                if( furnitures.find( furn_at_pos ) == furnitures.end() ) {
                    furnitures[furn_at_pos] = 0;
                }
                furnitures[furn_at_pos] += 1;
            }
        }
    }
    return std::make_pair( terrains, furnitures );
}

bool run_mapgen_func( const std::string &mapgen_id, map *m, oter_id terrain_type, mapgendata dat,
                      const time_point &turn, float density )
{
    const auto fmapit = oter_mapgen.find( mapgen_id );
    if( fmapit != oter_mapgen.end() && !fmapit->second.empty() ) {
        std::map<std::string, std::map<int, int> >::const_iterator weightit = oter_mapgen_weights.find(
                    mapgen_id );
        const int rlast = weightit->second.rbegin()->first;
        const int roll = rng( 1, rlast );
        const int fidx = weightit->second.lower_bound( roll )->second;
        fmapit->second[fidx]->generate( m, terrain_type, dat, turn, density );
        return true;
    }
    return false;
}<|MERGE_RESOLUTION|>--- conflicted
+++ resolved
@@ -1231,7 +1231,6 @@
                 mission_id = miss->get_id();
             }
 
-<<<<<<< HEAD
             if( m_id != mongroup_id::NULL_ID() ) {
                 // Spawn single monster from a group
                 dat.m.place_spawns( m_id, 1, x.val, y.val, x.valmax, y.valmax, 1.0f, true, false,
@@ -1246,13 +1245,9 @@
                     spawn_count = std::max( spawn_count, 1 );
                 }
 
-                dat.m.add_spawn( *( ids.pick() ), spawn_count * pack_size.get(), x.get(), y.get(),
+                dat.m.add_spawn( *( ids.pick() ), spawn_count * pack_size.get(), point( x.get(), y.get() ),
                                  friendly, -1, mission_id, name );
             }
-=======
-            dat.m.add_spawn( *( ids.pick() ), spawn_count * pack_size.get(), point( x.get(), y.get() ),
-                             friendly, -1, mission_id, name );
->>>>>>> d99872d4
         }
 };
 
@@ -6810,13 +6805,8 @@
 }
 
 void map::place_spawns( const mongroup_id &group, const int chance,
-<<<<<<< HEAD
-                        const int x1, const int y1, const int x2, const int y2, const float density,
+                        const point &p1, const point &p2, const float density,
                         const bool individual, const bool friendly, const std::string &name, const int mission_id )
-=======
-                        const point &p1, const point &p2, const float density,
-                        const bool individual, const bool friendly )
->>>>>>> d99872d4
 {
     if( !group.is_valid() ) {
         const tripoint omt = sm_to_omt_copy( get_abs_sub() );
@@ -6859,11 +6849,7 @@
         // Pick a monster type
         MonsterGroupResult spawn_details = MonsterGroupManager::GetResultFromGroup( group, &num );
 
-<<<<<<< HEAD
-        add_spawn( spawn_details.name, spawn_details.pack_size, x, y, friendly, -1, mission_id, name );
-=======
-        add_spawn( spawn_details.name, spawn_details.pack_size, point( x, y ), friendly );
->>>>>>> d99872d4
+        add_spawn( spawn_details.name, spawn_details.pack_size, point( x, y ), friendly, -1, mission_id, name );
     }
 }
 
