#include "mapgen.h"

#include <algorithm>
#include <array>
#include <cmath>
#include <cstdlib>
#include <map>
#include <memory>
#include <optional>
#include <ostream>
#include <set>
#include <stdexcept>
#include <type_traits>
#include <unordered_map>

#include "all_enum_values.h"
#include "avatar.h"
#include "calendar.h"
#include "cata_assert.h"
#include "catacharset.h"
#include "character_id.h"
#include "city.h"
#include "clzones.h"
#include "colony.h"
#include "common_types.h"
#include "computer.h"
#include "condition.h"
#include "coordinate_conversions.h"
#include "coordinates.h"
#include "cuboid_rectangle.h"
#include "debug.h"
#include "drawing_primitives.h"
#include "enum_conversions.h"
#include "enums.h"
#include "field.h"
#include "field_type.h"
#include "game.h"
#include "game_constants.h"
#include "generic_factory.h"
#include "global_vars.h"
#include "input.h"
#include "item.h"
#include "item_factory.h"
#include "item_group.h"
#include "itype.h"
#include "level_cache.h"
#include "line.h"
#include "magic_ter_furn_transform.h"
#include "map.h"
#include "map_extras.h"
#include "map_iterator.h"
#include "mapbuffer.h"
#include "mapdata.h"
#include "mapgen_functions.h"
#include "mapgendata.h"
#include "mapgenformat.h"
#include "memory_fast.h"
#include "mission.h"
#include "mongroup.h"
#include "npc.h"
#include "omdata.h"
#include "options.h"
#include "output.h"
#include "overmap.h"
#include "overmapbuffer.h"
#include "pocket_type.h"
#include "point.h"
#include "ret_val.h"
#include "rng.h"
#include "string_formatter.h"
#include "submap.h"
#include "text_snippets.h"
#include "tileray.h"
#include "to_string_id.h"
#include "translations.h"
#include "trap.h"
#include "units.h"
#include "value_ptr.h"
#include "veh_type.h"
#include "vehicle.h"
#include "vehicle_group.h"
#include "vpart_position.h"
#include "vpart_range.h"
#include "weighted_list.h"
#include "creature_tracker.h"

static const furn_str_id furn_f_bed( "f_bed" );
static const furn_str_id furn_f_console( "f_console" );
static const furn_str_id furn_f_counter( "f_counter" );
static const furn_str_id furn_f_dresser( "f_dresser" );
static const furn_str_id furn_f_flower_fungal( "f_flower_fungal" );
static const furn_str_id furn_f_fridge( "f_fridge" );
static const furn_str_id furn_f_fungal_clump( "f_fungal_clump" );
static const furn_str_id furn_f_rack( "f_rack" );
static const furn_str_id furn_f_rubble( "f_rubble" );
static const furn_str_id furn_f_rubble_rock( "f_rubble_rock" );
static const furn_str_id furn_f_sign( "f_sign" );
static const furn_str_id furn_f_table( "f_table" );
static const furn_str_id furn_f_toilet( "f_toilet" );
static const furn_str_id furn_f_vending_c( "f_vending_c" );
static const furn_str_id furn_f_vending_c_off( "f_vending_c_off" );

static const furn_str_id furn_f_vending_reinforced( "f_vending_reinforced" );
static const furn_str_id furn_f_vending_reinforced_off( "f_vending_reinforced_off" );

static const item_group_id Item_spawn_data_ammo_rare( "ammo_rare" );
static const item_group_id Item_spawn_data_bed( "bed" );
static const item_group_id Item_spawn_data_bionics( "bionics" );
static const item_group_id Item_spawn_data_bionics_common( "bionics_common" );
static const item_group_id Item_spawn_data_chem_lab( "chem_lab" );
static const item_group_id Item_spawn_data_cleaning( "cleaning" );
static const item_group_id Item_spawn_data_cloning_vat( "cloning_vat" );
static const item_group_id Item_spawn_data_dissection( "dissection" );
static const item_group_id Item_spawn_data_dresser( "dresser" );
static const item_group_id Item_spawn_data_goo( "goo" );
static const item_group_id Item_spawn_data_guns_rare( "guns_rare" );
static const item_group_id Item_spawn_data_lab_dorm( "lab_dorm" );
static const item_group_id Item_spawn_data_mut_lab( "mut_lab" );
static const item_group_id Item_spawn_data_sewer( "sewer" );
static const item_group_id Item_spawn_data_teleport( "teleport" );

static const itype_id itype_avgas( "avgas" );
static const itype_id itype_diesel( "diesel" );
static const itype_id itype_gasoline( "gasoline" );
static const itype_id itype_jp8( "jp8" );

static const mongroup_id GROUP_BREATHER( "GROUP_BREATHER" );
static const mongroup_id GROUP_BREATHER_HUB( "GROUP_BREATHER_HUB" );
static const mongroup_id GROUP_FUNGI_FUNGALOID( "GROUP_FUNGI_FUNGALOID" );
static const mongroup_id GROUP_LAB( "GROUP_LAB" );
static const mongroup_id GROUP_LAB_CYBORG( "GROUP_LAB_CYBORG" );
static const mongroup_id GROUP_LAB_SECURITY( "GROUP_LAB_SECURITY" );
static const mongroup_id GROUP_NETHER( "GROUP_NETHER" );
static const mongroup_id GROUP_ROBOT_SECUBOT( "GROUP_ROBOT_SECUBOT" );
static const mongroup_id GROUP_SLIME( "GROUP_SLIME" );
static const mongroup_id GROUP_TURRET( "GROUP_TURRET" );

static const oter_str_id oter_ants_es( "ants_es" );
static const oter_str_id oter_ants_esw( "ants_esw" );
static const oter_str_id oter_ants_ew( "ants_ew" );
static const oter_str_id oter_ants_lab( "ants_lab" );
static const oter_str_id oter_ants_lab_stairs( "ants_lab_stairs" );
static const oter_str_id oter_ants_ne( "ants_ne" );
static const oter_str_id oter_ants_nes( "ants_nes" );
static const oter_str_id oter_ants_nesw( "ants_nesw" );
static const oter_str_id oter_ants_new( "ants_new" );
static const oter_str_id oter_ants_ns( "ants_ns" );
static const oter_str_id oter_ants_nsw( "ants_nsw" );
static const oter_str_id oter_ants_sw( "ants_sw" );
static const oter_str_id oter_ants_wn( "ants_wn" );
static const oter_str_id oter_central_lab( "central_lab" );
static const oter_str_id oter_central_lab_core( "central_lab_core" );
static const oter_str_id oter_central_lab_finale( "central_lab_finale" );
static const oter_str_id oter_central_lab_stairs( "central_lab_stairs" );
static const oter_str_id oter_ice_lab( "ice_lab" );
static const oter_str_id oter_ice_lab_core( "ice_lab_core" );
static const oter_str_id oter_ice_lab_finale( "ice_lab_finale" );
static const oter_str_id oter_ice_lab_stairs( "ice_lab_stairs" );
static const oter_str_id oter_lab( "lab" );
static const oter_str_id oter_lab_core( "lab_core" );
static const oter_str_id oter_lab_finale( "lab_finale" );
static const oter_str_id oter_lab_stairs( "lab_stairs" );
static const oter_str_id oter_slimepit( "slimepit" );
static const oter_str_id oter_slimepit_bottom( "slimepit_bottom" );
static const oter_str_id oter_slimepit_down( "slimepit_down" );
static const oter_str_id oter_tower_lab( "tower_lab" );
static const oter_str_id oter_tower_lab_finale( "tower_lab_finale" );
static const oter_str_id oter_tower_lab_stairs( "tower_lab_stairs" );

static const oter_type_str_id oter_type_road( "road" );
static const oter_type_str_id oter_type_sewer( "sewer" );

static const ter_str_id ter_t_bars( "t_bars" );
static const ter_str_id ter_t_card_science( "t_card_science" );
static const ter_str_id ter_t_concrete_wall( "t_concrete_wall" );
static const ter_str_id ter_t_cvdbody( "t_cvdbody" );
static const ter_str_id ter_t_cvdmachine( "t_cvdmachine" );
static const ter_str_id ter_t_dirt( "t_dirt" );
static const ter_str_id ter_t_door_glass_frosted_c( "t_door_glass_frosted_c" );
static const ter_str_id ter_t_door_metal_c( "t_door_metal_c" );
static const ter_str_id ter_t_door_metal_locked( "t_door_metal_locked" );
static const ter_str_id ter_t_floor( "t_floor" );
static const ter_str_id ter_t_fungus_floor_in( "t_fungus_floor_in" );
static const ter_str_id ter_t_fungus_wall( "t_fungus_wall" );
static const ter_str_id ter_t_grass( "t_grass" );
static const ter_str_id ter_t_marloss( "t_marloss" );
static const ter_str_id ter_t_radio_tower( "t_radio_tower" );
static const ter_str_id ter_t_reinforced_door_glass_c( "t_reinforced_door_glass_c" );
static const ter_str_id ter_t_reinforced_glass( "t_reinforced_glass" );
static const ter_str_id ter_t_rock_floor( "t_rock_floor" );
static const ter_str_id ter_t_sewage( "t_sewage" );
static const ter_str_id ter_t_slime( "t_slime" );
static const ter_str_id ter_t_slope_down( "t_slope_down" );
static const ter_str_id ter_t_slope_up( "t_slope_up" );
static const ter_str_id ter_t_stairs_down( "t_stairs_down" );
static const ter_str_id ter_t_stairs_up( "t_stairs_up" );
static const ter_str_id ter_t_strconc_floor( "t_strconc_floor" );
static const ter_str_id ter_t_thconc_floor( "t_thconc_floor" );
static const ter_str_id ter_t_thconc_floor_olight( "t_thconc_floor_olight" );
static const ter_str_id ter_t_vat( "t_vat" );
static const ter_str_id ter_t_water_sh( "t_water_sh" );

static const trait_id trait_NPC_STATIC_NPC( "NPC_STATIC_NPC" );

static const trap_str_id tr_dissector( "tr_dissector" );
static const trap_str_id tr_drain( "tr_drain" );
static const trap_str_id tr_glow( "tr_glow" );
static const trap_str_id tr_goo( "tr_goo" );
static const trap_str_id tr_hum( "tr_hum" );
static const trap_str_id tr_portal( "tr_portal" );
static const trap_str_id tr_shadow( "tr_shadow" );
static const trap_str_id tr_snake( "tr_snake" );
static const trap_str_id tr_telepad( "tr_telepad" );

static const vproto_id vehicle_prototype_shopping_cart( "shopping_cart" );

#define dbg(x) DebugLog((x),D_MAP_GEN) << __FILE__ << ":" << __LINE__ << ": "

static constexpr int MON_RADIUS = 3;

static void science_room( map *m, const point &p1, const point &p2, int z, int rotate );

// Assumptions:
// - The map supplied is empty, i.e. no grid entries are in use
// - The map supports Z levels.
void map::generate( const tripoint_abs_omt &p, const time_point &when, bool save_results )
{
    dbg( D_INFO ) << "map::generate( g[" << g.get() << "], p[" << p << "], "
                  "when[" << to_string( when ) << "] )";

    const tripoint_abs_sm p_sm_base = project_to<coords::sm>( p );
    std::vector<bool> generated;
    generated.resize( my_MAPSIZE * my_MAPSIZE * OVERMAP_LAYERS );

    // Prepare the canvas...
    for( int gridx = 0; gridx < my_MAPSIZE; gridx++ ) {
        for( int gridy = 0; gridy < my_MAPSIZE; gridy++ ) {
            for( int gridz = -OVERMAP_DEPTH; gridz <= OVERMAP_HEIGHT; gridz++ ) {
                const tripoint_rel_sm pos( gridx, gridy, gridz );
                const size_t grid_pos = get_nonant( pos );
                // For some reason 'emplace' doesn't work. emplacing data later overwrote data...
                generated[grid_pos] = MAPBUFFER.submap_exists( p_sm_base.xy() + pos );

                if( !generated.at( grid_pos ) || !save_results ) {
                    setsubmap( grid_pos, new submap() );

                    // Generate uniform submaps immediately and cheaply.
                    // This causes them to be available for "proper" overlays even if on a lower Z level.
                    const ter_str_id ter = uniform_terrain( overmap_buffer.ter( { p.xy(), gridz } ) );
                    if( ter != t_null.id() ) {
                        getsubmap( grid_pos )->set_all_ter( ter, true );
                        getsubmap( grid_pos )->last_touched = calendar::turn;
                    }
                } else {
                    setsubmap( grid_pos, MAPBUFFER.lookup_submap( p_sm_base.xy() + pos ) );
                }
            }
        }
    }

    std::vector<submap *> saved_overlay;
    saved_overlay.reserve( 4 );
    for( size_t index = 0; index <= 3; index++ ) {
        saved_overlay.emplace_back( nullptr );
    }

    // We're generating all Z levels in one go to be able to account for dependencies
    // between levels. We iterate from the top down based on the assumption it is
    // more common to add overlays on other Z levels upwards than downwards, so
    // going downwards we can immediately apply overlays onto the already generated
    // map, while overlays further down will have to be reapplied when the basic
    // map exists.

    for( int gridz = OVERMAP_HEIGHT; gridz >= -OVERMAP_DEPTH; gridz-- ) {
        const tripoint_abs_sm p_sm = { p_sm_base.xy(), gridz };
        set_abs_sub( p_sm );

        for( int gridx = 0; gridx <= 1; gridx++ ) {
            for( int gridy = 0; gridy <= 1; gridy++ ) {
                const tripoint_rel_sm pos( gridx, gridy, gridz );
                const size_t grid_pos = get_nonant( pos );

                if( ( !generated.at( grid_pos ) || !save_results ) &&
                    !getsubmap( grid_pos )->is_uniform() &&
                    uniform_terrain( overmap_buffer.ter( { p.xy(), gridz } ) ) == t_null.id() ) {
                    saved_overlay[gridx + gridy * 2] = getsubmap( grid_pos );
                    setsubmap( grid_pos, new submap() );
                }
            }
        }

        oter_id terrain_type = overmap_buffer.ter( tripoint_abs_omt( p.xy(), gridz ) );

        // This attempts to scale density of zombies inversely with distance from the nearest city.
        // In other words, make city centers dense and perimeters sparse.
        float density = 0.0f;
        for( int i = -MON_RADIUS; i <= MON_RADIUS; i++ ) {
            for( int j = -MON_RADIUS; j <= MON_RADIUS; j++ ) {
                density += overmap_buffer.ter( { p.x() + i, p.y() + j, gridz } )->get_mondensity();
            }
        }
        density = density / 100;

        // Not sure if we actually have to check all submaps.
        const bool any_missing = !generated.at( get_nonant( { point_rel_sm_zero, p_sm.z() } ) ) ||
                                 !generated.at( get_nonant( { point_rel_sm_east, p_sm.z() } ) ) ||
                                 !generated.at( get_nonant( { point_rel_sm_south_east, p_sm.z() } ) ) ||
                                 !generated.at( get_nonant( { point_rel_sm_south, p_sm.z() } ) );

        mapgendata dat( { p.xy(), gridz}, *this, density, when, nullptr );
        if( ( any_missing || !save_results ) &&
            uniform_terrain( overmap_buffer.ter( { p.xy(), gridz } ) ) == t_null.id() ) {
            draw_map( dat );
        }

        // Merge the overlays generated earlier into the current Z level now we have the base map on it.
        for( int gridx = 0; gridx <= 1; gridx++ ) {
            for( int gridy = 0; gridy <= 1; gridy++ ) {
                const tripoint_rel_sm pos( gridx, gridy, gridz );
                const size_t index = gridx + gridy * 2;
                if( saved_overlay.at( index ) != nullptr ) {
                    const size_t grid_pos = get_nonant( pos );
                    getsubmap( grid_pos )->merge_submaps( saved_overlay.at( index ), true );
                    delete saved_overlay.at( index );
                    saved_overlay[index] = nullptr;
                }
            }
        }

        if( any_missing || !save_results ) {

            // At some point, we should add region information so we can grab the appropriate extras
            map_extras &this_ex = region_settings_map["default"].region_extras[terrain_type->get_extras()];
            map_extras ex = this_ex.filtered_by( dat );
            if( this_ex.chance > 0 && ex.values.empty() && !this_ex.values.empty() ) {
                DebugLog( D_WARNING, D_MAP_GEN ) << "Overmap terrain " << terrain_type->get_type_id().str() <<
                                                 " (extra type \"" << terrain_type->get_extras() <<
                                                 "\") zlevel = " << p.z() <<
                                                 " is out of range of all assigned map extras.  Skipping map extra generation.";
            } else if( ex.chance > 0 && one_in( ex.chance ) ) {
                map_extra_id *extra = ex.values.pick();
                if( extra == nullptr ) {
                    debugmsg( "failed to pick extra for type %s (ter = %s)", terrain_type->get_extras(),
                              terrain_type->get_type_id().str() );
                } else {
                    MapExtras::apply_function( *ex.values.pick(), *this, tripoint_abs_sm( abs_sub ) );
                }
            }

            const overmap_static_spawns &spawns = terrain_type->get_static_spawns();

            float spawn_density = 1.0f;
            if( MonsterGroupManager::is_animal( spawns.group ) ) {
                spawn_density = get_option< float >( "SPAWN_ANIMAL_DENSITY" );
            } else {
                spawn_density = get_option< float >( "SPAWN_DENSITY" );
            }

            // Apply a multiplier to the number of monsters for really high densities.
            float odds_after_density = spawns.chance * spawn_density;
            const float max_odds = 100 - ( 100 - spawns.chance ) / 2.0f;
            float density_multiplier = 1.0f;
            if( odds_after_density > max_odds ) {
                density_multiplier = 1.0f * odds_after_density / max_odds;
                odds_after_density = max_odds;
            }
            const int spawn_count = roll_remainder( density_multiplier );

            if( spawns.group && x_in_y( odds_after_density, 100 ) ) {
                int pop = spawn_count * rng( spawns.population.min, spawns.population.max );
                for( ; pop > 0; pop-- ) {
                    std::vector<MonsterGroupResult> spawn_details =
                        MonsterGroupManager::GetResultFromGroup( spawns.group, &pop );
                    for( const MonsterGroupResult &mgr : spawn_details ) {
                        if( !mgr.name ) {
                            continue;
                        }
                        if( const std::optional<tripoint_bub_ms> pt =
                        random_point_on_level( *this, gridz, [this]( const tripoint_bub_ms & n ) {
                        return passable( n );
                        } ) ) {
                            const tripoint_bub_ms pnt = pt.value();
                            add_spawn( mgr, pnt );
                        }
                    }
                }
            }
        }
    }

    if( save_results ) {
        for( int gridx = 0; gridx < my_MAPSIZE; gridx++ ) {
            for( int gridy = 0; gridy < my_MAPSIZE; gridy++ ) {
                for( int gridz = -OVERMAP_DEPTH; gridz <= OVERMAP_HEIGHT; gridz++ ) {
                    const tripoint_rel_sm pos( gridx, gridy, gridz );
                    const size_t grid_pos = get_nonant( pos );
                    if( !generated.at( grid_pos ) ) {
                        if( gridx <= 1 && gridy <= 1 ) {
                            saven( { gridx, gridy, gridz } );
                        } else {
                            delete getsubmap( grid_pos );
                        }
                    }
                }
            }
        }
    }

    set_abs_sub( p_sm_base );
}

void map::delete_unmerged_submaps()
{
    tripoint_abs_sm sm_base = get_abs_sub();

    for( size_t index = 0; index < grid.size(); index++ ) {
        tripoint offset;
        const int ix = static_cast<int>( index );

        // This is the inverse of get_nonant.
        if( zlevels ) {
            offset = { ( ix / OVERMAP_LAYERS ) % my_MAPSIZE, ix / OVERMAP_LAYERS / my_MAPSIZE, ix % OVERMAP_LAYERS - OVERMAP_DEPTH };
        } else {
            offset = { ix % my_MAPSIZE, ix / my_MAPSIZE, sm_base.z()};
        }

        if( grid[index] != nullptr && MAPBUFFER.lookup_submap( sm_base.xy() + offset ) != grid[index] ) {
            delete grid[index];
            grid[index] = nullptr;
        }
    }
}

void mapgen_function_builtin::generate( mapgendata &mgd )
{
    ( *fptr )( mgd );
}

/////////////////////////////////////////////////////////////////////////////////
/////////////////////////////////////////////////////////////////////////////////
///// mapgen_function class.
///// all sorts of ways to apply our hellish reality to a grid-o-squares

class mapgen_basic_container
{
    private:
        std::vector<std::shared_ptr<mapgen_function>> mapgens_;
        //mapgens that need to be recalculated with a function when spawned
        std::vector<std::shared_ptr<mapgen_function>> mapgens_to_recalc_;
        weighted_int_list<std::shared_ptr<mapgen_function>> weights_;

    public:
        int add( const std::shared_ptr<mapgen_function> &ptr ) {
            cata_assert( ptr );
            if( std::find( mapgens_.begin(), mapgens_.end(), ptr ) != mapgens_.end() ) {
                debugmsg( "Adding duplicate mapgen to container!" );
            }
            mapgens_.push_back( ptr );
            return mapgens_.size() - 1;
        }
        /**
         * Pick a mapgen function randomly and call its generate function.
         * This basically runs the mapgen functions with the given @ref mapgendata
         * as argument.
         * @return Whether the mapgen function has been run. It may not get run if
         * the list of mapgen functions is effectively empty.
         * @p hardcoded_weight Weight for an additional entry. If that entry is chosen,
         * false is returned. If unsure, just use 0 for it.
         */
        bool generate( mapgendata &dat, const int hardcoded_weight ) {
            for( const std::shared_ptr<mapgen_function> &ptr : mapgens_to_recalc_ ) {
                dialogue d( get_talker_for( get_avatar() ), std::make_unique<talker>() );
                int const weight = ptr->weight.evaluate( d );
                if( weight >= 1 ) {
                    weights_.add_or_replace( ptr, weight );
                } else {
                    weights_.remove( ptr );
                }
            }

            if( hardcoded_weight > 0 &&
                rng( 1, weights_.get_weight() + hardcoded_weight ) > weights_.get_weight() ) {
                return false;
            }
            const std::shared_ptr<mapgen_function> *const ptr = weights_.pick();
            if( !ptr ) {
                return false;
            }
            cata_assert( *ptr );
            ( *ptr )->generate( dat );
            return true;
        }
        /**
         * Calls @ref mapgen_function::setup and sets up the internal weighted list using
         * the **current** value of @ref mapgen_function::weight. This value may have
         * changed since it was first added, so this is needed to recalculate the weighted list.
         */
        void setup() {
            for( const std::shared_ptr<mapgen_function> &ptr : mapgens_ ) {
                cata_assert( ptr->weight );
                if( ptr->weight.is_constant() ) {
                    int const weight = ptr->weight.constant();
                    if( weight < 1 ) {
                        continue; // rejected!
                    }
                    weights_.add( ptr, weight );
                } else {
                    mapgens_to_recalc_.push_back( ptr );
                }

                ptr->setup();
            }
            // Not needed anymore, pointers are now stored in weights_ (or not used at all)
            mapgens_.clear();
        }
        void finalize_parameters() {
            for( auto &mapgen_function_ptr : weights_ ) {
                mapgen_function_ptr.obj->finalize_parameters();
            }
        }
        void check_consistency() const {
            for( const auto &mapgen_function_ptr : weights_ ) {
                mapgen_function_ptr.obj->check();
            }
        }
        void check_consistency_with( const oter_t &ter ) const {
            for( const auto &mapgen_function_ptr : weights_ ) {
                mapgen_function_ptr.obj->check_consistent_with( ter );
            }
        }

        mapgen_parameters get_mapgen_params( mapgen_parameter_scope scope,
                                             const std::string &context ) const {
            mapgen_parameters result;
            for( const weighted_object<int, std::shared_ptr<mapgen_function>> &p : weights_ ) {
                result.check_and_merge( p.obj->get_mapgen_params( scope ), context );
            }
            return result;
        }
};

class mapgen_factory
{
    private:
        std::map<std::string, mapgen_basic_container> mapgens_;

        /// Collect all the possible and expected keys that may get used with @ref pick.
        static std::set<std::string> get_usages() {
            std::set<std::string> result;
            for( const oter_t &elem : overmap_terrains::get_all() ) {
                result.insert( elem.get_mapgen_id() );
                result.insert( elem.id.str() );
            }
            // Why do I have to repeat the MapExtras here? Wouldn't "MapExtras::factory" be enough?
            for( const map_extra &elem : MapExtras::mapExtraFactory().get_all() ) {
                if( elem.generator_method == map_extra_method::mapgen ) {
                    result.insert( elem.generator_id );
                }
            }
            // Used in C++ code only, see calls to `oter_mapgen.generate()` below
            result.insert( "lab_1side" );
            result.insert( "lab_4side" );
            result.insert( "lab_finale_1level" );
            return result;
        }

    public:
        void reset() {
            mapgens_.clear();
        }
        /// @see mapgen_basic_container::setup
        void setup() {
            for( std::pair<const std::string, mapgen_basic_container> &omw : mapgens_ ) {
                omw.second.setup();
                inp_mngr.pump_events();
            }
            // Dummy entry, overmap terrain null should never appear and is
            // therefore never generated.
            mapgens_.erase( "null" );
        }
        void finalize_parameters() {
            for( std::pair<const std::string, mapgen_basic_container> &omw : mapgens_ ) {
                omw.second.finalize_parameters();
            }
        }
        void check_consistency() const {
            // Cache all strings that may get looked up here so we don't have to go through
            // all the sources for them upon each loop.
            const std::set<std::string> usages = get_usages();
            for( const std::pair<const std::string, mapgen_basic_container> &omw : mapgens_ ) {
                omw.second.check_consistency();
                if( usages.count( omw.first ) == 0 ) {
                    debugmsg( "Mapgen %s is not used by anything!", omw.first );
                }
            }
        }
        /**
         * Checks whether we have an entry for the given key.
         * Note that the entry itself may not contain any valid mapgen instance
         * (could all have been removed via @ref erase).
         */
        bool has( const std::string &key ) const {
            return mapgens_.count( key ) != 0;
        }
        const mapgen_basic_container *find( const std::string &key ) const {
            auto it = mapgens_.find( key );
            if( it == mapgens_.end() ) {
                return nullptr;
            } else {
                return &it->second;
            }
        }
        /// @see mapgen_basic_container::add
        int add( const std::string &key, const std::shared_ptr<mapgen_function> &ptr ) {
            return mapgens_[key].add( ptr );
        }
        /// @see mapgen_basic_container::generate
        bool generate( mapgendata &dat, const std::string &key, const int hardcoded_weight = 0 ) {
            const auto iter = mapgens_.find( key );
            if( iter == mapgens_.end() ) {
                return false;
            }
            return iter->second.generate( dat, hardcoded_weight );
        }

        mapgen_parameters get_map_special_params( const std::string &key ) const {
            const auto iter = mapgens_.find( key );
            if( iter == mapgens_.end() ) {
                return mapgen_parameters();
            }
            return iter->second.get_mapgen_params( mapgen_parameter_scope::overmap_special,
                                                   // NOLINTNEXTLINE(cata-translate-string-literal)
                                                   string_format( "map special %s", key ) );
        }
};

static mapgen_factory oter_mapgen;

std::map<nested_mapgen_id, nested_mapgen> nested_mapgens;
std::map<update_mapgen_id, update_mapgen> update_mapgens;
static std::unordered_map<std::string, tripoint_abs_ms> queued_points;

template<>
bool string_id<nested_mapgen>::is_valid() const
{
    return str() == "null" || nested_mapgens.find( *this ) != nested_mapgens.end();
}

template<>
const nested_mapgen &string_id<nested_mapgen>::obj() const
{
    auto it = nested_mapgens.find( *this );
    if( it == nested_mapgens.end() ) {
        debugmsg( "Using invalid nested_mapgen_id %s", str() );
        static const nested_mapgen null_mapgen;
        return null_mapgen;
    }
    return it->second;
}

template<>
bool string_id<update_mapgen>::is_valid() const
{
    return str() == "null" || update_mapgens.find( *this ) != update_mapgens.end();
}

template<>
const update_mapgen &string_id<update_mapgen>::obj() const
{
    auto it = update_mapgens.find( *this );
    if( it == update_mapgens.end() ) {
        debugmsg( "Using invalid nested_mapgen_id %s", str() );
        static const update_mapgen null_mapgen;
        return null_mapgen;
    }
    return it->second;
}

/*
 * setup mapgen_basic_container::weights_ which mapgen uses to diceroll. Also setup mapgen_function_json
 */
void calculate_mapgen_weights()   // TODO: rename as it runs jsonfunction setup too
{
    oter_mapgen.setup();
    // Not really calculate weights, but let's keep it here for now
    for( auto &pr : nested_mapgens ) {
        for( const weighted_object<int, std::shared_ptr<mapgen_function_json_nested>> &ptr :
             pr.second.funcs() ) {
            ptr.obj->setup();
            inp_mngr.pump_events();
        }
    }
    for( auto &pr : update_mapgens ) {
        for( const auto &ptr : pr.second.funcs() ) {
            ptr->setup();
            inp_mngr.pump_events();
        }
    }
    // Having set up all the mapgens we can now perform a second
    // pass of finalizing their parameters
    oter_mapgen.finalize_parameters();
    for( auto &pr : nested_mapgens ) {
        for( const weighted_object<int, std::shared_ptr<mapgen_function_json_nested>> &ptr :
             pr.second.funcs() ) {
            ptr.obj->finalize_parameters();
            inp_mngr.pump_events();
        }
    }
    for( auto &pr : update_mapgens ) {
        for( const auto &ptr : pr.second.funcs() ) {
            ptr->finalize_parameters();
            inp_mngr.pump_events();
        }
    }
}

void check_mapgen_definitions()
{
    oter_mapgen.check_consistency();
    for( const auto &oter_definition : nested_mapgens ) {
        for( const auto &mapgen_function_ptr : oter_definition.second.funcs() ) {
            mapgen_function_ptr.obj->check();
        }
    }
    for( const auto &oter_definition : update_mapgens ) {
        for( const auto &mapgen_function_ptr : oter_definition.second.funcs() ) {
            mapgen_function_ptr->check();
        }
    }
}

/////////////////////////////////////////////////////////////////////////////////
///// json mapgen functions
///// 1 - init():

/**
 * Tiny little namespace to hold error messages
 */
namespace mapgen_defer
{
static std::string member;
static std::string message;
static bool defer;
static JsonObject jsi;
} // namespace mapgen_defer

static void set_mapgen_defer( const JsonObject &jsi, const std::string &member,
                              const std::string &message )
{
    mapgen_defer::defer = true;
    mapgen_defer::jsi = jsi;
    mapgen_defer::member = member;
    mapgen_defer::message = message;
}

/*
 * load a single mapgen json structure; this can be inside an overmap_terrain, or on it's own.
 */
std::shared_ptr<mapgen_function>
load_mapgen_function( const JsonObject &jio, const std::string &id_base, const point &offset,
                      const point &total )
{
    dbl_or_var weight = get_dbl_or_var( jio, "weight", false,  1000 );
    if( weight.min.is_constant() && ( weight.min.constant() < 0 ||
                                      weight.min.constant() >= INT_MAX ) ) {
        jio.throw_error_at( "weight", "min value out of bounds (0 - max int)" );
    }
    if( weight.pair && weight.max.is_constant() && ( weight.max.constant() < 0 ||
            weight.max.constant() >= INT_MAX ) ) {
        jio.throw_error_at( "weight", "max value out of bounds (0 - max int)" );
    }

    if( jio.get_bool( "disabled", false ) ) {
        jio.allow_omitted_members();
        return nullptr; // nothing
    }
    const std::string mgtype = jio.get_string( "method" );
    if( mgtype == "builtin" ) {
        if( const building_gen_pointer ptr = get_mapgen_cfunction( jio.get_string( "name" ) ) ) {
            return std::make_shared<mapgen_function_builtin>( ptr, std::move( weight ) );
        } else {
            jio.throw_error_at( "name", "function does not exist" );
        }
    } else if( mgtype == "json" ) {
        if( !jio.has_object( "object" ) ) {
            jio.throw_error( R"(mapgen with method "json" must define key "object")" );
        }
        JsonObject jo = jio.get_object( "object" );
        jo.allow_omitted_members();
        return std::make_shared<mapgen_function_json>(
                   jo, std::move( weight ), "mapgen " + id_base, offset, total );
    } else {
        jio.throw_error_at( "method", R"(invalid value: must be "builtin" or "json")" );
    }
}

void load_and_add_mapgen_function( const JsonObject &jio, const std::string &id_base,
                                   const point &offset, const point &total )
{
    std::shared_ptr<mapgen_function> f = load_mapgen_function( jio, id_base, offset, total );
    if( f ) {
        oter_mapgen.add( id_base, f );
    }
}

static void load_nested_mapgen( const JsonObject &jio, const nested_mapgen_id &id_base )
{
    const std::string mgtype = jio.get_string( "method" );
    if( mgtype == "json" ) {
        if( jio.has_object( "object" ) ) {
            int weight = jio.get_int( "weight", 1000 );
            JsonObject jo = jio.get_object( "object" );
            jo.allow_omitted_members();
            nested_mapgens[id_base].add(
                std::make_shared<mapgen_function_json_nested>(
                    jo, "nested mapgen " + id_base.str() ),
                weight );
        } else {
            debugmsg( "Nested mapgen: Invalid mapgen function (missing \"object\" object)", id_base.c_str() );
        }
    } else {
        debugmsg( "Nested mapgen: type for id %s was %s, but nested mapgen only supports \"json\"",
                  id_base.c_str(), mgtype.c_str() );
    }
}

static void load_update_mapgen( const JsonObject &jio, const update_mapgen_id &id_base )
{
    const std::string mgtype = jio.get_string( "method" );
    if( mgtype == "json" ) {
        if( jio.has_object( "object" ) ) {
            JsonObject jo = jio.get_object( "object" );
            jo.allow_omitted_members();
            update_mapgens[id_base].add(
                std::make_unique<update_mapgen_function_json>(
                    jo, "update mapgen " + id_base.str() ) );
        } else {
            debugmsg( "Update mapgen: Invalid mapgen function (missing \"object\" object)",
                      id_base.c_str() );
        }
    } else {
        debugmsg( "Update mapgen: type for id %s was %s, but update mapgen only supports \"json\"",
                  id_base.c_str(), mgtype.c_str() );
    }
}

/*
 * feed bits `o json from standalone file to load_mapgen_function. (standalone json "type": "mapgen")
 */
void load_mapgen( const JsonObject &jo )
{
    // NOLINTNEXTLINE(cata-use-named-point-constants)
    static constexpr point point_one( 1, 1 );

    if( jo.has_array( "om_terrain" ) ) {
        JsonArray ja = jo.get_array( "om_terrain" );
        if( ja.test_array() ) {
            point offset;
            point total( ja.get_array( 0 ).size(), ja.size() );
            for( JsonArray row_items : ja ) {
                for( const std::string mapgenid : row_items ) {
                    load_and_add_mapgen_function( jo, mapgenid, offset, total );
                    offset.x++;
                }
                offset.y++;
                offset.x = 0;
            }
        } else {
            std::vector<std::string> mapgenid_list;
            for( const std::string line : ja ) {
                mapgenid_list.push_back( line );
            }
            if( !mapgenid_list.empty() ) {
                const std::string mapgenid = mapgenid_list[0];
                const auto mgfunc = load_mapgen_function( jo, mapgenid, point_zero, point_one );
                if( mgfunc ) {
                    for( auto &i : mapgenid_list ) {
                        oter_mapgen.add( i, mgfunc );
                    }
                }
            }
        }
    } else if( jo.has_string( "om_terrain" ) ) {
        load_and_add_mapgen_function( jo, jo.get_string( "om_terrain" ), point_zero, point_one );
    } else if( jo.has_string( "nested_mapgen_id" ) ) {
        load_nested_mapgen( jo, nested_mapgen_id( jo.get_string( "nested_mapgen_id" ) ) );
    } else if( jo.has_string( "update_mapgen_id" ) ) {
        load_update_mapgen( jo, update_mapgen_id( jo.get_string( "update_mapgen_id" ) ) );
    } else {
        debugmsg( "mapgen entry requires \"om_terrain\" or \"nested_mapgen_id\"(string, array of strings, or array of array of strings)\n%s\n",
                  jo.str() );
    }
}

void reset_mapgens()
{
    oter_mapgen.reset();
    nested_mapgens.clear();
    update_mapgens.clear();
}

/////////////////////////////////////////////////////////////////////////////////
///// 2 - right after init() finishes parsing all game json and terrain info/etc is set..
/////   ...parse more json! (mapgen_function_json)

size_t mapgen_function_json_base::calc_index( const point &p ) const
{
    if( p.x >= mapgensize.x ) {
        debugmsg( "invalid value %zu for x in calc_index", p.x );
    }
    if( p.y >= mapgensize.y ) {
        debugmsg( "invalid value %zu for y in calc_index", p.y );
    }
    return p.y * mapgensize.y + p.x;
}

static bool common_check_bounds( const jmapgen_int &x, const jmapgen_int &y, const jmapgen_int &z,
                                 const point &mapgensize, const JsonObject &jso )
{
    half_open_rectangle<point> bounds( point_zero, mapgensize );
    if( !bounds.contains( point( x.val, y.val ) ) ) {
        return false;
    }

    if( x.valmax < x.val ) {
        jso.throw_error( "x maximum is less than x minimum" );
    }

    if( y.valmax < y.val ) {
        jso.throw_error( "y maximum is less than y minimum" );
    }

    if( z.valmax != z.val ) {
        jso.throw_error( "z maximum has to be identical to z minimum" );
    }

    if( x.valmax > mapgensize.x - 1 ) {
        jso.throw_error_at( "x", "coordinate range cannot cross grid boundaries" );
    }

    if( y.valmax > mapgensize.y - 1 ) {
        jso.throw_error_at( "y", "coordinate range cannot cross grid boundaries" );
    }

    return true;
}

void mapgen_function_json_base::merge_non_nest_parameters_into(
    mapgen_parameters &params, const std::string &outer_context ) const
{
    // NOLINTNEXTLINE(cata-translate-string-literal)
    const std::string context = string_format( "%s within %s", context_, outer_context );
    params.check_and_merge( parameters, context, mapgen_parameter_scope::nest );
}

bool mapgen_function_json_base::check_inbounds( const jmapgen_int &x, const jmapgen_int &y,
        const jmapgen_int &z,
        const JsonObject &jso ) const
{
    return common_check_bounds( x, y, z, mapgensize, jso );
}

mapgen_function_json_base::mapgen_function_json_base(
    const JsonObject &jsobj, const std::string &context )
    : jsobj( jsobj )
    , context_( context )
    , is_ready( false )
    , mapgensize( SEEX * 2, SEEY * 2 )
    , total_size( mapgensize )
    , objects( m_offset, mapgensize, total_size )
{
    this->jsobj.allow_omitted_members();
}

mapgen_function_json_base::~mapgen_function_json_base() = default;

mapgen_function_json::mapgen_function_json( const JsonObject &jsobj,
        dbl_or_var w, const std::string &context, const point &grid_offset, const point &grid_total )
    : mapgen_function( std::move( w ) )
    , mapgen_function_json_base( jsobj, context )
    , fill_ter( t_null )
    , rotation( 0 )
    , fallback_predecessor_mapgen_( oter_str_id::NULL_ID() )
{
    m_offset.x() = grid_offset.x * mapgensize.x;
    m_offset.y() = grid_offset.y * mapgensize.y;
    m_offset.z() = 0;
    total_size.x = grid_total.x * mapgensize.x;
    total_size.y = grid_total.y * mapgensize.y;
    objects = jmapgen_objects( m_offset, mapgensize, total_size );
}

mapgen_function_json_nested::mapgen_function_json_nested(
    const JsonObject &jsobj, const std::string &context )
    : mapgen_function_json_base( jsobj, context )
    , rotation( 0 )
{
}

jmapgen_int::jmapgen_int( point p ) : val( p.x ), valmax( p.y )
{
    cata_assert( p.x <= std::numeric_limits<int16_t>::max() );
    cata_assert( p.y <= std::numeric_limits<int16_t>::max() );
}

jmapgen_int::jmapgen_int( const JsonObject &jo, const std::string_view tag )
{
    if( jo.has_array( tag ) ) {
        JsonArray sparray = jo.get_array( tag );
        if( sparray.empty() || sparray.size() > 2 ) {
            jo.throw_error_at( tag, "invalid data: must be an array of 1 or 2 values" );
        }
        int tmpval = sparray.get_int( 0 );
        if( tmpval >= std::numeric_limits<int16_t>::max() ) {
            jo.throw_error_at( tag, string_format( "Value %d too large", tmpval ) );
        }
        val = tmpval;
        if( sparray.size() == 2 ) {
            int tmpvalmax = sparray.get_int( 1 );
            if( tmpvalmax >= std::numeric_limits<int16_t>::max() ) {
                jo.throw_error_at( tag, string_format( "Value %d too large", tmpvalmax ) );
            }
            valmax = tmpvalmax;
        } else {
            valmax = val;
        }
    } else {
        val = valmax = jo.get_int( tag );
    }
}

jmapgen_int::jmapgen_int( const JsonObject &jo, const std::string_view tag, const int &def_val,
                          const int &def_valmax )
    : val( def_val )
    , valmax( def_valmax )
{
    if( jo.has_array( tag ) ) {
        JsonArray sparray = jo.get_array( tag );
        if( sparray.size() > 2 ) {
            jo.throw_error_at( tag, "invalid data: must be an array of 1 or 2 values" );
        }
        if( !sparray.empty() ) {
            int tmpval = sparray.get_int( 0 );
            if( tmpval >= std::numeric_limits<int16_t>::max() ) {
                jo.throw_error_at( tag, string_format( "Value %d too large", tmpval ) );
            }
            val = tmpval;
        }
        if( sparray.size() >= 2 ) {
            int tmpvalmax = sparray.get_int( 1 );
            if( tmpvalmax >= std::numeric_limits<int16_t>::max() ) {
                jo.throw_error_at( tag, string_format( "Value %d too large", tmpvalmax ) );
            }
            valmax = tmpvalmax;
        }
    } else if( jo.has_member( tag ) ) {
        int tmpval = jo.get_int( tag );
        if( tmpval >= std::numeric_limits<int16_t>::max() ) {
            jo.throw_error_at( tag, string_format( "Value %d too large", tmpval ) );
        }
        val = valmax = tmpval;
    }
}

int jmapgen_int::get() const
{
    return val == valmax ? val : rng( val, valmax );
}

/*
 * Turn json gobbldigook into machine friendly gobbldigook, for applying
 * basic map 'set' functions, optionally based on one_in(chance) or repeat value
 */
void mapgen_function_json_base::setup_setmap( const JsonArray &parray )
{
    std::string tmpval;
    std::map<std::string, jmapgen_setmap_op> setmap_opmap;
    setmap_opmap[ "terrain" ] = JMAPGEN_SETMAP_TER;
    setmap_opmap[ "furniture" ] = JMAPGEN_SETMAP_FURN;
    setmap_opmap[ "trap" ] = JMAPGEN_SETMAP_TRAP;
    setmap_opmap[ "trap_remove" ] = JMAPGEN_SETMAP_TRAP_REMOVE;
    setmap_opmap[ "creature_remove" ] = JMAPGEN_SETMAP_CREATURE_REMOVE;
    setmap_opmap[ "item_remove" ] = JMAPGEN_SETMAP_ITEM_REMOVE;
    setmap_opmap[ "field_remove" ] = JMAPGEN_SETMAP_FIELD_REMOVE;
    setmap_opmap[ "radiation" ] = JMAPGEN_SETMAP_RADIATION;
    setmap_opmap[ "bash" ] = JMAPGEN_SETMAP_BASH;
    setmap_opmap[ "variable" ] = JMAPGEN_SETMAP_VARIABLE;
    std::map<std::string, jmapgen_setmap_op>::iterator sm_it;
    jmapgen_setmap_op tmpop;
    int setmap_optype = 0;

    for( const JsonObject pjo : parray ) {
        if( pjo.read( "point", tmpval ) ) {
            setmap_optype = JMAPGEN_SETMAP_OPTYPE_POINT;
        } else if( pjo.read( "set", tmpval ) ) {
            setmap_optype = JMAPGEN_SETMAP_OPTYPE_POINT;
            debugmsg( "Warning, set: [ { \"set\": … } is deprecated, use set: [ { \"point\": … " );
        } else if( pjo.read( "line", tmpval ) ) {
            setmap_optype = JMAPGEN_SETMAP_OPTYPE_LINE;
        } else if( pjo.read( "square", tmpval ) ) {
            setmap_optype = JMAPGEN_SETMAP_OPTYPE_SQUARE;
        } else {
            pjo.throw_error( R"(invalid data: must contain "point", "set", "line" or "square" member)" );
        }

        sm_it = setmap_opmap.find( tmpval );
        if( sm_it == setmap_opmap.end() ) {
            pjo.throw_error( string_format( "invalid subfunction %s", tmpval.c_str() ) );
        }

        tmpop = sm_it->second;
        jmapgen_int tmp_x2( 0, 0 );
        jmapgen_int tmp_y2( 0, 0 );
        jmapgen_int tmp_i( 0, 0 );
        std::string string_val;
        int tmp_chance = 1;
        int tmp_rotation = 0;
        int tmp_fuel = -1;
        int tmp_status = -1;

        const jmapgen_int tmp_x( pjo, "x" );
        const jmapgen_int tmp_y( pjo, "y" );
        const jmapgen_int tmp_z( pjo, "z", 0, 0 );
        if( !check_inbounds( tmp_x, tmp_y, tmp_z, pjo ) ) {
            pjo.allow_omitted_members();
            continue;
        }
        if( setmap_optype != JMAPGEN_SETMAP_OPTYPE_POINT ) {
            tmp_x2 = jmapgen_int( pjo, "x2" );
            tmp_y2 = jmapgen_int( pjo, "y2" );
            if( !check_inbounds( tmp_x2, tmp_y2, tmp_z, pjo ) ) {
                pjo.allow_omitted_members();
                continue;
            }
        }
        if( tmpop == JMAPGEN_SETMAP_RADIATION ) {
            tmp_i = jmapgen_int( pjo, "amount" );
        } else if( tmpop == JMAPGEN_SETMAP_BASH || tmpop == JMAPGEN_SETMAP_ITEM_REMOVE ||
                   tmpop == JMAPGEN_SETMAP_FIELD_REMOVE || tmpop == JMAPGEN_SETMAP_CREATURE_REMOVE ) {
            //suppress warning
        } else if( tmpop == JMAPGEN_SETMAP_VARIABLE ) {
            string_val = pjo.get_string( "id" );
        } else {
            std::string tmpid = pjo.get_string( "id" );
            switch( tmpop ) {
                case JMAPGEN_SETMAP_TER: {
                    const ter_str_id tid( tmpid );

                    if( !tid.is_valid() ) {
                        set_mapgen_defer( pjo, "id", "no such terrain" );
                        return;
                    }
                    tmp_i.val = tid.id().to_i();
                }
                break;
                case JMAPGEN_SETMAP_FURN: {
                    const furn_str_id fid( tmpid );

                    if( !fid.is_valid() ) {
                        set_mapgen_defer( pjo, "id", "no such furniture" );
                        return;
                    }
                    tmp_i.val = fid.id().to_i();
                }
                break;
                case JMAPGEN_SETMAP_TRAP_REMOVE:
                case JMAPGEN_SETMAP_TRAP: {
                    const trap_str_id sid( tmpid );
                    if( !sid.is_valid() ) {
                        set_mapgen_defer( pjo, "id", "no such trap" );
                        return;
                    }
                    tmp_i.val = sid.id().to_i();
                }
                break;

                default:
                    //Suppress warnings
                    break;
            }
            // TODO: ... support for random furniture? or not.
            tmp_i.valmax = tmp_i.val;
        }
        // TODO: sanity check?
        const jmapgen_int tmp_repeat = jmapgen_int( pjo, "repeat", 1, 1 );
        pjo.read( "chance", tmp_chance );
        pjo.read( "rotation", tmp_rotation );
        pjo.read( "fuel", tmp_fuel );
        pjo.read( "status", tmp_status );
        jmapgen_setmap tmp( tmp_x, tmp_y, tmp_z, tmp_x2, tmp_y2,
                            static_cast<jmapgen_setmap_op>( tmpop + setmap_optype ), tmp_i,
                            tmp_chance, tmp_repeat, tmp_rotation, tmp_fuel, tmp_status, string_val );

        setmap_points.push_back( tmp );
        tmpval.clear();
    }

}

void mapgen_function_json_base::finalize_parameters_common()
{
    objects.merge_parameters_into( parameters, context_ );
}

mapgen_arguments mapgen_function_json_base::get_args(
    const mapgendata &md, mapgen_parameter_scope scope ) const
{
    return parameters.get_args( md, scope );
}

jmapgen_place::jmapgen_place( const JsonObject &jsi )
    : x( jsi, "x" )
    , y( jsi, "y" )
    , z( jsi, "z", 0, 0 )
    , repeat( jsi, "repeat", 1, 1 )
{
}

void jmapgen_place::offset( const tripoint_rel_ms &offset )
{
    x.val -= offset.x();
    x.valmax -= offset.x();
    y.val -= offset.y();
    y.valmax -= offset.y();
    z.val -= offset.z();
    z.valmax -= offset.z();
}

map_key::map_key( const std::string &s ) : str( s )
{
    if( utf8_width( str ) != 1 ) {
        debugmsg( "map key '%s' must be 1 column", str );
    }
}

map_key::map_key( const JsonMember &member ) : str( member.name() )
{
    if( utf8_width( str ) != 1 ) {
        member.throw_error( "format map key must be 1 column" );
    }
}

template<typename T>
static bool is_null_helper( const string_id<T> &id )
{
    return id.is_null();
}

template<typename T>
static bool is_null_helper( const int_id<T> &id )
{
    return id.id().is_null();
}

static bool is_null_helper( const std::string_view )
{
    return false;
}

template<typename T>
struct make_null_helper;

template<>
struct make_null_helper<std::string> {
    std::string operator()() const {
        return {};
    }
};

template<typename T>
struct make_null_helper<string_id<T>> {
    string_id<T> operator()() const {
        return string_id<T>::NULL_ID();
    }
};

template<typename T>
struct make_null_helper<int_id<T>> {
    int_id<T> operator()() const {
        return string_id<T>::NULL_ID().id();
    }
};

template<typename T>
static string_id<T> to_string_id_helper( const string_id<T> &id )
{
    return id;
}

template<typename T>
static string_id<T> to_string_id_helper( const int_id<T> &id )
{
    return id.id();
}

static std::string to_string_id_helper( const std::string &s )
{
    return s;
}

template<typename T>
static bool is_valid_helper( const string_id<T> &id )
{
    return id.is_valid();
}

template<typename T>
static bool is_valid_helper( const int_id<T> & )
{
    return true;
}

static bool is_valid_helper( const std::string_view )
{
    return true;
}

// Mapgen often uses various id values.  Usually these are specified verbatim
// as strings, but they can also be parameterized.  This class encapsulates
// such a value.  It records how the value was specified so that it can be
// calculated later based on the parameters chosen for a particular instance of
// the mapgen.
template<typename Id>
class mapgen_value
{
    public:
        using StringId = to_string_id_t<Id>;
        struct void_;
        using Id_unless_string =
            std::conditional_t<std::is_same_v<Id, std::string>, void_, Id>;

        struct value_source {
            virtual ~value_source() = default;
            virtual Id get( const mapgendata & ) const = 0;
            virtual void check( const std::string &/*oter_name*/, const mapgen_parameters &
                              ) const {};
            virtual void check_consistent_with(
                const value_source &, const std::string &context ) const = 0;
            virtual std::vector<StringId> all_possible_results(
                const mapgen_parameters & ) const = 0;
            virtual const std::string *get_name_if_parameter() const {
                return nullptr;
            }
        };

        struct null_source : value_source {
            Id get( const mapgendata & ) const override {
                return make_null_helper<Id> {}();
            }

            void check_consistent_with(
                const value_source &o, const std::string &context ) const override {
                if( const null_source *other = dynamic_cast<const null_source *>( &o ) ) {
                    // OK
                } else {
                    debugmsg( "inconsistent default types for %s", context );
                }
            }

            std::vector<StringId> all_possible_results( const mapgen_parameters & ) const override {
                return { make_null_helper<StringId>{}() };
            }
        };

        struct id_source : value_source {
            Id id;

            explicit id_source( const std::string &s ) :
                id( s ) {
            }

            explicit id_source( const Id_unless_string &s ) :
                id( s ) {
            }

            Id get( const mapgendata & ) const override {
                return id;
            }

            void check( const std::string &context, const mapgen_parameters & ) const override {
                if( !is_valid_helper( id ) ) {
                    debugmsg( "mapgen '%s' uses invalid entry '%s'",
                              context, cata_variant( id ).get_string() );
                }
            }

            void check_consistent_with(
                const value_source &o, const std::string &context ) const override {
                if( const id_source *other = dynamic_cast<const id_source *>( &o ) ) {
                    if( id != other->id ) {
                        debugmsg( "inconsistent default values for %s (%s vs %s)",
                                  context, cata_variant( id ).get_string(),
                                  cata_variant( other->id ).get_string() );
                    }
                } else {
                    debugmsg( "inconsistent default types for %s", context );
                }
            }

            std::vector<StringId> all_possible_results( const mapgen_parameters & ) const override {
                return { to_string_id_helper( id ) };
            }
        };

        struct param_source : value_source {
            std::string param_name;
            std::optional<StringId> fallback;

            explicit param_source( const JsonObject &jo )
                : param_name( jo.get_string( "param" ) ) {
                jo.read( "fallback", fallback, false );
            }

            Id get( const mapgendata &dat ) const override {
                if( fallback ) {
                    return Id( dat.get_arg_or<StringId>( param_name, *fallback ) );
                } else {
                    return Id( dat.get_arg<StringId>( param_name ) );
                }
            }

            void check( const std::string &context, const mapgen_parameters &parameters
                      ) const override {
                auto param_it = parameters.map.find( param_name );
                if( param_it == parameters.map.end() ) {
                    debugmsg( "mapgen '%s' uses undefined parameter '%s'", context, param_name );
                } else {
                    const mapgen_parameter &param = param_it->second;
                    constexpr cata_variant_type req_type = cata_variant_type_for<StringId>();
                    cata_variant_type param_type = param.type();
                    if( param_type != req_type && req_type != cata_variant_type::string ) {
                        debugmsg( "mapgen '%s' uses parameter '%s' of type '%s' in a context "
                                  "expecting type '%s'", context, param_name,
                                  io::enum_to_string( param_type ),
                                  io::enum_to_string( req_type ) );
                    }
                    if( param.scope() == mapgen_parameter_scope::overmap_special && !fallback ) {
                        debugmsg( "mapgen '%s' uses parameter '%s' of map_special scope without a "
                                  "fallback.  Such parameters must provide a fallback to allow "
                                  "for changes to overmap_special definitions", context,
                                  param_name );
                    }
                }
            }

            void check_consistent_with(
                const value_source &o, const std::string &context ) const override {
                if( const param_source *other = dynamic_cast<const param_source *>( &o ) ) {
                    if( param_name != other->param_name ) {
                        debugmsg( "inconsistent default values for %s (%s vs %s)",
                                  context, param_name, other->param_name );
                    }
                } else {
                    debugmsg( "inconsistent default types for %s", context );
                }
            }

            std::vector<StringId> all_possible_results(
                const mapgen_parameters &params ) const override {
                auto param_it = params.map.find( param_name );
                if( param_it == params.map.end() ) {
                    return {};
                } else {
                    const mapgen_parameter &param = param_it->second;
                    std::vector<StringId> result;
                    for( const std::string &s : param.all_possible_values( params ) ) {
                        result.emplace_back( s );
                    }
                    return result;
                }
            }

            const std::string *get_name_if_parameter() const override {
                return &param_name;
            }
        };

        struct distribution_source : value_source {
            weighted_int_list<StringId> list;

            explicit distribution_source( const JsonObject &jo ) {
                load_weighted_list( jo.get_member( "distribution" ), list, 1 );
            }

            Id get( const mapgendata & ) const override {
                return *list.pick();
            }

            void check( const std::string &context, const mapgen_parameters & ) const override {
                for( const weighted_object<int, StringId> &wo : list ) {
                    if( !is_valid_helper( wo.obj ) ) {
                        debugmsg( "mapgen '%s' uses invalid entry '%s' in weighted list",
                                  context, cata_variant( wo.obj ).get_string() );
                    }
                }
            }

            void check_consistent_with(
                const value_source &o, const std::string &context ) const override {
                if( const distribution_source *other =
                        dynamic_cast<const distribution_source *>( &o ) ) {
                    if( list != other->list ) {
                        const std::string my_list = list.to_debug_string();
                        const std::string other_list = other->list.to_debug_string();
                        debugmsg( "inconsistent default value distributions for %s (%s vs %s)",
                                  context, my_list, other_list );
                    }
                } else {
                    debugmsg( "inconsistent default types for %s", context );
                }
            }

            std::vector<StringId> all_possible_results( const mapgen_parameters & ) const override {
                std::vector<StringId> result;
                for( const weighted_object<int, StringId> &wo : list ) {
                    result.push_back( wo.obj );
                }
                return result;
            }
        };

        struct switch_source : value_source {
            // This has to be a pointer because mapgen_value is an incomplete
            // type.  We could resolve this by pulling out all these
            // value_source classes and defining them at namespace scope after
            // mapgen_value, but that would make the code much more verbose.
            std::unique_ptr<mapgen_value<std::string>> on;
            std::unordered_map<std::string, StringId> cases;

            explicit switch_source( const JsonObject &jo )
                : on( std::make_unique<mapgen_value<std::string>>( jo.get_object( "switch" ) ) ) {
                jo.read( "cases", cases, true );
            }

            Id get( const mapgendata &dat ) const override {
                std::string based_on = on->get( dat );
                auto it = cases.find( based_on );
                if( it == cases.end() ) {
                    debugmsg( "switch does not handle case %s", based_on );
                    return make_null_helper<Id> {}();
                }
                return Id( it->second );
            }

            void check( const std::string &context, const mapgen_parameters &params
                      ) const override {
                on->check( context, params );
                for( const std::pair<const std::string, StringId> &p : cases ) {
                    if( !is_valid_helper( p.second ) ) {
                        debugmsg( "mapgen '%s' uses invalid entry '%s' in switch",
                                  context, cata_variant( p.second ).get_string() );
                    }
                }
                std::vector<std::string> possible_values = on->all_possible_results( params );
                for( const std::string &value : possible_values ) {
                    if( !cases.count( value ) ) {
                        debugmsg( "mapgen '%s' has switch which does not account for potential "
                                  "case '%s' of the switched-on value", context, value );
                    }
                }
            }

            void check_consistent_with(
                const value_source &o, const std::string &context ) const override {
                if( const switch_source *other = dynamic_cast<const switch_source *>( &o ) ) {
                    on->check_consistent_with( *other->on, context );
                    if( cases != other->cases ) {
                        auto dump_set = []( const std::unordered_map<std::string, StringId> &s ) {
                            bool first = true;
                            std::string result = "{ ";
                            for( const std::pair<const std::string, StringId> &p : s ) {
                                if( first ) {
                                    first = false;
                                } else {
                                    result += ", ";
                                }
                                result += p.first;
                                result += ": ";
                                result += cata_variant( p.second ).get_string();
                            }
                            return result;
                        };

                        const std::string my_list = dump_set( cases );
                        const std::string other_list = dump_set( other->cases );
                        debugmsg( "inconsistent switch cases for %s (%s vs %s)",
                                  context, my_list, other_list );
                    }
                } else {
                    debugmsg( "inconsistent default types for %s", context );
                }
            }

            std::vector<StringId> all_possible_results( const mapgen_parameters & ) const override {
                std::vector<StringId> result;
                result.reserve( cases.size() );
                for( const std::pair<const std::string, StringId> &p : cases ) {
                    result.push_back( p.second );
                }
                return result;
            }
        };

        mapgen_value()
            : is_null_( true )
            , source_( make_shared_fast<null_source>() )
        {}

        explicit mapgen_value( const std::string &s ) {
            init_string( s );
        }

        explicit mapgen_value( const Id_unless_string &id ) {
            init_string( id );
        }

        explicit mapgen_value( const JsonValue &jv ) {
            if( jv.test_string() ) {
                init_string( jv.get_string() );
            } else {
                init_object( jv.get_object() );
            }
        }

        explicit mapgen_value( const JsonObject &jo ) {
            init_object( jo );
        }

        template<typename S>
        void init_string( const S &s ) {
            source_ = make_shared_fast<id_source>( s );
            is_null_ = is_null_helper( s );
        }

        void init_object( const JsonObject &jo ) {
            if( jo.has_member( "param" ) ) {
                source_ = make_shared_fast<param_source>( jo );
            } else if( jo.has_member( "distribution" ) ) {
                source_ = make_shared_fast<distribution_source>( jo );
            } else if( jo.has_member( "switch" ) ) {
                source_ = make_shared_fast<switch_source>( jo );
            } else {
                jo.throw_error(
                    R"(Expected member "param", "distribution", or "switch" in mapgen object)" );
            }
        }

        bool is_null() const {
            return is_null_;
        }

        void check( const std::string &context, const mapgen_parameters &params ) const {
            source_->check( context, params );
        }
        void check_consistent_with( const mapgen_value &other, const std::string &context ) const {
            source_->check_consistent_with( *other.source_, context );
        }

        Id get( const mapgendata &dat ) const {
            return source_->get( dat );
        }
        std::vector<StringId> all_possible_results( const mapgen_parameters &params ) const {
            return source_->all_possible_results( params );
        }

        const std::string *get_name_if_parameter() const {
            return source_->get_name_if_parameter();
        }

        void deserialize( const JsonValue &jsin ) {
            if( jsin.test_object() ) {
                *this = mapgen_value( jsin.get_object() );
            } else {
                *this = mapgen_value( jsin.get_string() );
            }
        }
    private:
        bool is_null_ = false;
        shared_ptr_fast<const value_source> source_;
};

namespace io
{

template<>
std::string enum_to_string<jmapgen_flags>( jmapgen_flags v )
{
    switch( v ) {
        // *INDENT-OFF*
        case jmapgen_flags::allow_terrain_under_other_data: return "ALLOW_TERRAIN_UNDER_OTHER_DATA";
        case jmapgen_flags::dismantle_all_before_placing_terrain:
            return "DISMANTLE_ALL_BEFORE_PLACING_TERRAIN";
        case jmapgen_flags::erase_all_before_placing_terrain:
            return "ERASE_ALL_BEFORE_PLACING_TERRAIN";
        case jmapgen_flags::allow_terrain_under_furniture: return "ALLOW_TERRAIN_UNDER_FURNITURE";
        case jmapgen_flags::dismantle_furniture_before_placing_terrain:
            return "DISMANTLE_FURNITURE_BEFORE_PLACING_TERRAIN";
        case jmapgen_flags::erase_furniture_before_placing_terrain:
            return "ERASE_FURNITURE_BEFORE_PLACING_TERRAIN";
        case jmapgen_flags::allow_terrain_under_trap: return "ALLOW_TERRAIN_UNDER_TRAP";
        case jmapgen_flags::dismantle_trap_before_placing_terrain:
            return "DISMANTLE_TRAP_BEFORE_PLACING_TERRAIN";
        case jmapgen_flags::erase_trap_before_placing_terrain:
            return "ERASE_TRAP_BEFORE_PLACING_TERRAIN";
        case jmapgen_flags::allow_terrain_under_items: return "ALLOW_TERRAIN_UNDER_ITEMS";
        case jmapgen_flags::erase_items_before_placing_terrain:
            return "ERASE_ITEMS_BEFORE_PLACING_TERRAIN";
        case jmapgen_flags::no_underlying_rotate: return "NO_UNDERLYING_ROTATE";
        case jmapgen_flags::avoid_creatures: return "AVOID_CREATURES";
        // *INDENT-ON*
        case jmapgen_flags::last:
            break;
    }
    debugmsg( "unknown jmapgen_flags %d", static_cast<int>( v ) );
    return "";
}

template<>
std::string enum_to_string<mapgen_parameter_scope>( mapgen_parameter_scope v )
{
    switch( v ) {
        // *INDENT-OFF*
        case mapgen_parameter_scope::overmap_special: return "overmap_special";
        case mapgen_parameter_scope::omt: return "omt";
        case mapgen_parameter_scope::nest: return "nest";
        // *INDENT-ON*
        case mapgen_parameter_scope::last:
            break;
    }
    debugmsg( "unknown mapgen_parameter_scope %d", static_cast<int>( v ) );
    return "";
}

} // namespace io

mapgen_parameter::mapgen_parameter() = default;

mapgen_parameter::mapgen_parameter( const mapgen_value<std::string> &def, cata_variant_type type,
                                    mapgen_parameter_scope scope )
    : scope_( scope )
    , type_( type )
    , default_( make_shared_fast<mapgen_value<std::string>>( def ) )
{}

void mapgen_parameter::deserialize( const JsonObject &jo )
{
    optional( jo, false, "scope", scope_, mapgen_parameter_scope::overmap_special );
    jo.read( "type", type_, true );
    default_ = make_shared_fast<mapgen_value<std::string>>( jo.get_member( "default" ) );
}

cata_variant_type mapgen_parameter::type() const
{
    return type_;
}

cata_variant mapgen_parameter::get( const mapgendata &md ) const
{
    return cata_variant::from_string( type_, default_->get( md ) );
}

std::vector<std::string> mapgen_parameter::all_possible_values(
    const mapgen_parameters &params ) const
{
    return default_->all_possible_results( params );
}

void mapgen_parameter::check( const mapgen_parameters &params, const std::string &context ) const
{
    default_->check( context, params );
    for( const std::string &value : all_possible_values( params ) ) {
        if( !cata_variant::from_string( type_, std::string( value ) ).is_valid() ) {
            debugmsg( "%s can take value %s which is not a valid value of type %s",
                      context, value, io::enum_to_string( type_ ) );
        }
    }
}

void mapgen_parameter::check_consistent_with(
    const mapgen_parameter &other, const std::string &context ) const
{
    if( scope_ != other.scope_ ) {
        debugmsg( "mismatched scope for mapgen parameters %s (%s vs %s)",
                  context, io::enum_to_string( scope_ ), io::enum_to_string( other.scope_ ) );
    }
    if( type_ != other.type_ ) {
        debugmsg( "mismatched type for mapgen parameters %s (%s vs %s)",
                  context, io::enum_to_string( type_ ), io::enum_to_string( other.type_ ) );
    }
    default_->check_consistent_with( *other.default_, context );
}

auto mapgen_parameters::add_unique_parameter(
    const std::string &prefix, const mapgen_value<std::string> &def, cata_variant_type type,
    mapgen_parameter_scope scope ) -> iterator
{
    uint64_t i = 0;
    std::string candidate_name;
    while( true ) {
        candidate_name = string_format( "%s%d", prefix, i );
        if( map.find( candidate_name ) == map.end() ) {
            break;
        }
        ++i;
    }

    return map.emplace( candidate_name, mapgen_parameter( def, type, scope ) ).first;
}

mapgen_parameters mapgen_parameters::params_for_scope( mapgen_parameter_scope scope ) const
{
    mapgen_parameters result;
    for( const std::pair<const std::string, mapgen_parameter> &p : map ) {
        const mapgen_parameter &param = p.second;
        if( param.scope() == scope ) {
            result.map.insert( p );
        }
    }
    return result;
}

mapgen_arguments mapgen_parameters::get_args(
    const mapgendata &md, mapgen_parameter_scope scope ) const
{
    std::unordered_map<std::string, cata_variant> result;
    for( const std::pair<const std::string, mapgen_parameter> &p : map ) {
        const std::string &param_name = p.first;
        const mapgen_parameter &param = p.second;
        if( param.scope() == scope ) {
            cata_variant value = md.get_arg_or( param_name, param.get( md ) );
            result.emplace( param_name, value );
        }
    }
    return mapgen_arguments{ result };
}

void mapgen_parameters::check_and_merge( const mapgen_parameters &other,
        const std::string &context, mapgen_parameter_scope up_to_scope )
{
    for( const std::pair<const std::string, mapgen_parameter> &p : other.map ) {
        const mapgen_parameter &other_param = p.second;
        if( other_param.scope() >= up_to_scope ) {
            continue;
        }
        auto insert_result = map.insert( p );
        if( !insert_result.second ) {
            const std::string &name = p.first;
            const mapgen_parameter &this_param = insert_result.first->second;
            this_param.check_consistent_with(
                // NOLINTNEXTLINE(cata-translate-string-literal)
                other_param, string_format( "parameter %s in %s", name, context ) );
        }
    }
}

/**
 * This is a generic mapgen piece, the template parameter PieceType should be another specific
 * type of jmapgen_piece. This class contains a vector of those objects and will chose one of
 * it at random.
 */
template<typename PieceType>
class jmapgen_alternatively : public jmapgen_piece
{
    public:
        // Note: this bypasses virtual function system, all items in this vector are of type
        // PieceType, they *can not* be of any other type.
        std::vector<PieceType> alternatives;
        jmapgen_alternatively() = default;
        mapgen_phase phase() const override {
            if( alternatives.empty() ) {
                return mapgen_phase::default_;
            }
            return alternatives[0].phase();
        }
        void check( const std::string &context, const mapgen_parameters &params,
                    const jmapgen_int &x, const jmapgen_int &y, const jmapgen_int &z ) const override {
            if( alternatives.empty() ) {
                debugmsg( "zero alternatives in jmapgen_alternatively in %s", context );
            }
            for( const PieceType &piece : alternatives ) {
                piece.check( context, params, x, y, z );
            }
        }
        void merge_parameters_into( mapgen_parameters &params,
                                    const std::string &outer_context ) const override {
            for( const PieceType &piece : alternatives ) {
                piece.merge_parameters_into( params, outer_context );
            }
        }
        void apply( const mapgendata &dat, const jmapgen_int &x, const jmapgen_int &y, const jmapgen_int &z,
                    const std::string &context ) const override {
            if( const auto chosen = random_entry_opt( alternatives ) ) {
                chosen->get().apply( dat, x, y, z, context );
            }
        }
        bool has_vehicle_collision( const mapgendata &dat, const tripoint_rel_ms &p ) const override {
            return dat.m.veh_at( tripoint_bub_ms( p.x(), p.y(), dat.zlevel() + p.z() ) ).has_value();
        }
};

template<typename Value>
class jmapgen_constrained : public jmapgen_piece
{
    public:
        jmapgen_constrained( shared_ptr_fast<const jmapgen_piece> und,
                             const std::vector<mapgen_constraint<Value>> &cons )
            : underlying_piece( std::move( und ) )
            , constraints( cons )
        {}

        shared_ptr_fast<const jmapgen_piece> underlying_piece;
        std::vector<mapgen_constraint<Value>> constraints;

        mapgen_phase phase() const override {
            return underlying_piece->phase();
        }
        void check( const std::string &context, const mapgen_parameters &params,
                    const jmapgen_int &x, const jmapgen_int &y, const jmapgen_int &z ) const override {
            underlying_piece->check( context, params, x, y, z );
        }

        void merge_parameters_into( mapgen_parameters &params, const std::string &outer_context
                                  ) const override {
            underlying_piece->merge_parameters_into( params, outer_context );
        }
        void apply( const mapgendata &dat, const jmapgen_int &x, const jmapgen_int &y, const jmapgen_int &z,
                    const std::string &context ) const override {
            for( const mapgen_constraint<Value> &constraint : constraints ) {
                Value param_value = dat.get_arg<Value>( constraint.parameter_name );
                if( param_value != constraint.value ) {
                    return;
                }
            }
            underlying_piece->apply( dat, x, y, z, context );
        }
};

/**
 * Places fields on the map.
 * "field": field type ident.
 * "intensity": initial field intensity.
 * "age": initial field age.
 */
class jmapgen_field : public jmapgen_piece
{
    public:
        mapgen_value<field_type_id> ftype;
        std::vector<int> intensities;
        time_duration age;
        int chance;
        bool remove;
        jmapgen_field( const JsonObject &jsi, const std::string_view/*context*/ ) :
            ftype( jsi.get_member( "field" ) )
            , age( time_duration::from_turns( jsi.get_int( "age", 0 ) ) )
            , chance( jsi.get_int( "chance", 100 ) )
            , remove( jsi.get_bool( "remove", false ) ) {
            if( jsi.has_array( "intensity" ) ) {
                for( JsonValue jv : jsi.get_array( "intensity" ) ) {
                    intensities.push_back( jv.get_int() );
                }
            }
            if( intensities.empty() ) {
                intensities.push_back( jsi.get_int( "intensity", 1 ) );
            }
        }
        void apply( const mapgendata &dat, const jmapgen_int &x, const jmapgen_int &y, const jmapgen_int &z,
                    const std::string &/*context*/ ) const override {
            field_type_id chosen_id = ftype.get( dat );
            if( chosen_id.id().is_null() ) {
                return;
            }
            if( remove ) {
<<<<<<< HEAD
                if ( x_in_y( chance, 100 ) ) {
                    dat.m.remove_field( tripoint( x.get(), y.get(), dat.zlevel() + z.get() ), chosen_id );
                }
            } else {
                if ( x_in_y( chance, 100 ) ) {
                    dat.m.add_field( tripoint( x.get(), y.get(), dat.zlevel() + z.get() ), chosen_id,
                                    random_entry( intensities ), age );
                }
=======
                dat.m.remove_field( tripoint_bub_ms( x.get(), y.get(), dat.zlevel() + z.get() ), chosen_id );
            } else {
                dat.m.add_field( tripoint_bub_ms( x.get(), y.get(), dat.zlevel() + z.get() ), chosen_id,
                                 random_entry( intensities ), age );
>>>>>>> 3f2229b8
            }
        }

        void check( const std::string &oter_name, const mapgen_parameters &parameters,
                    const jmapgen_int &/*x*/, const jmapgen_int &/*y*/, const jmapgen_int &/*z*/
                  ) const override {
            ftype.check( oter_name, parameters );
        }
};
/**
 * Place an NPC.
 * "class": the npc class, see @ref map::place_npc
 */
class jmapgen_npc : public jmapgen_piece
{
    public:
        mapgen_value<string_id<npc_template>> npc_class;
        bool target;
        std::vector<trait_id> traits;
        std::string unique_id;
        jmapgen_npc( const JsonObject &jsi, const std::string_view/*context*/ ) :
            npc_class( jsi.get_member( "class" ) )
            , target( jsi.get_bool( "target", false ) ) {
            if( jsi.has_string( "add_trait" ) ) {
                traits.emplace_back();
                jsi.read( "add_trait", traits.back() );
            } else if( jsi.has_array( "add_trait" ) ) {
                jsi.read( "add_trait", traits );
            }
            if( jsi.has_string( "unique_id" ) ) {
                jsi.read( "unique_id", unique_id );
            }
        }
        void apply( const mapgendata &dat, const jmapgen_int &x, const jmapgen_int &y, const jmapgen_int &z,
                    const std::string &/*context*/ ) const override {
            string_id<npc_template> chosen_id = npc_class.get( dat );
            if( chosen_id.is_null() ) {
                return;
            }
            if( !unique_id.empty() && g->unique_npc_exists( unique_id ) ) {
                add_msg_debug( debugmode::DF_NPC, "NPC with unique id %s already exists.", unique_id );
                return;
            }
            tripoint const dst( x.get(), y.get(), dat.zlevel() + z.get() );
            // TODO: Make place_npc 3D aware.
            character_id npc_id = dat.m.place_npc( dst.xy(), chosen_id );
            if( get_map().inbounds( dat.m.getglobal( dst ) ) ) {
                dat.m.queue_main_cleanup();
            }
            if( dat.mission() && target ) {
                dat.mission()->set_target_npc_id( npc_id );
            }
            npc *p = g->find_npc( npc_id );
            if( p != nullptr ) {
                for( const trait_id &new_trait : traits ) {
                    p->set_mutation( new_trait );
                }
                if( !unique_id.empty() ) {
                    p->set_unique_id( unique_id );
                }
            }
        }

        void check( const std::string &oter_name, const mapgen_parameters &parameters,
                    const jmapgen_int &/*x*/, const jmapgen_int &/*y*/, const jmapgen_int &/*z*/
                  ) const override {
            npc_class.check( oter_name, parameters );
        }
};
/**
* Place ownership area
*/
class jmapgen_faction : public jmapgen_piece
{
    public:
        mapgen_value<faction_id> id;
        jmapgen_faction( const JsonObject &jsi, const std::string_view/*context*/ )
            : id( jsi.get_member( "id" ) ) {
        }
        mapgen_phase phase() const override {
            return mapgen_phase::faction_ownership;
        }
        void apply( const mapgendata &dat, const jmapgen_int &x, const jmapgen_int &y,
                    const jmapgen_int &/*z*/,
                    const std::string &/*context*/ ) const override {
            faction_id chosen_id = id.get( dat );
            if( chosen_id.is_null() ) {
                return;
            }
            // TODO: Make apply_faction_ownership 3D aware.
            dat.m.apply_faction_ownership( point( x.val, y.val ), point( x.valmax, y.valmax ),
                                           chosen_id );
        }

        void check( const std::string &oter_name, const mapgen_parameters &parameters,
                    const jmapgen_int &/*x*/, const jmapgen_int &/*y*/, const jmapgen_int &/*z*/
                  ) const override {
            id.check( oter_name, parameters );
        }
};
/**
 * Place a sign with some text.
 * "signage": the text on the sign.
 */
class jmapgen_sign : public jmapgen_piece
{
    private:
        furn_id sign_furniture;
    public:
        translation signage;
        std::string snippet;
        jmapgen_sign( const JsonObject &jsi, const std::string_view/*context*/ ) :
            snippet( jsi.get_string( "snippet", "" ) ) {
            jsi.read( "signage", signage );
            optional( jsi, false, "furniture", sign_furniture, furn_f_sign );
            if( signage.empty() && snippet.empty() ) {
                jsi.throw_error( "jmapgen_sign: needs either signage or snippet" );
            }
            if( !sign_furniture->has_flag( ter_furn_flag::TFLAG_SIGN ) ) {
                jsi.throw_error( "jmapgen_sign: specified furniture needs SIGN flag" );
            }
        }
        void apply( const mapgendata &dat, const jmapgen_int &x, const jmapgen_int &y, const jmapgen_int &z,
                    const std::string &/*context*/ ) const override {
            const tripoint_bub_ms r( x.get(), y.get(), dat.zlevel() + z.get() );
            dat.m.furn_set( r, furn_str_id::NULL_ID() );
            dat.m.furn_set( r, sign_furniture );

            std::string signtext;

            if( !snippet.empty() ) {
                // select a snippet from the category
                signtext = SNIPPET.random_from_category( snippet ).value_or( translation() ).translated();
            } else if( !signage.empty() ) {
                signtext = signage.translated();
            }
            if( !signtext.empty() ) {
                // replace tags
                std::string cityname = "illegible city name";
                tripoint_abs_sm abs_sub = dat.m.get_abs_sub();
                const city *c = overmap_buffer.closest_city( abs_sub ).city;
                if( c != nullptr ) {
                    cityname = c->name;
                }
                signtext = apply_all_tags( signtext, cityname );
            }
            dat.m.set_signage( r, signtext );
        }
        std::string apply_all_tags( std::string signtext, const std::string &cityname ) const {
            signtext = SNIPPET.expand( signtext );
            replace_city_tag( signtext, cityname );
            return signtext;
        }
        bool has_vehicle_collision( const mapgendata &dat, const tripoint_rel_ms &p ) const override {
            return dat.m.veh_at( tripoint_bub_ms( p.x(), p.y(), dat.zlevel() + p.z() ) ).has_value();
        }
};
/**
 * Place graffiti with some text or a snippet.
 * "text": the text of the graffiti.
 * "snippet": snippet category to pull from for text instead.
 */
class jmapgen_graffiti : public jmapgen_piece
{
    public:
        translation text;
        std::string snippet;
        jmapgen_graffiti( const JsonObject &jsi, const std::string_view/*context*/ ) :
            snippet( jsi.get_string( "snippet", "" ) ) {
            jsi.read( "text", text );
            if( text.empty() && snippet.empty() ) {
                jsi.throw_error( "jmapgen_graffiti: needs either text or snippet" );
            }
        }
        void apply( const mapgendata &dat, const jmapgen_int &x, const jmapgen_int &y, const jmapgen_int &z,
                    const std::string &/*context*/ ) const override {
            const tripoint_bub_ms r( x.get(), y.get(), dat.zlevel() + z.get() );

            std::string graffiti;

            if( !snippet.empty() ) {
                // select a snippet from the category
                graffiti = SNIPPET.random_from_category( snippet ).value_or( translation() ).translated();
            } else if( !text.empty() ) {
                graffiti = text.translated();
            }
            if( !graffiti.empty() ) {
                // replace tags
                std::string cityname = "illegible city name";
                tripoint_abs_sm abs_sub = dat.m.get_abs_sub();
                const city *c = overmap_buffer.closest_city( abs_sub ).city;
                if( c != nullptr ) {
                    cityname = c->name;
                }
                graffiti = apply_all_tags( graffiti, cityname );
            }
            dat.m.set_graffiti( r.raw(), graffiti );
        }
        std::string apply_all_tags( std::string graffiti, const std::string &cityname ) const {
            graffiti = SNIPPET.expand( graffiti );
            replace_city_tag( graffiti, cityname );
            return graffiti;
        }
};
/**
 * Place a vending machine with content.
 * "item_group": the item group that is used to generate the content of the vending machine.
 */
class jmapgen_vending_machine : public jmapgen_piece
{
    public:
        bool reinforced;
        mapgen_value<item_group_id> group_id;
        bool lootable;
        bool powered;
        jmapgen_vending_machine( const JsonObject &jsi, const std::string_view/*context*/ ) :
            reinforced( jsi.get_bool( "reinforced", false ) )
            , lootable( jsi.get_bool( "lootable", false ) )
            , powered( jsi.get_bool( "powered", false ) ) {
            if( jsi.has_member( "item_group" ) ) {
                group_id = mapgen_value<item_group_id>( jsi.get_member( "item_group" ) );
            } else {
                group_id = mapgen_value<item_group_id>( "default_vending_machine" );
            }
        }
        void apply( const mapgendata &dat, const jmapgen_int &x, const jmapgen_int &y, const jmapgen_int &z,
                    const std::string &/*context*/ ) const override {
            const tripoint_bub_ms r( x.get(), y.get(), dat.zlevel() + z.get() );
            dat.m.furn_set( r, furn_str_id::NULL_ID() );
            item_group_id chosen_id = group_id.get( dat );
            if( chosen_id.is_null() ) {
                return;
            }
            dat.m.place_vending( r, chosen_id, reinforced, lootable, powered );
        }
        bool has_vehicle_collision( const mapgendata &dat, const tripoint_rel_ms &p ) const override {
            return dat.m.veh_at( tripoint_bub_ms( p.x(), p.y(), dat.zlevel() + p.z() ) ).has_value();
        }

        void check( const std::string &oter_name, const mapgen_parameters &parameters,
                    const jmapgen_int &/*x*/, const jmapgen_int &/*y*/, const jmapgen_int &/*z*/
                  ) const override {
            group_id.check( oter_name, parameters );
        }
};
/**
 * Place a toilet with (dirty) water in it.
 * "amount": number of water charges to place.
 */
class jmapgen_toilet : public jmapgen_piece
{
    public:
        jmapgen_int amount;
        jmapgen_toilet( const JsonObject &jsi, const std::string_view/*context*/ ) :
            amount( jsi, "amount", 0, 0 ) {
        }
        mapgen_phase phase() const override {
            return mapgen_phase::furniture;
        }
        void apply( const mapgendata &dat, const jmapgen_int &x, const jmapgen_int &y, const jmapgen_int &z,
                    const std::string &/*context*/ ) const override {
            const tripoint_bub_ms r( x.get(), y.get(), dat.zlevel() + z.get() );
            const int charges = amount.get();
            dat.m.furn_set( r, furn_str_id::NULL_ID() );
            if( charges == 0 ) {
                dat.m.place_toilet( r ); // Use the default charges supplied as default values
            } else {
                dat.m.place_toilet( r, charges );
            }
        }
        bool has_vehicle_collision( const mapgendata &dat, const tripoint_rel_ms &p ) const override {
            return dat.m.veh_at( tripoint_bub_ms( p.x(), p.y(), dat.zlevel() + p.z() ) ).has_value();
        }
};
/**
 * Place a gas pump with fuel in it.
 * "amount": number of fuel charges to place.
 */
class jmapgen_gaspump : public jmapgen_piece
{
    public:
        jmapgen_int amount;
        mapgen_value<itype_id> fuel;
        jmapgen_gaspump( const JsonObject &jsi, const std::string_view/*context*/ ) :
            amount( jsi, "amount", 0, 0 ) {
            if( jsi.has_member( "fuel" ) ) {
                jsi.read( "fuel", fuel );
            }
        }

        void check( const std::string &oter_name, const mapgen_parameters &parameters,
                    const jmapgen_int &/*x*/, const jmapgen_int &/*y*/, const jmapgen_int &/*z*/
                  ) const override {
            fuel.check( oter_name, parameters );
            static const std::unordered_set<itype_id> valid_fuels = {
                itype_id::NULL_ID(), itype_gasoline, itype_diesel, itype_jp8, itype_avgas
            };
            for( const itype_id &possible_fuel : fuel.all_possible_results( parameters ) ) {
                // may want to not force this, if we want to support other fuels for some reason
                if( !valid_fuels.count( possible_fuel ) ) {
                    debugmsg( "invalid fuel %s in %s", possible_fuel.str(), oter_name );
                }
            }
        }

        void apply( const mapgendata &dat, const jmapgen_int &x, const jmapgen_int &y, const jmapgen_int &z,
                    const std::string &/*context*/ ) const override {
            const tripoint_bub_ms r( x.get(), y.get(), dat.zlevel() + z.get() );
            int charges = amount.get() * 100;
            dat.m.furn_set( r, furn_str_id::NULL_ID() );
            if( charges == 0 ) {
                charges = rng( 10000, 50000 );
            }
            itype_id chosen_fuel = fuel.get( dat );
            if( chosen_fuel.is_null() ) {
                dat.m.place_gas_pump( r, charges );
            } else {
                dat.m.place_gas_pump( r, charges, chosen_fuel );
            }
        }
        bool has_vehicle_collision( const mapgendata &dat, const tripoint_rel_ms &p ) const override {
            return dat.m.veh_at( tripoint_bub_ms( p.x(), p.y(), dat.zlevel() + p.z() ) ).has_value();
        }
};

/**
 * Place a specific liquid into the map.
 * "liquid": id of the liquid item (item should use charges)
 * "amount": quantity of liquid placed (a value of -1 uses the default amount)
 * "chance": chance of liquid being placed, see @ref map::place_items
 */
class jmapgen_liquid_item : public jmapgen_piece
{
    public:
        jmapgen_int amount;
        mapgen_value<itype_id> liquid;
        jmapgen_int chance;
        jmapgen_liquid_item( const JsonObject &jsi, const std::string_view/*context*/ ) :
            amount( jsi, "amount", -1, -1 )
            , liquid( jsi.get_member( "liquid" ) )
            , chance( jsi, "chance", 1, 1 ) {
        }
        void apply( const mapgendata &dat, const jmapgen_int &x, const jmapgen_int &y, const jmapgen_int &z,
                    const std::string &/*context*/ ) const override {
            if( one_in( chance.get() ) ) {
                itype_id chosen_id = liquid.get( dat );
                if( chosen_id.is_null() ) {
                    return;
                }
                // Itemgroups apply migrations when being loaded, but we need to migrate
                // individual items here.
                itype_id migrated = item_controller->migrate_id( chosen_id );
                item newliquid( migrated, calendar::start_of_cataclysm );

                if( amount.val > -1 ) {
                    if( amount.valmax > -1 ) {
                        newliquid.charges = amount.get();
                    } else {
                        newliquid.charges = amount.val;
                    }
                    if( migrated == itype_gasoline ||
                        migrated == itype_avgas ||
                        migrated == itype_diesel ||
                        migrated == itype_jp8 ) {
                        newliquid.charges *= 100;
                    }
                }
                if( newliquid.charges > 0 ) {
                    dat.m.add_item_or_charges(
                        tripoint_bub_ms( x.get(), y.get(), dat.zlevel() + z.get() ), newliquid );
                }
            }
        }

        void check( const std::string &oter_name, const mapgen_parameters &parameters,
                    const jmapgen_int &/*x*/, const jmapgen_int &/*y*/, const jmapgen_int & /*z*/
                  ) const override {
            liquid.check( oter_name, parameters );
        }
};

/**
 * Place a corpse of a random monster from a monster group into the map.
 * "group": id of monster group to choose from
 * "age": age (in days) of monster's corpse
 */
class jmapgen_corpse : public jmapgen_piece
{
    public:
        mongroup_id group;
        time_duration age;
        jmapgen_corpse( const JsonObject &jsi, const std::string_view/*context*/ ) :
            group( jsi.get_member( "group" ) )
            , age( time_duration::from_days( jsi.get_int( "age", 0 ) ) ) {
        }

        void apply( const mapgendata &dat, const jmapgen_int &x, const jmapgen_int &y, const jmapgen_int &z,
                    const std::string &/*context*/ ) const override {
            const std::vector<mtype_id> monster_group =
                MonsterGroupManager::GetMonstersFromGroup( group, true );
            const mtype_id &corpse_type = random_entry_ref( monster_group );
            item corpse = item::make_corpse( corpse_type,
                                             std::max( calendar::turn - age, calendar::start_of_cataclysm ) );
            dat.m.add_item_or_charges( tripoint_bub_ms( x.get(), y.get(), dat.zlevel() + z.get() ),
                                       corpse );
        }
};

/**
 * Place items from an item group.
 * "item": id of the item group.
 * "chance": chance of items being placed, see @ref map::place_items
 * "repeat": number of times to apply this piece
 */
class jmapgen_item_group : public jmapgen_piece
{
    public:
        item_group_id group_id;
        jmapgen_int chance;
        std::string faction;
        jmapgen_item_group( const JsonObject &jsi, const std::string_view context ) :
            chance( jsi, "chance", 100, 100 ) {
            JsonValue group = jsi.get_member( "item" );
            group_id = item_group::load_item_group( group, "collection",
                                                    str_cat( "mapgen item group ", context ) );
            if( jsi.has_int( "prob" ) ) {
                debugmsg( "prob definition in group %s with context %s should be replaced with chance where chance is a percent and defaults to 100",
                          group_id.c_str(), context );
            }
            repeat = jmapgen_int( jsi, "repeat", 1, 1 );
            if( jsi.has_string( "faction" ) ) {
                faction = jsi.get_string( "faction" );
            }
        }
        void check( const std::string &context, const mapgen_parameters &,
                    const jmapgen_int &/*x*/, const jmapgen_int &/*y*/, const jmapgen_int &/*z*/ ) const override {
            if( !group_id.is_valid() ) {
                debugmsg( "Invalid item_group_id \"%s\" in %s", group_id.str(), context );
            }
        }
        void apply( const mapgendata &dat, const jmapgen_int &x, const jmapgen_int &y, const jmapgen_int &z,
                    const std::string &/*context*/ ) const override {
            dat.m.place_items( group_id, chance.get(), point_bub_ms( x.val, y.val ), point_bub_ms( x.valmax,
                               y.valmax ),
                               dat.zlevel() + z.get(), true,
                               calendar::start_of_cataclysm, 0, 0, faction );
        }
};

/** Place items from an item group */
class jmapgen_loot : public jmapgen_piece
{
        friend jmapgen_objects;

    public:
        explicit jmapgen_loot( const JsonObject &jsi ) :
            result_group( Item_group::Type::G_COLLECTION, 100, jsi.get_int( "ammo", 0 ),
                          jsi.get_int( "magazine", 0 ), "mapgen loot entry" )
            , chance( jsi.get_int( "chance", 100 ) ) {
            const item_group_id group( jsi.get_string( "group", std::string() ) );
            itype_id ity;
            jsi.read( "item", ity );

            if( group.is_empty() == ity.is_empty() ) {
                jsi.throw_error( "must provide either item or group" );
            }
            if( !group.is_empty() && !item_group::group_is_defined( group ) ) {
                set_mapgen_defer( jsi, "group", "no such item group" );
            }
            if( !ity.is_empty() && !item::type_is_defined( ity ) ) {
                set_mapgen_defer( jsi, "item", "no such item type '" + ity.str() + "'" );
            }

            // All the probabilities are 100 because we do the roll in @ref apply.
            if( group.is_empty() ) {
                // Migrations are applied to item *groups* on load, but single item spawns must be
                // migrated individually
                std::string variant;
                if( jsi.has_string( "variant" ) ) {
                    variant = jsi.get_string( "variant" );
                }
                result_group.add_item_entry( item_controller->migrate_id( ity ), 100, variant );
            } else {
                result_group.add_group_entry( group, 100 );
            }
            result_group.finalize( itype_id::NULL_ID() );
        }

        void apply( const mapgendata &dat, const jmapgen_int &x, const jmapgen_int &y, const jmapgen_int &z,
                    const std::string &/*context*/ ) const override {
            if( rng( 0, 99 ) < chance ) {
                const Item_spawn_data *const isd = &result_group;
                std::vector<item> spawn;
                spawn.reserve( 20 );
                isd->create( spawn, calendar::start_of_cataclysm,
                             spawn_flags::use_spawn_rate );
                dat.m.spawn_items( tripoint_bub_ms( rng( x.val, x.valmax ), rng( y.val, y.valmax ),
                                                    dat.zlevel() + z.get() ), spawn );
            }
        }

    private:
        Item_group result_group;
        int chance;
};

/**
 * Place spawn points for a monster group (actual monster spawning is done later).
 * "monster": id of the monster group.
 * "chance": see @ref map::place_spawns
 * "density": see @ref map::place_spawns
 */
class jmapgen_monster_group : public jmapgen_piece
{
    public:
        mapgen_value<mongroup_id> id;
        float density;
        jmapgen_int chance;
        jmapgen_monster_group( const JsonObject &jsi, const std::string_view/*context*/ ) :
            id( jsi.get_member( "monster" ) )
            , density( jsi.get_float( "density", -1.0f ) )
            , chance( jsi, "chance", 1, 1 ) {
        }
        void apply( const mapgendata &dat, const jmapgen_int &x, const jmapgen_int &y, const jmapgen_int &z,
                    const std::string &/*context*/ ) const override {
            mongroup_id chosen_id = id.get( dat );
            if( chosen_id.is_null() ) {
                return;
            }
            dat.m.place_spawns( chosen_id, chance.get(), point_bub_ms( x.val, y.val ),
                                point_bub_ms( x.valmax, y.valmax ), dat.zlevel() + z.get(),
                                density == -1.0f ? dat.monster_density() : density );
        }

        void check( const std::string &oter_name, const mapgen_parameters &parameters,
                    const jmapgen_int &/*x*/, const jmapgen_int &/*y*/, const jmapgen_int &/*z*/
                  ) const override {
            id.check( oter_name, parameters );
        }
};
/**
 * Place spawn points for a specific monster.
 * "monster": id of the monster. or "group": id of the monster group.
 * "friendly": whether the new monster is friendly to the player character.
 * "name": the name of the monster (if it has one).
 * "chance": the percentage chance of a monster, affected by spawn density
 *     If high density means greater than one hundred percent, can place multiples.
 * "repeat": roll this many times for creatures, potentially spawning multiples.
 * "pack_size": place this many creatures each time a roll is successful.
 * "one_or_none": place max of 1 (or pack_size) monsters, even if spawn density > 1.
 *     Defaults to true if repeat and pack_size are unset, false if one is set.
 */
class jmapgen_monster : public jmapgen_piece
{
    public:
        weighted_int_list<mapgen_value<mtype_id>> ids;
        mapgen_value<mongroup_id> m_id;
        jmapgen_int chance;
        jmapgen_int pack_size;
        bool one_or_none;
        bool friendly;
        std::optional<translation> name = std::nullopt;
        std::string random_name_str;
        bool target;
        bool use_pack_size;
        struct spawn_data data;
        jmapgen_monster( const JsonObject &jsi, const std::string_view/*context*/ ) :
            chance( jsi, "chance", 100, 100 )
            , pack_size( jsi, "pack_size", 1, 1 )
            , one_or_none( jsi.get_bool( "one_or_none",
                                         !( jsi.has_member( "repeat" ) ||
                                            jsi.has_member( "pack_size" ) ) ) )
            , friendly( jsi.get_bool( "friendly", false ) )
            , random_name_str( jsi.get_string( "random_name", "" ) )
            , target( jsi.get_bool( "target", false ) )
            , use_pack_size( jsi.get_bool( "use_pack_size", false ) ) {

            {
                translation translated_name;
                if( jsi.read( "name", translated_name ) ) {
                    name.emplace( std::move( translated_name ) );
                } else if( random_name_str == "snippet" ) {
                    debugmsg( "Field \"name\" is missing for random name 'snippet'" );
                }
            }

            if( jsi.has_member( "group" ) ) {
                jsi.read( "group", m_id );
            } else if( jsi.has_array( "monster" ) ) {
                load_weighted_list( jsi.get_member( "monster" ), ids, 100 );
            } else {
                mapgen_value<mtype_id> id( jsi.get_member( "monster" ) );
                ids.add( id, 100 );
            }

            std::set<std::string> valid_random_name_strs = { "random", "female", "male", "snippet", "" };
            if( valid_random_name_strs.count( random_name_str ) == 0 ) {
                debugmsg( "Invalid random name '%s'", random_name_str );
            }

            if( jsi.has_object( "spawn_data" ) ) {
                const JsonObject &sd = jsi.get_object( "spawn_data" );
                if( sd.has_array( "ammo" ) ) {
                    const JsonArray &ammos = sd.get_array( "ammo" );
                    for( const JsonObject adata : ammos ) {
                        data.ammo.emplace( itype_id( adata.get_string( "ammo_id" ) ),
                                           jmapgen_int( adata, "qty" ) );
                    }
                }
                if( sd.has_array( "patrol" ) ) {
                    const JsonArray &patrol_pts = sd.get_array( "patrol" );
                    for( const JsonObject p_pt : patrol_pts ) {
                        jmapgen_int ptx = jmapgen_int( p_pt, "x" );
                        jmapgen_int pty = jmapgen_int( p_pt, "y" );
                        data.patrol_points_rel_ms.emplace_back( ptx.get(), pty.get() );
                    }
                }
            }
        }

        void check( const std::string &oter_name, const mapgen_parameters &parameters,
                    const jmapgen_int &/*x*/, const jmapgen_int &/*y*/, const jmapgen_int &/*z*/
                  ) const override {
            for( const weighted_object<int, mapgen_value<mtype_id>> &id : ids ) {
                id.obj.check( oter_name, parameters );
            }
            m_id.check( oter_name, parameters );
        }

        void apply( const mapgendata &dat, const jmapgen_int &x, const jmapgen_int &y, const jmapgen_int &z,
                    const std::string &/*context*/ ) const override {

            int raw_odds = chance.get();

            // Handle spawn density: Increase odds, but don't let the odds of absence go below
            // half the odds at density 1.
            // Instead, apply a multiplier to the number of monsters for really high densities.
            // For example, a 50% chance at spawn density 4 becomes a 75% chance of ~2.7 monsters.
            int odds_after_density = raw_odds * get_option<float>( "SPAWN_DENSITY" );
            int max_odds = ( 100 + raw_odds ) / 2;
            float density_multiplier = 1.0f;
            if( odds_after_density > max_odds ) {
                density_multiplier = 1.0f * odds_after_density / max_odds;
                odds_after_density = max_odds;
            }

            int mission_id = -1;
            if( dat.mission() && target ) {
                mission_id = dat.mission()->get_id();
            }

            int spawn_count = roll_remainder( density_multiplier );

            // don't let high spawn density alone cause more than 1 to spawn.
            if( one_or_none ) {
                spawn_count = std::min( spawn_count, 1 );
            }
            // don't spawn less than 1 if odds were 100%, even with low spawn density.
            if( raw_odds == 100 ) {
                spawn_count = std::max( spawn_count, 1 );
            } else {
                if( !x_in_y( odds_after_density, 100 ) ) {
                    return;
                }
            }

            mongroup_id chosen_group = m_id.get( dat );
            std::optional<std::string> chosen_name = std::nullopt;
            if( !random_name_str.empty() ) {
                if( random_name_str == "female" ) {
                    chosen_name.emplace( SNIPPET.expand( "<female_given_name>" ) );
                } else if( random_name_str == "male" ) {
                    chosen_name.emplace( SNIPPET.expand( "<male_given_name>" ) );
                } else if( random_name_str == "random" ) {
                    chosen_name.emplace( SNIPPET.expand( "<given_name>" ) );
                } else if( random_name_str == "snippet" && name.has_value() ) {
                    chosen_name.emplace( SNIPPET.expand( name.value().translated() ) );
                }
            }
            if( !chosen_name.has_value() && name.has_value() ) {
                chosen_name.emplace( name.value().translated() );
            }
            if( !chosen_group.is_null() ) {
                std::vector<MonsterGroupResult> spawn_details =
                    MonsterGroupManager::GetResultFromGroup( chosen_group, nullptr, nullptr, false, nullptr,
                            use_pack_size );
                for( const MonsterGroupResult &mgr : spawn_details ) {
                    dat.m.add_spawn( mgr.name, spawn_count * pack_size.get(),
                    { x.get(), y.get(), dat.zlevel() + z.get()},
                    friendly, -1, mission_id, chosen_name, data );
                }
            } else if( ids.is_valid() ) {
                mtype_id chosen_type = ids.pick()->get( dat );
                if( !chosen_type.is_null() ) {
                    dat.m.add_spawn( chosen_type, spawn_count * pack_size.get(),
                    { x.get(), y.get(), dat.zlevel() + z.get()},
                    friendly, -1, mission_id, chosen_name, data );
                }
            }
        }
};

static inclusive_rectangle<point> vehicle_bounds( const vehicle_prototype &vp )
{
    point min( INT_MAX, INT_MAX );
    point max( INT_MIN, INT_MIN );

    cata_assert( !vp.parts.empty() );

    for( const vehicle_prototype::part_def &part : vp.parts ) {
        min.x = std::min( min.x, part.pos.x );
        max.x = std::max( max.x, part.pos.x );
        min.y = std::min( min.y, part.pos.y );
        max.y = std::max( max.y, part.pos.y );
    }

    return { min, max };
}

/**
 * Place a vehicle.
 * "vehicle": id of the vehicle.
 * "chance": chance of spawning the vehicle: 0...100
 * "rotation": rotation of the vehicle, see @ref vehicle::vehicle
 * "fuel": fuel status of the vehicle, see @ref vehicle::vehicle
 * "status": overall (damage) status of the vehicle, see @ref vehicle::vehicle
 */
class jmapgen_vehicle : public jmapgen_piece
{
    public:
        mapgen_value<vgroup_id> type;
        jmapgen_int chance;
        std::vector<units::angle> rotation;
        int fuel;
        int status;
        std::string faction;
        jmapgen_vehicle( const JsonObject &jsi, const std::string_view/*context*/ ) :
            type( jsi.get_member( "vehicle" ) )
            , chance( jsi, "chance", 1, 1 )
            //, rotation( jsi.get_int( "rotation", 0 ) ) // unless there is a way for the json parser to
            // return a single int as a list, we have to manually check this in the constructor below
            , fuel( jsi.get_int( "fuel", -1 ) )
            , status( jsi.get_int( "status", -1 ) ) {
            if( jsi.has_array( "rotation" ) ) {
                for( const JsonValue elt : jsi.get_array( "rotation" ) ) {
                    rotation.push_back( units::from_degrees( elt.get_int() ) );
                }
            } else {
                rotation.push_back( units::from_degrees( jsi.get_int( "rotation", 0 ) ) );
            }

            if( jsi.has_string( "faction" ) ) {
                faction = jsi.get_string( "faction" );
            }
        }
        void apply( const mapgendata &dat, const jmapgen_int &x, const jmapgen_int &y, const jmapgen_int &z,
                    const std::string &/*context*/ ) const override {
            if( !x_in_y( chance.get(), 100 ) ) {
                return;
            }
            vgroup_id chosen_id = type.get( dat );
            if( chosen_id.is_null() ) {
                return;
            }
            tripoint const dst( x.get(), y.get(), dat.zlevel() + z.get() );
            vehicle *veh = dat.m.add_vehicle( chosen_id->pick(), dst, random_entry( rotation ),
                                              fuel, status );
            if( veh && !faction.empty() ) {
                veh->set_owner( faction_id( faction ) );
            }
            if( get_map().inbounds( dat.m.getglobal( dst ) ) ) {
                dat.m.queue_main_cleanup();
            }
        }
        bool has_vehicle_collision( const mapgendata &dat, const tripoint_rel_ms &p ) const override {
            return dat.m.veh_at( tripoint_bub_ms( p.x(), p.y(), dat.zlevel() + p.z() ) ).has_value();
        }

        void check( const std::string &context, const mapgen_parameters &parameters,
                    const jmapgen_int &x, const jmapgen_int &y, const jmapgen_int &/*z*/
                  ) const override {
            type.check( context, parameters );

            if( x.val == -1 ) {
                // We are in a palette, so no need to verify that the positions
                // are valid
                return;
            }

            // The rest of this function is devoted to ensuring that this
            // vehicle placement does not lead to a vehicle overlapping an OMT
            // boundary, because that causes issues (e.g. if the vehicle is
            // damaged and tries to drop items during mapgen, they may drop on
            // points outside the map).

            point min( INT_MAX, INT_MAX );
            point max( INT_MIN, INT_MIN );
            vgroup_id min_x_vg;
            vproto_id min_x_vp;
            vgroup_id max_x_vg;
            vproto_id max_x_vp;
            vgroup_id min_y_vg;
            vproto_id min_y_vp;
            vgroup_id max_y_vg;
            vproto_id max_y_vp;
            for( const vgroup_id &vg_id : type.all_possible_results( parameters ) ) {
                for( const vproto_id &vp_id : vg_id->all_possible_results() ) {
                    inclusive_rectangle<point> bounds = vehicle_bounds( *vp_id );
                    if( bounds.p_min.x < min.x ) {
                        min_x_vg = vg_id;
                        min_x_vp = vp_id;
                        min.x = bounds.p_min.x;
                    }
                    if( bounds.p_max.x > max.x ) {
                        max_x_vg = vg_id;
                        max_x_vp = vp_id;
                        max.x = bounds.p_max.x;
                    }
                    if( bounds.p_min.y < min.y ) {
                        min_y_vg = vg_id;
                        min_y_vp = vp_id;
                        min.y = bounds.p_min.y;
                    }
                    if( bounds.p_max.y > max.y ) {
                        max_y_vg = vg_id;
                        max_y_vp = vp_id;
                        max.y = bounds.p_max.y;
                    }
                }
            }

            for( units::angle rot : rotation ) {
                int degrees = to_degrees( rot );
                while( degrees < 0 ) {
                    degrees += 360;
                }
                if( degrees % 90 != 0 ) {
                    // TODO: support non-rectilinear vehicle placement
                    continue;
                }
                int turns = degrees / 90;
                point rotated_min = min.rotate( turns );
                point rotated_max = max.rotate( turns );
                point new_min( std::min( rotated_min.x, rotated_max.x ),
                               std::min( rotated_min.y, rotated_max.y ) );
                point new_max( std::max( rotated_min.x, rotated_max.x ),
                               std::max( rotated_min.y, rotated_max.y ) );

                new_min += point( x.val, y.val );
                new_max += point( x.valmax, y.valmax );

                cube_direction bad_rotated_direction = cube_direction::last;
                std::string extreme_coord;

                if( new_min.x < 0 ) {
                    bad_rotated_direction = cube_direction::west;
                    extreme_coord = string_format( "x = %d (should be at least 0)", new_min.x );
                } else if( new_max.x >= 24 ) {
                    bad_rotated_direction = cube_direction::east;
                    extreme_coord = string_format( "x = %d (should be at most 23)", new_max.x );
                } else if( new_min.y < 0 ) {
                    extreme_coord = string_format( "y = %d (should be at least 0)", new_min.y );
                    bad_rotated_direction = cube_direction::north;
                } else if( new_max.y >= 24 ) {
                    bad_rotated_direction = cube_direction::south;
                    extreme_coord = string_format( "y = %d (should be at most 23)", new_max.y );
                } else {
                    continue;
                }

                cube_direction bad_direction = bad_rotated_direction - turns;

                std::string bad_vehicle;
                auto format_option = []( const vgroup_id & vg, const vproto_id & vp ) {
                    return string_format(
                               "[vgroup_id %s; vproto_id %s]", vg.str(), vp.str() );
                };
                switch( bad_direction ) {
                    case cube_direction::north:
                        bad_vehicle = format_option( min_y_vg, min_y_vp );
                        break;
                    case cube_direction::south:
                        bad_vehicle = format_option( max_y_vg, max_y_vp );
                        break;
                    case cube_direction::east:
                        bad_vehicle = format_option( max_x_vg, max_x_vp );
                        break;
                    case cube_direction::west:
                        bad_vehicle = format_option( min_x_vg, min_x_vp );
                        break;
                    default:
                        cata_fatal( "Invalid bad_direction %d", bad_direction );
                }
                debugmsg( "In %s, vehicle placement at x:[%d,%d], y:[%d,%d]: "
                          "potential placement of vehicle out of bounds.  "
                          "At rotation %d the vehicle %s extends too far %s, "
                          "reaching coordinate %s",
                          context, x.val, x.valmax, y.val, y.valmax, degrees,
                          bad_vehicle, io::enum_to_string( bad_rotated_direction ),
                          extreme_coord );
                // Early exit because we don't want too much error spam
                // from the same mapgen piece
                return;
            }
        }
};
/**
 * Place a specific item.
 * "item": id of item type to spawn.
 * "chance": chance of spawning it (1 = always, otherwise one_in(chance)).
 * "amount": amount of items to spawn.
 * "repeat": number of times to apply this piece
 */
class jmapgen_spawn_item : public jmapgen_piece
{
    public:
        mapgen_value<itype_id> type;
        std::string variant;
        std::string faction;
        jmapgen_int amount;
        jmapgen_int chance;
        std::set<flag_id> flags;
        jmapgen_spawn_item( const JsonObject &jsi, const std::string_view/*context*/ ) :
            type( jsi.get_member( "item" ) )
            , amount( jsi, "amount", 1, 1 )
            , chance( jsi, "chance", 100, 100 )
            , flags( jsi.get_tags<flag_id>( "custom-flags" ) ) {
            if( jsi.has_string( "variant" ) ) {
                variant = jsi.get_string( "variant" );
            }
            if( jsi.has_string( "faction" ) ) {
                faction = jsi.get_string( "faction" );
            }
            repeat = jmapgen_int( jsi, "repeat", 1, 1 );
        }
        void apply( const mapgendata &dat, const jmapgen_int &x, const jmapgen_int &y, const jmapgen_int &z,
                    const std::string &/*context*/ ) const override {
            itype_id chosen_id = type.get( dat );
            if( chosen_id.is_null() ) {
                return;
            }
            // Itemgroups apply migrations when being loaded, but we need to migrate
            // individual items here.
            chosen_id = item_controller->migrate_id( chosen_id );

            const int c = chance.get();

            // 100% chance = exactly 1 item, otherwise scale by item spawn rate.
            const float spawn_rate = get_option<float>( "ITEM_SPAWNRATE" );
            int spawn_count = ( c == 100 ) ? 1 : roll_remainder( c * spawn_rate / 100.0f );
            for( int i = 0; i < spawn_count; i++ ) {
                dat.m.spawn_item( tripoint_bub_ms( x.get(), y.get(), dat.zlevel() + z.get() ), chosen_id,
                                  amount.get(),
                                  0, calendar::start_of_cataclysm, 0, flags, variant, faction );
            }
        }

        void check( const std::string &oter_name, const mapgen_parameters &parameters,
                    const jmapgen_int &/*x*/, const jmapgen_int &/*y*/, const jmapgen_int &/*z*/
                  ) const override {
            type.check( oter_name, parameters );
        }
};
/**
 * Place a trap.
 * "trap": id of the trap.
 */
class jmapgen_trap : public jmapgen_piece
{
    public:
        mapgen_value<trap_id> id;
        bool remove = false;

        jmapgen_trap( const JsonObject &jsi, const std::string_view/*context*/ ) {
            init( jsi.get_member( "trap" ) );
            remove = jsi.get_bool( "remove", false );
        }

        explicit jmapgen_trap( const JsonValue &tid ) {
            if( tid.test_object() ) {
                JsonObject jo = tid.get_object();
                remove = jo.get_bool( "remove", false );
                if( jo.has_member( "trap" ) ) {
                    init( jo.get_member( "trap" ) );
                    return;
                }
            }
            init( tid );
        }
        void apply( const mapgendata &dat, const jmapgen_int &x, const jmapgen_int &y, const jmapgen_int &z,
                    const std::string &/*context*/ ) const override {
            trap_id chosen_id = id.get( dat );
            if( chosen_id.id().is_null() ) {
                return;
            }
            const tripoint_bub_ms actual_loc{ x.get(), y.get(), dat.zlevel() + z.get() };
            if( remove ) {
                dat.m.remove_trap( actual_loc );
            } else {
                dat.m.trap_set( actual_loc, chosen_id );
            }
        }
        bool has_vehicle_collision( const mapgendata &dat, const tripoint_rel_ms &p ) const override {
            return dat.m.veh_at( tripoint_bub_ms( p.x(), p.y(), dat.zlevel() + p.z() ) ).has_value();
        }

        void check( const std::string &oter_name, const mapgen_parameters &parameters,
                    const jmapgen_int &/*x*/, const jmapgen_int &/*y*/, const jmapgen_int &/*z*/
                  ) const override {
            id.check( oter_name, parameters );
        }
    private:
        void init( const JsonValue &jsi ) {
            id = mapgen_value<trap_id>( jsi );
        }
};
/**
 * Place a furniture.
 * "furn": id of the furniture.
 */
class jmapgen_furniture : public jmapgen_piece
{
    public:
        mapgen_value<furn_id> id;
        jmapgen_furniture( const JsonObject &jsi, const std::string_view/*context*/ ) :
            jmapgen_furniture( jsi.get_member( "furn" ) ) {}
        explicit jmapgen_furniture( const JsonValue &fid ) : id( fid ) {}
        mapgen_phase phase() const override {
            return mapgen_phase::furniture;
        }
        void apply( const mapgendata &dat, const jmapgen_int &x, const jmapgen_int &y, const jmapgen_int &z,
                    const std::string &context ) const override {
            furn_id chosen_id = id.get( dat );
            if( chosen_id.id().is_null() ) {
                return;
            }
            if( !dat.m.furn_set( tripoint( x.get(), y.get(), dat.zlevel() + z.get() ), chosen_id ) ) {
                debugmsg( "Problem setting furniture in %s", context );
            }
        }
        bool has_vehicle_collision( const mapgendata &dat, const tripoint_rel_ms &p ) const override {
            return dat.m.veh_at( tripoint_bub_ms( p.x(), p.y(), dat.zlevel() + p.z() ) ).has_value();
        }

        void check( const std::string &oter_name, const mapgen_parameters &parameters,
                    const jmapgen_int &/*x*/, const jmapgen_int &/*y*/, const jmapgen_int &/*z*/
                  ) const override {
            id.check( oter_name, parameters );
        }
};
/**
 * Place terrain.
 * "ter": id of the terrain.
 */
class jmapgen_terrain : public jmapgen_piece
{
    private:
        enum apply_action {
            act_unknown, act_ignore, act_dismantle, act_erase
        };
    public:
        mapgen_value<ter_id> id;
        jmapgen_terrain( const JsonObject &jsi, const std::string_view/*context*/ ) :
            jmapgen_terrain( jsi.get_member( "ter" ) ) {}
        explicit jmapgen_terrain( const JsonValue &tid ) : id( mapgen_value<ter_id>( tid ) ) {}

        bool is_nop() const override {
            return id.is_null();
        }
        mapgen_phase phase() const override {
            return mapgen_phase::terrain;
        }

        void apply( const mapgendata &dat, const jmapgen_int &x, const jmapgen_int &y, const jmapgen_int &z,
                    const std::string &context ) const override {
            ter_id chosen_id = id.get( dat );
            if( chosen_id.id().is_null() ) {
                return;
            }
            tripoint_bub_ms p( x.get(), y.get(), dat.zlevel() + z.get() );

            ter_id terrain_here = dat.m.ter( p );
            const ter_t &chosen_ter = *chosen_id;
            const bool is_wall = chosen_ter.has_flag( ter_furn_flag::TFLAG_WALL );
            const bool place_item = chosen_ter.has_flag( ter_furn_flag::TFLAG_PLACE_ITEM );
            const bool is_boring_wall = is_wall && !place_item;

            apply_action act_furn = apply_action::act_unknown;
            apply_action act_trap = apply_action::act_unknown;
            apply_action act_item = apply_action::act_unknown;

            // shorthand flags
            if( dat.has_flag( jmapgen_flags::allow_terrain_under_other_data ) ) {
                act_furn = apply_action::act_ignore;
                act_trap = apply_action::act_ignore;
                act_item = apply_action::act_ignore;
            } else if( dat.has_flag( jmapgen_flags::dismantle_all_before_placing_terrain ) ) {
                act_furn = apply_action::act_dismantle;
                act_trap = apply_action::act_dismantle;
                act_item = apply_action::act_ignore;
            } else if( dat.has_flag( jmapgen_flags::erase_all_before_placing_terrain ) ) {
                act_furn = apply_action::act_erase;
                act_trap = apply_action::act_erase;
                act_item = apply_action::act_erase;
            }

            // specific flags override shorthand flags
            if( dat.has_flag( jmapgen_flags::allow_terrain_under_furniture ) ) {
                act_furn = apply_action::act_ignore;
            } else if( dat.has_flag( jmapgen_flags::dismantle_furniture_before_placing_terrain ) ) {
                act_furn = apply_action::act_dismantle;
            } else if( dat.has_flag( jmapgen_flags::erase_furniture_before_placing_terrain ) ) {
                act_furn = apply_action::act_erase;
            }
            if( dat.has_flag( jmapgen_flags::allow_terrain_under_trap ) ) {
                act_trap = apply_action::act_ignore;
            } else if( dat.has_flag( jmapgen_flags::dismantle_trap_before_placing_terrain ) ) {
                act_trap = apply_action::act_dismantle;
            } else if( dat.has_flag( jmapgen_flags::erase_trap_before_placing_terrain ) ) {
                act_trap = apply_action::act_erase;
            }
            if( dat.has_flag( jmapgen_flags::allow_terrain_under_items ) ) {
                act_item = apply_action::act_ignore;
            } else if( dat.has_flag( jmapgen_flags::erase_items_before_placing_terrain ) ) {
                act_item = apply_action::act_erase;
            }

            if( act_item == apply_action::act_erase &&
                ( act_furn == apply_action::act_dismantle || act_trap == apply_action::act_dismantle ) ) {
                debugmsg( "In %s on %s, the mapgen is configured to dismantle preexisting furniture "
                          "and/or traps, but will also erase preexisting items.  This is probably a "
                          "mistake, as any dismantle outputs will not be preserved.",
                          context, dat.terrain_type().id().str() );
            }

            if( is_boring_wall || act_furn == apply_action::act_erase ) {
                dat.m.furn_clear( p );
                // remove sign writing data from the submap
                dat.m.delete_signage( p );
            } else if( act_furn == apply_action::act_dismantle ) {
                int max_recurse = 10; // insurance against infinite looping
                std::string initial_furn = dat.m.furn( p ) != furn_str_id::NULL_ID() ? dat.m.furn(
                                               p ).id().str() : "";
                while( dat.m.has_furn( p ) && max_recurse-- > 0 ) {
                    const furn_t &f = dat.m.furn( p ).obj();
                    if( f.deconstruct.can_do ) {
                        if( f.deconstruct.furn_set.str().empty() ) {
                            dat.m.furn_clear( p );
                        } else {
                            dat.m.furn_set( p, f.deconstruct.furn_set );
                        }
                        dat.m.spawn_items( p, item_group::items_from( f.deconstruct.drop_group, calendar::turn ) );
                    } else {
                        if( f.bash.furn_set.str().empty() ) {
                            dat.m.furn_clear( p );
                        } else {
                            dat.m.furn_set( p, f.bash.furn_set );
                        }
                        dat.m.spawn_items( p, item_group::items_from( f.bash.drop_group, calendar::turn ) );
                    }
                }
                if( !max_recurse ) {
                    dat.m.furn_clear( p );
                    debugmsg( "In %s on %s, the mapgen failed to arrive at an empty tile after "
                              "dismantling preexisting furniture %s at %s 10 times in succession.",
                              context, dat.terrain_type().id().str(), initial_furn, p.to_string() );
                }
                // remove sign writing data from the submap
                dat.m.delete_signage( p );
            }

            if( is_boring_wall || act_trap == apply_action::act_erase ) {
                dat.m.remove_trap( p );
            } else if( act_trap == apply_action::act_dismantle ) {
                dat.m.tr_at( p ).on_disarmed( dat.m, p.raw() );
            }

            if( is_boring_wall || act_item == apply_action::act_erase ) {
                dat.m.i_clear( p );
            }

            if( chosen_id != terrain_here ) {
                std::string error;
                trap_str_id trap_here = dat.m.tr_at( p ).id;
                if( act_furn != apply_action::act_ignore && dat.m.furn( p ) != furn_str_id::NULL_ID() ) {
                    // NOLINTNEXTLINE(cata-translate-string-literal)
                    error = string_format( "furniture was %s", dat.m.furn( p ).id().str() );
                } else if( act_trap != apply_action::act_ignore && !trap_here.is_null() &&
                           trap_here.id() != terrain_here->trap ) {
                    // NOLINTNEXTLINE(cata-translate-string-literal)
                    error = string_format( "trap %s existed", trap_here.str() );
                } else if( act_item != apply_action::act_ignore && !dat.m.i_at( p ).empty() ) {
                    // NOLINTNEXTLINE(cata-translate-string-literal)
                    error = string_format( "item %s existed",
                                           dat.m.i_at( p ).begin()->typeId().str() );
                }
                if( !error.empty() ) {
                    debugmsg( "In %s on %s, setting terrain to %s (from %s) at %s when %s.  "
                              "Resolve this either by removing the terrain from this mapgen, "
                              "adding suitable removal commands to the mapgen, or by adding an "
                              "appropriate clearing flag to the innermost layered mapgen.  "
                              "Consult the \"mapgen flags\" section in MAPGEN.md for options.",
                              context, dat.terrain_type().id().str(), chosen_id.id().str(),
                              terrain_here.id().str(), p.to_string(), error );
                }
            }
            dat.m.ter_set( p, chosen_id );
        }
        bool has_vehicle_collision( const mapgendata &dat, const tripoint_rel_ms &p ) const override {
            return dat.m.veh_at( tripoint_bub_ms( p.x(), p.y(), dat.zlevel() + p.z() ) ).has_value();
        }

        void check( const std::string &oter_name, const mapgen_parameters &parameters,
                    const jmapgen_int &/*x*/, const jmapgen_int &/*y*/, const jmapgen_int &/*z*/
                  ) const override {
            id.check( oter_name, parameters );
        }
};
/**
 * Run a transformation.
 * "transform": id of the ter_furn_transform to run.
 */
class jmapgen_ter_furn_transform: public jmapgen_piece
{
    public:
        mapgen_value<ter_furn_transform_id> id;
        jmapgen_ter_furn_transform( const JsonObject &jsi, const std::string_view/*context*/ ) :
            id( jsi.get_member( "transform" ) ) {}

        void apply( const mapgendata &dat, const jmapgen_int &x, const jmapgen_int &y, const jmapgen_int &z,
                    const std::string &/*context*/ ) const override {
            ter_furn_transform_id chosen_id = id.get( dat );
            if( chosen_id.is_null() ) {
                return;
            }
            for( int ix = x.val; ix <= x.valmax; ix++ ) {
                for( int iy = y.val; iy <= y.valmax; iy++ ) {
                    chosen_id->transform( dat.m, tripoint_bub_ms( ix, iy, dat.zlevel() + z.get() ) );
                }
            }
        }

        void check( const std::string &oter_name, const mapgen_parameters &parameters,
                    const jmapgen_int &/*x*/, const jmapgen_int &/*y*/, const jmapgen_int &/*z*/
                  ) const override {
            id.check( oter_name, parameters );
        }
};
/**
 * Calls @ref map::make_rubble to create rubble and destroy the existing terrain/furniture.
 * See map::make_rubble for explanation of the parameters.
 */
class jmapgen_make_rubble : public jmapgen_piece
{
    public:
        mapgen_value<furn_id> rubble_type = mapgen_value<furn_id>( furn_f_rubble );
        bool items = false;
        mapgen_value<ter_id> floor_type = mapgen_value<ter_id>( ter_t_dirt );
        bool overwrite = false;
        jmapgen_make_rubble( const JsonObject &jsi, const std::string_view/*context*/ ) {
            if( jsi.has_member( "rubble_type" ) ) {
                rubble_type = mapgen_value<furn_id>( jsi.get_member( "rubble_type" ) );
            }
            jsi.read( "items", items );
            if( jsi.has_member( "floor_type" ) ) {
                floor_type = mapgen_value<ter_id>( jsi.get_member( "floor_type" ) );
            }
            jsi.read( "overwrite", overwrite );
        }
        void apply( const mapgendata &dat, const jmapgen_int &x, const jmapgen_int &y, const jmapgen_int &z,
                    const std::string &/*context*/ ) const override {
            furn_id chosen_rubble_type = rubble_type.get( dat );
            ter_id chosen_floor_type = floor_type.get( dat );
            if( chosen_rubble_type.id().is_null() ) {
                return;
            }
            if( chosen_floor_type.id().is_null() ) {
                debugmsg( "null floor type when making rubble" );
                chosen_floor_type = ter_t_dirt;
            }
            dat.m.make_rubble( tripoint_bub_ms( x.get(), y.get(), dat.zlevel() + z.get() ),
                               chosen_rubble_type, items, chosen_floor_type, overwrite );
        }

        void check( const std::string &oter_name, const mapgen_parameters &parameters,
                    const jmapgen_int &/*x*/, const jmapgen_int &/*y*/, const jmapgen_int &/*z*/
                  ) const override {
            rubble_type.check( oter_name, parameters );
            floor_type.check( oter_name, parameters );
        }
};

/**
 * Place a computer (console) with given stats and effects.
 * @param options Array of @ref computer_option
 * @param failures Array of failure effects (see @ref computer_failure)
 */
class jmapgen_computer : public jmapgen_piece
{
    public:
        translation name;
        translation access_denied;
        int security;
        std::vector<computer_option> options;
        std::vector<computer_failure> failures;
        std::vector<std::string> chat_topics;
        std::vector<effect_on_condition_id> eocs;
        bool target;
        jmapgen_computer( const JsonObject &jsi, const std::string_view/*context*/ ) {
            jsi.read( "name", name );
            jsi.read( "access_denied", access_denied );
            security = jsi.get_int( "security", 0 );
            target = jsi.get_bool( "target", false );
            if( jsi.has_array( "options" ) ) {
                for( JsonObject jo : jsi.get_array( "options" ) ) {
                    options.emplace_back( computer_option::from_json( jo ) );
                }
            }
            if( jsi.has_array( "failures" ) ) {
                for( JsonObject jo : jsi.get_array( "failures" ) ) {
                    failures.emplace_back( computer_failure::from_json( jo ) );
                }
            }
            if( jsi.has_array( "eocs" ) ) {
                for( const std::string &eoc : jsi.get_string_array( "eocs" ) ) {
                    eocs.emplace_back( eoc );
                }
            }
            if( jsi.has_array( "chat_topics" ) ) {
                for( const std::string &topic : jsi.get_string_array( "chat_topics" ) ) {
                    chat_topics.emplace_back( topic );
                }
            }
        }
        void apply( const mapgendata &dat, const jmapgen_int &x, const jmapgen_int &y, const jmapgen_int &z,
                    const std::string &/*context*/ ) const override {
            const tripoint_bub_ms r( x.get(), y.get(), dat.zlevel() + z.get() );
            dat.m.furn_set( r, furn_f_console );
            computer *cpu =
                dat.m.add_computer( r.raw(), name.translated(),
                                    security );
            for( const computer_option &opt : options ) {
                cpu->add_option( opt );
            }
            for( const computer_failure &opt : failures ) {
                cpu->add_failure( opt );
            }
            if( target && dat.mission() ) {
                cpu->set_mission( dat.mission()->get_id() );
            }
            for( const effect_on_condition_id &eoc : eocs ) {
                cpu->add_eoc( eoc );
            }
            for( const std::string &chat_topic : chat_topics ) {
                cpu->add_chat_topic( chat_topic );
            }
            // The default access denied message is defined in computer's constructor
            if( !access_denied.empty() ) {
                cpu->set_access_denied_msg( access_denied.translated() );
            }
        }
        bool has_vehicle_collision( const mapgendata &dat, const tripoint_rel_ms &p ) const override {
            return dat.m.veh_at( tripoint_bub_ms( p.x(), p.y(), dat.zlevel() + p.z() ) ).has_value();
        }
};

/**
 * Place an item in furniture (expected to be used with NOITEM SEALED furniture like plants).
 * "item": item to spawn (object with usual parameters).
 * "items": item group to spawn (object with usual parameters).
 * "furniture": furniture to create around it.
 */
class jmapgen_sealed_item : public jmapgen_piece
{
    public:
        mapgen_value<furn_id> furniture;
        jmapgen_int chance;
        std::optional<jmapgen_spawn_item> item_spawner;
        std::optional<jmapgen_item_group> item_group_spawner;
        jmapgen_sealed_item( const JsonObject &jsi, const std::string &context )
            : furniture( jsi.get_member( "furniture" ) )
            , chance( jsi, "chance", 100, 100 ) {
            if( jsi.has_object( "item" ) ) {
                JsonObject item_obj = jsi.get_object( "item" );
                item_spawner = jmapgen_spawn_item( item_obj, "item for " + context );
            }
            if( jsi.has_object( "items" ) ) {
                JsonObject items_obj = jsi.get_object( "items" );
                item_group_spawner = jmapgen_item_group( items_obj, "items for " + context );
            }
        }

        void check( const std::string &context, const mapgen_parameters &params,
                    const jmapgen_int &x, const jmapgen_int &y, const jmapgen_int &z ) const override {
            std::string short_summary =
                string_format( "sealed_item special in json mapgen for %s", context );
            if( !item_spawner && !item_group_spawner ) {
                debugmsg( "%s specifies neither an item nor an item group.  "
                          "It should specify at least one.",
                          short_summary );
                return;
            }

            for( const furn_str_id &f : furniture.all_possible_results( params ) ) {
                std::string summary =
                    string_format( "%s using furniture %s", short_summary, f.str() );

                if( !f.is_valid() ) {
                    debugmsg( "%s which is not valid furniture", summary );
                    return;
                }

                const furn_t &furn = *f;

                if( furn.has_flag( ter_furn_flag::TFLAG_PLANT ) ) {
                    // plant furniture requires exactly one seed item within it
                    if( item_spawner && item_group_spawner ) {
                        debugmsg( "%s (with flag PLANT) specifies both an item and an item group.  "
                                  "It should specify exactly one.",
                                  summary );
                        return;
                    }

                    if( item_spawner ) {
                        item_spawner->check( context, params, x, y, z );
                        int count = item_spawner->amount.get();
                        if( count != 1 ) {
                            debugmsg( "%s (with flag PLANT) spawns %d items; it should spawn "
                                      "exactly one.", summary, count );
                            return;
                        }
                        int item_chance = item_spawner->chance.get();
                        if( item_chance != 100 ) {
                            debugmsg( "%s (with flag PLANT) spawns an item with probability %d%%; "
                                      "it should always spawn.  You can move the \"chance\" up to "
                                      "the sealed_item instead of the \"item\" within.",
                                      summary, item_chance );
                            return;
                        }
                        for( const itype_id &t :
                             item_spawner->type.all_possible_results( params ) ) {
                            const itype *spawned_type = item::find_type( t );
                            if( !spawned_type->seed ) {
                                debugmsg( "%s (with flag PLANT) spawns item type %s which is not a "
                                          "seed.", summary, spawned_type->get_id().str() );
                                return;
                            }
                        }
                    }

                    if( item_group_spawner ) {
                        item_group_spawner->check( context, params, x, y, z );
                        int ig_chance = item_group_spawner->chance.get();
                        if( ig_chance != 100 ) {
                            debugmsg( "%s (with flag PLANT) spawns item group %s with chance %d.  "
                                      "It should have chance 100.  You can move the \"chance\" up "
                                      "to the sealed_item instead of the \"items\" within.",
                                      summary, item_group_spawner->group_id.str(), ig_chance );
                            return;
                        }
                        item_group_id group_id = item_group_spawner->group_id;
                        for( const itype *type :
                             item_group::every_possible_item_from( group_id ) ) {
                            if( !type->seed ) {
                                debugmsg( "%s (with flag PLANT) spawns item group %s which can "
                                          "spawn item %s which is not a seed.",
                                          summary, group_id.str(), type->get_id().str() );
                                return;
                            }
                        }

                    }
                }
            }
        }

        void apply( const mapgendata &dat, const jmapgen_int &x, const jmapgen_int &y, const jmapgen_int &z,
                    const std::string &context ) const override {
            const int c = chance.get();

            // 100% chance = always generate, otherwise scale by item spawn rate.
            // (except is capped at 1)
            const float spawn_rate = get_option<float>( "ITEM_SPAWNRATE" );
            if( !x_in_y( ( c == 100 ) ? 1 : c * spawn_rate / 100.0f, 1 ) ) {
                return;
            }

            dat.m.furn_set( tripoint_bub_ms( x.get(), y.get(), dat.zlevel() + z.get() ),
                            furn_str_id::NULL_ID() );
            if( item_spawner ) {
                item_spawner->apply( dat, x, y, z, context );
            }
            if( item_group_spawner ) {
                item_group_spawner->apply( dat, x, y, z,  context );
            }
            furn_id chosen_furn = furniture.get( dat );
            dat.m.furn_set( tripoint_bub_ms( x.get(), y.get(), dat.zlevel() + z.get() ), chosen_furn );
        }
        bool has_vehicle_collision( const mapgendata &dat, const tripoint_rel_ms &p ) const override {
            return dat.m.veh_at( tripoint_bub_ms( p.x(), p.y(), dat.zlevel() + p.z() ) ).has_value();
        }
};

/**
 * Place a zone
 */
class jmapgen_zone : public jmapgen_piece
{
    public:
        mapgen_value<zone_type_id> zone_type;
        mapgen_value<faction_id> faction;
        std::string name;
        std::string filter;
        jmapgen_zone( const JsonObject &jsi, const std::string_view/*context*/ )
            : zone_type( jsi.get_member( "type" ) )
            , faction( jsi.get_member( "faction" ) ) {
            if( jsi.has_string( "name" ) ) {
                name = jsi.get_string( "name" );
            }
            if( jsi.has_string( "filter" ) ) {
                filter = jsi.get_string( "filter" );
            }
        }
        mapgen_phase phase() const override {
            return mapgen_phase::zones;
        }
        void apply( const mapgendata &dat, const jmapgen_int &x, const jmapgen_int &y, const jmapgen_int &z,
                    const std::string &/*context*/ ) const override {
            zone_type_id chosen_zone_type = zone_type.get( dat );
            faction_id chosen_faction = faction.get( dat );
            const tripoint start = dat.m.getabs( tripoint( x.val, y.val, dat.zlevel() + z.get() ) );
            const tripoint end = dat.m.getabs( tripoint( x.valmax, y.valmax, dat.zlevel() + z.get() ) );
            mapgen_place_zone( start, end, chosen_zone_type, chosen_faction, name, filter, &dat.m );
        }

        void check( const std::string &oter_name, const mapgen_parameters &parameters,
                    const jmapgen_int &/*x*/, const jmapgen_int &/*y*/, const jmapgen_int &/*z*/
                  ) const override {
            zone_type.check( oter_name, parameters );
            faction.check( oter_name, parameters );
        }
};

/**
 * Place a variable
 */
class jmapgen_variable : public jmapgen_piece
{
    public:
        std::string name;
        jmapgen_variable( const JsonObject &jsi, const std::string_view &/*context*/ ) {
            name = jsi.get_string( "name" );
        }
        mapgen_phase phase() const override {
            return mapgen_phase::zones;
        }
        void apply( const mapgendata &dat, const jmapgen_int &x, const jmapgen_int &y, const jmapgen_int &z,
                    const std::string &/*context*/ ) const override {
            queued_points[name] = dat.m.getglobal( tripoint( x.val, y.val,
                                                   dat.zlevel() + z.get() ) );
        }
};

/**
 * Removes vehicles
 */
class jmapgen_remove_vehicles : public jmapgen_piece
{
    public:
        std::vector<vproto_id> vehicles_to_remove;
        jmapgen_remove_vehicles( const JsonObject &jo, const std::string_view/*context*/ ) {
            for( std::string item_id : jo.get_string_array( "vehicles" ) ) {
                vehicles_to_remove.emplace_back( item_id );
            }
        }
        mapgen_phase phase() const override {
            return mapgen_phase::removal;
        }
        void apply( const mapgendata &dat, const jmapgen_int &x, const jmapgen_int &y, const jmapgen_int &z,
                    const std::string &/*context*/ ) const override {

            const tripoint start( x.val, y.val, dat.zlevel() + z.get() );
            const tripoint end( x.valmax, y.valmax, dat.zlevel() + z.get() );
            const tripoint_range<tripoint> range = tripoint_range<tripoint>( start, end );
            for( const tripoint &p : range ) {
                if( optional_vpart_position vp = dat.m.veh_at( p ) ) {
                    const auto rit = std::find( vehicles_to_remove.begin(), vehicles_to_remove.end(),
                                                vp->vehicle().type );
                    if( rit != vehicles_to_remove.end() ) {
                        get_map().remove_vehicle_from_cache( &vp->vehicle(), start.z, end.z );
                        dat.m.destroy_vehicle( &vp->vehicle() );
                    }
                }
            }
        }
};

class jmapgen_remove_npcs : public jmapgen_piece
{
    public:
        std::string npc_class;
        std::string unique_id;
        jmapgen_remove_npcs( const JsonObject &jsi, const std::string_view /*context*/ ) {
            optional( jsi, false, "class", npc_class );
            optional( jsi, false, "unique_id", unique_id );
        }
        void apply( const mapgendata &dat, const jmapgen_int & /*x*/, const jmapgen_int & /*y*/,
                    const jmapgen_int &z,
                    const std::string & /*context*/ ) const override {
            tripoint_abs_omt omt_pos = project_to<coords::omt>( dat.m.get_abs_sub() );
            omt_pos.z() += z.get();
            for( auto const &npc : overmap_buffer.get_npcs_near_omt(
                     omt_pos, 0 ) ) {
                if( !npc->is_dead() &&
                    ( npc_class.empty() || npc->idz == string_id<npc_template>( npc_class ) ) &&
                    ( unique_id.empty() || unique_id == npc->get_unique_id() ) ) {
                    overmap_buffer.remove_npc( npc->getID() );
                    if( !unique_id.empty() ) {
                        g->unique_npc_despawn( unique_id );
                    }
                    if( get_map().inbounds( npc->get_location() ) ) {
                        g->remove_npc( npc->getID() );
                        get_avatar().get_mon_visible().remove_npc( npc.get() );
                    }
                }
            }
        }
};

// Removes furniture, traps, vehicles, items, fields, graffiti
class jmapgen_remove_all : public jmapgen_piece
{
    public:
        jmapgen_remove_all( const JsonObject &/*jo*/, const std::string_view/*context*/ ) {
        }
        mapgen_phase phase() const override {
            return mapgen_phase::removal;
        }
        void apply( const mapgendata &dat, const jmapgen_int &x, const jmapgen_int &y, const jmapgen_int &z,
                    const std::string &/*context*/ ) const override {

            const tripoint_bub_ms start = tripoint_bub_ms( int( x.val ), int( y.val ), dat.zlevel() + z.get() );
            const tripoint_bub_ms end = tripoint_bub_ms( int( x.valmax ), int( y.valmax ),
                                        dat.zlevel() + z.get() );
            for( const tripoint_bub_ms &p : tripoint_range<tripoint_bub_ms>( start, end ) ) {
                dat.m.furn_clear( p );
                dat.m.i_clear( p );
                dat.m.remove_trap( p );
                dat.m.clear_fields( p.raw() );
                dat.m.delete_graffiti( p.raw() );
                if( optional_vpart_position vp = dat.m.veh_at( p ) ) {
                    if( get_map().inbounds( dat.m.getglobal( start ) ) ) {
                        get_map().remove_vehicle_from_cache( &vp->vehicle(), start.z(), end.z() );
                    }
                    dat.m.destroy_vehicle( &vp->vehicle() );
                }
            }
        }
};

/**
 * Calls another mapgen call inside the current one.
 * Note: can't use regular overmap ids.
 * @param entries list of pairs [nested mapgen id, weight].
 */
class jmapgen_nested : public jmapgen_piece
{
    private:
        class neighbor_oter_check
        {
            private:
                std::unordered_map<direction, cata::flat_set<std::pair<std::string, ot_match_type>>> neighbors;
            public:
                explicit neighbor_oter_check( const JsonObject &jsi ) {
                    for( direction dir : all_enum_values<direction>() ) {
                        std::string location = io::enum_to_string( dir );
                        cata::flat_set<std::pair<std::string, ot_match_type>> dir_neighbors;
                        if( !jsi.has_string( location ) ) {
                            for( const JsonValue entry : jsi.get_array( location ) ) {
                                std::pair<std::string, ot_match_type> dir_neighbor;
                                if( entry.test_string() ) {
                                    dir_neighbor.first = entry.get_string();
                                    dir_neighbor.second = ot_match_type::contains;
                                } else {
                                    JsonObject jo = entry.get_object();
                                    dir_neighbor.first = jo.get_string( "om_terrain" );
                                    dir_neighbor.second = jo.get_enum_value<ot_match_type>( "om_terrain_match_type",
                                                          ot_match_type::contains );
                                }
                                dir_neighbors.insert( dir_neighbor );
                            }
                        } else {
                            std::pair<std::string, ot_match_type> dir_neighbor;
                            dir_neighbor.first = jsi.get_string( location );
                            dir_neighbor.second = ot_match_type::contains;
                            dir_neighbors.insert( dir_neighbor );
                        }
                        if( !dir_neighbors.empty() ) {
                            neighbors[dir] = std::move( dir_neighbors );
                        }
                    }
                }

                bool test( const mapgendata &dat ) const {
                    for( const std::pair<const direction, cata::flat_set<std::pair<std::string, ot_match_type>>> &p :
                         neighbors ) {
                        const direction dir = p.first;
                        const cata::flat_set<std::pair<std::string, ot_match_type>> &allowed_neighbors = p.second;

                        cata_assert( !allowed_neighbors.empty() );

                        bool this_direction_matches = false;
                        for( const std::pair<std::string, ot_match_type> &allowed_neighbor : allowed_neighbors ) {
                            this_direction_matches |=
                                is_ot_match( allowed_neighbor.first, dat.neighbor_at( dir ).id(),
                                             allowed_neighbor.second );
                        }
                        if( !this_direction_matches ) {
                            return false;
                        }
                    }
                    return true;
                }
        };

        class neighbor_join_check
        {
            private:
                std::unordered_map<cube_direction, cata::flat_set<std::string>> neighbors;
            public:
                explicit neighbor_join_check( const JsonObject &jsi ) {
                    for( cube_direction dir : all_enum_values<cube_direction>() ) {
                        cata::flat_set<std::string> dir_neighbors =
                            jsi.get_tags<std::string, cata::flat_set<std::string>>(
                                io::enum_to_string( dir ) );
                        if( !dir_neighbors.empty() ) {
                            neighbors[dir] = std::move( dir_neighbors );
                        }
                    }
                }

                void check( const std::string_view, const mapgen_parameters & ) const {
                    // TODO: check join ids are valid
                }

                bool test( const mapgendata &dat ) const {
                    for( const std::pair<const cube_direction, cata::flat_set<std::string>> &p :
                         neighbors ) {
                        const cube_direction dir = p.first;
                        const cata::flat_set<std::string> &allowed_joins = p.second;

                        cata_assert( !allowed_joins.empty() );

                        bool this_direction_has_join = false;
                        for( const std::string &allowed_join : allowed_joins ) {
                            this_direction_has_join |= dat.has_join( dir, allowed_join );
                        }
                        if( !this_direction_has_join ) {
                            return false;
                        }
                    }
                    return true;
                }
        };
        class neighbor_flag_check
        {
            private:
                std::unordered_map<direction, cata::flat_set<oter_flags>> neighbors;
            public:
                explicit neighbor_flag_check( const JsonObject &jsi ) {
                    for( direction dir : all_enum_values<direction>() ) {
                        cata::flat_set<oter_flags> dir_neighbors;
                        std::string location = io::enum_to_string( dir );
                        optional( jsi, false, location, dir_neighbors );
                        if( !dir_neighbors.empty() ) {
                            neighbors[dir] = std::move( dir_neighbors );
                        }
                    }
                }

                bool test( const mapgendata &dat ) const {
                    for( const std::pair<const direction, cata::flat_set<oter_flags>> &p :
                         neighbors ) {
                        const direction dir = p.first;
                        const cata::flat_set<oter_flags> &allowed_flags = p.second;

                        cata_assert( !allowed_flags.empty() );

                        bool this_direction_has_flag = false;
                        for( const oter_flags &allowed_flag : allowed_flags ) {
                            this_direction_has_flag |=
                                dat.neighbor_at( dir )->has_flag( allowed_flag );
                        }
                        if( !this_direction_has_flag ) {
                            return false;
                        }
                    }
                    return true;
                }
        };
        // TO DO: Remove this and replace it with a smarter logical syntax for neighbor_join_check and neighbor_flag_check
        class neighbor_flag_any_check
        {
            private:
                std::unordered_map<direction, cata::flat_set<oter_flags>> neighbors;
            public:
                explicit neighbor_flag_any_check( const JsonObject &jsi ) {
                    for( direction dir : all_enum_values<direction>() ) {
                        cata::flat_set<oter_flags> dir_neighbors;
                        std::string location = io::enum_to_string( dir );
                        optional( jsi, false, location, dir_neighbors );
                        if( !dir_neighbors.empty() ) {
                            neighbors[dir] = std::move( dir_neighbors );
                        }
                    }
                }

                bool test( const mapgendata &dat ) const {
                    for( const std::pair<const direction, cata::flat_set<oter_flags>> &p :
                         neighbors ) {
                        const direction dir = p.first;
                        const cata::flat_set<oter_flags> &allowed_flags = p.second;

                        cata_assert( !allowed_flags.empty() );

                        for( const oter_flags &allowed_flag : allowed_flags ) {
                            if( dat.neighbor_at( dir )->has_flag( allowed_flag ) ) {
                                return true;
                            }
                        }
                    }
                    return neighbors.empty();
                }
        };
        class predecessor_oter_check
        {
            private:
                cata::flat_set<std::pair<std::string, ot_match_type>> allowed_predecessors;
            public:
                explicit predecessor_oter_check( const JsonArray &jarr ) {
                    for( const JsonValue entry : jarr ) {
                        std::pair<std::string, ot_match_type> allowed_predecessor;
                        if( entry.test_string() ) {
                            allowed_predecessor.first = entry.get_string();
                            allowed_predecessor.second = ot_match_type::contains;
                        } else {
                            JsonObject jo = entry.get_object();
                            allowed_predecessor.first = jo.get_string( "om_terrain" );
                            allowed_predecessor.second = jo.get_enum_value<ot_match_type>( "om_terrain_match_type",
                                                         ot_match_type::contains );
                        }
                        allowed_predecessors.insert( allowed_predecessor );
                    }
                }

                bool test( const mapgendata &dat ) const {
                    const std::vector<oter_id> predecessors = dat.get_predecessors();
                    for( const std::pair<std::string, ot_match_type> &allowed_predecessor : allowed_predecessors ) {
                        for( const oter_id &predecessor : predecessors ) {
                            if( is_ot_match( allowed_predecessor.first, predecessor, allowed_predecessor.second ) ) {
                                return true;
                            }
                        }
                    }
                    return allowed_predecessors.empty();
                }
        };
        class correct_z_level_check
        {
            private:
                std::unordered_set<int> required_z;
            public:
                explicit correct_z_level_check( const JsonArray &jarr ) {
                    for( const JsonValue entry : jarr ) {
                        required_z.emplace( entry.get_int() );
                    }
                }
                bool test( const mapgendata &dat ) const {
                    return required_z.empty() || required_z.count( dat.zlevel() ) == 1;
                }
        };

    public:
        weighted_int_list<mapgen_value<nested_mapgen_id>> entries;
        weighted_int_list<mapgen_value<nested_mapgen_id>> else_entries;
        neighbor_oter_check neighbor_oters;
        neighbor_join_check neighbor_joins;
        neighbor_flag_check neighbor_flags;
        neighbor_flag_any_check neighbor_flags_any;
        predecessor_oter_check predecessors;
        correct_z_level_check correct_z_level;
        jmapgen_nested( const JsonObject &jsi, const std::string_view/*context*/ )
            : neighbor_oters( jsi.get_object( "neighbors" ) )
            , neighbor_joins( jsi.get_object( "joins" ) )
            , neighbor_flags( jsi.get_object( "flags" ) )
            , neighbor_flags_any( jsi.get_object( "flags_any" ) )
            , predecessors( jsi.get_array( "predecessors" ) )
            , correct_z_level( jsi.get_array( "check_z" ) ) {
            if( jsi.has_member( "chunks" ) ) {
                load_weighted_list( jsi.get_member( "chunks" ), entries, 100 );
            }
            if( jsi.has_member( "else_chunks" ) ) {
                load_weighted_list( jsi.get_member( "else_chunks" ), else_entries, 100 );
            }
        }
        mapgen_phase phase() const override {
            return mapgen_phase::nested_mapgen;
        }
        void merge_parameters_into( mapgen_parameters &params,
                                    const std::string &outer_context ) const override {
            auto merge_from = [&]( const mapgen_value<nested_mapgen_id> &val ) {
                for( const nested_mapgen_id &id : val.all_possible_results( params ) ) {
                    if( id.is_null() ) {
                        return;
                    }
                    const auto iter = nested_mapgens.find( id );
                    if( iter == nested_mapgens.end() ) {
                        debugmsg( "Unknown nested mapgen function id '%s'", id.str() );
                        return;
                    }
                    using Obj = weighted_object<int, std::shared_ptr<mapgen_function_json_nested>>;
                    for( const Obj &nested : iter->second.funcs() ) {
                        nested.obj->merge_non_nest_parameters_into( params, outer_context );
                    }
                }
            };
            for( const weighted_object<int, mapgen_value<nested_mapgen_id>> &name : entries ) {
                merge_from( name.obj );
            }
            for( const weighted_object<int, mapgen_value<nested_mapgen_id>> &name : else_entries ) {
                merge_from( name.obj );
            }
        }
        const weighted_int_list<mapgen_value<nested_mapgen_id>> &get_entries(
        const mapgendata &dat ) const {
            if( neighbor_oters.test( dat ) && neighbor_joins.test( dat ) && neighbor_flags.test( dat ) &&
                neighbor_flags_any.test( dat ) && predecessors.test( dat ) && correct_z_level.test( dat ) ) {
                return entries;
            } else {
                return else_entries;
            }
        }
        void apply( const mapgendata &dat, const jmapgen_int &x, const jmapgen_int &y, const jmapgen_int &z,
                    const std::string &context ) const override {
            const mapgen_value<nested_mapgen_id> *val = get_entries( dat ).pick();
            if( val == nullptr ) {
                return;
            }

            const nested_mapgen_id res = val->get( dat );
            if( res.is_empty() || res.is_null() ) {
                // This will be common when neighbors.test(...) is false, since else_entires is
                // often empty.
                return;
            }
            const auto iter = nested_mapgens.find( res );
            if( iter == nested_mapgens.end() ) {
                debugmsg( "Unknown nested mapgen function id %s", res.str() );
                return;
            }

            // A second roll? Let's allow it for now
            const auto &ptr = iter->second.funcs().pick();
            if( ptr == nullptr ) {
                return;
            }

            ( *ptr )->nest( dat, tripoint_rel_ms( x.get(), y.get(), z.get() ), context );
        }
        void check( const std::string &oter_name, const mapgen_parameters &parameters,
                    const jmapgen_int &x, const jmapgen_int &y, const jmapgen_int &z
                  ) const override {
            for( const weighted_object<int, mapgen_value<nested_mapgen_id>> &p : entries ) {
                p.obj.check( oter_name, parameters );
            }
            for( const weighted_object<int, mapgen_value<nested_mapgen_id>> &p : else_entries ) {
                p.obj.check( oter_name, parameters );
            }
            neighbor_joins.check( oter_name, parameters );

            // Check whether any of the nests can attempt to place stuff out of
            // bounds
            std::unordered_map<point, nested_mapgen_id> nest_placement_coords;
            auto add_coords_from = [&]( const mapgen_value<nested_mapgen_id> &nest_id_val ) {
                for( const nested_mapgen_id &nest_id :
                     nest_id_val.all_possible_results( parameters ) ) {
                    if( nest_id.is_null() ) {
                        continue;
                    }
                    for( const point &p : nest_id->all_placement_coords() ) {
                        nest_placement_coords.emplace( p, nest_id );
                    }
                }
            };
            for( const weighted_object<int, mapgen_value<nested_mapgen_id>> &p : entries ) {
                add_coords_from( p.obj );
            }
            for( const weighted_object<int, mapgen_value<nested_mapgen_id>> &p : else_entries ) {
                add_coords_from( p.obj );
            }

            point max_relative;
            nested_mapgen_id offending_nest_x;
            nested_mapgen_id offending_nest_y;

            for( const std::pair<const point, nested_mapgen_id> &p : nest_placement_coords ) {
                if( p.first.x > max_relative.x ) {
                    max_relative.x = p.first.x;
                    offending_nest_x = p.second;
                }
                if( p.first.y > max_relative.y ) {
                    max_relative.y = p.first.y;
                    offending_nest_y = p.second;
                }
            }

            static constexpr int omt_size = SEEX * 2;
            point max = point( x.valmax % omt_size, y.valmax % omt_size ) + max_relative;

            if( max.x >= omt_size ) {
                debugmsg( "nest %s within %s can place something at x = %d, which is in a "
                          "different OMT from the smallest nest origin (%d, %d), and could lead to "
                          "an out of bounds placement",
                          offending_nest_x.str(), oter_name, x.valmax + max_relative.x, x.val,
                          y.val );
            }

            if( max.y >= omt_size ) {
                debugmsg( "nest %s within %s can place something at y = %d, which is in a "
                          "different OMT from the smallest nest origin (%d, %d), and could lead to "
                          "an out of bounds placement",
                          offending_nest_y.str(), oter_name, y.valmax + max_relative.y, x.val,
                          y.val );
            }
            if( z.val != z.valmax ) {
                debugmsg( "nest %s within %s defines a range for Z level placement, which isn't"
                          "permitted.  Range: %d - %d.",
                          offending_nest_x.str(), oter_name, z.val, z.valmax );
            }
        }
        bool has_vehicle_collision( const mapgendata &dat, const tripoint_rel_ms &p ) const override {
            const weighted_int_list<mapgen_value<nested_mapgen_id>> &selected_entries =
                        get_entries( dat );
            if( selected_entries.empty() ) {
                return false;
            }

            for( const auto &entry : selected_entries ) {
                nested_mapgen_id id = entry.obj.get( dat );
                if( id.is_null() ) {
                    continue;
                }
                const auto iter = nested_mapgens.find( id );
                if( iter == nested_mapgens.end() ) {
                    return false;
                }
                for( const auto &nest : iter->second.funcs() ) {
                    if( nest.obj->has_vehicle_collision( dat, p ) ) {
                        return true;
                    }
                }
            }

            return false;
        }
};

jmapgen_objects::jmapgen_objects( const tripoint_rel_ms &offset, const point &mapsize,
                                  const point &tot_size )
    : m_offset( offset )
    , mapgensize( mapsize )
    , total_size( tot_size )
{}

bool jmapgen_objects::check_bounds( const jmapgen_place &place, const JsonObject &jso )
{
    return common_check_bounds( place.x, place.y, place.z, mapgensize, jso );
}

void jmapgen_objects::add( const jmapgen_place &place,
                           const shared_ptr_fast<const jmapgen_piece> &piece )
{
    objects.emplace_back( place, piece );
}

template<typename PieceType>
void jmapgen_objects::load_objects( const JsonArray &parray, const std::string_view context )
{
    for( JsonObject jsi : parray ) {
        jmapgen_place where( jsi );
        where.offset( m_offset );

        if( check_bounds( where, jsi ) ) {
            add( where, make_shared_fast<PieceType>( jsi, context ) );
        } else {
            jsi.allow_omitted_members();
        }
    }
}

template<>
void jmapgen_objects::load_objects<jmapgen_loot>(
    const JsonArray &parray, const std::string_view/*context*/ )
{
    for( JsonObject jsi : parray ) {
        jmapgen_place where( jsi );
        where.offset( m_offset );

        if( !check_bounds( where, jsi ) ) {
            jsi.allow_omitted_members();
            continue;
        }

        auto loot = make_shared_fast<jmapgen_loot>( jsi );
        // spawn rates < 1 are handled in item_group
        const float rate = std::max( get_option<float>( "ITEM_SPAWNRATE" ), 1.0f );

        if( where.repeat.valmax != 1 ) {
            // if loot can repeat scale according to rate
            where.repeat.val = std::max( static_cast<int>( where.repeat.val * rate ), 1 );
            where.repeat.valmax = std::max( static_cast<int>( where.repeat.valmax * rate ), 1 );

        } else if( loot->chance != 100 ) {
            // otherwise except where chance is 100% scale probability
            loot->chance = std::max( std::min( static_cast<int>( loot->chance * rate ), 100 ), 1 );
        }

        add( where, loot );
    }
}

template<typename PieceType>
void jmapgen_objects::load_objects( const JsonObject &jsi, const std::string &member_name,
                                    const std::string &context )
{
    if( !jsi.has_member( member_name ) ) {
        return;
    }
    load_objects<PieceType>( jsi.get_array( member_name ), member_name + " in " + context );
}

template<typename PieceType>
void load_place_mapings( const JsonObject &jobj, mapgen_palette::placing_map::mapped_type &vect,
                         const std::string &context )
{
    vect.push_back( make_shared_fast<PieceType>( jobj, context ) );
}

/*
This is the default load function for mapgen pieces that only support loading from a json object,
not from a simple string.
Most non-trivial mapgen pieces (like item spawn which contains at least the item group and chance)
are like this. Other pieces (trap, furniture ...) can be loaded from a single string and have
an overload below.
The mapgen piece is loaded from the member of the json object named key.
*/
template<typename PieceType>
void load_place_mapings( const JsonValue &value, mapgen_palette::placing_map::mapped_type &vect,
                         const std::string &context )
{
    if( value.test_object() ) {
        load_place_mapings<PieceType>( value.get_object(), vect, context );
    } else {
        for( JsonObject jo : value.get_array() ) {
            load_place_mapings<PieceType>( jo, vect, context );
            jo.allow_omitted_members();
        }
    }
}

/*
This function allows loading the mapgen pieces from a single string, *or* a json object.
*/
template<typename PieceType>
void load_place_mapings_string(
    const JsonValue &value, mapgen_palette::placing_map::mapped_type &vect,
    const std::string &context )
{
    if( value.test_string() || value.test_object() ) {
        try {
            vect.push_back( make_shared_fast<PieceType>( value ) );
        } catch( const std::runtime_error &err ) {
            // Using the json object here adds nice formatting and context information
            value.throw_error( err.what() );
        }
    } else {
        for( const JsonValue entry : value.get_array() ) {
            if( entry.test_string() ) {
                try {
                    vect.push_back( make_shared_fast<PieceType>( entry ) );
                } catch( const std::runtime_error &err ) {
                    // Using the json object here adds nice formatting and context information
                    entry.throw_error( err.what() );
                }
            } else {
                load_place_mapings<PieceType>( entry.get_object(), vect, context );
            }
        }
    }
}
/*
This function is like load_place_mapings_string, except if the input is an array it will create an
instance of jmapgen_alternatively which will chose the mapgen piece to apply to the map randomly.
Use this with terrain or traps or other things that can not be applied twice to the same place.
*/
template<typename PieceType>
void load_place_mapings_alternatively(
    const JsonValue &value, mapgen_palette::placing_map::mapped_type &vect,
    const std::string &context )
{
    if( !value.test_array() ) {
        load_place_mapings_string<PieceType>( value, vect, context );
    } else {
        auto alter = make_shared_fast< jmapgen_alternatively<PieceType> >();
        for( const JsonValue entry : value.get_array() ) {
            if( entry.test_string() ) {
                try {
                    alter->alternatives.emplace_back( entry );
                } catch( const std::runtime_error &err ) {
                    // Using the json object here adds nice formatting and context information
                    entry.throw_error( err.what() );
                }
            } else if( entry.test_object() ) {
                JsonObject jsi = entry.get_object();
                alter->alternatives.emplace_back( jsi, context );
            } else if( entry.test_array() ) {
                // If this is an array, it means it is an entry followed by a desired total count of instances.
                JsonArray piece_and_count_jarr = entry.get_array();
                if( piece_and_count_jarr.size() != 2 ) {
                    piece_and_count_jarr.throw_error( "Array must have exactly two entries: the object, then the count." );
                }

                // Test if this is a string or object, and then just emplace it.
                if( piece_and_count_jarr.test_string() || piece_and_count_jarr.test_object() ) {
                    try {
                        alter->alternatives.emplace_back( piece_and_count_jarr.next_value() );
                    } catch( const std::runtime_error &err ) {
                        piece_and_count_jarr.throw_error( err.what() );
                    }
                } else {
                    piece_and_count_jarr.throw_error( "First entry must be a string or object." );
                }

                if( piece_and_count_jarr.test_int() ) {
                    // We already emplaced the first instance, so do one less.
                    int repeat = std::max( 0, piece_and_count_jarr.next_int() - 1 );
                    PieceType piece_to_repeat = alter->alternatives.back();
                    for( int i = 0; i < repeat; i++ ) {
                        alter->alternatives.emplace_back( piece_to_repeat );
                    }
                } else {
                    piece_and_count_jarr.throw_error( "Second entry must be an integer." );
                }
            }
        }
        vect.push_back( alter );
    }
}

template<>
void load_place_mapings<jmapgen_trap>(
    const JsonValue &value, mapgen_palette::placing_map::mapped_type &vect,
    const std::string &context )
{
    load_place_mapings_alternatively<jmapgen_trap>( value, vect, context );
}

template<>
void load_place_mapings<jmapgen_furniture>( const JsonValue &value,
        mapgen_palette::placing_map::mapped_type &vect, const std::string &context )
{
    load_place_mapings_alternatively<jmapgen_furniture>( value, vect, context );
}

template<>
void load_place_mapings<jmapgen_terrain>( const JsonValue &value,
        mapgen_palette::placing_map::mapped_type &vect, const std::string &context )
{
    load_place_mapings_alternatively<jmapgen_terrain>( value, vect, context );
}

template<typename PieceType>
void mapgen_palette::load_place_mapings( const JsonObject &jo, const std::string &member_name,
        placing_map &format_placings, const std::string &context )
{
    if( jo.has_object( "mapping" ) ) {
        for( const JsonMember member : jo.get_object( "mapping" ) ) {
            const map_key key( member );
            JsonObject sub = member.get_object();
            sub.allow_omitted_members();
            if( !sub.has_member( member_name ) ) {
                continue;
            }
            auto &vect = format_placings[ key ];
            // NOLINTNEXTLINE(cata-translate-string-literal)
            std::string this_context = string_format( "%s in mapping in %s", member_name, context );
            ::load_place_mapings<PieceType>( sub.get_member( member_name ), vect, this_context );
        }
    }
    if( !jo.has_object( member_name ) ) {
        return;
    }
    for( const JsonMember member : jo.get_object( member_name ) ) {
        const map_key key( member );
        auto &vect = format_placings[ key ];
        std::string this_context =
            // NOLINTNEXTLINE(cata-translate-string-literal)
            string_format( "%s %s in %s", member_name, member.name(), context );
        ::load_place_mapings<PieceType>( member, vect, this_context );
    }
}

static std::map<palette_id, mapgen_palette> palettes;

template<>
const mapgen_palette &string_id<mapgen_palette>::obj() const
{
    auto it = palettes.find( *this );
    if( it == palettes.end() ) {
        static const mapgen_palette null_palette;
        return null_palette;
    }
    return it->second;
}

template<>
bool string_id<mapgen_palette>::is_valid() const
{
    return palettes.find( *this ) != palettes.end();
}

void mapgen_palette::check() const
{
    std::string context = "palette " + id.str();
    jmapgen_int fake_coord( -1 );
    mapgen_parameters no_parameters;
    for( const std::pair<const std::string, mapgen_parameter> &param : parameters.map ) {
        std::string this_context = string_format( "parameter %s in %s", param.first, context );
        param.second.check( no_parameters, this_context );
    }
    for( const std::pair<const map_key, std::vector<shared_ptr_fast<const jmapgen_piece>>> &p :
         format_placings ) {
        for( const shared_ptr_fast<const jmapgen_piece> &j : p.second ) {
            j->check( context, parameters, fake_coord, fake_coord, fake_coord );
        }
    }
}

mapgen_palette mapgen_palette::load_temp( const JsonObject &jo, const std::string_view src,
        const std::string &context )
{
    return load_internal( jo, src, context, false, true );
}

void mapgen_palette::load( const JsonObject &jo, const std::string_view src )
{
    mapgen_palette ret = load_internal( jo, src, "", true, false );
    if( ret.id.is_empty() ) {
        jo.throw_error( "Named palette needs an id" );
    }

    palettes[ ret.id ] = ret;
}

const mapgen_palette &mapgen_palette::get( const palette_id &id )
{
    const auto iter = palettes.find( id );
    if( iter != palettes.end() ) {
        return iter->second;
    }

    debugmsg( "Requested palette with unknown id %s", id.c_str() );
    static mapgen_palette dummy;
    return dummy;
}

void mapgen_palette::check_definitions()
{
    for( const auto &p : palettes ) {
        p.second.check();
    }
}

void mapgen_palette::reset()
{
    palettes.clear();
}

void mapgen_palette::add( const mapgen_value<std::string> &rh, const add_palette_context &context )
{
    std::vector<std::string> possible_values =
        rh.all_possible_results( *context.current_parameters );
    if( possible_values.empty() ) {
        if( const std::string *param_name = rh.get_name_if_parameter() ) {
            debugmsg( "Parameter %s used for palette id in %s but has no possible values",
                      *param_name, context.context );
        } else {
            debugmsg( "Mapgen value for used for palette id in %s has no possible values",
                      context.context );
        }
    } else if( possible_values.size() == 1 ) {
        add( palette_id( possible_values.front() ), context );
    } else {
        std::string param_name;
        if( const std::string *name = rh.get_name_if_parameter() ) {
            param_name = *name;
        } else {
            const auto param_it =
                context.top_level_parameters->add_unique_parameter(
                    "palette_choice_", rh, cata_variant_type::palette_id,
                    mapgen_parameter_scope::overmap_special );
            param_name = param_it->first;
        }
        add_palette_context context_with_extra_constraint( context );
        for( const std::string &value : possible_values ) {
            palette_id val_id( value );
            context_with_extra_constraint.constraints.emplace_back( param_name, val_id );
            add( val_id, context_with_extra_constraint );
            context_with_extra_constraint.constraints.pop_back();
        }
    }
}

void mapgen_palette::add( const palette_id &rh, const add_palette_context &context )
{
    add( get( rh ), context );
}

void mapgen_palette::add( const mapgen_palette &rh, const add_palette_context &context )
{
    std::string actual_context = id.is_empty() ? context.context : "palette " + id.str();

    if( !rh.id.is_empty() ) {
        const std::vector<palette_id> &ancestors = context.ancestors;
        auto loop_start = std::find( ancestors.begin(), ancestors.end(), rh.id );
        if( loop_start != ancestors.end() ) {
            std::string loop_ids = enumerate_as_string( loop_start, ancestors.end(),
            []( const palette_id & i ) {
                return i.str();
            }, enumeration_conjunction::arrow );
            debugmsg( "loop in palette references: %s", loop_ids );
            return;
        }
    }
    add_palette_context new_context = context;
    new_context.ancestors.push_back( rh.id );
    new_context.current_parameters = &rh.parameters;

    for( const mapgen_value<std::string> &recursive_palette : rh.palettes_used ) {
        add( recursive_palette, new_context );
    }
    for( const auto &placing : rh.format_placings ) {
        const std::vector<mapgen_constraint<palette_id>> &constraints = context.constraints;
        std::vector<shared_ptr_fast<const jmapgen_piece>> constrained_placings = placing.second;
        if( !constraints.empty() ) {
            for( shared_ptr_fast<const jmapgen_piece> &piece : constrained_placings ) {
                piece = make_shared_fast<jmapgen_constrained<palette_id>>(
                            std::move( piece ), constraints );
            }
        }
        std::vector<shared_ptr_fast<const jmapgen_piece>> &these_placings =
                    format_placings[placing.first];
        these_placings.insert( these_placings.end(),
                               constrained_placings.begin(), constrained_placings.end() );
    }
    for( const map_key &placing : rh.keys_with_terrain ) {
        keys_with_terrain.insert( placing );
    }
    parameters.check_and_merge( rh.parameters, actual_context );
}

mapgen_palette mapgen_palette::load_internal( const JsonObject &jo, const std::string_view,
        const std::string &context, bool require_id, bool allow_recur )
{
    mapgen_palette new_pal;
    mapgen_palette::placing_map &format_placings = new_pal.format_placings;
    auto &keys_with_terrain = new_pal.keys_with_terrain;
    if( require_id ) {
        new_pal.id = palette_id( jo.get_string( "id" ) );
    }

    jo.read( "parameters", new_pal.parameters.map );

    if( jo.has_array( "palettes" ) ) {
        jo.read( "palettes", new_pal.palettes_used );
        if( allow_recur ) {
            // allow_recur means that it's safe to assume all the palettes have
            // been defined and we can inline now.  Otherwise we just leave the
            // list in our palettes_used array and it will be consumed
            // recursively by calls to add which add this palette.
            add_palette_context add_context{ context, &new_pal.parameters };
            for( auto &p : new_pal.palettes_used ) {
                new_pal.add( p, add_context );
            }
            new_pal.palettes_used.clear();
        }
    }

    // mandatory: every character in rows must have matching entry, unless fill_ter is set
    // "terrain": { "a": "t_grass", "b": "t_lava" }.  To help enforce this we
    // keep track of everything in the "terrain" object
    if( jo.has_member( "terrain" ) ) {
        for( const JsonMember member : jo.get_object( "terrain" ) ) {
            keys_with_terrain.insert( map_key( member ) );
        }
    }

    std::string c = "palette " + new_pal.id.str();
    new_pal.load_place_mapings<jmapgen_terrain>( jo, "terrain", format_placings, c );
    new_pal.load_place_mapings<jmapgen_furniture>( jo, "furniture", format_placings, c );
    new_pal.load_place_mapings<jmapgen_field>( jo, "fields", format_placings, c );
    new_pal.load_place_mapings<jmapgen_npc>( jo, "npcs", format_placings, c );
    new_pal.load_place_mapings<jmapgen_sign>( jo, "signs", format_placings, c );
    new_pal.load_place_mapings<jmapgen_vending_machine>( jo, "vendingmachines", format_placings, c );
    new_pal.load_place_mapings<jmapgen_toilet>( jo, "toilets", format_placings, c );
    new_pal.load_place_mapings<jmapgen_gaspump>( jo, "gaspumps", format_placings, c );
    new_pal.load_place_mapings<jmapgen_item_group>( jo, "items", format_placings, c );
    new_pal.load_place_mapings<jmapgen_monster_group>( jo, "monsters", format_placings, c );
    new_pal.load_place_mapings<jmapgen_vehicle>( jo, "vehicles", format_placings, c );
    // json member name is not optimal, it should be plural like all the others above, but that conflicts
    // with the items entry which refers to item groups.
    new_pal.load_place_mapings<jmapgen_spawn_item>( jo, "item", format_placings, c );
    new_pal.load_place_mapings<jmapgen_remove_vehicles>( jo, "remove_vehicles", format_placings, c );
    new_pal.load_place_mapings<jmapgen_remove_all>( jo, "remove_all", format_placings, c );
    new_pal.load_place_mapings<jmapgen_trap>( jo, "traps", format_placings, c );
    new_pal.load_place_mapings<jmapgen_monster>( jo, "monster", format_placings, c );
    new_pal.load_place_mapings<jmapgen_make_rubble>( jo, "rubble", format_placings, c );
    new_pal.load_place_mapings<jmapgen_computer>( jo, "computers", format_placings, c );
    new_pal.load_place_mapings<jmapgen_sealed_item>( jo, "sealed_item", format_placings, c );
    new_pal.load_place_mapings<jmapgen_nested>( jo, "nested", format_placings, c );
    new_pal.load_place_mapings<jmapgen_liquid_item>( jo, "liquids", format_placings, c );
    new_pal.load_place_mapings<jmapgen_corpse>( jo, "corpses", format_placings, c );
    new_pal.load_place_mapings<jmapgen_graffiti>( jo, "graffiti", format_placings, c );
    new_pal.load_place_mapings<jmapgen_zone>( jo, "zones", format_placings, c );
    new_pal.load_place_mapings<jmapgen_ter_furn_transform>( jo, "ter_furn_transforms",
            format_placings, c );
    new_pal.load_place_mapings<jmapgen_faction>( jo, "faction_owner_character", format_placings, c );

    for( mapgen_palette::placing_map::value_type &p : format_placings ) {
        p.second.erase(
            std::remove_if(
                p.second.begin(), p.second.end(),
        []( const shared_ptr_fast<const jmapgen_piece> &placing ) {
            return placing->is_nop();
        } ), p.second.end() );
    }
    return new_pal;
}

mapgen_palette::add_palette_context::add_palette_context(
    const std::string &ctx, mapgen_parameters *params )
    : context( ctx )
    , top_level_parameters( params )
    , current_parameters( params )
{}

bool mapgen_function_json::setup_internal( const JsonObject &jo )
{
    // Just to make sure no one does anything stupid
    if( jo.has_member( "mapgensize" ) ) {
        jo.throw_error( "\"mapgensize\" only allowed for nested mapgen" );
    }

    // something akin to mapgen fill_background.
    if( jo.has_string( "fill_ter" ) ) {
        fill_ter = ter_str_id( jo.get_string( "fill_ter" ) ).id();
    }

    if( jo.has_member( "rotation" ) ) {
        rotation = jmapgen_int( jo, "rotation" );
    }

    if( jo.has_member( "predecessor_mapgen" ) ) {
        predecessor_mapgen = oter_str_id( jo.get_string( "predecessor_mapgen" ) ).id();
    } else {
        predecessor_mapgen = oter_str_id::NULL_ID();
    }

    jo.read( "fallback_predecessor_mapgen", fallback_predecessor_mapgen_ );

    return fill_ter != t_null || predecessor_mapgen != oter_str_id::NULL_ID() ||
           fallback_predecessor_mapgen_ != oter_str_id::NULL_ID();
}

bool mapgen_function_json_nested::setup_internal( const JsonObject &jo )
{
    // Mandatory - nested mapgen must be explicitly sized
    if( jo.has_array( "mapgensize" ) ) {
        JsonArray jarr = jo.get_array( "mapgensize" );
        mapgensize = point( jarr.get_int( 0 ), jarr.get_int( 1 ) );
        if( mapgensize.x == 0 || mapgensize.x != mapgensize.y ) {
            // Non-square sizes not implemented yet
            jo.throw_error( "\"mapgensize\" must be an array of two identical, positive numbers" );
        }
        total_size = mapgensize;
    } else {
        jo.throw_error( "Nested mapgen must have \"mapgensize\" set" );
    }

    if( jo.has_member( "rotation" ) ) {
        rotation = jmapgen_int( jo, "rotation" );
    }

    // Nested mapgen is always halal because it can assume underlying map is.
    return true;
}

void mapgen_function_json::setup()
{
    setup_common();
}

void mapgen_function_json_nested::setup()
{
    setup_common();
}

void update_mapgen_function_json::setup()
{
    setup_common();
}

void mapgen_function_json::finalize_parameters()
{
    finalize_parameters_common();
}

void mapgen_function_json_nested::finalize_parameters()
{
    finalize_parameters_common();
}

void update_mapgen_function_json::finalize_parameters()
{
    finalize_parameters_common();
}

struct phase_comparator {
    mapgen_phase get_phase( mapgen_phase p ) const {
        return p;
    }

    mapgen_phase get_phase( const jmapgen_setmap &s ) const {
        return s.phase();
    }

    template<typename PiecePtr>
    mapgen_phase get_phase( const std::pair<jmapgen_place, PiecePtr> &p ) const {
        return p.second->phase();
    }

    template<typename T, typename U>
    bool operator()( const T &l, const U &r ) const {
        return get_phase( l ) < get_phase( r );
    }
};

static const phase_comparator compare_phases{};

/*
 * Parse json, pre-calculating values for stuff, then cheerfully throw json away. Faster than regular mapf, in theory
 */
void mapgen_function_json_base::setup_common()
{
    if( is_ready ) {
        return;
    }
    JsonObject jo = jsobj;
    mapgen_defer::defer = false;
    if( !setup_common( jo ) ) {
        jo.throw_error( "format: no terrain map" );
    }
    if( mapgen_defer::defer ) {
        mapgen_defer::jsi.throw_error_at( mapgen_defer::member, mapgen_defer::message );
    } else {
        mapgen_defer::jsi = JsonObject();
    }
}

bool mapgen_function_json_base::setup_common( const JsonObject &jo )
{
    bool fallback_terrain_exists = setup_internal( jo );
    JsonArray parray;
    JsonArray sparray;
    JsonObject pjo;

    jo.read( "flags", flags_ );

    // mandatory: mapgensize rows of mapgensize character lines, each of which must have a
    // matching key in "terrain", unless fill_ter is set
    // "rows:" [ "aaaajustlikeinmapgen.cpp", "this.must!be!exactly.24!", "and_must_match_terrain_", .... ]
    point expected_dim = mapgensize + m_offset.xy().raw();
    cata_assert( expected_dim.x >= 0 );
    cata_assert( expected_dim.y >= 0 );
    const std::string default_row( expected_dim.x, ' ' );
    const bool default_rows = !jo.has_array( "rows" );
    if( !default_rows ) {
        parray = jo.get_array( "rows" );
        if( static_cast<int>( parray.size() ) < expected_dim.y ) {
            parray.throw_error( string_format( "format: rows: must have at least %d rows, not %d",
                                               expected_dim.y, parray.size() ) );
        }
        if( static_cast<int>( parray.size() ) != total_size.y ) {
            parray.throw_error(
                string_format( "format: rows: must have %d rows, not %d; check mapgensize if applicable",
                               total_size.y, parray.size() ) );
        }
    }

    // just like mapf::basic_bind("stuff",blargle("foo", etc) ), only json input and faster when applying
    mapgen_palette palette = mapgen_palette::load_temp( jo, "dda", context_ );
    auto &keys_with_terrain = palette.keys_with_terrain;
    mapgen_palette::placing_map &format_placings = palette.format_placings;

    if( palette.keys_with_terrain.empty() && !fallback_terrain_exists ) {
        return false;
    }

    parameters = palette.get_parameters();

    for( int c = m_offset.y(); c < expected_dim.y; c++ ) {
        const std::string row = default_rows ? default_row : parray.get_string( c );
        static std::vector<std::string_view> row_keys;
        row_keys.clear();
        row_keys.reserve( total_size.x );
        utf8_display_split_into( row, row_keys );
        if( row_keys.size() < static_cast<size_t>( expected_dim.x ) ) {
            cata_assert( !default_rows );
            parray.throw_error(
                string_format( "format: row %d must have at least %d columns, not %d",
                               c + 1, expected_dim.x, row_keys.size() ) );
        }
        if( row_keys.size() != static_cast<size_t>( total_size.x ) ) {
            cata_assert( !default_rows );
            parray.throw_error(
                string_format( "format: row %d must have %d columns, not %d; check mapgensize if applicable",
                               c + 1, total_size.x, row_keys.size() ) );
        }
        for( int i = m_offset.x(); i < expected_dim.x; i++ ) {
            const tripoint_rel_ms p = tripoint_rel_ms( i, c, 0 ) - m_offset;
            const map_key key{ std::string( row_keys[i] ) };
            const auto iter_ter = keys_with_terrain.find( key );
            const auto fpi = format_placings.find( key );

            const bool has_terrain = iter_ter != keys_with_terrain.end();
            const bool has_placing = fpi != format_placings.end();

            if( !has_terrain && !fallback_terrain_exists ) {
                cata_assert( !default_rows );
                parray.string_error( c, i + 1,
                                     string_format( "format: rows: row %d column %d: '%s' is not in 'terrain',"
                                                    "and no 'fill_ter', 'predecessor_mapgen' or 'fallback_predecessor_mapgen' is set!",
                                                    c + 1, i + 1, key.str ) );
            }
            if( !has_terrain && !has_placing && key.str != " " && key.str != "." ) {
                try {
                    cata_assert( !default_rows );
                    parray.string_error( c, i + 1,
                                         string_format( "format: rows: row %d column %d: '%s' has no terrain, furniture, or other definition",
                                                        c + 1, i + 1, key.str ) );
                } catch( const JsonError &e ) {
                    debugmsg( "(json-error)\n%s", e.what() );
                }
            }
            if( has_placing ) {
                jmapgen_place where( p );
                for( auto &what : fpi->second ) {
                    objects.add( where, what );
                }
            }
        }
    }
    fallback_terrain_exists = true;

    // No fill_ter? No format? GTFO.
    if( !fallback_terrain_exists ) {
        jo.throw_error(
            "Need one of 'fill_terrain', 'predecessor_mapgen', 'fallback_predecessor_mapgen', 'terrain' or a palette providing 'terrain'." );
        // TODO: write TFM.
    }

    if( jo.has_array( "set" ) ) {
        setup_setmap( jo.get_array( "set" ) );
    }

    objects.load_objects<jmapgen_remove_all>( jo, "place_remove_all", context_ );
    // "add" is deprecated in favor of "place_item", but kept to support mods
    // which are not under our control.
    objects.load_objects<jmapgen_spawn_item>( jo, "add", context_ );
    objects.load_objects<jmapgen_spawn_item>( jo, "place_item", context_ );
    objects.load_objects<jmapgen_field>( jo, "place_fields", context_ );
    objects.load_objects<jmapgen_npc>( jo, "place_npcs", context_ );
    objects.load_objects<jmapgen_sign>( jo, "place_signs", context_ );
    objects.load_objects<jmapgen_vending_machine>( jo, "place_vendingmachines", context_ );
    objects.load_objects<jmapgen_toilet>( jo, "place_toilets", context_ );
    objects.load_objects<jmapgen_liquid_item>( jo, "place_liquids", context_ );
    objects.load_objects<jmapgen_corpse>( jo, "place_corpses", context_ );
    objects.load_objects<jmapgen_gaspump>( jo, "place_gaspumps", context_ );
    objects.load_objects<jmapgen_item_group>( jo, "place_items", context_ );
    objects.load_objects<jmapgen_loot>( jo, "place_loot", context_ );
    objects.load_objects<jmapgen_monster_group>( jo, "place_monsters", context_ );
    objects.load_objects<jmapgen_vehicle>( jo, "place_vehicles", context_ );
    objects.load_objects<jmapgen_remove_vehicles>( jo, "remove_vehicles", context_ );
    objects.load_objects<jmapgen_remove_npcs>( jo, "remove_npcs", context_ );
    objects.load_objects<jmapgen_trap>( jo, "place_traps", context_ );
    objects.load_objects<jmapgen_furniture>( jo, "place_furniture", context_ );
    objects.load_objects<jmapgen_terrain>( jo, "place_terrain", context_ );
    objects.load_objects<jmapgen_monster>( jo, "place_monster", context_ );
    objects.load_objects<jmapgen_make_rubble>( jo, "place_rubble", context_ );
    objects.load_objects<jmapgen_computer>( jo, "place_computers", context_ );
    objects.load_objects<jmapgen_nested>( jo, "place_nested", context_ );
    objects.load_objects<jmapgen_graffiti>( jo, "place_graffiti", context_ );
    objects.load_objects<jmapgen_zone>( jo, "place_zones", context_ );
    objects.load_objects<jmapgen_ter_furn_transform>( jo, "place_ter_furn_transforms", context_ );
    objects.load_objects<jmapgen_variable>( jo, "place_variables", context_ );
    // Needs to be last as it affects other placed items
    objects.load_objects<jmapgen_faction>( jo, "faction_owner", context_ );

    objects.finalize();

    std::stable_sort( setmap_points.begin(), setmap_points.end(), compare_phases );

    if( !mapgen_defer::defer ) {
        is_ready = true; // skip setup attempts from any additional pointers
    }
    return true;
}

void mapgen_function_json::check() const
{
    check_common();

    if( predecessor_mapgen != oter_str_id::NULL_ID() && expects_predecessor() ) {
        debugmsg( "%s uses both predecessor_mapgen and expects_predecessor; these features are "
                  "incompatible", context_ );
    }
}

void mapgen_function_json::check_consistent_with( const oter_t &ter ) const
{
    bool requires_predecessor = ter.has_flag( oter_flags::requires_predecessor );
    if( expects_predecessor() && !requires_predecessor ) {
        debugmsg( "mapgen for oter_t %s expects a predecessor terrain but oter_type_t %s lacks the "
                  "REQUIRES_PREDECESSOR flag", ter.id.str(), ter.get_type_id().str() );
    }
}

void mapgen_function_json_nested::check() const
{
    check_common();
}

static bool check_furn( const furn_id &id, const std::string &context )
{
    const furn_t &furn = id.obj();
    if( furn.has_flag( ter_furn_flag::TFLAG_PLANT ) ) {
        debugmsg( "json mapgen for %s specifies furniture %s, which has flag "
                  "PLANT.  Such furniture must be specified in a \"sealed_item\" special.",
                  context, furn.id.str() );
        // Only report once per mapgen object, otherwise the reports are
        // very repetitive
        return true;
    }
    return false;
}

void mapgen_function_json_base::check_common() const
{
    if( static_cast <int>( flags_.test( jmapgen_flags::allow_terrain_under_other_data ) ) +
        flags_.test( jmapgen_flags::dismantle_all_before_placing_terrain ) +
        flags_.test( jmapgen_flags::erase_all_before_placing_terrain ) > 1 ) {
        debugmsg( "In %s, the mutually exclusive flags ERASE_ALL_BEFORE_PLACING_TERRAIN, "
                  "DISMANTLE_ALL_BEFORE_PLACING_TERRAIN and ALLOW_TERRAIN_UNDER_OTHER_DATA "
                  "cannot be used together", context_ );
    }
    if( static_cast <int>( flags_.test( jmapgen_flags::allow_terrain_under_furniture ) ) +
        flags_.test( jmapgen_flags::dismantle_furniture_before_placing_terrain ) +
        flags_.test( jmapgen_flags::erase_furniture_before_placing_terrain ) > 1 ) {
        debugmsg( "In %s, the mutually exclusive flags ALLOW_TERRAIN_UNDER_FURNITURE, "
                  "DISMANTLE_FURNITURE_BEFORE_PLACING_TERRAIN and ERASE_FURNITURE_BEFORE_PLACING_TERRAIN "
                  "cannot be used together", context_ );
    }
    if( static_cast <int>( flags_.test( jmapgen_flags::allow_terrain_under_trap ) ) +
        flags_.test( jmapgen_flags::dismantle_trap_before_placing_terrain ) +
        flags_.test( jmapgen_flags::erase_trap_before_placing_terrain ) > 1 ) {
        debugmsg( "In %s, the mutually exclusive flags ALLOW_TERRAIN_UNDER_TRAP, "
                  "DISMANTLE_TRAP_BEFORE_PLACING_TERRAIN and ERASE_TRAP_BEFORE_PLACING_TERRAIN "
                  "cannot be used together", context_ );
    }
    if( static_cast <int>( flags_.test( jmapgen_flags::allow_terrain_under_items ) ) +
        flags_.test( jmapgen_flags::erase_items_before_placing_terrain ) > 1 ) {
        debugmsg( "In %s, the mutually exclusive flags "
                  "ALLOW_TERRAIN_UNDER_ITEMS and ERASE_ITEMS_BEFORE_PLACING_TERRAIN "
                  "cannot be used together", context_ );
    }
    for( const jmapgen_setmap &setmap : setmap_points ) {
        if( setmap.op != JMAPGEN_SETMAP_FURN &&
            setmap.op != JMAPGEN_SETMAP_LINE_FURN &&
            setmap.op != JMAPGEN_SETMAP_SQUARE_FURN ) {
            continue;
        }
        furn_id id( setmap.val.get() );
        if( check_furn( id, context_ ) ) {
            return;
        }
    }

    objects.check( context_, parameters );
}

void mapgen_function_json_base::add_placement_coords_to( std::unordered_set<point> &result ) const
{
    objects.add_placement_coords_to( result );
}

std::unordered_set<point> nested_mapgen::all_placement_coords() const
{
    std::unordered_set<point> result;
    for( const weighted_object<int, std::shared_ptr<mapgen_function_json_nested>> &o : funcs_ ) {
        o.obj->add_placement_coords_to( result );
    }
    return result;
}

void jmapgen_objects::finalize()
{
    std::stable_sort( objects.begin(), objects.end(), compare_phases );
    objects.shrink_to_fit();
}

void jmapgen_objects::check( const std::string &context, const mapgen_parameters &parameters ) const
{
    for( const jmapgen_obj &obj : objects ) {
        const jmapgen_place &where = obj.first;
        const jmapgen_piece &what = *obj.second;
        what.check( context, parameters, where.x, where.y, where.z );
    }
}

void jmapgen_objects::merge_parameters_into( mapgen_parameters &params,
        const std::string &outer_context ) const
{
    for( const jmapgen_obj &obj : objects ) {
        obj.second->merge_parameters_into( params, outer_context );
    }
}

void jmapgen_objects::add_placement_coords_to( std::unordered_set<point> &result ) const
{
    for( const jmapgen_obj &obj : objects ) {
        const jmapgen_place &where = obj.first;
        for( int x = where.x.val; x <= where.x.valmax; ++x ) {
            for( int y = where.y.val; y <= where.y.valmax; ++y ) {
                result.emplace( x, y );
            }
        }
    }
}

/////////////////////////////////////////////////////////////////////////////////
///// 3 - mapgen (gameplay)
///// stuff below is the actual in-game map generation (ill)logic

mapgen_phase jmapgen_setmap::phase() const
{
    switch( op ) {
        case JMAPGEN_SETMAP_TER:
        case JMAPGEN_SETMAP_LINE_TER:
        case JMAPGEN_SETMAP_SQUARE_TER:
            return mapgen_phase::terrain;
        case JMAPGEN_SETMAP_FURN:
        case JMAPGEN_SETMAP_LINE_FURN:
        case JMAPGEN_SETMAP_SQUARE_FURN:
            return mapgen_phase::furniture;
        case JMAPGEN_SETMAP_TRAP:
        case JMAPGEN_SETMAP_TRAP_REMOVE:
        case JMAPGEN_SETMAP_CREATURE_REMOVE:
        case JMAPGEN_SETMAP_ITEM_REMOVE:
        case JMAPGEN_SETMAP_FIELD_REMOVE:
        case JMAPGEN_SETMAP_LINE_TRAP:
        case JMAPGEN_SETMAP_LINE_TRAP_REMOVE:
        case JMAPGEN_SETMAP_LINE_CREATURE_REMOVE:
        case JMAPGEN_SETMAP_LINE_ITEM_REMOVE:
        case JMAPGEN_SETMAP_LINE_FIELD_REMOVE:
        case JMAPGEN_SETMAP_SQUARE_TRAP:
        case JMAPGEN_SETMAP_SQUARE_TRAP_REMOVE:
        case JMAPGEN_SETMAP_SQUARE_CREATURE_REMOVE:
        case JMAPGEN_SETMAP_SQUARE_ITEM_REMOVE:
        case JMAPGEN_SETMAP_SQUARE_FIELD_REMOVE:
            return mapgen_phase::default_;
        case JMAPGEN_SETMAP_RADIATION:
        case JMAPGEN_SETMAP_BASH:
        case JMAPGEN_SETMAP_VARIABLE:
        case JMAPGEN_SETMAP_LINE_RADIATION:
        case JMAPGEN_SETMAP_SQUARE_RADIATION:
            return mapgen_phase::transform;
        case JMAPGEN_SETMAP_OPTYPE_POINT:
        case JMAPGEN_SETMAP_OPTYPE_LINE:
        case JMAPGEN_SETMAP_OPTYPE_SQUARE:
            break;
    }
    debugmsg( "Invalid jmapgen_setmap::op %d", static_cast<int>( op ) );
    return mapgen_phase::default_;
}

/*
 * (set|line|square)_(ter|furn|trap|radiation); simple (x, y, int) or (x1,y1,x2,y2, int) functions
 * TODO: optimize, though gcc -O2 optimizes enough that splitting the switch has no effect
 */
bool jmapgen_setmap::apply( const mapgendata &dat, const tripoint_rel_ms &offset ) const
{
    if( chance != 1 && !one_in( chance ) ) {
        return true;
    }

    static const auto get = []( const jmapgen_int & v, int offset ) {
        return v.get() + offset;
    };
    const auto x_get = [this, &offset]() {
        return get( x, offset.x() );
    };
    const auto y_get = [this, &offset]() {
        return get( y, offset.y() );
    };
    const auto z_get = [this, &offset]() {
        return get( z, offset.z() );
    };
    const auto x2_get = [this, &offset]() {
        return get( x2, offset.x() );
    };
    const auto y2_get = [this, &offset]() {
        return get( y2, offset.y() );
    };

    map &m = dat.m;
    const int trepeat = repeat.get();
    const tripoint_bub_ms target_pos( x_get(), y_get(), dat.zlevel() + z_get() );
    const int z_level = dat.zlevel() + z_get();

    for( int i = 0; i < trepeat; i++ ) {
        switch( op ) {
            case JMAPGEN_SETMAP_TER: {
                // TODO: the ter_id should be stored separately and not be wrapped in an jmapgen_int
                m.ter_set( target_pos, ter_id( val.get() ),
                           dat.has_flag( jmapgen_flags::avoid_creatures ) );
            }
            break;
            case JMAPGEN_SETMAP_FURN: {
                // TODO: the furn_id should be stored separately and not be wrapped in an jmapgen_int
                m.furn_set( target_pos, furn_id( val.get() ),
                            dat.has_flag( jmapgen_flags::avoid_creatures ) );
            }
            break;
            case JMAPGEN_SETMAP_TRAP: {
                // TODO: the trap_id should be stored separately and not be wrapped in an jmapgen_int
                mtrap_set( &m, target_pos, trap_id( val.get() ),
                           dat.has_flag( jmapgen_flags::avoid_creatures ) );
            }
            break;
            case JMAPGEN_SETMAP_RADIATION: {
                m.set_radiation( target_pos, val.get() );
            }
            break;
            case JMAPGEN_SETMAP_TRAP_REMOVE: {
                mremove_trap( &m, target_pos, trap_id( val.get() ).id() );
            }
            break;
            case JMAPGEN_SETMAP_CREATURE_REMOVE: {
                Creature *tmp_critter = get_creature_tracker().creature_at( tripoint_abs_ms( m.getabs(
                                            target_pos ) ), true );
                if( tmp_critter && !tmp_critter->is_avatar() ) {
                    tmp_critter->die( nullptr );
                }
            }
            break;
            case JMAPGEN_SETMAP_ITEM_REMOVE: {
                m.i_clear( target_pos );
            }
            break;
            case JMAPGEN_SETMAP_FIELD_REMOVE: {
                mremove_fields( &m, target_pos );
            }
            break;
            case JMAPGEN_SETMAP_BASH: {
                m.bash( target_pos, 9999 );
            }
            break;
            case JMAPGEN_SETMAP_VARIABLE: {
                queued_points[string_val] = m.getglobal( target_pos );
            }
            break;
            case JMAPGEN_SETMAP_LINE_TER: {
                // TODO: the ter_id should be stored separately and not be wrapped in an jmapgen_int
                m.draw_line_ter( ter_id( val.get() ), point_bub_ms( x_get(), y_get() ), point_bub_ms( x2_get(),
                                 y2_get() ),
                                 z_level,
                                 dat.has_flag( jmapgen_flags::avoid_creatures ) );
            }
            break;
            case JMAPGEN_SETMAP_LINE_FURN: {
                // TODO: the furn_id should be stored separately and not be wrapped in an jmapgen_int
                m.draw_line_furn( furn_id( val.get() ), point_bub_ms( x_get(), y_get() ), point_bub_ms( x2_get(),
                                  y2_get() ),
                                  z_level,
                                  dat.has_flag( jmapgen_flags::avoid_creatures ) );
            }
            break;
            case JMAPGEN_SETMAP_LINE_TRAP: {
                const std::vector<point> line = line_to( point( x_get(), y_get() ), point( x2_get(), y2_get() ),
                                                0 );
                for( const point &i : line ) {
                    // TODO: the trap_id should be stored separately and not be wrapped in an jmapgen_int
                    mtrap_set( &m, tripoint_bub_ms( i.x, i.y, z_level ), trap_id( val.get() ),
                               dat.has_flag( jmapgen_flags::avoid_creatures ) );
                }
            }
            break;
            case JMAPGEN_SETMAP_LINE_TRAP_REMOVE: {
                const std::vector<point> line = line_to( point( x_get(), y_get() ), point( x2_get(), y2_get() ),
                                                0 );
                for( const point &i : line ) {
                    // TODO: the trap_id should be stored separately and not be wrapped in an jmapgen_int
                    mremove_trap( &m, tripoint_bub_ms( i.x, i.y, z_level ), trap_id( val.get() ).id() );
                }
            }
            break;
            case JMAPGEN_SETMAP_LINE_CREATURE_REMOVE: {
                const std::vector<point> line = line_to( point( x_get(), y_get() ), point( x2_get(), y2_get() ),
                                                0 );
                for( const point &i : line ) {
                    Creature *tmp_critter = get_creature_tracker().creature_at( tripoint_abs_ms( m.getabs( tripoint( i,
                                            z_level ) ) ), true );
                    if( tmp_critter && !tmp_critter->is_avatar() ) {
                        tmp_critter->die( nullptr );
                    }
                }
            }
            break;
            case JMAPGEN_SETMAP_LINE_ITEM_REMOVE: {
                const std::vector<point> line = line_to( point( x_get(), y_get() ), point( x2_get(), y2_get() ),
                                                0 );
                for( const point &i : line ) {
                    m.i_clear( tripoint_bub_ms( i.x, i.y, z_level ) );
                }
            }
            break;
            case JMAPGEN_SETMAP_LINE_FIELD_REMOVE: {
                const std::vector<point> line = line_to( point( x_get(), y_get() ), point( x2_get(), y2_get() ),
                                                0 );
                for( const point &i : line ) {
                    mremove_fields( &m, tripoint_bub_ms( i.x, i.y, z_level ) );
                }
            }
            break;
            case JMAPGEN_SETMAP_LINE_RADIATION: {
                const std::vector<point> line = line_to( point( x_get(), y_get() ), point( x2_get(), y2_get() ),
                                                0 );
                for( const point &i : line ) {
                    m.set_radiation( tripoint_bub_ms( i.x, i.y, z_level ), static_cast<int>( val.get() ) );
                }
            }
            break;
            case JMAPGEN_SETMAP_SQUARE_TER: {
                // TODO: the ter_id should be stored separately and not be wrapped in an jmapgen_int
                m.draw_square_ter( ter_id( val.get() ), point_bub_ms( x_get(), y_get() ), point_bub_ms( x2_get(),
                                   y2_get() ),
                                   z_level,
                                   dat.has_flag( jmapgen_flags::avoid_creatures ) );
            }
            break;
            case JMAPGEN_SETMAP_SQUARE_FURN: {
                // TODO: the furn_id should be stored separately and not be wrapped in an jmapgen_int
                m.draw_square_furn( furn_id( val.get() ), point_bub_ms( x_get(), y_get() ), point_bub_ms( x2_get(),
                                    y2_get() ),
                                    z_level,
                                    dat.has_flag( jmapgen_flags::avoid_creatures ) );
            }
            break;
            case JMAPGEN_SETMAP_SQUARE_TRAP: {
                const point c( x_get(), y_get() );
                const int cx2 = x2_get();
                const int cy2 = y2_get();
                for( int tx = c.x; tx <= cx2; tx++ ) {
                    for( int ty = c.y; ty <= cy2; ty++ ) {
                        // TODO: the trap_id should be stored separately and not be wrapped in an jmapgen_int
                        mtrap_set( &m, tripoint_bub_ms( tx, ty, z_level ), trap_id( val.get() ),
                                   dat.has_flag( jmapgen_flags::avoid_creatures ) );
                    }
                }
            }
            break;
            case JMAPGEN_SETMAP_SQUARE_TRAP_REMOVE: {
                const point c( x_get(), y_get() );
                const int cx2 = x2_get();
                const int cy2 = y2_get();
                for( int tx = c.x; tx <= cx2; tx++ ) {
                    for( int ty = c.y; ty <= cy2; ty++ ) {
                        // TODO: the trap_id should be stored separately and not be wrapped in an jmapgen_int
                        mremove_trap( &m, tripoint_bub_ms( tx, ty, z_level ), trap_id( val.get() ).id() );
                    }
                }
            }
            break;
            case JMAPGEN_SETMAP_SQUARE_CREATURE_REMOVE: {
                const point c( x_get(), y_get() );
                const int cx2 = x2_get();
                const int cy2 = y2_get();
                for( int tx = c.x; tx <= cx2; tx++ ) {
                    for( int ty = c.y; ty <= cy2; ty++ ) {
                        Creature *tmp_critter = get_creature_tracker().creature_at( tripoint_abs_ms( m.getabs( tripoint( tx,
                                                ty, z_level ) ) ), true );
                        if( tmp_critter && !tmp_critter->is_avatar() ) {
                            tmp_critter->die( nullptr );
                        }
                    }
                }
            }
            break;
            case JMAPGEN_SETMAP_SQUARE_ITEM_REMOVE: {
                const point c( x_get(), y_get() );
                const int cx2 = x2_get();
                const int cy2 = y2_get();
                for( int tx = c.x; tx <= cx2; tx++ ) {
                    for( int ty = c.y; ty <= cy2; ty++ ) {
                        m.i_clear( tripoint_bub_ms( tx, ty, z_level ) );
                    }
                }
            }
            break;
            case JMAPGEN_SETMAP_SQUARE_FIELD_REMOVE: {
                const point c( x_get(), y_get() );
                const int cx2 = x2_get();
                const int cy2 = y2_get();
                for( int tx = c.x; tx <= cx2; tx++ ) {
                    for( int ty = c.y; ty <= cy2; ty++ ) {
                        mremove_fields( &m, tripoint_bub_ms( tx, ty, z_level ) );
                    }
                }
            }
            break;
            case JMAPGEN_SETMAP_SQUARE_RADIATION: {
                const point c2( x_get(), y_get() );
                const int cx2 = x2_get();
                const int cy2 = y2_get();
                for( int tx = c2.x; tx <= cx2; tx++ ) {
                    for( int ty = c2.y; ty <= cy2; ty++ ) {
                        m.set_radiation( tripoint_bub_ms( tx, ty, z_level ), static_cast<int>( val.get() ) );
                    }
                }
            }
            break;

            default:
                //Suppress warnings
                break;
        }
    }
    return true;
}

bool jmapgen_setmap::has_vehicle_collision( const mapgendata &dat,
        const tripoint_rel_ms &offset ) const
{
    static const auto get = []( const jmapgen_int & v, int v_offset ) {
        return v.get() + v_offset;
    };
    const auto x_get = [this, &offset]() {
        return get( x, offset.x() );
    };
    const auto y_get = [this, &offset]() {
        return get( y, offset.y() );
    };
    const auto z_get = [this, &offset]() {
        return get( z, offset.z() );
    };
    const auto x2_get = [this, &offset]() {
        return get( x2, offset.x() );
    };
    const auto y2_get = [this, &offset]() {
        return get( y2, offset.y() );
    };
    const tripoint_rel_ms start = tripoint_rel_ms( x_get(), y_get(), dat.zlevel() + z_get() );
    tripoint_rel_ms end = start;
    switch( op ) {
        case JMAPGEN_SETMAP_TER:
        case JMAPGEN_SETMAP_FURN:
        case JMAPGEN_SETMAP_TRAP:
            break;
        /* lines and squares are the same thing for this purpose */
        case JMAPGEN_SETMAP_LINE_TER:
        case JMAPGEN_SETMAP_LINE_FURN:
        case JMAPGEN_SETMAP_LINE_TRAP:
        case JMAPGEN_SETMAP_LINE_TRAP_REMOVE:
        case JMAPGEN_SETMAP_LINE_ITEM_REMOVE:
        case JMAPGEN_SETMAP_SQUARE_TER:
        case JMAPGEN_SETMAP_SQUARE_FURN:
        case JMAPGEN_SETMAP_SQUARE_TRAP:
        case JMAPGEN_SETMAP_SQUARE_TRAP_REMOVE:
        case JMAPGEN_SETMAP_SQUARE_ITEM_REMOVE:
            end.x() = x2_get();
            end.y() = y2_get();
            break;
        /* if it's not a terrain, furniture, or trap, it can't collide */
        default:
            return false;
    }
    for( const tripoint &p : dat.m.points_in_rectangle( start.raw(), end.raw() ) ) {
        if( dat.m.veh_at( p ) ) {
            return true;
        }
    }
    return false;
}

bool mapgen_function_json_base::has_vehicle_collision(
    const mapgendata &dat, const tripoint_rel_ms &offset ) const
{
    for( const jmapgen_setmap &elem : setmap_points ) {
        if( elem.has_vehicle_collision( dat, offset ) ) {
            return true;
        }
    }

    return objects.has_vehicle_collision( dat, offset );
}

static bool apply_mapgen_in_phases(
    const mapgendata &md, const std::vector<jmapgen_setmap> &setmap_points,
    const jmapgen_objects &objects, const tripoint_rel_ms &offset, const std::string &context,
    bool verify = false )
{
    if( verify && objects.has_vehicle_collision( md, offset ) ) {
        return false;
    }

    // We must apply all the mapgen in phases, but the mapgen is split between
    // setmap_points and objects.  So we have to make an outer loop over
    // phases, and apply each type restricted to each phase.
    auto setmap_point = setmap_points.begin();
    for( mapgen_phase phase : all_enum_values<mapgen_phase>() ) {
        if( std::find( md.skip.begin(), md.skip.end(), phase ) != md.skip.end() ) {
            continue;
        }
        for( ; setmap_point != setmap_points.end(); ++setmap_point ) {
            const jmapgen_setmap &elem = *setmap_point;
            if( elem.phase() != phase ) {
                break;
            }
            if( verify && elem.has_vehicle_collision( md, offset ) ) {
                return false;
            }
            elem.apply( md, offset );
        }

        objects.apply( md, phase, offset, context );
    }
    cata_assert( setmap_point == setmap_points.end() );

    resolve_regional_terrain_and_furniture( md );

    return true;
}

/*
 * Apply mapgen as per a derived-from-json recipe; in theory fast, but not very versatile
 */
void mapgen_function_json::generate( mapgendata &md )
{
    map *const m = &md.m;
    if( fill_ter != t_null ) {
        m->draw_fill_background( fill_ter );
    }
    const oter_t &ter = *md.terrain_type();

    auto do_predecessor_mapgen = [&]( mapgendata & predecessor_md ) {
        const std::string function_key = predecessor_md.terrain_type()->get_mapgen_id();
        bool success = run_mapgen_func( function_key, predecessor_md );

        if( !success ) {
            debugmsg( "predecessor mapgen with key %s failed", function_key );
        }
    };

    if( predecessor_mapgen != oter_str_id::NULL_ID() ) {
        mapgendata predecessor_md( md, predecessor_mapgen );
        do_predecessor_mapgen( predecessor_md );
    } else if( expects_predecessor() ) {
        if( md.has_predecessor() ) {
            mapgendata predecessor_md( md, md.last_predecessor() );
            predecessor_md.pop_last_predecessor();
            do_predecessor_mapgen( predecessor_md );
        } else {
            mapgendata predecessor_md( md, fallback_predecessor_mapgen_ );
            do_predecessor_mapgen( predecessor_md );
        }
    }

    // Now we have to do some rotation shenanigans. We need to ensure that
    // our predecessor is not rotated out of alignment as part of rotating this location,
    // and there are actually two sources of rotation--the mapgen can rotate explicitly, and
    // the entire overmap terrain may be rotatable. To ensure we end up in the right rotation,
    // we basically have to initially reverse the rotation that we WILL do in the future so that
    // when we apply that rotation, our predecessor is back in its original state while this
    // location is rotated as desired.
    // Note that we need to perform rotations even if there is no predecessor, as other Z levels
    // have to be kept aligned regardless.

    // rotation.get can return a random value if val differs from valmax. Use same value in both directions.
    const int rot = rotation.get() % 4;
    m->rotate( 4 - rot );

    if( ter.is_rotatable() || ter.is_linear() ) {
        m->rotate( ( -ter.get_rotation() + 4 ) % 4 );
    }

    mapgendata md_with_params( md, get_args( md, mapgen_parameter_scope::omt ), flags_ );

    apply_mapgen_in_phases( md_with_params, setmap_points, objects, tripoint_rel_ms( tripoint_zero ),
                            context_ );

    m->rotate( rot );

    if( ter.is_rotatable() || ter.is_linear() ) {
        m->rotate( ter.get_rotation() );
    }
    set_queued_points();
}

bool mapgen_function_json::expects_predecessor() const
{
    return fallback_predecessor_mapgen_ != oter_str_id::NULL_ID();
}

mapgen_parameters mapgen_function_json::get_mapgen_params( mapgen_parameter_scope scope ) const
{
    return parameters.params_for_scope( scope );
}

void mapgen_function_json_nested::nest( const mapgendata &md, const tripoint_rel_ms &offset,
                                        const std::string &outer_context ) const
{
    // TODO: Make rotation work for submaps, then pass this value into elem & objects apply.
    //int chosen_rotation = rotation.get() % 4;

    mapgendata md_with_params( md, get_args( md, mapgen_parameter_scope::nest ), flags_ );

    std::string context = context_;
    context += " in ";
    context += outer_context;
    apply_mapgen_in_phases( md_with_params, setmap_points, objects, offset, context );
}

/*
 * Apply mapgen as per a derived-from-json recipe; in theory fast, but not very versatile
 */
void jmapgen_objects::apply( const mapgendata &dat, mapgen_phase phase,
                             const std::string &context ) const
{
    apply( dat, phase, tripoint_rel_ms( tripoint_zero ), context );
}

void jmapgen_objects::apply( const mapgendata &dat, mapgen_phase phase,
                             const tripoint_rel_ms &offset,
                             const std::string &context ) const
{
    bool terrain_resolved = false;

    auto range_at_phase = std::equal_range( objects.begin(), objects.end(), phase, compare_phases );

    for( auto it = range_at_phase.first; it != range_at_phase.second; ++it ) {
        const jmapgen_obj &obj = *it;
        jmapgen_place where = obj.first;
        where.offset( tripoint_rel_ms( -offset.raw() ) );
        const jmapgen_piece &what = *obj.second;

        cata_assert( what.phase() == phase );

        if( !terrain_resolved && typeid( what ) == typeid( jmapgen_vehicle ) ) {
            // In order to determine collisions between vehicles and local "terrain" the terrain has to be resolved
            // This code is based on two assumptions:
            // 1. The terrain part of a definition is always placed first.
            // 2. Only vehicles require the terrain to be resolved. The general solution is to use a virtual function.
            resolve_regional_terrain_and_furniture( dat );
            terrain_resolved = true;
        }

        // The user will only specify repeat once in JSON, but it may get loaded both
        // into the what and where in some cases--we just need the greater value of the two.
        const int repeat = std::max( where.repeat.get(), what.repeat.get() );
        for( int i = 0; i < repeat; i++ ) {
            what.apply( dat, where.x, where.y, where.z, context );
        }
    }
}

bool jmapgen_objects::has_vehicle_collision( const mapgendata &dat,
        const tripoint_rel_ms &offset ) const
{
    for( const jmapgen_obj &obj : objects ) {
        jmapgen_place where = obj.first;
        where.offset( tripoint_rel_ms( - offset.raw() ) );
        const auto &what = *obj.second;
        if( what.has_vehicle_collision( dat, tripoint_rel_ms( where.x.get(), where.y.get(),
                                        where.z.get() ) ) ) {
            return true;
        }
    }
    return false;
}

/////////////
void map::draw_map( mapgendata &dat )
{
    const oter_id &terrain_type = dat.terrain_type();
    const std::string function_key = terrain_type->get_mapgen_id();
    bool found = true;

    const bool generated = run_mapgen_func( function_key, dat );

    if( !generated ) {
        if( is_ot_match( "slimepit", terrain_type, ot_match_type::prefix ) ||
            is_ot_match( "slime_pit", terrain_type, ot_match_type::prefix ) ) {
            draw_slimepit( dat );
        } else if( is_ot_match( "lab", terrain_type, ot_match_type::contains ) ) {
            draw_lab( dat );
        } else {
            found = false;
        }
    }

    if( !found ) {
        // not one of the hardcoded ones!
        // load from JSON???
        debugmsg( "Error: tried to generate map for omtype %s, \"%s\" (id_mapgen %s)",
                  terrain_type.id().c_str(), terrain_type->get_name( om_vision_level::full ), function_key.c_str() );
        fill_background( this, ter_t_floor );
    }

    resolve_regional_terrain_and_furniture( dat );
}

static const int SOUTH_EDGE = 2 * SEEY - 1;
static const int EAST_EDGE = 2 * SEEX  - 1;

// NOLINTNEXTLINE(readability-function-size)
void map::draw_lab( mapgendata &dat )
{
    const oter_id &terrain_type = dat.terrain_type();
    // To distinguish between types of labs
    bool ice_lab = true;
    bool central_lab = false;
    bool tower_lab = false;

    point_bub_ms p2;

    int lw = 0;
    int rw = 0;
    int tw = 0;
    int bw = 0;

    if( terrain_type == oter_lab || terrain_type == oter_lab_stairs
        || terrain_type == oter_lab_core || terrain_type == oter_ants_lab
        || terrain_type == oter_ants_lab_stairs || terrain_type == oter_ice_lab
        || terrain_type == oter_ice_lab_stairs || terrain_type == oter_ice_lab_core
        || terrain_type == oter_central_lab || terrain_type == oter_central_lab_stairs
        || terrain_type == oter_central_lab_core || terrain_type == oter_tower_lab
        || terrain_type == oter_tower_lab_stairs ) {

        ice_lab = is_ot_match( "ice_lab", terrain_type, ot_match_type::prefix );
        central_lab = is_ot_match( "central_lab", terrain_type, ot_match_type::prefix );
        tower_lab = is_ot_match( "tower_lab", terrain_type, ot_match_type::prefix );

        if( ice_lab ) {
            units::temperature_delta temperature = units::from_fahrenheit_delta( -20 + 30 * dat.zlevel() );
            set_temperature_mod( p2, temperature );
            set_temperature_mod( p2 + point( SEEX, 0 ), temperature );
            set_temperature_mod( p2 + point( 0, SEEY ), temperature );
            set_temperature_mod( p2 + point( SEEX, SEEY ), temperature );
        }

        // Check for adjacent sewers; used below
        tw = 0;
        rw = 0;
        bw = 0;
        lw = 0;
        if( ( dat.north()->get_type_id() == oter_type_sewer ) &&
            connects_to( dat.north(), 2 ) ) {
            tw = SOUTH_EDGE + 1;
        }
        if( ( dat.east()->get_type_id() == oter_type_sewer ) &&
            connects_to( dat.east(), 3 ) ) {
            rw = EAST_EDGE + 1;
        }
        if( ( dat.south()->get_type_id() == oter_type_sewer ) &&
            connects_to( dat.south(), 0 ) ) {
            bw = SOUTH_EDGE + 1;
        }
        if( ( dat.west()->get_type_id() == oter_type_sewer ) &&
            connects_to( dat.west(), 1 ) ) {
            lw = EAST_EDGE + 1;
        }
        if( dat.zlevel() == 0 ) { // We're on ground level
            int rot = 0;

            if( dat.east()->get_type_id() == oter_type_road ) {
                rot = 1;
            } else if( dat.south()->get_type_id() == oter_type_road ) {
                rot = 2;
            } else if( dat.west()->get_type_id() == oter_type_road ) {
                rot = 3;
            }

            // Rotate the map backwards so contents can be placed in the 'normal' orientation.
            rotate( 4 - rot );

            for( int i = 0; i < SEEX * 2; i++ ) {
                for( int j = 0; j < SEEY * 2; j++ ) {
                    if( i <= 1 || i >= SEEX * 2 - 2 ||
                        j <= 1 || j >= SEEY * 2 - 2 ||
                        i == SEEX - 2 || i == SEEX + 1 ) {
                        ter_set( point( i, j ), ter_t_concrete_wall );
                    } else {
                        ter_set( point( i, j ), ter_t_floor );
                    }
                }
            }
            ter_set( point( SEEX - 1, 0 ), ter_t_door_metal_locked );
            ter_set( point( SEEX - 1, 1 ), ter_t_floor );
            ter_set( point( SEEX, 0 ), ter_t_door_metal_locked );
            ter_set( point( SEEX, 1 ), ter_t_floor );
            ter_set( point( SEEX - 2 + rng( 0, 1 ) * 3, 0 ), ter_t_card_science );
            ter_set( point( SEEX - 2, SEEY ), ter_t_door_metal_c );
            ter_set( point( SEEX + 1, SEEY ), ter_t_door_metal_c );
            ter_set( point( SEEX - 2, SEEY - 1 ), ter_t_door_metal_c );
            ter_set( point( SEEX + 1, SEEY - 1 ), ter_t_door_metal_c );
            ter_set( point( SEEX - 1, SEEY * 2 - 3 ), ter_t_stairs_down );
            ter_set( point( SEEX, SEEY * 2 - 3 ), ter_t_stairs_down );
            science_room( this, point( 2, 2 ), point( SEEX - 3, SEEY * 2 - 3 ), dat.zlevel(), 1 );
            science_room( this, point( SEEX + 2, 2 ), point( SEEX * 2 - 3, SEEY * 2 - 3 ), dat.zlevel(), 3 );

            place_spawns( GROUP_TURRET, 1, point_bub_ms( SEEX, 5 ), point_bub_ms( SEEX, 5 ), dat.zlevel(), 1,
                          true );

            // Rotate everything back to normal, giving rotated addition its proper rotation.
            rotate( rot );

        } else if( tw != 0 || rw != 0 || lw != 0 || bw != 0 ) { // Sewers!
            for( int i = 0; i < SEEX * 2; i++ ) {
                for( int j = 0; j < SEEY * 2; j++ ) {
                    ter_set( point( i, j ), ter_t_thconc_floor );
                    if( ( ( i < lw || i > EAST_EDGE - rw ) && j > SEEY - 3 && j < SEEY + 2 ) ||
                        ( ( j < tw || j > SOUTH_EDGE - bw ) && i > SEEX - 3 && i < SEEX + 2 ) ) {
                        ter_set( point( i, j ), ter_t_sewage );
                    }
                    if( ( i == 0 && is_ot_match( "lab", dat.east(), ot_match_type::contains ) ) || i == EAST_EDGE ) {
                        if( ter( point( i, j ) ) == ter_t_sewage ) {
                            ter_set( point( i, j ), ter_t_bars );
                        } else if( j == SEEY - 1 || j == SEEY ) {
                            ter_set( point( i, j ), ter_t_door_metal_c );
                        } else {
                            ter_set( point( i, j ), ter_t_concrete_wall );
                        }
                    } else if( ( j == 0 && is_ot_match( "lab", dat.north(), ot_match_type::contains ) ) ||
                               j == SOUTH_EDGE ) {
                        if( ter( point( i, j ) ) == ter_t_sewage ) {
                            ter_set( point( i, j ), ter_t_bars );
                        } else if( i == SEEX - 1 || i == SEEX ) {
                            ter_set( point( i, j ), ter_t_door_metal_c );
                        } else {
                            ter_set( point( i, j ), ter_t_concrete_wall );
                        }
                    }
                }
            }
        } else { // We're below ground, and no sewers
            // Set up the boundaries of walls (connect to adjacent lab squares)
            tw = ( is_ot_match( "lab", dat.north(), ot_match_type::contains ) &&
                   !is_ot_match( "lab_subway", dat.north(), ot_match_type::contains ) ) ? 0 : 2;
            rw = ( is_ot_match( "lab", dat.east(), ot_match_type::contains ) &&
                   !is_ot_match( "lab_subway", dat.east(), ot_match_type::contains ) ) ? 1 : 2;
            bw = ( is_ot_match( "lab", dat.south(), ot_match_type::contains ) &&
                   !is_ot_match( "lab_subway", dat.south(), ot_match_type::contains ) ) ? 1 : 2;
            lw = ( is_ot_match( "lab", dat.west(), ot_match_type::contains ) &&
                   !is_ot_match( "lab_subway", dat.west(), ot_match_type::contains ) ) ? 0 : 2;

            int boarders = 0;
            if( tw == 0 ) {
                boarders++;
            }
            if( rw == 1 ) {
                boarders++;
            }
            if( bw == 1 ) {
                boarders++;
            }
            if( lw == 0 ) {
                boarders++;
            }

            const auto maybe_insert_stairs = [this]( const oter_id & terrain,  const ter_id & t_stair_type ) {
                if( is_ot_match( "stairs", terrain, ot_match_type::contains ) ) {
                    const auto predicate = [this]( const tripoint & p ) {
                        return ter( p ) == ter_t_thconc_floor && furn( p ) == furn_str_id::NULL_ID() &&
                               tr_at( p ).is_null();
                    };
                    // Can't the tripoint_bub_ms because 'random_point' below only supports the untyped version.
                    const tripoint_range<tripoint> range =
                        points_in_rectangle( tripoint{ 0, 0, abs_sub.z() },
                                             tripoint{ SEEX * 2 - 2, SEEY * 2 - 2, abs_sub.z() } );

                    if( const auto p = random_point( range, predicate ) ) {
                        ter_set( *p, t_stair_type );
                    }
                }
            };

            //A lab area with only one entrance
            if( boarders == 1 ) {
                // If you remove the usage of "lab_1side" here, remove it from mapgen_factory::get_usages above as well.
                int rot = 0;

                if( tw == 2 ) {
                    rot += 2;
                }
                if( rw == 2 ) {
                    rot += 1;
                }
                if( lw == 2 ) {
                    rot += 3;
                }
                rot %= 4;

                // Rotate the map backwards so the new material can be placed in its 'normal' orientation.
                rotate( 4 - rot );

                if( !oter_mapgen.generate( dat, "lab_1side" ) ) {
                    debugmsg( "Error: Tried to generate 1-sided lab but no lab_1side json exists." );
                }

                // Rotate the map back to its normal orientation, resulting in the new addition being rotated properly.
                rotate( rot );

                maybe_insert_stairs( dat.above(), ter_t_stairs_up );
                maybe_insert_stairs( terrain_type, ter_t_stairs_down );
            } else {
                const int hardcoded_4side_map_weight = 1500; // weight of all hardcoded maps.
                // If you remove the usage of "lab_4side" here, remove it from mapgen_factory::get_usages above as well.
                if( oter_mapgen.generate( dat, "lab_4side", hardcoded_4side_map_weight ) ) {
                    // If the map template hasn't handled borders, handle them in code.
                    // Rotated maps cannot handle borders and have to be caught in code.
                    // We determine if a border isn't handled by checking the east-facing
                    // border space where the door normally is -- it should be a wall or door.
                    tripoint east_border( 23, 11, abs_sub.z() );
                    if( !has_flag_ter( ter_furn_flag::TFLAG_WALL, east_border ) &&
                        !has_flag_ter( ter_furn_flag::TFLAG_DOOR, east_border ) ) {
                        // TODO: create a ter_reset function that does ter_set,
                        // furn_set, and i_clear?
                        ter_str_id lw_type = tower_lab ? ter_t_reinforced_glass : ter_t_concrete_wall;
                        ter_str_id tw_type = tower_lab ? ter_t_reinforced_glass : ter_t_concrete_wall;
                        ter_str_id rw_type = tower_lab && rw == 2 ? ter_t_reinforced_glass :
                                             ter_t_concrete_wall;
                        ter_str_id bw_type = tower_lab && bw == 2 ? ter_t_reinforced_glass :
                                             ter_t_concrete_wall;
                        for( int i = 0; i < SEEX * 2; i++ ) {
                            ter_set( point( 23, i ), rw_type );
                            furn_set( point( 23, i ), furn_str_id::NULL_ID() );
                            i_clear( tripoint( 23, i, dat.zlevel() ) );

                            ter_set( point( i, 23 ), bw_type );
                            furn_set( point( i, 23 ), furn_str_id::NULL_ID() );
                            i_clear( tripoint( i, 23, dat.zlevel() ) );

                            if( lw == 2 ) {
                                ter_set( point( 0, i ), lw_type );
                                furn_set( point( 0, i ), furn_str_id::NULL_ID() );
                                i_clear( tripoint( 0, i, dat.zlevel() ) );
                            }
                            if( tw == 2 ) {
                                ter_set( point( i, 0 ), tw_type );
                                furn_set( point( i, 0 ), furn_str_id::NULL_ID() );
                                i_clear( tripoint( i, 0, dat.zlevel() ) );
                            }
                        }
                        if( rw != 2 ) {
                            ter_set( point( 23, 11 ), ter_t_door_metal_c );
                            ter_set( point( 23, 12 ), ter_t_door_metal_c );
                        }
                        if( bw != 2 ) {
                            ter_set( point( 11, 23 ), ter_t_door_metal_c );
                            ter_set( point( 12, 23 ), ter_t_door_metal_c );
                        }
                    }

                    maybe_insert_stairs( dat.above(), ter_t_stairs_up );
                    maybe_insert_stairs( terrain_type, ter_t_stairs_down );
                } else { // then no json maps for lab_4side were found
                    switch( rng( 1, 3 ) ) {
                        case 1:
                            // Cross shaped
                            for( int i = 0; i < SEEX * 2; i++ ) {
                                for( int j = 0; j < SEEY * 2; j++ ) {
                                    if( ( i < lw || i > EAST_EDGE - rw ) ||
                                        ( ( j < SEEY - 1 || j > SEEY ) &&
                                          ( i == SEEX - 2 || i == SEEX + 1 ) ) ||
                                        ( j < tw || j > SOUTH_EDGE - bw ) ||
                                        ( ( i < SEEX - 1 || i > SEEX ) &&
                                          ( j == SEEY - 2 || j == SEEY + 1 ) ) ) {
                                        ter_set( point( i, j ), ter_t_concrete_wall );
                                    } else {
                                        ter_set( point( i, j ), ter_t_thconc_floor );
                                    }
                                }
                            }
                            if( is_ot_match( "stairs", dat.above(), ot_match_type::contains ) ) {
                                ter_set( point( rng( SEEX - 1, SEEX ), rng( SEEY - 1, SEEY ) ),
                                         ter_t_stairs_up );
                            }
                            // Top left
                            if( one_in( 2 ) ) {
                                ter_set( point( SEEX - 2, static_cast<int>( SEEY / 2 ) ), ter_t_door_glass_frosted_c );
                                science_room( this, point( lw, tw ), point( SEEX - 3, SEEY - 3 ), dat.zlevel(), 1 );
                            } else {
                                ter_set( point( SEEX / 2, SEEY - 2 ), ter_t_door_glass_frosted_c );
                                science_room( this, point( lw, tw ), point( SEEX - 3, SEEY - 3 ), dat.zlevel(), 2 );
                            }
                            // Top right
                            if( one_in( 2 ) ) {
                                ter_set( point( SEEX + 1, static_cast<int>( SEEY / 2 ) ), ter_t_door_glass_frosted_c );
                                science_room( this, point( SEEX + 2, tw ), point( EAST_EDGE - rw, SEEY - 3 ),
                                              dat.zlevel(), 3 );
                            } else {
                                ter_set( point( SEEX + static_cast<int>( SEEX / 2 ), SEEY - 2 ), ter_t_door_glass_frosted_c );
                                science_room( this, point( SEEX + 2, tw ), point( EAST_EDGE - rw, SEEY - 3 ),
                                              dat.zlevel(), 2 );
                            }
                            // Bottom left
                            if( one_in( 2 ) ) {
                                ter_set( point( SEEX / 2, SEEY + 1 ), ter_t_door_glass_frosted_c );
                                science_room( this, point( lw, SEEY + 2 ), point( SEEX - 3, SOUTH_EDGE - bw ),
                                              dat.zlevel(), 0 );
                            } else {
                                ter_set( point( SEEX - 2, SEEY + static_cast<int>( SEEY / 2 ) ), ter_t_door_glass_frosted_c );
                                science_room( this, point( lw, SEEY + 2 ), point( SEEX - 3, SOUTH_EDGE - bw ),
                                              dat.zlevel(), 1 );
                            }
                            // Bottom right
                            if( one_in( 2 ) ) {
                                ter_set( point( SEEX + static_cast<int>( SEEX / 2 ), SEEY + 1 ), ter_t_door_glass_frosted_c );
                                science_room( this, point( SEEX + 2, SEEY + 2 ), point( EAST_EDGE - rw, SOUTH_EDGE - bw ),
                                              dat.zlevel(), 0 );
                            } else {
                                ter_set( point( SEEX + 1, SEEY + static_cast<int>( SEEY / 2 ) ), ter_t_door_glass_frosted_c );
                                science_room( this, point( SEEX + 2, SEEY + 2 ), point( EAST_EDGE - rw, SOUTH_EDGE - bw ),
                                              dat.zlevel(), 3 );
                            }
                            if( rw == 1 ) {
                                ter_set( point( EAST_EDGE, SEEY - 1 ), ter_t_door_metal_c );
                                ter_set( point( EAST_EDGE, SEEY ), ter_t_door_metal_c );
                            }
                            if( bw == 1 ) {
                                ter_set( point( SEEX - 1, SOUTH_EDGE ), ter_t_door_metal_c );
                                ter_set( point( SEEX, SOUTH_EDGE ), ter_t_door_metal_c );
                            }
                            if( is_ot_match( "stairs", terrain_type, ot_match_type::contains ) ) { // Stairs going down
                                std::vector<point> stair_points;
                                if( tw != 0 ) {
                                    stair_points.emplace_back( SEEX - 1, 2 );
                                    stair_points.emplace_back( SEEX - 1, 2 );
                                    stair_points.emplace_back( SEEX, 2 );
                                    stair_points.emplace_back( SEEX, 2 );
                                }
                                if( rw != 1 ) {
                                    stair_points.emplace_back( SEEX * 2 - 3, SEEY - 1 );
                                    stair_points.emplace_back( SEEX * 2 - 3, SEEY - 1 );
                                    stair_points.emplace_back( SEEX * 2 - 3, SEEY );
                                    stair_points.emplace_back( SEEX * 2 - 3, SEEY );
                                }
                                if( bw != 1 ) {
                                    stair_points.emplace_back( SEEX - 1, SEEY * 2 - 3 );
                                    stair_points.emplace_back( SEEX - 1, SEEY * 2 - 3 );
                                    stair_points.emplace_back( SEEX, SEEY * 2 - 3 );
                                    stair_points.emplace_back( SEEX, SEEY * 2 - 3 );
                                }
                                if( lw != 0 ) {
                                    stair_points.emplace_back( 2, SEEY - 1 );
                                    stair_points.emplace_back( 2, SEEY - 1 );
                                    stair_points.emplace_back( 2, SEEY );
                                    stair_points.emplace_back( 2, SEEY );
                                }
                                stair_points.emplace_back( static_cast<int>( SEEX / 2 ), SEEY );
                                stair_points.emplace_back( static_cast<int>( SEEX / 2 ), SEEY - 1 );
                                stair_points.emplace_back( static_cast<int>( SEEX / 2 ) + SEEX, SEEY );
                                stair_points.emplace_back( static_cast<int>( SEEX / 2 ) + SEEX, SEEY - 1 );
                                stair_points.emplace_back( SEEX, static_cast<int>( SEEY / 2 ) );
                                stair_points.emplace_back( SEEX + 2, static_cast<int>( SEEY / 2 ) );
                                stair_points.emplace_back( SEEX, static_cast<int>( SEEY / 2 ) + SEEY );
                                stair_points.emplace_back( SEEX + 2, static_cast<int>( SEEY / 2 ) + SEEY );
                                const point p = random_entry( stair_points );
                                ter_set( p, ter_t_stairs_down );
                            }

                            break;

                        case 2:
                            // tic-tac-toe # layout
                            for( int i = 0; i < SEEX * 2; i++ ) {
                                for( int j = 0; j < SEEY * 2; j++ ) {
                                    if( i < lw || i > EAST_EDGE - rw ||
                                        i == SEEX - 4 || i == SEEX + 3 ||
                                        j < tw || j > SOUTH_EDGE - bw ||
                                        j == SEEY - 4 || j == SEEY + 3 ) {
                                        ter_set( point( i, j ), ter_t_concrete_wall );
                                    } else {
                                        ter_set( point( i, j ), ter_t_thconc_floor );
                                    }
                                }
                            }
                            if( is_ot_match( "stairs", dat.above(), ot_match_type::contains ) ) {
                                ter_set( point( SEEX - 1, SEEY - 1 ), ter_t_stairs_up );
                                ter_set( point( SEEX, SEEY - 1 ), ter_t_stairs_up );
                                ter_set( point( SEEX - 1, SEEY ), ter_t_stairs_up );
                                ter_set( point( SEEX, SEEY ), ter_t_stairs_up );
                            }
                            ter_set( point( SEEX - rng( 0, 1 ), SEEY - 4 ), ter_t_door_glass_frosted_c );
                            ter_set( point( SEEX - rng( 0, 1 ), SEEY + 3 ), ter_t_door_glass_frosted_c );
                            ter_set( point( SEEX - 4, SEEY + rng( 0, 1 ) ), ter_t_door_glass_frosted_c );
                            ter_set( point( SEEX + 3, SEEY + rng( 0, 1 ) ), ter_t_door_glass_frosted_c );
                            ter_set( point( SEEX - 4, static_cast<int>( SEEY / 2 ) ), ter_t_door_glass_frosted_c );
                            ter_set( point( SEEX + 3, static_cast<int>( SEEY / 2 ) ), ter_t_door_glass_frosted_c );
                            ter_set( point( SEEX / 2, SEEY - 4 ), ter_t_door_glass_frosted_c );
                            ter_set( point( SEEX / 2, SEEY + 3 ), ter_t_door_glass_frosted_c );
                            ter_set( point( SEEX + static_cast<int>( SEEX / 2 ), SEEY - 4 ), ter_t_door_glass_frosted_c );
                            ter_set( point( SEEX + static_cast<int>( SEEX / 2 ), SEEY + 3 ), ter_t_door_glass_frosted_c );
                            ter_set( point( SEEX - 4, SEEY + static_cast<int>( SEEY / 2 ) ), ter_t_door_glass_frosted_c );
                            ter_set( point( SEEX + 3, SEEY + static_cast<int>( SEEY / 2 ) ), ter_t_door_glass_frosted_c );
                            science_room( this, point( lw, tw ), point( SEEX - 5, SEEY - 5 ), dat.zlevel(),
                                          rng( 1, 2 ) );
                            science_room( this, point( SEEX - 3, tw ), point( SEEX + 2, SEEY - 5 ), dat.zlevel(), 2 );
                            science_room( this, point( SEEX + 4, tw ), point( EAST_EDGE - rw, SEEY - 5 ),
                                          dat.zlevel(), rng( 2, 3 ) );
                            science_room( this, point( lw, SEEY - 3 ), point( SEEX - 5, SEEY + 2 ), dat.zlevel(), 1 );
                            science_room( this, point( SEEX + 4, SEEY - 3 ), point( EAST_EDGE - rw, SEEY + 2 ),
                                          dat.zlevel(), 3 );
                            science_room( this, point( lw, SEEY + 4 ), point( SEEX - 5, SOUTH_EDGE - bw ),
                                          dat.zlevel(), rng( 0, 1 ) );
                            science_room( this, point( SEEX - 3, SEEY + 4 ), point( SEEX + 2, SOUTH_EDGE - bw ),
                                          dat.zlevel(), 0 );
                            science_room( this, point( SEEX + 4, SEEX + 4 ), point( EAST_EDGE - rw, SOUTH_EDGE - bw ),
                                          dat.zlevel(), 3 * rng( 0, 1 ) );
                            if( rw == 1 ) {
                                ter_set( point( EAST_EDGE, SEEY - 1 ), ter_t_door_metal_c );
                                ter_set( point( EAST_EDGE, SEEY ), ter_t_door_metal_c );
                            }
                            if( bw == 1 ) {
                                ter_set( point( SEEX - 1, SOUTH_EDGE ), ter_t_door_metal_c );
                                ter_set( point( SEEX, SOUTH_EDGE ), ter_t_door_metal_c );
                            }
                            if( is_ot_match( "stairs", terrain_type, ot_match_type::contains ) ) {
                                ter_set( point( SEEX - 3 + 5 * rng( 0, 1 ), SEEY - 3 + 5 * rng( 0, 1 ) ),
                                         ter_t_stairs_down );
                            }
                            break;

                        case 3:
                            // Big room
                            for( int i = 0; i < SEEX * 2; i++ ) {
                                for( int j = 0; j < SEEY * 2; j++ ) {
                                    if( i < lw || i >= EAST_EDGE - rw ||
                                        j < tw || j >= SOUTH_EDGE - bw ) {
                                        ter_set( point( i, j ), ter_t_concrete_wall );
                                    } else {
                                        ter_set( point( i, j ), ter_t_thconc_floor );
                                    }
                                }
                            }
                            science_room( this, point( lw, tw ), point( EAST_EDGE - rw, SOUTH_EDGE - bw ),
                                          dat.zlevel(), rng( 0, 3 ) );

                            if( rw == 1 ) {
                                ter_set( point( EAST_EDGE, SEEY - 1 ), ter_t_door_metal_c );
                                ter_set( point( EAST_EDGE, SEEY ), ter_t_door_metal_c );
                            }
                            if( bw == 1 ) {
                                ter_set( point( SEEX - 1, SOUTH_EDGE ), ter_t_door_metal_c );
                                ter_set( point( SEEX, SOUTH_EDGE ), ter_t_door_metal_c );
                            }
                            maybe_insert_stairs( dat.above(), ter_t_stairs_up );
                            maybe_insert_stairs( terrain_type, ter_t_stairs_down );
                            break;
                    }
                } // endif use_hardcoded_4side_map
            }  // end 1 vs 4 sides
        } // end aboveground vs belowground

        // Ants will totally wreck up the place
        if( is_ot_match( "ants", terrain_type, ot_match_type::contains ) ) {
            for( int i = 0; i < SEEX * 2; i++ ) {
                for( int j = 0; j < SEEY * 2; j++ ) {
                    // Carve out a diamond area that covers 2 spaces on each edge.
                    if( i + j > 10 && i + j < 36 && std::abs( i - j ) < 13 ) {
                        // Doors and walls get sometimes destroyed:
                        // 100% at the edge, usually in a central cross, occasionally elsewhere.
                        if( ( has_flag_ter( ter_furn_flag::TFLAG_DOOR, point( i, j ) ) ||
                              has_flag_ter( ter_furn_flag::TFLAG_WALL, point( i, j ) ) ) ) {
                            if( ( i == 0 || j == 0 || i == 23 || j == 23 ) ||
                                ( !one_in( 3 ) && ( i == 11 || i == 12 || j == 11 || j == 12 ) ) ||
                                one_in( 4 ) ) {
                                // bash and usually remove the rubble.
                                make_rubble( tripoint_bub_ms( i, j, abs_sub.z() ) );
                                ter_set( point( i, j ), ter_t_rock_floor );
                                if( !one_in( 3 ) ) {
                                    furn_set( point( i, j ), furn_str_id::NULL_ID() );
                                }
                            }
                            // and then randomly destroy 5% of the remaining nonstairs.
                        } else if( one_in( 20 ) &&
                                   !has_flag_ter( ter_furn_flag::TFLAG_GOES_DOWN, p2 ) &&
                                   !has_flag_ter( ter_furn_flag::TFLAG_GOES_UP, p2 ) ) {
                            destroy( tripoint_bub_ms( i, j, abs_sub.z() ) );
                            // bashed squares can create dirt & floors, but we want rock floors.
                            const ter_id &floor_to_check_ter = ter( point( i, j ) );
                            if( floor_to_check_ter == ter_t_dirt || floor_to_check_ter == ter_t_floor ) {
                                ter_set( point( i, j ), ter_t_rock_floor );
                            }
                        }
                    }
                }
            }
        }

        // Slimes pretty much wreck up the place, too, but only underground
        tw = ( dat.north() == oter_slimepit ? SEEY     : 0 );
        rw = ( dat.east()  == oter_slimepit ? SEEX + 1 : 0 );
        bw = ( dat.south() == oter_slimepit ? SEEY + 1 : 0 );
        lw = ( dat.west()  == oter_slimepit ? SEEX     : 0 );
        if( tw != 0 || rw != 0 || bw != 0 || lw != 0 ) {
            for( int i = 0; i < SEEX * 2; i++ ) {
                for( int j = 0; j < SEEY * 2; j++ ) {
                    if( ( ( j <= tw || i >= rw ) && i >= j && ( EAST_EDGE - i ) <= j ) ||
                        ( ( j >= bw || i <= lw ) && i <= j && ( SOUTH_EDGE - j ) <= i ) ) {
                        if( one_in( 5 ) ) {
                            make_rubble( tripoint_bub_ms( i,  j, abs_sub.z() ), furn_f_rubble_rock, true,
                                         ter_t_slime );
                        } else if( !one_in( 5 ) ) {
                            ter_set( point( i, j ), ter_t_slime );
                        }
                    }
                }
            }
        }

        int light_odds = 0;
        // central labs are always fully lit, other labs have half chance of some lights.
        if( central_lab ) {
            light_odds = 1;
        } else if( one_in( 2 ) ) {
            // Create a spread of densities, from all possible lights on, to 1/3, ...
            // to ~1 per segment.
            light_odds = std::pow( rng( 1, 12 ), 1.6 );
        }
        if( light_odds > 0 ) {
            for( int i = 0; i < SEEX * 2; i++ ) {
                for( int j = 0; j < SEEY * 2; j++ ) {
                    if( !( ( i * j ) % 2 || ( i + j ) % 4 ) && one_in( light_odds ) ) {
                        const ter_id &nearby_ter = ter( point( i, j ) );
                        if( nearby_ter == ter_t_thconc_floor || nearby_ter == ter_t_strconc_floor ) {
                            ter_set( point( i, j ), ter_t_thconc_floor_olight );
                        }
                    }
                }
            }
        }

        if( tower_lab ) {
            place_spawns( GROUP_LAB, 1, point_bub_ms( point_zero ), point_bub_ms( EAST_EDGE, SOUTH_EDGE ),
                          abs_sub.z(), 0.02f );
        }

        // Lab special effects.
        if( one_in( 10 ) ) {
            switch( rng( 1, 7 ) ) {
                // full flooding/sewage
                case 1: {
                    if( is_ot_match( "stairs", terrain_type, ot_match_type::contains ) ||
                        is_ot_match( "ice", terrain_type, ot_match_type::contains ) ) {
                        // don't flood if stairs because the floor below will not be flooded.
                        // don't flood if ice lab because there's no mechanic for freezing
                        // liquid floors.
                        break;
                    }
                    ter_id fluid_type = one_in( 3 ) ? ter_t_sewage : ter_t_water_sh;
                    for( int i = 0; i < EAST_EDGE; i++ ) {
                        for( int j = 0; j < SOUTH_EDGE; j++ ) {
                            // We spare some terrain to make it look better visually.
                            const ter_id &nearby_ter = ter( point( i, j ) );
                            if( !one_in( 10 ) && ( nearby_ter == ter_t_thconc_floor ||
                                                   nearby_ter == ter_t_strconc_floor ||
                                                   nearby_ter == ter_t_thconc_floor_olight ) ) {
                                ter_set( point( i, j ), fluid_type );
                            } else if( has_flag_ter( ter_furn_flag::TFLAG_DOOR, point( i, j ) ) && !one_in( 3 ) ) {
                                // We want the actual debris, but not the rubble marker or dirt.
                                make_rubble( tripoint_bub_ms( i, j, abs_sub.z() ) );
                                ter_set( point( i, j ), fluid_type );
                                furn_set( point( i, j ), furn_str_id::NULL_ID() );
                            }
                        }
                    }
                    break;
                }
                // minor flooding/sewage
                case 2: {
                    if( is_ot_match( "stairs", terrain_type, ot_match_type::contains ) ||
                        is_ot_match( "ice", terrain_type, ot_match_type::contains ) ) {
                        // don't flood if stairs because the floor below will not be flooded.
                        // don't flood if ice lab because there's no mechanic for freezing
                        // liquid floors.
                        break;
                    }
                    ter_id fluid_type = one_in( 3 ) ? ter_t_sewage : ter_t_water_sh;
                    for( int i = 0; i < 2; ++i ) {
                        draw_rough_circle( [this, fluid_type]( const point & p ) {
                            const ter_id &maybe_flood_ter = ter( p );
                            if( maybe_flood_ter == ter_t_thconc_floor || maybe_flood_ter == ter_t_strconc_floor ||
                                maybe_flood_ter == ter_t_thconc_floor_olight ) {
                                ter_set( p, fluid_type );
                            } else if( has_flag_ter( ter_furn_flag::TFLAG_DOOR, p ) ) {
                                // We want the actual debris, but not the rubble marker or dirt.
                                make_rubble( { p, abs_sub.z() } );
                                ter_set( p, fluid_type );
                                furn_set( p, furn_str_id::NULL_ID() );
                            }
                        }, point( rng( 1, SEEX * 2 - 2 ), rng( 1, SEEY * 2 - 2 ) ), rng( 3, 6 ) );
                    }
                    break;
                }
                // toxic gas leaks and smoke-filled rooms.
                case 3:
                case 4: {
                    bool is_toxic = one_in( 3 );
                    for( int i = 0; i < SEEX * 2; i++ ) {
                        for( int j = 0; j < SEEY * 2; j++ ) {
                            const ter_id &nearby_ter = ter( point( i, j ) );
                            if( one_in( 200 ) && ( nearby_ter == ter_t_thconc_floor ||
                                                   nearby_ter == ter_t_strconc_floor ) ) {
                                if( is_toxic ) {
                                    add_field( tripoint_bub_ms{i, j, abs_sub.z()}, fd_gas_vent, 1 );
                                } else {
                                    add_field( tripoint_bub_ms{i, j, abs_sub.z()}, fd_smoke_vent, 2 );
                                }
                            }
                        }
                    }
                    break;
                }
                // portal with an artifact effect.
                case 5: {
                    // Can't use tripoint_bub_ms because 'random_point' below only supports the untyped version.
                    tripoint_range<tripoint> options =
                    points_in_rectangle( tripoint{ 6, 6, abs_sub.z() },
                    { SEEX * 2 - 7, SEEY * 2 - 7, abs_sub.z() } );
                    std::optional<tripoint> center = random_point(
                    options, [&]( const tripoint & p ) {
                        return tr_at( p ).is_null();
                    } );
                    if( !center ) {
                        break;
                    }
                    std::vector<artifact_natural_property> valid_props = {
                        ARTPROP_BREATHING,
                        ARTPROP_CRACKLING,
                        ARTPROP_WARM,
                        ARTPROP_SCALED,
                        ARTPROP_WHISPERING,
                        ARTPROP_GLOWING
                    };
                    draw_rough_circle( [this]( const point & p ) {
                        if( has_flag_ter( ter_furn_flag::TFLAG_GOES_DOWN, p ) ||
                            has_flag_ter( ter_furn_flag::TFLAG_GOES_UP, p ) ||
                            has_flag_ter( ter_furn_flag::TFLAG_CONSOLE, p ) ) {
                            return; // spare stairs and consoles.
                        }
                        make_rubble( {p, abs_sub.z() } );
                        ter_set( p, ter_t_thconc_floor );
                    }, center->xy(), 4 );
                    furn_set( center->xy(), furn_str_id::NULL_ID() );
                    if( !is_open_air( *center ) ) {
                        trap_set( *center, tr_portal );
                        create_anomaly( tripoint_bub_ms( *center ), random_entry( valid_props ), false );
                    }
                    break;
                }
                // portal with fungal invasion
                case 7: {
                    for( int i = 0; i < EAST_EDGE; i++ ) {
                        for( int j = 0; j < SOUTH_EDGE; j++ ) {
                            // Create a mostly spread fungal area throughout entire lab.
                            if( !one_in( 5 ) && has_flag( ter_furn_flag::TFLAG_FLAT, point( i, j ) ) ) {
                                ter_set( point( i, j ), ter_t_fungus_floor_in );
                                if( has_flag_furn( ter_furn_flag::TFLAG_ORGANIC, point( i, j ) ) ) {
                                    furn_set( point( i, j ), furn_f_fungal_clump );
                                }
                            } else if( has_flag_ter( ter_furn_flag::TFLAG_DOOR, point( i, j ) ) && !one_in( 5 ) ) {
                                ter_set( point( i, j ), ter_t_fungus_floor_in );
                            } else if( has_flag_ter( ter_furn_flag::TFLAG_WALL, point( i, j ) ) && one_in( 3 ) ) {
                                ter_set( point( i, j ), ter_t_fungus_wall );
                            }
                        }
                    }
                    tripoint_bub_ms center( rng( 6, SEEX * 2 - 7 ), rng( 6, SEEY * 2 - 7 ), abs_sub.z() );

                    // Make a portal surrounded by more dense fungal stuff and a fungaloid.
                    draw_rough_circle( [this]( const point & p ) {
                        if( has_flag_ter( ter_furn_flag::TFLAG_GOES_DOWN, p ) ||
                            has_flag_ter( ter_furn_flag::TFLAG_GOES_UP, p ) ||
                            has_flag_ter( ter_furn_flag::TFLAG_CONSOLE, p ) ) {
                            return; // spare stairs and consoles.
                        }
                        if( has_flag_ter( ter_furn_flag::TFLAG_WALL, p ) ) {
                            ter_set( p, ter_t_fungus_wall );
                        } else {
                            ter_set( p, ter_t_fungus_floor_in );
                            if( one_in( 3 ) ) {
                                furn_set( p, furn_f_flower_fungal );
                            } else if( one_in( 10 ) ) {
                                ter_set( p, ter_t_marloss );
                            }
                        }
                    }, center.xy().raw(), 3 );
                    ter_set( center.xy(), ter_t_fungus_floor_in );
                    furn_set( center.xy(), furn_str_id::NULL_ID() );
                    trap_set( center, tr_portal );
                    place_spawns( GROUP_FUNGI_FUNGALOID, 1, center.xy() + point( -2, -2 ),
                                  center.xy() + point( 2, 2 ), center.z(), 1, true );

                    break;
                }
            }
        }
    } else if( terrain_type == oter_lab_finale || terrain_type == oter_ice_lab_finale ||
               terrain_type == oter_central_lab_finale || terrain_type == oter_tower_lab_finale ) {

        ice_lab = is_ot_match( "ice_lab", terrain_type, ot_match_type::prefix );
        central_lab = is_ot_match( "central_lab", terrain_type, ot_match_type::prefix );
        tower_lab = is_ot_match( "tower_lab", terrain_type, ot_match_type::prefix );

        if( ice_lab ) {
            units::temperature_delta temperature_d = units::from_fahrenheit_delta( -20 + 30 * dat.zlevel() );
            set_temperature_mod( p2, temperature_d );
            set_temperature_mod( p2 + point( SEEX, 0 ), temperature_d );
            set_temperature_mod( p2 + point( 0, SEEY ), temperature_d );
            set_temperature_mod( p2 + point( SEEX, SEEY ), temperature_d );
        }

        tw = ( is_ot_match( "lab", dat.north(), ot_match_type::contains ) &&
               !is_ot_match( "lab_subway", dat.north(), ot_match_type::contains ) ) ? 0 : 2;
        rw = ( is_ot_match( "lab", dat.east(), ot_match_type::contains ) &&
               !is_ot_match( "lab_subway", dat.east(), ot_match_type::contains ) ) ? 1 : 2;
        bw = ( is_ot_match( "lab", dat.south(), ot_match_type::contains ) &&
               !is_ot_match( "lab_subway", dat.south(), ot_match_type::contains ) ) ? 1 : 2;
        lw = ( is_ot_match( "lab", dat.west(), ot_match_type::contains ) &&
               !is_ot_match( "lab_subway", dat.west(), ot_match_type::contains ) ) ? 0 : 2;

        const int hardcoded_finale_map_weight = 500; // weight of all hardcoded maps.
        // If you remove the usage of "lab_finale_1level" here, remove it from mapgen_factory::get_usages above as well.
        if( oter_mapgen.generate( dat, "lab_finale_1level", hardcoded_finale_map_weight ) ) {
            // If the map template hasn't handled borders, handle them in code.
            // Rotated maps cannot handle borders and have to be caught in code.
            // We determine if a border isn't handled by checking the east-facing
            // border space where the door normally is -- it should be a wall or door.
            tripoint east_border( 23, 11, abs_sub.z() );
            if( !has_flag_ter( ter_furn_flag::TFLAG_WALL, east_border ) &&
                !has_flag_ter( ter_furn_flag::TFLAG_DOOR, east_border ) ) {
                // TODO: create a ter_reset function that does ter_set, furn_set, and i_clear?
                ter_str_id lw_type = tower_lab ? ter_t_reinforced_glass : ter_t_concrete_wall;
                ter_str_id tw_type = tower_lab ? ter_t_reinforced_glass : ter_t_concrete_wall;
                ter_str_id rw_type = tower_lab && rw == 2 ? ter_t_reinforced_glass : ter_t_concrete_wall;
                ter_str_id bw_type = tower_lab && bw == 2 ? ter_t_reinforced_glass : ter_t_concrete_wall;
                for( int i = 0; i < SEEX * 2; i++ ) {
                    ter_set( point( 23, i ), rw_type );
                    furn_set( point( 23, i ), furn_str_id::NULL_ID() );
                    i_clear( tripoint( 23, i, dat.zlevel() ) );

                    ter_set( point( i, 23 ), bw_type );
                    furn_set( point( i, 23 ), furn_str_id::NULL_ID() );
                    i_clear( tripoint( i, 23, dat.zlevel() ) );

                    if( lw == 2 ) {
                        ter_set( point( 0, i ), lw_type );
                        furn_set( point( 0, i ), furn_str_id::NULL_ID() );
                        i_clear( tripoint( 0, i, dat.zlevel() ) );
                    }
                    if( tw == 2 ) {
                        ter_set( point( i, 0 ), tw_type );
                        furn_set( point( i, 0 ), furn_str_id::NULL_ID() );
                        i_clear( tripoint( i, 0, dat.zlevel() ) );
                    }
                }
                if( rw != 2 ) {
                    ter_set( point( 23, 11 ), ter_t_door_metal_c );
                    ter_set( point( 23, 12 ), ter_t_door_metal_c );
                }
                if( bw != 2 ) {
                    ter_set( point( 11, 23 ), ter_t_door_metal_c );
                    ter_set( point( 12, 23 ), ter_t_door_metal_c );
                }
            }
        } else { // then no json maps for lab_finale_1level were found
            // Start by setting up a large, empty room.
            for( int i = 0; i < SEEX * 2; i++ ) {
                for( int j = 0; j < SEEY * 2; j++ ) {
                    if( i < lw || i > EAST_EDGE - rw || j < tw || j > SOUTH_EDGE - bw ) {
                        ter_set( point( i, j ), ter_t_concrete_wall );
                    } else {
                        ter_set( point( i, j ), ter_t_thconc_floor );
                    }
                }
            }
            if( rw == 1 ) {
                ter_set( point( EAST_EDGE, SEEY - 1 ), ter_t_door_metal_c );
                ter_set( point( EAST_EDGE, SEEY ), ter_t_door_metal_c );
            }
            if( bw == 1 ) {
                ter_set( point( SEEX - 1, SOUTH_EDGE ), ter_t_door_metal_c );
                ter_set( point( SEEX, SOUTH_EDGE ), ter_t_door_metal_c );
            }

            int loot_variant; //only used for weapons testing variant.
            computer *tmpcomp = nullptr;
            switch( rng( 1, 5 ) ) {
                // Weapons testing - twice as common because it has 4 variants.
                case 1:
                case 2:
                    loot_variant = rng( 1, 100 ); //The variants have a 67/22/7/4 split.
                    place_spawns( GROUP_ROBOT_SECUBOT, 1, point_bub_ms( 6, 6 ), point_bub_ms( 6, 6 ), abs_sub.z(), 1,
                                  true );
                    place_spawns( GROUP_ROBOT_SECUBOT, 1, point_bub_ms( SEEX * 2 - 7, 6 ),
                                  point_bub_ms( SEEX * 2 - 7, 6 ), abs_sub.z(), 1, true );
                    place_spawns( GROUP_ROBOT_SECUBOT, 1, point_bub_ms( 6, SEEY * 2 - 7 ),
                                  point_bub_ms( 6, SEEY * 2 - 7 ), abs_sub.z(), 1, true );
                    place_spawns( GROUP_ROBOT_SECUBOT, 1, point_bub_ms( SEEX * 2 - 7, SEEY * 2 - 7 ),
                                  point_bub_ms( SEEX * 2 - 7, SEEY * 2 - 7 ), abs_sub.z(), 1, true );
                    spawn_item( point_bub_ms( SEEX - 4, SEEY - 2 ), "id_science" );
                    if( loot_variant <= 96 ) {
                        mtrap_set( this, tripoint_bub_ms( SEEX - 3, SEEY - 3, dat.zlevel() ), tr_dissector );
                        mtrap_set( this, tripoint_bub_ms( SEEX + 2, SEEY - 3, dat.zlevel() ), tr_dissector );
                        mtrap_set( this, tripoint_bub_ms( SEEX - 3, SEEY + 2, dat.zlevel() ), tr_dissector );
                        mtrap_set( this, tripoint_bub_ms( SEEX + 2, SEEY + 2, dat.zlevel() ), tr_dissector );
                        line( this, ter_t_reinforced_glass, point( SEEX + 1, SEEY + 1 ), point( SEEX - 2, SEEY + 1 ),
                              dat.zlevel() );
                        line( this, ter_t_reinforced_glass, point( SEEX - 2, SEEY ), point( SEEX - 2, SEEY - 2 ),
                              dat.zlevel() );
                        line( this, ter_t_reinforced_glass, point( SEEX - 1, SEEY - 2 ), point( SEEX + 1, SEEY - 2 ),
                              dat.zlevel() );
                        ter_set( point( SEEX + 1, SEEY - 1 ), ter_t_reinforced_glass );
                        ter_set( point( SEEX + 1, SEEY ), ter_t_reinforced_door_glass_c );
                        furn_set( point( SEEX - 1, SEEY - 1 ), furn_f_table );
                        furn_set( point( SEEX, SEEY - 1 ), furn_f_table );
                        furn_set( point( SEEX - 1, SEEY ), furn_f_table );
                        furn_set( point( SEEX, SEEY ), furn_f_table );
                        if( loot_variant <= 67 ) {
                            spawn_item( point_bub_ms( SEEX, SEEY - 1 ), "UPS_off" );
                            spawn_item( point_bub_ms( SEEX, SEEY - 1 ), "heavy_battery_cell" );
                            spawn_item( point_bub_ms( SEEX - 1, SEEY ), "v29" );
                            spawn_item( point_bub_ms( SEEX - 1, SEEY ), "laser_rifle", dice( 1, 0 ) );
                            spawn_item( point_bub_ms( SEEX, SEEY ), "plasma_gun" );
                            spawn_item( point_bub_ms( SEEX, SEEY ), "plasma" );
                            spawn_item( point_bub_ms( SEEX - 1, SEEY ), "recipe_atomic_battery" );
                            spawn_item( point_bub_ms( SEEX + 1, SEEY ), "plut_cell", rng( 8, 20 ) );
                        } else if( loot_variant < 89 ) {
                            spawn_item( point_bub_ms( SEEX, SEEY ), "recipe_atomic_battery" );
                            spawn_item( point_bub_ms( SEEX + 1, SEEY ), "plut_cell", rng( 8, 20 ) );
                        }  else { // loot_variant between 90 and 96.
                            spawn_item( point_bub_ms( SEEX - 1, SEEY - 1 ), "rm13_armor" );
                            spawn_item( point_bub_ms( SEEX, SEEY - 1 ), "plut_cell" );
                            spawn_item( point_bub_ms( SEEX - 1, SEEY ), "plut_cell" );
                            spawn_item( point_bub_ms( SEEX, SEEY ), "recipe_caseless" );
                        }
                    } else { // 4% of the lab ends will be this weapons testing end.
                        mtrap_set( this, tripoint_bub_ms( SEEX - 4, SEEY - 3, dat.zlevel() ), tr_dissector );
                        mtrap_set( this, tripoint_bub_ms( SEEX + 3, SEEY - 3, dat.zlevel() ), tr_dissector );
                        mtrap_set( this, tripoint_bub_ms( SEEX - 4, SEEY + 2, dat.zlevel() ), tr_dissector );
                        mtrap_set( this, tripoint_bub_ms( SEEX + 3, SEEY + 2, dat.zlevel() ), tr_dissector );

                        furn_set( point_bub_ms( SEEX - 2, SEEY - 1 ), furn_f_rack );
                        furn_set( point_bub_ms( SEEX - 1, SEEY - 1 ), furn_f_rack );
                        furn_set( point_bub_ms( SEEX, SEEY - 1 ), furn_f_rack );
                        furn_set( point_bub_ms( SEEX + 1, SEEY - 1 ), furn_f_rack );
                        furn_set( point_bub_ms( SEEX - 2, SEEY ), furn_f_rack );
                        furn_set( point_bub_ms( SEEX - 1, SEEY ), furn_f_rack );
                        furn_set( point_bub_ms( SEEX, SEEY ), furn_f_rack );
                        furn_set( point_bub_ms( SEEX + 1, SEEY ), furn_f_rack );
                        line( this, ter_t_reinforced_door_glass_c, point_bub_ms( SEEX - 2, SEEY - 2 ),
                              point_bub_ms( SEEX + 1, SEEY - 2 ), dat.zlevel() );
                        line( this, ter_t_reinforced_door_glass_c, point_bub_ms( SEEX - 2, SEEY + 1 ),
                              point_bub_ms( SEEX + 1, SEEY + 1 ), dat.zlevel() );
                        line( this, ter_t_reinforced_glass, point_bub_ms( SEEX - 3, SEEY - 2 ), point_bub_ms( SEEX - 3,
                                SEEY + 1 ),
                              dat.zlevel() );
                        line( this, ter_t_reinforced_glass, point_bub_ms( SEEX + 2, SEEY - 2 ), point_bub_ms( SEEX + 2,
                                SEEY + 1 ),
                              dat.zlevel() );
                        place_items( Item_spawn_data_ammo_rare, 96,
                                     point_bub_ms( SEEX - 2, SEEY - 1 ),
                                     point_bub_ms( SEEX + 1, SEEY - 1 ), abs_sub.z(), false,
                                     calendar::start_of_cataclysm );
                        place_items( Item_spawn_data_guns_rare, 96, point_bub_ms( SEEX - 2, SEEY ),
                                     point_bub_ms( SEEX + 1, SEEY ), abs_sub.z(), false,
                                     calendar::start_of_cataclysm );
                        spawn_item( point_bub_ms( SEEX + 1, SEEY ), "plut_cell", rng( 1, 10 ) );
                    }
                    break;
                // Netherworld access
                case 3: {
                    bool monsters_end = false;
                    if( !one_in( 4 ) ) { // Trapped netherworld monsters
                        monsters_end = true;
                        tw = rng( SEEY + 3, SEEY + 5 );
                        bw = tw + 4;
                        lw = rng( SEEX - 6, SEEX - 2 );
                        rw = lw + 6;
                        for( int i = lw; i <= rw; i++ ) {
                            for( int j = tw; j <= bw; j++ ) {
                                if( j == tw || j == bw ) {
                                    if( ( i - lw ) % 2 == 0 ) {
                                        ter_set( point( i, j ), ter_t_concrete_wall );
                                    } else {
                                        ter_set( point( i, j ), ter_t_reinforced_glass );
                                    }
                                } else if( ( i - lw ) % 2 == 0 || j == tw + 2 ) {
                                    ter_set( point( i, j ), ter_t_concrete_wall );
                                } else { // Empty space holds monsters!
                                    place_spawns( GROUP_NETHER, 1, point_bub_ms( i, j ), point_bub_ms( i, j ), abs_sub.z(), 1, true );
                                }
                            }
                        }
                    }

                    spawn_item( point_bub_ms( SEEX - 1, 8 ), "id_science" );
                    tmpcomp = add_computer( tripoint( SEEX,  8, abs_sub.z() ),
                                            _( "Sub-prime contact console" ), 7 );
                    if( monsters_end ) { //only add these options when there are monsters.
                        tmpcomp->add_option( _( "Terminate Specimens" ), COMPACT_TERMINATE, 2 );
                        tmpcomp->add_option( _( "Release Specimens" ), COMPACT_RELEASE, 3 );
                    }
                    tmpcomp->add_option( _( "Toggle Portal" ), COMPACT_PORTAL, 8 );
                    tmpcomp->add_option( _( "Activate Resonance Cascade" ), COMPACT_CASCADE, 10 );
                    tmpcomp->add_failure( COMPFAIL_MANHACKS );
                    tmpcomp->add_failure( COMPFAIL_SECUBOTS );
                    tmpcomp->set_access_denied_msg(
                        _( "ERROR!  Access denied!  Unauthorized access will be met with lethal force!" ) );
                    ter_set( point( SEEX - 2, 4 ), ter_t_radio_tower );
                    ter_set( point( SEEX + 1, 4 ), ter_t_radio_tower );
                    ter_set( point( SEEX - 2, 7 ), ter_t_radio_tower );
                    ter_set( point( SEEX + 1, 7 ), ter_t_radio_tower );
                }
                break;

                // Bionics
                case 4: {
                    place_spawns( GROUP_ROBOT_SECUBOT, 1, point_bub_ms( 6, 6 ), point_bub_ms( 6, 6 ), abs_sub.z(), 1,
                                  true );
                    place_spawns( GROUP_ROBOT_SECUBOT, 1, point_bub_ms( SEEX * 2 - 7, 6 ),
                                  point_bub_ms( SEEX * 2 - 7, 6 ), abs_sub.z(), 1, true );
                    place_spawns( GROUP_ROBOT_SECUBOT, 1, point_bub_ms( 6, SEEY * 2 - 7 ),
                                  point_bub_ms( 6, SEEY * 2 - 7 ), abs_sub.z(), 1, true );
                    place_spawns( GROUP_ROBOT_SECUBOT, 1, point_bub_ms( SEEX * 2 - 7, SEEY * 2 - 7 ),
                                  point_bub_ms( SEEX * 2 - 7, SEEY * 2 - 7 ), abs_sub.z(), 1, true );
                    mtrap_set( this, tripoint_bub_ms( SEEX - 2, SEEY - 2, dat.zlevel() ), tr_dissector );
                    mtrap_set( this, tripoint_bub_ms( SEEX + 1, SEEY - 2, dat.zlevel() ), tr_dissector );
                    mtrap_set( this, tripoint_bub_ms( SEEX - 2, SEEY + 1, dat.zlevel() ), tr_dissector );
                    mtrap_set( this, tripoint_bub_ms( SEEX + 1, SEEY + 1, dat.zlevel() ), tr_dissector );
                    square_furn( this, furn_f_counter, point_bub_ms( SEEX - 1, SEEY - 1 ), point_bub_ms( SEEX, SEEY ) );
                    int item_count = 0;
                    while( item_count < 5 ) {
                        item_count +=
                            place_items(
                                Item_spawn_data_bionics, 75, point_bub_ms( SEEX - 1, SEEY - 1 ),
                                point_bub_ms( SEEX, SEEY ), abs_sub.z(), false, calendar::start_of_cataclysm ).size();
                    }
                    line( this, ter_t_reinforced_glass, point_bub_ms( SEEX - 2, SEEY - 2 ), point_bub_ms( SEEX + 1,
                            SEEY - 2 ),
                          dat.zlevel() );
                    line( this, ter_t_reinforced_glass, point_bub_ms( SEEX - 2, SEEY + 1 ), point_bub_ms( SEEX + 1,
                            SEEY + 1 ),
                          dat.zlevel() );
                    line( this, ter_t_reinforced_glass, point_bub_ms( SEEX - 2, SEEY - 1 ), point_bub_ms( SEEX - 2,
                            SEEY ),
                          dat.zlevel() );
                    line( this, ter_t_reinforced_glass, point_bub_ms( SEEX + 1, SEEY - 1 ), point_bub_ms( SEEX + 1,
                            SEEY ),
                          dat.zlevel() );
                    spawn_item( point_bub_ms( SEEX - 4, SEEY - 3 ), "id_science" );
                    furn_set( point_bub_ms( SEEX - 3, SEEY - 3 ), furn_f_console );
                    tmpcomp = add_computer( tripoint( SEEX - 3,  SEEY - 3, abs_sub.z() ),
                                            _( "Bionic access" ), 3 );
                    tmpcomp->add_option( _( "Manifest" ), COMPACT_LIST_BIONICS, 0 );
                    tmpcomp->add_option( _( "Open Chambers" ), COMPACT_RELEASE, 5 );
                    tmpcomp->add_failure( COMPFAIL_MANHACKS );
                    tmpcomp->add_failure( COMPFAIL_SECUBOTS );
                    tmpcomp->set_access_denied_msg(
                        _( "ERROR!  Access denied!  Unauthorized access will be met with lethal force!" ) );
                }
                break;

                // CVD Forge
                case 5:
                    place_spawns( GROUP_ROBOT_SECUBOT, 1, point_bub_ms( 6, 6 ), point_bub_ms( 6, 6 ), dat.zlevel(), 1,
                                  true );
                    place_spawns( GROUP_ROBOT_SECUBOT, 1, point_bub_ms( SEEX * 2 - 7, 6 ),
                                  point_bub_ms( SEEX * 2 - 7, 6 ), dat.zlevel(), 1, true );
                    place_spawns( GROUP_ROBOT_SECUBOT, 1, point_bub_ms( 6, SEEY * 2 - 7 ),
                                  point_bub_ms( 6, SEEY * 2 - 7 ), dat.zlevel(), 1, true );
                    place_spawns( GROUP_ROBOT_SECUBOT, 1, point_bub_ms( SEEX * 2 - 7, SEEY * 2 - 7 ),
                                  point_bub_ms( SEEX * 2 - 7, SEEY * 2 - 7 ), dat.zlevel(), 1, true );
                    line( this, ter_t_cvdbody, point( SEEX - 2, SEEY - 2 ), point( SEEX - 2, SEEY + 1 ), dat.zlevel() );
                    line( this, ter_t_cvdbody, point( SEEX - 1, SEEY - 2 ), point( SEEX - 1, SEEY + 1 ), dat.zlevel() );
                    line( this, ter_t_cvdbody, point( SEEX, SEEY - 1 ), point( SEEX, SEEY + 1 ), dat.zlevel() );
                    line( this, ter_t_cvdbody, point( SEEX + 1, SEEY - 2 ), point( SEEX + 1, SEEY + 1 ), dat.zlevel() );
                    ter_set( point( SEEX, SEEY - 2 ), ter_t_cvdmachine );
                    spawn_item( point_bub_ms( SEEX, SEEY - 3 ), "id_science" );
                    break;
            }
        } // end use_hardcoded_lab_finale

        // Handle stairs in the unlikely case they are needed.

        const auto maybe_insert_stairs = [this]( const oter_id & terrain,
        const ter_str_id & t_stair_type ) {
            if( is_ot_match( "stairs", terrain, ot_match_type::contains ) ) {
                const auto predicate = [this]( const tripoint & p ) {
                    return ter( p ) == ter_t_thconc_floor && furn( p ) == furn_str_id::NULL_ID() &&
                           tr_at( p ).is_null();
                };
                // Can't use tripoint_bub_ms because 'random_point' below only supports the untyped version.
                const tripoint_range<tripoint> range = points_in_rectangle( tripoint{ 0, 0, abs_sub.z() },
                { SEEX * 2 - 2, SEEY * 2 - 2, abs_sub.z() } );
                if( const auto p = random_point( range, predicate ) ) {
                    ter_set( *p, t_stair_type );
                }
            }
        };
        maybe_insert_stairs( dat.above(), ter_t_stairs_up );
        maybe_insert_stairs( terrain_type, ter_t_stairs_down );

        int light_odds = 0;
        // central labs are always fully lit, other labs have half chance of some lights.
        if( central_lab ) {
            light_odds = 1;
        } else if( one_in( 2 ) ) {
            light_odds = std::pow( rng( 1, 12 ), 1.6 );
        }
        if( light_odds > 0 ) {
            for( int i = 0; i < SEEX * 2; i++ ) {
                for( int j = 0; j < SEEY * 2; j++ ) {
                    if( !( ( i * j ) % 2 || ( i + j ) % 4 ) && one_in( light_odds ) ) {
                        const ter_id &nearby_ter = ter( point( i, j ) );
                        if( nearby_ter == ter_t_thconc_floor || nearby_ter == ter_t_strconc_floor ) {
                            ter_set( point( i, j ), ter_t_thconc_floor_olight );
                        }
                    }
                }
            }
        }
    }
}

void map::draw_slimepit( const mapgendata &dat )
{
    const oter_id &terrain_type = dat.terrain_type();
    if( is_ot_match( "slimepit", terrain_type, ot_match_type::prefix ) ) {
        for( int i = 0; i < SEEX * 2; i++ ) {
            for( int j = 0; j < SEEY * 2; j++ ) {
                if( !one_in( 10 ) && ( j < dat.n_fac * SEEX ||
                                       i < dat.w_fac * SEEX ||
                                       j > SEEY * 2 - dat.s_fac * SEEY ||
                                       i > SEEX * 2 - dat.e_fac * SEEX ) ) {
                    ter_set( point( i, j ), ( !one_in( 10 ) ? ter_t_slime : ter_t_rock_floor ) );
                } else if( rng( 0, SEEX ) > std::abs( i - SEEX ) && rng( 0, SEEY ) > std::abs( j - SEEY ) ) {
                    ter_set( point( i, j ), ter_t_slime );
                } else if( dat.zlevel() == 0 ) {
                    ter_set( point( i, j ), ter_t_dirt );
                } else {
                    ter_set( point( i, j ), ter_t_rock_floor );
                }
            }
        }
        if( terrain_type == oter_slimepit_down ) {
            ter_set( point( rng( 3, SEEX * 2 - 4 ), rng( 3, SEEY * 2 - 4 ) ), ter_t_slope_down );
        }
        if( dat.above() == oter_slimepit_down ) {
            switch( rng( 1, 4 ) ) {
                case 1:
                    ter_set( point( rng( 0, 2 ), rng( 0, 2 ) ), ter_t_slope_up );
                    break;
                case 2:
                    ter_set( point( rng( 0, 2 ), SEEY * 2 - rng( 1, 3 ) ), ter_t_slope_up );
                    break;
                case 3:
                    ter_set( point( SEEX * 2 - rng( 1, 3 ), rng( 0, 2 ) ), ter_t_slope_up );
                    break;
                case 4:
                    ter_set( point( SEEX * 2 - rng( 1, 3 ), SEEY * 2 - rng( 1, 3 ) ), ter_t_slope_up );
            }
        } else if( dat.above() == oter_slimepit_bottom ) {
            // Align the stairs
            ter_set( point( 7, 9 ), ter_t_slope_up );
        }
        place_spawns( GROUP_SLIME, 1, point_bub_ms( SEEX, SEEY ), point_bub_ms( SEEX, SEEY ), dat.zlevel(),
                      0.15 );
        place_items( Item_spawn_data_sewer, 40, tripoint_bub_ms_zero, tripoint_bub_ms( EAST_EDGE,
                     SOUTH_EDGE,
                     dat.zlevel() ), true,
                     calendar::start_of_cataclysm );
    }
}

void map::place_spawns( const mongroup_id &group, const int chance,
                        const point_bub_ms &p1, const point_bub_ms &p2, const int z_level, const float density,
                        const bool individual, const bool friendly, const std::optional<std::string> &name,
                        const int mission_id )
{
    if( !group.is_valid() ) {
        tripoint_abs_omt omt = project_to<coords::omt>( get_abs_sub() );
        omt.z() = z_level;
        const oter_id &oid = overmap_buffer.ter( omt );
        debugmsg( "place_spawns: invalid mongroup '%s', om_terrain = '%s' (%s)", group.c_str(),
                  oid.id().c_str(), oid->get_mapgen_id().c_str() );
        return;
    }

    // Set chance to be 1 or less to guarantee spawn, else set higher than 1
    if( !one_in( chance ) ) {
        return;
    }

    float spawn_density = 1.0f;
    if( MonsterGroupManager::is_animal( group ) ) {
        spawn_density = get_option< float >( "SPAWN_ANIMAL_DENSITY" );
    } else {
        spawn_density = get_option< float >( "SPAWN_DENSITY" );
    }

    float multiplier = density * spawn_density;
    // Only spawn 1 creature if individual flag set, else scale by density
    float thenum = individual ? 1 : ( multiplier * rng_float( 10.0f, 50.0f ) );
    int num = roll_remainder( thenum );

    // GetResultFromGroup decrements num
    while( num > 0 ) {
        int tries = 10;
        point_bub_ms p;

        // Pick a spot for the spawn
        do {
            p = { rng( p1.x(), p2.x() ), rng( p1.y(), p2.y() ) };
            tries--;
        } while( impassable( p ) && tries > 0 );

        // Pick a monster type
        std::vector<MonsterGroupResult> spawn_details =
            MonsterGroupManager::GetResultFromGroup( group, &num );
        for( const MonsterGroupResult &mgr : spawn_details ) {
            add_spawn( mgr.name, mgr.pack_size, { p, abs_sub.z() },
                       friendly, -1, mission_id, name, mgr.data );
        }
    }
}

void map::place_gas_pump( const tripoint_bub_ms &p, int charges, const itype_id &fuel_type )
{
    item fuel( fuel_type, calendar::start_of_cataclysm );
    fuel.charges = charges;
    add_item( p, fuel );
    ter_set( p, ter_id( fuel.fuel_pump_terrain() ) );
}

void map::place_gas_pump( const tripoint_bub_ms &p, int charges )
{
    place_gas_pump( p, charges, one_in( 4 ) ? itype_diesel : itype_gasoline );
}

void map::place_toilet( const tripoint_bub_ms &p, int charges )
{
    item water( "water", calendar::start_of_cataclysm );
    water.charges = charges;
    add_item( p, water );
    furn_set( p, furn_f_toilet );
}

void map::place_vending( const tripoint_bub_ms &p, const item_group_id &type, bool reinforced,
                         bool lootable, bool powered )
{
    if( !powered ) {
        if( reinforced ) {
            furn_set( p, furn_f_vending_reinforced_off );
        } else {
            furn_set( p, furn_f_vending_c_off );
        }
    } else {
        if( reinforced ) {
            furn_set( p, furn_f_vending_reinforced );
        } else {
            furn_set( p, furn_f_vending_c );
        }
    }
    // The chance to find a non-ransacked vending machine reduces greatly with every day after the Cataclysm,
    // unless it's hidden somewhere far away from everyone's eyes (e.g. deep in the lab)
    if( lootable &&
        !one_in( std::max( to_days<int>( calendar::turn - calendar::start_of_cataclysm ), 0 ) + 4 ) ) {
        bash( p.raw(), 9999 );
        for( const tripoint &loc : points_in_radius( p.raw(), 1 ) ) {
            if( one_in( 4 ) ) {
                spawn_item( loc, "glass_shard", rng( 1, 25 ) );
            }
        }
    } else {
        place_items( type, 100, p, p, false, calendar::start_of_cataclysm );
    }
}

character_id map::place_npc( const point &p, const string_id<npc_template> &type )
{
    shared_ptr_fast<npc> temp = make_shared_fast<npc>();
    temp->normalize();
    temp->load_npc_template( type );
    temp->spawn_at_precise( tripoint_abs_ms( getabs( tripoint( p, abs_sub.z() ) ) ) );
    temp->toggle_trait( trait_NPC_STATIC_NPC );
    overmap_buffer.insert_npc( temp );
    return temp->getID();
}

void map::apply_faction_ownership( const point &p1, const point &p2, const faction_id &id )
{
    for( const tripoint &p : points_in_rectangle( tripoint( p1, abs_sub.z() ), tripoint( p2,
            abs_sub.z() ) ) ) {
        map_stack items = i_at( point_bub_ms( p.xy() ) );
        for( item &elem : items ) {
            elem.set_owner( id );
        }
        vehicle *source_veh = veh_pointer_or_null( veh_at( p ) );
        if( source_veh ) {
            if( !source_veh->has_owner() ) {
                source_veh->set_owner( id );
            }
        }
    }
}

// A chance of 100 indicates that items should always spawn,
// the item group should be responsible for determining the amount of items.
std::vector<item *> map::place_items(
    const item_group_id &group_id, const int chance, const tripoint_bub_ms &p1,
    const tripoint_bub_ms &p2, const bool ongrass, const time_point &turn, const int magazine,
    const int ammo, const std::string &faction )
{
    std::vector<item *> res;

    if( chance > 100 || chance <= 0 ) {
        debugmsg( "map::place_items() called with an invalid chance (%d)", chance );
        return res;
    }
    if( !item_group::group_is_defined( group_id ) ) {
        const tripoint_abs_omt omt = project_to<coords::omt>( get_abs_sub() );
        const oter_id &oid = overmap_buffer.ter( omt );
        debugmsg( "place_items: invalid item group '%s', om_terrain = '%s' (%s)",
                  group_id.c_str(), oid.id().c_str(), oid->get_mapgen_id().c_str() );
        return res;
    }

    // spawn rates < 1 are handled in item_group
    const float spawn_rate = std::max( get_option<float>( "ITEM_SPAWNRATE" ), 1.0f );
    const int spawn_count = roll_remainder( chance * spawn_rate / 100.0f );
    for( int i = 0; i < spawn_count; i++ ) {
        // Might contain one item or several that belong together like guns & their ammo
        int tries = 0;
        auto is_valid_terrain = [this, ongrass]( const tripoint_bub_ms & p ) {
            const ter_t &terrain = ter( p ).obj();
            return terrain.movecost == 0 &&
                   !terrain.has_flag( ter_furn_flag::TFLAG_PLACE_ITEM ) &&
                   !ongrass &&
                   !terrain.has_flag( ter_furn_flag::TFLAG_FLAT );
        };

        tripoint_bub_ms p;
        do {
            p.x() = rng( p1.x(), p2.x() );
            p.y() = rng( p1.y(), p2.y() );
            p.z() = rng( p1.z(), p2.z() );
            tries++;
        } while( is_valid_terrain( p ) && tries < 20 );
        if( tries < 20 ) {
            auto add_res_itm = [this, &p, &res]( const item & itm ) {
                item &it = add_item_or_charges( p, itm );
                if( !it.is_null() ) {
                    res.push_back( &it );
                }
            };

            for( const item &itm : item_group::items_from( group_id, turn, spawn_flags::use_spawn_rate ) ) {
                const float item_cat_spawn_rate = std::max( 0.0f, item_category_spawn_rate( itm ) );
                if( item_cat_spawn_rate == 0.0f ) {
                    continue;
                } else if( item_cat_spawn_rate < 1.0f ) {
                    // for items with category spawn rate less than 1, roll a dice to see if they should spawn
                    if( rng_float( 0.0f, 1.0f ) <= item_cat_spawn_rate ) {
                        add_res_itm( itm );
                    }
                } else {
                    // for items with category spawn rate more or equal to 1, spawn item at least one time...
                    add_res_itm( itm );

                    if( item_cat_spawn_rate > 1.0f ) {
                        // ...then create a list with items from the same item group and remove all items with differing category from that list
                        // so if the original item was e.g. from 'guns' category, the list will contain only items from the 'guns' category...
                        Item_list extra_spawn = item_group::items_from( group_id, turn, spawn_flags::use_spawn_rate );
                        extra_spawn.erase( std::remove_if( extra_spawn.begin(), extra_spawn.end(), [&itm]( item & it ) {
                            return it.get_category_of_contents() != itm.get_category_of_contents();
                        } ), extra_spawn.end() );

                        // ...then add a chance to spawn additional items from the list, amount is based on the item category spawn rate
                        for( int i = 0; i < item_cat_spawn_rate; i++ ) {
                            for( const item &it : extra_spawn ) {
                                if( rng( 1, 100 ) <= chance ) {
                                    add_res_itm( it );
                                }
                            }
                        }
                    }
                }
            }
        }
    }
    for( item *e : res ) {
        if( e->is_tool() || e->is_gun() || e->is_magazine() ) {
            if( rng( 0, 99 ) < magazine && e->magazine_default() && !e->magazine_integral() &&
                !e->magazine_current() ) {
                e->put_in( item( e->magazine_default(), e->birthday() ), pocket_type::MAGAZINE_WELL );
            }
            if( rng( 0, 99 ) < ammo && e->ammo_default() && e->ammo_remaining() == 0 ) {
                e->ammo_set( e->ammo_default() );
            }
        }

        e->randomize_rot();
        e->set_owner( faction_id( faction ) );
    }
    return res;
}

std::vector<item *> map::put_items_from_loc( const item_group_id &group_id,
        const tripoint_bub_ms &p,
        const time_point &turn )
{
    const std::vector<item> items =
        item_group::items_from( group_id, turn, spawn_flags::use_spawn_rate );
    return spawn_items( p, items );
}

void map::add_spawn( const MonsterGroupResult &spawn_details, const tripoint_bub_ms &p )
{
    add_spawn( spawn_details.name, spawn_details.pack_size, p, false, -1, -1, std::nullopt,
               spawn_details.data );
}

void map::add_spawn( const mtype_id &type, int count, const tripoint_bub_ms &p, bool friendly,
                     int faction_id, int mission_id, const std::optional<std::string> &name )
{
    add_spawn( type, count, p, friendly, faction_id, mission_id, name, spawn_data() );
}

void map::add_spawn(
    const mtype_id &type, int count, const tripoint_bub_ms &p, bool friendly, int faction_id,
    int mission_id, const std::optional<std::string> &name, const spawn_data &data )
{
    if( p.x() < 0 || p.x() >= SEEX * my_MAPSIZE || p.y() < 0 || p.y() >= SEEY * my_MAPSIZE ) {
        debugmsg( "Out of bounds add_spawn(%s, %d, %d, %d)", type.c_str(), count, p.x(), p.y() );
        return;
    }
    point_sm_ms offset;
    submap *place_on_submap = get_submap_at( p, offset );
    if( place_on_submap == nullptr ) {
        debugmsg( "Tried to add spawn at (%d,%d) but the submap is not loaded", offset.x(), offset.y() );
        return;
    }

    if( !place_on_submap ) {
        debugmsg( "centadodecamonant doesn't exist in grid; within add_spawn(%s, %d, %d, %d, %d)",
                  type.c_str(), count, p.x(), p.y(), p.z() );
        return;
    }
    if( MonsterGroupManager::monster_is_blacklisted( type ) ) {
        return;
    }
    place_on_submap->spawns.emplace_back( type, count, offset, faction_id, mission_id, friendly, name,
                                          data );
}

vehicle *map::add_vehicle( const vproto_id &type, const tripoint &p, const units::angle &dir,
                           const int veh_fuel, const int veh_status, const bool merge_wrecks )
{
    if( !type.is_valid() ) {
        debugmsg( "Nonexistent vehicle type: \"%s\"", type.c_str() );
        return nullptr;
    }
    if( !inbounds( p ) ) {
        dbg( D_WARNING ) << string_format( "Out of bounds add_vehicle t=%s d=%d p=%d,%d,%d",
                                           type.str(), to_degrees( dir ), p.x, p.y, p.z );
        return nullptr;
    }

    std::unique_ptr<vehicle> veh = std::make_unique<vehicle>( type );
    tripoint p_ms = p;
    veh->sm_pos = ms_to_sm_remain( p_ms );
    veh->pos = p_ms.xy();
    veh->init_state( *this, veh_fuel, veh_status );
    veh->place_spawn_items();
    veh->face.init( dir );
    veh->turn_dir = dir;
    // for backwards compatibility, we always spawn with a pivot point of (0,0) so
    // that the mount at (0,0) is located at the spawn position.
    veh->precalc_mounts( 0, dir, point() );

    std::unique_ptr<vehicle> placed_vehicle_up =
        add_vehicle_to_map( std::move( veh ), merge_wrecks );
    vehicle *placed_vehicle = placed_vehicle_up.get();

    if( placed_vehicle != nullptr ) {
        submap *place_on_submap = get_submap_at_grid( tripoint_rel_sm( placed_vehicle->sm_pos ) );
        if( place_on_submap == nullptr ) {
            debugmsg( "Tried to add vehicle at (%d,%d,%d) but the submap is not loaded",
                      placed_vehicle->sm_pos.x, placed_vehicle->sm_pos.y, placed_vehicle->sm_pos.z );
            return placed_vehicle;
        }
        place_on_submap->ensure_nonuniform();
        place_on_submap->vehicles.push_back( std::move( placed_vehicle_up ) );
        invalidate_max_populated_zlev( p.z );

        level_cache &ch = get_cache( placed_vehicle->sm_pos.z );
        ch.vehicle_list.insert( placed_vehicle );
        add_vehicle_to_cache( placed_vehicle );

        rebuild_vehicle_level_caches();
        set_pathfinding_cache_dirty( p.z );
        placed_vehicle->place_zones( *this );
    }
    return placed_vehicle;
}

vehicle *map::add_vehicle( const vproto_id &type, const tripoint_bub_ms &p, const units::angle &dir,
                           const int veh_fuel, const int veh_status, const bool merge_wrecks )
{
    return map::add_vehicle( type, p.raw(), dir, veh_fuel, veh_status, merge_wrecks );
}

/**
 * Takes a vehicle already created with new and attempts to place it on the map,
 * checking for collisions. If the vehicle can't be placed, returns NULL,
 * otherwise returns a pointer to the placed vehicle, which may not necessarily
 * be the one passed in (if wreckage is created by fusing cars).
 * @param veh The vehicle to place on the map.
 * @param merge_wrecks Whether crashed vehicles intermix parts
 * @return The vehicle that was finally placed.
 */
std::unique_ptr<vehicle> map::add_vehicle_to_map(
    std::unique_ptr<vehicle> veh_to_add, const bool merge_wrecks )
{
    //We only want to check once per square, so loop over all structural parts
    std::vector<int> frame_indices = veh_to_add->all_parts_at_location( "structure" );

    //Check for boat type vehicles that should be placeable in deep water
    const bool can_float = size( veh_to_add->get_avail_parts( "FLOATS" ) ) > 2;

    //When hitting a wall, only smash the vehicle once (but walls many times)
    bool needs_smashing = false;

    for( std::vector<int>::const_iterator part = frame_indices.begin();
         part != frame_indices.end(); part++ ) {
        const tripoint p = veh_to_add->global_part_pos3( *part );

        if( veh_to_add->part( *part ).is_fake ) {
            continue;
        }
        //Don't spawn anything in water
        if( has_flag_ter( ter_furn_flag::TFLAG_DEEP_WATER, p ) && !can_float ) {
            return nullptr;
        }

        // Don't spawn shopping carts on top of another vehicle or other obstacle.
        if( veh_to_add->type == vehicle_prototype_shopping_cart ) {
            if( veh_at( p ) || impassable( p ) ) {
                return nullptr;
            }
        }

        //For other vehicles, simulate collisions with (non-shopping cart) stuff
        vehicle *const first_veh = veh_pointer_or_null( veh_at( p ) );
        if( first_veh != nullptr && first_veh->type != vehicle_prototype_shopping_cart ) {
            if( !merge_wrecks ) {
                return nullptr;
            }

            // Hard wreck-merging limit: 200 tiles
            // Merging is slow for big vehicles which lags the mapgen
            if( frame_indices.size() + first_veh->all_parts_at_location( "structure" ).size() > 200 ) {
                return nullptr;
            }

            /**
             * attempt to pull parts from `veh_to_add` (the prospective new vehicle)
             * in order to place them into `first_veh` (the vehicle that is overlapped)
             *
             * the intent here is to get something similar to the old wreckage behavior
             * (combining two vehicles) without completely garbling all of the vehicle parts
             * for tile rendering purposes.
             *
             * the overlap span is still a mess, though.
             */
            std::unique_ptr<RemovePartHandler> handler_ptr;
            bool did_merge = false;
            for( const tripoint &map_pos : first_veh->get_points( true ) ) {
                std::vector<vehicle_part *> parts_to_move = veh_to_add->get_parts_at( map_pos, "",
                        part_status_flag::any );
                if( !parts_to_move.empty() ) {
                    // Store target_point by value because first_veh->parts may reallocate
                    // to a different address after install_part()
                    std::vector<vehicle_part *> first_veh_parts = first_veh->get_parts_at( map_pos, "",
                            part_status_flag:: any );
                    // This happens if this location is occupied by a fake part.
                    if( first_veh_parts.empty() || first_veh_parts.front()->is_fake ) {
                        continue;
                    }
                    if( !inbounds( map_pos ) ) {
                        debugmsg( "Existing vehicle %s (%s; origin %s; rot %g) and "
                                  "new vehicle %s (%s; origin %s; rot %g) "
                                  "out of map bounds at %s",
                                  first_veh->name, first_veh->type.str(),
                                  first_veh->global_square_location().to_string(),
                                  to_degrees( first_veh->turn_dir ),
                                  veh_to_add->name, veh_to_add->type.str(),
                                  veh_to_add->global_square_location().to_string(),
                                  to_degrees( veh_to_add->turn_dir ),
                                  map_pos.to_string() );
                    }
                    did_merge = true;
                    const point target_point = first_veh_parts.front()->mount;
                    const point source_point = parts_to_move.front()->mount;
                    for( const vehicle_part *vp : parts_to_move ) {
                        const vpart_info &vpi = vp->info();
                        // TODO: change mount points to be tripoint
                        const ret_val<void> valid_mount = first_veh->can_mount( target_point, vpi );
                        if( valid_mount.success() ) {
                            // make a copy so we don't interfere with veh_to_add->remove_part below
                            first_veh->install_part( target_point, vehicle_part( *vp ) );
                        }
                        // ignore parts that would make invalid vehicle configuration
                    }

                    if( !handler_ptr ) {
                        // This is a heuristic: we just assume the default handler is good enough when called
                        // on the main game map. And assume that we run from some mapgen code if called on
                        // another instance.
                        if( !g || &get_map() != this ) {
                            handler_ptr = std::make_unique<MapgenRemovePartHandler>( *this );
                        }
                    }
                    // this could probably be done in a single loop with installing parts above
                    std::vector<int> parts_in_square = veh_to_add->parts_at_relative( source_point, true );
                    std::set<int> parts_to_check;
                    for( int index = parts_in_square.size() - 1; index >= 0; index-- ) {
                        vehicle_part &vp = veh_to_add->part( parts_in_square[index] );
                        if( handler_ptr ) {
                            veh_to_add->remove_part( vp, *handler_ptr );
                        } else {
                            veh_to_add->remove_part( vp );
                        }
                        parts_to_check.insert( parts_in_square[index] );
                    }
                    veh_to_add->find_and_split_vehicles( *this, parts_to_check );
                }
            }

            if( did_merge ) {
                // TODO: more targeted damage around the impact site
                first_veh->smash( *this );
                // TODO: entangle the old vehicle and the new vehicle somehow, perhaps with tow cables
                // or something like them, to make them harder to separate
                std::unique_ptr<vehicle> new_veh = add_vehicle_to_map( std::move( veh_to_add ), true );
                if( new_veh != nullptr ) {
                    new_veh->smash( *this );
                    return new_veh;
                }
                return nullptr;
            }
        } else if( impassable( p ) ) {
            if( !merge_wrecks ) {
                return nullptr;
            }

            // There's a wall or other obstacle here; destroy it
            destroy( p, true );

            // Some weird terrain, don't place the vehicle
            if( impassable( p ) ) {
                return nullptr;
            }

            needs_smashing = true;
        }
    }

    if( needs_smashing ) {
        veh_to_add->smash( *this );
    }

    veh_to_add->refresh();
    return veh_to_add;
}

computer *map::add_computer( const tripoint &p, const std::string &name, int security )
{
    // TODO: Turn this off?
    furn_set( p, furn_f_console );
    point_sm_ms l;
    submap *const place_on_submap = get_submap_at( tripoint_bub_ms( p ), l );
    if( place_on_submap == nullptr ) {
        debugmsg( "Tried to add computer at (%d,%d) but the submap is not loaded", l.x(), l.y() );
        static computer null_computer = computer( name, security, p );
        return &null_computer;
    }
    place_on_submap->set_computer( l, computer( name, security, p ) );
    return place_on_submap->get_computer( l );
}

/**
 * Rotates this map, and all of its contents, by the specified multiple of 90
 * degrees.
 * @param turns How many 90-degree turns to rotate the map.
 */
void map::rotate( int turns )
{
    if( this->my_MAPSIZE != 2 ) {
        debugmsg( "map::rotate called with map too large to be rotated properly.  Only the top left overmap will be rotated." );
    }

    //Handle anything outside the 1-3 range gracefully; rotate(0) is a no-op.
    turns = turns % 4;
    if( turns == 0 ) {
        return;
    }

    const tripoint_abs_sm &abs_sub = get_abs_sub();
    const tripoint_abs_omt abs_omt = project_to<coords::omt>( abs_sub );

    if( abs_sub.x() % 2 != 0 || abs_sub.y() % 2 != 0 ) {
        debugmsg( "map::rotate called with map not aligned with overmap boundary.  Results will be incorrect at best." );
    }

    const std::vector<shared_ptr_fast<npc>> npcs = overmap_buffer.get_npcs_near_omt( abs_omt, 0 );
    for( const shared_ptr_fast<npc> &i : npcs ) {
        npc &np = *i;
        const tripoint_abs_ms sq( np.get_location() );

        if( sq.z() != abs_sub.z() && !zlevels ) {
            continue;
        }

        const point_abs_sm npc_sm( np.global_sm_location().xy() );
        const point_bub_ms npc_bub( np.pos_bub().xy() );
        point_bub_ms old( npc_bub.x() % SEEX, npc_bub.y() % SEEY );

        // Note: We are rotating the entire overmap square (2x2 of submaps)
        if( npc_sm.x() % 2 != 0 ) {
            old.x() += SEEX;
        }
        if( npc_sm.y() % 2 != 0 ) {
            old.y() += SEEY;
        }

        const point_bub_ms new_pos( old.raw().rotate( turns, {SEEX * 2, SEEY * 2} ) );
        np.spawn_at_precise( getglobal( tripoint_bub_ms( new_pos, sq.z() ) ) );
    }

    clear_vehicle_level_caches();

    // rotate zones
    zone_manager &mgr = zone_manager::get_manager();
    mgr.rotate_zones( *this, turns );

    const int bottom_level = zlevels ? -OVERMAP_DEPTH : abs_sub.z();
    const int top_level = zlevels ? OVERMAP_HEIGHT : abs_sub.z();

    for( int z_level = bottom_level; z_level <= top_level; z_level++ ) {
        clear_vehicle_list( z_level );

        submap *pz = get_submap_at_grid( { point_rel_sm_zero, z_level } );
        submap *pse = get_submap_at_grid( { point_rel_sm_south_east, z_level } );
        submap *pe = get_submap_at_grid( { point_rel_sm_east, z_level } );
        submap *ps = get_submap_at_grid( { point_rel_sm_south, z_level } );
        if( pz == nullptr || pse == nullptr || pe == nullptr || ps == nullptr ) {
            debugmsg( "Tried to rotate map at (%d,%d) but the submap is not loaded", point_zero.x,
                      point_zero.y );
            return;
        }

        // Move the submaps around.
        if( turns == 2 ) {
            std::swap( *pz, *pse );
            std::swap( *pe, *ps );
        } else {
            point p;
            submap tmp;

            std::swap( *pse, tmp );

            for( int k = 0; k < 4; ++k ) {
                p = p.rotate( turns, { 2, 2 } );
                point tmpp = point_south_east - p;
                submap *psep = get_submap_at_grid( tripoint_rel_sm( tmpp.x, tmpp.y, z_level ) );
                if( psep == nullptr ) {
                    debugmsg( "Tried to rotate map at (%d,%d) but the submap is not loaded", tmpp.x, tmpp.y );
                    continue;
                }
                std::swap( *psep, tmp );
            }
        }

        // Then rotate them and recalculate vehicle positions.
        for( int j = 0; j < 2; ++j ) {
            for( int i = 0; i < 2; ++i ) {
                point p( i, j );
                submap *sm = get_submap_at_grid( tripoint_rel_sm( p.x, p.y, z_level ) );
                if( sm == nullptr ) {
                    debugmsg( "Tried to rotate map at (%d,%d) but the submap is not loaded", p.x, p.y );
                    continue;
                }

                sm->rotate( turns );

                for( auto &veh : sm->vehicles ) {
                    veh->sm_pos = tripoint( p, z_level );
                }

                update_vehicle_list( sm, z_level );
            }
        }
        rebuild_vehicle_level_caches();

        std::unordered_map<std::string, tripoint_abs_ms> temp_points = queued_points;
        queued_points.clear();
        for( std::pair<const std::string, tripoint_abs_ms> &queued_point : temp_points ) {
            //This is all just a copy of the section rotating NPCs above
            const point_abs_omt queued_point_omt( project_to<coords::omt>( queued_point.second.xy() ) );

            // Note: We are rotating the entire overmap square (2x2 of submaps)
            if( queued_point_omt != abs_omt.xy() || ( queued_point.second.z() != abs_sub.z() && !zlevels ) ) {
                continue;
            }
            const point_abs_sm queued_point_sm( project_to<coords::sm>( queued_point.second.xy() ) );
            const point_bub_ms queued_point_bub( get_map().bub_from_abs( queued_point.second.xy() ) );
            point_bub_ms old( queued_point_bub.x() % SEEX, queued_point_bub.y() % SEEY );

            if( queued_point_sm.x() % 2 != 0 ) {
                old.x() += SEEX;
            }
            if( queued_point_sm.y() % 2 != 0 ) {
                old.y() += SEEY;
            }
            const point_bub_ms new_pos( old.raw().rotate( turns, {SEEX * 2, SEEY * 2} ) );
            queued_points[queued_point.first] = tripoint_abs_ms( getabs( tripoint_bub_ms( new_pos,
                                                queued_point.second.z() ) ) );
        }
    }
}

/**
 * Mirrors this map, and all of its contents along with all its contents in the
 * directions specified.
 */
void map::mirror( bool mirror_horizontal, bool mirror_vertical )
{
    if( !mirror_horizontal && !mirror_vertical ) {
        return;
    }

    const tripoint_abs_sm &abs_sub = get_abs_sub();

    for( int z_level = zlevels ? -OVERMAP_DEPTH : abs_sub.z();
         z_level <= ( zlevels ? OVERMAP_HEIGHT : abs_sub.z() ); z_level++ ) {
        submap *pz = get_submap_at_grid( { point_rel_sm_zero, z_level } );
        submap *pse = get_submap_at_grid( { point_rel_sm_south_east, z_level } );
        submap *pe = get_submap_at_grid( {point_rel_sm_east, z_level
                                         } );
        submap *ps = get_submap_at_grid( { point_rel_sm_south, z_level } );
        if( pz == nullptr || pse == nullptr || pe == nullptr || ps == nullptr ) {
            debugmsg( "Tried to mirror map at (%d, %d, %d) but the submap is not loaded", point_zero.x,
                      point_zero.y, z_level );
            return;
        }

        // Move the submaps around. Note that the order doesn't matter as the outcome is the same.
        if( mirror_horizontal ) {
            std::swap( *pz, *pe );
            std::swap( *ps, *pse );
        }
        if( mirror_vertical ) {
            std::swap( *pz, *ps );
            std::swap( *pe, *pse );
        }

        // Then mirror them.
        for( int j = 0; j < 2; ++j ) {
            for( int i = 0; i < 2; ++i ) {
                point_rel_sm p( i, j );
                submap *sm = get_submap_at_grid( { p, z_level } );
                if( sm == nullptr ) {
                    debugmsg( "Tried to mirror map at (%d, %d, %d) but the submap is not loaded", p.x(), p.y(),
                              z_level );
                    continue;
                }

                if( mirror_horizontal ) {
                    sm->mirror( true );
                }
                if( mirror_vertical ) {
                    sm->mirror( false );
                }
            }
        }
    }
}

// Hideous function, I admit...
bool connects_to( const oter_id &there, int dir )
{
    switch( dir ) {
        // South
        case 2:
            if( there == oter_ants_ns || there == oter_ants_es ||
                there == oter_ants_sw || there == oter_ants_nes || there == oter_ants_nsw ||
                there == oter_ants_esw || there == oter_ants_nesw ) {
                return true;
            }
            return false;
        // West
        case 3:
            if( there == oter_ants_ew || there == oter_ants_sw ||
                there == oter_ants_wn || there == oter_ants_new || there == oter_ants_nsw ||
                there == oter_ants_esw || there == oter_ants_nesw ) {
                return true;
            }
            return false;
        // North
        case 0:
            if( there == oter_ants_ns || there == oter_ants_ne ||
                there == oter_ants_wn || there == oter_ants_nes || there == oter_ants_new ||
                there == oter_ants_nsw || there == oter_ants_nesw ) {
                return true;
            }
            return false;
        // East
        case 1:
            if( there == oter_ants_ew || there == oter_ants_ne ||
                there == oter_ants_es || there == oter_ants_nes || there == oter_ants_new ||
                there == oter_ants_esw || there == oter_ants_nesw ) {
                return true;
            }
            return false;
        default:
            debugmsg( "Connects_to with dir of %d", dir );
            return false;
    }
}

void science_room( map *m, const point &p1, const point &p2, int z, int rotate )
{
    int height = p2.y - p1.y;
    int width  = p2.x - p1.x;
    if( rotate % 2 == 1 ) { // Swap width & height if we're a lateral room
        int tmp = height;
        height  = width;
        width   = tmp;
    }
    for( int i = p1.x; i <= p2.x; i++ ) {
        for( int j = p1.y; j <= p2.y; j++ ) {
            m->ter_set( point( i, j ), ter_t_thconc_floor );
        }
    }
    int area = height * width;
    std::vector<room_type> valid_rooms;
    if( height < 5 && width < 5 ) {
        valid_rooms.push_back( room_closet );
    }
    if( height > 6 && width > 3 ) {
        valid_rooms.push_back( room_lobby );
    }
    if( height > 4 || width > 4 ) {
        valid_rooms.push_back( room_chemistry );
        valid_rooms.push_back( room_goo );
    }
    if( z != 0 && ( height > 7 || width > 7 ) && height > 2 && width > 2 ) {
        valid_rooms.push_back( room_teleport );
    }
    if( height > 7 && width > 7 ) {
        valid_rooms.push_back( room_bionics );
        valid_rooms.push_back( room_cloning );
    }
    if( area >= 9 ) {
        valid_rooms.push_back( room_vivisect );
    }
    if( height > 5 && width > 4 ) {
        valid_rooms.push_back( room_dorm );
    }
    if( width > 8 ) {
        for( int i = 8; i < width; i += rng( 1, 2 ) ) {
            valid_rooms.push_back( room_split );
        }
    }

    tripoint_bub_ms trap( rng( p1.x + 1, p2.x - 1 ), rng( p1.y + 1, p2.y - 1 ), z );
    switch( random_entry( valid_rooms ) ) {
        case room_closet:
            m->place_items( Item_spawn_data_cleaning, 80, p1, p2, z, false,
                            calendar::start_of_cataclysm );
            break;
        case room_lobby:
            if( rotate % 2 == 0 ) { // Vertical
                int desk = p1.y + rng( static_cast<int>( height / 2 ) - static_cast<int>( height / 4 ),
                                       static_cast<int>( height / 2 ) + 1 );
                for( int x = p1.x + static_cast<int>( width / 4 ); x < p2.x - static_cast<int>( width / 4 ); x++ ) {
                    m->furn_set( point( x, desk ), furn_f_counter );
                }
                computer *tmpcomp = m->add_computer( tripoint( p2.x - static_cast<int>( width / 4 ), desk, z ),
                                                     _( "Log Console" ), 3 );
                tmpcomp->add_option( _( "View Research Logs" ), COMPACT_RESEARCH, 0 );
                tmpcomp->add_option( _( "Download Map Data" ), COMPACT_MAPS, 0 );
                tmpcomp->add_failure( COMPFAIL_SHUTDOWN );
                tmpcomp->add_failure( COMPFAIL_ALARM );
                tmpcomp->add_failure( COMPFAIL_DAMAGE );
                m->place_spawns( GROUP_LAB_SECURITY, 1,
                                 point_bub_ms( static_cast<int>( ( p1.x + p2.x ) / 2 ), desk ),
                                 point_bub_ms( static_cast<int>( ( p1.x + p2.x ) / 2 ), desk ), z, 1, true );
            } else {
                int desk = p1.x + rng( static_cast<int>( height / 2 ) - static_cast<int>( height / 4 ),
                                       static_cast<int>( height / 2 ) + 1 );
                for( int y = p1.y + static_cast<int>( width / 4 ); y < p2.y - static_cast<int>( width / 4 ); y++ ) {
                    m->furn_set( point( desk, y ), furn_f_counter );
                }
                computer *tmpcomp = m->add_computer( tripoint( desk, p2.y - static_cast<int>( width / 4 ), z ),
                                                     _( "Log Console" ), 3 );
                tmpcomp->add_option( _( "View Research Logs" ), COMPACT_RESEARCH, 0 );
                tmpcomp->add_option( _( "Download Map Data" ), COMPACT_MAPS, 0 );
                tmpcomp->add_failure( COMPFAIL_SHUTDOWN );
                tmpcomp->add_failure( COMPFAIL_ALARM );
                tmpcomp->add_failure( COMPFAIL_DAMAGE );
                m->place_spawns( GROUP_LAB_SECURITY, 1,
                                 point_bub_ms( desk, static_cast<int>( ( p1.y + p2.y ) / 2 ) ),
                                 point_bub_ms( desk, static_cast<int>( ( p1.y + p2.y ) / 2 ) ), z, 1, true );
            }
            break;
        case room_chemistry:
            if( rotate % 2 == 0 ) { // Vertical
                for( int x = p1.x; x <= p2.x; x++ ) {
                    if( x % 3 == 0 ) {
                        for( int y = p1.y + 1; y <= p2.y - 1; y++ ) {
                            m->furn_set( point_bub_ms( x, y ), furn_f_counter );
                        }
                        if( one_in( 3 ) ) {
                            m->place_items( Item_spawn_data_mut_lab, 35, point_bub_ms( x, p1.y + 1 ),
                                            point_bub_ms( x, p2.y - 1 ), z, false,
                                            calendar::start_of_cataclysm );
                        } else {
                            m->place_items( Item_spawn_data_chem_lab, 70, point_bub_ms( x, p1.y + 1 ),
                                            point_bub_ms( x, p2.y - 1 ), z, false,
                                            calendar::start_of_cataclysm );
                        }
                    }
                }
            } else {
                for( int y = p1.y; y <= p2.y; y++ ) {
                    if( y % 3 == 0 ) {
                        for( int x = p1.x + 1; x <= p2.x - 1; x++ ) {
                            m->furn_set( point_bub_ms( x, y ), furn_f_counter );
                        }
                        if( one_in( 3 ) ) {
                            m->place_items( Item_spawn_data_mut_lab, 35, point_bub_ms( p1.x + 1, y ),
                                            point_bub_ms( p2.x - 1, y ), z, false,
                                            calendar::start_of_cataclysm );
                        } else {
                            m->place_items( Item_spawn_data_chem_lab, 70, point_bub_ms( p1.x + 1, y ),
                                            point_bub_ms( p2.x - 1, y ), z, false,
                                            calendar::start_of_cataclysm );
                        }
                    }
                }
            }
            break;
        case room_teleport:
            m->furn_set( point_bub_ms( ( p1.x + p2.x ) / 2, static_cast<int>( ( p1.y + p2.y ) / 2 ) ),
                         furn_f_counter );
            m->furn_set( point_bub_ms( static_cast<int>( ( p1.x + p2.x ) / 2 ) + 1,
                                       static_cast<int>( ( p1.y + p2.y ) / 2 ) ),
                         furn_f_counter );
            m->furn_set( point_bub_ms( ( p1.x + p2.x ) / 2, static_cast<int>( ( p1.y + p2.y ) / 2 ) + 1 ),
                         furn_f_counter );
            m->furn_set( point_bub_ms( static_cast<int>( ( p1.x + p2.x ) / 2 ) + 1,
                                       static_cast<int>( ( p1.y + p2.y ) / 2 ) + 1 ),
                         furn_f_counter );
            mtrap_set( m, trap, tr_telepad );
            m->place_items( Item_spawn_data_teleport, 70, point_bub_ms( ( p1.x + p2.x ) / 2,
                            static_cast<int>( ( p1.y + p2.y ) / 2 ) ),
                            point_bub_ms( static_cast<int>( ( p1.x + p2.x ) / 2 ) + 1,
                                          static_cast<int>( ( p1.y + p2.y ) / 2 ) + 1 ),
                            z,
                            false,
                            calendar::start_of_cataclysm );
            break;
        case room_goo:
            do {
                mtrap_set( m, trap, tr_goo );
                trap.x() = rng( p1.x + 1, p2.x - 1 );
                trap.y() = rng( p1.y + 1, p2.y - 1 );
            } while( !one_in( 5 ) );
            if( rotate == 0 ) {
                mremove_trap( m, tripoint_bub_ms( p1.x, p2.y, z ), tr_null );
                m->furn_set( tripoint_bub_ms( p1.x, p2.y, z ), furn_f_fridge );
                m->place_items( Item_spawn_data_goo, 60, point_bub_ms( p1.x, p2.y ), point_bub_ms( p1.x, p2.y ), z,
                                false, calendar::start_of_cataclysm );
            } else if( rotate == 1 ) {
                mremove_trap( m, tripoint_bub_ms( p1.x, p1.y, z ), tr_null );
                m->furn_set( tripoint_bub_ms( p1.x, p1.y, z ), furn_f_fridge );
                m->place_items( Item_spawn_data_goo, 60, p1, p1, z, false,
                                calendar::start_of_cataclysm );
            } else if( rotate == 2 ) {
                mremove_trap( m, tripoint_bub_ms( p2.x, p1.y, z ), tr_null );
                m->furn_set( tripoint_bub_ms( p2.x, p1.y, z ), furn_f_fridge );
                m->place_items( Item_spawn_data_goo, 60, point_bub_ms( p2.x, p1.y ), point_bub_ms( p2.x, p1.y ), z,
                                false, calendar::start_of_cataclysm );
            } else {
                mremove_trap( m, tripoint_bub_ms( p2.x, p2.y, z ), tr_null );
                m->furn_set( tripoint_bub_ms( p2.x, p2.y, z ), furn_f_fridge );
                m->place_items( Item_spawn_data_goo, 60, p2, p2, z, false,
                                calendar::start_of_cataclysm );
            }
            break;
        case room_cloning:
            for( int x = p1.x + 1; x <= p2.x - 1; x++ ) {
                for( int y = p1.y + 1; y <= p2.y - 1; y++ ) {
                    if( x % 3 == 0 && y % 3 == 0 ) {
                        m->ter_set( tripoint_bub_ms( x, y, z ), ter_t_vat );
                        m->place_items( Item_spawn_data_cloning_vat, 20, point_bub_ms( x, y ),
                                        point_bub_ms( x, y ), z, false, calendar::start_of_cataclysm );
                    }
                }
            }
            break;
        case room_vivisect:
            if( rotate == 0 ) {
                for( int x = p1.x; x <= p2.x; x++ ) {
                    m->furn_set( tripoint_bub_ms( x, p2.y - 1, z ), furn_f_counter );
                }
                m->place_items( Item_spawn_data_dissection, 80, point_bub_ms( p1.x, p2.y - 1 ),
                                point_bub_ms( p2 + point_north ), z, false, calendar::start_of_cataclysm );
            } else if( rotate == 1 ) {
                for( int y = p1.y; y <= p2.y; y++ ) {
                    m->furn_set( tripoint_bub_ms( p1.x + 1, y, z ), furn_f_counter );
                }
                m->place_items( Item_spawn_data_dissection, 80, point_bub_ms( p1 + point_east ),
                                point_bub_ms( p1.x + 1, p2.y ), z, false, calendar::start_of_cataclysm );
            } else if( rotate == 2 ) {
                for( int x = p1.x; x <= p2.x; x++ ) {
                    m->furn_set( tripoint_bub_ms( x, p1.y + 1, z ), furn_f_counter );
                }
                m->place_items( Item_spawn_data_dissection, 80, point_bub_ms( p1 + point_south ),
                                point_bub_ms( p2.x, p1.y + 1 ), z, false, calendar::start_of_cataclysm );
            } else if( rotate == 3 ) {
                for( int y = p1.y; y <= p2.y; y++ ) {
                    m->furn_set( tripoint_bub_ms( p2.x - 1, y, z ), furn_f_counter );
                }
                m->place_items( Item_spawn_data_dissection, 80, point_bub_ms( p2.x - 1, p1.y ),
                                point_bub_ms( p2 + point_west ), z, false, calendar::start_of_cataclysm );
            }
            mtrap_set( m, tripoint_bub_ms( ( p1.x + p2.x ) / 2, static_cast<int>( ( p1.y + p2.y ) / 2 ), z ),
                       tr_dissector );
            m->place_spawns( GROUP_LAB_CYBORG, 10,
                             point_bub_ms( static_cast<int>( ( ( p1.x + p2.x ) / 2 ) + 1 ),
                                           static_cast<int>( ( ( p1.y + p2.y ) / 2 ) + 1 ) ),
                             point_bub_ms( static_cast<int>( ( ( p1.x + p2.x ) / 2 ) + 1 ),
                                           static_cast<int>( ( ( p1.y + p2.y ) / 2 ) + 1 ) ), z, 1, true );
            break;

        case room_bionics:
            if( rotate % 2 == 0 ) {
                point bio( p1.x + 2, static_cast<int>( ( p1.y + p2.y ) / 2 ) );
                mapf::formatted_set_simple( m, bio + point_north_west,
                                            "---\n"
                                            "|c|\n"
                                            "-=-\n",
                                            mapf::ter_bind( "- | =", ter_t_concrete_wall, ter_t_concrete_wall, ter_t_reinforced_glass ),
                                            mapf::furn_bind( "c", furn_f_counter ) );
                m->place_items( Item_spawn_data_bionics_common, 70, bio,
                                bio, z, false, calendar::start_of_cataclysm );

                m->furn_set( tripoint_bub_ms( bio.x, bio.y + 2, z ), furn_f_console );
                computer *tmpcomp = m->add_computer( tripoint( bio.x,  bio.y + 2, z ), _( "Bionic access" ), 2 );
                tmpcomp->add_option( _( "Manifest" ), COMPACT_LIST_BIONICS, 0 );
                tmpcomp->add_option( _( "Open Chambers" ), COMPACT_RELEASE_BIONICS, 3 );
                tmpcomp->add_failure( COMPFAIL_MANHACKS );
                tmpcomp->add_failure( COMPFAIL_SECUBOTS );
                tmpcomp->set_access_denied_msg(
                    _( "ERROR!  Access denied!  Unauthorized access will be met with lethal force!" ) );

                bio.x = p2.x - 2;
                mapf::formatted_set_simple( m, bio + point_north_west,
                                            "-=-\n"
                                            "|c|\n"
                                            "---\n",
                                            mapf::ter_bind( "- | =", ter_t_concrete_wall, ter_t_concrete_wall, ter_t_reinforced_glass ),
                                            mapf::furn_bind( "c", furn_f_counter ) );
                m->place_items( Item_spawn_data_bionics_common, 70, bio,
                                bio, z, false, calendar::start_of_cataclysm );

                m->furn_set( tripoint_bub_ms( bio.x, bio.y - 2, z ), furn_f_console );
                computer *tmpcomp2 = m->add_computer( tripoint( bio.x,  bio.y - 2, z ), _( "Bionic access" ), 2 );
                tmpcomp2->add_option( _( "Manifest" ), COMPACT_LIST_BIONICS, 0 );
                tmpcomp2->add_option( _( "Open Chambers" ), COMPACT_RELEASE_BIONICS, 3 );
                tmpcomp2->add_failure( COMPFAIL_MANHACKS );
                tmpcomp2->add_failure( COMPFAIL_SECUBOTS );
                tmpcomp2->set_access_denied_msg(
                    _( "ERROR!  Access denied!  Unauthorized access will be met with lethal force!" ) );
            } else {
                int bioy = p1.y + 2;
                int biox = static_cast<int>( ( p1.x + p2.x ) / 2 );
                mapf::formatted_set_simple( m, point( biox - 1, bioy - 1 ),
                                            "|-|\n"
                                            "|c=\n"
                                            "|-|\n",
                                            mapf::ter_bind( "- | =", ter_t_concrete_wall, ter_t_concrete_wall, ter_t_reinforced_glass ),
                                            mapf::furn_bind( "c", furn_f_counter ) );
                m->place_items( Item_spawn_data_bionics_common, 70, point_bub_ms( biox, bioy ),
                                point_bub_ms( biox, bioy ), z, false, calendar::start_of_cataclysm );

                m->furn_set( tripoint_bub_ms( biox + 2, bioy, z ), furn_f_console );
                computer *tmpcomp = m->add_computer( tripoint( biox + 2,  bioy, z ), _( "Bionic access" ), 2 );
                tmpcomp->add_option( _( "Manifest" ), COMPACT_LIST_BIONICS, 0 );
                tmpcomp->add_option( _( "Open Chambers" ), COMPACT_RELEASE_BIONICS, 3 );
                tmpcomp->add_failure( COMPFAIL_MANHACKS );
                tmpcomp->add_failure( COMPFAIL_SECUBOTS );
                tmpcomp->set_access_denied_msg(
                    _( "ERROR!  Access denied!  Unauthorized access will be met with lethal force!" ) );

                bioy = p2.y - 2;
                mapf::formatted_set_simple( m, point( biox - 1, bioy - 1 ),
                                            "|-|\n"
                                            "=c|\n"
                                            "|-|\n",
                                            mapf::ter_bind( "- | =", ter_t_concrete_wall, ter_t_concrete_wall, ter_t_reinforced_glass ),
                                            mapf::furn_bind( "c", furn_f_counter ) );
                m->place_items( Item_spawn_data_bionics_common, 70, point_bub_ms( biox, bioy ),
                                point_bub_ms( biox, bioy ), z, false, calendar::turn_zero );

                m->furn_set( tripoint_bub_ms( biox - 2, bioy, z ), furn_f_console );
                computer *tmpcomp2 = m->add_computer( tripoint( biox - 2,  bioy, z ), _( "Bionic access" ), 2 );
                tmpcomp2->add_option( _( "Manifest" ), COMPACT_LIST_BIONICS, 0 );
                tmpcomp2->add_option( _( "Open Chambers" ), COMPACT_RELEASE_BIONICS, 3 );
                tmpcomp2->add_failure( COMPFAIL_MANHACKS );
                tmpcomp2->add_failure( COMPFAIL_SECUBOTS );
                tmpcomp2->set_access_denied_msg(
                    _( "ERROR!  Access denied!  Unauthorized access will be met with lethal force!" ) );
            }
            break;
        case room_dorm:
            if( rotate % 2 == 0 ) {
                for( int y = p1.y + 1; y <= p2.y - 1; y += 3 ) {
                    m->furn_set( tripoint_bub_ms( p1.x, y, z ), furn_f_bed );
                    m->place_items( Item_spawn_data_bed, 60, point_bub_ms( p1.x, y ), point_bub_ms( p1.x, y ), z,
                                    false, calendar::start_of_cataclysm );
                    m->furn_set( tripoint_bub_ms( p1.x + 1, y, z ), furn_f_bed );
                    m->place_items( Item_spawn_data_bed, 60, point_bub_ms( p1.x + 1, y ),
                                    point_bub_ms( p1.x + 1, y ), z, false, calendar::start_of_cataclysm );
                    m->furn_set( tripoint_bub_ms( p2.x, y, z ), furn_f_bed );
                    m->place_items( Item_spawn_data_bed, 60, point_bub_ms( p2.x, y ), point_bub_ms( p2.x, y ), z,
                                    false, calendar::start_of_cataclysm );
                    m->furn_set( tripoint_bub_ms( p2.x - 1, y, z ), furn_f_bed );
                    m->place_items( Item_spawn_data_bed, 60, point_bub_ms( p2.x - 1, y ),
                                    point_bub_ms( p2.x - 1, y ), z, false, calendar::start_of_cataclysm );
                    m->furn_set( tripoint_bub_ms( p1.x, y + 1, z ), furn_f_dresser );
                    m->furn_set( tripoint_bub_ms( p2.x, y + 1, z ), furn_f_dresser );
                    m->place_items( Item_spawn_data_dresser, 70, point_bub_ms( p1.x, y + 1 ),
                                    point_bub_ms( p1.x, y + 1 ), z, false, calendar::start_of_cataclysm );
                    m->place_items( Item_spawn_data_dresser, 70, point_bub_ms( p2.x, y + 1 ),
                                    point_bub_ms( p2.x, y + 1 ), z, false, calendar::start_of_cataclysm );
                }
            } else if( rotate % 2 == 1 ) {
                for( int x = p1.x + 1; x <= p2.x - 1; x += 3 ) {
                    m->furn_set( tripoint_bub_ms( x, p1.y, z ), furn_f_bed );
                    m->place_items( Item_spawn_data_bed, 60, point_bub_ms( x, p1.y ), point_bub_ms( x, p1.y ), z,
                                    false, calendar::start_of_cataclysm );
                    m->furn_set( tripoint_bub_ms( x, p1.y + 1, z ), furn_f_bed );
                    m->place_items( Item_spawn_data_bed, 60, point_bub_ms( x, p1.y + 1 ),
                                    point_bub_ms( x, p1.y + 1 ), z, false, calendar::start_of_cataclysm );
                    m->furn_set( tripoint_bub_ms( x, p2.y, z ), furn_f_bed );
                    m->place_items( Item_spawn_data_bed, 60, point_bub_ms( x, p2.y ), point_bub_ms( x, p2.y ), z,
                                    false, calendar::start_of_cataclysm );
                    m->furn_set( tripoint_bub_ms( x, p2.y - 1, z ), furn_f_bed );
                    m->place_items( Item_spawn_data_bed, 60, point_bub_ms( x, p2.y - 1 ),
                                    point_bub_ms( x, p2.y - 1 ), z, false, calendar::start_of_cataclysm );
                    m->furn_set( tripoint_bub_ms( x + 1, p1.y, z ), furn_f_dresser );
                    m->furn_set( tripoint_bub_ms( x + 1, p2.y, z ), furn_f_dresser );
                    m->place_items( Item_spawn_data_dresser, 70, point_bub_ms( x + 1, p1.y ),
                                    point_bub_ms( x + 1, p1.y ), z, false, calendar::start_of_cataclysm );
                    m->place_items( Item_spawn_data_dresser, 70, point_bub_ms( x + 1, p2.y ),
                                    point_bub_ms( x + 1, p2.y ), z, false, calendar::start_of_cataclysm );
                }
            }
            m->place_items( Item_spawn_data_lab_dorm, 84, p1, p2, z, false,
                            calendar::start_of_cataclysm );
            break;
        case room_split:
            if( rotate % 2 == 0 ) {
                int w1 = static_cast<int>( ( p1.x + p2.x ) / 2 ) - 2;
                int w2 = static_cast<int>( ( p1.x + p2.x ) / 2 ) + 2;
                for( int y = p1.y; y <= p2.y; y++ ) {
                    m->ter_set( tripoint_bub_ms( w1, y, z ), ter_t_concrete_wall );
                    m->ter_set( tripoint_bub_ms( w2, y, z ), ter_t_concrete_wall );
                }
                m->ter_set( tripoint_bub_ms( w1, static_cast<int>( ( p1.y + p2.y ) / 2 ), z ),
                            ter_t_door_glass_frosted_c );
                m->ter_set( tripoint_bub_ms( w2, static_cast<int>( ( p1.y + p2.y ) / 2 ), z ),
                            ter_t_door_glass_frosted_c );
                science_room( m, p1, point( w1 - 1, p2.y ), z, 1 );
                science_room( m, point( w2 + 1, p1.y ), p2, z, 3 );
            } else {
                int w1 = static_cast<int>( ( p1.y + p2.y ) / 2 ) - 2;
                int w2 = static_cast<int>( ( p1.y + p2.y ) / 2 ) + 2;
                for( int x = p1.x; x <= p2.x; x++ ) {
                    m->ter_set( tripoint_bub_ms( x, w1, z ), ter_t_concrete_wall );
                    m->ter_set( tripoint_bub_ms( x, w2, z ), ter_t_concrete_wall );
                }
                m->ter_set( tripoint_bub_ms( ( p1.x + p2.x ) / 2, w1, z ), ter_t_door_glass_frosted_c );
                m->ter_set( tripoint_bub_ms( ( p1.x + p2.x ) / 2, w2, z ), ter_t_door_glass_frosted_c );
                science_room( m, p1, point( p2.x, w1 - 1 ), z, 2 );
                science_room( m, point( p1.x, w2 + 1 ), p2, z, 0 );
            }
            break;
        default:
            break;
    }
}

void map::create_anomaly( const tripoint_bub_ms &cp, artifact_natural_property prop,
                          bool create_rubble )
{
    // TODO: Z
    const int z = cp.z();
    point_bub_ms c( cp.xy() );
    if( create_rubble ) {
        rough_circle( this, ter_t_dirt, c, 11 );
        rough_circle_furn( this, furn_f_rubble, c, 5 );
        furn_set( c, furn_str_id::NULL_ID() );
    }
    switch( prop ) {
        case ARTPROP_WRIGGLING:
        case ARTPROP_MOVING:
            for( int i = c.x() - 5; i <= c.x() + 5; i++ ) {
                for( int j = c.y() - 5; j <= c.y() + 5; j++ ) {
                    if( furn( point_bub_ms( i, j ) ) == furn_f_rubble ) {
                        add_field( tripoint_bub_ms{ i, j, z }, fd_push_items, 1 );
                        if( one_in( 3 ) ) {
                            spawn_item( point_bub_ms( i, j ), "rock" );
                        }
                    }
                }
            }
            break;

        case ARTPROP_GLOWING:
        case ARTPROP_GLITTERING:
            for( int i = c.x() - 5; i <= c.x() + 5; i++ ) {
                for( int j = c.y() - 5; j <= c.y() + 5; j++ ) {
                    if( furn( point_bub_ms( i, j ) ) == furn_f_rubble && one_in( 2 ) ) {
                        mtrap_set( this, tripoint_bub_ms( i, j, z ), tr_glow );
                    }
                }
            }
            break;

        case ARTPROP_HUMMING:
        case ARTPROP_RATTLING:
            for( int i = c.x() - 5; i <= c.x() + 5; i++ ) {
                for( int j = c.y() - 5; j <= c.y() + 5; j++ ) {
                    if( furn( point_bub_ms( i, j ) ) == furn_f_rubble && one_in( 2 ) ) {
                        mtrap_set( this, tripoint_bub_ms( i, j, z ), tr_hum );
                    }
                }
            }
            break;

        case ARTPROP_WHISPERING:
        case ARTPROP_ENGRAVED:
            for( int i = c.x() - 5; i <= c.x() + 5; i++ ) {
                for( int j = c.y() - 5; j <= c.y() + 5; j++ ) {
                    if( furn( point_bub_ms( i, j ) ) == furn_f_rubble && one_in( 3 ) ) {
                        mtrap_set( this, tripoint_bub_ms( i, j, z ), tr_shadow );
                    }
                }
            }
            break;

        case ARTPROP_BREATHING:
            for( int i = c.x() - 1; i <= c.x() + 1; i++ ) {
                for( int j = c.y() - 1; j <= c.y() + 1; j++ ) {
                    if( i == c.x() && j == c.y() ) {
                        place_spawns( GROUP_BREATHER_HUB, 1, point_bub_ms( i, j ), point_bub_ms( i, j ), z, 1,
                                      true );
                    } else {
                        place_spawns( GROUP_BREATHER, 1, point_bub_ms( i, j ), point_bub_ms( i, j ), z, 1, true );
                    }
                }
            }
            break;

        case ARTPROP_DEAD:
            for( int i = c.x() - 5; i <= c.x() + 5; i++ ) {
                for( int j = c.y() - 5; j <= c.y() + 5; j++ ) {
                    if( furn( point_bub_ms( i, j ) ) == furn_f_rubble ) {
                        mtrap_set( this, tripoint_bub_ms( i, j, z ), tr_drain );
                    }
                }
            }
            break;

        case ARTPROP_ITCHY:
            for( int i = c.x() - 5; i <= c.x() + 5; i++ ) {
                for( int j = c.y() - 5; j <= c.y() + 5; j++ ) {
                    if( furn( point_bub_ms( i, j ) ) == furn_f_rubble ) {
                        set_radiation( point_bub_ms( i, j ), rng( 0, 10 ) );
                    }
                }
            }
            break;

        case ARTPROP_ELECTRIC:
        case ARTPROP_CRACKLING:
            add_field( { c, abs_sub.z() }, fd_shock_vent, 3 );
            break;

        case ARTPROP_SLIMY:
            add_field( { c, abs_sub.z() }, fd_acid_vent, 3 );
            break;

        case ARTPROP_WARM:
            for( int i = c.x() - 5; i <= c.x() + 5; i++ ) {
                for( int j = c.y() - 5; j <= c.y() + 5; j++ ) {
                    if( furn( point_bub_ms( i, j ) ) == furn_f_rubble ) {
                        add_field( tripoint_bub_ms{ i, j, abs_sub.z() }, fd_fire_vent,
                                   1 + ( rl_dist( c, point_bub_ms( i, j ) ) % 3 ) );
                    }
                }
            }
            break;

        case ARTPROP_SCALED:
            for( int i = c.x() - 5; i <= c.x() + 5; i++ ) {
                for( int j = c.y() - 5; j <= c.y() + 5; j++ ) {
                    if( furn( point_bub_ms( i, j ) ) == furn_f_rubble ) {
                        mtrap_set( this, tripoint_bub_ms( i, j, z ), tr_snake );
                    }
                }
            }
            break;

        case ARTPROP_FRACTAL: {
            // Want to choose a random anomaly type which isn't fractal
            // (because nested fractal anomalies lead to out of bounds
            // placement).  To be able to easily choose a random type excluding
            // fractal we want ARTPROP_FRACTAL to be the last type in the enum.
            // Verify that here with a static_assert.
            static_assert( ARTPROP_FRACTAL + 1 == ARTPROP_MAX,
                           "ARTPROP_FRACTAL should be the last type in the list before "
                           "ARTPROP_MAX" );
            auto random_type = []() {
                return static_cast<artifact_natural_property>(
                           rng( ARTPROP_NULL + 1, ARTPROP_FRACTAL - 1 ) );
            };
            create_anomaly( c + point( -4, -4 ), random_type() );
            create_anomaly( c + point( 4, -4 ), random_type() );
            create_anomaly( c + point( -4, 4 ), random_type() );
            create_anomaly( c + point( 4, 4 ), random_type() );
            break;
        }
        default:
            break;
    }
}
///////////////////// part of map

void line( map *m, const ter_id &type, const point &p1, const point &p2, int z )
{
    line( m, type, point_bub_ms( p1 ), point_bub_ms( p2 ), z );
}
void line( map *m, const ter_id &type, const point_bub_ms &p1, const point_bub_ms &p2, int z )
{
    m->draw_line_ter( type, p1, p2, z );
}
void line( tinymap *m, const ter_id &type, const point &p1, const point &p2 )
{
    line( m, type, point_omt_ms( p1 ), point_omt_ms( p2 ) );
}
void line( tinymap *m, const ter_id &type, const point_omt_ms &p1, const point_omt_ms &p2 )
{
    m->draw_line_ter( type, p1, p2 );
}
void line_furn( map *m, const furn_id &type, const point &p1, const point &p2, int z )
{
    line_furn( m, type, point_bub_ms( p1 ), point_bub_ms( p2 ), z );
}
void line_furn( map *m, const furn_id &type, const point_bub_ms &p1, const point_bub_ms &p2, int z )
{
    m->draw_line_furn( type, p1, p2, z );
}
void line_furn( tinymap *m, const furn_id &type, const point &p1, const point &p2 )
{
    line_furn( m, type, point_omt_ms( p1 ), point_omt_ms( p2 ) );
}
void line_furn( tinymap *m, const furn_id &type, const point_omt_ms &p1, const point_omt_ms &p2 )
{
    m->draw_line_furn( type, p1, p2 );
}
void fill_background( map *m, const ter_id &type )
{
    m->draw_fill_background( type );
}
void fill_background( map *m, ter_id( *f )() )
{
    m->draw_fill_background( f );
}
void square( map *m, const ter_id &type, const point_bub_ms &p1, const point_bub_ms &p2 )
{
    m->draw_square_ter( type, p1, p2, m->get_abs_sub().z() );
}
void square_furn( map *m, const furn_id &type, const point_bub_ms &p1, const point_bub_ms &p2 )
{
    m->draw_square_furn( type, p1, p2, m->get_abs_sub().z() );
}
void square_furn( tinymap *m, const furn_id &type, const point_omt_ms &p1, const point_omt_ms &p2 )
{
    m->draw_square_furn( type, p1, p2 );
}
void square( map *m, ter_id( *f )(), const point_bub_ms &p1, const point_bub_ms &p2 )
{
    m->draw_square_ter( f, p1, p2 );
}
void square( map *m, const weighted_int_list<ter_id> &f, const point_bub_ms &p1,
             const point_bub_ms &p2 )
{
    m->draw_square_ter( f, p1, p2 );
}
void rough_circle( map *m, const ter_id &type, const point_bub_ms &p, int rad )
{
    m->draw_rough_circle_ter( type, p, rad );
}
void rough_circle_furn( map *m, const furn_id &type, const point_bub_ms &p, int rad )
{
    m->draw_rough_circle_furn( type, p, rad );
}
void circle( map *m, const ter_id &type, double x, double y, double rad )
{
    m->draw_circle_ter( type, rl_vec2d( x, y ), rad );
}
void circle( map *m, const ter_id &type, const point_bub_ms &p, int rad )
{
    m->draw_circle_ter( type, p, rad );
}
void circle_furn( map *m, const furn_id &type, const point_bub_ms &p, int rad )
{
    m->draw_circle_furn( type, p, rad );
}
void add_corpse( map *m, const point_bub_ms &p )
{
    m->add_corpse( { p, m->get_abs_sub().z() } );
}

//////////////////// mapgen update
update_mapgen_function_json::update_mapgen_function_json(
    const JsonObject &jsobj, const std::string &context ) :
    mapgen_function_json_base( jsobj, context )
{
}

void update_mapgen_function_json::check() const
{
    check_common();
}

void check_mapgen_consistent_with( const std::string &key, const oter_t &ter )
{
    if( const mapgen_basic_container *container = oter_mapgen.find( key ) ) {
        container->check_consistency_with( ter );
    }
}

bool update_mapgen_function_json::setup_update( const JsonObject &jo )
{
    return setup_common( jo );
}

bool update_mapgen_function_json::setup_internal( const JsonObject &/*jo*/ )
{
    fill_ter = t_null;
    /* update_mapgen doesn't care about fill_ter or rows */
    return true;
}

bool update_mapgen_function_json::update_map(
    const tripoint_abs_omt &omt_pos, const mapgen_arguments &args, const tripoint_rel_ms &offset,
    mission *miss, bool verify, bool mirror_horizontal, bool mirror_vertical, int rotation ) const
{
    if( omt_pos == overmap::invalid_tripoint ) {
        debugmsg( "Mapgen update function called with overmap::invalid_tripoint" );
        return false;
    }

    std::unique_ptr<smallmap> p_update_smap = std::make_unique<smallmap>();
    smallmap &update_smap = *p_update_smap;

    update_smap.load( omt_pos, true );
    update_smap.rotate( 4 - rotation );
    update_smap.mirror( mirror_horizontal, mirror_vertical );

    mapgendata md_base( omt_pos, *update_smap.cast_to_map(), 0.0f, calendar::start_of_cataclysm, miss );
    mapgendata md( md_base, args );

    bool const u = update_map( md, offset, verify );
    update_smap.mirror( mirror_horizontal, mirror_vertical );
    update_smap.rotate( rotation );

    if( get_map().inbounds( project_to<coords::ms>( omt_pos ) ) ) {
        // trigger main map cleanup
        p_update_smap.reset();
        // trigger new traps, etc
        g->place_player( get_avatar().pos(), true );
    }

    // Trigger magic to add roofs (within load) if needed.
    if( omt_pos.z() < OVERMAP_HEIGHT ) {
        std::unique_ptr<smallmap> p_roof_smap = std::make_unique<smallmap>();
        smallmap &roof_smap = *p_roof_smap;
        // The loading of the Z level above is not necessary, but looks better.
        const tripoint_abs_omt omt_above = { omt_pos.x(), omt_pos.y(), omt_pos.z() + 1 };
        roof_smap.load( omt_above, false );
    }

    return u;
}

class rotation_guard
{
    public:
        explicit rotation_guard( const mapgendata &md )
            : md( md ), rotation( oter_get_rotation( md.terrain_type() ) ) {
            // If the existing map is rotated, we need to rotate it back to the north
            // orientation before applying our updates.
            if( rotation != 0 && !md.has_flag( jmapgen_flags::no_underlying_rotate ) ) {
                md.m.rotate( rotation );
            }
        }

        ~rotation_guard() {
            // If we rotated the map before applying updates, we now need to rotate
            // it back to where we found it.
            if( rotation != 0 && !md.has_flag( jmapgen_flags::no_underlying_rotate ) ) {
                md.m.rotate( 4 - rotation );
            }
        }
    private:
        const mapgendata &md;
        const int rotation;
};

bool update_mapgen_function_json::update_map( const mapgendata &md, const tripoint_rel_ms &offset,
        const bool verify ) const
{
    mapgendata md_with_params( md, get_args( md, mapgen_parameter_scope::omt ), flags_ );

    rotation_guard rot( md_with_params );

    return apply_mapgen_in_phases( md_with_params, setmap_points, objects, offset, context_,
                                   verify );
}

mapgen_update_func add_mapgen_update_func( const JsonObject &jo, bool &defer )
{
    if( jo.has_string( "mapgen_update_id" ) ) {
        const update_mapgen_id mapgen_update_id{ jo.get_string( "mapgen_update_id" ) };
        const auto update_function = [mapgen_update_id]( const tripoint_abs_omt & omt_pos,
        mission * miss ) {
            run_mapgen_update_func( mapgen_update_id, omt_pos, {}, miss, false );
        };
        return update_function;
    }

    update_mapgen_function_json json_data( {},
                                           "unknown object in add_mapgen_update_func" );
    mapgen_defer::defer = defer;
    if( !json_data.setup_update( jo ) ) {
        const auto null_function = []( const tripoint_abs_omt &, mission * ) {
        };
        return null_function;
    }
    const auto update_function = [json_data]( const tripoint_abs_omt & omt_pos, mission * miss ) {
        json_data.update_map( omt_pos, {}, tripoint_rel_ms( tripoint_zero ), miss );
    };
    defer = mapgen_defer::defer;
    mapgen_defer::jsi = JsonObject();
    return update_function;
}

bool run_mapgen_update_func(
    const update_mapgen_id &update_mapgen_id, const tripoint_abs_omt &omt_pos,
    const mapgen_arguments &args, mission *miss, bool cancel_on_collision, bool mirror_horizontal,
    bool mirror_vertical, int rotation )
{
    const auto update_function = update_mapgens.find( update_mapgen_id );

    if( update_function == update_mapgens.end() || update_function->second.funcs().empty() ) {
        return false;
    }
    return update_function->second.funcs()[0]->update_map(
               omt_pos, args, tripoint_rel_ms( tripoint_zero ), miss, cancel_on_collision, mirror_horizontal,
               mirror_vertical, rotation );
}

bool run_mapgen_update_func( const update_mapgen_id &update_mapgen_id, mapgendata &dat,
                             const bool cancel_on_collision )
{
    const auto update_function = update_mapgens.find( update_mapgen_id );
    if( update_function == update_mapgens.end() || update_function->second.funcs().empty() ) {
        return false;
    }
    return update_function->second.funcs()[0]->update_map( dat, tripoint_rel_ms( tripoint_zero ),
            cancel_on_collision );
}

void set_queued_points()
{
    global_variables &globvars = get_globals();
    for( std::pair<const std::string, tripoint_abs_ms> &queued_point : queued_points ) {
        globvars.set_global_value( "npctalk_var_" + queued_point.first, queued_point.second.to_string() );
    }
    queued_points.clear();
}

bool apply_construction_marker( const update_mapgen_id &update_mapgen_id,
                                const tripoint_abs_omt &omt_pos,
                                const mapgen_arguments &args, bool mirror_horizontal,
                                bool mirror_vertical, int rotation, bool apply )
{

    const auto update_function = update_mapgens.find( update_mapgen_id );

    if( update_function == update_mapgens.end() || update_function->second.funcs().empty() ) {
        return false;
    }

    small_fake_map tmp_map( ter_t_grass );

    mapgendata base_fake_md( *tmp_map.cast_to_map(), mapgendata::dummy_settings );
    mapgendata fake_md( base_fake_md, args );
    fake_md.skip = { mapgen_phase::zones };

    std::unique_ptr<tinymap> p_update_tmap = std::make_unique<tinymap>();
    tinymap &update_tmap = *p_update_tmap;

    update_tmap.load( omt_pos, true );
    update_tmap.rotate( 4 - rotation );
    update_tmap.mirror( mirror_horizontal, mirror_vertical );

    {
        // Make sure rot goes out of scope and its destructor restores the map before the
        // "outer scope" mirroring/rotation is undone. It's unlikely inherent map rotation will
        // be present at the same time as construction rotation/mirroring is, but better safe than sorry.

        mapgendata md_base( omt_pos, *update_tmap.cast_to_map(), 0.0f, calendar::start_of_cataclysm,
                            nullptr );
        mapgendata md( md_base, args );

        rotation_guard rot( md );

        if( update_function->second.funcs()[0]->update_map( fake_md ) ) {
            for( const tripoint &pos : tmp_map.points_on_zlevel( omt_pos.z() ) ) {
                if( tmp_map.ter( pos ) != ter_t_grass || tmp_map.has_furn( pos ) ) {
                    if( apply ) {
                        update_tmap.add_field( pos, fd_construction_site, 1, time_duration::from_turns( 0 ), false );
                    } else {
                        update_tmap.delete_field( pos, fd_construction_site );
                    }
                }
            }
        }
    }

    update_tmap.mirror( mirror_horizontal, mirror_vertical );
    update_tmap.rotate( rotation );

    return true;
}

std::pair<std::map<ter_id, int>, std::map<furn_id, int>> get_changed_ids_from_update(
            const update_mapgen_id &update_mapgen_id,
            const mapgen_arguments &mapgen_args, ter_id const &base_ter )
{
    std::map<ter_id, int> terrains;
    std::map<furn_id, int> furnitures;

    const auto update_function = update_mapgens.find( update_mapgen_id );

    if( update_function == update_mapgens.end() || update_function->second.funcs().empty() ) {
        return std::make_pair( terrains, furnitures );
    }

    small_fake_map tmp_map( base_ter );

    mapgendata base_fake_md( *tmp_map.cast_to_map(), mapgendata::dummy_settings );
    mapgendata fake_md( base_fake_md, mapgen_args );
    fake_md.skip = { mapgen_phase::zones };

    if( update_function->second.funcs()[0]->update_map( fake_md ) ) {
        for( int z = -OVERMAP_DEPTH; z <= OVERMAP_DEPTH; z++ ) {
            for( const tripoint &pos : tmp_map.points_on_zlevel( z ) ) {
                ter_id ter_at_pos = tmp_map.ter( pos );
                if( ter_at_pos != base_ter ) {
                    terrains[ter_at_pos] += 1;
                }
                if( tmp_map.has_furn( pos ) ) {
                    furn_id furn_at_pos = tmp_map.furn( pos );
                    furnitures[furn_at_pos] += 1;
                }
            }
        }
    }
    return std::make_pair( terrains, furnitures );
}

bool run_mapgen_func( const std::string &mapgen_id, mapgendata &dat )
{
    return oter_mapgen.generate( dat, mapgen_id );
}

mapgen_parameters get_map_special_params( const std::string &mapgen_id )
{
    return oter_mapgen.get_map_special_params( mapgen_id );
}

int register_mapgen_function( const std::string &key )
{
    if( const building_gen_pointer ptr = get_mapgen_cfunction( key ) ) {
        return oter_mapgen.add( key, std::make_shared<mapgen_function_builtin>( ptr ) );
    }
    return -1;
}

bool has_mapgen_for( const std::string &key )
{
    return oter_mapgen.has( key );
}

bool has_update_mapgen_for( const update_mapgen_id &key )
{
    return update_mapgens.count( key );
}<|MERGE_RESOLUTION|>--- conflicted
+++ resolved
@@ -1970,21 +1970,14 @@
                 return;
             }
             if( remove ) {
-<<<<<<< HEAD
                 if ( x_in_y( chance, 100 ) ) {
-                    dat.m.remove_field( tripoint( x.get(), y.get(), dat.zlevel() + z.get() ), chosen_id );
+                    dat.m.remove_field( tripoint_bub_ms( x.get(), y.get(), dat.zlevel() + z.get() ), chosen_id );
                 }
             } else {
                 if ( x_in_y( chance, 100 ) ) {
-                    dat.m.add_field( tripoint( x.get(), y.get(), dat.zlevel() + z.get() ), chosen_id,
+                    dat.m.add_field( tripoint_bub_ms( x.get(), y.get(), dat.zlevel() + z.get() ), chosen_id,
                                     random_entry( intensities ), age );
                 }
-=======
-                dat.m.remove_field( tripoint_bub_ms( x.get(), y.get(), dat.zlevel() + z.get() ), chosen_id );
-            } else {
-                dat.m.add_field( tripoint_bub_ms( x.get(), y.get(), dat.zlevel() + z.get() ), chosen_id,
-                                 random_entry( intensities ), age );
->>>>>>> 3f2229b8
             }
         }
 
