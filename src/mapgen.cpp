--- conflicted
+++ resolved
@@ -4089,26 +4089,12 @@
                     square( this, t_rock, point( SEEX + 2, 0 ), point( EAST_EDGE, 1 ) );
                     square( this, t_rock, point( SEEX + 2, SEEY * 2 - 2 ), point( EAST_EDGE, SOUTH_EDGE ) );
                     square( this, t_rock, point( SEEX + 5, 2 ), point( EAST_EDGE, SEEY * 2 - 3 ) );
-<<<<<<< HEAD
-                    int x = rng( SEEX - 1, SEEX + 2 );
-                    int y = 2;
-=======
                     point p2( rng( SEEX - 1, SEEX + 2 ), 2 );
->>>>>>> f0cce96a
                     std::vector<point> path; // Path, from end to start
                     while( p2.x < SEEX - 1 || p2.x > SEEX + 2 || p2.y < SEEY * 2 - 2 ) {
                         static const std::vector<ter_id> terrains = {
                             t_floor_red, t_floor_green, t_floor_blue,
                         };
-<<<<<<< HEAD
-                        path.emplace_back( x, y );
-                        ter_set( point( x, y ), random_entry( terrains ) );
-                        if( y == SEEY * 2 - 2 ) {
-                            if( x < SEEX - 1 ) {
-                                x++;
-                            } else if( x > SEEX + 2 ) {
-                                x--;
-=======
                         path.emplace_back( p2 );
                         ter_set( p2, random_entry( terrains ) );
                         if( p2.y == SEEY * 2 - 2 ) {
@@ -4117,7 +4103,6 @@
                             } else if( p2.x > SEEX + 2 ) {
                                 p2.x--;
 
->>>>>>> f0cce96a
                             }
                         } else {
                             std::vector<point> next;
@@ -4506,16 +4491,9 @@
         computer *tmpcomp = nullptr;
         switch( rn ) {
             case 1: { // Wyrms
-<<<<<<< HEAD
-                const int x = rng( SEEX, SEEX + 1 );
-                const int y = rng( SEEY, SEEY + 1 );
-                ter_set( point( x, y ), t_pedestal_wyrm );
-                spawn_item( point( x, y ), "petrified_eye" );
-=======
                 const point p2( rng( SEEX, SEEX + 1 ), rng( SEEY, SEEY + 1 ) );
                 ter_set( p2, t_pedestal_wyrm );
                 spawn_item( p2, "petrified_eye" );
->>>>>>> f0cce96a
             }
             break; // That's it!  game::examine handles the pedestal/wyrm spawns
 
