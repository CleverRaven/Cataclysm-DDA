--- conflicted
+++ resolved
@@ -6383,15 +6383,8 @@
     translation title = to_translation( "Select an option." );
     jo.read( "title", title );
 
-<<<<<<< HEAD
-    std::vector<effect_on_condition_id> no_options_eoc = load_eoc_vector( jo, "no_options_eoc", src );
-
-    return [eocs, context, title, no_options_eoc, eoc_names, eoc_keys, eoc_descriptions,
-          hide_failing, allow_cancel]( dialogue & d ) {
-=======
     return [eocs, context, title, eoc_names, eoc_keys, eoc_descriptions,
           hide_failing, allow_cancel, hilight_disabled]( dialogue & d ) {
->>>>>>> 2deafe27
         uilist eoc_list;
 
         std::unique_ptr<talker> default_talker = get_talker_for( get_player_character() );
