--- conflicted
+++ resolved
@@ -1874,12 +1874,8 @@
  p->combat_rules.engagement = ENGAGE_ALL;
 }
 
-<<<<<<< HEAD
+//TODO currently this does not handle martial art styles correctly
 void talk_function::start_training(npc *p)
-=======
-//TODO currently this does not handle martial art styles correctly
-void talk_function::start_training(game *g, npc *p)
->>>>>>> 4f126b29
 {
  int cost = 0, time = 0;
  Skill* sk_used = NULL;
