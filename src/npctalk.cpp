#include "dialogue.h" // IWYU pragma: associated

#include <algorithm>
#include <array>
#include <cmath>
#include <cstddef>
#include <iterator>
#include <list>
#include <map>
#include <memory>
#include <ostream>
#include <string>
#include <unordered_map>
#include <unordered_set>
#include <vector>

#include "activity_type.h"
#include "auto_pickup.h"
#include "avatar.h"
#include "calendar.h"
#include "cata_utility.h"
#include "catacharset.h"
#include "character.h"
#include "character_id.h"
#include "clzones.h"
#include "color.h"
#include "condition.h"
#include "coordinates.h"
#include "debug.h"
#include "enums.h"
#include "faction.h"
#include "faction_camp.h"
#include "game.h"
#include "game_constants.h"
#include "generic_factory.h"
#include "help.h"
#include "input.h"
#include "item.h"
#include "item_category.h"
#include "item_pocket.h"
#include "itype.h"
#include "json.h"
#include "line.h"
#include "magic.h"
#include "map.h"
#include "mapgen_functions.h"
#include "martialarts.h"
#include "messages.h"
#include "mission.h"
#include "npc.h"
#include "npctalk.h"
#include "npctrade.h"
#include "output.h"
#include "pimpl.h"
#include "player.h"
#include "player_activity.h"
#include "point.h"
#include "recipe.h"
#include "recipe_groups.h"
#include "ret_val.h"
#include "rng.h"
#include "skill.h"
#include "sounds.h"
#include "string_formatter.h"
#include "string_input_popup.h"
#include "talker.h"
#include "text_snippets.h"
#include "translations.h"
#include "ui.h"
#include "ui_manager.h"
#include "veh_type.h"
#include "vehicle.h"
#include "vpart_position.h"
#include "vpart_range.h"

static const activity_id ACT_AIM( "ACT_AIM" );
static const activity_id ACT_SOCIALIZE( "ACT_SOCIALIZE" );
static const activity_id ACT_TRAIN( "ACT_TRAIN" );
static const activity_id ACT_WAIT_NPC( "ACT_WAIT_NPC" );

static const efftype_id effect_narcosis( "narcosis" );
static const efftype_id effect_riding( "riding" );
static const efftype_id effect_sleep( "sleep" );
static const efftype_id effect_under_operation( "under_operation" );

static const itype_id fuel_type_animal( "animal" );

static const zone_type_id zone_type_NPC_INVESTIGATE_ONLY( "NPC_INVESTIGATE_ONLY" );
static const zone_type_id zone_type_NPC_NO_INVESTIGATE( "NPC_NO_INVESTIGATE" );

static const skill_id skill_speech( "speech" );

static const trait_id trait_DEBUG_MIND_CONTROL( "DEBUG_MIND_CONTROL" );
static const trait_id trait_PROF_FOODP( "PROF_FOODP" );

static std::map<std::string, json_talk_topic> json_talk_topics;

#define dbg(x) DebugLog((x),D_GAME) << __FILE__ << ":" << __LINE__ << ": "

static int topic_category( const talk_topic &the_topic );

static const talk_topic &special_talk( const std::string &action );

std::string talk_trial::name() const
{
    static const std::array<std::string, NUM_TALK_TRIALS> texts = { {
            "", translate_marker( "LIE" ), translate_marker( "PERSUADE" ), translate_marker( "INTIMIDATE" ), ""
        }
    };
    if( static_cast<size_t>( type ) >= texts.size() ) {
        debugmsg( "invalid trial type %d", static_cast<int>( type ) );
        return std::string();
    }
    return texts[type].empty() ? std::string() : _( texts[type] );
}

/** Time (in turns) and cost (in cent) for training: */
time_duration calc_skill_training_time( const npc &p, const skill_id &skill )
{
    return 1_minutes + 30_seconds * get_player_character().get_skill_level( skill ) -
           1_seconds * p.get_skill_level( skill );
}

int calc_skill_training_cost( const npc &p, const skill_id &skill )
{
    if( p.is_player_ally() ) {
        return 0;
    }

    int skill_level = get_player_character().get_skill_level( skill );
    return 1000 * ( 1 + skill_level ) * ( 1 + skill_level );
}

time_duration calc_proficiency_training_time( const npc &, const proficiency_id &proficiency )
{
    return std::min( 15_minutes, get_player_character().proficiency_training_needed( proficiency ) );
}

int calc_proficiency_training_cost( const npc &p, const proficiency_id &proficiency )
{
    if( p.is_player_ally() ) {
        return 0;
    }

    return to_seconds<int>( calc_proficiency_training_time( p, proficiency ) );
}

// TODO: all styles cost the same and take the same time to train,
// maybe add values to the ma_style class to makes this variable
// TODO: maybe move this function into the ma_style class? Or into the NPC class?
time_duration calc_ma_style_training_time( const npc &, const matype_id & /* id */ )
{
    return 30_minutes;
}

int calc_ma_style_training_cost( const npc &p, const matype_id & /* id */ )
{
    if( p.is_player_ally() ) {
        return 0;
    }

    return 800;
}

int npc::calc_spell_training_cost( const bool knows, int difficulty, int level )
{
    if( is_player_ally() ) {
        return 0;
    }
    int ret = ( 100 * std::max( 1, difficulty ) * std::max( 1, level ) );
    if( !knows ) {
        ret = ret * 2;
    }
    return ret;
}

// Rescale values from "mission scale" to "opinion scale"
int npc_trading::cash_to_favor( const npc &, int cash )
{
    // TODO: It should affect different NPCs to a different degree
    // Square root of mission value in dollars
    // ~31 for zed mom, 50 for horde master, ~63 for plutonium cells
    double scaled_mission_val = std::sqrt( cash / 100.0 );
    return roll_remainder( scaled_mission_val );
}

enum npc_chat_menu {
    NPC_CHAT_DONE,
    NPC_CHAT_TALK,
    NPC_CHAT_YELL,
    NPC_CHAT_SENTENCE,
    NPC_CHAT_GUARD,
    NPC_CHAT_FOLLOW,
    NPC_CHAT_AWAKE,
    NPC_CHAT_MOUNT,
    NPC_CHAT_DISMOUNT,
    NPC_CHAT_DANGER,
    NPC_CHAT_ORDERS,
    NPC_CHAT_NO_GUNS,
    NPC_CHAT_PULP,
    NPC_CHAT_FOLLOW_CLOSE,
    NPC_CHAT_MOVE_FREELY,
    NPC_CHAT_SLEEP,
    NPC_CHAT_FORBID_ENGAGE,
    NPC_CHAT_CLEAR_OVERRIDES,
    NPC_CHAT_ANIMAL_VEHICLE_FOLLOW,
    NPC_CHAT_ANIMAL_VEHICLE_STOP_FOLLOW,
    NPC_CHAT_COMMAND_MAGIC_VEHICLE_FOLLOW,
    NPC_CHAT_COMMAND_MAGIC_VEHICLE_STOP_FOLLOW
};

// given a vector of NPCs, presents a menu to allow a player to pick one.
// everyone == true adds another entry at the end to allow selecting all listed NPCs
// this implies a return value of npc_list.size() means "everyone"
static int npc_select_menu( const std::vector<npc *> &npc_list, const std::string &prompt,
                            const bool everyone = true )
{
    if( npc_list.empty() ) {
        return -1;
    }
    const int npc_count = npc_list.size();
    if( npc_count == 1 ) {
        return 0;
    } else {
        uilist nmenu;
        nmenu.text = prompt;
        for( const npc *elem : npc_list ) {
            nmenu.addentry( -1, true, MENU_AUTOASSIGN, elem->name_and_activity() );
        }
        if( npc_count > 1 && everyone ) {
            nmenu.addentry( -1, true, MENU_AUTOASSIGN, _( "Everyone" ) );
        }
        nmenu.query();
        return nmenu.ret;
    }

}

static void npc_batch_override_toggle(
    const std::vector<npc *> &npc_list, ally_rule rule, bool state )
{
    for( npc *p : npc_list ) {
        p->rules.toggle_specific_override_state( rule, state );
    }
}

static void npc_temp_orders_menu( const std::vector<npc *> &npc_list )
{
    if( npc_list.empty() ) {
        return;
    }
    npc *guy = npc_list.front();
    Character &player_character = get_player_character();
    bool done = false;
    uilist nmenu;

    while( !done ) {
        int override_count = 0;
        std::string output_string = string_format( _( "%s currently has these temporary orders:" ),
                                    guy->name );
        for( const auto &rule : ally_rule_strs ) {
            if( guy->rules.has_override_enable( rule.second.rule ) ) {
                override_count++;
                output_string += "\n  ";
                output_string += ( guy->rules.has_override( rule.second.rule ) ? rule.second.rule_true_text :
                                   rule.second.rule_false_text );
            }
        }
        if( override_count == 0 ) {
            output_string += std::string( "\n  " ) + _( "None." ) + "\n";
        }
        if( npc_list.size() > 1 ) {
            output_string += std::string( "\n" ) +
                             _( "Other followers might have different temporary orders." );
        }
        nmenu.reset();
        nmenu.text = _( "Issue what temporary order?" );
        nmenu.desc_enabled = true;
        parse_tags( output_string, player_character, *guy );
        nmenu.footer_text = output_string;
        nmenu.addentry( NPC_CHAT_DONE, true, 'd', _( "Done issuing orders" ) );
        nmenu.addentry( NPC_CHAT_FORBID_ENGAGE, true, 'f',
                        guy->rules.has_override_enable( ally_rule::forbid_engage ) ?
                        _( "Go back to your usual engagement habits" ) : _( "Don't engage hostiles for the time being" ) );
        nmenu.addentry( NPC_CHAT_NO_GUNS, true, 'g', guy->rules.has_override_enable( ally_rule::use_guns ) ?
                        _( "Use whatever weapon you normally would" ) : _( "Don't use ranged weapons for a while" ) );
        nmenu.addentry( NPC_CHAT_PULP, true, 'p', guy->rules.has_override_enable( ally_rule::allow_pulp ) ?
                        _( "Pulp zombies if you like" ) : _( "Hold off on pulping zombies for a while" ) );
        nmenu.addentry( NPC_CHAT_FOLLOW_CLOSE, true, 'c',
                        guy->rules.has_override_enable( ally_rule::follow_close ) &&
                        guy->rules.has_override( ally_rule::follow_close ) ?
                        _( "Go back to keeping your usual distance" ) : _( "Stick close to me for now" ) );
        nmenu.addentry( NPC_CHAT_MOVE_FREELY, true, 'm',
                        guy->rules.has_override_enable( ally_rule::follow_close ) &&
                        !guy->rules.has_override( ally_rule::follow_close ) ?
                        _( "Go back to keeping your usual distance" ) : _( "Move farther from me if you need to" ) );
        nmenu.addentry( NPC_CHAT_SLEEP, true, 's',
                        guy->rules.has_override_enable( ally_rule::allow_sleep ) ?
                        _( "Go back to your usual sleeping habits" ) : _( "Take a nap if you need it" ) );
        nmenu.addentry( NPC_CHAT_CLEAR_OVERRIDES, true, 'o', _( "Let's go back to your usual behaviors" ) );
        nmenu.query();

        switch( nmenu.ret ) {
            case NPC_CHAT_FORBID_ENGAGE:
                npc_batch_override_toggle( npc_list, ally_rule::forbid_engage, true );
                break;
            case NPC_CHAT_NO_GUNS:
                npc_batch_override_toggle( npc_list, ally_rule::use_guns, false );
                break;
            case NPC_CHAT_PULP:
                npc_batch_override_toggle( npc_list, ally_rule::allow_pulp, false );
                break;
            case NPC_CHAT_FOLLOW_CLOSE:
                npc_batch_override_toggle( npc_list, ally_rule::follow_close, true );
                break;
            case NPC_CHAT_MOVE_FREELY:
                npc_batch_override_toggle( npc_list, ally_rule::follow_close, false );
                break;
            case NPC_CHAT_SLEEP:
                npc_batch_override_toggle( npc_list, ally_rule::allow_sleep, true );
                break;
            case NPC_CHAT_CLEAR_OVERRIDES:
                for( npc *p : npc_list ) {
                    p->rules.clear_overrides();
                }
                break;
            default:
                done = true;
                break;
        }
    }

}

static void tell_veh_stop_following()
{
    Character &player_character = get_player_character();
    for( wrapped_vehicle &veh : get_map().get_vehicles() ) {
        vehicle *v = veh.v;
        if( v->has_engine_type( fuel_type_animal, false ) && v->is_owned_by( player_character ) ) {
            v->is_following = false;
            v->engine_on = false;
        }
    }
}

static void assign_veh_to_follow()
{
    Character &player_character = get_player_character();
    for( wrapped_vehicle &veh : get_map().get_vehicles() ) {
        vehicle *v = veh.v;
        if( v->has_engine_type( fuel_type_animal, false ) && v->is_owned_by( player_character ) ) {
            v->activate_animal_follow();
        }
    }
}

static void tell_magic_veh_to_follow()
{
    Character &player_character = get_player_character();
    for( wrapped_vehicle &veh : get_map().get_vehicles() ) {
        vehicle *v = veh.v;
        if( v->magic ) {
            for( const vpart_reference &vp : v->get_all_parts() ) {
                const vpart_info &vpi = vp.info();
                if( vpi.has_flag( "MAGIC_FOLLOW" ) && v->is_owned_by( player_character ) ) {
                    v->activate_magical_follow();
                    break;
                }
            }
        }
    }
}

static void tell_magic_veh_stop_following()
{
    for( wrapped_vehicle &veh : get_map().get_vehicles() ) {
        vehicle *v = veh.v;
        if( v->magic ) {
            for( const vpart_reference &vp : v->get_all_parts() ) {
                const vpart_info &vpi = vp.info();
                if( vpi.has_flag( "MAGIC_FOLLOW" ) ) {
                    v->is_following = false;
                    v->engine_on = false;
                    break;
                }
            }
        }
    }
}

void game::chat()
{
    Character &player_character = get_player_character();
    int volume = player_character.get_shout_volume();

    const std::vector<npc *> available = get_npcs_if( [&]( const npc & guy ) {
        // TODO: Get rid of the z-level check when z-level vision gets "better"
        return u.posz() == guy.posz() && u.sees( guy.pos() ) &&
               rl_dist( u.pos(), guy.pos() ) <= SEEX * 2;
    } );
    const int available_count = available.size();
    const std::vector<npc *> followers = get_npcs_if( [&]( const npc & guy ) {
        return guy.is_player_ally() && guy.is_following() && guy.can_hear( u.pos(), volume );
    } );
    const int follower_count = followers.size();
    const std::vector<npc *> guards = get_npcs_if( [&]( const npc & guy ) {
        return guy.mission == NPC_MISSION_GUARD_ALLY &&
               guy.companion_mission_role_id != "FACTION_CAMP" &&
               guy.can_hear( u.pos(), volume );
    } );
    const int guard_count = guards.size();

    if( player_character.has_trait( trait_PROF_FOODP ) &&
        !( player_character.is_wearing( itype_id( "foodperson_mask" ) ) ||
           player_character.is_wearing( itype_id( "foodperson_mask_on" ) ) ) ) {
        add_msg( m_warning, _( "You can't speak without your face!" ) );
        return;
    }
    std::vector<vehicle *> animal_vehicles;
    std::vector<vehicle *> following_vehicles;
    std::vector<vehicle *> magic_vehicles;
    std::vector<vehicle *> magic_following_vehicles;
    for( auto &veh : get_map().get_vehicles() ) {
        auto &v = veh.v;
        if( v->has_engine_type( fuel_type_animal, false ) &&
            v->is_owned_by( player_character ) ) {
            animal_vehicles.push_back( v );
            if( v->is_following ) {
                following_vehicles.push_back( v );
            }
        }
        if( v->magic ) {
            for( const vpart_reference &vp : v->get_all_parts() ) {
                const vpart_info &vpi = vp.info();
                if( vpi.has_flag( "MAGIC_FOLLOW" ) ) {
                    magic_vehicles.push_back( v );
                    if( v->is_following ) {
                        magic_following_vehicles.push_back( v );
                    }
                    break;
                }
            }
        }
    }

    uilist nmenu;
    nmenu.text = std::string( _( "What do you want to do?" ) );

    if( !available.empty() ) {
        const npc *guy = available.front();
        nmenu.addentry( NPC_CHAT_TALK, true, 't', available_count == 1 ?
                        string_format( _( "Talk to %s" ), guy->name_and_activity() ) :
                        _( "Talk to…" )
                      );
    }
    nmenu.addentry( NPC_CHAT_YELL, true, 'a', _( "Yell" ) );
    nmenu.addentry( NPC_CHAT_SENTENCE, true, 'b', _( "Yell a sentence" ) );
    if( !animal_vehicles.empty() ) {
        nmenu.addentry( NPC_CHAT_ANIMAL_VEHICLE_FOLLOW, true, 'F',
                        _( "Whistle at your animals pulling vehicles to follow you." ) );
    }
    if( !magic_vehicles.empty() ) {
        nmenu.addentry( NPC_CHAT_COMMAND_MAGIC_VEHICLE_FOLLOW, true, 'Q',
                        _( "Utter a magical command that will order your magical vehicles to follow you." ) );
    }
    if( !magic_following_vehicles.empty() ) {
        nmenu.addentry( NPC_CHAT_COMMAND_MAGIC_VEHICLE_STOP_FOLLOW, true, 'q',
                        _( "Utter a magical command that will order your magical vehicles to stop following you." ) );
    }
    if( !following_vehicles.empty() ) {
        nmenu.addentry( NPC_CHAT_ANIMAL_VEHICLE_STOP_FOLLOW, true, 'S',
                        _( "Whistle at your animals pulling vehicles to stop following you." ) );
    }
    if( !guards.empty() ) {
        nmenu.addentry( NPC_CHAT_FOLLOW, true, 'f', guard_count == 1 ?
                        string_format( _( "Tell %s to follow" ), guards.front()->name ) :
                        _( "Tell someone to follow…" )
                      );
    }
    if( !followers.empty() ) {
        nmenu.addentry( NPC_CHAT_GUARD, true, 'g', follower_count == 1 ?
                        string_format( _( "Tell %s to guard" ), followers.front()->name ) :
                        _( "Tell someone to guard…" )
                      );
        nmenu.addentry( NPC_CHAT_AWAKE, true, 'w', _( "Tell everyone on your team to wake up" ) );
        nmenu.addentry( NPC_CHAT_MOUNT, true, 'M', _( "Tell everyone on your team to mount up" ) );
        nmenu.addentry( NPC_CHAT_DISMOUNT, true, 'm', _( "Tell everyone on your team to dismount" ) );
        nmenu.addentry( NPC_CHAT_DANGER, true, 'D',
                        _( "Tell everyone on your team to prepare for danger" ) );
        nmenu.addentry( NPC_CHAT_CLEAR_OVERRIDES, true, 'r',
                        _( "Tell everyone on your team to relax (Clear Overrides)" ) );
        nmenu.addentry( NPC_CHAT_ORDERS, true, 'o', _( "Tell everyone on your team to temporarily…" ) );
    }
    std::string message;
    std::string yell_msg;
    bool is_order = true;
    nmenu.query();

    if( nmenu.ret < 0 ) {
        return;
    }

    switch( nmenu.ret ) {
        case NPC_CHAT_TALK: {
            const int npcselect = npc_select_menu( available, _( "Talk to whom?" ), false );
            if( npcselect < 0 ) {
                return;
            }
            get_avatar().talk_to( get_talker_for( *available[npcselect] ) );
            break;
        }
        case NPC_CHAT_YELL:
            is_order = false;
            message = _( "loudly." );
            break;
        case NPC_CHAT_SENTENCE: {
            std::string popupdesc = _( "Enter a sentence to yell" );
            string_input_popup popup;
            popup.title( _( "Yell a sentence" ) )
            .width( 64 )
            .description( popupdesc )
            .identifier( "sentence" )
            .max_length( 128 )
            .query();
            yell_msg = popup.text();
            is_order = false;
            break;
        }
        case NPC_CHAT_GUARD: {
            const int npcselect = npc_select_menu( followers, _( "Who should guard here?" ) );
            if( npcselect < 0 ) {
                return;
            }
            if( npcselect == follower_count ) {
                for( npc *them : followers ) {
                    talk_function::assign_guard( *them );
                }
                yell_msg = _( "Everyone guard here!" );
            } else {
                talk_function::assign_guard( *followers[npcselect] );
                yell_msg = string_format( _( "Guard here, %s!" ), followers[npcselect]->name );
            }
            break;
        }
        case NPC_CHAT_FOLLOW: {
            const int npcselect = npc_select_menu( guards, _( "Who should follow you?" ) );
            if( npcselect < 0 ) {
                return;
            }
            if( npcselect == guard_count ) {
                for( npc *them : guards ) {
                    talk_function::stop_guard( *them );
                }
                yell_msg = _( "Everyone follow me!" );
            } else {
                talk_function::stop_guard( *guards[npcselect] );
                yell_msg = string_format( _( "Follow me, %s!" ), guards[npcselect]->name );
            }
            break;
        }
        case NPC_CHAT_AWAKE:
            for( npc *them : followers ) {
                talk_function::wake_up( *them );
            }
            yell_msg = _( "Stay awake!" );
            break;
        case NPC_CHAT_MOUNT:
            for( npc *them : followers ) {
                if( them->has_effect( effect_riding ) ) {
                    continue;
                }
                talk_function::find_mount( *them );
            }
            yell_msg = _( "Mount up!" );
            break;
        case NPC_CHAT_DISMOUNT:
            for( npc *them : followers ) {
                if( them->has_effect( effect_riding ) ) {
                    them->npc_dismount();
                }
            }
            yell_msg = _( "Dismount!" );
            break;
        case NPC_CHAT_DANGER:
            for( npc *them : followers ) {
                them->rules.set_danger_overrides();
            }
            yell_msg = _( "We're in danger.  Stay awake, stay close, don't go wandering off, "
                          "and don't open any doors." );
            break;
        case NPC_CHAT_CLEAR_OVERRIDES:
            for( npc *p : followers ) {
                talk_function::clear_overrides( *p );
            }
            yell_msg = _( "As you were." );
            break;
        case NPC_CHAT_ORDERS:
            npc_temp_orders_menu( followers );
            break;
        case NPC_CHAT_ANIMAL_VEHICLE_FOLLOW:
            assign_veh_to_follow();
            break;
        case NPC_CHAT_ANIMAL_VEHICLE_STOP_FOLLOW:
            tell_veh_stop_following();
            break;
        case NPC_CHAT_COMMAND_MAGIC_VEHICLE_FOLLOW:
            tell_magic_veh_to_follow();
            break;
        case NPC_CHAT_COMMAND_MAGIC_VEHICLE_STOP_FOLLOW:
            tell_magic_veh_stop_following();
            break;
        default:
            return;
    }

    if( !yell_msg.empty() ) {
        message = string_format( "\"%s\"", yell_msg );
    }
    if( !message.empty() ) {
        add_msg( _( "You yell %s" ), message );
        u.shout( string_format( _( "%s yelling %s" ), u.disp_name(), message ), is_order );
    }

    u.moves -= 100;
}

void npc::handle_sound( const sounds::sound_t spriority, const std::string &description,
                        int heard_volume, const tripoint &spos )
{
    const map &here = get_map();
    const tripoint s_abs_pos = here.getabs( spos );
    const tripoint my_abs_pos = here.getabs( pos() );

    add_msg_debug( debugmode::DF_NPC,
                   "%s heard '%s', priority %d at volume %d from %d:%d, my pos %d:%d",
                   disp_name(), description, static_cast<int>( spriority ), heard_volume,
                   s_abs_pos.x, s_abs_pos.y, my_abs_pos.x, my_abs_pos.y );

    Character &player_character = get_player_character();
    bool player_ally = player_character.pos() == spos && is_player_ally();
    player *const sound_source = g->critter_at<player>( spos );
    bool npc_ally = sound_source && sound_source->is_npc() && is_ally( *sound_source );

    if( ( player_ally || npc_ally ) && spriority == sounds::sound_t::order ) {
        say( "<acknowledged>" );
    }

    if( sees( spos ) || is_hallucination() ) {
        return;
    }
    // ignore low priority sounds if the NPC "knows" it came from a friend.
    // TODO: NPC will need to respond to talking noise eventually
    // but only for bantering purposes, not for investigating.
    if( spriority < sounds::sound_t::alarm ) {
        if( player_ally ) {
            add_msg_debug( debugmode::DF_NPC, "Allied NPC ignored same faction %s", name );
            return;
        }
        if( npc_ally ) {
            add_msg_debug( debugmode::DF_NPC, "NPC ignored same faction %s", name );
            return;
        }
    }
    // discount if sound source is player, or seen by player,
    // and listener is friendly and sound source is combat or alert only.
    if( spriority < sounds::sound_t::alarm && player_character.sees( spos ) ) {
        if( is_player_ally() ) {
            add_msg_debug( debugmode::DF_NPC, "NPC %s ignored low priority noise that player can see", name );
            return;
            // discount if sound source is player, or seen by player,
            // listener is neutral and sound type is worth investigating.
        } else if( spriority < sounds::sound_t::destructive_activity &&
                   get_attitude_group( get_attitude() ) != attitude_group::hostile ) {
            return;
        }
    }
    // patrolling guards will investigate more readily than stationary NPCS
    int investigate_dist = 10;
    if( mission == NPC_MISSION_GUARD_ALLY || mission == NPC_MISSION_GUARD_PATROL ) {
        investigate_dist = 50;
    }
    if( rules.has_flag( ally_rule::ignore_noise ) ) {
        investigate_dist = 0;
    }
    if( ai_cache.total_danger < 1.0f ) {
        if( spriority == sounds::sound_t::movement && !in_vehicle ) {
            warn_about( "movement_noise", rng( 1, 10 ) * 1_minutes, description );
        } else if( spriority > sounds::sound_t::movement ) {
            if( ( spriority == sounds::sound_t::speech || spriority == sounds::sound_t::alert ||
                  spriority == sounds::sound_t::order ) && sound_source &&
                !has_faction_relationship( *sound_source, npc_factions::knows_your_voice ) ) {
                warn_about( "speech_noise", rng( 1, 10 ) * 1_minutes );
            } else if( spriority > sounds::sound_t::activity ) {
                warn_about( "combat_noise", rng( 1, 10 ) * 1_minutes );
            }
            bool should_check = rl_dist( pos(), spos ) < investigate_dist;
            if( should_check ) {
                const zone_manager &mgr = zone_manager::get_manager();
                if( mgr.has( zone_type_NPC_NO_INVESTIGATE, s_abs_pos, fac_id ) ) {
                    should_check = false;
                } else if( mgr.has( zone_type_NPC_INVESTIGATE_ONLY, my_abs_pos, fac_id ) &&
                           !mgr.has( zone_type_NPC_INVESTIGATE_ONLY, s_abs_pos, fac_id ) ) {
                    should_check = false;
                }
            }
            if( should_check ) {
                add_msg_debug( debugmode::DF_NPC, "%s added noise at pos %d:%d", name, s_abs_pos.x, s_abs_pos.y );
                dangerous_sound temp_sound;
                temp_sound.abs_pos = s_abs_pos;
                temp_sound.volume = heard_volume;
                temp_sound.type = spriority;
                if( !ai_cache.sound_alerts.empty() ) {
                    if( ai_cache.sound_alerts.back().abs_pos != s_abs_pos ) {
                        ai_cache.sound_alerts.push_back( temp_sound );
                    }
                } else {
                    ai_cache.sound_alerts.push_back( temp_sound );
                }
            }
        }
    }
}

void avatar::talk_to( std::unique_ptr<talker> talk_with, bool text_only, bool radio_contact )
{
    const bool has_mind_control = has_trait( trait_DEBUG_MIND_CONTROL );
    if( !talk_with->will_talk_to_u( *this, has_mind_control ) ) {
        return;
    }
    dialogue d;
    d.alpha = get_talker_for( *this );
    d.beta = std::move( talk_with );
    d.by_radio = radio_contact;
    dialogue_by_radio = radio_contact;
    d.beta->check_missions();
    for( auto &mission : d.beta->assigned_missions() ) {
        if( mission->get_assigned_player_id() == getID() ) {
            d.missions_assigned.push_back( mission );
        }
    }
    for( const std::string &topic_id : d.beta->get_topics( radio_contact ) ) {
        d.add_topic( topic_id );
    }
    for( const std::string &topic_id : d.alpha->get_topics( radio_contact ) ) {
        d.add_topic( topic_id );
    }
    dialogue_window d_win;
    d_win.open_dialogue( text_only );
    // Main dialogue loop
    do {
        d.beta->update_missions( d.missions_assigned );
        const talk_topic next = d.opt( d_win, name, d.topic_stack.back() );
        if( next.id == "TALK_NONE" ) {
            int cat = topic_category( d.topic_stack.back() );
            do {
                d.topic_stack.pop_back();
            } while( cat != -1 && topic_category( d.topic_stack.back() ) == cat );
        }
        if( next.id == "TALK_DONE" || d.topic_stack.empty() ) {
            d.beta->say( _( "Bye." ) );
            d.done = true;
        } else if( next.id != "TALK_NONE" ) {
            d.add_topic( next );
        }
    } while( !d.done );

    if( activity.id() == ACT_AIM && !has_weapon() ) {
        cancel_activity();
        // don't query certain activities that are started from dialogue
    } else if( activity.id() == ACT_TRAIN || activity.id() == ACT_WAIT_NPC ||
               activity.id() == ACT_SOCIALIZE || activity.index == d.beta->getID().get_value() ) {
        return;
    }

    if( !d.beta->has_effect( effect_under_operation ) ) {
        g->cancel_activity_or_ignore_query( distraction_type::talked_to,
                                            string_format( _( "%s talked to you." ),
                                                    d.beta->disp_name() ) );
    }
}

std::string dialogue::dynamic_line( const talk_topic &the_topic ) const
{
    if( !the_topic.item_type.is_null() ) {
        cur_item = the_topic.item_type;
    }

    // For compatibility
    const auto &topic = the_topic.id;
    const auto iter = json_talk_topics.find( topic );
    if( iter != json_talk_topics.end() ) {
        const std::string line = iter->second.get_dynamic_line( *this );
        if( !line.empty() ) {
            return line;
        }
    }

    if( topic == "TALK_NPC_NOFACE" ) {
        return string_format( _( "&%s stays silent." ), beta->disp_name() );
    }

    if( topic == "TALK_NOFACE" ) {
        return _( "&You can't talk without your face." );
    } else if( topic == "TALK_DEAF" ) {
        return _( "&You are deaf and can't talk." );

    } else if( topic == "TALK_DEAF_ANGRY" ) {
        return string_format(
                   _( "&You are deaf and can't talk.  When you don't respond, %s becomes angry!" ),
                   beta->disp_name() );
    } else if( topic == "TALK_MUTE" ) {
        return _( "&You are mute and can't talk." );

    } else if( topic == "TALK_MUTE_ANGRY" ) {
        return string_format(
                   _( "&You are mute and can't talk.  When you don't respond, %s becomes angry!" ),
                   beta->disp_name() );
    }
    avatar &player_character = get_avatar();
    if( topic == "TALK_SEDATED" ) {
        return string_format( _( "%1$s is sedated and can't be moved or woken up until the "
                                 "medication or sedation wears off.\nYou estimate it will wear "
                                 "off in %2$s." ),
                              beta->disp_name(),
                              to_string_approx( player_character.estimate_effect_dur( skill_id( "firstaid" ),
                                                effect_narcosis, 15_minutes, 6,
                                                *beta->get_npc() ) ) );
    }

    // Those topics are handled by the mission system, see there.
    static const std::unordered_set<std::string> mission_topics = { {
            "TALK_MISSION_DESCRIBE", "TALK_MISSION_DESCRIBE_URGENT",
            "TALK_MISSION_OFFER", "TALK_MISSION_ACCEPTED",
            "TALK_MISSION_REJECTED", "TALK_MISSION_ADVICE", "TALK_MISSION_INQUIRE",
            "TALK_MISSION_SUCCESS", "TALK_MISSION_SUCCESS_LIE", "TALK_MISSION_FAILURE"
        }
    };
    if( mission_topics.count( topic ) > 0 ) {
        mission *miss = beta->selected_mission();
        if( miss == nullptr ) {
            return "mission_selected == nullptr; BUG!  (npctalk.cpp:dynamic_line)";
        }
        const auto &type = miss->get_type();
        // TODO: make it a member of the mission class, maybe at mission instance specific data
        const std::string &ret = miss->dialogue_for_topic( topic );
        if( ret.empty() ) {
            debugmsg( "Bug in npctalk.cpp:dynamic_line.  Wrong mission_id(%s) or topic(%s)",
                      type.id.c_str(), topic.c_str() );
            return "";
        }

        if( topic == "TALK_MISSION_SUCCESS" && miss->has_follow_up() ) {
            switch( rng( 1, 3 ) ) {
                case 1:
                    return ret + _( "  And I have more I'd like you to do." );
                case 2:
                    return ret + _( "  I could use a hand with something else if you are interested." );
                case 3:
                    return ret + _( "  If you are interested, I have another job for you." );
            }
        }

        return ret;
    }

    if( topic == "TALK_NONE" || topic == "TALK_DONE" ) {
        return _( "Bye." );
    } else if( topic == "TALK_TRAIN" ) {
        if( !player_character.backlog.empty() && player_character.backlog.front().id() == ACT_TRAIN ) {
            return _( "Shall we resume?" );
        } else if( beta->skills_offered_to( *alpha ).empty() &&
                   beta->styles_offered_to( *alpha ).empty() &&
                   beta->spells_offered_to( *alpha ).empty() ) {
            return _( "Sorry, but it doesn't seem I have anything to teach you." );
        } else {
            return _( "Here's what I can teach you…" );
        }
    } else if( topic == "TALK_HOW_MUCH_FURTHER" ) {
        return beta->distance_to_goal();
    } else if( topic == "TALK_DESCRIBE_MISSION" ) {
        return beta->get_job_description();
    } else if( topic == "TALK_SHOUT" ) {
        alpha->shout();
        if( alpha->is_deaf() ) {
            return _( "&You yell, but can't hear yourself." );
        } else {
            if( alpha->is_mute() ) {
                return _( "&You yell, but can't form words." );
            } else {
                return _( "&You yell." );
            }
        }
    } else if( topic == "TALK_SIZE_UP" ) {
        return beta->evaluation_by( *alpha );
    } else if( topic == "TALK_LOOK_AT" ) {
        return "&" + beta->short_description();
    } else if( topic == "TALK_OPINION" ) {
        return "&" + beta->opinion_text();
    } else if( topic == "TALK_MIND_CONTROL" ) {
        if( beta->enslave_mind() ) {
            return _( "YES, MASTER!" );
        }
    }

    return string_format( "I don't know what to say for %s. (BUG (npctalk.cpp:dynamic_line))",
                          topic );
}

void dialogue::apply_speaker_effects( const talk_topic &the_topic )
{
    const auto &topic = the_topic.id;
    const auto iter = json_talk_topics.find( topic );
    if( iter == json_talk_topics.end() ) {
        return;
    }
    for( json_dynamic_line_effect &npc_effect : iter->second.get_speaker_effects() ) {
        if( npc_effect.test_condition( *this ) ) {
            npc_effect.apply( *this );
        }
    }
}

talk_response &dialogue::add_response( const std::string &text, const std::string &r,
                                       const bool first )
{
    talk_response result = talk_response();
    result.truetext = no_translation( text );
    result.truefalse_condition = []( const dialogue & ) {
        return true;
    };
    result.success.next_topic = talk_topic( r );
    if( first ) {
        responses.insert( responses.begin(), result );
        return responses.front();
    } else {
        responses.push_back( result );
        return responses.back();
    }
}

talk_response &dialogue::add_response_done( const std::string &text )
{
    return add_response( text, "TALK_DONE" );
}

talk_response &dialogue::add_response_none( const std::string &text )
{
    return add_response( text, "TALK_NONE" );
}

talk_response &dialogue::add_response( const std::string &text, const std::string &r,
                                       const talkfunction_ptr &effect_success, const bool first )
{
    talk_response &result = add_response( text, r, first );
    result.success.set_effect( effect_success );
    return result;
}

talk_response &dialogue::add_response( const std::string &text, const std::string &r,
                                       const std::function<void( npc & )> &effect_success,
                                       dialogue_consequence consequence, const bool first )
{
    talk_response &result = add_response( text, r, first );
    result.success.set_effect_consequence( effect_success, consequence );
    return result;
}

talk_response &dialogue::add_response( const std::string &text, const std::string &r,
                                       mission *miss, const bool first )
{
    if( miss == nullptr ) {
        debugmsg( "tried to select null mission" );
    }
    talk_response &result = add_response( text, r, first );
    result.mission_selected = miss;
    return result;
}

talk_response &dialogue::add_response( const std::string &text, const std::string &r,
                                       const skill_id &skill, const bool first )
{
    talk_response &result = add_response( text, r, first );
    result.skill = skill;
    return result;
}

talk_response &dialogue::add_response( const std::string &text, const std::string &r,
                                       const proficiency_id &proficiency, const bool first )
{
    talk_response &result = add_response( text, r, first );
    result.proficiency = proficiency;
    return result;
}

talk_response &dialogue::add_response( const std::string &text, const std::string &r,
                                       const spell_id &sp, const bool first )
{
    talk_response &result = add_response( text, r, first );
    result.dialogue_spell = sp;
    return result;
}

talk_response &dialogue::add_response( const std::string &text, const std::string &r,
                                       const martialart &style, const bool first )
{
    talk_response &result = add_response( text, r, first );
    result.style = style.id;
    return result;
}

talk_response &dialogue::add_response( const std::string &text, const std::string &r,
                                       const itype_id &item_type, const bool first )
{
    if( item_type.is_null() ) {
        debugmsg( "explicitly specified null item" );
    }

    talk_response &result = add_response( text, r, first );
    result.success.next_topic.item_type = item_type;
    return result;
}

void dialogue::gen_responses( const talk_topic &the_topic )
{
    responses.clear();
    const auto iter = json_talk_topics.find( the_topic.id );
    if( iter != json_talk_topics.end() ) {
        json_talk_topic &jtt = iter->second;
        if( jtt.gen_responses( *this ) ) {
            return;
        }
    }

    Character &player_character = get_player_character();
    if( the_topic.id == "TALK_MISSION_LIST" ) {
        if( beta->available_missions().size() == 1 ) {
            add_response( _( "Tell me about it." ), "TALK_MISSION_OFFER",
                          beta->available_missions().front(), true );
        } else {
            for( auto &mission : beta->available_missions() ) {
                add_response( mission->get_type().tname(), "TALK_MISSION_OFFER", mission, true );
            }
        }
    } else if( the_topic.id == "TALK_MISSION_LIST_ASSIGNED" ) {
        if( missions_assigned.size() == 1 ) {
            add_response( _( "I have news." ), "TALK_MISSION_INQUIRE", missions_assigned.front() );
        } else {
            for( auto &miss_it : missions_assigned ) {
                add_response( miss_it->get_type().tname(), "TALK_MISSION_INQUIRE", miss_it );
            }
        }
    } else if( the_topic.id == "TALK_TRAIN" ) {
        if( !player_character.backlog.empty() && player_character.backlog.front().id() == ACT_TRAIN &&
            player_character.backlog.front().index == beta->getID().get_value() ) {
            player_activity &backlog = player_character.backlog.front();
            const skill_id skillt( backlog.name );
            // TODO: This is potentially dangerous. A skill and a martial art
            // could have the same ident!
            if( !skillt.is_valid() ) {
                const matype_id styleid = matype_id( backlog.name );
                if( !styleid.is_valid() ) {
                    const spell_id &sp_id = spell_id( backlog.name );
                    if( beta->knows_spell( sp_id ) ) {
                        add_response( string_format( _( "Yes, let's resume training %s" ),
                                                     sp_id->name ), "TALK_TRAIN_START", sp_id );
                    }
                } else {
                    const martialart &style = styleid.obj();
                    add_response( string_format( _( "Yes, let's resume training %s" ),
                                                 style.name ), "TALK_TRAIN_START", style );
                }
            } else {
                add_response( string_format( _( "Yes, let's resume training %s" ), skillt->name() ),
                              "TALK_TRAIN_START", skillt );
            }
        }
        const std::vector<matype_id> &styles = beta->styles_offered_to( *alpha );
        const std::vector<skill_id> &trainable = beta->skills_offered_to( *alpha );
        const std::vector<spell_id> &teachable = beta->spells_offered_to( *alpha );
        const std::vector<proficiency_id> &proficiencies = beta->proficiencies_offered_to( *alpha );
        if( trainable.empty() && styles.empty() && teachable.empty() && proficiencies.empty() ) {
            add_response_none( _( "Oh, okay." ) );
            return;
        }
        for( const spell_id &sp : teachable ) {
            const std::string &text = beta->spell_training_text( *alpha, sp );
            if( !text.empty() ) {
                add_response( text, "TALK_TRAIN_START", sp );
            }
        }
        for( const matype_id &style_id : styles ) {
            const std::string &text = beta->style_training_text( *alpha, style_id );
            if( !text.empty() ) {
                add_response( text, "TALK_TRAIN_START", style_id.obj() );
            }
        }
        for( const skill_id &trained : trainable ) {
            const std::string &text = beta->skill_training_text( *alpha, trained );
            if( !text.empty() && !trained->obsolete() ) {
                add_response( text, "TALK_TRAIN_START", trained );
            }
        }
        for( const proficiency_id &trained : proficiencies ) {
            const std::string &text = beta->proficiency_training_text( *alpha, trained );
            if( !text.empty() ) {
                add_response( text, "TALK_TRAIN_START", trained );
            }
        }
        add_response_none( _( "Eh, never mind." ) );
    } else if( the_topic.id == "TALK_HOW_MUCH_FURTHER" ) {
        add_response_none( _( "Okay, thanks." ) );
        add_response_done( _( "Let's keep moving." ) );
    }

    if( alpha->has_trait( trait_DEBUG_MIND_CONTROL ) && !beta->is_player_ally() ) {
        add_response( _( "OBEY ME!" ), "TALK_MIND_CONTROL" );
        add_response_done( _( "Bye." ) );
    }

    if( responses.empty() ) {
        add_response_done( _( "Bye." ) );
    }
}

static int parse_mod( const dialogue &d, const std::string &attribute, const int factor )
{
    return d.beta->parse_mod( attribute, factor ) + d.alpha->parse_mod( attribute, factor );
}

int talk_trial::calc_chance( const dialogue &d ) const
{
    if( d.alpha->has_trait( trait_DEBUG_MIND_CONTROL ) ) {
        return 100;
    }
    int chance = difficulty;
    switch( type ) {
        case NUM_TALK_TRIALS:
            dbg( D_ERROR ) << "called calc_chance with invalid talk_trial value: " << type;
            break;
        case TALK_TRIAL_NONE:
            chance = 100;
            break;
        case TALK_TRIAL_CONDITION:
            chance = condition( d ) ? 100 : 0;
            break;
        case TALK_TRIAL_LIE:
            chance += d.alpha->trial_chance_mod( "lie" ) + d.beta->trial_chance_mod( "lie" );
            break;
        case TALK_TRIAL_PERSUADE:
            chance += d.alpha->trial_chance_mod( "persuade" ) +
                      d.beta->trial_chance_mod( "persuade" );
            break;
        case TALK_TRIAL_INTIMIDATE:
            chance += d.alpha->trial_chance_mod( "intimidate" ) +
                      d.beta->trial_chance_mod( "intimidate" );
            break;
    }
    for( const auto &this_mod : modifiers ) {
        chance += parse_mod( d, this_mod.first, this_mod.second );
    }

    return std::max( 0, std::min( 100, chance ) );
}

bool talk_trial::roll( dialogue &d ) const
{
    if( type == TALK_TRIAL_NONE || d.alpha->has_trait( trait_DEBUG_MIND_CONTROL ) ) {
        return true;
    }
    const int chance = calc_chance( d );
    const bool success = rng( 0, 99 ) < chance;
    if( d.alpha->get_character() ) {
        player &u = *d.alpha->get_character();
        if( success ) {
            u.practice( skill_speech, ( 100 - chance ) / 10 );
        } else {
            u.practice( skill_speech, ( 100 - chance ) / 7 );
        }
    }
    return success;
}

int topic_category( const talk_topic &the_topic )
{
    const auto &topic = the_topic.id;
    // TODO: ideally, this would be a property of the topic itself.
    // How this works: each category has a set of topics that belong to it, each set is checked
    // for the given topic and if a set contains, the category number is returned.
    static const std::unordered_set<std::string> topic_1 = { {
            "TALK_MISSION_START", "TALK_MISSION_DESCRIBE", "TALK_MISSION_OFFER",
            "TALK_MISSION_ACCEPTED", "TALK_MISSION_REJECTED", "TALK_MISSION_ADVICE",
            "TALK_MISSION_INQUIRE", "TALK_MISSION_SUCCESS", "TALK_MISSION_SUCCESS_LIE",
            "TALK_MISSION_FAILURE", "TALK_MISSION_REWARD", "TALK_MISSION_END",
            "TALK_MISSION_DESCRIBE_URGENT"
        }
    };
    if( topic_1.count( topic ) > 0 ) {
        return 1;
    }
    static const std::unordered_set<std::string> topic_2 = { {
            "TALK_SHARE_EQUIPMENT", "TALK_GIVE_EQUIPMENT", "TALK_DENY_EQUIPMENT"
        }
    };
    if( topic_2.count( topic ) > 0 ) {
        return 2;
    }
    static const std::unordered_set<std::string> topic_3 = { {
            "TALK_SUGGEST_FOLLOW", "TALK_AGREE_FOLLOW", "TALK_DENY_FOLLOW",
        }
    };
    if( topic_3.count( topic ) > 0 ) {
        return 3;
    }
    static const std::unordered_set<std::string> topic_4 = { {
            "TALK_COMBAT_ENGAGEMENT",
        }
    };
    if( topic_4.count( topic ) > 0 ) {
        return 4;
    }
    static const std::unordered_set<std::string> topic_5 = { {
            "TALK_COMBAT_COMMANDS",
        }
    };
    if( topic_5.count( topic ) > 0 ) {
        return 5;
    }
    static const std::unordered_set<std::string> topic_6 = { {
            "TALK_TRAIN", "TALK_TRAIN_START", "TALK_TRAIN_FORCE"
        }
    };
    if( topic_6.count( topic ) > 0 ) {
        return 6;
    }
    static const std::unordered_set<std::string> topic_7 = { {
            "TALK_MISC_RULES",
        }
    };
    if( topic_7.count( topic ) > 0 ) {
        return 7;
    }
    static const std::unordered_set<std::string> topic_8 = { {
            "TALK_AIM_RULES",
        }
    };
    if( topic_8.count( topic ) > 0 ) {
        return 8;
    }
    static const std::unordered_set<std::string> topic_9 = { {
            "TALK_FRIEND", "TALK_GIVE_ITEM", "TALK_USE_ITEM",
        }
    };
    if( topic_9.count( topic ) > 0 ) {
        return 9;
    }
    static const std::unordered_set<std::string> topic_99 = { {
            "TALK_SIZE_UP", "TALK_LOOK_AT", "TALK_OPINION", "TALK_SHOUT"
        }
    };
    if( topic_99.count( topic ) > 0 ) {
        return 99;
    }
    return -1; // Not grouped with other topics
}

void parse_tags( std::string &phrase, const Character &u, const Character &me,
                 const itype_id &item_type )
{
    phrase = SNIPPET.expand( remove_color_tags( phrase ) );

    size_t fa;
    size_t fb;
    std::string tag;
    do {
        fa = phrase.find( '<' );
        fb = phrase.find( '>' );
        int l = fb - fa + 1;
        if( fa != std::string::npos && fb != std::string::npos ) {
            tag = phrase.substr( fa, fb - fa + 1 );
        } else {
            return;
        }

        // Special, dynamic tags go here
        if( tag == "<yrwp>" ) {
            phrase.replace( fa, l, remove_color_tags( u.weapon.tname() ) );
        } else if( tag == "<mywp>" ) {
            if( !me.is_armed() ) {
                phrase.replace( fa, l, _( "fists" ) );
            } else {
                phrase.replace( fa, l, remove_color_tags( me.weapon.tname() ) );
            }
        } else if( tag == "<ammo>" ) {
            if( !me.weapon.is_gun() ) {
                phrase.replace( fa, l, _( "BADAMMO" ) );
            } else {
                phrase.replace( fa, l, me.weapon.ammo_current()->nname( 1 ) );
            }
        } else if( tag == "<current_activity>" ) {
            std::string activity_name;
            const npc *guy = dynamic_cast<const npc *>( &me );
            if( guy->current_activity_id ) {
                activity_name = guy->current_activity_id.obj().verb().translated();
            } else {
                activity_name = _( "doing this and that" );
            }
            phrase.replace( fa, l, activity_name );
        } else if( tag == "<punc>" ) {
            switch( rng( 0, 2 ) ) {
                case 0:
                    phrase.replace( fa, l, pgettext( "punctuation", "." ) );
                    break;
                case 1:
                    phrase.replace( fa, l, pgettext( "punctuation", "…" ) );
                    break;
                case 2:
                    phrase.replace( fa, l, pgettext( "punctuation", "!" ) );
                    break;
            }
        } else if( tag == "<mypronoun>" ) {
            std::string npcstr = me.male ? pgettext( "npc", "He" ) : pgettext( "npc", "She" );
            phrase.replace( fa, l, npcstr );
        } else if( tag == "<topic_item>" ) {
            phrase.replace( fa, l, item::nname( item_type, 2 ) );
        } else if( tag == "<topic_item_price>" ) {
            item tmp( item_type );
            phrase.replace( fa, l, format_money( tmp.price( true ) ) );
        } else if( tag == "<topic_item_my_total_price>" ) {
            item tmp( item_type );
            tmp.charges = me.charges_of( item_type );
            phrase.replace( fa, l, format_money( tmp.price( true ) ) );
        } else if( tag == "<topic_item_your_total_price>" ) {
            item tmp( item_type );
            tmp.charges = u.charges_of( item_type );
            phrase.replace( fa, l, format_money( tmp.price( true ) ) );
        } else if( !tag.empty() ) {
            debugmsg( "Bad tag.  '%s' (%d - %d)", tag.c_str(), fa, fb );
            phrase.replace( fa, fb - fa + 1, "????" );
        }
    } while( fa != std::string::npos && fb != std::string::npos );
}

void dialogue::add_topic( const std::string &topic_id )
{
    topic_stack.emplace_back( topic_id );
}

void dialogue::add_topic( const talk_topic &topic )
{
    topic_stack.push_back( topic );
}

talk_data talk_response::create_option_line( const dialogue &d, const input_event &hotkey )
{
    std::string ftext;
    text = ( truefalse_condition( d ) ? truetext : falsetext ).translated();
    if( trial.type == TALK_TRIAL_NONE || trial.type == TALK_TRIAL_CONDITION ) {
        // regular dialogue
        ftext = text;
    } else {
        // dialogue w/ a % chance to work
        //~ %1$s is translated trial type, %2$d is a number, and %3$s is the translated response text
        ftext = string_format( pgettext( "talk option", "[%1$s %2$d%%] %3$s" ),
                               trial.name(), trial.calc_chance( d ), text );
    }
    parse_tags( ftext, *d.alpha->get_character(), *d.beta->get_npc(),
                success.next_topic.item_type );

    nc_color color;
    std::set<dialogue_consequence> consequences = get_consequences( d );
    if( consequences.count( dialogue_consequence::hostile ) > 0 ) {
        color = c_red;
    } else if( text[0] == '*' || consequences.count( dialogue_consequence::helpless ) > 0 ) {
        color = c_light_red;
    } else if( text[0] == '&' || consequences.count( dialogue_consequence::action ) > 0 ) {
        color = c_green;
    } else {
        color = c_white;
    }
    talk_data results;
    results.color = color;
    results.hotkey_desc = right_justify( hotkey.short_description(), 2 );
    results.text = ftext;
    return results;
}

std::set<dialogue_consequence> talk_response::get_consequences( const dialogue &d ) const
{
    int chance = trial.calc_chance( d );
    if( chance >= 100 ) {
        return { success.get_consequence( d ) };
    } else if( chance <= 0 ) {
        return { failure.get_consequence( d ) };
    }

    return {{ success.get_consequence( d ), failure.get_consequence( d ) }};
}

dialogue_consequence talk_effect_t::get_consequence( const dialogue &d ) const
{
    if( d.beta->check_hostile_response( opinion.anger ) ) {
        return dialogue_consequence::hostile;
    }
    return guaranteed_consequence;
}

const talk_topic &special_talk( const std::string &action )
{
    static const std::map<std::string, talk_topic> key_map = {{
            { "LOOK_AT", talk_topic( "TALK_LOOK_AT" ) },
            { "SIZE_UP_STATS", talk_topic( "TALK_SIZE_UP" ) },
            { "CHECK_OPINION", talk_topic( "TALK_OPINION" ) },
            { "YELL", talk_topic( "TALK_SHOUT" ) },
        }
    };

    const auto iter = key_map.find( action );
    if( iter != key_map.end() ) {
        return iter->second;
    }

    static const talk_topic no_topic = talk_topic( "TALK_NONE" );
    return no_topic;
}

talk_topic dialogue::opt( dialogue_window &d_win, const std::string &npc_name,
                          const talk_topic &topic )
{
    bool text_only = d_win.text_only;
    std::string challenge = dynamic_line( topic );
    gen_responses( topic );
    // Put quotes around challenge (unless it's an action)
    if( challenge[0] != '*' && challenge[0] != '&' ) {
        challenge = "\"" + challenge + "\"";
    }

    // Parse any tags in challenge
    parse_tags( challenge, *alpha->get_character(), *beta->get_npc(), topic.item_type );
    capitalize_letter( challenge );

    // Prepend "My Name: "
    if( challenge[0] == '&' ) {
        // No name prepended!
        challenge = challenge.substr( 1 );
    } else if( challenge[0] == '*' ) {
        challenge = string_format( pgettext( "npc does something", "%s %s" ), beta->disp_name(),
                                   challenge.substr( 1 ) );
    } else {
        challenge = string_format( pgettext( "npc says something", "%s: %s" ), beta->disp_name(),
                                   challenge );
    }

    d_win.add_history_separator();

    ui_adaptor ui;
    const auto resize_cb = [&]( ui_adaptor & ui ) {
        d_win.resize_dialogue( ui );
    };
    ui.on_screen_resize( resize_cb );
    resize_cb( ui );

    // Number of lines to highlight
    const size_t hilight_lines = d_win.add_to_history( challenge );

    apply_speaker_effects( topic );

    if( responses.empty() ) {
        debugmsg( "No dialogue responses" );
        return talk_topic( "TALK_NONE" );
    }

    input_context ctxt( "DIALOGUE_CHOOSE_RESPONSE" );
    ctxt.register_action( "LOOK_AT" );
    ctxt.register_action( "SIZE_UP_STATS" );
    ctxt.register_action( "YELL" );
    ctxt.register_action( "CHECK_OPINION" );
    ctxt.register_updown();
    ctxt.register_action( "PAGE_UP" );
    ctxt.register_action( "PAGE_DOWN" );
    ctxt.register_action( "HELP_KEYBINDINGS" );
    ctxt.register_action( "ANY_INPUT" );
    std::vector<talk_data> response_lines;
    std::vector<input_event> response_hotkeys;
    const auto generate_response_lines = [&]() {
#if defined(__ANDROID__)
        ctxt.get_registered_manual_keys().clear();
#endif
        const hotkey_queue &queue = hotkey_queue::alphabets();
        response_lines.clear();
        response_hotkeys.clear();
        input_event evt = ctxt.first_unassigned_hotkey( queue );
        for( talk_response &response : responses ) {
            const talk_data &td = response.create_option_line( *this, evt );
            response_lines.emplace_back( td );
            response_hotkeys.emplace_back( evt );
#if defined(__ANDROID__)
            ctxt.register_manual_key( evt.get_first_input(), td.text );
#endif
            evt = ctxt.next_unassigned_hotkey( queue, evt );
        }
    };
    generate_response_lines();

    ui.on_redraw( [&]( const ui_adaptor & ) {
        d_win.print_header( npc_name );
        d_win.display_responses( hilight_lines, response_lines );
    } );

    size_t response_ind = response_hotkeys.size();
    bool okay;
    do {
        d_win.refresh_response_display();
        std::string action;
        do {
            ui_manager::redraw();
            input_event evt;
            if( !text_only ) {
                action = ctxt.handle_input();
                evt = ctxt.get_raw_input();
            } else {
                action = "ANY_INPUT";
                evt = response_hotkeys.empty() ? input_event() : response_hotkeys.back();
            }
            d_win.handle_scrolling( action );
            talk_topic st = special_talk( action );
            if( st.id != "TALK_NONE" ) {
                return st;
            }
            if( action == "HELP_KEYBINDINGS" ) {
                // Reallocate hotkeys as keybindings may have changed
                generate_response_lines();
            } else if( action == "ANY_INPUT" ) {
                const auto hotkey_it = std::find( response_hotkeys.begin(),
                                                  response_hotkeys.end(), evt );
                response_ind = std::distance( response_hotkeys.begin(), hotkey_it );
            }
        } while( action != "ANY_INPUT" || response_ind >= response_hotkeys.size() );
        okay = true;
        std::set<dialogue_consequence> consequences = responses[response_ind].get_consequences( *this );
        if( consequences.count( dialogue_consequence::hostile ) > 0 ) {
            okay = query_yn( _( "You may be attacked!  Proceed?" ) );
        } else if( consequences.count( dialogue_consequence::helpless ) > 0 ) {
            okay = query_yn( _( "You'll be helpless!  Proceed?" ) );
        }
    } while( !okay );
    d_win.add_history_separator();

    talk_response chosen = responses[response_ind];
    std::string response_printed = string_format( pgettext( "you say something", "You: %s" ),
                                   response_lines[response_ind].text );
    d_win.add_to_history( response_printed );

    if( chosen.mission_selected != nullptr ) {
        beta->select_mission( chosen.mission_selected );
    }

    // We can't set both skill and style or training will bug out
    // TODO: Allow setting both skill and style
    beta->store_chosen_training( chosen.skill, chosen.style, chosen.dialogue_spell,
                                 chosen.proficiency );
    const bool success = chosen.trial.roll( *this );
    const auto &effects = success ? chosen.success : chosen.failure;
    return effects.apply( *this );
}

talk_trial::talk_trial( const JsonObject &jo )
{
    static const std::unordered_map<std::string, talk_trial_type> types_map = { {
#define WRAP(value) { #value, TALK_TRIAL_##value }
            WRAP( NONE ),
            WRAP( LIE ),
            WRAP( PERSUADE ),
            WRAP( INTIMIDATE ),
            WRAP( CONDITION )
#undef WRAP
        }
    };
    const auto iter = types_map.find( jo.get_string( "type", "NONE" ) );
    if( iter == types_map.end() ) {
        jo.throw_error( "invalid talk trial type", "type" );
    }
    type = iter->second;
    if( !( type == TALK_TRIAL_NONE || type == TALK_TRIAL_CONDITION ) ) {
        difficulty = jo.get_int( "difficulty" );
    }

    read_condition<dialogue>( jo, "condition", condition, false );

    if( jo.has_member( "mod" ) ) {
        for( JsonArray jmod : jo.get_array( "mod" ) ) {
            trial_mod this_modifier;
            this_modifier.first = jmod.next_string();
            this_modifier.second = jmod.next_int();
            modifiers.push_back( this_modifier );
        }
    }
}

static talk_topic load_inline_topic( const JsonObject &jo )
{
    const std::string id = jo.get_string( "id" );
    json_talk_topics[id].load( jo );
    return talk_topic( id );
}

talk_effect_fun_t::talk_effect_fun_t( const talkfunction_ptr &ptr )
{
    function = [ptr]( const dialogue & d ) {
        if( d.beta->get_npc() ) {
            ptr( *d.beta->get_npc() );
        }
    };
}

talk_effect_fun_t::talk_effect_fun_t( const std::function<void( npc &p )> &ptr )
{
    function = [ptr]( const dialogue & d ) {
        if( d.beta->get_npc() ) {
            ptr( *d.beta->get_npc() );
        }
    };
}

talk_effect_fun_t::talk_effect_fun_t( const std::function<void( const dialogue &d )> &fun )
{
    function = [fun]( const dialogue & d ) {
        fun( d );
    };
}

void talk_effect_fun_t::set_companion_mission( const std::string &role_id )
{
    function = [role_id]( const dialogue & d ) {
        d.beta->set_companion_mission( role_id );
    };
}

void talk_effect_fun_t::set_add_effect( const JsonObject &jo, const std::string &member,
                                        bool is_npc )
{
    std::string new_effect = jo.get_string( member );
    bool permanent = false;
    time_duration duration = 1000_turns;
    if( jo.has_string( "duration" ) ) {
        const std::string dur_string = jo.get_string( "duration" );
        if( dur_string == "PERMANENT" ) {
            permanent = true;
        } else if( !dur_string.empty() && std::stoi( dur_string ) > 0 ) {
            duration = time_duration::from_turns( std::stoi( dur_string ) );
        }
    } else {
        duration = time_duration::from_turns( jo.get_int( "duration" ) );
    }
    function = [is_npc, new_effect, duration, permanent]( const dialogue & d ) {
        d.actor( is_npc )->add_effect( efftype_id( new_effect ), duration, permanent );
    };
}

void talk_effect_fun_t::set_remove_effect( const JsonObject &jo, const std::string &member,
        bool is_npc )
{
    std::string old_effect = jo.get_string( member );
    function = [is_npc, old_effect]( const dialogue & d ) {
        d.actor( is_npc )->remove_effect( efftype_id( old_effect ) );
    };
}

void talk_effect_fun_t::set_add_trait( const JsonObject &jo, const std::string &member,
                                       bool is_npc )
{
    std::string new_trait = jo.get_string( member );
    function = [is_npc, new_trait]( const dialogue & d ) {
        d.actor( is_npc )->set_mutation( trait_id( new_trait ) );
    };
}

void talk_effect_fun_t::set_remove_trait( const JsonObject &jo, const std::string &member,
        bool is_npc )
{
    std::string old_trait = jo.get_string( member );
    function = [is_npc, old_trait]( const dialogue & d ) {
        d.actor( is_npc )->unset_mutation( trait_id( old_trait ) );
    };
}

void talk_effect_fun_t::set_add_var( const JsonObject &jo, const std::string &member,
                                     bool is_npc )
{
    const std::string var_name = get_talk_varname( jo, member );
    const bool time_check = jo.has_member( "time" ) && jo.get_bool( "time" );
    const std::string &value = time_check ? "" : jo.get_string( "value" );
    function = [is_npc, var_name, value, time_check]( const dialogue & d ) {
        talker *actor = d.actor( is_npc );
        if( time_check ) {
            actor->set_value( var_name, string_format( "%d", to_turn<int>( calendar::turn ) ) );
        } else {
            actor->set_value( var_name, value );
        }
    };
}

void talk_effect_fun_t::set_remove_var( const JsonObject &jo, const std::string &member,
                                        bool is_npc )
{
    const std::string var_name = get_talk_varname( jo, member, false );
    function = [is_npc, var_name]( const dialogue & d ) {
        d.actor( is_npc )->remove_value( var_name );
    };
}

void talk_effect_fun_t::set_adjust_var( const JsonObject &jo, const std::string &member,
                                        bool is_npc )
{
    const std::string var_name = get_talk_varname( jo, member, false );
    const int value = jo.get_int( "adjustment" );
    function = [is_npc, var_name, value]( const dialogue & d ) {
        int adjusted_value = value;

        const std::string &var = d.actor( is_npc )->get_value( var_name );
        if( !var.empty() ) {
            adjusted_value += std::stoi( var );
        }

        d.actor( is_npc )->set_value( var_name, std::to_string( adjusted_value ) );
    };
}

void talk_effect_fun_t::set_u_buy_item( const itype_id &item_name, int cost, int count,
                                        const std::string &container_name )
{
    function = [item_name, cost, count, container_name]( const dialogue & d ) {
        if( !d.beta->buy_from( cost ) ) {
            popup( _( "You can't afford it!" ) );
            return;
        }
        if( container_name.empty() ) {
            item new_item = item( item_name, calendar::turn );
            if( new_item.count_by_charges() ) {
                new_item.mod_charges( count - 1 );
                d.alpha->i_add( new_item );
            } else {
                for( int i_cnt = 0; i_cnt < count; i_cnt++ ) {
                    if( !new_item.ammo_default().is_null() ) {
                        new_item.ammo_set( new_item.ammo_default() );
                    }
                    d.alpha->i_add( new_item );
                }
            }
            if( count == 1 ) {
                //~ %1%s is the NPC name, %2$s is an item
                popup( _( "%1$s gives you a %2$s." ), d.beta->disp_name(), new_item.tname() );
            } else {
                //~ %1%s is the NPC name, %2$d is a number of items, %3$s are items
                popup( _( "%1$s gives you %2$d %3$s." ), d.beta->disp_name(), count,
                       new_item.tname() );
            }
        } else {
            item container( container_name, calendar::turn );
            container.put_in( item( item_name, calendar::turn, count ),
                              item_pocket::pocket_type::CONTAINER );
            d.alpha->i_add( container );
            //~ %1%s is the NPC name, %2$s is an item
            popup( _( "%1$s gives you a %2$s." ), d.beta->disp_name(), container.tname() );
        }
    };

    // Update structure used by mission descriptions.
    if( cost <= 0 ) {
        likely_rewards.emplace_back( count, item_name );
    }
}

void talk_effect_fun_t::set_u_sell_item( const itype_id &item_name, int cost, int count )
{
    function = [item_name, cost, count]( const dialogue & d ) {
        if( item::count_by_charges( item_name ) && d.alpha->has_charges( item_name, count ) ) {
            for( const item &it : d.alpha->use_charges( item_name, count ) ) {
                d.beta->i_add( it );
            }
        } else if( d.alpha->has_amount( item_name, count ) ) {
            for( const item &it : d.alpha->use_amount( item_name, count ) ) {
                d.beta->i_add( it );
            }
        } else {
            //~ %1$s is a translated item name
            popup( _( "You don't have a %1$s!" ), item::nname( item_name ) );
            return;
        }
        if( count == 1 ) {
            //~ %1%s is the NPC name, %2$s is an item
            popup( _( "You give %1$s a %2$s." ), d.beta->disp_name(), item::nname( item_name ) );
        } else {
            //~ %1%s is the NPC name, %2$d is a number of items, %3$s are items
            popup( _( "You give %1$s %2$d %3$s." ), d.beta->disp_name(), count,
                   item::nname( item_name, count ) );
        }
        d.beta->add_debt( cost );
    };
}

void talk_effect_fun_t::set_consume_item( const JsonObject &jo, const std::string &member,
        int count,
        bool is_npc )
{
    itype_id item_name;
    jo.read( member, item_name, true );
    function = [is_npc, item_name, count]( const dialogue & d ) {
        // this is stupid, but I couldn't get the assignment to work
        const auto consume_item = [&]( talker & p, const itype_id & item_name, int count ) {
            item old_item( item_name );
            if( p.has_charges( item_name, count ) ) {
                p.use_charges( item_name, count );
            } else if( p.has_amount( item_name, count ) ) {
                p.use_amount( item_name, count );
            } else {
                //~ %1%s is the "You" or the NPC name, %2$s are a translated item name
                popup( _( "%1$s doesn't have a %2$s!" ), p.disp_name(), old_item.tname() );
            }
        };
        if( is_npc ) {
            consume_item( *d.beta, item_name, count );
        } else {
            consume_item( *d.alpha, item_name, count );
        }
    };
}

void talk_effect_fun_t::set_remove_item_with( const JsonObject &jo, const std::string &member,
        bool is_npc )
{
    const std::string &item_name = jo.get_string( member );
    function = [is_npc, item_name]( const dialogue & d ) {
        itype_id item_id = itype_id( item_name );
        d.actor( is_npc )->remove_items_with( [item_id]( const item & it ) {
            return it.typeId() == item_id;
        } );
    };
}

void talk_effect_fun_t::set_u_spend_cash( int amount )
{
    function = [amount]( const dialogue & d ) {
        d.beta->buy_from( amount );
    };
}

void talk_effect_fun_t::set_npc_change_faction( const std::string &faction_name )
{
    function = [faction_name]( const dialogue & d ) {
        d.beta->set_fac( faction_id( faction_name ) );
    };
}

void talk_effect_fun_t::set_npc_change_class( const std::string &class_name )
{
    function = [class_name]( const dialogue & d ) {
        d.beta->set_class( npc_class_id( class_name ) );
    };
}

void talk_effect_fun_t::set_change_faction_rep( int rep_change )
{
    function = [rep_change]( const dialogue & d ) {
        d.beta->add_faction_rep( rep_change );
    };
}

void talk_effect_fun_t::set_add_debt( const std::vector<trial_mod> &debt_modifiers )
{
    function = [debt_modifiers]( const dialogue & d ) {
        int debt = 0;
        for( const trial_mod &this_mod : debt_modifiers ) {
            if( this_mod.first == "TOTAL" ) {
                debt *= this_mod.second;
            } else {
                debt += parse_mod( d, this_mod.first, this_mod.second );
            }
        }
        d.beta->add_debt( debt );
    };
}

void talk_effect_fun_t::set_toggle_npc_rule( const std::string &rule )
{
    function = [rule]( const dialogue & d ) {
        d.beta->toggle_ai_rule( "ally_rule", rule );
    };
}

void talk_effect_fun_t::set_set_npc_rule( const std::string &rule )
{
    function = [rule]( const dialogue & d ) {
        d.beta->set_ai_rule( "ally_rule", rule );
    };
}

void talk_effect_fun_t::set_clear_npc_rule( const std::string &rule )
{
    function = [rule]( const dialogue & d ) {
        d.beta->clear_ai_rule( "ally_rule", rule );
    };
}

void talk_effect_fun_t::set_npc_engagement_rule( const std::string &setting )
{
    function = [setting]( const dialogue & d ) {
        d.beta->set_ai_rule( "engagement_rule", setting );
    };
}

void talk_effect_fun_t::set_npc_aim_rule( const std::string &setting )
{
    function = [setting]( const dialogue & d ) {
        d.beta->set_ai_rule( "aim_rule", setting );
    };
}

void talk_effect_fun_t::set_npc_cbm_reserve_rule( const std::string &setting )
{
    function = [setting]( const dialogue & d ) {
        d.beta->set_ai_rule( "cbm_reserve_rule", setting );
    };
}

void talk_effect_fun_t::set_npc_cbm_recharge_rule( const std::string &setting )
{
    function = [setting]( const dialogue & d ) {
        d.beta->set_ai_rule( "cbm_recharge_rule", setting );
    };
}

void talk_effect_fun_t::set_mapgen_update( const JsonObject &jo, const std::string &member )
{
    mission_target_params target_params = mission_util::parse_mission_om_target( jo );
    std::vector<std::string> update_ids;

    if( jo.has_string( member ) ) {
        update_ids.emplace_back( jo.get_string( member ) );
    } else if( jo.has_array( member ) ) {
        for( const std::string line : jo.get_array( member ) ) {
            update_ids.emplace_back( line );
        }
    }

    function = [target_params, update_ids]( const dialogue & d ) {
        mission_target_params update_params = target_params;
        update_params.guy = d.beta->get_npc();
        const tripoint_abs_omt omt_pos = mission_util::get_om_terrain_pos( update_params );
        for( const std::string &mapgen_update_id : update_ids ) {
            run_mapgen_update_func( mapgen_update_id, omt_pos, d.beta->selected_mission() );
        }
    };
}

void talk_effect_fun_t::set_bulk_trade_accept( bool is_trade, int quantity, bool is_npc )
{
    function = [is_trade, is_npc, quantity]( const dialogue & d ) {
        const std::unique_ptr<talker> &seller = is_npc ? d.beta : d.alpha;
        const std::unique_ptr<talker> &buyer = is_npc ? d.alpha : d.beta;
        item tmp( d.cur_item );
        int seller_has = 0;
        if( tmp.count_by_charges() ) {
            seller_has = seller->charges_of( d.cur_item );
        } else {
            seller_has = seller->items_with( [&tmp]( const item & e ) {
                return tmp.type == e.type;
            } ).size();
        }
        seller_has = ( quantity == -1 ) ? seller_has : std::min( seller_has, quantity );
        tmp.charges = seller_has;
        if( is_trade ) {
            const int npc_debt = d.beta->debt();
            int price = tmp.price( true ) * ( is_npc ? -1 : 1 ) + npc_debt;
            if( d.beta->get_faction() && !d.beta->get_faction()->currency.is_empty() ) {
                const itype_id &pay_in = d.beta->get_faction()->currency;
                item pay( pay_in );
                const int value = d.beta->value( pay );
                if( value > 0 ) {
                    int required = price / value;
                    int buyer_has = required;
                    if( is_npc ) {
                        buyer_has = std::min( buyer_has, buyer->charges_of( pay_in ) );
                        buyer->use_charges( pay_in, buyer_has );
                    } else {
                        if( buyer_has == 1 ) {
                            //~ %1%s is the NPC name, %2$s is an item
                            popup( _( "%1$s gives you a %2$s." ), seller->disp_name(),
                                   pay.tname() );
                        } else if( buyer_has > 1 ) {
                            //~ %1%s is the NPC name, %2$d is a number of items, %3$s are items
                            popup( _( "%1$s gives you %2$d %3$s." ), seller->disp_name(), buyer_has,
                                   pay.tname() );
                        }
                    }
                    for( int i = 0; i < buyer_has; i++ ) {
                        seller->i_add( pay );
                        price -= value;
                    }
                } else {
                    debugmsg( "%s pays in bulk_trade_accept with faction currency worth 0!",
                              d.beta->disp_name() );
                }
            } else {
                debugmsg( "%s has no faction currency to pay with in bulk_trade_accept!",
                          d.beta->disp_name() );
            }
            d.beta->add_debt( -npc_debt );
            d.beta->add_debt( price );
        }
        if( tmp.count_by_charges() ) {
            seller->use_charges( d.cur_item, seller_has );
        } else {
            seller->use_amount( d.cur_item, seller_has );
        }
        buyer->i_add( tmp );
    };
}

void talk_effect_fun_t::set_npc_gets_item( bool to_use )
{
    function = [to_use]( const dialogue & d ) {
        d.reason = d.beta->give_item_to( to_use );
    };
}

void talk_effect_fun_t::set_add_mission( const std::string &mission_id )
{
    function = [mission_id]( const dialogue & d ) {
        d.beta->add_mission( mission_type_id( mission_id ) );
    };
}

const std::vector<std::pair<int, itype_id>> &talk_effect_fun_t::get_likely_rewards() const
{
    return likely_rewards;
}

void talk_effect_fun_t::set_u_buy_monster( const std::string &monster_type_id, int cost, int count,
        bool pacified, const translation &name )
{

    function = [monster_type_id, cost, count, pacified, name]( const dialogue & d ) {
        const mtype_id mtype( monster_type_id );
        d.alpha->buy_monster( *d.beta, mtype, cost, count, pacified, name );
    };
}

void talk_effect_fun_t::set_u_learn_recipe( const std::string &learned_recipe_id )
{
    function = [learned_recipe_id]( const dialogue & ) {
        const recipe &r = recipe_id( learned_recipe_id ).obj();
        get_player_character().learn_recipe( &r );
        popup( _( "You learn how to craft %s." ), r.result_name() );
    };
}

void talk_effect_fun_t::set_npc_first_topic( const std::string &chat_topic )
{
    function = [chat_topic]( const dialogue & d ) {
        d.beta->set_first_topic( chat_topic );
    };
}

void talk_effect_fun_t::set_message( const JsonObject &jo, const std::string &member )
{
    std::string message = jo.get_string( member );
    const bool snippet = jo.get_bool( "snippet", false );
    const bool outdoor_only = jo.get_bool( "outdoor_only", false );
    const bool sound = jo.get_bool( "sound", false );
    const bool popup_msg = jo.get_bool( "popup", false );
    game_message_type type = m_neutral;
    std::string type_string = jo.get_string( "type", "neutral" );
    if( type_string == "good" ) {
        type = m_good;
    } else if( type_string == "neutral" ) {
        type = m_neutral;
    } else if( type_string == "bad" ) {
        type = m_bad;
    } else if( type_string == "mixed" ) {
        type = m_mixed;
    } else if( type_string == "warning" ) {
        type = m_warning;
    } else if( type_string == "info" ) {
        type = m_info;
    } else if( type_string == "debug" ) {
        type = m_debug;
    } else if( type_string == "headshot" ) {
        type = m_headshot;
    } else if( type_string == "critical" ) {
        type = m_critical;
    } else if( type_string == "grazing" ) {
        type = m_grazing;
    } else {
        jo.throw_error( "Invalid message type." );
    }

    function = [message, outdoor_only, sound, snippet, type, popup_msg]( const dialogue & d ) {
        std::string translated_message;
        if( snippet ) {
            translated_message = SNIPPET.random_from_category( message ).value_or( translation() ).translated();
        } else {
            translated_message = _( message );
        }
        Character *target = d.alpha->get_character();
        if( !target ) {
            return;
        }
        if( sound ) {
            bool display = false;
            map &here = get_map();
            if( !target->has_effect( effect_sleep ) && !target->is_deaf() ) {
                if( !outdoor_only || here.get_abs_sub().z >= 0 ) {
                    display = true;
                } else if( one_in( std::max( roll_remainder( 2.0f * here.get_abs_sub().z /
                                             target->mutation_value( "hearing_modifier" ) ), 1 ) ) ) {
                    display = true;
                }
            }
            if( !display ) {
                return;
            }
        }
        if( popup_msg ) {
            popup( translated_message, PF_NONE );
        } else {
            target->add_msg_if_player( type, translated_message );
        }

    };
}


void talk_effect_fun_t::set_mod_pain( const JsonObject &jo, const std::string &member,
                                      bool is_npc )
{
    int amount = jo.get_int( member );
    function = [is_npc, amount]( const dialogue & d ) {
        d.actor( is_npc )->mod_pain( amount );
    };
}

void talk_effect_fun_t::set_add_wet( const JsonObject &jo, const std::string &member,
                                     bool is_npc )
{
    int amount = jo.get_int( member );
    function = [is_npc, amount]( const dialogue & d ) {
        Character *target = d.actor( is_npc )->get_character();
        if( target ) {
            wet_character( *target, amount );
        }
    };
}

void talk_effect_fun_t::set_sound_effect( const JsonObject &jo, const std::string &member )
{
    std::string variant = jo.get_string( member );
    std::string id = jo.get_string( "id" );
    const bool outdoor_event = jo.get_bool( "outdoor_event", false );
    const int volume = jo.get_int( "volume", -1 );
    function = [variant, id, outdoor_event, volume]( const dialogue & d ) {
        map &here = get_map();
        int local_volume = volume;
        Character *target = d.alpha->get_character();
        if( target && !target->has_effect( effect_sleep ) && !target->is_deaf() ) {
            if( !outdoor_event || here.get_abs_sub().z >= 0 ) {
                if( local_volume == -1 ) {
                    local_volume = 80;
                }
                sfx::play_variant_sound( id, variant, local_volume, random_direction() );
            } else if( one_in( std::max( roll_remainder( 2.0f * here.get_abs_sub().z /
                                         target->mutation_value( "hearing_modifier" ) ), 1 ) ) ) {
                if( local_volume == -1 ) {
                    local_volume = 80 * target->mutation_value( "hearing_modifier" );
                }
                sfx::play_variant_sound( id, variant, local_volume, random_direction() );
            }
        }
    };
}

void talk_effect_fun_t::set_add_power( const JsonObject &jo, const std::string &member,
                                       bool is_npc )
{
    units::energy amount;
    assign( jo, member, amount, false );
    function = [is_npc, amount]( const dialogue & d ) {
        Character *target = d.actor( is_npc )->get_character();
        if( target ) {
            target->mod_power_level( amount );
        }
    };
}

<<<<<<< HEAD
void talk_effect_fun_t::set_assign_mission( const JsonObject &jo, const std::string &member )
{
    std::string mission_name = jo.get_string( member );
    function = [mission_name]( const dialogue & ) {
        avatar &player_character = get_avatar();

        const mission_type_id &mission_type = mission_type_id( mission_name );
        std::vector<mission *> missions = player_character.get_active_missions();
        mission *new_mission = mission::reserve_new( mission_type, character_id() );
        new_mission->assign( player_character );
=======
void talk_effect_fun_t::set_mod_fatigue( const JsonObject &jo, const std::string &member,
        bool is_npc )
{
    int amount = jo.get_int( member );
    function = [is_npc, amount]( const dialogue & d ) {
        d.actor( is_npc )->mod_fatigue( amount );
>>>>>>> c1159c2b
    };
}

void talk_effect_t::set_effect_consequence( const talk_effect_fun_t &fun,
        dialogue_consequence con )
{
    effects.push_back( fun );
    guaranteed_consequence = std::max( guaranteed_consequence, con );
}

void talk_effect_t::set_effect_consequence( const std::function<void( npc &p )> &ptr,
        dialogue_consequence con )
{
    talk_effect_fun_t npctalk_setter( ptr );
    set_effect_consequence( npctalk_setter, con );
}

void talk_effect_t::set_effect( const talk_effect_fun_t &fun )
{
    effects.push_back( fun );
    guaranteed_consequence = std::max( guaranteed_consequence, dialogue_consequence::none );
}

void talk_effect_t::set_effect( talkfunction_ptr ptr )
{
    talk_effect_fun_t npctalk_setter( ptr );
    dialogue_consequence response;
    if( ptr == &talk_function::hostile ) {
        response = dialogue_consequence::hostile;
    } else if( ptr == &talk_function::player_weapon_drop ||
               ptr == &talk_function::player_weapon_away ||
               ptr == &talk_function::start_mugging ) {
        response = dialogue_consequence::helpless;
    } else {
        response = dialogue_consequence::none;
    }
    set_effect_consequence( npctalk_setter, response );
}

talk_topic talk_effect_t::apply( dialogue &d ) const
{
    // Need to get a reference to the mission before effects are applied, because effects can remove the mission
    mission *miss = d.beta->selected_mission();

    for( const talk_effect_fun_t &effect : effects ) {
        effect( d );
    }
    d.beta->add_opinion( opinion.trust, opinion.fear, opinion.value, opinion.anger, opinion.owed );
    if( miss && ( mission_opinion.trust || mission_opinion.fear ||
                  mission_opinion.value || mission_opinion.anger ) ) {
        int m_value = d.beta->cash_to_favor( miss->get_value() );
        d.beta->add_opinion( mission_opinion.trust ?  m_value / mission_opinion.trust : 0,
                             mission_opinion.fear ?  m_value / mission_opinion.fear : 0,
                             mission_opinion.value ?  m_value / mission_opinion.value : 0,
                             mission_opinion.anger ?  m_value / mission_opinion.anger : 0,
                             0 );
    }
    if( d.beta->turned_hostile() ) {
        d.beta->make_angry();
        return talk_topic( "TALK_DONE" );
    }

    // TODO: this is a hack, it should be in clear_mission or so, but those functions have
    // no access to the dialogue object.
    auto &ma = d.missions_assigned;
    ma.clear();
    // Update the missions we can talk about (must only be current, non-complete ones)
    for( auto &mission : d.beta->assigned_missions() ) {
        if( mission->get_assigned_player_id() == d.alpha->getID() ) {
            ma.push_back( mission );
        }
    }

    return next_topic;
}

talk_effect_t::talk_effect_t( const JsonObject &jo, const std::string &member_name )
{
    load_effect( jo, member_name );
    if( jo.has_object( "topic" ) ) {
        next_topic = load_inline_topic( jo.get_object( "topic" ) );
    } else if( jo.has_string( "topic" ) ) {
        next_topic = talk_topic( jo.get_string( "topic" ) );
    }
}

void talk_effect_t::parse_sub_effect( const JsonObject &jo )
{
    talk_effect_fun_t subeffect_fun;
    const bool is_npc = true;
    if( jo.has_string( "companion_mission" ) ) {
        std::string role_id = jo.get_string( "companion_mission" );
        subeffect_fun.set_companion_mission( role_id );
    } else if( jo.has_string( "u_add_effect" ) ) {
        subeffect_fun.set_add_effect( jo, "u_add_effect" );
    } else if( jo.has_string( "npc_add_effect" ) ) {
        subeffect_fun.set_add_effect( jo, "npc_add_effect", is_npc );
    } else if( jo.has_string( "u_lose_effect" ) ) {
        subeffect_fun.set_remove_effect( jo, "u_lose_effect" );
    } else if( jo.has_string( "npc_lose_effect" ) ) {
        subeffect_fun.set_remove_effect( jo, "npc_lose_effect", is_npc );
    } else if( jo.has_string( "u_add_var" ) ) {
        subeffect_fun.set_add_var( jo, "u_add_var" );
    } else if( jo.has_string( "npc_add_var" ) ) {
        subeffect_fun.set_add_var( jo, "npc_add_var", is_npc );
    } else if( jo.has_string( "u_lose_var" ) ) {
        subeffect_fun.set_remove_var( jo, "u_lose_var" );
    } else if( jo.has_string( "npc_lose_var" ) ) {
        subeffect_fun.set_remove_var( jo, "npc_lose_var", is_npc );
    } else if( jo.has_string( "u_adjust_var" ) ) {
        subeffect_fun.set_adjust_var( jo, "u_adjust_var" );
    } else if( jo.has_string( "npc_adjust_var" ) ) {
        subeffect_fun.set_adjust_var( jo, "npc_adjust_var", is_npc );
    } else if( jo.has_string( "u_add_trait" ) ) {
        subeffect_fun.set_add_trait( jo, "u_add_trait" );
    } else if( jo.has_string( "npc_add_trait" ) ) {
        subeffect_fun.set_add_trait( jo, "npc_add_trait", is_npc );
    } else if( jo.has_string( "u_lose_trait" ) ) {
        subeffect_fun.set_remove_trait( jo, "u_lose_trait" );
    } else if( jo.has_string( "npc_lose_trait" ) ) {
        subeffect_fun.set_remove_trait( jo, "npc_lose_trait", is_npc );
    } else if( jo.has_int( "u_spend_cash" ) ) {
        int cash_change = jo.get_int( "u_spend_cash" );
        subeffect_fun.set_u_spend_cash( cash_change );
    } else if( jo.has_string( "u_sell_item" ) || jo.has_string( "u_buy_item" ) ||
               jo.has_string( "u_consume_item" ) || jo.has_string( "npc_consume_item" ) ||
               jo.has_string( "u_remove_item_with" ) || jo.has_string( "npc_remove_item_with" ) ) {
        int cost = 0;
        if( jo.has_int( "cost" ) ) {
            cost = jo.get_int( "cost" );
        }
        int count = 1;
        if( jo.has_int( "count" ) ) {
            count = jo.get_int( "count" );
        }
        std::string container_name;
        if( jo.has_string( "container" ) ) {
            container_name = jo.get_string( "container" );
        }
        if( jo.has_string( "u_sell_item" ) ) {
            itype_id item_name;
            jo.read( "u_sell_item", item_name, true );
            subeffect_fun.set_u_sell_item( item_name, cost, count );
        } else if( jo.has_string( "u_buy_item" ) ) {
            itype_id item_name;
            jo.read( "u_buy_item", item_name, true );
            subeffect_fun.set_u_buy_item( item_name, cost, count, container_name );
        } else if( jo.has_string( "u_consume_item" ) ) {
            subeffect_fun.set_consume_item( jo, "u_consume_item", count );
        } else if( jo.has_string( "npc_consume_item" ) ) {
            subeffect_fun.set_consume_item( jo, "npc_consume_item", count, is_npc );
        } else if( jo.has_string( "u_remove_item_with" ) ) {
            subeffect_fun.set_remove_item_with( jo, "u_remove_item_with" );
        } else if( jo.has_string( "npc_remove_item_with" ) ) {
            subeffect_fun.set_remove_item_with( jo, "npc_remove_item_with", is_npc );
        }
    } else if( jo.has_int( "u_bulk_trade_accept" ) || jo.has_int( "npc_bulk_trade_accept" ) ||
               jo.has_int( "u_bulk_donate" ) || jo.has_int( "npc_bulk_donate" ) ) {
        talk_effect_fun_t subeffect_fun;
        int quantity = -1;
        bool is_npc = false;
        bool is_trade = false;
        if( jo.has_int( "npc_bulk_trade_accept" ) ) {
            is_npc = true;
            is_trade = true;
            quantity = jo.get_int( "npc_bulk_trade_accept" );
        } else if( jo.has_int( "npc_bulk_donate" ) ) {
            is_npc = true;
            is_trade = false;
            quantity = jo.get_int( "npc_bulk_donate" );
        } else if( jo.has_int( "u_bulk_trade_accept" ) ) {
            is_npc = false;
            is_trade = true;
            quantity = jo.get_int( "u_bulk_trade_accept" );
        } else if( jo.has_int( "u_bulk_donate" ) ) {
            is_npc = false;
            is_trade = false;
            quantity = jo.get_int( "u_bulk_donate" );
        }
        subeffect_fun.set_bulk_trade_accept( is_trade, quantity, is_npc );
        set_effect( subeffect_fun );
        return;
    } else if( jo.has_string( "npc_change_class" ) ) {
        std::string class_name = jo.get_string( "npc_change_class" );
        subeffect_fun.set_npc_change_class( class_name );
    } else if( jo.has_string( "add_mission" ) ) {
        std::string mission_id = jo.get_string( "add_mission" );
        subeffect_fun.set_add_mission( mission_id );
    } else if( jo.has_string( "npc_change_faction" ) ) {
        std::string faction_name = jo.get_string( "npc_change_faction" );
        subeffect_fun.set_npc_change_faction( faction_name );
    } else if( jo.has_int( "u_faction_rep" ) ) {
        int faction_rep = jo.get_int( "u_faction_rep" );
        subeffect_fun.set_change_faction_rep( faction_rep );
    } else if( jo.has_array( "add_debt" ) ) {
        std::vector<trial_mod> debt_modifiers;
        for( JsonArray jmod : jo.get_array( "add_debt" ) ) {
            trial_mod this_modifier;
            this_modifier.first = jmod.next_string();
            this_modifier.second = jmod.next_int();
            debt_modifiers.push_back( this_modifier );
        }
        subeffect_fun.set_add_debt( debt_modifiers );
    } else if( jo.has_string( "toggle_npc_rule" ) ) {
        const std::string rule = jo.get_string( "toggle_npc_rule" );
        subeffect_fun.set_toggle_npc_rule( rule );
    } else if( jo.has_string( "set_npc_rule" ) ) {
        const std::string rule = jo.get_string( "set_npc_rule" );
        subeffect_fun.set_set_npc_rule( rule );
    } else if( jo.has_string( "clear_npc_rule" ) ) {
        const std::string rule = jo.get_string( "clear_npc_rule" );
        subeffect_fun.set_clear_npc_rule( rule );
    } else if( jo.has_string( "set_npc_engagement_rule" ) ) {
        const std::string setting = jo.get_string( "set_npc_engagement_rule" );
        subeffect_fun.set_npc_engagement_rule( setting );
    } else if( jo.has_string( "set_npc_aim_rule" ) ) {
        const std::string setting = jo.get_string( "set_npc_aim_rule" );
        subeffect_fun.set_npc_aim_rule( setting );
    } else if( jo.has_string( "set_npc_cbm_reserve_rule" ) ) {
        const std::string setting = jo.get_string( "set_npc_cbm_reserve_rule" );
        subeffect_fun.set_npc_cbm_reserve_rule( setting );
    } else if( jo.has_string( "set_npc_cbm_recharge_rule" ) ) {
        const std::string setting = jo.get_string( "set_npc_cbm_recharge_rule" );
        subeffect_fun.set_npc_cbm_recharge_rule( setting );
    } else if( jo.has_member( "mapgen_update" ) ) {
        subeffect_fun.set_mapgen_update( jo, "mapgen_update" );
    } else if( jo.has_string( "u_buy_monster" ) ) {
        const std::string &monster_type_id = jo.get_string( "u_buy_monster" );
        const int cost = jo.get_int( "cost", 0 );
        const int count = jo.get_int( "count", 1 );
        const bool pacified = jo.get_bool( "pacified", false );
        translation name;
        jo.read( "name", name );
        subeffect_fun.set_u_buy_monster( monster_type_id, cost, count, pacified, name );
    } else if( jo.has_string( "u_learn_recipe" ) ) {
        const std::string recipe_id = jo.get_string( "u_learn_recipe" );
        subeffect_fun.set_u_learn_recipe( recipe_id );
    } else if( jo.has_string( "npc_first_topic" ) ) {
        const std::string chat_topic = jo.get_string( "npc_first_topic" );
        subeffect_fun.set_npc_first_topic( chat_topic );
    } else if( jo.has_string( "sound_effect" ) ) {
        subeffect_fun.set_sound_effect( jo, "sound_effect" );
    } else if( jo.has_string( "message" ) ) {
        subeffect_fun.set_message( jo, "message" );
    } else if( jo.has_int( "u_mod_pain" ) ) {
        subeffect_fun.set_mod_pain( jo, "u_mod_pain", false );
    } else if( jo.has_int( "npc_mod_pain" ) ) {
        subeffect_fun.set_mod_pain( jo, "npc_mod_pain", false );
    } else if( jo.has_int( "u_add_wet" ) ) {
        subeffect_fun.set_add_wet( jo, "u_add_wet", false );
    } else if( jo.has_int( "npc_add_wet" ) ) {
        subeffect_fun.set_add_wet( jo, "npc_add_wet", true );
    } else if( jo.has_member( "u_add_power" ) ) {
        subeffect_fun.set_add_power( jo, "u_add_power", false );
    } else if( jo.has_member( "npc_add_power" ) ) {
        subeffect_fun.set_add_power( jo, "npc_add_power", true );
<<<<<<< HEAD
    } else if( jo.has_member( "assign_mission" ) ) {
        subeffect_fun.set_assign_mission( jo, "assign_mission" );
=======
    } else if( jo.has_int( "u_mod_fatigue" ) ) {
        subeffect_fun.set_mod_fatigue( jo, "u_mod_fatigue", false );
    } else if( jo.has_int( "npc_mod_fatigue" ) ) {
        subeffect_fun.set_mod_fatigue( jo, "npc_mod_fatigue", true );
>>>>>>> c1159c2b
    } else {
        jo.throw_error( "invalid sub effect syntax: " + jo.str() );
    }
    set_effect( subeffect_fun );
}

void talk_effect_t::parse_string_effect( const std::string &effect_id, const JsonObject &jo )
{
    static const std::unordered_map<std::string, void( * )( npc & )> static_functions_map = {
        {
#define WRAP( function ) { #function, &talk_function::function }
            WRAP( assign_mission ),
            WRAP( mission_success ),
            WRAP( mission_failure ),
            WRAP( clear_mission ),
            WRAP( mission_reward ),
            WRAP( start_trade ),
            WRAP( sort_loot ),
            WRAP( find_mount ),
            WRAP( dismount ),
            WRAP( do_chop_plank ),
            WRAP( do_vehicle_deconstruct ),
            WRAP( do_vehicle_repair ),
            WRAP( do_chop_trees ),
            WRAP( do_fishing ),
            WRAP( do_construction ),
            WRAP( do_mining ),
            WRAP( do_read ),
            WRAP( do_butcher ),
            WRAP( do_farming ),
            WRAP( assign_guard ),
            WRAP( assign_camp ),
            WRAP( abandon_camp ),
            WRAP( stop_guard ),
            WRAP( start_camp ),
            WRAP( buy_cow ),
            WRAP( buy_chicken ),
            WRAP( buy_horse ),
            WRAP( recover_camp ),
            WRAP( remove_overseer ),
            WRAP( basecamp_mission ),
            WRAP( wake_up ),
            WRAP( reveal_stats ),
            WRAP( end_conversation ),
            WRAP( insult_combat ),
            WRAP( give_equipment ),
            WRAP( give_aid ),
            WRAP( give_all_aid ),
            WRAP( barber_beard ),
            WRAP( barber_hair ),
            WRAP( buy_haircut ),
            WRAP( buy_shave ),
            WRAP( morale_chat ),
            WRAP( morale_chat_activity ),
            WRAP( buy_10_logs ),
            WRAP( buy_100_logs ),
            WRAP( bionic_install ),
            WRAP( bionic_remove ),
            WRAP( follow ),
            WRAP( follow_only ),
            WRAP( deny_follow ),
            WRAP( deny_lead ),
            WRAP( deny_equipment ),
            WRAP( deny_train ),
            WRAP( deny_personal_info ),
            WRAP( hostile ),
            WRAP( flee ),
            WRAP( leave ),
            WRAP( stop_following ),
            WRAP( revert_activity ),
            WRAP( goto_location ),
            WRAP( stranger_neutral ),
            WRAP( start_mugging ),
            WRAP( player_leaving ),
            WRAP( drop_weapon ),
            WRAP( drop_stolen_item ),
            WRAP( remove_stolen_status ),
            WRAP( player_weapon_away ),
            WRAP( player_weapon_drop ),
            WRAP( lead_to_safety ),
            WRAP( start_training ),
            WRAP( copy_npc_rules ),
            WRAP( set_npc_pickup ),
            WRAP( npc_die ),
            WRAP( npc_thankful ),
            WRAP( clear_overrides ),
            WRAP( lightning ),
            WRAP( nothing )
#undef WRAP
        }
    };
    const auto iter = static_functions_map.find( effect_id );
    if( iter != static_functions_map.end() ) {
        set_effect( iter->second );
        return;
    }

    talk_effect_fun_t subeffect_fun;
    if( effect_id == "u_bulk_trade_accept" || effect_id == "npc_bulk_trade_accept" ||
        effect_id == "u_bulk_donate" || effect_id == "npc_bulk_donate" ) {
        bool is_npc = effect_id == "npc_bulk_trade_accept" || effect_id == "npc_bulk_donate";
        bool is_trade = effect_id == "u_bulk_trade_accept" || effect_id == "npc_bulk_trade_accept";
        subeffect_fun.set_bulk_trade_accept( is_trade, -1, is_npc );
        set_effect( subeffect_fun );
        return;
    }

    if( effect_id == "npc_gets_item" || effect_id == "npc_gets_item_to_use" ) {
        bool to_use = effect_id == "npc_gets_item_to_use";
        subeffect_fun.set_npc_gets_item( to_use );
        set_effect( subeffect_fun );
        return;
    }

    jo.throw_error( "unknown effect string", effect_id );
}

void talk_effect_t::load_effect( const JsonObject &jo, const std::string &member_name )
{
    if( jo.has_member( "opinion" ) ) {
        JsonIn *ji = jo.get_raw( "opinion" );
        // Same format as when saving a game (-:
        opinion.deserialize( *ji );
    }
    if( jo.has_member( "mission_opinion" ) ) {
        JsonIn *ji = jo.get_raw( "mission_opinion" );
        // Same format as when saving a game (-:
        mission_opinion.deserialize( *ji );
    }
    if( !jo.has_member( member_name ) ) {
        return;
    } else if( jo.has_string( member_name ) ) {
        const std::string type = jo.get_string( member_name );
        parse_string_effect( type, jo );
    } else if( jo.has_object( member_name ) ) {
        JsonObject sub_effect = jo.get_object( member_name );
        parse_sub_effect( sub_effect );
    } else if( jo.has_array( member_name ) ) {
        for( const JsonValue entry : jo.get_array( member_name ) ) {
            if( entry.test_string() ) {
                const std::string type = entry.get_string();
                parse_string_effect( type, jo );
            } else if( entry.test_object() ) {
                JsonObject sub_effect = entry.get_object();
                parse_sub_effect( sub_effect );
            } else {
                jo.throw_error( "invalid effect array syntax", member_name );
            }
        }
    } else {
        jo.throw_error( "invalid effect syntax", member_name );
    }
}

talk_response::talk_response()
{
    truefalse_condition = []( const dialogue & ) {
        return true;
    };
    mission_selected = nullptr;
    // Why aren't these null ids? Well, it turns out most responses give
    // empty ids, so things like the training code check for these empty ids
    // and when it's given a null id, it breaks
    // FIXME: Use null ids
    skill = skill_id();
    style = matype_id();
    proficiency = proficiency_id();
    dialogue_spell = spell_id();
}

talk_response::talk_response( const JsonObject &jo )
{
    if( jo.has_member( "truefalsetext" ) ) {
        JsonObject truefalse_jo = jo.get_object( "truefalsetext" );
        read_condition<dialogue>( truefalse_jo, "condition", truefalse_condition, true );
        truefalse_jo.read( "true", truetext );
        truefalse_jo.read( "false", falsetext );
    } else {
        jo.read( "text", truetext );
        truefalse_condition = []( const dialogue & ) {
            return true;
        };
    }
    if( jo.has_member( "trial" ) ) {
        JsonObject trial_obj = jo.get_object( "trial" );
        trial = talk_trial( trial_obj );
    }
    if( jo.has_member( "success" ) ) {
        JsonObject success_obj = jo.get_object( "success" );
        success = talk_effect_t( success_obj, "effect" );
    } else if( jo.has_string( "topic" ) ) {
        // This is for simple topic switching without a possible failure
        success.next_topic = talk_topic( jo.get_string( "topic" ) );
        success.load_effect( jo, "effect" );
    } else if( jo.has_object( "topic" ) ) {
        success.next_topic = load_inline_topic( jo.get_object( "topic" ) );
    }
    if( trial && !jo.has_member( "failure" ) ) {
        jo.throw_error( "the failure effect is mandatory if a talk_trial has been defined" );
    }
    if( jo.has_member( "failure" ) ) {
        JsonObject failure_obj = jo.get_object( "failure" );
        failure = talk_effect_t( failure_obj, "effect" );
    }

    // TODO: mission_selected
    // TODO: skill
    // TODO: style
}

json_talk_repeat_response::json_talk_repeat_response( const JsonObject &jo )
{
    if( jo.has_bool( "is_npc" ) ) {
        is_npc = true;
    }
    if( jo.has_bool( "include_containers" ) ) {
        include_containers = true;
    }
    if( jo.has_string( "for_item" ) ) {
        for_item.emplace_back( jo.get_string( "for_item" ) );
    } else if( jo.has_array( "for_item" ) ) {
        for( const std::string line : jo.get_array( "for_item" ) ) {
            for_item.emplace_back( line );
        }
    } else if( jo.has_string( "for_category" ) ) {
        for_category.emplace_back( jo.get_string( "for_category" ) );
    } else if( jo.has_array( "for_category" ) ) {
        for( const std::string line : jo.get_array( "for_category" ) ) {
            for_category.emplace_back( line );
        }
    } else {
        jo.throw_error( "Repeat response with no repeat information!" );
    }
    if( for_item.empty() && for_category.empty() ) {
        jo.throw_error( "Repeat response with empty repeat information!" );
    }
    if( jo.has_object( "response" ) ) {
        JsonObject response_obj = jo.get_object( "response" );
        response = json_talk_response( response_obj );
    } else {
        jo.throw_error( "Repeat response with no response!" );
    }
}

json_talk_response::json_talk_response( const JsonObject &jo )
    : actual_response( jo )
{
    load_condition( jo );
}

void json_talk_response::load_condition( const JsonObject &jo )
{
    has_condition_ = jo.has_member( "condition" );
    is_switch = jo.get_bool( "switch", false );
    is_default = jo.get_bool( "default", false );
    read_condition<dialogue>( jo, "condition", condition, true );
}

bool json_talk_response::test_condition( const dialogue &d ) const
{
    if( condition ) {
        return condition( d );
    }
    return true;
}

const talk_response &json_talk_response::get_actual_response() const
{
    return actual_response;
}

bool json_talk_response::gen_responses( dialogue &d, bool switch_done ) const
{
    if( !is_switch || !switch_done ) {
        if( test_condition( d ) ) {
            d.responses.emplace_back( actual_response );
            return is_switch && !is_default;
        }
    }
    return false;
}

// repeat responses always go in front
bool json_talk_response::gen_repeat_response( dialogue &d, const itype_id &item_id,
        bool switch_done ) const
{
    if( !is_switch || !switch_done ) {
        if( test_condition( d ) ) {
            talk_response result = actual_response;
            result.success.next_topic.item_type = item_id;
            result.failure.next_topic.item_type = item_id;
            d.responses.insert( d.responses.begin(), result );
            return is_switch && !is_default;
        }
    }
    return false;
}

static std::string translate_gendered_line(
    const std::string &line,
    const std::vector<std::string> &relevant_genders,
    const dialogue &d
)
{
    GenderMap gender_map;
    for( const std::string &subject : relevant_genders ) {
        if( subject == "npc" ) {
            gender_map[subject] = d.beta->get_grammatical_genders();
        } else if( subject == "u" ) {
            gender_map[subject] = d.alpha->get_grammatical_genders();
        } else {
            debugmsg( "Unsupported subject '%s' for grammatical gender in dialogue", subject );
        }
    }
    return gettext_gendered( gender_map, line );
}

dynamic_line_t dynamic_line_t::from_member( const JsonObject &jo,
        const std::string &member_name )
{
    if( jo.has_array( member_name ) ) {
        return dynamic_line_t( jo.get_array( member_name ) );
    } else if( jo.has_object( member_name ) ) {
        return dynamic_line_t( jo.get_object( member_name ) );
    } else if( jo.has_string( member_name ) ) {
        translation line;
        jo.read( member_name, line );
        return dynamic_line_t( line );
    } else {
        return dynamic_line_t{};
    }
}

dynamic_line_t::dynamic_line_t( const translation &line )
{
    function = [line]( const dialogue & ) {
        return line.translated();
    };
}

dynamic_line_t::dynamic_line_t( const JsonObject &jo )
{
    if( jo.has_member( "and" ) ) {
        std::vector<dynamic_line_t> lines;
        for( const JsonValue entry : jo.get_array( "and" ) ) {
            if( entry.test_string() ) {
                translation line;
                entry.read( line );
                lines.emplace_back( line );
            } else if( entry.test_array() ) {
                lines.emplace_back( entry.get_array() );
            } else if( entry.test_object() ) {
                lines.emplace_back( entry.get_object() );
            } else {
                entry.throw_error( "invalid format: must be string, array or object" );
            }
        }
        function = [lines]( const dialogue & d ) {
            std::string all_lines;
            for( const dynamic_line_t &line : lines ) {
                all_lines += line( d );
            }
            return all_lines;
        };
    } else if( jo.get_bool( "give_hint", false ) ) {
        function = [&]( const dialogue & ) {
            return get_hint();
        };
    } else if( jo.get_bool( "use_reason", false ) ) {
        function = [&]( const dialogue & d ) {
            std::string tmp = d.reason;
            d.reason.clear();
            return tmp;
        };
    } else if( jo.get_bool( "list_faction_camp_sites", false ) ) {
        function = [&]( const dialogue & ) {
            const auto &sites = recipe_group::get_recipes_by_id( "all_faction_base_types", "ANY" );
            if( sites.empty() ) {
                return std::string( _( "I can't think of a single place I can build a camp." ) );
            }
            std::string tmp = "I can start a new camp as a ";
            tmp += enumerate_as_string( sites.begin(), sites.end(),
            []( const std::pair<recipe_id, translation> site ) {
                return site.second.translated();
            },
            enumeration_conjunction::or_ );
            return tmp;
        };
    } else if( jo.has_string( "gendered_line" ) ) {
        std::string line;
        mandatory( jo, false, "gendered_line", line, text_style_check_reader() );
        if( !jo.has_array( "relevant_genders" ) ) {
            jo.throw_error(
                R"(dynamic line with "gendered_line" must also have "relevant_genders")" );
        }
        std::vector<std::string> relevant_genders;
        for( const std::string gender : jo.get_array( "relevant_genders" ) ) {
            relevant_genders.push_back( gender );
            if( gender != "npc" && gender != "u" ) {
                jo.throw_error( "Unexpected subject in relevant_genders; expected 'npc' or 'u'" );
            }
        }
        function = [line, relevant_genders]( const dialogue & d ) {
            return translate_gendered_line( line, relevant_genders, d );
        };
    } else {
        conditional_t<dialogue> dcondition;
        const dynamic_line_t yes = from_member( jo, "yes" );
        const dynamic_line_t no = from_member( jo, "no" );
        for( const std::string &sub_member : dialogue_data::simple_string_conds ) {
            if( jo.has_bool( sub_member ) ) {
                // This also marks the member as visited.
                if( !jo.get_bool( sub_member ) ) {
                    jo.throw_error( "value must be true", sub_member );
                }
                dcondition = conditional_t<dialogue>( sub_member );
                function = [dcondition, yes, no]( const dialogue & d ) {
                    return ( dcondition( d ) ? yes : no )( d );
                };
                return;
            } else if( jo.has_member( sub_member ) ) {
                dcondition = conditional_t<dialogue>( sub_member );
                const dynamic_line_t yes_member = from_member( jo, sub_member );
                function = [dcondition, yes_member, no]( const dialogue & d ) {
                    return ( dcondition( d ) ? yes_member : no )( d );
                };
                return;
            }
        }
        for( const std::string &sub_member : dialogue_data::complex_conds ) {
            if( jo.has_member( sub_member ) ) {
                dcondition = conditional_t<dialogue>( jo );
                function = [dcondition, yes, no]( const dialogue & d ) {
                    return ( dcondition( d ) ? yes : no )( d );
                };
                return;
            }
        }
        jo.throw_error( "dynamic line not supported" );
    }
}

dynamic_line_t::dynamic_line_t( const JsonArray &ja )
{
    std::vector<dynamic_line_t> lines;
    for( const JsonValue entry : ja ) {
        if( entry.test_string() ) {
            translation line;
            entry.read( line );
            lines.emplace_back( line );
        } else if( entry.test_array() ) {
            lines.emplace_back( entry.get_array() );
        } else if( entry.test_object() ) {
            lines.emplace_back( entry.get_object() );
        } else {
            entry.throw_error( "invalid format: must be string, array or object" );
        }
    }
    function = [lines]( const dialogue & d ) {
        const dynamic_line_t &line = random_entry_ref( lines );
        return line( d );
    };
}

json_dynamic_line_effect::json_dynamic_line_effect( const JsonObject &jo,
        const std::string &id )
{
    std::function<bool( const dialogue & )> tmp_condition;
    read_condition<dialogue>( jo, "condition", tmp_condition, true );
    talk_effect_t tmp_effect = talk_effect_t( jo, "effect" );
    // if the topic has a sentinel, it means implicitly add a check for the sentinel value
    // and do not run the effects if it is set.  if it is not set, run the effects and
    // set the sentinel
    if( jo.has_string( "sentinel" ) ) {
        const std::string sentinel = jo.get_string( "sentinel" );
        const std::string varname = "npctalk_var_sentinel_" + id + "_" + sentinel;
        condition = [varname, tmp_condition]( const dialogue & d ) {
            return d.alpha->get_value( varname ) != "yes" && tmp_condition( d );
        };
        std::function<void( const dialogue &d )> function = [varname]( const dialogue & d ) {
            d.alpha->set_value( varname, "yes" );
        };
        tmp_effect.effects.emplace_back( function );
    } else {
        condition = tmp_condition;
    }
    effect = tmp_effect;
}

bool json_dynamic_line_effect::test_condition( const dialogue &d ) const
{
    return condition( d );
}

void json_dynamic_line_effect::apply( dialogue &d ) const
{
    effect.apply( d );
}

void json_talk_topic::load( const JsonObject &jo )
{
    if( jo.has_member( "dynamic_line" ) ) {
        dynamic_line = dynamic_line_t::from_member( jo, "dynamic_line" );
    }
    if( jo.has_member( "speaker_effect" ) ) {
        std::string id = "no_id";
        if( jo.has_string( "id" ) ) {
            id = jo.get_string( "id" );
        } else if( jo.has_array( "id" ) ) {
            id = jo.get_array( "id" ).next_string();
        }
        if( jo.has_object( "speaker_effect" ) ) {
            JsonObject speaker_effect = jo.get_object( "speaker_effect" );
            speaker_effects.emplace_back( speaker_effect, id );
        } else if( jo.has_array( "speaker_effect" ) ) {
            for( JsonObject speaker_effect : jo.get_array( "speaker_effect" ) ) {
                speaker_effects.emplace_back( speaker_effect, id );
            }
        }
    }
    for( JsonObject response : jo.get_array( "responses" ) ) {
        responses.emplace_back( response );
    }
    if( jo.has_object( "repeat_responses" ) ) {
        repeat_responses.emplace_back( jo.get_object( "repeat_responses" ) );
    } else if( jo.has_array( "repeat_responses" ) ) {
        for( JsonObject elem : jo.get_array( "repeat_responses" ) ) {
            repeat_responses.emplace_back( elem );
        }
    }
    if( responses.empty() ) {
        jo.throw_error( "no responses for talk topic defined", "responses" );
    }
    replace_built_in_responses = jo.get_bool( "replace_built_in_responses",
                                 replace_built_in_responses );
}

bool json_talk_topic::gen_responses( dialogue &d ) const
{
    d.responses.reserve( responses.size() ); // A wild guess, can actually be more or less

    bool switch_done = false;
    for( const json_talk_response &r : responses ) {
        switch_done |= r.gen_responses( d, switch_done );
    }
    for( const json_talk_repeat_response &repeat : repeat_responses ) {
        std::unique_ptr<talker> &actor = repeat.is_npc ? d.beta : d.alpha;
        std::function<bool( const item & )> filter = return_true<item>;
        for( const itype_id &item_id : repeat.for_item ) {
            if( actor->charges_of( item_id ) > 0 || actor->has_amount( item_id, 1 ) ) {
                switch_done |= repeat.response.gen_repeat_response( d, item_id, switch_done );
            }
        }
        for( const item_category_id &category_id : repeat.for_category ) {
            const bool include_containers = repeat.include_containers;
            const auto items_with = actor->items_with( [category_id,
            include_containers]( const item & it ) {
                if( include_containers ) {
                    return it.get_category_of_contents().get_id() == category_id;
                }
                return it.type && it.type->category_force == category_id;
            } );
            for( const auto &it : items_with ) {
                switch_done |= repeat.response.gen_repeat_response( d, it->typeId(), switch_done );
            }
        }
    }

    return replace_built_in_responses;
}

cata::flat_set<std::string> json_talk_topic::get_directly_reachable_topics(
    bool only_unconditional ) const
{
    std::vector<std::string> result;

    auto add_reachable_for_response = [&]( const json_talk_response & json_response ) {
        const talk_response &response = json_response.get_actual_response();
        if( !only_unconditional || !json_response.has_condition() ) {
            result.push_back( response.success.next_topic.id );
            result.push_back( response.failure.next_topic.id );
        }
    };

    for( const json_talk_response &r : responses ) {
        add_reachable_for_response( r );
    }
    for( const json_talk_repeat_response &r : repeat_responses ) {
        add_reachable_for_response( r.response );
    }

    return cata::flat_set<std::string>( result.begin(), result.end() );
}

std::string json_talk_topic::get_dynamic_line( const dialogue &d ) const
{
    return dynamic_line( d );
}

std::vector<json_dynamic_line_effect> json_talk_topic::get_speaker_effects() const
{
    return speaker_effects;
}

void json_talk_topic::check_consistency() const
{
    // TODO: check that all referenced topic actually exist. This is currently not possible
    // as they only exist as built in strings, not in the json_talk_topics map.
}

void unload_talk_topics()
{
    json_talk_topics.clear();
}

void load_talk_topic( const JsonObject &jo )
{
    if( jo.has_array( "id" ) ) {
        for( auto &id : jo.get_string_array( "id" ) ) {
            json_talk_topics[id].load( jo );
        }
    } else {
        const std::string id = jo.get_string( "id" );
        json_talk_topics[id].load( jo );
    }
}

std::string npc::pick_talk_topic( const player &/*u*/ )
{
    if( personality.aggression > 0 ) {
        if( op_of_u.fear * 2 < personality.bravery && personality.altruism < 0 ) {
            set_attitude( NPCATT_MUG );
            return "TALK_MUG";
        }

        if( personality.aggression + personality.bravery - op_of_u.fear > 0 ) {
            return "TALK_STRANGER_AGGRESSIVE";
        }
    }

    if( op_of_u.fear * 2 > personality.altruism + personality.bravery ) {
        return "TALK_STRANGER_SCARED";
    }

    if( op_of_u.fear * 2 > personality.bravery + op_of_u.trust ) {
        return "TALK_STRANGER_WARY";
    }

    if( op_of_u.trust - op_of_u.fear +
        ( personality.bravery + personality.altruism ) / 2 > 0 ) {
        return "TALK_STRANGER_FRIENDLY";
    }

    set_attitude( NPCATT_NULL );
    return "TALK_STRANGER_NEUTRAL";
}

bool npc::has_item_whitelist() const
{
    return is_player_ally() && !rules.pickup_whitelist->empty();
}

bool npc::item_name_whitelisted( const std::string &to_match )
{
    if( !has_item_whitelist() ) {
        return true;
    }

    auto &wlist = *rules.pickup_whitelist;
    const rule_state rule = wlist.check_item( to_match );
    if( rule == rule_state::WHITELISTED ) {
        return true;
    }

    if( rule == rule_state::BLACKLISTED ) {
        return false;
    }

    wlist.create_rule( to_match );
    return wlist.check_item( to_match ) == rule_state::WHITELISTED;
}

bool npc::item_whitelisted( const item &it )
{
    if( !has_item_whitelist() ) {
        return true;
    }

    const auto to_match = it.tname( 1, false );
    return item_name_whitelisted( to_match );
}

const json_talk_topic *get_talk_topic( const std::string &id )
{
    auto it = json_talk_topics.find( id );
    if( it == json_talk_topics.end() ) {
        return nullptr;
    }
    return &it->second;
}<|MERGE_RESOLUTION|>--- conflicted
+++ resolved
@@ -2192,7 +2192,6 @@
     };
 }
 
-<<<<<<< HEAD
 void talk_effect_fun_t::set_assign_mission( const JsonObject &jo, const std::string &member )
 {
     std::string mission_name = jo.get_string( member );
@@ -2203,14 +2202,15 @@
         std::vector<mission *> missions = player_character.get_active_missions();
         mission *new_mission = mission::reserve_new( mission_type, character_id() );
         new_mission->assign( player_character );
-=======
+    };
+}
+
 void talk_effect_fun_t::set_mod_fatigue( const JsonObject &jo, const std::string &member,
         bool is_npc )
 {
     int amount = jo.get_int( member );
     function = [is_npc, amount]( const dialogue & d ) {
         d.actor( is_npc )->mod_fatigue( amount );
->>>>>>> c1159c2b
     };
 }
 
@@ -2467,15 +2467,12 @@
         subeffect_fun.set_add_power( jo, "u_add_power", false );
     } else if( jo.has_member( "npc_add_power" ) ) {
         subeffect_fun.set_add_power( jo, "npc_add_power", true );
-<<<<<<< HEAD
     } else if( jo.has_member( "assign_mission" ) ) {
         subeffect_fun.set_assign_mission( jo, "assign_mission" );
-=======
     } else if( jo.has_int( "u_mod_fatigue" ) ) {
         subeffect_fun.set_mod_fatigue( jo, "u_mod_fatigue", false );
     } else if( jo.has_int( "npc_mod_fatigue" ) ) {
         subeffect_fun.set_mod_fatigue( jo, "npc_mod_fatigue", true );
->>>>>>> c1159c2b
     } else {
         jo.throw_error( "invalid sub effect syntax: " + jo.str() );
     }
