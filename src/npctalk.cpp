--- conflicted
+++ resolved
@@ -6235,13 +6235,10 @@
         }
     };
 }
-<<<<<<< HEAD
-talk_effect_fun_t::func f_trigger_event( const JsonObject &jo, std::string_view member )
-=======
-
-void talk_effect_fun_t::set_wants_to_talk( bool is_npc )
-{
-    function = [is_npc]( dialogue const & d ) {
+
+talk_effect_fun_t::func f_wants_to_talk( bool is_npc )
+{
+    return [is_npc]( dialogue const & d ) {
         npc *p = d.actor( is_npc )->get_npc();
         if( p ) {
             if( p->get_attitude() == NPCATT_TALK ) {
@@ -6255,187 +6252,7 @@
     };
 }
 
-void talk_effect_fun_t::set_arithmetic( const JsonObject &jo, std::string_view member,
-                                        bool no_result )
-{
-    JsonArray objects = jo.get_array( member );
-    std::optional<dbl_or_var_part> min;
-    std::optional<dbl_or_var_part> max;
-    if( jo.has_member( "min" ) ) {
-        min = get_dbl_or_var_part( jo.get_member( "min" ), "min" );
-    } else if( jo.has_member( "min_time" ) ) {
-        dbl_or_var_part value;
-        time_duration min_time;
-        mandatory( jo, false, "min_time", min_time );
-        value.dbl_val = to_turns<int>( min_time );
-        min = value;
-    }
-    if( jo.has_member( "max" ) ) {
-        max = get_dbl_or_var_part( jo.get_member( "max" ), "max" );
-    } else if( jo.has_member( "max_time" ) ) {
-        dbl_or_var_part value;
-        time_duration max_time;
-        mandatory( jo, false, "max_time", max_time );
-        value.dbl_val = to_turns<int>( max_time );
-        max = value;
-    }
-    std::string op = "none";
-    std::string result = "none";
-    std::function<void( dialogue &, double )> set_dbl = conditional_t::get_set_dbl(
-                objects.get_object( 0 ), min,
-                max, no_result );
-    int no_result_mod = no_result ? 2 : 0; //In the case of a no result we have fewer terms.
-    // Normal full version
-    if( static_cast<int>( objects.size() ) == 5 - no_result_mod ) {
-        op = objects.get_string( 3 - no_result_mod );
-        if( !no_result ) {
-            result = objects.get_string( 1 );
-            if( result != "=" ) {
-                jo.throw_error( "invalid result " + op + " in " + jo.str() );
-                function = []( dialogue const & ) {
-                    return false;
-                };
-            }
-        }
-        std::function<double( dialogue & )> get_first_dbl = conditional_t::get_get_dbl(
-                    objects.get_object( 2 - no_result_mod ) );
-        std::function<double( dialogue & )> get_second_dbl = conditional_t::get_get_dbl(
-                    objects.get_object( 4 - no_result_mod ) );
-        if( op == "*" ) {
-            function = [get_first_dbl, get_second_dbl, set_dbl]( dialogue & d ) {
-                set_dbl( d, get_first_dbl( d ) * get_second_dbl( d ) );
-            };
-        } else if( op == "/" ) {
-            function = [get_first_dbl, get_second_dbl, set_dbl]( dialogue & d ) {
-                set_dbl( d, get_first_dbl( d ) / get_second_dbl( d ) );
-            };
-        } else if( op == "+" ) {
-            function = [get_first_dbl, get_second_dbl, set_dbl]( dialogue & d ) {
-                set_dbl( d, get_first_dbl( d ) + get_second_dbl( d ) );
-            };
-        } else if( op == "-" ) {
-            function = [get_first_dbl, get_second_dbl, set_dbl]( dialogue & d ) {
-                set_dbl( d, get_first_dbl( d ) - get_second_dbl( d ) );
-            };
-        } else if( op == "%" ) {
-            function = [get_first_dbl, get_second_dbl, set_dbl]( dialogue & d ) {
-                set_dbl( d, static_cast<int>( get_first_dbl( d ) ) % static_cast<int>( get_second_dbl( d ) ) );
-            };
-        } else if( op == "^" ) {
-            function = [get_first_dbl, get_second_dbl, set_dbl]( dialogue & d ) {
-                set_dbl( d, pow( get_first_dbl( d ), get_second_dbl( d ) ) );
-            };
-        } else {
-            jo.throw_error( "unexpected operator " + op + " in " + jo.str() );
-            function = []( dialogue const & ) {
-                return false;
-            };
-        }
-        // ~
-    } else if( objects.size() == 4 && !no_result ) {
-        op = objects.get_string( 3 );
-        result = objects.get_string( 1 );
-        if( result != "=" ) {
-            jo.throw_error( "invalid result " + op + " in " + jo.str() );
-            function = []( dialogue const & ) {
-                return false;
-            };
-        }
-        std::function<double( dialogue & )> get_first_dbl = conditional_t::get_get_dbl(
-                    objects.get_object( 2 ) );
-        if( op == "~" ) {
-            function = [get_first_dbl, set_dbl]( dialogue & d ) {
-                set_dbl( d, ~static_cast<int>( get_first_dbl( d ) ) );
-            };
-        } else {
-            jo.throw_error( "unexpected operator " + op + " in " + jo.str() );
-            function = []( dialogue const & ) {
-                return false;
-            };
-        }
-
-        // =, -=, +=, *=, and /=
-    } else if( objects.size() == 3 && !no_result ) {
-        result = objects.get_string( 1 );
-        std::function<double( dialogue & )> get_first_dbl = conditional_t::get_get_dbl(
-                    objects.get_object( 0 ) );
-        std::function<double( dialogue & )> get_second_dbl = conditional_t::get_get_dbl(
-                    objects.get_object( 2 ) );
-        if( result == "+=" ) {
-            function = [get_first_dbl, get_second_dbl, set_dbl]( dialogue & d ) {
-                set_dbl( d, get_first_dbl( d ) + get_second_dbl( d ) );
-            };
-        } else if( result == "-=" ) {
-            function = [get_first_dbl, get_second_dbl, set_dbl]( dialogue & d ) {
-                set_dbl( d, get_first_dbl( d ) - get_second_dbl( d ) );
-            };
-        } else if( result == "*=" ) {
-            function = [get_first_dbl, get_second_dbl, set_dbl]( dialogue & d ) {
-                set_dbl( d, get_first_dbl( d ) * get_second_dbl( d ) );
-            };
-        } else if( result == "/=" ) {
-            function = [get_first_dbl, get_second_dbl, set_dbl]( dialogue & d ) {
-                set_dbl( d, get_first_dbl( d ) / get_second_dbl( d ) );
-            };
-        } else if( result == "%=" ) {
-            function = [get_first_dbl, get_second_dbl, set_dbl]( dialogue & d ) {
-                set_dbl( d, static_cast<int>( get_first_dbl( d ) ) % static_cast<int>( get_second_dbl( d ) ) );
-            };
-        } else if( result == "=" ) {
-            function = [get_second_dbl, set_dbl]( dialogue & d ) {
-                set_dbl( d, get_second_dbl( d ) );
-            };
-        } else {
-            jo.throw_error( "unexpected result " + result + " in " + jo.str() );
-            function = []( dialogue const & ) {
-                return false;
-            };
-        }
-        // ++ and --
-    } else if( objects.size() == 2 && !no_result ) {
-        op = objects.get_string( 1 );
-        std::function<double( dialogue & )> get_first_dbl = conditional_t::get_get_dbl(
-                    objects.get_object( 0 ) );
-        if( op == "++" ) {
-            function = [get_first_dbl, set_dbl]( dialogue & d ) {
-                set_dbl( d, get_first_dbl( d ) + 1 );
-            };
-        } else if( op == "--" ) {
-            function = [get_first_dbl, set_dbl]( dialogue & d ) {
-                set_dbl( d, get_first_dbl( d ) - 1 );
-            };
-        } else {
-            jo.throw_error( "unexpected operator " + op + " in " + jo.str() );
-            function = []( dialogue const & ) {
-                return false;
-            };
-        }
-    } else if( objects.size() == 1 && no_result ) {
-        std::function<double( dialogue & )> get_first_dbl = conditional_t::get_get_dbl(
-                    objects.get_object( 0 ) );
-        function = [get_first_dbl, set_dbl]( dialogue & d ) {
-            set_dbl( d, get_first_dbl( d ) );
-        };
-    } else {
-        jo.throw_error( "Invalid number of args in " + jo.str() );
-        function = []( dialogue const & ) {
-            return false;
-        };
-        return;
-    }
-}
-
-void talk_effect_fun_t::set_math( const JsonObject &jo, std::string_view member )
-{
-    eoc_math math;
-    math.from_json( jo, member, eoc_math::type_t::assign );
-    function = [math = std::move( math )]( dialogue & d ) {
-        return math.act( d );
-    };
-}
-
-void talk_effect_fun_t::set_trigger_event( const JsonObject &jo, std::string_view member )
->>>>>>> 05525e56
+talk_effect_fun_t::func f_trigger_event( const JsonObject &jo, std::string_view member )
 {
     std::string const type_str = jo.get_string( member.data() );
     JsonArray const &jargs = jo.get_array( "args" );
@@ -6838,13 +6655,11 @@
         return;
     }
     if( effect_id == "u_wants_to_talk" ) {
-        subeffect_fun.set_wants_to_talk( false );
-        set_effect( subeffect_fun );
+        set_effect( talk_effect_fun_t( talk_effect_fun::f_wants_to_talk( false ) ) );
         return;
     }
     if( effect_id == "npc_wants_to_talk" ) {
-        subeffect_fun.set_wants_to_talk( true );
-        set_effect( subeffect_fun );
+        set_effect( talk_effect_fun_t( talk_effect_fun::f_wants_to_talk( true ) ) );
         return;
     }
     jo.throw_error_at( effect_id, "unknown effect string" );
