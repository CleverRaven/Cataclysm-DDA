#include "dialogue.h" // IWYU pragma: associated

#include <climits>
#include <cmath>
#include <cstddef>
#include <algorithm>
#include <sstream>
#include <string>
#include <vector>
#include <array>
#include <iterator>
#include <list>
#include <map>
#include <memory>
#include <unordered_map>

#include "activity_type.h"
#include "avatar.h"
#include "cata_utility.h"
// needed for the workaround for the std::to_string bug in some compilers
#include "clzones.h"
#include "compatibility.h" // IWYU pragma: keep
#include "condition.h"
#include "debug.h"
#include "faction_camp.h"
#include "game.h"
#include "help.h"
#include "input.h"
#include "item.h"
#include "item_category.h"
#include "itype.h"
#include "json.h"
#include "line.h"
#include "map.h"
#include "map_iterator.h"
#include "mapgen_functions.h"
#include "martialarts.h"
#include "messages.h"
#include "mission.h"
#include "mission_companion.h"
#include "npc.h"
#include "npc_class.h"
#include "npctalk.h"
#include "npctrade.h"
#include "output.h"
#include "overmapbuffer.h"
#include "recipe.h"
#include "rng.h"
#include "skill.h"
#include "sounds.h"
#include "string_formatter.h"
#include "string_input_popup.h"
#include "text_snippets.h"
#include "translations.h"
#include "ui.h"
#include "units.h"
#include "vehicle.h"
#include "vpart_position.h"
#include "auto_pickup.h"
#include "bodypart.h"
#include "calendar.h"
#include "character.h"
#include "color.h"
#include "enums.h"
#include "faction.h"
#include "game_constants.h"
#include "int_id.h"
#include "mapdata.h"
#include "material.h"
#include "optional.h"
#include "pimpl.h"
#include "player_activity.h"
#include "player.h"
#include "point.h"

class basecamp;

const skill_id skill_speech( "speech" );
const skill_id skill_barter( "barter" );

const efftype_id effect_allow_sleep( "allow_sleep" );
const efftype_id effect_asked_for_item( "asked_for_item" );
const efftype_id effect_asked_personal_info( "asked_personal_info" );
const efftype_id effect_asked_to_follow( "asked_to_follow" );
const efftype_id effect_asked_to_lead( "asked_to_lead" );
const efftype_id effect_asked_to_train( "asked_to_train" );
const efftype_id effect_bite( "bite" );
const efftype_id effect_bleed( "bleed" );
const efftype_id effect_currently_busy( "currently_busy" );
const efftype_id effect_gave_quest_item( "gave_quest_item" );
const efftype_id effect_infected( "infected" );
const efftype_id effect_infection( "infection" );
const efftype_id effect_lying_down( "lying_down" );
const efftype_id effect_narcosis( "narcosis" );
const efftype_id effect_sleep( "sleep" );
const efftype_id effect_under_op( "under_operation" );

static const trait_id trait_DEBUG_MIND_CONTROL( "DEBUG_MIND_CONTROL" );
static const trait_id trait_PROF_FOODP( "PROF_FOODP" );

const zone_type_id zone_no_investigate( "NPC_NO_INVESTIGATE" );
const zone_type_id zone_investigate_only( "NPC_INVESTIGATE_ONLY" );

static std::map<std::string, json_talk_topic> json_talk_topics;

// Every OWED_VAL that the NPC owes you counts as +1 towards convincing
#define OWED_VAL 1000

#define dbg(x) DebugLog((x),D_GAME) << __FILE__ << ":" << __LINE__ << ": "

int topic_category( const talk_topic &the_topic );

const talk_topic &special_talk( char ch );

std::string give_item_to( npc &p, bool allow_use, bool allow_carry );

const std::string &talk_trial::name() const
{
    static const std::array<std::string, NUM_TALK_TRIALS> texts = { {
            "", _( "LIE" ), _( "PERSUADE" ), _( "INTIMIDATE" ), ""
        }
    };
    if( static_cast<size_t>( type ) >= texts.size() ) {
        debugmsg( "invalid trial type %d", static_cast<int>( type ) );
        return texts[0];
    }
    return texts[type];
}

/** Time (in turns) and cost (in cent) for training: */
time_duration calc_skill_training_time( const npc &p, const skill_id &skill )
{
    return 1_minutes + 30_seconds * g->u.get_skill_level( skill ) -
           1_seconds * p.get_skill_level( skill );
}

int calc_skill_training_cost( const npc &p, const skill_id &skill )
{
    if( p.is_player_ally() ) {
        return 0;
    }

    return 1000 * ( 1 + g->u.get_skill_level( skill ) ) * ( 1 + g->u.get_skill_level( skill ) );
}

// TODO: all styles cost the same and take the same time to train,
// maybe add values to the ma_style class to makes this variable
// TODO: maybe move this function into the ma_style class? Or into the NPC class?
time_duration calc_ma_style_training_time( const npc &, const matype_id & /* id */ )
{
    return 30_minutes;
}

int calc_ma_style_training_cost( const npc &p, const matype_id & /* id */ )
{
    if( p.is_player_ally() ) {
        return 0;
    }

    return 800;
}

// Rescale values from "mission scale" to "opinion scale"
int npc_trading::cash_to_favor( const npc &, int cash )
{
    // TODO: It should affect different NPCs to a different degree
    // Square root of mission value in dollars
    // ~31 for zed mom, 50 for horde master, ~63 for plutonium cells
    double scaled_mission_val = sqrt( cash / 100.0 );
    return roll_remainder( scaled_mission_val );
}

enum npc_chat_menu {
    NPC_CHAT_DONE,
    NPC_CHAT_TALK,
    NPC_CHAT_YELL,
    NPC_CHAT_SENTENCE,
    NPC_CHAT_GUARD,
    NPC_CHAT_FOLLOW,
    NPC_CHAT_AWAKE,
    NPC_CHAT_DANGER,
    NPC_CHAT_ORDERS,
    NPC_CHAT_NO_GUNS,
    NPC_CHAT_PULP,
    NPC_CHAT_FOLLOW_CLOSE,
    NPC_CHAT_MOVE_FREELY,
    NPC_CHAT_SLEEP,
    NPC_CHAT_FORBID_ENGAGE,
    NPC_CHAT_CLEAR_OVERRIDES
};

// given a vector of NPCs, presents a menu to allow a player to pick one.
// everyone == true adds another entry at the end to allow selecting all listed NPCs
// this implies a return value of npc_list.size() means "everyone"
static int npc_select_menu( const std::vector<npc *> &npc_list, const std::string &prompt,
                            const bool everyone = true )
{
    if( npc_list.empty() ) {
        return -1;
    }
    const int npc_count = npc_list.size();
    if( npc_count == 1 ) {
        return 0;
    } else {
        uilist nmenu;
        nmenu.text = prompt;
        for( auto &elem : npc_list ) {
            nmenu.addentry( -1, true, MENU_AUTOASSIGN, ( elem )->name );
        }
        if( npc_count > 1 && everyone ) {
            nmenu.addentry( -1, true, MENU_AUTOASSIGN, _( "Everyone" ) );
        }
        nmenu.query();
        return nmenu.ret;
    }

}

static void npc_batch_override_toggle(
    const std::vector<npc *> &npc_list, ally_rule rule, bool state )
{
    for( npc *p : npc_list ) {
        p->rules.toggle_specific_override_state( rule, state );
    }
}

static void npc_temp_orders_menu( const std::vector<npc *> &npc_list )
{
    if( npc_list.empty() ) {
        return;
    }
    npc *guy = npc_list.front();

    bool done = false;
    uilist nmenu;

    while( !done ) {
        int override_count = 0;
        std::ostringstream override_string;
        override_string << string_format( _( "%s currently has these temporary orders:" ), guy->name );
        for( const auto &rule : ally_rule_strs ) {
            if( guy->rules.has_override_enable( rule.second.rule ) ) {
                override_count++;
                override_string << "\n  ";
                override_string << ( guy->rules.has_override( rule.second.rule ) ?
                                     rule.second.rule_true_text : rule.second.rule_false_text );
            }
        }
        if( override_count == 0 ) {
            override_string << "\n  " << _( "None." ) << "\n";
        }
        if( npc_list.size() > 1 ) {
            override_string << "\n" << _( "Other followers might have different temporary orders." );
        }
        g->refresh_all();
        nmenu.reset();
        nmenu.text = _( "Issue what temporary order?" );
        nmenu.desc_enabled = true;
        std::string output_string = override_string.str();
        parse_tags( output_string, g->u, *guy );
        nmenu.footer_text = output_string;
        nmenu.addentry( NPC_CHAT_DONE, true, 'd', _( "Done issuing orders" ) );
        nmenu.addentry( NPC_CHAT_FORBID_ENGAGE, true, 'f',
                        guy->rules.has_override_enable( ally_rule::forbid_engage ) ?
                        _( "Go back to your usual engagement habits" ) : _( "Don't engage hostiles for the time being" ) );
        nmenu.addentry( NPC_CHAT_NO_GUNS, true, 'g', guy->rules.has_override_enable( ally_rule::use_guns ) ?
                        _( "Use whatever weapon you normally would" ) : _( "Don't use ranged weapons for a while" ) );
        nmenu.addentry( NPC_CHAT_PULP, true, 'p', guy->rules.has_override_enable( ally_rule::allow_pulp ) ?
                        _( "Pulp zombies if you like" ) : _( "Hold off on pulping zombies for a while" ) );
        nmenu.addentry( NPC_CHAT_FOLLOW_CLOSE, true, 'c',
                        guy->rules.has_override_enable( ally_rule::follow_close ) &&
                        guy->rules.has_override( ally_rule::follow_close ) ?
                        _( "Go back to keeping your usual distance" ) : _( "Stick close to me for now" ) );
        nmenu.addentry( NPC_CHAT_MOVE_FREELY, true, 'm',
                        guy->rules.has_override_enable( ally_rule::follow_close ) &&
                        !guy->rules.has_override( ally_rule::follow_close ) ?
                        _( "Go back to keeping your usual distance" ) : _( "Move farther from me if you need to" ) );
        nmenu.addentry( NPC_CHAT_SLEEP, true, 's',
                        guy->rules.has_override_enable( ally_rule::allow_sleep ) ?
                        _( "Go back to your usual sleeping habits" ) : _( "Take a nap if you need it" ) );
        nmenu.addentry( NPC_CHAT_CLEAR_OVERRIDES, true, 'o', _( "Let's go back to your usual behaviors" ) );
        nmenu.query();

        switch( nmenu.ret ) {
            case NPC_CHAT_FORBID_ENGAGE:
                npc_batch_override_toggle( npc_list, ally_rule::forbid_engage, true );
                break;
            case NPC_CHAT_NO_GUNS:
                npc_batch_override_toggle( npc_list, ally_rule::use_guns, false );
                break;
            case NPC_CHAT_PULP:
                npc_batch_override_toggle( npc_list, ally_rule::allow_pulp, false );
                break;
            case NPC_CHAT_FOLLOW_CLOSE:
                npc_batch_override_toggle( npc_list, ally_rule::follow_close, true );
                break;
            case NPC_CHAT_MOVE_FREELY:
                npc_batch_override_toggle( npc_list, ally_rule::follow_close, false );
                break;
            case NPC_CHAT_SLEEP:
                npc_batch_override_toggle( npc_list, ally_rule::allow_sleep, true );
                break;
            case NPC_CHAT_CLEAR_OVERRIDES:
                for( npc *p : npc_list ) {
                    p->rules.clear_overrides();
                }
                break;
            default:
                done = true;
                break;
        }
    }

}

void game::chat()
{
    int volume = g->u.get_shout_volume();

    const std::vector<npc *> available = get_npcs_if( [&]( const npc & guy ) {
        // TODO: Get rid of the z-level check when z-level vision gets "better"
        return u.posz() == guy.posz() && u.sees( guy.pos() ) &&
               rl_dist( u.pos(), guy.pos() ) <= SEEX * 2;
    } );
    const int available_count = available.size();
    const std::vector<npc *> followers = get_npcs_if( [&]( const npc & guy ) {
        return guy.is_player_ally() && guy.is_following() && guy.can_hear( u.pos(), volume );
    } );
    const int follower_count = followers.size();
    const std::vector<npc *> guards = get_npcs_if( [&]( const npc & guy ) {
        return guy.mission == NPC_MISSION_GUARD_ALLY &&
               guy.companion_mission_role_id != "FACTION_CAMP" &&
               guy.can_hear( u.pos(), volume );
    } );
    const int guard_count = guards.size();

    if( g->u.has_trait( trait_PROF_FOODP ) && !( g->u.is_wearing( itype_id( "foodperson_mask" ) ) ||
            g->u.is_wearing( itype_id( "foodperson_mask_on" ) ) ) ) {
        g->u.add_msg_if_player( m_warning, _( "You can't speak without your face!" ) );
        return;
    }

    uilist nmenu;
    nmenu.text = std::string( _( "What do you want to do?" ) );

    if( !available.empty() ) {
        nmenu.addentry( NPC_CHAT_TALK, true, 't', available_count == 1 ?
                        string_format( _( "Talk to %s" ), available.front()->name ) :
                        _( "Talk to ..." )
                      );
    }
    nmenu.addentry( NPC_CHAT_YELL, true, 'a', _( "Yell" ) );
    nmenu.addentry( NPC_CHAT_SENTENCE, true, 'b', _( "Yell a sentence" ) );
    if( !guards.empty() ) {
        nmenu.addentry( NPC_CHAT_FOLLOW, true, 'f', guard_count == 1 ?
                        string_format( _( "Tell %s to follow" ), guards.front()->name ) :
                        _( "Tell someone to follow..." )
                      );
    }
    if( !followers.empty() ) {
        nmenu.addentry( NPC_CHAT_GUARD, true, 'g', follower_count == 1 ?
                        string_format( _( "Tell %s to guard" ), followers.front()->name ) :
                        _( "Tell someone to guard..." )
                      );
        nmenu.addentry( NPC_CHAT_AWAKE, true, 'w', _( "Tell everyone on your team to wake up" ) );
        nmenu.addentry( NPC_CHAT_DANGER, true, 'D',
                        _( "Tell everyone on your team to prepare for danger" ) );
        nmenu.addentry( NPC_CHAT_CLEAR_OVERRIDES, true, 'r',
                        _( "Tell everyone on your team to relax (Clear Overrides)" ) );
        nmenu.addentry( NPC_CHAT_ORDERS, true, 'o', _( "Tell everyone on your team to temporarily..." ) );
    }
    std::string message;
    std::string yell_msg;
    bool is_order = true;
    nmenu.query();

    if( nmenu.ret < 0 ) {
        return;
    }

    switch( nmenu.ret ) {
        case NPC_CHAT_TALK: {
            const int npcselect = npc_select_menu( available, _( "Talk to whom?" ), false );
            if( npcselect < 0 ) {
                return;
            }
            available[npcselect]->talk_to_u();
            break;
        }
        case NPC_CHAT_YELL:
            is_order = false;
            message = _( "loudly." );
            break;
        case NPC_CHAT_SENTENCE: {
            std::string popupdesc = _( "Enter a sentence to yell" );
            string_input_popup popup;
            popup.title( _( "Yell a sentence" ) )
            .width( 64 )
            .description( popupdesc )
            .identifier( "sentence" )
            .max_length( 128 )
            .query();
            yell_msg = popup.text() + ".";
            is_order = false;
            break;
        }
        case NPC_CHAT_GUARD: {
            const int npcselect = npc_select_menu( followers, _( "Who should guard here?" ) );
            if( npcselect < 0 ) {
                return;
            }
            if( npcselect == follower_count ) {
                for( npc *them : followers ) {
                    talk_function::assign_guard( *them );
                }
                yell_msg = _( "Everyone guard here!" );
            } else {
                talk_function::assign_guard( *followers[npcselect] );
                yell_msg = string_format( _( "Guard here, %s!" ), followers[npcselect]->name );
            }
            break;
        }
        case NPC_CHAT_FOLLOW: {
            const int npcselect = npc_select_menu( guards, _( "Who should follow you?" ) );
            if( npcselect < 0 ) {
                return;
            }
            if( npcselect == guard_count ) {
                for( npc *them : guards ) {
                    talk_function::stop_guard( *them );
                }
                yell_msg = _( "Everyone follow me!" );
            } else {
                talk_function::stop_guard( *guards[npcselect] );
                yell_msg = string_format( _( "Follow me, %s!" ), guards[npcselect]->name );
            }
            break;
        }
        case NPC_CHAT_AWAKE:
            for( npc *them : followers ) {
                talk_function::wake_up( *them );
            }
            yell_msg = _( "Stay awake!" );
            break;
        case NPC_CHAT_DANGER:
            for( npc *them : followers ) {
                them->rules.set_danger_overrides();
            }
            yell_msg = _( "We're in danger.  Stay awake, stay close, don't go wandering off, "
                          "and don't open any doors." );
            break;
        case NPC_CHAT_CLEAR_OVERRIDES:
            for( npc *p : followers ) {
                talk_function::clear_overrides( *p );
            }
            yell_msg = _( "As you were." );
            break;
        case NPC_CHAT_ORDERS:
            npc_temp_orders_menu( followers );
            break;
        default:
            return;
    }

    if( !yell_msg.empty() ) {
        message = string_format( "\"%s\"", yell_msg );
    }
    if( !message.empty() ) {
        add_msg( _( "You yell %s" ), message );
        u.shout( string_format( _( "%s yelling %s" ), u.disp_name(), message ), is_order );
    }

    u.moves -= 100;
    refresh_all();
}

void npc::handle_sound( int priority, const std::string &description, int heard_volume,
                        const tripoint &spos )
{
    const tripoint s_abs_pos = g->m.getabs( spos );
    const tripoint my_abs_pos = g->m.getabs( pos() );

    add_msg( m_debug, "%s heard '%s', priority %d at volume %d from %d:%d, my pos %d:%d",
             disp_name(), description, priority, heard_volume, s_abs_pos.x, s_abs_pos.y,
             my_abs_pos.x, my_abs_pos.y );

    const sounds::sound_t spriority = static_cast<sounds::sound_t>( priority );
    bool player_ally = g->u.pos() == spos && is_player_ally();
    player *const sound_source = g->critter_at<player>( spos );
    bool npc_ally = sound_source && sound_source->is_npc() && is_ally( *sound_source );

    if( ( player_ally || npc_ally ) && spriority == sounds::sound_t::order ) {
        say( "<acknowledged>" );
    }

    if( sees( spos ) || is_hallucination() ) {
        return;
    }
    // ignore low priority sounds if the NPC "knows" it came from a friend.
    // @ todo NPC will need to respond to talking noise eventually
    // but only for bantering purposes, not for investigating.
    if( spriority < sounds::sound_t::alarm ) {
        if( player_ally ) {
            add_msg( m_debug, "Allied NPC ignored same faction %s", name );
            return;
        }
        if( npc_ally ) {
            add_msg( m_debug, "NPC ignored same faction %s", name );
            return;
        }
    }
    // discount if sound source is player, or seen by player,
    // and listener is friendly and sound source is combat or alert only.
    if( spriority < sounds::sound_t::alarm && g->u.sees( spos ) ) {
        if( is_player_ally() ) {
            add_msg( m_debug, "NPC %s ignored low priority noise that player can see", name );
            return;
            // discount if sound source is player, or seen by player,
            // listener is neutral and sound type is worth investigating.
        } else if( spriority < sounds::sound_t::destructive_activity &&
                   get_attitude_group( get_attitude() ) != attitude_group::hostile ) {
            return;
        }
    }
    // patrolling guards will investigate more readily than stationary NPCS
    int investigate_dist = 10;
    if( mission == NPC_MISSION_GUARD_ALLY || mission == NPC_MISSION_GUARD_PATROL ) {
        investigate_dist = 50;
    }
    if( rules.has_flag( ally_rule::ignore_noise ) ) {
        investigate_dist = 0;
    }
    if( ai_cache.total_danger < 1.0f ) {
        if( spriority == sounds::sound_t::movement && !in_vehicle ) {
            warn_about( "movement_noise", rng( 1, 10 ) * 1_minutes, description );
        } else if( spriority > sounds::sound_t::movement ) {
            if( ( spriority == sounds::sound_t::speech || spriority == sounds::sound_t::alert ||
                  spriority == sounds::sound_t::order ) && sound_source &&
                !has_faction_relationship( *sound_source, npc_factions::knows_your_voice ) ) {
                warn_about( "speech_noise", rng( 1, 10 ) * 1_minutes );
            } else if( spriority > sounds::sound_t::activity ) {
                warn_about( "combat_noise", rng( 1, 10 ) * 1_minutes );
            }
            bool should_check = rl_dist( pos(), spos ) < investigate_dist;
            if( should_check ) {
                const zone_manager &mgr = zone_manager::get_manager();
                if( mgr.has( zone_no_investigate, s_abs_pos, fac_id ) ) {
                    should_check = false;
                } else if( mgr.has( zone_investigate_only, my_abs_pos, fac_id ) &&
                           !mgr.has( zone_investigate_only, s_abs_pos, fac_id ) ) {
                    should_check = false;
                }
            }
            if( should_check ) {
                add_msg( m_debug, "%s added noise at pos %d:%d", name, s_abs_pos.x, s_abs_pos.y );
                dangerous_sound temp_sound;
                temp_sound.abs_pos = s_abs_pos;
                temp_sound.volume = heard_volume;
                temp_sound.type = priority;
                if( !ai_cache.sound_alerts.empty() ) {
                    if( ai_cache.sound_alerts.back().abs_pos != s_abs_pos ) {
                        ai_cache.sound_alerts.push_back( temp_sound );
                    }
                } else {
                    ai_cache.sound_alerts.push_back( temp_sound );
                }
            }
        }
    }
}

void npc_chatbin::check_missions()
{
    // TODO: or simply fail them? Some missions might only need to be reported.
    auto &ma = missions_assigned;
    const auto last = std::remove_if( ma.begin(), ma.end(), []( class mission const * m ) {
        return !m->is_assigned();
    } );
    std::copy( last, ma.end(), std::back_inserter( missions ) );
    ma.erase( last, ma.end() );
}

void npc::talk_to_u( bool text_only, bool radio_contact )
{
    if( g->u.is_dead_state() ) {
        set_attitude( NPCATT_NULL );
        return;
    }
    const bool has_mind_control = g->u.has_trait( trait_DEBUG_MIND_CONTROL );
    // This is necessary so that we don't bug the player over and over
    if( get_attitude() == NPCATT_TALK ) {
        set_attitude( NPCATT_NULL );
    } else if( !has_mind_control && ( get_attitude() == NPCATT_FLEE ||
                                      get_attitude() == NPCATT_FLEE_TEMP ) ) {
        add_msg( _( "%s is fleeing from you!" ), name );
        return;
    } else if( !has_mind_control && get_attitude() == NPCATT_KILL ) {
        add_msg( _( "%s is hostile!" ), name );
        return;
    }
    dialogue d;
    d.alpha = &g->u;
    d.beta = this;

    chatbin.check_missions();

    // For each active mission we have, let the mission know we talked to this NPC.
    for( auto &mission : g->u.get_active_missions() ) {
        mission->on_talk_with_npc( this->getID() );
    }

    for( auto &mission : chatbin.missions_assigned ) {
        if( mission->get_assigned_player_id() == g->u.getID() ) {
            d.missions_assigned.push_back( mission );
        }
    }
    d.add_topic( chatbin.first_topic );
    if( radio_contact ) {
        d.add_topic( "TALK_RADIO" );
        d.by_radio = true;
    } else if( is_leader() ) {
        d.add_topic( "TALK_LEADER" );
    } else if( is_player_ally() && ( is_walking_with() || has_activity() ) ) {
        d.add_topic( "TALK_FRIEND" );
    } else if( get_attitude() == NPCATT_RECOVER_GOODS ) {
        d.add_topic( "TALK_STOLE_ITEM" );
    }
    int most_difficult_mission = 0;
    for( auto &mission : chatbin.missions ) {
        const auto &type = mission->get_type();
        if( type.urgent && type.difficulty > most_difficult_mission ) {
            d.add_topic( "TALK_MISSION_DESCRIBE_URGENT" );
            chatbin.mission_selected = mission;
            most_difficult_mission = type.difficulty;
        }
    }
    most_difficult_mission = 0;
    bool chosen_urgent = false;
    for( auto &mission : chatbin.missions_assigned ) {
        if( mission->get_assigned_player_id() != g->u.getID() ) {
            // Not assigned to the player that is currently talking to the npc
            continue;
        }
        const auto &type = mission->get_type();
        if( ( type.urgent && !chosen_urgent ) || ( type.difficulty > most_difficult_mission &&
                ( type.urgent || !chosen_urgent ) ) ) {
            chosen_urgent = type.urgent;
            d.add_topic( "TALK_MISSION_INQUIRE" );
            chatbin.mission_selected = mission;
            most_difficult_mission = type.difficulty;
        }
    }
    if( chatbin.mission_selected != nullptr ) {
        if( chatbin.mission_selected->get_assigned_player_id() != g->u.getID() ) {
            // Don't talk about a mission that is assigned to someone else.
            chatbin.mission_selected = nullptr;
        }
    }
    if( chatbin.mission_selected == nullptr ) {
        // if possible, select a mission to talk about
        if( !chatbin.missions.empty() ) {
            chatbin.mission_selected = chatbin.missions.front();
        } else if( !d.missions_assigned.empty() ) {
            chatbin.mission_selected = d.missions_assigned.front();
        }
    }

    // Needs
    if( has_effect( effect_sleep ) || has_effect( effect_lying_down ) ) {
        if( has_effect( effect_narcosis ) ) {
            d.add_topic( "TALK_SEDATED" );
        } else {
            d.add_topic( "TALK_WAKE_UP" );
        }
    }

    if( d.topic_stack.back().id == "TALK_NONE" ) {
        d.topic_stack.back() = talk_topic( pick_talk_topic( g->u ) );
    }

    moves -= 100;

    if( g->u.is_deaf() ) {
        if( d.topic_stack.back().id == "TALK_MUG" ||
            d.topic_stack.back().id == "TALK_STRANGER_AGGRESSIVE" ) {
            make_angry();
            d.add_topic( "TALK_DEAF_ANGRY" );
        } else {
            d.add_topic( "TALK_DEAF" );
        }
    }

    if( g->u.has_trait( trait_PROF_FOODP ) && !( g->u.is_wearing( itype_id( "foodperson_mask" ) ) ||
            g->u.is_wearing( itype_id( "foodperson_mask_on" ) ) ) ) {
        d.add_topic( "TALK_NOFACE" );
    }

    if( has_trait( trait_PROF_FOODP ) && !( is_wearing( itype_id( "foodperson_mask" ) ) ||
                                            is_wearing( itype_id( "foodperson_mask_on" ) ) ) ) {
        d.add_topic( "TALK_NPC_NOFACE" );
    }

    decide_needs();

    dialogue_window d_win;
    d_win.open_dialogue( text_only );
    // Main dialogue loop
    do {
        d_win.print_header( name );
        const talk_topic next = d.opt( d_win, d.topic_stack.back() );
        if( next.id == "TALK_NONE" ) {
            int cat = topic_category( d.topic_stack.back() );
            do {
                d.topic_stack.pop_back();
            } while( cat != -1 && topic_category( d.topic_stack.back() ) == cat );
        }
        if( next.id == "TALK_DONE" || d.topic_stack.empty() ) {
            d.beta->say( _( "Bye." ) );
            d.done = true;
        } else if( next.id != "TALK_NONE" ) {
            d.add_topic( next );
        }
    } while( !d.done );
    g->refresh_all();

    if( g->u.activity.id() == activity_id( "ACT_AIM" ) && !g->u.has_weapon() ) {
        g->u.cancel_activity();
        // don't query certain activities that are started from dialogue
    } else if( g->u.activity.id() == activity_id( "ACT_TRAIN" ) ||
               g->u.activity.id() == activity_id( "ACT_WAIT_NPC" ) ||
               g->u.activity.id() == activity_id( "ACT_SOCIALIZE" ) ||
               g->u.activity.index == getID().get_value() ) {
        return;
    }

    if( !g->u.has_effect( effect_under_op ) ) {
        g->cancel_activity_or_ignore_query( distraction_type::talked_to,
                                            string_format( _( "%s talked to you." ), name ) );
    }
}

std::string dialogue::dynamic_line( const talk_topic &the_topic ) const
{
    if( the_topic.item_type != "null" ) {
        cur_item = the_topic.item_type;
    }

    // For compatibility
    const auto &topic = the_topic.id;
    const auto iter = json_talk_topics.find( topic );
    if( iter != json_talk_topics.end() ) {
        const std::string line = iter->second.get_dynamic_line( *this );
        if( !line.empty() ) {
            return line;
        }
    }

    if( topic == "TALK_NPC_NOFACE" ) {
        return string_format( _( "&%s stays silent." ), beta->name );
    }

    if( topic == "TALK_NOFACE" ) {
        return _( "&You can't talk without your face." );
    } else if( topic == "TALK_DEAF" ) {
        return _( "&You are deaf and can't talk." );

    } else if( topic == "TALK_DEAF_ANGRY" ) {
        return string_format(
                   _( "&You are deaf and can't talk. When you don't respond, %s becomes angry!" ),
                   beta->name );
    }
    if( topic == "TALK_SEDATED" ) {
        return string_format(
                   _( "%1$s is sedated and can't be moved or woken up until the medication or sedation wears off.\nYou estimate it will wear off in %2$s." ),
                   beta->name, to_string_approx( g->u.estimate_effect_dur( skill_id( "firstaid" ), effect_narcosis,
                           15_minutes, 6, *beta ) ) );
    }

    const auto &p = beta; // for compatibility, later replace it in the code below
    // Those topics are handled by the mission system, see there.
    static const std::unordered_set<std::string> mission_topics = { {
            "TALK_MISSION_DESCRIBE", "TALK_MISSION_DESCRIBE_URGENT",
            "TALK_MISSION_OFFER", "TALK_MISSION_ACCEPTED",
            "TALK_MISSION_REJECTED", "TALK_MISSION_ADVICE", "TALK_MISSION_INQUIRE",
            "TALK_MISSION_SUCCESS", "TALK_MISSION_SUCCESS_LIE", "TALK_MISSION_FAILURE"
        }
    };
    if( mission_topics.count( topic ) > 0 ) {
        if( p->chatbin.mission_selected == nullptr ) {
            return "mission_selected == nullptr; BUG! (npctalk.cpp:dynamic_line)";
        }
        mission *miss = p->chatbin.mission_selected;
        const auto &type = miss->get_type();
        // TODO: make it a member of the mission class, maybe at mission instance specific data
        const std::string &ret = miss->dialogue_for_topic( topic );
        if( ret.empty() ) {
            debugmsg( "Bug in npctalk.cpp:dynamic_line. Wrong mission_id(%s) or topic(%s)",
                      type.id.c_str(), topic.c_str() );
            return "";
        }

        if( topic == "TALK_MISSION_SUCCESS" && miss->has_follow_up() ) {
            switch( rng( 1, 3 ) ) {
                case 1:
                    return ret + _( "  And I have more I'd like you to do." );
                case 2:
                    return ret + _( "  I could use a hand with something else if you are interested." );
                case 3:
                    return ret + _( "  If you are interested, I have another job for you." );
            }
        }

        return ret;
    }

    if( topic == "TALK_NONE" || topic == "TALK_DONE" ) {
        return _( "Bye." );
    } else if( topic == "TALK_TRAIN" ) {
        if( !g->u.backlog.empty() && g->u.backlog.front().id() == activity_id( "ACT_TRAIN" ) ) {
            return _( "Shall we resume?" );
        }
        std::vector<skill_id> trainable = p->skills_offered_to( g->u );
        std::vector<matype_id> styles = p->styles_offered_to( g->u );
        if( trainable.empty() && styles.empty() ) {
            return _( "Sorry, but it doesn't seem I have anything to teach you." );
        } else {
            return _( "Here's what I can teach you..." );
        }
    } else if( topic == "TALK_HOW_MUCH_FURTHER" ) {
        // TODO: this ignores the z-component
        const tripoint player_pos = p->global_omt_location();
        int dist = rl_dist( player_pos, p->goal );
        std::string response;
        dist *= 100;
        if( dist >= 1300 ) {
            int miles = dist / 25; // *100, e.g. quarter mile is "25"
            miles -= miles % 25; // Round to nearest quarter-mile
            int fullmiles = ( miles - miles % 100 ) / 100; // Left of the decimal point
            if( fullmiles <= 0 ) {
                fullmiles = 0;
            }
            response = string_format( _( "%d.%d miles." ), fullmiles, miles );
        } else {
            response = string_format( ngettext( "%d foot.", "%d feet.", dist ), dist );
        }
        return response;
    } else if( topic == "TALK_DESCRIBE_MISSION" ) {
        switch( p->mission ) {
            case NPC_MISSION_SHELTER:
                return _( "I'm holing up here for safety." );
            case NPC_MISSION_SHOPKEEP:
                return _( "I run the shop here." );
            case NPC_MISSION_GUARD:
            case NPC_MISSION_GUARD_ALLY:
            case NPC_MISSION_GUARD_PATROL:
                return _( "I'm guarding this location." );
            case NPC_MISSION_NULL:
                return p->myclass.obj().get_job_description();
            default:
                return "ERROR: Someone forgot to code an npc_mission text.";
        } // switch (p->mission)
    } else if( topic == "TALK_SHOUT" ) {
        alpha->shout();
        if( alpha->is_deaf() ) {
            return _( "&You yell, but can't hear yourself." );
        } else {
            return _( "&You yell." );
        }
    } else if( topic == "TALK_SIZE_UP" ) {
        ///\EFFECT_PER affects whether player can size up NPCs

        ///\EFFECT_INT slightly affects whether player can size up NPCs
        int ability = g->u.per_cur * 3 + g->u.int_cur;
        if( ability <= 10 ) {
            return "&You can't make anything out.";
        }

        if( p->is_player_ally() || ability > 100 ) {
            ability = 100;
        }

        std::string info = "&";
        int str_range = static_cast<int>( 100 / ability );
        int str_min = static_cast<int>( p->str_max / str_range ) * str_range;
        info += string_format( _( "Str %d - %d" ), str_min, str_min + str_range );

        if( ability >= 40 ) {
            int dex_range = static_cast<int>( 160 / ability );
            int dex_min = static_cast<int>( p->dex_max / dex_range ) * dex_range;
            info += string_format( _( "  Dex %d - %d" ), dex_min, dex_min + dex_range );
        }

        if( ability >= 50 ) {
            int int_range = static_cast<int>( 200 / ability );
            int int_min = static_cast<int>( p->int_max / int_range ) * int_range;
            info += string_format( _( "  Int %d - %d" ), int_min, int_min + int_range );
        }

        if( ability >= 60 ) {
            int per_range = static_cast<int>( 240 / ability );
            int per_min = static_cast<int>( p->per_max / per_range ) * per_range;
            info += string_format( _( "  Per %d - %d" ), per_min, per_min + per_range );
        }

        needs_rates rates = p->calc_needs_rates();
        if( ability >= 100 - ( p->get_fatigue() / 10 ) ) {
            std::string how_tired;
            if( p->get_fatigue() > EXHAUSTED ) {
                how_tired = _( "Exhausted" );
            } else if( p->get_fatigue() > DEAD_TIRED ) {
                how_tired = _( "Dead tired" );
            } else if( p->get_fatigue() > TIRED ) {
                how_tired = _( "Tired" );
            } else {
                how_tired = _( "Not tired" );
                if( ability >= 100 ) {
                    time_duration sleep_at = 5_minutes * ( TIRED - p->get_fatigue() ) /
                                             rates.fatigue;
                    how_tired += _( ".  Will need sleep in " ) + to_string_approx( sleep_at );
                }
            }
            info += "\n" + how_tired;
        }
        if( ability >= 100 ) {
            if( p->get_thirst() < 100 ) {
                time_duration thirst_at = 5_minutes * ( 100 - p->get_thirst() ) / rates.thirst;
                if( thirst_at > 1_hours ) {
                    info += _( "\nWill need water in " ) + to_string_approx( thirst_at );
                }
            } else {
                info += _( "\nThirsty" );
            }
            if( p->get_hunger() < 100 ) {
                time_duration hunger_at = 5_minutes * ( 100 - p->get_hunger() ) / rates.hunger;
                if( hunger_at > 1_hours ) {
                    info += _( "\nWill need food in " ) + to_string_approx( hunger_at );
                }
            } else {
                info += _( "\nHungry" );
            }
        }
        return info;
    } else if( topic == "TALK_LOOK_AT" ) {
        return "&" + p->short_description();
    } else if( topic == "TALK_OPINION" ) {
        return "&" + p->opinion_text();
    } else if( topic == "TALK_MIND_CONTROL" ) {
        bool not_following = g->get_follower_list().count( p->getID() ) == 0;
        p->companion_mission_role_id.clear();
        talk_function::follow( *p );
        if( not_following ) {
            return _( "YES, MASTER!" );
        }
    }

    return string_format( "I don't know what to say for %s. (BUG (npctalk.cpp:dynamic_line))",
                          topic );
}

void dialogue::apply_speaker_effects( const talk_topic &the_topic )
{
    const auto &topic = the_topic.id;
    const auto iter = json_talk_topics.find( topic );
    if( iter == json_talk_topics.end() ) {
        return;
    }
    for( json_dynamic_line_effect &npc_effect : iter->second.get_speaker_effects() ) {
        if( npc_effect.test_condition( *this ) ) {
            npc_effect.apply( *this );
        }
    }
}

talk_response &dialogue::add_response( const std::string &text, const std::string &r,
                                       const bool first )
{
    talk_response result = talk_response();
    result.truetext = no_translation( text );
    result.truefalse_condition = []( const dialogue & ) {
        return true;
    };
    result.success.next_topic = talk_topic( r );
    if( first ) {
        responses.insert( responses.begin(), result );
        return responses.front();
    } else {
        responses.push_back( result );
        return responses.back();
    }
}

talk_response &dialogue::add_response_done( const std::string &text )
{
    return add_response( text, "TALK_DONE" );
}

talk_response &dialogue::add_response_none( const std::string &text )
{
    return add_response( text, "TALK_NONE" );
}

talk_response &dialogue::add_response( const std::string &text, const std::string &r,
                                       talkfunction_ptr effect_success, const bool first )
{
    talk_response &result = add_response( text, r, first );
    result.success.set_effect( effect_success );
    return result;
}

talk_response &dialogue::add_response( const std::string &text, const std::string &r,
                                       std::function<void( npc & )> effect_success,
                                       dialogue_consequence consequence, const bool first )
{
    talk_response &result = add_response( text, r, first );
    result.success.set_effect_consequence( effect_success, consequence );
    return result;
}

talk_response &dialogue::add_response( const std::string &text, const std::string &r,
                                       mission *miss, const bool first )
{
    if( miss == nullptr ) {
        debugmsg( "tried to select null mission" );
    }
    talk_response &result = add_response( text, r, first );
    result.mission_selected = miss;
    return result;
}

talk_response &dialogue::add_response( const std::string &text, const std::string &r,
                                       const skill_id &skill, const bool first )
{
    talk_response &result = add_response( text, r, first );
    result.skill = skill;
    return result;
}

talk_response &dialogue::add_response( const std::string &text, const std::string &r,
                                       const martialart &style, const bool first )
{
    talk_response &result = add_response( text, r, first );
    result.style = style.id;
    return result;
}

talk_response &dialogue::add_response( const std::string &text, const std::string &r,
                                       const itype_id &item_type, const bool first )
{
    if( item_type == "null" ) {
        debugmsg( "explicitly specified null item" );
    }

    talk_response &result = add_response( text, r, first );
    result.success.next_topic.item_type = item_type;
    return result;
}

void dialogue::gen_responses( const talk_topic &the_topic )
{
    const auto &topic = the_topic.id; // for compatibility, later replace it in the code below
    const auto p = beta; // for compatibility, later replace it in the code below
    auto &ret = responses; // for compatibility, later replace it in the code below
    ret.clear();
    const auto iter = json_talk_topics.find( topic );
    if( iter != json_talk_topics.end() ) {
        json_talk_topic &jtt = iter->second;
        if( jtt.gen_responses( *this ) ) {
            return;
        }
    }

    if( topic == "TALK_MISSION_LIST" ) {
        if( p->chatbin.missions.size() == 1 ) {
            add_response( _( "Tell me about it." ), "TALK_MISSION_OFFER",
                          p->chatbin.missions.front(), true );
        } else {
            for( auto &mission : p->chatbin.missions ) {
                add_response( mission->get_type().tname(), "TALK_MISSION_OFFER", mission, true );
            }
        }
    } else if( topic == "TALK_MISSION_LIST_ASSIGNED" ) {
        if( missions_assigned.size() == 1 ) {
            add_response( _( "I have news." ), "TALK_MISSION_INQUIRE", missions_assigned.front() );
        } else {
            for( auto &miss_it : missions_assigned ) {
                add_response( miss_it->get_type().tname(), "TALK_MISSION_INQUIRE", miss_it );
            }
        }
    } else if( topic == "TALK_TRAIN" ) {
        if( !g->u.backlog.empty() && g->u.backlog.front().id() == activity_id( "ACT_TRAIN" ) ) {
            player_activity &backlog = g->u.backlog.front();
            std::stringstream resume;
            resume << _( "Yes, let's resume training " );
            const skill_id skillt( backlog.name );
            // TODO: This is potentially dangerous. A skill and a martial art
            // could have the same ident!
            if( !skillt.is_valid() ) {
                auto &style = matype_id( backlog.name ).obj();
                resume << style.name;
                add_response( resume.str(), "TALK_TRAIN_START", style );
            } else {
                resume << skillt.obj().name();
                add_response( resume.str(), "TALK_TRAIN_START", skillt );
            }
        }
        std::vector<matype_id> styles = p->styles_offered_to( g->u );
        std::vector<skill_id> trainable = p->skills_offered_to( g->u );
        if( trainable.empty() && styles.empty() ) {
            add_response_none( _( "Oh, okay." ) );
            return;
        }
        for( auto &style_id : styles ) {
            auto &style = style_id.obj();
            const int cost = calc_ma_style_training_cost( *p, style.id );
            //~Martial art style (cost in dollars)
            const std::string text = string_format( cost > 0 ? _( "%s ( cost $%d )" ) : "%s",
                                                    _( style.name ), cost / 100 );
            add_response( text, "TALK_TRAIN_START", style );
        }
        for( auto &trained : trainable ) {
            const int cost = calc_skill_training_cost( *p, trained );
            SkillLevel skill_level_obj = g->u.get_skill_level_object( trained );
            const int cur_level = skill_level_obj.level();
            const int cur_level_exercise = skill_level_obj.exercise();
            skill_level_obj.train( 100 );
            const int next_level = skill_level_obj.level();
            const int next_level_exercise = skill_level_obj.exercise();

            //~Skill name: current level (exercise) -> next level (exercise) (cost in dollars)
            std::string text = string_format( cost > 0 ? _( "%s: %d (%d%%) -> %d (%d%%) (cost $%d)" ) :
                                              _( "%s: %d (%d%%) -> %d" ),
                                              trained.obj().name(), cur_level, cur_level_exercise,
                                              next_level, next_level_exercise, cost / 100 );
            add_response( text, "TALK_TRAIN_START", trained );
        }
        add_response_none( _( "Eh, never mind." ) );
    } else if( topic == "TALK_HOW_MUCH_FURTHER" ) {
        add_response_none( _( "Okay, thanks." ) );
        add_response_done( _( "Let's keep moving." ) );
    }

    if( g->u.has_trait( trait_DEBUG_MIND_CONTROL ) && !p->is_player_ally() ) {
        add_response( _( "OBEY ME!" ), "TALK_MIND_CONTROL" );
        add_response_done( _( "Bye." ) );
    }

    if( ret.empty() ) {
        add_response_done( _( "Bye." ) );
    }
}

static int parse_mod( const dialogue &d, const std::string &attribute, const int factor )
{
    player &u = *d.alpha;
    npc &p = *d.beta;
    int modifier = 0;
    if( attribute == "ANGER" ) {
        modifier = p.op_of_u.anger;
    } else if( attribute == "FEAR" ) {
        modifier = p.op_of_u.fear;
    } else if( attribute == "TRUST" ) {
        modifier = p.op_of_u.trust;
    } else if( attribute == "VALUE" ) {
        modifier = p.op_of_u.value;
    } else if( attribute == "POS_FEAR" ) {
        modifier = std::max( 0, p.op_of_u.fear );
    } else if( attribute == "AGGRESSION" ) {
        modifier = p.personality.aggression;
    } else if( attribute == "ALTRUISM" ) {
        modifier = p.personality.altruism;
    } else if( attribute == "BRAVERY" ) {
        modifier = p.personality.bravery;
    } else if( attribute == "COLLECTOR" ) {
        modifier = p.personality.collector;
    } else if( attribute == "MISSIONS" ) {
        modifier = p.assigned_missions_value() / OWED_VAL;
    } else if( attribute == "U_INTIMIDATE" ) {
        modifier = u.intimidation();
    } else if( attribute == "NPC_INTIMIDATE" ) {
        modifier = p.intimidation();
    }
    modifier *= factor;
    return modifier;
}

int talk_trial::calc_chance( const dialogue &d ) const
{
    player &u = *d.alpha;
    if( u.has_trait( trait_DEBUG_MIND_CONTROL ) ) {
        return 100;
    }
    const social_modifiers &u_mods = u.get_mutation_social_mods();

    npc &p = *d.beta;
    int chance = difficulty;
    switch( type ) {
        case NUM_TALK_TRIALS:
            dbg( D_ERROR ) << "called calc_chance with invalid talk_trial value: " << type;
            break;
        case TALK_TRIAL_LIE:
            chance += u.talk_skill() - p.talk_skill() + p.op_of_u.trust * 3;
            chance += u_mods.lie;

            //come on, who would suspect a robot of lying?
            if( u.has_bionic( bionic_id( "bio_voice" ) ) ) {
                chance += 10;
            }
            if( u.has_bionic( bionic_id( "bio_face_mask" ) ) ) {
                chance += 20;
            }
            break;
        case TALK_TRIAL_PERSUADE:
            chance += u.talk_skill() - static_cast<int>( p.talk_skill() / 2 ) +
                      p.op_of_u.trust * 2 + p.op_of_u.value;
            chance += u_mods.persuade;

            if( u.has_bionic( bionic_id( "bio_face_mask" ) ) ) {
                chance += 10;
            }
            if( u.has_bionic( bionic_id( "bio_deformity" ) ) ) {
                chance -= 50;
            }
            if( u.has_bionic( bionic_id( "bio_voice" ) ) ) {
                chance -= 20;
            }
            break;
        case TALK_TRIAL_INTIMIDATE:
            chance += u.intimidation() - p.intimidation() + p.op_of_u.fear * 2 -
                      p.personality.bravery * 2;
            chance += u_mods.intimidate;

            if( u.has_bionic( bionic_id( "bio_face_mask" ) ) ) {
                chance += 10;
            }
            if( u.has_bionic( bionic_id( "bio_armor_eyes" ) ) ) {
                chance += 10;
            }
            if( u.has_bionic( bionic_id( "bio_deformity" ) ) ) {
                chance += 20;
            }
            if( u.has_bionic( bionic_id( "bio_voice" ) ) ) {
                chance += 20;
            }
            break;
        case TALK_TRIAL_NONE:
            chance = 100;
            break;
        case TALK_TRIAL_CONDITION:
            chance = condition( d ) ? 100 : 0;
            break;
    }
    for( const auto &this_mod : modifiers ) {
        chance += parse_mod( d, this_mod.first, this_mod.second );
    }

    return std::max( 0, std::min( 100, chance ) );
}

bool talk_trial::roll( dialogue &d ) const
{
    player &u = *d.alpha;
    if( type == TALK_TRIAL_NONE || u.has_trait( trait_DEBUG_MIND_CONTROL ) ) {
        return true;
    }
    const int chance = calc_chance( d );
    const bool success = rng( 0, 99 ) < chance;
    if( success ) {
        u.practice( skill_speech, ( 100 - chance ) / 10 );
    } else {
        u.practice( skill_speech, ( 100 - chance ) / 7 );
    }
    return success;
}

int topic_category( const talk_topic &the_topic )
{
    const auto &topic = the_topic.id;
    // TODO: ideally, this would be a property of the topic itself.
    // How this works: each category has a set of topics that belong to it, each set is checked
    // for the given topic and if a set contains, the category number is returned.
    static const std::unordered_set<std::string> topic_1 = { {
            "TALK_MISSION_START", "TALK_MISSION_DESCRIBE", "TALK_MISSION_OFFER",
            "TALK_MISSION_ACCEPTED", "TALK_MISSION_REJECTED", "TALK_MISSION_ADVICE",
            "TALK_MISSION_INQUIRE", "TALK_MISSION_SUCCESS", "TALK_MISSION_SUCCESS_LIE",
            "TALK_MISSION_FAILURE", "TALK_MISSION_REWARD", "TALK_MISSION_END",
            "TALK_MISSION_DESCRIBE_URGENT"
        }
    };
    if( topic_1.count( topic ) > 0 ) {
        return 1;
    }
    static const std::unordered_set<std::string> topic_2 = { {
            "TALK_SHARE_EQUIPMENT", "TALK_GIVE_EQUIPMENT", "TALK_DENY_EQUIPMENT"
        }
    };
    if( topic_2.count( topic ) > 0 ) {
        return 2;
    }
    static const std::unordered_set<std::string> topic_3 = { {
            "TALK_SUGGEST_FOLLOW", "TALK_AGREE_FOLLOW", "TALK_DENY_FOLLOW",
        }
    };
    if( topic_3.count( topic ) > 0 ) {
        return 3;
    }
    static const std::unordered_set<std::string> topic_4 = { {
            "TALK_COMBAT_ENGAGEMENT",
        }
    };
    if( topic_4.count( topic ) > 0 ) {
        return 4;
    }
    static const std::unordered_set<std::string> topic_5 = { {
            "TALK_COMBAT_COMMANDS",
        }
    };
    if( topic_5.count( topic ) > 0 ) {
        return 5;
    }
    static const std::unordered_set<std::string> topic_6 = { {
            "TALK_TRAIN", "TALK_TRAIN_START", "TALK_TRAIN_FORCE"
        }
    };
    if( topic_6.count( topic ) > 0 ) {
        return 6;
    }
    static const std::unordered_set<std::string> topic_7 = { {
            "TALK_MISC_RULES",
        }
    };
    if( topic_7.count( topic ) > 0 ) {
        return 7;
    }
    static const std::unordered_set<std::string> topic_8 = { {
            "TALK_AIM_RULES",
        }
    };
    if( topic_8.count( topic ) > 0 ) {
        return 8;
    }
    static const std::unordered_set<std::string> topic_9 = { {
            "TALK_FRIEND", "TALK_GIVE_ITEM", "TALK_USE_ITEM",
        }
    };
    if( topic_9.count( topic ) > 0 ) {
        return 9;
    }
    static const std::unordered_set<std::string> topic_99 = { {
            "TALK_SIZE_UP", "TALK_LOOK_AT", "TALK_OPINION", "TALK_SHOUT"
        }
    };
    if( topic_99.count( topic ) > 0 ) {
        return 99;
    }
    return -1; // Not grouped with other topics
}

void parse_tags( std::string &phrase, const player &u, const player &me, const itype_id &item_type )
{
    phrase = remove_color_tags( phrase );

    size_t fa;
    size_t fb;
    std::string tag;
    do {
        fa = phrase.find( '<' );
        fb = phrase.find( '>' );
        int l = fb - fa + 1;
        if( fa != std::string::npos && fb != std::string::npos ) {
            tag = phrase.substr( fa, fb - fa + 1 );
        } else {
            return;
        }

        const std::string &replacement = SNIPPET.random_from_category( tag );
        if( !replacement.empty() ) {
            phrase.replace( fa, l, replacement );
            continue;
        }

        // Special, dynamic tags go here
        if( tag == "<yrwp>" ) {
            phrase.replace( fa, l, remove_color_tags( u.weapon.tname() ) );
        } else if( tag == "<mywp>" ) {
            if( !me.is_armed() ) {
                phrase.replace( fa, l, _( "fists" ) );
            } else {
                phrase.replace( fa, l, remove_color_tags( me.weapon.tname() ) );
            }
        } else if( tag == "<ammo>" ) {
            if( !me.weapon.is_gun() ) {
                phrase.replace( fa, l, _( "BADAMMO" ) );
            } else {
                phrase.replace( fa, l, me.weapon.ammo_current() );
            }
        } else if( tag == "<current_activity>" ) {
            std::string activity_name;
            const npc *guy = dynamic_cast<const npc *>( &me );
            if( guy->current_activity_id ) {
                activity_name = guy->current_activity_id.obj().verb().translated();
            } else {
                activity_name = _( "doing this and that" );
            }
            phrase.replace( fa, l, activity_name );
        } else if( tag == "<punc>" ) {
            switch( rng( 0, 2 ) ) {
                case 0:
                    phrase.replace( fa, l, pgettext( "punctuation", "." ) );
                    break;
                case 1:
                    phrase.replace( fa, l, pgettext( "punctuation", "..." ) );
                    break;
                case 2:
                    phrase.replace( fa, l, pgettext( "punctuation", "!" ) );
                    break;
            }
        } else if( tag == "<mypronoun>" ) {
            std::string npcstr = me.male ? pgettext( "npc", "He" ) : pgettext( "npc", "She" );
            phrase.replace( fa, l, npcstr );
        } else if( tag == "<topic_item>" ) {
            phrase.replace( fa, l, item::nname( item_type, 2 ) );
        } else if( tag == "<topic_item_price>" ) {
            item tmp( item_type );
            phrase.replace( fa, l, format_money( tmp.price( true ) ) );
        } else if( tag == "<topic_item_my_total_price>" ) {
            item tmp( item_type );
            tmp.charges = me.charges_of( item_type );
            phrase.replace( fa, l, format_money( tmp.price( true ) ) );
        } else if( tag == "<topic_item_your_total_price>" ) {
            item tmp( item_type );
            tmp.charges = u.charges_of( item_type );
            phrase.replace( fa, l, format_money( tmp.price( true ) ) );
        } else if( !tag.empty() ) {
            debugmsg( "Bad tag. '%s' (%d - %d)", tag.c_str(), fa, fb );
            phrase.replace( fa, fb - fa + 1, "????" );
        }
    } while( fa != std::string::npos && fb != std::string::npos );
}

void dialogue::add_topic( const std::string &topic_id )
{
    topic_stack.push_back( talk_topic( topic_id ) );
}

void dialogue::add_topic( const talk_topic &topic )
{
    topic_stack.push_back( topic );
}

talk_data talk_response::create_option_line( const dialogue &d, const char letter )
{
    std::string ftext;
    text = ( truefalse_condition( d ) ? truetext : falsetext ).translated();
    // dialogue w/ a % chance to work
    if( trial.type == TALK_TRIAL_NONE || trial.type == TALK_TRIAL_CONDITION ) {
        // regular dialogue
        //~ %1$c is an option letter and shouldn't be translated, %2$s is translated response text
        ftext = string_format( pgettext( "talk option", "%1$c: %2$s" ), letter, text );
    } else {
        // dialogue w/ a % chance to work
        //~ %1$c is an option letter and shouldn't be translated, %2$s is translated trial type, %3$d is a number, and %4$s is the translated response text
        ftext = string_format( pgettext( "talk option", "%1$c: [%2$s %3$d%%] %4$s" ), letter,
                               trial.name(), trial.calc_chance( d ), text );
    }
    parse_tags( ftext, *d.alpha, *d.beta, success.next_topic.item_type );

    nc_color color;
    std::set<dialogue_consequence> consequences = get_consequences( d );
    if( consequences.count( dialogue_consequence::hostile ) > 0 ) {
        color = c_red;
    } else if( text[0] == '*' || consequences.count( dialogue_consequence::helpless ) > 0 ) {
        color = c_light_red;
    } else if( text[0] == '&' || consequences.count( dialogue_consequence::action ) > 0 ) {
        color = c_green;
    } else {
        color = c_white;
    }
    talk_data results;
    results.first = color;
    results.second = ftext;
    return results;
}

std::set<dialogue_consequence> talk_response::get_consequences( const dialogue &d ) const
{
    int chance = trial.calc_chance( d );
    if( chance >= 100 ) {
        return { success.get_consequence( d ) };
    } else if( chance <= 0 ) {
        return { failure.get_consequence( d ) };
    }

    return {{ success.get_consequence( d ), failure.get_consequence( d ) }};
}

dialogue_consequence talk_effect_t::get_consequence( const dialogue &d ) const
{
    if( d.beta->op_of_u.anger + opinion.anger >= d.beta->hostile_anger_level() ) {
        return dialogue_consequence::hostile;
    }
    return guaranteed_consequence;
}

const talk_topic &special_talk( char ch )
{
    static const std::map<char, talk_topic> key_map = {{
            { 'L', talk_topic( "TALK_LOOK_AT" ) },
            { 'S', talk_topic( "TALK_SIZE_UP" ) },
            { 'O', talk_topic( "TALK_OPINION" ) },
            { 'Y', talk_topic( "TALK_SHOUT" ) },
        }
    };

    const auto iter = key_map.find( ch );
    if( iter != key_map.end() ) {
        return iter->second;
    }

    static const talk_topic no_topic = talk_topic( "TALK_NONE" );
    return no_topic;
}

talk_topic dialogue::opt( dialogue_window &d_win, const talk_topic &topic )
{
    bool text_only = d_win.text_only;
    std::string challenge = dynamic_line( topic );
    gen_responses( topic );
    // Put quotes around challenge (unless it's an action)
    if( challenge[0] != '*' && challenge[0] != '&' ) {
        std::stringstream tmp;
        tmp << "\"" << challenge << "\"";
    }

    // Parse any tags in challenge
    parse_tags( challenge, *alpha, *beta, topic.item_type );
    capitalize_letter( challenge );

    // Prepend "My Name: "
    if( challenge[0] == '&' ) {
        // No name prepended!
        challenge = challenge.substr( 1 );
    } else if( challenge[0] == '*' ) {
        challenge = string_format( pgettext( "npc does something", "%s %s" ), beta->name,
                                   challenge.substr( 1 ) );
    } else {
        challenge = string_format( pgettext( "npc says something", "%s: %s" ), beta->name,
                                   challenge );
    }

    d_win.add_history_separator();

    // Number of lines to highlight
    const size_t hilight_lines = d_win.add_to_history( challenge );

    apply_speaker_effects( topic );

    std::vector<talk_data> response_lines;
    for( size_t i = 0; i < responses.size(); i++ ) {
        response_lines.push_back( responses[i].create_option_line( *this, 'a' + i ) );
    }

    int ch = text_only ? 'a' + responses.size() - 1 : ' ';
    bool okay;
    do {
        d_win.refresh_response_display();
        do {
            d_win.display_responses( hilight_lines, response_lines, ch );
            if( !text_only ) {
                ch = inp_mngr.get_input_event().get_first_input();
            }
            auto st = special_talk( ch );
            if( st.id != "TALK_NONE" ) {
                return st;
            }
            switch( ch ) {
                // send scroll control keys back to the display window
                case KEY_DOWN:
                case KEY_NPAGE:
                case KEY_UP:
                case KEY_PPAGE:
                    continue;
                default:
                    ch -= 'a';
                    break;
            }
        } while( ( ch < 0 || ch >= static_cast<int>( responses.size() ) ) );
        okay = true;
        std::set<dialogue_consequence> consequences = responses[ch].get_consequences( *this );
        if( consequences.count( dialogue_consequence::hostile ) > 0 ) {
            okay = query_yn( _( "You may be attacked! Proceed?" ) );
        } else if( consequences.count( dialogue_consequence::helpless ) > 0 ) {
            okay = query_yn( _( "You'll be helpless! Proceed?" ) );
        }
    } while( !okay );
    d_win.add_history_separator();

    talk_response chosen = responses[ch];
    std::string response_printed = string_format( pgettext( "you say something", "You: %s" ),
                                   response_lines[ch].second.substr( 3 ) );
    d_win.add_to_history( response_printed );

    if( chosen.mission_selected != nullptr ) {
        beta->chatbin.mission_selected = chosen.mission_selected;
    }

    // We can't set both skill and style or training will bug out
    // TODO: Allow setting both skill and style
    if( chosen.skill ) {
        beta->chatbin.skill = chosen.skill;
        beta->chatbin.style = matype_id::NULL_ID();
    } else if( chosen.style ) {
        beta->chatbin.style = chosen.style;
        beta->chatbin.skill = skill_id::NULL_ID();
    }

    const bool success = chosen.trial.roll( *this );
    const auto &effects = success ? chosen.success : chosen.failure;

    return effects.apply( *this );
}

talk_trial::talk_trial( JsonObject jo )
{
    static const std::unordered_map<std::string, talk_trial_type> types_map = { {
#define WRAP(value) { #value, TALK_TRIAL_##value }
            WRAP( NONE ),
            WRAP( LIE ),
            WRAP( PERSUADE ),
            WRAP( INTIMIDATE ),
            WRAP( CONDITION )
#undef WRAP
        }
    };
    const auto iter = types_map.find( jo.get_string( "type", "NONE" ) );
    if( iter == types_map.end() ) {
        jo.throw_error( "invalid talk trial type", "type" );
    }
    type = iter->second;
    if( !( type == TALK_TRIAL_NONE || type == TALK_TRIAL_CONDITION ) ) {
        difficulty = jo.get_int( "difficulty" );
    }

    read_condition<dialogue>( jo, "condition", condition, false );

    if( jo.has_array( "mod" ) ) {
        JsonArray ja = jo.get_array( "mod" );
        while( ja.has_more() ) {
            JsonArray jmod = ja.next_array();
            trial_mod this_modifier;
            this_modifier.first = jmod.next_string();
            this_modifier.second = jmod.next_int();
            modifiers.push_back( this_modifier );
        }
    }
}

static talk_topic load_inline_topic( JsonObject jo )
{
    const std::string id = jo.get_string( "id" );
    json_talk_topics[id].load( jo );
    return talk_topic( id );
}

talk_effect_fun_t::talk_effect_fun_t( talkfunction_ptr ptr )
{
    function = [ptr]( const dialogue & d ) {
        npc &p = *d.beta;
        ptr( p );
    };
}

talk_effect_fun_t::talk_effect_fun_t( std::function<void( npc &p )> ptr )
{
    function = [ptr]( const dialogue & d ) {
        npc &p = *d.beta;
        ptr( p );
    };
}

talk_effect_fun_t::talk_effect_fun_t( std::function<void( const dialogue &d )> fun )
{
    function = [fun]( const dialogue & d ) {
        fun( d );
    };
}

void talk_effect_fun_t::set_companion_mission( const std::string &role_id )
{
    function = [role_id]( const dialogue & d ) {
        npc &p = *d.beta;
        p.companion_mission_role_id = role_id;
        talk_function::companion_mission( p );
    };
}

void talk_effect_fun_t::set_add_effect( JsonObject jo, const std::string &member, bool is_npc )
{
    std::string new_effect = jo.get_string( member );
    bool permanent = false;
    time_duration duration = 1000_turns;
    if( jo.has_string( "duration" ) ) {
        const std::string dur_string = jo.get_string( "duration" );
        if( dur_string == "PERMANENT" ) {
            permanent = true;
        } else if( !dur_string.empty() && std::stoi( dur_string ) > 0 ) {
            duration = time_duration::from_turns( std::stoi( dur_string ) );
        }
    } else {
        duration = time_duration::from_turns( jo.get_int( "duration" ) );
    }
    function = [is_npc, new_effect, duration, permanent]( const dialogue & d ) {
        player *actor = d.alpha;
        if( is_npc ) {
            actor = dynamic_cast<player *>( d.beta );
        }
        actor->add_effect( efftype_id( new_effect ), duration, num_bp, permanent );
    };
}

void talk_effect_fun_t::set_remove_effect( JsonObject jo, const std::string &member, bool is_npc )
{
    std::string old_effect = jo.get_string( member );
    function = [is_npc, old_effect]( const dialogue & d ) {
        player *actor = d.alpha;
        if( is_npc ) {
            actor = dynamic_cast<player *>( d.beta );
        }
        actor->remove_effect( efftype_id( old_effect ), num_bp );
    };
}

void talk_effect_fun_t::set_add_trait( JsonObject jo, const std::string &member, bool is_npc )
{
    std::string new_trait = jo.get_string( member );
    function = [is_npc, new_trait]( const dialogue & d ) {
        player *actor = d.alpha;
        if( is_npc ) {
            actor = dynamic_cast<player *>( d.beta );
        }
        actor->set_mutation( trait_id( new_trait ) );
    };
}

void talk_effect_fun_t::set_remove_trait( JsonObject jo, const std::string &member, bool is_npc )
{
    std::string old_trait = jo.get_string( member );
    function = [is_npc, old_trait]( const dialogue & d ) {
        player *actor = d.alpha;
        if( is_npc ) {
            actor = dynamic_cast<player *>( d.beta );
        }
        actor->unset_mutation( trait_id( old_trait ) );
    };
}

void talk_effect_fun_t::set_add_var( JsonObject jo, const std::string &member, bool is_npc )
{
    const std::string var_name = get_talk_varname( jo, member );
    const std::string &value = jo.get_string( "value" );
    function = [is_npc, var_name, value]( const dialogue & d ) {
        player *actor = d.alpha;
        if( is_npc ) {
            actor = dynamic_cast<player *>( d.beta );
        }
        actor->set_value( var_name, value );
    };
}

void talk_effect_fun_t::set_remove_var( JsonObject jo, const std::string &member, bool is_npc )
{
    const std::string var_name = get_talk_varname( jo, member, false );
    function = [is_npc, var_name]( const dialogue & d ) {
        player *actor = d.alpha;
        if( is_npc ) {
            actor = dynamic_cast<player *>( d.beta );
        }
        actor->remove_value( var_name );
    };
}

void talk_effect_fun_t::set_adjust_var( JsonObject jo, const std::string &member, bool is_npc )
{
    const std::string var_name = get_talk_varname( jo, member, false );
    const int value = jo.get_int( "adjustment" );
    function = [is_npc, var_name, value]( const dialogue & d ) {
        player *actor = d.alpha;
        if( is_npc ) {
            actor = dynamic_cast<player *>( d.beta );
        }

        int adjusted_value = value;

        const std::string &var = actor->get_value( var_name );
        if( !var.empty() ) {
            adjusted_value += std::stoi( var );
        }

        actor->set_value( var_name, std::to_string( adjusted_value ) );
    };
}

void talk_effect_fun_t::set_u_buy_item( const std::string &item_name, int cost, int count,
                                        const std::string &container_name )
{
    function = [item_name, cost, count, container_name]( const dialogue & d ) {
        npc &p = *d.beta;
        player &u = *d.alpha;
        if( !npc_trading::pay_npc( p, cost ) ) {
            popup( _( "You can't afford it!" ) );
            return;
        }
        if( container_name.empty() ) {
            item new_item = item( item_name, calendar::turn, 1 );
            if( new_item.count_by_charges() ) {
                new_item.mod_charges( count - 1 );
                u.i_add( new_item );
            } else {
                for( int i_cnt = 0; i_cnt < count; i_cnt++ ) {
                    u.i_add( new_item );
                }
            }
            if( count == 1 ) {
                //~ %1%s is the NPC name, %2$s is an item
                popup( _( "%1$s gives you a %2$s." ), p.name, new_item.tname() );
            } else {
                //~ %1%s is the NPC name, %2$d is a number of items, %3$s are items
                popup( _( "%1$s gives you %2$d %3$s." ), p.name, count, new_item.tname() );
            }
        } else {
            item container( container_name, calendar::turn );
            container.emplace_back( item_name, calendar::turn, count );
            u.i_add( container );
            //~ %1%s is the NPC name, %2$s is an item
            popup( _( "%1$s gives you a %2$s." ), p.name, container.tname() );
        }
    };

    // Update structure used by mission descriptions.
    if( cost <= 0 ) {
        likely_rewards.push_back( std::pair<int, std::string>( count, item_name ) );
    }
}

void talk_effect_fun_t::set_u_sell_item( const std::string &item_name, int cost, int count )
{
    function = [item_name, cost, count]( const dialogue & d ) {
        npc &p = *d.beta;
        player &u = *d.alpha;
        item old_item = item( item_name, calendar::turn, 1 );
        if( u.has_charges( item_name, count ) ) {
            u.use_charges( item_name, count );
        } else if( u.has_amount( item_name, count ) ) {
            u.use_amount( item_name, count );
        } else {
            //~ %1$s is a translated item name
            popup( _( "You don't have a %1$s!" ), old_item.tname() );
            return;
        }
        if( old_item.count_by_charges() ) {
            old_item.mod_charges( count - 1 );
            p.i_add( old_item );
        } else {
            for( int i_cnt = 0; i_cnt < count; i_cnt++ ) {
                p.i_add( old_item );
            }
        }

        if( count == 1 ) {
            //~ %1%s is the NPC name, %2$s is an item
            popup( _( "You give %1$s a %2$s." ), p.name, old_item.tname() );
        } else {
            //~ %1%s is the NPC name, %2$d is a number of items, %3$s are items
            popup( _( "You give %1$s %2$d %3$s." ), p.name, count, old_item.tname() );
        }
        p.op_of_u.owed += cost;
    };
}

void talk_effect_fun_t::set_consume_item( JsonObject jo, const std::string &member, int count,
        bool is_npc )
{
    const std::string &item_name = jo.get_string( member );
    function = [is_npc, item_name, count]( const dialogue & d ) {
        // this is stupid, but I couldn't get the assignment to work
        const auto consume_item = [&]( player & p, const std::string & item_name, int count ) {
            item old_item( item_name );
            if( p.has_charges( item_name, count ) ) {
                p.use_charges( item_name, count );
            } else if( p.has_amount( item_name, count ) ) {
                p.use_amount( item_name, count );
            } else {
                //~ %1%s is the "You" or the NPC name, %2$s are a translated item name
                popup( _( "%1$s doesn't have a %2$s!" ), p.disp_name(), old_item.tname() );
            }
        };
        if( is_npc ) {
            consume_item( *d.beta, item_name, count );
        } else {
            consume_item( *d.alpha, item_name, count );
        }
    };
}

void talk_effect_fun_t::set_remove_item_with( JsonObject jo, const std::string &member,
        bool is_npc )
{
    const std::string &item_name = jo.get_string( member );
    function = [is_npc, item_name]( const dialogue & d ) {
        player *actor = d.alpha;
        if( is_npc ) {
            actor = dynamic_cast<player *>( d.beta );
        }
        itype_id item_id = itype_id( item_name );
        actor->remove_items_with( [item_id]( const item & it ) {
            return it.typeId() == item_id;
        } );
    };
}

void talk_effect_fun_t::set_u_spend_cash( int amount )
{
    function = [amount]( const dialogue & d ) {
        npc &np = *d.beta;
        npc_trading::pay_npc( np, amount );
    };
}

void talk_effect_fun_t::set_npc_change_faction( const std::string &faction_name )
{
    function = [faction_name]( const dialogue & d ) {
        npc &p = *d.beta;
        p.set_fac( faction_id( faction_name ) );
    };
}

void talk_effect_fun_t::set_npc_change_class( const std::string &class_name )
{
    function = [class_name]( const dialogue & d ) {
        npc &p = *d.beta;
        p.myclass = npc_class_id( class_name );
    };
}

void talk_effect_fun_t::set_change_faction_rep( int rep_change )
{
    function = [rep_change]( const dialogue & d ) {
        npc &p = *d.beta;
        p.get_faction()->likes_u += rep_change;
        p.get_faction()->respects_u += rep_change;
    };
}

void talk_effect_fun_t::set_add_debt( const std::vector<trial_mod> &debt_modifiers )
{
    function = [debt_modifiers]( const dialogue & d ) {
        int debt = 0;
        for( const trial_mod &this_mod : debt_modifiers ) {
            if( this_mod.first == "TOTAL" ) {
                debt *= this_mod.second;
            } else {
                debt += parse_mod( d, this_mod.first, this_mod.second );
            }
        }
        d.beta->op_of_u += npc_opinion( 0, 0, 0, 0, debt );
    };
}

void talk_effect_fun_t::set_toggle_npc_rule( const std::string &rule )
{
    function = [rule]( const dialogue & d ) {
        auto toggle = ally_rule_strs.find( rule );
        if( toggle == ally_rule_strs.end() ) {
            return;
        }
        d.beta->rules.toggle_flag( toggle->second.rule );
        d.beta->wield_better_weapon();
    };
}

void talk_effect_fun_t::set_set_npc_rule( const std::string &rule )
{
    function = [rule]( const dialogue & d ) {
        auto flag = ally_rule_strs.find( rule );
        if( flag == ally_rule_strs.end() ) {
            return;
        }
        d.beta->rules.set_flag( flag->second.rule );
        d.beta->wield_better_weapon();
    };
}

void talk_effect_fun_t::set_clear_npc_rule( const std::string &rule )
{
    function = [rule]( const dialogue & d ) {
        auto flag = ally_rule_strs.find( rule );
        if( flag == ally_rule_strs.end() ) {
            return;
        }
        d.beta->rules.clear_flag( flag->second.rule );
        d.beta->wield_better_weapon();
    };
}

void talk_effect_fun_t::set_npc_engagement_rule( const std::string &setting )
{
    function = [setting]( const dialogue & d ) {
        auto rule = combat_engagement_strs.find( setting );
        if( rule != combat_engagement_strs.end() ) {
            d.beta->rules.engagement = rule->second;
        }
    };
}

void talk_effect_fun_t::set_npc_aim_rule( const std::string &setting )
{
    function = [setting]( const dialogue & d ) {
        auto rule = aim_rule_strs.find( setting );
        if( rule != aim_rule_strs.end() ) {
            d.beta->rules.aim = rule->second;
        }
    };
}

void talk_effect_fun_t::set_npc_cbm_reserve_rule( const std::string &setting )
{
    function = [setting]( const dialogue & d ) {
        auto rule = cbm_reserve_strs.find( setting );
        if( rule != cbm_reserve_strs.end() ) {
            d.beta->rules.cbm_reserve = rule->second;
        }
    };
}

void talk_effect_fun_t::set_npc_cbm_recharge_rule( const std::string &setting )
{
    function = [setting]( const dialogue & d ) {
        auto rule = cbm_recharge_strs.find( setting );
        if( rule != cbm_recharge_strs.end() ) {
            d.beta->rules.cbm_recharge = rule->second;
        }
    };
}

void talk_effect_fun_t::set_mapgen_update( JsonObject jo, const std::string &member )
{
    mission_target_params target_params = mission_util::parse_mission_om_target( jo );
    std::vector<std::string> update_ids;

    if( jo.has_string( member ) ) {
        update_ids.emplace_back( jo.get_string( member ) );
    } else if( jo.has_array( member ) ) {
        JsonArray ja = jo.get_array( member );
        while( ja.has_more() ) {
            update_ids.emplace_back( ja.next_string() );
        }
    }

    function = [target_params, update_ids]( const dialogue & d ) {
        mission_target_params update_params = target_params;
        update_params.guy = d.beta;
        const tripoint omt_pos = mission_util::get_om_terrain_pos( update_params );
        for( const std::string mapgen_update_id : update_ids ) {
            run_mapgen_update_func( mapgen_update_id, omt_pos, d.beta->chatbin.mission_selected );
        }
    };
}

void talk_effect_fun_t::set_bulk_trade_accept( bool is_trade, bool is_npc )
{
    function = [is_trade, is_npc]( const dialogue & d ) {
        player *seller = d.alpha;
        player *buyer = dynamic_cast<player *>( d.beta );
        if( is_npc ) {
            seller = dynamic_cast<player *>( d.beta );
            buyer = d.alpha;
        }
        int seller_has = seller->charges_of( d.cur_item );
        item tmp( d.cur_item );
        tmp.charges = seller_has;
        if( is_trade ) {
            int price = tmp.price( true ) * ( is_npc ? -1 : 1 ) + d.beta->op_of_u.owed;
            if( d.beta->get_faction() && !d.beta->get_faction()->currency.empty() ) {
                const itype_id &pay_in = d.beta->get_faction()->currency;
                item pay( pay_in );
                if( d.beta->value( pay ) > 0 ) {
                    int required = price / d.beta->value( pay );
                    int buyer_has = required;
                    if( is_npc ) {
                        buyer_has = std::min( buyer_has, buyer->charges_of( pay_in ) );
                        buyer->use_charges( pay_in, buyer_has );
                    } else {
                        if( buyer_has == 1 ) {
                            //~ %1%s is the NPC name, %2$s is an item
                            popup( _( "%1$s gives you a %2$s." ), d.beta->disp_name(),
                                   pay.tname() );
                        } else if( buyer_has > 1 ) {
                            //~ %1%s is the NPC name, %2$d is a number of items, %3$s are items
                            popup( _( "%1$s gives you %2$d %3$s." ), d.beta->disp_name(), buyer_has,
                                   pay.tname() );
                        }
                    }
                    for( int i = 0; i < buyer_has; i++ ) {
                        seller->i_add( pay );
                        price -= d.beta->value( pay );
                    }
                }
                d.beta->op_of_u.owed += price;
            }
        }
        seller->use_charges( d.cur_item, seller_has );
        buyer->i_add( tmp );
    };
}

void talk_effect_fun_t::set_npc_gets_item( bool to_use )
{
    function = [to_use]( const dialogue & d ) {
        d.reason = give_item_to( *( d.beta ), to_use, !to_use );
    };
}

void talk_effect_fun_t::set_add_mission( const std::string mission_id )
{
    function = [mission_id]( const dialogue & d ) {
        npc &p = *d.beta;
        mission *miss = mission::reserve_new( mission_type_id( mission_id ), p.getID() );
        miss->assign( g->u );
        p.chatbin.missions_assigned.push_back( miss );
    };
}

const std::vector<std::pair<int, std::string>> &talk_effect_fun_t::get_likely_rewards() const
{
    return likely_rewards;
}

void talk_effect_fun_t::set_u_buy_monster( const std::string &monster_type_id, int cost, int count,
        bool pacified, const translation &name )
{
    function = [monster_type_id, cost, count, pacified, name]( const dialogue & d ) {
        npc &p = *d.beta;
        player &u = *d.alpha;
        if( !npc_trading::pay_npc( p, cost ) ) {
            popup( _( "You can't afford it!" ) );
            return;
        }

        const mtype_id mtype( monster_type_id );
        const efftype_id effect_pet( "pet" );
        const efftype_id effect_pacified( "pacified" );
        const tripoint_range points = g->m.points_in_radius( u.pos(), 3 );

        for( int i = 0; i < count; i++ ) {
            monster tmp( mtype );

            // Our monster is always a pet.
            tmp.friendly = -1;
            tmp.add_effect( effect_pet, 1_turns, num_bp, true );

            if( pacified ) {
                tmp.add_effect( effect_pacified, 1_turns, num_bp, true );
            }

            if( !name.empty() ) {
                tmp.unique_name = name.translated();
            }

            if( const cata::optional<tripoint> pos = random_point( points, [&]( const tripoint & p ) {
            return g->is_empty( p ) && tmp.can_move_to( p );
            } ) ) {
                tmp.spawn( *pos );
                g->add_zombie( tmp );
            } else {
                add_msg( m_debug, "Cannot place u_buy_monster, no valid placement locations." );
            }
        }

        if( name.empty() ) {
            popup( _( "%1$s gives you %2$d %3$s." ), p.name, count, mtype.obj().nname( count ) );
        } else {
            popup( _( "%1$s gives you %2$s." ), p.name, name );
        }
    };
}

void talk_effect_fun_t::set_u_learn_recipe( const std::string &learned_recipe_id )
{
    function = [learned_recipe_id]( const dialogue & d ) {
        const recipe &r = recipe_id( learned_recipe_id ).obj();
        d.alpha->learn_recipe( &r );
        popup( _( "You learn how to craft %s." ), r.result_name() );
    };
}

void talk_effect_t::set_effect_consequence( const talk_effect_fun_t &fun, dialogue_consequence con )
{
    effects.push_back( fun );
    guaranteed_consequence = std::max( guaranteed_consequence, con );
}

void talk_effect_t::set_effect_consequence( std::function<void( npc &p )> ptr,
        dialogue_consequence con )
{
    talk_effect_fun_t npctalk_setter( ptr );
    set_effect_consequence( npctalk_setter, con );
}

void talk_effect_t::set_effect( const talk_effect_fun_t &fun )
{
    effects.push_back( fun );
    guaranteed_consequence = std::max( guaranteed_consequence, dialogue_consequence::none );
}

void talk_effect_t::set_effect( talkfunction_ptr ptr )
{
    talk_effect_fun_t npctalk_setter( ptr );
    dialogue_consequence response;
    if( ptr == &talk_function::hostile ) {
        response = dialogue_consequence::hostile;
    } else if( ptr == &talk_function::player_weapon_drop ||
               ptr == &talk_function::player_weapon_away ||
               ptr == &talk_function::start_mugging ) {
        response = dialogue_consequence::helpless;
    } else {
        response = dialogue_consequence::none;
    }
    set_effect_consequence( npctalk_setter, response );
}

talk_topic talk_effect_t::apply( dialogue &d ) const
{
    // Need to get a reference to the mission before effects are applied, because effects can remove the mission
    mission *miss = d.beta->chatbin.mission_selected;

    for( const talk_effect_fun_t &effect : effects ) {
        effect( d );
    }
    d.beta->op_of_u += opinion;
    if( miss && ( mission_opinion.trust || mission_opinion.fear ||
                  mission_opinion.value || mission_opinion.anger ) ) {
        int m_value = npc_trading::cash_to_favor( *d.beta, miss->get_value() );
        npc_opinion mod = npc_opinion( mission_opinion.trust ?
                                       m_value / mission_opinion.trust : 0,
                                       mission_opinion.fear ?
                                       m_value / mission_opinion.fear : 0,
                                       mission_opinion.value ?
                                       m_value / mission_opinion.value : 0,
                                       mission_opinion.anger ?
                                       m_value / mission_opinion.anger : 0, 0 );
        d.beta->op_of_u += mod;
    }
    if( d.beta->turned_hostile() ) {
        d.beta->make_angry();
        return talk_topic( "TALK_DONE" );
    }

    // TODO: this is a hack, it should be in clear_mission or so, but those functions have
    // no access to the dialogue object.
    auto &ma = d.missions_assigned;
    ma.clear();
    // Update the missions we can talk about (must only be current, non-complete ones)
    for( auto &mission : d.beta->chatbin.missions_assigned ) {
        if( mission->get_assigned_player_id() == d.alpha->getID() ) {
            ma.push_back( mission );
        }
    }

    return next_topic;
}

talk_effect_t::talk_effect_t( JsonObject jo )
{
    load_effect( jo );
    if( jo.has_object( "topic" ) ) {
        next_topic = load_inline_topic( jo.get_object( "topic" ) );
    } else if( jo.has_string( "topic" ) ) {
        next_topic = talk_topic( jo.get_string( "topic" ) );
    }
}

void talk_effect_t::parse_sub_effect( JsonObject jo )
{
    talk_effect_fun_t subeffect_fun;
    const bool is_npc = true;
    if( jo.has_string( "companion_mission" ) ) {
        std::string role_id = jo.get_string( "companion_mission" );
        subeffect_fun.set_companion_mission( role_id );
    } else if( jo.has_string( "u_add_effect" ) ) {
        subeffect_fun.set_add_effect( jo, "u_add_effect" );
    } else if( jo.has_string( "npc_add_effect" ) ) {
        subeffect_fun.set_add_effect( jo, "npc_add_effect", is_npc );
    } else if( jo.has_string( "u_lose_effect" ) ) {
        subeffect_fun.set_remove_effect( jo, "u_lose_effect" );
    } else if( jo.has_string( "npc_lose_effect" ) ) {
        subeffect_fun.set_remove_effect( jo, "npc_lose_effect", is_npc );
    } else if( jo.has_string( "u_add_var" ) ) {
        subeffect_fun.set_add_var( jo, "u_add_var" );
    } else if( jo.has_string( "npc_add_var" ) ) {
        subeffect_fun.set_add_var( jo, "npc_add_var", is_npc );
    } else if( jo.has_string( "u_lose_var" ) ) {
        subeffect_fun.set_remove_var( jo, "u_lose_var" );
    } else if( jo.has_string( "npc_lose_var" ) ) {
        subeffect_fun.set_remove_var( jo, "npc_lose_var", is_npc );
    } else if( jo.has_string( "u_adjust_var" ) ) {
        subeffect_fun.set_adjust_var( jo, "u_adjust_var" );
    } else if( jo.has_string( "npc_adjust_var" ) ) {
        subeffect_fun.set_adjust_var( jo, "npc_adjust_var", is_npc );
    } else if( jo.has_string( "u_add_trait" ) ) {
        subeffect_fun.set_add_trait( jo, "u_add_trait" );
    } else if( jo.has_string( "npc_add_trait" ) ) {
        subeffect_fun.set_add_trait( jo, "npc_add_trait", is_npc );
    } else if( jo.has_string( "u_lose_trait" ) ) {
        subeffect_fun.set_remove_trait( jo, "u_lose_trait" );
    } else if( jo.has_string( "npc_lose_trait" ) ) {
        subeffect_fun.set_remove_trait( jo, "npc_lose_trait", is_npc );
    } else if( jo.has_int( "u_spend_cash" ) ) {
        int cash_change = jo.get_int( "u_spend_cash" );
        subeffect_fun.set_u_spend_cash( cash_change );
    } else if( jo.has_string( "u_sell_item" ) || jo.has_string( "u_buy_item" ) ||
               jo.has_string( "u_consume_item" ) || jo.has_string( "npc_consume_item" ) ||
               jo.has_string( "u_remove_item_with" ) || jo.has_string( "npc_remove_item_with" ) ) {
        int cost = 0;
        if( jo.has_int( "cost" ) ) {
            cost = jo.get_int( "cost" );
        }
        int count = 1;
        if( jo.has_int( "count" ) ) {
            count = jo.get_int( "count" );
        }
        std::string container_name;
        if( jo.has_string( "container" ) ) {
            container_name = jo.get_string( "container" );
        }
        if( jo.has_string( "u_sell_item" ) ) {
            const std::string &item_name = jo.get_string( "u_sell_item" );
            subeffect_fun.set_u_sell_item( item_name, cost, count );
        } else if( jo.has_string( "u_buy_item" ) ) {
            const std::string &item_name = jo.get_string( "u_buy_item" );
            subeffect_fun.set_u_buy_item( item_name, cost, count, container_name );
        } else if( jo.has_string( "u_consume_item" ) ) {
            subeffect_fun.set_consume_item( jo, "u_consume_item", count );
        } else if( jo.has_string( "npc_consume_item" ) ) {
            subeffect_fun.set_consume_item( jo, "npc_consume_item", count, is_npc );
        } else if( jo.has_string( "u_remove_item_with" ) ) {
            subeffect_fun.set_remove_item_with( jo, "u_remove_item_with" );
        } else if( jo.has_string( "npc_remove_item_with" ) ) {
            subeffect_fun.set_remove_item_with( jo, "npc_remove_item_with", is_npc );
        }
    } else if( jo.has_string( "npc_change_class" ) ) {
        std::string class_name = jo.get_string( "npc_change_class" );
        subeffect_fun.set_npc_change_class( class_name );
    } else if( jo.has_string( "add_mission" ) ) {
        std::string mission_id = jo.get_string( "add_mission" );
        subeffect_fun.set_add_mission( mission_id );
    } else if( jo.has_string( "npc_change_faction" ) ) {
        std::string faction_name = jo.get_string( "npc_change_faction" );
        subeffect_fun.set_npc_change_faction( faction_name );
    } else if( jo.has_int( "u_faction_rep" ) ) {
        int faction_rep = jo.get_int( "u_faction_rep" );
        subeffect_fun.set_change_faction_rep( faction_rep );
    } else if( jo.has_array( "add_debt" ) ) {
        std::vector<trial_mod> debt_modifiers;
        JsonArray ja = jo.get_array( "add_debt" );
        while( ja.has_more() ) {
            JsonArray jmod = ja.next_array();
            trial_mod this_modifier;
            this_modifier.first = jmod.next_string();
            this_modifier.second = jmod.next_int();
            debt_modifiers.push_back( this_modifier );
        }
        subeffect_fun.set_add_debt( debt_modifiers );
    } else if( jo.has_string( "toggle_npc_rule" ) ) {
        const std::string rule = jo.get_string( "toggle_npc_rule" );
        subeffect_fun.set_toggle_npc_rule( rule );
    } else if( jo.has_string( "set_npc_rule" ) ) {
        const std::string rule = jo.get_string( "set_npc_rule" );
        subeffect_fun.set_set_npc_rule( rule );
    } else if( jo.has_string( "clear_npc_rule" ) ) {
        const std::string rule = jo.get_string( "clear_npc_rule" );
        subeffect_fun.set_clear_npc_rule( rule );
    } else if( jo.has_string( "set_npc_engagement_rule" ) ) {
        const std::string setting = jo.get_string( "set_npc_engagement_rule" );
        subeffect_fun.set_npc_engagement_rule( setting );
    } else if( jo.has_string( "set_npc_aim_rule" ) ) {
        const std::string setting = jo.get_string( "set_npc_aim_rule" );
        subeffect_fun.set_npc_aim_rule( setting );
    } else if( jo.has_string( "set_npc_cbm_reserve_rule" ) ) {
        const std::string setting = jo.get_string( "set_npc_cbm_reserve_rule" );
        subeffect_fun.set_npc_cbm_reserve_rule( setting );
    } else if( jo.has_string( "set_npc_cbm_recharge_rule" ) ) {
        const std::string setting = jo.get_string( "set_npc_cbm_recharge_rule" );
        subeffect_fun.set_npc_cbm_recharge_rule( setting );
    } else if( jo.has_member( "mapgen_update" ) ) {
        subeffect_fun.set_mapgen_update( jo, "mapgen_update" );
    } else if( jo.has_string( "u_buy_monster" ) ) {
        const std::string &monster_type_id = jo.get_string( "u_buy_monster" );
        const int cost = jo.get_int( "cost", 0 );
        const int count = jo.get_int( "count", 1 );
        const bool pacified = jo.get_bool( "pacified", false );
        translation name;
        jo.read( "name", name );
        subeffect_fun.set_u_buy_monster( monster_type_id, cost, count, pacified, name );
    } else if( jo.has_string( "u_learn_recipe" ) ) {
        const std::string recipe_id = jo.get_string( "u_learn_recipe" );
        subeffect_fun.set_u_learn_recipe( recipe_id );
    } else {
        jo.throw_error( "invalid sub effect syntax :" + jo.str() );
    }
    set_effect( subeffect_fun );
}

void talk_effect_t::parse_string_effect( const std::string &effect_id, JsonObject &jo )
{
    static const std::unordered_map<std::string, void( * )( npc & )> static_functions_map = {
        {
#define WRAP( function ) { #function, &talk_function::function }
            WRAP( assign_mission ),
            WRAP( mission_success ),
            WRAP( mission_failure ),
            WRAP( clear_mission ),
            WRAP( mission_reward ),
            WRAP( start_trade ),
            WRAP( sort_loot ),
            WRAP( do_chop_plank ),
<<<<<<< HEAD
            WRAP( do_vehicle_deconstruct ),
=======
>>>>>>> 6d79ff38
            WRAP( do_chop_trees ),
            WRAP( do_fishing ),
            WRAP( do_construction ),
            WRAP( do_butcher ),
            WRAP( do_farming ),
            WRAP( assign_guard ),
            WRAP( stop_guard ),
            WRAP( start_camp ),
            WRAP( buy_cow ),
            WRAP( buy_chicken ),
            WRAP( buy_horse ),
            WRAP( recover_camp ),
            WRAP( remove_overseer ),
            WRAP( basecamp_mission ),
            WRAP( wake_up ),
            WRAP( reveal_stats ),
            WRAP( end_conversation ),
            WRAP( insult_combat ),
            WRAP( give_equipment ),
            WRAP( give_aid ),
            WRAP( give_all_aid ),
            WRAP( barber_beard ),
            WRAP( barber_hair ),
            WRAP( buy_haircut ),
            WRAP( buy_shave ),
            WRAP( morale_chat ),
            WRAP( morale_chat_activity ),
            WRAP( buy_10_logs ),
            WRAP( buy_100_logs ),
            WRAP( bionic_install ),
            WRAP( bionic_remove ),
            WRAP( follow ),
            WRAP( follow_only ),
            WRAP( deny_follow ),
            WRAP( deny_lead ),
            WRAP( deny_equipment ),
            WRAP( deny_train ),
            WRAP( deny_personal_info ),
            WRAP( hostile ),
            WRAP( flee ),
            WRAP( leave ),
            WRAP( stop_following ),
            WRAP( revert_activity ),
            WRAP( goto_location ),
            WRAP( stranger_neutral ),
            WRAP( start_mugging ),
            WRAP( player_leaving ),
            WRAP( drop_weapon ),
            WRAP( drop_stolen_item ),
            WRAP( remove_stolen_status ),
            WRAP( player_weapon_away ),
            WRAP( player_weapon_drop ),
            WRAP( lead_to_safety ),
            WRAP( start_training ),
            WRAP( copy_npc_rules ),
            WRAP( set_npc_pickup ),
            WRAP( npc_die ),
            WRAP( npc_thankful ),
            WRAP( clear_overrides ),
            WRAP( nothing )
#undef WRAP
        }
    };
    const auto iter = static_functions_map.find( effect_id );
    if( iter != static_functions_map.end() ) {
        set_effect( iter->second );
        return;
    }

    talk_effect_fun_t subeffect_fun;
    if( effect_id == "u_bulk_trade_accept" || effect_id == "npc_bulk_trade_accept" ||
        effect_id == "u_bulk_donate" || effect_id == "npc_bulk_donate" ) {
        bool is_npc = effect_id == "npc_bulk_trade_accept" || effect_id == "npc_bulk_donate";
        bool is_trade = effect_id == "u_bulk_trade_accept" || effect_id == "npc_bulk_trade_accept";
        subeffect_fun.set_bulk_trade_accept( is_trade, is_npc );
        set_effect( subeffect_fun );
        return;
    }

    if( effect_id == "npc_gets_item" || effect_id == "npc_gets_item_to_use" ) {
        bool to_use = effect_id == "npc_gets_item_to_use";
        subeffect_fun.set_npc_gets_item( to_use );
        set_effect( subeffect_fun );
        return;
    }

    jo.throw_error( "unknown effect string", effect_id );
}

void talk_effect_t::load_effect( JsonObject &jo )
{
    if( jo.has_member( "opinion" ) ) {
        JsonIn *ji = jo.get_raw( "opinion" );
        // Same format as when saving a game (-:
        opinion.deserialize( *ji );
    }
    if( jo.has_member( "mission_opinion" ) ) {
        JsonIn *ji = jo.get_raw( "mission_opinion" );
        // Same format as when saving a game (-:
        mission_opinion.deserialize( *ji );
    }
    static const std::string member_name( "effect" );
    if( !jo.has_member( member_name ) ) {
        return;
    } else if( jo.has_string( member_name ) ) {
        const std::string type = jo.get_string( member_name );
        parse_string_effect( type, jo );
    } else if( jo.has_object( member_name ) ) {
        JsonObject sub_effect = jo.get_object( member_name );
        parse_sub_effect( sub_effect );
    } else if( jo.has_array( member_name ) ) {
        JsonArray ja = jo.get_array( member_name );
        while( ja.has_more() ) {
            if( ja.test_string() ) {
                const std::string type = ja.next_string();
                parse_string_effect( type, jo );
            } else if( ja.test_object() ) {
                JsonObject sub_effect = ja.next_object();
                parse_sub_effect( sub_effect );
            } else {
                jo.throw_error( "invalid effect array syntax", member_name );
            }
        }
    } else {
        jo.throw_error( "invalid effect syntax", member_name );
    }
}

talk_response::talk_response()
{
    truefalse_condition = []( const dialogue & ) {
        return true;
    };
    mission_selected = nullptr;
    skill = skill_id::NULL_ID();
    style = matype_id::NULL_ID();
}

talk_response::talk_response( JsonObject jo )
{
    if( jo.has_member( "truefalsetext" ) ) {
        JsonObject truefalse_jo = jo.get_object( "truefalsetext" );
        read_condition<dialogue>( truefalse_jo, "condition", truefalse_condition, true );
        truetext = to_translation( truefalse_jo.get_string( "true" ) );
        falsetext = to_translation( truefalse_jo.get_string( "false" ) );
    } else {
        truetext = to_translation( jo.get_string( "text" ) );
        truefalse_condition = []( const dialogue & ) {
            return true;
        };
    }
    if( jo.has_member( "trial" ) ) {
        trial = talk_trial( jo.get_object( "trial" ) );
    }
    if( jo.has_member( "success" ) ) {
        success = talk_effect_t( jo.get_object( "success" ) );
    } else if( jo.has_string( "topic" ) ) {
        // This is for simple topic switching without a possible failure
        success.next_topic = talk_topic( jo.get_string( "topic" ) );
        success.load_effect( jo );
    } else if( jo.has_object( "topic" ) ) {
        success.next_topic = load_inline_topic( jo.get_object( "topic" ) );
    }
    if( trial && !jo.has_member( "failure" ) ) {
        jo.throw_error( "the failure effect is mandatory if a talk_trial has been defined" );
    }
    if( jo.has_member( "failure" ) ) {
        failure = talk_effect_t( jo.get_object( "failure" ) );
    }

    // TODO: mission_selected
    // TODO: skill
    // TODO: style
}

json_talk_repeat_response::json_talk_repeat_response( JsonObject jo )
{
    if( jo.has_bool( "is_npc" ) ) {
        is_npc = true;
    }
    if( jo.has_bool( "include_containers" ) ) {
        include_containers = true;
    }
    if( jo.has_string( "for_item" ) ) {
        for_item.emplace_back( jo.get_string( "for_item" ) );
    } else if( jo.has_array( "for_item" ) ) {
        JsonArray ja = jo.get_array( "for_item" );
        while( ja.has_more() ) {
            for_item.emplace_back( ja.next_string() );
        }
    } else if( jo.has_string( "for_category" ) ) {
        for_category.emplace_back( jo.get_string( "for_category" ) );
    } else if( jo.has_array( "for_category" ) ) {
        JsonArray ja = jo.get_array( "for_category" );
        while( ja.has_more() ) {
            for_category.emplace_back( ja.next_string() );
        }
    } else {
        jo.throw_error( "Repeat response with no repeat information!" );
    }
    if( for_item.empty() && for_category.empty() ) {
        jo.throw_error( "Repeat response with empty repeat information!" );
    }
    if( jo.has_object( "response" ) ) {
        response = json_talk_response( jo.get_object( "response" ) );
    } else {
        jo.throw_error( "Repeat response with no response!" );
    }
}

json_talk_response::json_talk_response( JsonObject jo )
    : actual_response( jo )
{
    load_condition( jo );
}

void json_talk_response::load_condition( JsonObject &jo )
{
    is_switch = jo.get_bool( "switch", false );
    is_default = jo.get_bool( "default", false );
    read_condition<dialogue>( jo, "condition", condition, true );
}

bool json_talk_response::test_condition( const dialogue &d ) const
{
    if( condition ) {
        return condition( d );
    }
    return true;
}

bool json_talk_response::gen_responses( dialogue &d, bool switch_done ) const
{
    if( !is_switch || !switch_done ) {
        if( test_condition( d ) ) {
            d.responses.emplace_back( actual_response );
            return is_switch && !is_default;
        }
    }
    return false;
}

// repeat responses always go in front
bool json_talk_response::gen_repeat_response( dialogue &d, const itype_id &item_id,
        bool switch_done ) const
{
    if( !is_switch || !switch_done ) {
        if( test_condition( d ) ) {
            talk_response result = actual_response;
            result.success.next_topic.item_type = item_id;
            result.failure.next_topic.item_type = item_id;
            d.responses.insert( d.responses.begin(), result );
            return is_switch && !is_default;
        }
    }
    return false;
}

static std::string translate_gendered_line(
    const std::string &line,
    const std::vector<std::string> &relevant_genders,
    const dialogue &d
)
{
    GenderMap gender_map;
    for( const std::string &subject : relevant_genders ) {
        if( subject == "npc" ) {
            gender_map[subject] = d.beta->get_grammatical_genders();
        } else if( subject == "u" ) {
            gender_map[subject] = d.alpha->get_grammatical_genders();
        } else {
            debugmsg( "Unsupported subject '%s' for grammatical gender in dialogue", subject );
        }
    }
    return gettext_gendered( gender_map, line );
}

dynamic_line_t dynamic_line_t::from_member( JsonObject &jo, const std::string &member_name )
{
    if( jo.has_array( member_name ) ) {
        return dynamic_line_t( jo.get_array( member_name ) );
    } else if( jo.has_object( member_name ) ) {
        return dynamic_line_t( jo.get_object( member_name ) );
    } else if( jo.has_string( member_name ) ) {
        return dynamic_line_t( jo.get_string( member_name ) );
    } else {
        return dynamic_line_t{};
    }
}

dynamic_line_t::dynamic_line_t( const std::string &line )
{
    function = [line]( const dialogue & ) {
        return _( line );
    };
}

dynamic_line_t::dynamic_line_t( JsonObject jo )
{
    if( jo.has_member( "and" ) ) {
        std::vector<dynamic_line_t> lines;
        JsonArray ja = jo.get_array( "and" );
        while( ja.has_more() ) {
            if( ja.test_string() ) {
                lines.emplace_back( ja.next_string() );
            } else if( ja.test_array() ) {
                lines.emplace_back( ja.next_array() );
            } else if( ja.test_object() ) {
                lines.emplace_back( ja.next_object() );
            } else {
                ja.throw_error( "invalid format: must be string, array or object" );
            }
        }
        function = [lines]( const dialogue & d ) {
            std::string all_lines;
            for( const dynamic_line_t &line : lines ) {
                all_lines += line( d );
            }
            return all_lines;
        };
    } else if( jo.has_member( "give_hint" ) ) {
        function = [&]( const dialogue & ) {
            return get_hint();
        };
    } else if( jo.has_member( "use_reason" ) ) {
        function = [&]( const dialogue & d ) {
            std::string tmp = d.reason;
            d.reason.clear();
            return tmp;
        };
    } else if( jo.has_string( "gendered_line" ) ) {
        const std::string line = jo.get_string( "gendered_line" );
        if( !jo.has_array( "relevant_genders" ) ) {
            jo.throw_error(
                R"(dynamic line with "gendered_line" must also have "relevant_genders")" );
        }
        JsonArray ja = jo.get_array( "relevant_genders" );
        std::vector<std::string> relevant_genders;
        while( ja.has_more() ) {
            relevant_genders.push_back( ja.next_string() );
        }
        for( const std::string &gender : relevant_genders ) {
            if( gender != "npc" && gender != "u" ) {
                jo.throw_error( "Unexpected subject in relevant_genders; expected 'npc' or 'u'" );
            }
        }
        function = [line, relevant_genders]( const dialogue & d ) {
            return translate_gendered_line( line, relevant_genders, d );
        };
    } else {
        conditional_t<dialogue> dcondition;
        const dynamic_line_t yes = from_member( jo, "yes" );
        const dynamic_line_t no = from_member( jo, "no" );
        for( const std::string &sub_member : dialogue_data::simple_string_conds ) {
            if( jo.has_bool( sub_member ) ) {
                dcondition = conditional_t<dialogue>( sub_member );
                function = [dcondition, yes, no]( const dialogue & d ) {
                    return ( dcondition( d ) ? yes : no )( d );
                };
                return;
            } else if( jo.has_member( sub_member ) ) {
                dcondition = conditional_t<dialogue>( sub_member );
                const dynamic_line_t yes_member = from_member( jo, sub_member );
                function = [dcondition, yes_member, no]( const dialogue & d ) {
                    return ( dcondition( d ) ? yes_member : no )( d );
                };
                return;
            }
        }
        for( const std::string &sub_member : dialogue_data::complex_conds ) {
            if( jo.has_member( sub_member ) ) {
                dcondition = conditional_t<dialogue>( jo );
                function = [dcondition, yes, no]( const dialogue & d ) {
                    return ( dcondition( d ) ? yes : no )( d );
                };
                return;
            }
        }
        jo.throw_error( "dynamic line not supported" );
    }
}

dynamic_line_t::dynamic_line_t( JsonArray ja )
{
    std::vector<dynamic_line_t> lines;
    while( ja.has_more() ) {
        if( ja.test_string() ) {
            lines.emplace_back( ja.next_string() );
        } else if( ja.test_array() ) {
            lines.emplace_back( ja.next_array() );
        } else if( ja.test_object() ) {
            lines.emplace_back( ja.next_object() );
        } else {
            ja.throw_error( "invalid format: must be string, array or object" );
        }
    }
    function = [lines]( const dialogue & d ) {
        const dynamic_line_t &line = random_entry_ref( lines );
        return line( d );
    };
}

json_dynamic_line_effect::json_dynamic_line_effect( JsonObject jo, const std::string &id )
{
    std::function<bool( const dialogue & )> tmp_condition;
    read_condition<dialogue>( jo, "condition", tmp_condition, true );
    talk_effect_t tmp_effect = talk_effect_t( jo );
    // if the topic has a sentinel, it means implicitly add a check for the sentinel value
    // and do not run the effects if it is set.  if it is not set, run the effects and
    // set the sentinel
    if( jo.has_string( "sentinel" ) ) {
        const std::string sentinel = jo.get_string( "sentinel" );
        const std::string varname = "npctalk_var_sentinel_" + id + "_" + sentinel;
        condition = [varname, tmp_condition]( const dialogue & d ) {
            return d.alpha->get_value( varname ) != "yes" && tmp_condition( d );
        };
        std::function<void( const dialogue &d )> function = [varname]( const dialogue & d ) {
            d.alpha->set_value( varname, "yes" );
        };
        tmp_effect.effects.emplace_back( function );
    } else {
        condition = tmp_condition;
    }
    effect = tmp_effect;
}

bool json_dynamic_line_effect::test_condition( const dialogue &d ) const
{
    return condition( d );
}

void json_dynamic_line_effect::apply( dialogue &d ) const
{
    effect.apply( d );
}

void json_talk_topic::load( JsonObject &jo )
{
    if( jo.has_member( "dynamic_line" ) ) {
        dynamic_line = dynamic_line_t::from_member( jo, "dynamic_line" );
    }
    if( jo.has_member( "speaker_effect" ) ) {
        std::string id = "no_id";
        if( jo.has_string( "id" ) ) {
            id = jo.get_string( "id" );
        } else if( jo.has_array( "id" ) ) {
            id = jo.get_array( "id" ).next_string();
        }
        if( jo.has_object( "speaker_effect" ) ) {
            speaker_effects.emplace_back( jo.get_object( "speaker_effect" ), id );
        } else if( jo.has_array( "speaker_effect" ) ) {
            JsonArray ja = jo.get_array( "speaker_effect" );
            while( ja.has_more() ) {
                speaker_effects.emplace_back( ja.next_object(), id );
            }
        }
    }
    JsonArray ja = jo.get_array( "responses" );
    responses.reserve( responses.size() + ja.size() );
    while( ja.has_more() ) {
        responses.emplace_back( ja.next_object() );
    }
    if( jo.has_object( "repeat_responses" ) ) {
        repeat_responses.emplace_back( jo.get_object( "repeat_responses" ) );
    } else if( jo.has_array( "repeat_responses" ) ) {
        ja = jo.get_array( "repeat_responses" );
        while( ja.has_more() ) {
            repeat_responses.emplace_back( ja.next_object() );
        }
    }
    if( responses.empty() ) {
        jo.throw_error( "no responses for talk topic defined", "responses" );
    }
    replace_built_in_responses = jo.get_bool( "replace_built_in_responses",
                                 replace_built_in_responses );
}

bool json_talk_topic::gen_responses( dialogue &d ) const
{
    d.responses.reserve( responses.size() ); // A wild guess, can actually be more or less

    bool switch_done = false;
    for( auto &r : responses ) {
        switch_done |= r.gen_responses( d, switch_done );
    }
    for( const json_talk_repeat_response &repeat : repeat_responses ) {
        player *actor = d.alpha;
        if( repeat.is_npc ) {
            actor = dynamic_cast<player *>( d.beta );
        }
        std::function<bool( const item & )> filter = return_true<item>;
        for( const std::string &item_id : repeat.for_item ) {
            if( actor->charges_of( item_id ) > 0 || actor->has_amount( item_id, 1 ) ) {
                switch_done |= repeat.response.gen_repeat_response( d, item_id, switch_done );
            }
        }
        for( const std::string &category_id : repeat.for_category ) {
            const bool include_containers = repeat.include_containers;
            const auto items_with = actor->items_with( [category_id,
            include_containers]( const item & it ) {
                if( include_containers ) {
                    return it.get_category().id() == category_id;
                }
                return it.type && it.type->category && it.type->category->id() == category_id;
            } );
            for( const auto &it : items_with ) {
                switch_done |= repeat.response.gen_repeat_response( d, it->typeId(), switch_done );
            }
        }
    }

    return replace_built_in_responses;
}

std::string json_talk_topic::get_dynamic_line( const dialogue &d ) const
{
    return dynamic_line( d );
}

std::vector<json_dynamic_line_effect> json_talk_topic::get_speaker_effects() const
{
    return speaker_effects;
}

void json_talk_topic::check_consistency() const
{
    // TODO: check that all referenced topic actually exist. This is currently not possible
    // as they only exist as built in strings, not in the json_talk_topics map.
}

void unload_talk_topics()
{
    json_talk_topics.clear();
}

void load_talk_topic( JsonObject &jo )
{
    if( jo.has_array( "id" ) ) {
        for( auto &id : jo.get_string_array( "id" ) ) {
            json_talk_topics[id].load( jo );
        }
    } else {
        const std::string id = jo.get_string( "id" );
        json_talk_topics[id].load( jo );
    }
}

std::string npc::pick_talk_topic( const player &u )
{
    ( void )u;
    if( personality.aggression > 0 ) {
        if( op_of_u.fear * 2 < personality.bravery && personality.altruism < 0 ) {
            set_attitude( NPCATT_MUG );
            return "TALK_MUG";
        }

        if( personality.aggression + personality.bravery - op_of_u.fear > 0 ) {
            return "TALK_STRANGER_AGGRESSIVE";
        }
    }

    if( op_of_u.fear * 2 > personality.altruism + personality.bravery ) {
        return "TALK_STRANGER_SCARED";
    }

    if( op_of_u.fear * 2 > personality.bravery + op_of_u.trust ) {
        return "TALK_STRANGER_WARY";
    }

    if( op_of_u.trust - op_of_u.fear +
        ( personality.bravery + personality.altruism ) / 2 > 0 ) {
        return "TALK_STRANGER_FRIENDLY";
    }

    set_attitude( NPCATT_NULL );
    return "TALK_STRANGER_NEUTRAL";
}

enum consumption_result {
    REFUSED = 0,
    CONSUMED_SOME, // Consumption didn't fail, but don't delete the item
    CONSUMED_ALL   // Consumption succeeded, delete the item
};

// Returns true if we destroyed the item through consumption
static consumption_result try_consume( npc &p, item &it, std::string &reason )
{
    // TODO: Unify this with 'player::consume_item()'
    bool consuming_contents = it.is_container() && !it.contents.empty();
    item &to_eat = consuming_contents ? it.contents.front() : it;
    const auto &comest = to_eat.get_comestible();
    if( !comest ) {
        // Don't inform the player that we don't want to eat the lighter
        return REFUSED;
    }

    if( !p.will_accept_from_player( it ) ) {
        reason = _( "I don't <swear> trust you enough to eat THIS..." );
        return REFUSED;
    }

    // TODO: Make it not a copy+paste from player::consume_item
    int amount_used = 1;
    if( to_eat.is_food() ) {
        if( !p.eat( to_eat ) ) {
            reason = _( "It doesn't look like a good idea to consume this..." );
            return REFUSED;
        }
    } else if( to_eat.is_medication() || to_eat.get_contained().is_medication() ) {
        if( comest->tool != "null" ) {
            bool has = p.has_amount( comest->tool, 1 );
            if( item::count_by_charges( comest->tool ) ) {
                has = p.has_charges( comest->tool, 1 );
            }
            if( !has ) {
                reason = string_format( _( "I need a %s to consume that!" ),
                                        item::nname( comest->tool ) );
                return REFUSED;
            }
            p.use_charges( comest->tool, 1 );
        }
        if( to_eat.type->has_use() ) {
            amount_used = to_eat.type->invoke( p, to_eat, p.pos() );
            if( amount_used <= 0 ) {
                reason = _( "It doesn't look like a good idea to consume this.." );
                return REFUSED;
            }
        }

        to_eat.charges -= amount_used;
        p.consume_effects( to_eat );
        p.moves -= 250;
    } else {
        debugmsg( "Unknown comestible type of item: %s\n", to_eat.tname() );
    }

    if( to_eat.charges > 0 ) {
        return CONSUMED_SOME;
    }

    if( consuming_contents ) {
        it.contents.erase( it.contents.begin() );
        return CONSUMED_SOME;
    }

    // If not consuming contents and charge <= 0, we just ate the last charge from the stack
    return CONSUMED_ALL;
}

std::string give_item_to( npc &p, bool allow_use, bool allow_carry )
{
    if( p.is_hallucination() ) {
        return _( "No thanks, I'm good." );
    }
    const int inv_pos = g->inv_for_all( _( "Offer what?" ), _( "You have no items to offer." ) );
    item &given = g->u.i_at( inv_pos );
    if( given.is_null() ) {
        return _( "Changed your mind?" );
    }

    if( ( &given == &g->u.weapon && given.has_flag( "NO_UNWIELD" ) ) || ( g->u.is_worn( given ) &&
            given.has_flag( "NO_TAKEOFF" ) ) ) {
        // Bionic weapon or shackles
        return _( "How?" );
    }

    if( given.is_dangerous() && !g->u.has_trait( trait_DEBUG_MIND_CONTROL ) ) {
        return _( "Are you <swear> insane!?" );
    }

    std::string no_consume_reason;
    if( allow_use ) {
        // Eating first, to avoid evaluating bread as a weapon
        const auto consume_res = try_consume( p, given, no_consume_reason );
        if( consume_res == CONSUMED_ALL ) {
            g->u.i_rem( inv_pos );
        }
        if( consume_res != REFUSED ) {
            g->u.moves -= 100;
            if( given.is_container() ) {
                given.on_contents_changed();
            }
            return _( "Here we go..." );
        }
    }

    bool taken = false;
    int our_ammo = p.ammo_count_for( p.weapon );
    int new_ammo = p.ammo_count_for( given );
    const double new_weapon_value = p.weapon_value( given, new_ammo );
    const double cur_weapon_value = p.weapon_value( p.weapon, our_ammo );
    if( allow_use ) {
        add_msg( m_debug, "NPC evaluates own %s (%d ammo): %0.1f",
                 p.weapon.type->get_id(), our_ammo, cur_weapon_value );
        add_msg( m_debug, "NPC evaluates your %s (%d ammo): %0.1f",
                 given.type->get_id(), new_ammo, new_weapon_value );
        if( new_weapon_value > cur_weapon_value ) {
            p.wield( given );
            taken = true;
        }

        // is_gun here is a hack to prevent NPCs wearing guns if they don't want to use them
        if( !taken && !given.is_gun() && p.wear_if_wanted( given ) ) {
            taken = true;
        }
    }

    if( !taken && allow_carry &&
        p.can_pickVolume( given ) &&
        p.can_pickWeight( given ) ) {
        taken = true;
        p.i_add( given );
    }

    if( taken ) {
        g->u.i_rem( inv_pos );
        g->u.moves -= 100;
        p.has_new_items = true;
        return _( "Thanks!" );
    }

    std::string reason = _( "Nope." );
    if( allow_use ) {
        if( !no_consume_reason.empty() ) {
            reason += no_consume_reason + "\n";
        }

        reason += _( "My current weapon is better than this." );
        reason += "\n" + string_format( _( "(new weapon value: %.1f vs %.1f)." ), new_weapon_value,
                                        cur_weapon_value );
        if( !given.is_gun() && given.is_armor() ) {
            reason += std::string( "\n" ) + _( "It's too encumbering to wear." );
        }
    }
    if( allow_carry ) {
        if( !p.can_pickVolume( given ) ) {
            const units::volume free_space = p.volume_capacity() - p.volume_carried();
            reason += "\n" + std::string( _( "I have no space to store it." ) ) + "\n";
            if( free_space > 0_ml ) {
                reason += string_format( _( "I can only store %s %s more." ),
                                         format_volume( free_space ), volume_units_long() );
            } else {
                reason += _( "...or to store anything else for that matter." );
            }
        }
        if( !p.can_pickWeight( given ) ) {
            reason += std::string( "\n" ) + _( "It is too heavy for me to carry." );
        }
    }

    return reason;
}

bool npc::has_item_whitelist() const
{
    return is_player_ally() && !rules.pickup_whitelist->empty();
}

bool npc::item_name_whitelisted( const std::string &to_match )
{
    if( !has_item_whitelist() ) {
        return true;
    }

    auto &wlist = *rules.pickup_whitelist;
    const auto rule = wlist.check_item( to_match );
    if( rule == RULE_WHITELISTED ) {
        return true;
    }

    if( rule == RULE_BLACKLISTED ) {
        return false;
    }

    wlist.create_rule( to_match );
    return wlist.check_item( to_match ) == RULE_WHITELISTED;
}

bool npc::item_whitelisted( const item &it )
{
    if( !has_item_whitelist() ) {
        return true;
    }

    const auto to_match = it.tname( 1, false );
    return item_name_whitelisted( to_match );
}<|MERGE_RESOLUTION|>--- conflicted
+++ resolved
@@ -2422,10 +2422,7 @@
             WRAP( start_trade ),
             WRAP( sort_loot ),
             WRAP( do_chop_plank ),
-<<<<<<< HEAD
             WRAP( do_vehicle_deconstruct ),
-=======
->>>>>>> 6d79ff38
             WRAP( do_chop_trees ),
             WRAP( do_fishing ),
             WRAP( do_construction ),
