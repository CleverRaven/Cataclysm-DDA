#include "avatar.h" // IWYU pragma: associated

#include <cstdlib>
#include <algorithm>
#include <vector>
#include <iterator>
#include <tuple>
#include <array>
#include <functional>
#include <list>
#include <map>
#include <memory>
#include <set>
#include <unordered_map>
#include <utility>

#include "addiction.h"
#include "bionics.h"
#include "cata_utility.h"
#include "catacharset.h"
#include "game.h"
#include "ime.h"
#include "input.h"
#include "json.h"
#include "mapsharing.h"
#include "martialarts.h"
#include "monster.h"
#include "mutation.h"
#include "name.h"
#include "options.h"
#include "output.h"
#include "path_info.h"
#include "profession.h"
#include "recipe_dictionary.h"
#include "rng.h"
#include "scenario.h"
#include "skill.h"
#include "start_location.h"
#include "string_formatter.h"
#include "string_input_popup.h"
#include "translations.h"
#include "ui.h"
#include "worldfactory.h"
#include "recipe.h"
#include "string_id.h"
#include "character.h"
#include "color.h"
#include "cursesdef.h"
#include "game_constants.h"
#include "inventory.h"
#include "optional.h"
#include "pimpl.h"
#include "type_id.h"
#include "ui_manager.h"
#include "veh_type.h"

static const std::string flag_CHALLENGE( "CHALLENGE" );
static const std::string flag_CITY_START( "CITY_START" );
static const std::string flag_SECRET( "SECRET" );
static const std::string flag_WET( "WET" );

static const trait_id trait_SMELLY( "SMELLY" );
static const trait_id trait_WEAKSCENT( "WEAKSCENT" );
static const trait_id trait_XS( "XS" );
static const trait_id trait_XXXL( "XXXL" );

// Colors used in this file: (Most else defaults to c_light_gray)
#define COL_STAT_ACT        c_white   // Selected stat
#define COL_STAT_BONUS      c_light_green // Bonus
#define COL_STAT_NEUTRAL    c_white   // Neutral Property
#define COL_STAT_PENALTY    c_light_red   // Penalty
#define COL_TR_GOOD         c_green   // Good trait descriptive text
#define COL_TR_GOOD_OFF_ACT c_light_gray  // A toggled-off good trait
#define COL_TR_GOOD_ON_ACT  c_light_green // A toggled-on good trait
#define COL_TR_GOOD_OFF_PAS c_dark_gray  // A toggled-off good trait
#define COL_TR_GOOD_ON_PAS  c_green   // A toggled-on good trait
#define COL_TR_BAD          c_red     // Bad trait descriptive text
#define COL_TR_BAD_OFF_ACT  c_light_gray  // A toggled-off bad trait
#define COL_TR_BAD_ON_ACT   c_light_red   // A toggled-on bad trait
#define COL_TR_BAD_OFF_PAS  c_dark_gray  // A toggled-off bad trait
#define COL_TR_BAD_ON_PAS   c_red     // A toggled-on bad trait
#define COL_TR_NEUT         c_brown     // Neutral trait descriptive text
#define COL_TR_NEUT_OFF_ACT c_dark_gray  // A toggled-off neutral trait
#define COL_TR_NEUT_ON_ACT  c_yellow   // A toggled-on neutral trait
#define COL_TR_NEUT_OFF_PAS c_dark_gray  // A toggled-off neutral trait
#define COL_TR_NEUT_ON_PAS  c_brown     // A toggled-on neutral trait
#define COL_SKILL_USED      c_green   // A skill with at least one point
#define COL_HEADER          c_white   // Captions, like "Profession items"
#define COL_NOTE_MAJOR      c_green   // Important note
#define COL_NOTE_MINOR      c_light_gray  // Just regular note

#define HIGH_STAT 12 // The point after which stats cost double

#define NEWCHAR_TAB_MAX 6 // The ID of the rightmost tab

static int skill_increment_cost( const Character &u, const skill_id &skill );

enum struct tab_direction {
    NONE,
    FORWARD,
    BACKWARD,
    QUIT
};

tab_direction set_points( avatar &u, points_left &points );
tab_direction set_stats( avatar &u, points_left &points );
tab_direction set_traits( avatar &u, points_left &points );
tab_direction set_scenario( avatar &u, points_left &points, tab_direction direction );
tab_direction set_profession( avatar &u, points_left &points, tab_direction direction );
tab_direction set_skills( avatar &u, points_left &points );
tab_direction set_description( avatar &you, bool allow_reroll, points_left &points );

static cata::optional<std::string> query_for_template_name();
void reset_scenario( avatar &u, const scenario *scen );

void Character::pick_name( bool bUseDefault )
{
    if( bUseDefault && !get_option<std::string>( "DEF_CHAR_NAME" ).empty() ) {
        name = get_option<std::string>( "DEF_CHAR_NAME" );
    } else {
        name = Name::generate( male );
    }
}

static matype_id choose_ma_style( const character_type type, const std::vector<matype_id> &styles,
                                  const avatar &u )
{
    if( type == PLTYPE_NOW || type == PLTYPE_FULL_RANDOM ) {
        return random_entry( styles );
    }
    if( styles.size() == 1 ) {
        return styles.front();
    }

    input_context ctxt( "MELEE_STYLE_PICKER" );
    ctxt.register_action( "SHOW_DESCRIPTION" );

    uilist menu;
    menu.allow_cancel = false;
    menu.text = string_format( _( "Select a style.  (press %s for more info)\n"
                                  "STR: %d, DEX: %d, PER: %d, INT: %d" ),
                               ctxt.get_desc( "SHOW_DESCRIPTION" ),
                               u.get_str(), u.get_dex(), u.get_per(), u.get_int() );
    ma_style_callback callback( 0, styles );
    menu.callback = &callback;
    menu.input_category = "MELEE_STYLE_PICKER";
    menu.additional_actions.emplace_back( "SHOW_DESCRIPTION", translation() );
    menu.desc_enabled = true;

    for( auto &s : styles ) {
        auto &style = s.obj();
        menu.addentry_desc( style.name.translated(), style.description.translated() );
    }
    while( true ) {
        menu.query( true );
        auto &selected = styles[menu.ret];
        if( query_yn( _( "Use this style?" ) ) ) {
            return selected;
        }
    }
}

void avatar::randomize( const bool random_scenario, points_left &points, bool play_now )
{
    const int max_stat_points = points.is_freeform() ? 20 : MAX_STAT;
    const int max_trait_points = get_option<int>( "MAX_TRAIT_POINTS" );
    // Reset everything to the defaults to have a clean state.
    *this = avatar();

    male = ( rng( 1, 100 ) > 50 );
    if( !MAP_SHARING::isSharing() ) {
        play_now ? pick_name() : pick_name( true );
    } else {
        name = MAP_SHARING::getUsername();
    }
    bool cities_enabled = world_generator->active_world->WORLD_OPTIONS["CITY_SIZE"].getValue() != "0";
    if( random_scenario ) {
        std::vector<const scenario *> scenarios;
        for( const auto &scen : scenario::get_all() ) {
            if( !scen.has_flag( flag_CHALLENGE ) &&
                ( !scen.has_flag( flag_CITY_START ) || cities_enabled ) ) {
                scenarios.emplace_back( &scen );
            }
        }
        g->scen = random_entry( scenarios );
    } else if( !cities_enabled ) {
        static const string_id<scenario> wilderness_only_scenario( "wilderness" );
        g->scen = &wilderness_only_scenario.obj();
    }

    prof = g->scen->weighted_random_profession();
    random_start_location = true;

    str_max = rng( 6, HIGH_STAT - 2 );
    dex_max = rng( 6, HIGH_STAT - 2 );
    int_max = rng( 6, HIGH_STAT - 2 );
    per_max = rng( 6, HIGH_STAT - 2 );
    points.stat_points = points.stat_points - str_max - dex_max - int_max - per_max;
    points.skill_points = points.skill_points - prof->point_cost() - g->scen->point_cost();
    // The default for each stat is 8, and that default does not cost any points.
    // Values below give points back, values above require points. The line above has removed
    // to many points, therefore they are added back.
    points.stat_points += 8 * 4;

    int num_gtraits = 0;
    int num_btraits = 0;
    int tries = 0;
    add_traits( points ); // adds mandatory profession/scenario traits.
    for( const auto &mut : my_mutations ) {
        const mutation_branch &mut_info = mut.first.obj();
        if( mut_info.profession ) {
            continue;
        }
        // Scenario/profession traits do not cost any points, but they are counted toward
        // the limit (MAX_TRAIT_POINTS)
        if( mut_info.points >= 0 ) {
            num_gtraits += mut_info.points;
        } else {
            num_btraits -= mut_info.points;
        }
    }

    /* The loops variable is used to prevent the algorithm running in an infinite loop */
    unsigned int loops = 0;

    while( loops <= 100000 && ( !points.is_valid() || rng( -3, 20 ) > points.skill_points_left() ) ) {
        loops++;
        trait_id rn;
        if( num_btraits < max_trait_points && one_in( 3 ) ) {
            tries = 0;
            do {
                rn = random_bad_trait();
                tries++;
            } while( ( has_trait( rn ) || num_btraits - rn->points > max_trait_points ) &&
                     tries < 5 );

            if( tries < 5 && !has_conflicting_trait( rn ) ) {
                toggle_trait( rn );
                points.trait_points -= rn->points;
                num_btraits -= rn->points;
            }
        } else {
            switch( rng( 1, 4 ) ) {
                case 1:
                    if( str_max > 5 ) {
                        str_max--;
                        points.stat_points++;
                    }
                    break;
                case 2:
                    if( dex_max > 5 ) {
                        dex_max--;
                        points.stat_points++;
                    }
                    break;
                case 3:
                    if( int_max > 5 ) {
                        int_max--;
                        points.stat_points++;
                    }
                    break;
                case 4:
                    if( per_max > 5 ) {
                        per_max--;
                        points.stat_points++;
                    }
                    break;
            }
        }
    }

    loops = 0;
    while( points.has_spare() && loops <= 100000 ) {
        const bool allow_stats = points.stat_points_left() > 0;
        const bool allow_traits = points.trait_points_left() > 0 && num_gtraits < max_trait_points;
        int r = rng( 1, 9 );
        trait_id rn;
        switch( r ) {
            case 1:
            case 2:
            case 3:
            case 4:
                if( allow_traits ) {
                    rn = random_good_trait();
                    auto &mdata = rn.obj();
                    if( !has_trait( rn ) && points.trait_points_left() >= mdata.points &&
                        num_gtraits + mdata.points <= max_trait_points && !has_conflicting_trait( rn ) ) {
                        toggle_trait( rn );
                        points.trait_points -= mdata.points;
                        num_gtraits += mdata.points;
                    }
                    break;
                }
            /* fallthrough */
            case 5:
                if( allow_stats ) {
                    switch( rng( 1, 4 ) ) {
                        case 1:
                            if( str_max < HIGH_STAT ) {
                                str_max++;
                                points.stat_points--;
                            } else if( points.stat_points_left() >= 2 && str_max < max_stat_points ) {
                                str_max++;
                                points.stat_points = points.stat_points - 2;
                            }
                            break;
                        case 2:
                            if( dex_max < HIGH_STAT ) {
                                dex_max++;
                                points.stat_points--;
                            } else if( points.stat_points_left() >= 2 && dex_max < max_stat_points ) {
                                dex_max++;
                                points.stat_points = points.stat_points - 2;
                            }
                            break;
                        case 3:
                            if( int_max < HIGH_STAT ) {
                                int_max++;
                                points.stat_points--;
                            } else if( points.stat_points_left() >= 2 && int_max < max_stat_points ) {
                                int_max++;
                                points.stat_points = points.stat_points - 2;
                            }
                            break;
                        case 4:
                            if( per_max < HIGH_STAT ) {
                                per_max++;
                                points.stat_points--;
                            } else if( points.stat_points_left() >= 2 && per_max < max_stat_points ) {
                                per_max++;
                                points.stat_points = points.stat_points - 2;
                            }
                            break;
                    }
                    break;
                }
            /* fallthrough */
            case 6:
            case 7:
            case 8:
            case 9:
                const skill_id aSkill = Skill::random_skill();
                const int level = get_skill_level( aSkill );

                if( level < points.skill_points_left() && level < MAX_SKILL && loops > 10000 ) {
                    points.skill_points -= skill_increment_cost( *this, aSkill );
                    // For balance reasons, increasing a skill from level 0 gives you 1 extra level for free
                    set_skill_level( aSkill, ( level == 0 ? 2 : level + 1 ) );
                }
                break;
        }
        loops++;
    }
}

bool avatar::create( character_type type, const std::string &tempname )
{
    weapon = item( "null", 0 );

    prof = profession::generic();
    g->scen = scenario::generic();

    const bool interactive = type != PLTYPE_NOW && type != PLTYPE_FULL_RANDOM;

    int tab = 0;
    points_left points = points_left();

    switch( type ) {
        case PLTYPE_CUSTOM:
            break;
        case PLTYPE_RANDOM:
            //random scenario, default name if exist
            randomize( true, points );
            tab = NEWCHAR_TAB_MAX;
            break;
        case PLTYPE_NOW:
            //default world, fixed scenario, random name
            randomize( false, points, true );
            break;
        case PLTYPE_FULL_RANDOM:
            //default world, random scenario, random name
            randomize( true, points, true );
            break;
        case PLTYPE_TEMPLATE:
            if( !load_template( tempname, points ) ) {
                return false;
            }
            // We want to prevent recipes known by the template from being applied to the
            // new character. The recipe list will be rebuilt when entering the game.
            // Except if it is a character transfer template
            if( points.limit != points_left::TRANSFER ) {
                learned_recipes->clear();
            }
            tab = NEWCHAR_TAB_MAX;
            break;
    }

    auto nameExists = [&]( const std::string & name ) {
        return world_generator->active_world->save_exists( save_t::from_player_name( name ) ) &&
               !query_yn( _( "A character with the name '%s' already exists in this world.\n"
                             "Saving will override the already existing character.\n\n"
                             "Continue anyways?" ), name );
    };

    const bool allow_reroll = type == PLTYPE_RANDOM;
    tab_direction result = tab_direction::QUIT;
    do {
        if( !interactive ) {
            // no window is created because "Play now"  does not require any configuration
            if( nameExists( name ) ) {
                return false;
            }

            break;
        }

        if( points.limit == points_left::TRANSFER ) {
            tab = 6;
        }

        switch( tab ) {
            case 0:
                result = set_points( *this, points );
                break;
            case 1:
                result = set_scenario( *this, points, result );
                break;
            case 2:
                result = set_profession( *this, points, result );
                break;
            case 3:
                result = set_stats( *this, points );
                break;
            case 4:
                result = set_traits( *this, points );
                break;
            case 5:
                result = set_skills( *this, points );
                break;
            case 6:
                result = set_description( *this, allow_reroll, points );
                break;
        }

        switch( result ) {
            case tab_direction::NONE:
                break;
            case tab_direction::FORWARD:
                tab++;
                break;
            case tab_direction::BACKWARD:
                tab--;
                break;
            case tab_direction::QUIT:
                tab = -1;
                break;
        }

        if( !( tab >= 0 && tab <= NEWCHAR_TAB_MAX ) ) {
            if( tab != -1 && nameExists( name ) ) {
                tab = NEWCHAR_TAB_MAX;
            } else {
                break;
            }
        }

    } while( true );

    if( tab < 0 ) {
        return false;
    }

    if( points.limit == points_left::TRANSFER ) {
        return true;
    }

    save_template( _( "Last Character" ), points );

    recalc_hp();
    for( int i = 0; i < num_hp_parts; i++ ) {
        hp_cur[i] = hp_max[i];
    }

    if( has_trait( trait_SMELLY ) ) {
        scent = 800;
    }
    if( has_trait( trait_WEAKSCENT ) ) {
        scent = 300;
    }

    weapon = item( "null", 0 );

    // Grab the skills from the profession, if there are any
    // We want to do this before the recipes
    for( auto &e : prof->skills() ) {
        mod_skill_level( e.first, e.second );
    }

    // setup staring bank money
    cash = rng( -200000, 200000 );

    if( has_trait( trait_XS ) ) {
        set_stored_kcal( 10000 );
        toggle_trait( trait_XS );
    }
    if( has_trait( trait_XXXL ) ) {
        set_stored_kcal( 125000 );
        toggle_trait( trait_XXXL );
    }

    // Learn recipes
    for( const auto &e : recipe_dict ) {
        const auto &r = e.second;
        if( !r.has_flag( flag_SECRET ) && !knows_recipe( &r ) && has_recipe_requirements( r ) ) {
            learn_recipe( &r );
        }
    }
    for( mtype_id elem : prof->pets() ) {
        starting_pets.push_back( elem );
    }
    starting_vehicle = prof->vehicle();
    std::list<item> prof_items = prof->items( male, get_mutations() );

    for( item &it : prof_items ) {
        if( it.has_flag( flag_WET ) ) {
            it.active = true;
            it.item_counter = 450; // Give it some time to dry off
        }
        // TODO: debugmsg if food that isn't a seed is inedible
        if( it.has_flag( "no_auto_equip" ) ) {
            it.unset_flag( "no_auto_equip" );
            inv.push_back( it );
        } else if( it.has_flag( "auto_wield" ) ) {
            it.unset_flag( "auto_wield" );
            if( !is_armed() ) {
                wield( it );
            } else {
                inv.push_back( it );
            }
        } else if( it.is_armor() ) {
            // TODO: debugmsg if wearing fails
            wear_item( it, false );
        } else {
            inv.push_back( it );
        }
        if( it.is_book() ) {
            items_identified.insert( it.typeId() );
        }
    }

    std::vector<addiction> prof_addictions = prof->addictions();
    for( std::vector<addiction>::const_iterator iter = prof_addictions.begin();
         iter != prof_addictions.end(); ++iter ) {
        addictions.push_back( *iter );
    }

    for( auto &bio : prof->CBMs() ) {
        add_bionic( bio );
    }
    // Adjust current energy level to maximum
    set_power_level( get_max_power_level() );

    for( const trait_id &t : get_base_traits() ) {
        std::vector<matype_id> styles;
        for( const matype_id &s : t->initial_ma_styles ) {
            if( !martial_arts_data.has_martialart( s ) ) {
                styles.push_back( s );
            }
        }
        if( !styles.empty() ) {
            const matype_id ma_type = choose_ma_style( type, styles, *this );
            martial_arts_data.add_martialart( ma_type );
            martial_arts_data.set_style( ma_type );
        }
    }

    // Activate some mutations right from the start.
    for( const trait_id &mut : get_mutations() ) {
        const auto &branch = mut.obj();
        if( branch.starts_active ) {
            my_mutations[mut].powered = true;
        }
    }

    prof->learn_spells( *this );

    // Ensure that persistent morale effects (e.g. Optimist) are present at the start.
    apply_persistent_morale();

    return true;
}

static void draw_character_tabs( const catacurses::window &w, const std::string &sTab )
{
    std::vector<std::string> tab_captions = {
        _( "POINTS" ),
        _( "SCENARIO" ),
        _( "PROFESSION" ),
        _( "STATS" ),
        _( "TRAITS" ),
        _( "SKILLS" ),
        _( "DESCRIPTION" ),
    };

    draw_tabs( w, tab_captions, sTab );
    draw_border_below_tabs( w );

    for( int i = 1; i < TERMX - 1; i++ ) {
        mvwputch( w, point( i, 4 ), BORDER_COLOR, LINE_OXOX );
    }
    mvwputch( w, point( 0, 4 ), BORDER_COLOR, LINE_XXXO ); // |-
    mvwputch( w, point( TERMX - 1, 4 ), BORDER_COLOR, LINE_XOXX ); // -|
}
static void draw_points( const catacurses::window &w, points_left &points, int netPointCost = 0 )
{
    // Clear line (except borders)
    mvwprintz( w, point( 2, 3 ), c_black, std::string( getmaxx( w ) - 3, ' ' ) );
    std::string points_msg = points.to_string();
    int pMsg_length = utf8_width( remove_color_tags( points_msg ), true );
    nc_color color = c_light_gray;
    print_colored_text( w, point( 2, 3 ), color, c_light_gray, points_msg );
    if( netPointCost > 0 ) {
        mvwprintz( w, point( pMsg_length + 2, 3 ), c_red, "(-%d)", std::abs( netPointCost ) );
    } else if( netPointCost < 0 ) {
        mvwprintz( w, point( pMsg_length + 2, 3 ), c_green, "(+%d)", std::abs( netPointCost ) );
    }
}

template <class Compare>
void draw_sorting_indicator( const catacurses::window &w_sorting, const input_context &ctxt,
                             Compare sorter )
{
    const auto sort_order = sorter.sort_by_points ? _( "points" ) : _( "name" );
    const auto sort_text = string_format(
                               _( "<color_white>Sort by: </color>%1$s (Press <color_light_green>%2$s</color> to change)" ),
                               sort_order, ctxt.get_desc( "SORT" ) );
    fold_and_print( w_sorting, point_zero, ( TERMX / 2 ), c_light_gray, sort_text );
}

tab_direction set_points( avatar &, points_left &points )
{
    tab_direction retval = tab_direction::NONE;

    ui_adaptor ui;
    catacurses::window w;
    catacurses::window w_description;
    const auto init_windows = [&]( ui_adaptor & ui ) {
        w = catacurses::newwin( TERMY, TERMX, point_zero );
        w_description = catacurses::newwin( TERMY - 6, TERMX - 35, point( 31, 5 ) );
        ui.position_from_window( w );
    };
    init_windows( ui );
    ui.on_screen_resize( init_windows );

    input_context ctxt( "NEW_CHAR_POINTS" );
    ctxt.register_cardinal();
    ctxt.register_action( "PREV_TAB" );
    ctxt.register_action( "HELP_KEYBINDINGS" );
    ctxt.register_action( "NEXT_TAB" );
    ctxt.register_action( "QUIT" );
    ctxt.register_action( "CONFIRM" );

    const std::string point_pool = get_option<std::string>( "CHARACTER_POINT_POOLS" );

    using point_limit_tuple = std::tuple<points_left::point_limit, std::string, std::string>;
    std::vector<point_limit_tuple> opts;

    const point_limit_tuple multi_pool = std::make_tuple( points_left::MULTI_POOL,
                                         _( "Multiple pools" ),
                                         _( "Stats, traits and skills have separate point pools.\n"
                                            "Putting stat points into traits and skills is allowed and putting trait points into skills is allowed.\n"
                                            "Scenarios and professions affect skill point pool" ) );

    const point_limit_tuple one_pool = std::make_tuple( points_left::ONE_POOL, _( "Single pool" ),
                                       _( "Stats, traits and skills share a single point pool." ) );

    const point_limit_tuple freeform = std::make_tuple( points_left::FREEFORM, _( "Freeform" ),
                                       _( "No point limits are enforced" ) );

    if( point_pool == "multi_pool" ) {
        opts = {{ multi_pool }};
    } else if( point_pool == "no_freeform" ) {
        opts = {{ multi_pool, one_pool }};
    } else {
        opts = {{ multi_pool, one_pool, freeform }};
    }

    int highlighted = 0;

    ui.on_redraw( [&]( const ui_adaptor & ) {
        draw_character_tabs( w, _( "POINTS" ) );

        const auto &cur_opt = opts[highlighted];

        draw_points( w, points );

        // Clear the bottom of the screen.
        werase( w_description );

        for( int i = 0; i < static_cast<int>( opts.size() ); i++ ) {
            nc_color color = ( points.limit == std::get<0>( opts[i] ) ? COL_SKILL_USED : c_light_gray );
            if( highlighted == i ) {
                color = hilite( color );
            }
            mvwprintz( w, point( 2, 5 + i ), color, std::get<1>( opts[i] ) );
        }

        fold_and_print( w_description, point_zero, getmaxx( w_description ),
                        COL_SKILL_USED, std::get<2>( cur_opt ) );

        wrefresh( w );
        wrefresh( w_description );
    } );

    do {
        if( highlighted < 0 ) {
            highlighted = opts.size() - 1;
        } else if( highlighted >= static_cast<int>( opts.size() ) ) {
            highlighted = 0;
        }
        ui_manager::redraw();
        const std::string action = ctxt.handle_input();
        if( action == "DOWN" ) {
            highlighted++;
        } else if( action == "UP" ) {
            highlighted--;
        } else if( action == "PREV_TAB" && query_yn( _( "Return to main menu?" ) ) ) {
            retval = tab_direction::BACKWARD;
        } else if( action == "NEXT_TAB" ) {
            retval = tab_direction::FORWARD;
        } else if( action == "QUIT" && query_yn( _( "Return to main menu?" ) ) ) {
            retval = tab_direction::QUIT;
        } else if( action == "CONFIRM" ) {
            const auto &cur_opt = opts[highlighted];
            points.limit = std::get<0>( cur_opt );
        }
    } while( retval == tab_direction::NONE );

    return retval;
}

tab_direction set_stats( avatar &u, points_left &points )
{
    const int max_stat_points = points.is_freeform() ? 20 : MAX_STAT;

    unsigned char sel = 1;
    const int iSecondColumn = std::max( 27, utf8_width( points.to_string(), true ) + 9 );
    input_context ctxt( "NEW_CHAR_STATS" );
    ctxt.register_cardinal();
    ctxt.register_action( "PREV_TAB" );
    ctxt.register_action( "HELP_KEYBINDINGS" );
    ctxt.register_action( "NEXT_TAB" );
    ctxt.register_action( "QUIT" );

    ui_adaptor ui;
    catacurses::window w;
    catacurses::window w_description;
    const auto init_windows = [&]( ui_adaptor & ui ) {
        w = catacurses::newwin( TERMY, TERMX, point_zero );
        w_description = catacurses::newwin( 8, TERMX - iSecondColumn - 1,
                                            point( iSecondColumn, 6 ) );
        ui.position_from_window( w );
    };
    init_windows( ui );
    ui.on_screen_resize( init_windows );

    // There is no map loaded currently, so any access to the map will
    // fail (player::suffer, called from player::reset_stats), might access
    // the map:
    // There are traits that check/change the radioactivity on the map,
    // that check if in sunlight...
    // Setting the position to -1 ensures that the INBOUNDS check in
    // map.cpp is triggered. This check prevents access to invalid position
    // on the map (like -1,0) and instead returns a dummy default value.
    u.setx( -1 );
    u.reset();

    ui.on_redraw( [&]( const ui_adaptor & ) {
        werase( w );
        draw_character_tabs( w, _( "STATS" ) );
        fold_and_print( w, point( 2, 16 ), getmaxx( w ) - 4, COL_NOTE_MINOR,
                        _( "    <color_light_green>%s</color> / <color_light_green>%s</color> to select a statistic.\n"
                           "    <color_light_green>%s</color> to increase the statistic.\n"
                           "    <color_light_green>%s</color> to decrease the statistic." ),
                        ctxt.get_desc( "UP" ), ctxt.get_desc( "DOWN" ),
                        ctxt.get_desc( "RIGHT" ), ctxt.get_desc( "LEFT" )
                      );

        mvwprintz( w, point( 2, TERMY - 4 ), COL_NOTE_MAJOR,
                   _( "%s lets you view and alter keybindings." ), ctxt.get_desc( "HELP_KEYBINDINGS" ) );
        mvwprintz( w, point( 2, TERMY - 3 ), COL_NOTE_MAJOR, _( "%s takes you to the next tab." ),
                   ctxt.get_desc( "NEXT_TAB" ) );
        mvwprintz( w, point( 2, TERMY - 2 ), COL_NOTE_MAJOR, _( "%s returns you to the main menu." ),
                   ctxt.get_desc( "PREV_TAB" ) );

        // This is description line, meaning its length excludes first column and border
        const std::string clear_line( getmaxx( w ) - iSecondColumn - 1, ' ' );
        mvwprintz( w, point( iSecondColumn, 3 ), c_black, clear_line );
        for( int i = 6; i < 13; i++ ) {
            mvwprintz( w, point( iSecondColumn, i ), c_black, clear_line );
        }

        draw_points( w, points );

        mvwprintz( w, point( 2, 6 ), c_light_gray, _( "Strength:" ) );
        mvwprintz( w, point( 16, 6 ), c_light_gray, "%2d", u.str_max );
        mvwprintz( w, point( 2, 7 ), c_light_gray, _( "Dexterity:" ) );
        mvwprintz( w, point( 16, 7 ), c_light_gray, "%2d", u.dex_max );
        mvwprintz( w, point( 2, 8 ), c_light_gray, _( "Intelligence:" ) );
        mvwprintz( w, point( 16, 8 ), c_light_gray, "%2d", u.int_max );
        mvwprintz( w, point( 2, 9 ), c_light_gray, _( "Perception:" ) );
        mvwprintz( w, point( 16, 9 ), c_light_gray, "%2d", u.per_max );

        werase( w_description );
        switch( sel ) {
            case 1:
                mvwprintz( w, point( 2, 6 ), COL_STAT_ACT, _( "Strength:" ) );
                mvwprintz( w, point( 16, 6 ), COL_STAT_ACT, "%2d", u.str_max );
                if( u.str_max >= HIGH_STAT ) {
                    mvwprintz( w, point( iSecondColumn, 3 ), c_light_red,
                               _( "Increasing Str further costs 2 points." ) );
                }
                u.recalc_hp();
                mvwprintz( w_description, point_zero, COL_STAT_NEUTRAL, _( "Base HP: %d" ), u.hp_max[0] );
                // NOLINTNEXTLINE(cata-use-named-point-constants)
                mvwprintz( w_description, point( 0, 1 ), COL_STAT_NEUTRAL, _( "Carry weight: %.1f %s" ),
                           convert_weight( u.weight_capacity() ), weight_units() );
                mvwprintz( w_description, point( 0, 2 ), COL_STAT_BONUS, _( "Melee damage bonus: %.1f" ),
                           u.bonus_damage( false ) );
                fold_and_print( w_description, point( 0, 4 ), getmaxx( w_description ) - 1, COL_STAT_NEUTRAL,
                                _( "Strength also makes you more resistant to many diseases and poisons, and makes actions which require brute force more effective." ) );
                break;

            case 2:
                mvwprintz( w, point( 2, 7 ), COL_STAT_ACT, _( "Dexterity:" ) );
                mvwprintz( w, point( 16, 7 ), COL_STAT_ACT, "%2d", u.dex_max );
                if( u.dex_max >= HIGH_STAT ) {
                    mvwprintz( w, point( iSecondColumn, 3 ), c_light_red,
                               _( "Increasing Dex further costs 2 points." ) );
                }
                mvwprintz( w_description, point_zero, COL_STAT_BONUS, _( "Melee to-hit bonus: +%.2f" ),
                           u.get_hit_base() );
                // NOLINTNEXTLINE(cata-use-named-point-constants)
                mvwprintz( w_description, point( 0, 1 ), COL_STAT_BONUS,
                           _( "Throwing penalty per target's dodge: +%d" ),
                           u.throw_dispersion_per_dodge( false ) );
                if( u.ranged_dex_mod() != 0 ) {
                    mvwprintz( w_description, point( 0, 2 ), COL_STAT_PENALTY, _( "Ranged penalty: -%d" ),
                               std::abs( u.ranged_dex_mod() ) );
                }
                fold_and_print( w_description, point( 0, 4 ), getmaxx( w_description ) - 1, COL_STAT_NEUTRAL,
                                _( "Dexterity also enhances many actions which require finesse." ) );
                break;

            case 3: {
                mvwprintz( w, point( 2, 8 ), COL_STAT_ACT, _( "Intelligence:" ) );
                mvwprintz( w, point( 16, 8 ), COL_STAT_ACT, "%2d", u.int_max );
                if( u.int_max >= HIGH_STAT ) {
                    mvwprintz( w, point( iSecondColumn, 3 ), c_light_red,
                               _( "Increasing Int further costs 2 points." ) );
                }
                const int read_spd = u.read_speed( false );
                mvwprintz( w_description, point_zero, ( read_spd == 100 ? COL_STAT_NEUTRAL :
                                                        ( read_spd < 100 ? COL_STAT_BONUS : COL_STAT_PENALTY ) ),
                           _( "Read times: %d%%" ), read_spd );
                // NOLINTNEXTLINE(cata-use-named-point-constants)
                mvwprintz( w_description, point( 0, 1 ), COL_STAT_PENALTY, _( "Skill rust: %d%%" ),
                           u.rust_rate() );
                mvwprintz( w_description, point( 0, 2 ), COL_STAT_BONUS, _( "Crafting bonus: %2d%%" ),
                           u.get_int() );
                fold_and_print( w_description, point( 0, 4 ), getmaxx( w_description ) - 1, COL_STAT_NEUTRAL,
                                _( "Intelligence is also used when crafting, installing bionics, and interacting with NPCs." ) );
            }
            break;

            case 4:
                mvwprintz( w, point( 2, 9 ), COL_STAT_ACT, _( "Perception:" ) );
                mvwprintz( w, point( 16, 9 ), COL_STAT_ACT, "%2d", u.per_max );
                if( u.per_max >= HIGH_STAT ) {
                    mvwprintz( w, point( iSecondColumn, 3 ), c_light_red,
                               _( "Increasing Per further costs 2 points." ) );
                }
                if( u.ranged_per_mod() > 0 ) {
                    mvwprintz( w_description, point_zero, COL_STAT_PENALTY, _( "Aiming penalty: -%d" ),
                               u.ranged_per_mod() );
                }
                fold_and_print( w_description, point( 0, 2 ), getmaxx( w_description ) - 1, COL_STAT_NEUTRAL,
                                _( "Perception is also used for detecting traps and other things of interest." ) );
                break;
        }

        wrefresh( w );
        wrefresh( w_description );
    } );

    do {
        ui_manager::redraw();
        const std::string action = ctxt.handle_input();
        if( action == "DOWN" ) {
            if( sel < 4 ) {
                sel++;
            } else {
                sel = 1;
            }
        } else if( action == "UP" ) {
            if( sel > 1 ) {
                sel--;
            } else {
                sel = 4;
            }
        } else if( action == "LEFT" ) {
            if( sel == 1 && u.str_max > 4 ) {
                if( u.str_max > HIGH_STAT ) {
                    points.stat_points++;
                }
                u.str_max--;
                points.stat_points++;
            } else if( sel == 2 && u.dex_max > 4 ) {
                if( u.dex_max > HIGH_STAT ) {
                    points.stat_points++;
                }
                u.dex_max--;
                points.stat_points++;
            } else if( sel == 3 && u.int_max > 4 ) {
                if( u.int_max > HIGH_STAT ) {
                    points.stat_points++;
                }
                u.int_max--;
                points.stat_points++;
            } else if( sel == 4 && u.per_max > 4 ) {
                if( u.per_max > HIGH_STAT ) {
                    points.stat_points++;
                }
                u.per_max--;
                points.stat_points++;
            }
        } else if( action == "RIGHT" ) {
            if( sel == 1 && u.str_max < max_stat_points ) {
                points.stat_points--;
                if( u.str_max >= HIGH_STAT ) {
                    points.stat_points--;
                }
                u.str_max++;
            } else if( sel == 2 && u.dex_max < max_stat_points ) {
                points.stat_points--;
                if( u.dex_max >= HIGH_STAT ) {
                    points.stat_points--;
                }
                u.dex_max++;
            } else if( sel == 3 && u.int_max < max_stat_points ) {
                points.stat_points--;
                if( u.int_max >= HIGH_STAT ) {
                    points.stat_points--;
                }
                u.int_max++;
            } else if( sel == 4 && u.per_max < max_stat_points ) {
                points.stat_points--;
                if( u.per_max >= HIGH_STAT ) {
                    points.stat_points--;
                }
                u.per_max++;
            }
        } else if( action == "PREV_TAB" ) {
            return tab_direction::BACKWARD;
        } else if( action == "NEXT_TAB" ) {
            return tab_direction::FORWARD;
        } else if( action == "QUIT" && query_yn( _( "Return to main menu?" ) ) ) {
            return tab_direction::QUIT;
        }
    } while( true );
}

tab_direction set_traits( avatar &u, points_left &points )
{
    const int max_trait_points = get_option<int>( "MAX_TRAIT_POINTS" );

    ui_adaptor ui;
    catacurses::window w;
    catacurses::window w_description;
    const auto init_windows = [&]( ui_adaptor & ui ) {
        w = catacurses::newwin( TERMY, TERMX, point_zero );
        w_description = catacurses::newwin( 3, TERMX - 2, point( 1, TERMY - 4 ) );
        ui.position_from_window( w );
    };
    init_windows( ui );
    ui.on_screen_resize( init_windows );

    // Track how many good / bad POINTS we have; cap both at MAX_TRAIT_POINTS
    int num_good = 0;
    int num_bad = 0;

    std::vector<trait_id> vStartingTraits[3];

    for( auto &traits_iter : mutation_branch::get_all() ) {
        // Don't list blacklisted traits
        if( mutation_branch::trait_is_blacklisted( traits_iter.id ) ) {
            continue;
        }

        // Always show profession locked traits, regardless of if they are forbidden
        const std::vector<trait_id> proftraits = u.prof->get_locked_traits();
        const bool is_proftrait = std::find( proftraits.begin(), proftraits.end(),
                                             traits_iter.id ) != proftraits.end();
        // We show all starting traits, even if we can't pick them, to keep the interface consistent.
        if( traits_iter.startingtrait || g->scen->traitquery( traits_iter.id ) || is_proftrait ) {
            if( traits_iter.points > 0 ) {
                vStartingTraits[0].push_back( traits_iter.id );

                if( u.has_trait( traits_iter.id ) ) {
                    num_good += traits_iter.points;
                }
            } else if( traits_iter.points < 0 ) {
                vStartingTraits[1].push_back( traits_iter.id );

                if( u.has_trait( traits_iter.id ) ) {
                    num_bad += traits_iter.points;
                }
            } else {
                vStartingTraits[2].push_back( traits_iter.id );
            }
        }
    }
    //If the third page is empty, only use the first two.
    const int used_pages = vStartingTraits[2].empty() ? 2 : 3;

    for( auto &vStartingTrait : vStartingTraits ) {
        std::sort( vStartingTrait.begin(), vStartingTrait.end(), trait_display_sort );
    }

    const size_t iContentHeight = TERMY - 9;
    int iCurWorkingPage = 0;

    int iStartPos[3] = { 0, 0, 0 };
    int iCurrentLine[3] = { 0, 0, 0 };
    size_t traits_size[3];
    for( int i = 0; i < 3; i++ ) {
        traits_size[i] = vStartingTraits[i].size();
    }

    const size_t page_width = std::min( ( TERMX - 4 ) / used_pages, 38 );

    input_context ctxt( "NEW_CHAR_TRAITS" );
    ctxt.register_cardinal();
    ctxt.register_action( "CONFIRM" );
    ctxt.register_action( "PREV_TAB" );
    ctxt.register_action( "NEXT_TAB" );
    ctxt.register_action( "HELP_KEYBINDINGS" );
    ctxt.register_action( "QUIT" );

    ui.on_redraw( [&]( const ui_adaptor & ) {
        draw_character_tabs( w, _( "TRAITS" ) );

        draw_points( w, points );
        int full_string_length = 0;
        const int remaining_points_length = utf8_width( points.to_string(), true );
        if( !points.is_freeform() ) {
            std::string full_string =
                string_format( "<color_light_green>%2d/%-2d</color> <color_light_red>%3d/-%-2d</color>",
                               num_good, max_trait_points, num_bad, max_trait_points );
            fold_and_print( w, point( remaining_points_length + 3, 3 ), getmaxx( w ) - 2, c_white,
                            full_string );
            full_string_length = utf8_width( full_string, true ) + remaining_points_length + 3;
        } else {
            full_string_length = remaining_points_length + 3;
        }

        // Clear the bottom of the screen.
        werase( w_description );

        for( int iCurrentPage = 0; iCurrentPage < 3; iCurrentPage++ ) { //Good/Bad
            nc_color col_on_act, col_off_act, col_on_pas, col_off_pas, hi_on, hi_off, col_tr;
            switch( iCurrentPage ) {
                case 0:
                    col_on_act = COL_TR_GOOD_ON_ACT;
                    col_off_act = COL_TR_GOOD_OFF_ACT;
                    col_on_pas = COL_TR_GOOD_ON_PAS;
                    col_off_pas = COL_TR_GOOD_OFF_PAS;
                    col_tr = COL_TR_GOOD;
                    hi_on = hilite( col_on_act );
                    hi_off = hilite( col_off_act );
                    break;
                case 1:
                    col_on_act = COL_TR_BAD_ON_ACT;
                    col_off_act = COL_TR_BAD_OFF_ACT;
                    col_on_pas = COL_TR_BAD_ON_PAS;
                    col_off_pas = COL_TR_BAD_OFF_PAS;
                    col_tr = COL_TR_BAD;
                    hi_on = hilite( col_on_act );
                    hi_off = hilite( col_off_act );
                    break;
                default:
                    col_on_act = COL_TR_NEUT_ON_ACT;
                    col_off_act = COL_TR_NEUT_OFF_ACT;
                    col_on_pas = COL_TR_NEUT_ON_PAS;
                    col_off_pas = COL_TR_NEUT_OFF_PAS;
                    col_tr = COL_TR_NEUT;
                    hi_on = hilite( col_on_act );
                    hi_off = hilite( col_off_act );
                    break;
            }
            int start_y = iStartPos[iCurrentPage];
            int cur_line_y = iCurrentLine[iCurrentPage];
            calcStartPos( start_y, cur_line_y, iContentHeight,
                          traits_size[iCurrentPage] );

            //Draw Traits
            for( int i = start_y; i < static_cast<int>( traits_size[iCurrentPage] ); i++ ) {
                if( i < start_y ||
                    i >= start_y + static_cast<int>( std::min( traits_size[iCurrentPage], iContentHeight ) ) ) {
                    continue;
                }
                auto &cur_trait = vStartingTraits[iCurrentPage][i];
                auto &mdata = cur_trait.obj();
                if( cur_line_y == i && iCurrentPage == iCurWorkingPage ) {
                    // Clear line beginning from end of (remaining points + positive/negative traits) text to end of line (minus border)
                    mvwprintz( w, point( full_string_length, 3 ), c_light_gray,
                               std::string( getmaxx( w ) - full_string_length - 1, ' ' ) );
                    int points = mdata.points;
                    bool negativeTrait = points < 0;
                    if( negativeTrait ) {
                        points *= -1;
                    }
                    mvwprintz( w,  point( full_string_length + 3, 3 ), col_tr,
                               ngettext( "%s %s %d point", "%s %s %d points", points ),
                               mdata.name(),
                               negativeTrait ? _( "earns" ) : _( "costs" ),
                               points );
                    fold_and_print( w_description, point_zero,
                                    TERMX - 2, col_tr,
                                    mdata.desc() );
                }

                nc_color cLine = col_off_pas;
                if( iCurWorkingPage == iCurrentPage ) {
                    cLine = col_off_act;
                    if( cur_line_y == i ) {
                        cLine = hi_off;
                        if( u.has_conflicting_trait( cur_trait ) ) {
                            cLine = hilite( c_dark_gray );
                        } else if( u.has_trait( cur_trait ) ) {
                            cLine = hi_on;
                        }
                    } else {
                        if( u.has_conflicting_trait( cur_trait ) || g->scen->is_forbidden_trait( cur_trait ) ) {
                            cLine = c_dark_gray;

                        } else if( u.has_trait( cur_trait ) ) {
                            cLine = col_on_act;
                        }
                    }
                } else if( u.has_trait( cur_trait ) ) {
                    cLine = col_on_pas;

                } else if( u.has_conflicting_trait( cur_trait ) || g->scen->is_forbidden_trait( cur_trait ) ) {
                    cLine = c_light_gray;
                }

                // Clear the line
                int cur_line_y = 5 + i - start_y;
                int cur_line_x = 2 + iCurrentPage * page_width;
                mvwprintz( w, point( cur_line_x, cur_line_y ), c_light_gray, std::string( page_width, ' ' ) );
                mvwprintz( w, point( cur_line_x, cur_line_y ), cLine, utf8_truncate( mdata.name(),
                           page_width - 2 ) );
            }

            for( int i = 0; i < used_pages; i++ ) {
                draw_scrollbar( w, iCurrentLine[i], iContentHeight, traits_size[i], point( page_width * i, 5 ) );
            }
        }

        wrefresh( w );
        wrefresh( w_description );
    } );

    do {
        ui_manager::redraw();
        const std::string action = ctxt.handle_input();
        if( action == "LEFT" ) {
            iCurWorkingPage--;
            if( iCurWorkingPage < 0 ) {
                iCurWorkingPage = used_pages - 1;
            }
        } else if( action == "RIGHT" ) {
            iCurWorkingPage++;
            if( iCurWorkingPage > used_pages - 1 ) {
                iCurWorkingPage = 0;
            }
        } else if( action == "UP" ) {
            if( iCurrentLine[iCurWorkingPage] == 0 ) {
                iCurrentLine[iCurWorkingPage] = traits_size[iCurWorkingPage] - 1;
            } else {
                iCurrentLine[iCurWorkingPage]--;
            }
        } else if( action == "DOWN" ) {
            iCurrentLine[iCurWorkingPage]++;
            if( static_cast<size_t>( iCurrentLine[iCurWorkingPage] ) >= traits_size[iCurWorkingPage] ) {
                iCurrentLine[iCurWorkingPage] = 0;
            }
        } else if( action == "CONFIRM" ) {
            int inc_type = 0;
            const trait_id cur_trait = vStartingTraits[iCurWorkingPage][iCurrentLine[iCurWorkingPage]];
            const mutation_branch &mdata = cur_trait.obj();
            if( u.has_trait( cur_trait ) ) {

                inc_type = -1;

                if( g->scen->is_locked_trait( cur_trait ) ) {
                    inc_type = 0;
                    popup( _( "Your scenario of %s prevents you from removing this trait." ),
                           g->scen->gender_appropriate_name( u.male ) );
                } else if( u.prof->is_locked_trait( cur_trait ) ) {
                    inc_type = 0;
                    popup( _( "Your profession of %s prevents you from removing this trait." ),
                           u.prof->gender_appropriate_name( u.male ) );
                }
            } else if( u.has_conflicting_trait( cur_trait ) ) {
                popup( _( "You already picked a conflicting trait!" ) );
            } else if( g->scen->is_forbidden_trait( cur_trait ) ) {
                popup( _( "The scenario you picked prevents you from taking this trait!" ) );
            } else if( u.prof->is_forbidden_trait( cur_trait ) ) {
                popup( _( "Your profession of %s prevents you from taking this trait." ),
                       u.prof->gender_appropriate_name( u.male ) );
            } else if( iCurWorkingPage == 0 && num_good + mdata.points >
                       max_trait_points && !points.is_freeform() ) {
                popup( ngettext( "Sorry, but you can only take %d point of advantages.",
                                 "Sorry, but you can only take %d points of advantages.", max_trait_points ),
                       max_trait_points );

            } else if( iCurWorkingPage != 0 && num_bad + mdata.points <
                       -max_trait_points && !points.is_freeform() ) {
                popup( ngettext( "Sorry, but you can only take %d point of disadvantages.",
                                 "Sorry, but you can only take %d points of disadvantages.", max_trait_points ),
                       max_trait_points );

            } else {
                inc_type = 1;
            }

            //inc_type is either -1 or 1, so we can just multiply by it to invert
            if( inc_type != 0 ) {
                u.toggle_trait( cur_trait );
                points.trait_points -= mdata.points * inc_type;
                if( iCurWorkingPage == 0 ) {
                    num_good += mdata.points * inc_type;
                } else {
                    num_bad += mdata.points * inc_type;
                }
            }
        } else if( action == "PREV_TAB" ) {
            return tab_direction::BACKWARD;
        } else if( action == "NEXT_TAB" ) {
            return tab_direction::FORWARD;
        } else if( action == "QUIT" && query_yn( _( "Return to main menu?" ) ) ) {
            return tab_direction::QUIT;
        }
    } while( true );
}

struct {
    bool sort_by_points = true;
    bool male = false;
    /** @related player */
    bool operator()( const string_id<profession> &a, const string_id<profession> &b ) {
        // The generic ("Unemployed") profession should be listed first.
        const profession *gen = profession::generic();
        if( &b.obj() == gen ) {
            return false;
        } else if( &a.obj() == gen ) {
            return true;
        }

        if( sort_by_points ) {
            return a->point_cost() < b->point_cost();
        } else {
            return a->gender_appropriate_name( male ) <
                   b->gender_appropriate_name( male );
        }
    }
} profession_sorter;

/** Handle the profession tab of the character generation menu */
tab_direction set_profession( avatar &u, points_left &points,
                              const tab_direction direction )
{
    int cur_id = 0;
    tab_direction retval = tab_direction::NONE;
    int desc_offset = 0;
    int iContentHeight = 0;
    int iStartPos = 0;

    ui_adaptor ui;
    catacurses::window w;
    catacurses::window w_description;
    catacurses::window w_sorting;
    catacurses::window w_genderswap;
    catacurses::window w_items;
    const auto init_windows = [&]( ui_adaptor & ui ) {
        iContentHeight = TERMY - 10;
        w = catacurses::newwin( TERMY, TERMX, point_zero );
        w_description = catacurses::newwin( 4, TERMX - 2, point( 1, TERMY - 5 ) );
        w_sorting = catacurses::newwin( 1, 55, point( TERMX / 2, 5 ) );
        w_genderswap = catacurses::newwin( 1, 55, point( TERMX / 2, 6 ) );
        w_items = catacurses::newwin( iContentHeight - 2, 55, point( TERMX / 2, 7 ) );
        ui.position_from_window( w );
    };
    init_windows( ui );
    ui.on_screen_resize( init_windows );

    input_context ctxt( "NEW_CHAR_PROFESSIONS" );
    ctxt.register_cardinal();
    ctxt.register_action( "CONFIRM" );
    ctxt.register_action( "CHANGE_GENDER" );
    ctxt.register_action( "PREV_TAB" );
    ctxt.register_action( "NEXT_TAB" );
    ctxt.register_action( "SORT" );
    ctxt.register_action( "HELP_KEYBINDINGS" );
    ctxt.register_action( "FILTER" );
    ctxt.register_action( "QUIT" );

    bool recalc_profs = true;
    int profs_length = 0;
    std::string filterstring;
    std::vector<string_id<profession>> sorted_profs;

    if( direction == tab_direction::FORWARD ) {
        points.skill_points -= u.prof->point_cost();
    }

    int iheight = 0;

    ui.on_redraw( [&]( const ui_adaptor & ) {
        draw_character_tabs( w, _( "PROFESSION" ) );

        // Draw filter indicator
        for( int i = 1; i < getmaxx( w ) - 1; i++ ) {
            mvwputch( w, point( i, getmaxy( w ) - 1 ), BORDER_COLOR, LINE_OXOX );
        }
        const auto filter_indicator = filterstring.empty() ? _( "no filter" )
                                      : filterstring;
        mvwprintz( w, point( 2, getmaxy( w ) - 1 ), c_light_gray, "<%s>", filter_indicator );

        int netPointCost = sorted_profs[cur_id]->point_cost() - u.prof->point_cost();
        bool can_pick = sorted_profs[cur_id]->can_pick( u, points.skill_points_left() );
        const std::string clear_line( getmaxx( w ) - 2, ' ' );

        // Clear the bottom of the screen and header.
        werase( w_description );
        mvwprintz( w, point( 1, 3 ), c_light_gray, clear_line );

        int pointsForProf = sorted_profs[cur_id]->point_cost();
        bool negativeProf = pointsForProf < 0;
        if( negativeProf ) {
            pointsForProf *= -1;
        }
        // Draw header.
        draw_points( w, points, netPointCost );
        std::string prof_msg_temp;
        if( negativeProf ) {
            //~ 1s - profession name, 2d - current character points.
            prof_msg_temp = ngettext( "Profession %1$s earns %2$d point",
                                      "Profession %1$s earns %2$d points",
                                      pointsForProf );
        } else {
            //~ 1s - profession name, 2d - current character points.
            prof_msg_temp = ngettext( "Profession %1$s costs %2$d point",
                                      "Profession %1$s costs %2$d points",
                                      pointsForProf );
        }

        int pMsg_length = utf8_width( remove_color_tags( points.to_string() ) );
        mvwprintz( w, point( pMsg_length + 9, 3 ), can_pick ? c_green : c_light_red, prof_msg_temp.c_str(),
                   sorted_profs[cur_id]->gender_appropriate_name( u.male ),
                   pointsForProf );

        fold_and_print( w_description, point_zero, TERMX - 2, c_green,
                        sorted_profs[cur_id]->description( u.male ) );

        //Draw options
        calcStartPos( iStartPos, cur_id, iContentHeight, profs_length );
        const int end_pos = iStartPos + ( ( iContentHeight > profs_length ) ?
                                          profs_length : iContentHeight );
        int i;
        for( i = iStartPos; i < end_pos; i++ ) {
            mvwprintz( w, point( 2, 5 + i - iStartPos ), c_light_gray,
                       "                                             " ); // Clear the line
            nc_color col;
            if( u.prof != &sorted_profs[i].obj() ) {
                col = ( sorted_profs[i] == sorted_profs[cur_id] ? h_light_gray : c_light_gray );
            } else {
                col = ( sorted_profs[i] == sorted_profs[cur_id] ? hilite( COL_SKILL_USED ) : COL_SKILL_USED );
            }
            mvwprintz( w, point( 2, 5 + i - iStartPos ), col,
                       sorted_profs[i]->gender_appropriate_name( u.male ) );
        }
        //Clear rest of space in case stuff got filtered out
        for( ; i < iStartPos + iContentHeight; ++i ) {
            mvwprintz( w, point( 2, 5 + i - iStartPos ), c_light_gray,
                       "                                             " ); // Clear the line
        }

        std::string buffer;
        // Profession addictions
        const auto prof_addictions = sorted_profs[cur_id]->addictions();
        if( !prof_addictions.empty() ) {
            buffer += colorize( _( "Addictions:" ), c_light_blue ) + "\n";
            for( const auto &a : prof_addictions ) {
                const auto format = pgettext( "set_profession_addictions", "%1$s (%2$d)" );
                buffer += string_format( format, addiction_name( a ), a.intensity ) + "\n";
            }
        }

        // Profession traits
        const auto prof_traits = sorted_profs[cur_id]->get_locked_traits();
        buffer += colorize( _( "Profession traits:" ), c_light_blue ) + "\n";
        if( prof_traits.empty() ) {
            buffer += pgettext( "set_profession_trait", "None" ) + std::string( "\n" );
        } else {
            for( const auto &t : prof_traits ) {
                buffer += mutation_branch::get_name( t ) + "\n";
            }
        }

        // Profession skills
        const auto prof_skills = sorted_profs[cur_id]->skills();
        buffer += colorize( _( "Profession skills:" ), c_light_blue ) + "\n";
        if( prof_skills.empty() ) {
            buffer += pgettext( "set_profession_skill", "None" ) + std::string( "\n" );
        } else {
            for( const auto &sl : prof_skills ) {
                const auto format = pgettext( "set_profession_skill", "%1$s (%2$d)" );
                buffer += string_format( format, sl.first.obj().name(), sl.second ) + "\n";
            }
        }

        // Profession items
        const auto prof_items = sorted_profs[cur_id]->items( u.male, u.get_mutations() );
        buffer += colorize( _( "Profession items:" ), c_light_blue ) + "\n";
        if( prof_items.empty() ) {
            buffer += pgettext( "set_profession_item", "None" ) + std::string( "\n" );
        } else {
            // TODO: If the item group is randomized *at all*, these will be different each time
            // and it won't match what you actually start with
            // TODO: Put like items together like the inventory does, so we don't have to scroll
            // through a list of a dozen forks.
            std::string buffer_wielded;
            std::string buffer_worn;
            std::string buffer_inventory;
            for( const auto &it : prof_items ) {
                if( it.has_flag( "no_auto_equip" ) ) {
                    buffer_inventory += it.display_name() + "\n";
                } else if( it.has_flag( "auto_wield" ) ) {
                    buffer_wielded += it.display_name() + "\n";
                } else if( it.is_armor() ) {
                    buffer_worn += it.display_name() + "\n";
                } else {
                    buffer_inventory += it.display_name() + "\n";
                }
            }
            buffer += colorize( _( "Wielded:" ), c_cyan ) + "\n";
            buffer += !buffer_wielded.empty() ? buffer_wielded : pgettext( "set_profession_item_wielded",
                      "None\n" );
            buffer += colorize( _( "Worn:" ), c_cyan ) + "\n";
            buffer += !buffer_worn.empty() ? buffer_worn : pgettext( "set_profession_item_worn", "None\n" );
            buffer += colorize( _( "Inventory:" ), c_cyan ) + "\n";
            buffer += !buffer_inventory.empty() ? buffer_inventory : pgettext( "set_profession_item_inventory",
                      "None\n" );
        }

        // Profession bionics, active bionics shown first
        auto prof_CBMs = sorted_profs[cur_id]->CBMs();
        std::sort( begin( prof_CBMs ), end( prof_CBMs ), []( const bionic_id & a, const bionic_id & b ) {
            return a->activated && !b->activated;
        } );
        buffer += colorize( _( "Profession bionics:" ), c_light_blue ) + "\n";
        if( prof_CBMs.empty() ) {
            buffer += pgettext( "set_profession_bionic", "None" ) + std::string( "\n" );
        } else {
            for( const auto &b : prof_CBMs ) {
                const auto &cbm = b.obj();

                if( cbm.activated && cbm.toggled ) {
                    buffer += string_format( _( "%s (toggled)" ), cbm.name ) + "\n";
                } else if( cbm.activated ) {
                    buffer += string_format( _( "%s (activated)" ), cbm.name ) + "\n";
                } else {
                    buffer += cbm.name + "\n";
                }
            }
        }
        // Profession pet
        if( !sorted_profs[cur_id]->pets().empty() ) {
            buffer += colorize( _( "Pets:" ), c_light_blue ) + "\n";
            for( auto elem : sorted_profs[cur_id]->pets() ) {
                monster mon( elem );
                buffer += mon.get_name() + "\n";
            }
        }
        // Profession vehicle
        if( sorted_profs[cur_id]->vehicle() ) {
            buffer += colorize( _( "Vehicle:" ), c_light_blue ) + "\n";
            vproto_id veh_id = sorted_profs[cur_id]->vehicle();
            buffer += veh_id->name;
        }
        // Profession spells
        if( !sorted_profs[cur_id]->spells().empty() ) {
            buffer += colorize( _( "Spells:" ), c_light_blue ) + "\n";
            for( const std::pair<spell_id, int> spell_pair : sorted_profs[cur_id]->spells() ) {
                buffer += string_format( _( "%s level %d" ), spell_pair.first->name, spell_pair.second ) + "\n";
            }
        }
        werase( w_items );
        const auto scroll_msg = string_format(
                                    _( "Press <color_light_green>%1$s</color> or <color_light_green>%2$s</color> to scroll." ),
                                    ctxt.get_desc( "LEFT" ),
                                    ctxt.get_desc( "RIGHT" ) );
        iheight = print_scrollable( w_items, desc_offset, buffer, c_light_gray, scroll_msg );

        werase( w_sorting );
        draw_sorting_indicator( w_sorting, ctxt, profession_sorter );

        werase( w_genderswap );
        //~ Gender switch message. 1s - change key name, 2s - profession name.
        std::string g_switch_msg = u.male ? _( "Press %1$s to switch to %2$s( female )." ) :
                                   _( "Press %1$s to switch to %2$s(male)." );
        mvwprintz( w_genderswap, point_zero, c_magenta, g_switch_msg.c_str(),
                   ctxt.get_desc( "CHANGE_GENDER" ),
                   sorted_profs[cur_id]->gender_appropriate_name( !u.male ) );

        draw_scrollbar( w, cur_id, iContentHeight, profs_length, point( 0, 5 ) );

        wrefresh( w );
        wrefresh( w_description );
        wrefresh( w_items );
        wrefresh( w_genderswap );
        wrefresh( w_sorting );
    } );

    do {
        if( recalc_profs ) {
            sorted_profs = g->scen->permitted_professions();
            const auto new_end = std::remove_if( sorted_profs.begin(),
            sorted_profs.end(), [&]( const string_id<profession> &arg ) {
                return !lcmatch( arg->gender_appropriate_name( u.male ), filterstring );
            } );
            sorted_profs.erase( new_end, sorted_profs.end() );
            profs_length = sorted_profs.size();
            if( profs_length == 0 ) {
                popup( _( "Nothing found." ) ); // another case of black box in tiles
                filterstring.clear();
                continue;
            }

            // Sort professions by points.
            // profession_display_sort() keeps "unemployed" at the top.
            profession_sorter.male = u.male;
            std::stable_sort( sorted_profs.begin(), sorted_profs.end(), profession_sorter );

            // Select the current profession, if possible.
            for( int i = 0; i < profs_length; ++i ) {
                if( sorted_profs[i] == u.prof->ident() ) {
                    cur_id = i;
                    break;
                }
            }
            if( cur_id > profs_length - 1 ) {
                cur_id = 0;
            }

            recalc_profs = false;
        }

        ui_manager::redraw();
        const std::string action = ctxt.handle_input();
        if( action == "DOWN" ) {
            cur_id++;
            if( cur_id > static_cast<int>( profs_length ) - 1 ) {
                cur_id = 0;
            }
            desc_offset = 0;
        } else if( action == "UP" ) {
            cur_id--;
            if( cur_id < 0 ) {
                cur_id = profs_length - 1;
            }
            desc_offset = 0;
        } else if( action == "LEFT" ) {
            if( desc_offset > 0 ) {
                desc_offset--;
            }
        } else if( action == "RIGHT" ) {
            if( desc_offset < iheight ) {
                desc_offset++;
            }
        } else if( action == "CONFIRM" ) {
            // Remove traits from the previous profession
            for( const trait_id &old_trait : u.prof->get_locked_traits() ) {
                u.toggle_trait( old_trait );
            }
            u.prof = &sorted_profs[cur_id].obj();
            // Add traits for the new profession (and perhaps scenario, if, for example,
            // both the scenario and old profession require the same trait)
            u.add_traits( points );
            const int netPointCost = sorted_profs[cur_id]->point_cost() - u.prof->point_cost();
            points.skill_points -= netPointCost;
        } else if( action == "CHANGE_GENDER" ) {
            u.male = !u.male;
            profession_sorter.male = u.male;
            if( !profession_sorter.sort_by_points ) {
                std::sort( sorted_profs.begin(), sorted_profs.end(), profession_sorter );
            }
        } else if( action == "PREV_TAB" ) {
            retval = tab_direction::BACKWARD;
        } else if( action == "NEXT_TAB" ) {
            retval = tab_direction::FORWARD;
        } else if( action == "SORT" ) {
            profession_sorter.sort_by_points = !profession_sorter.sort_by_points;
            recalc_profs = true;
        } else if( action == "FILTER" ) {
            string_input_popup()
            .title( _( "Search:" ) )
            .width( 60 )
            .description( _( "Search by profession name." ) )
            .edit( filterstring );
            recalc_profs = true;
        } else if( action == "QUIT" && query_yn( _( "Return to main menu?" ) ) ) {
            retval = tab_direction::QUIT;
        }

    } while( retval == tab_direction::NONE );

    return retval;
}

/**
 * @return The skill points to consume when a skill is increased (by one level) from the
 * current level.
 *
 * @note: There is one exception: if the current level is 0, it can be boosted by 2 levels for 1 point.
 */
static int skill_increment_cost( const Character &u, const skill_id &skill )
{
    return std::max( 1, ( u.get_skill_level( skill ) + 1 ) / 2 );
}

tab_direction set_skills( avatar &u, points_left &points )
{
    ui_adaptor ui;
    catacurses::window w;
    catacurses::window w_description;
    int iContentHeight = 0;
    const auto init_windows = [&]( ui_adaptor & ui ) {
        iContentHeight = TERMY - 6;
        w = catacurses::newwin( TERMY, TERMX, point_zero );
        w_description = catacurses::newwin( iContentHeight, TERMX - 35, point( 31, 5 ) );
        ui.position_from_window( w );
    };
    init_windows( ui );
    ui.on_screen_resize( init_windows );

    auto sorted_skills = Skill::get_skills_sorted_by( []( const Skill & a, const Skill & b ) {
        return a.name() < b.name();
    } );

    const int num_skills = sorted_skills.size();
    int cur_offset = 0;
    int cur_pos = 0;
    const Skill *currentSkill = sorted_skills[cur_pos];
    int selected = 0;

    input_context ctxt( "NEW_CHAR_SKILLS" );
    ctxt.register_cardinal();
    ctxt.register_action( "SCROLL_DOWN" );
    ctxt.register_action( "SCROLL_UP" );
    ctxt.register_action( "PREV_TAB" );
    ctxt.register_action( "NEXT_TAB" );
    ctxt.register_action( "HELP_KEYBINDINGS" );
    ctxt.register_action( "QUIT" );

    std::map<skill_id, int> prof_skills;
    const auto &pskills = u.prof->skills();

    std::copy( pskills.begin(), pskills.end(),
               std::inserter( prof_skills, prof_skills.begin() ) );

    const int remaining_points_length = utf8_width( points.to_string(), true );

    ui.on_redraw( [&]( const ui_adaptor & ) {
        draw_character_tabs( w, _( "SKILLS" ) );

        draw_points( w, points );
        // Clear the bottom of the screen.
        werase( w_description );
        mvwprintz( w, point( remaining_points_length + 9, 3 ), c_light_gray,
                   std::string( getmaxx( w ) - remaining_points_length - 10, ' ' ) );

        // Write the hint as to upgrade costs
        const int cost = skill_increment_cost( u, currentSkill->ident() );
        const int level = u.get_skill_level( currentSkill->ident() );
        const int upgrade_levels = level == 0 ? 2 : 1;
        // We have two different strings to pluralize, so we have to use two
        // translation calls.
        const std::string upgrade_levels_s = string_format(
                //~ levels here are skill levels at character creation time
                ngettext( "%d level", "%d levels", upgrade_levels ), upgrade_levels );
        const nc_color color = points.skill_points_left() >= cost ? COL_SKILL_USED : c_light_red;
        mvwprintz( w, point( remaining_points_length + 9, 3 ), color,
                   //~ Second string is e.g. "1 level" or "2 levels"
                   ngettext( "Upgrading %s by %s costs %d point",
                             "Upgrading %s by %s costs %d points", cost ),
                   currentSkill->name(), upgrade_levels_s, cost );

        // We want recipes from profession skills displayed, but without boosting the skills
        // Copy the skills, and boost the copy
        SkillLevelMap with_prof_skills = u.get_all_skills();
        for( const auto &sk : prof_skills ) {
            with_prof_skills.mod_skill_level( sk.first, sk.second );
        }

        std::map<std::string, std::vector<std::pair<std::string, int> > > recipes;
        for( const auto &e : recipe_dict ) {
            const auto &r = e.second;
            if( r.has_flag( "SECRET" ) ) {
                continue;
            }
            //Find out if the current skill and its level is in the requirement list
            auto req_skill = r.required_skills.find( currentSkill->ident() );
            int skill = req_skill != r.required_skills.end() ? req_skill->second : 0;
            bool would_autolearn_recipe =
                recipe_dict.all_autolearn().count( &r ) &&
                with_prof_skills.meets_skill_requirements( r.autolearn_requirements );

            if( !would_autolearn_recipe && !r.never_learn &&
                ( r.skill_used == currentSkill->ident() || skill > 0 ) &&
                with_prof_skills.has_recipe_requirements( r ) )  {

                recipes[r.skill_used->name()].emplace_back(
                    r.result_name(),
                    ( skill > 0 ) ? skill : r.difficulty
                );
            }
        }

        std::string rec_disp;

        for( auto &elem : recipes ) {
            std::sort( elem.second.begin(), elem.second.end(),
                       []( const std::pair<std::string, int> &lhs,
            const std::pair<std::string, int> &rhs ) {
                return lhs.second < rhs.second ||
                       ( lhs.second == rhs.second && lhs.first < rhs.first );
            } );

            const std::string rec_temp = enumerate_as_string( elem.second.begin(), elem.second.end(),
            []( const std::pair<std::string, int> &rec ) {
                return string_format( "%s (%d)", rec.first, rec.second );
            } );

            if( elem.first == currentSkill->name() ) {
                rec_disp = "\n\n" + colorize( rec_temp, c_brown ) + rec_disp;
            } else {
                rec_disp += "\n\n" + colorize( "[" + elem.first + "]\n" + rec_temp, c_light_gray );
            }
        }

        rec_disp = currentSkill->description() + rec_disp;

        const auto vFolded = foldstring( rec_disp, getmaxx( w_description ) );
        int iLines = vFolded.size();

        if( selected < 0 ) {
            selected = 0;
        } else if( iLines < iContentHeight ) {
            selected = 0;
        } else if( selected >= iLines - iContentHeight ) {
            selected = iLines - iContentHeight;
        }

        fold_and_print_from( w_description, point_zero, getmaxx( w_description ),
                             selected, COL_SKILL_USED, rec_disp );

        draw_scrollbar( w, selected, iContentHeight, iLines,
                        point( getmaxx( w ) - 1, 5 ), BORDER_COLOR, true );

        calcStartPos( cur_offset, cur_pos, iContentHeight, num_skills );
        for( int i = cur_offset; i < num_skills && i - cur_offset < iContentHeight; ++i ) {
            const int y = 5 + i - cur_offset;
            const Skill *thisSkill = sorted_skills[i];
            // Clear the line
            mvwprintz( w, point( 2, y ), c_light_gray, std::string( getmaxx( w ) - 3, ' ' ) );
            if( u.get_skill_level( thisSkill->ident() ) == 0 ) {
                mvwprintz( w, point( 2, y ),
                           ( i == cur_pos ? h_light_gray : c_light_gray ), thisSkill->name() );
            } else {
                mvwprintz( w, point( 2, y ),
                           ( i == cur_pos ? hilite( COL_SKILL_USED ) : COL_SKILL_USED ),
                           thisSkill->name() );
                wprintz( w, ( i == cur_pos ? hilite( COL_SKILL_USED ) : COL_SKILL_USED ),
                         " ( %d )", u.get_skill_level( thisSkill->ident() ) );
            }
            for( auto &prof_skill : u.prof->skills() ) {
                if( prof_skill.first == thisSkill->ident() ) {
                    wprintz( w, ( i == cur_pos ? h_white : c_white ), " (+%d)",
                             static_cast<int>( prof_skill.second ) );
                    break;
                }
            }
        }

        draw_scrollbar( w, cur_pos, iContentHeight, num_skills, point( 0, 5 ) );

        wrefresh( w );
        wrefresh( w_description );
    } );

    do {
        ui_manager::redraw();
        const std::string action = ctxt.handle_input();
        if( action == "DOWN" ) {
            cur_pos++;
            if( cur_pos >= num_skills ) {
                cur_pos = 0;
            }
            currentSkill = sorted_skills[cur_pos];
        } else if( action == "UP" ) {
            cur_pos--;
            if( cur_pos < 0 ) {
                cur_pos = num_skills - 1;
            }
            currentSkill = sorted_skills[cur_pos];
        } else if( action == "LEFT" ) {
            const int level = u.get_skill_level( currentSkill->ident() );
            if( level > 0 ) {
                // For balance reasons, increasing a skill from level 0 gives 1 extra level for free, but
                // decreasing it from level 2 forfeits the free extra level (thus changes it to 0)
                u.mod_skill_level( currentSkill->ident(), level == 2 ? -2 : -1 );
                // Done *after* the decrementing to get the original cost for incrementing back.
                points.skill_points += skill_increment_cost( u, currentSkill->ident() );
            }
        } else if( action == "RIGHT" ) {
            const int level = u.get_skill_level( currentSkill->ident() );
            if( level < MAX_SKILL ) {
                points.skill_points -= skill_increment_cost( u, currentSkill->ident() );
                // For balance reasons, increasing a skill from level 0 gives 1 extra level for free
                u.mod_skill_level( currentSkill->ident(), level == 0 ? +2 : +1 );
            }
        } else if( action == "SCROLL_DOWN" ) {
            selected++;
        } else if( action == "SCROLL_UP" ) {
            selected--;
        } else if( action == "PREV_TAB" ) {
            return tab_direction::BACKWARD;
        } else if( action == "NEXT_TAB" ) {
            return tab_direction::FORWARD;
        } else if( action == "QUIT" && query_yn( _( "Return to main menu?" ) ) ) {
            return tab_direction::QUIT;
        }
    } while( true );
}

struct {
    bool sort_by_points = true;
    bool male = false;
    bool cities_enabled = false;
    /** @related player */
    bool operator()( const scenario *a, const scenario *b ) {
        if( cities_enabled ) {
            // The generic ("Unemployed") profession should be listed first.
            const scenario *gen = scenario::generic();
            if( b == gen ) {
                return false;
            } else if( a == gen ) {
                return true;
            }
        }

        if( !cities_enabled && a->has_flag( "CITY_START" ) != b->has_flag( "CITY_START" ) ) {
            return a->has_flag( "CITY_START" ) < b->has_flag( "CITY_START" );
        } else if( sort_by_points ) {
            return a->point_cost() < b->point_cost();
        } else {
            return a->gender_appropriate_name( male ) <
                   b->gender_appropriate_name( male );
        }
    }
} scenario_sorter;

tab_direction set_scenario( avatar &u, points_left &points,
                            const tab_direction direction )
{
    int cur_id = 0;
    tab_direction retval = tab_direction::NONE;
    int iContentHeight = 0;
    int iStartPos = 0;

    ui_adaptor ui;
    catacurses::window w;
    catacurses::window w_description;
    catacurses::window w_sorting;
    catacurses::window w_profession;
    catacurses::window w_location;
    catacurses::window w_flags;
    const auto init_windows = [&]( ui_adaptor & ui ) {
        iContentHeight = TERMY - 10;
        w = catacurses::newwin( TERMY, TERMX, point_zero );
        w_description = catacurses::newwin( 4, TERMX - 2, point( 1, TERMY - 5 ) );
        w_sorting = catacurses::newwin( 2, ( TERMX / 2 ) - 1, point( TERMX / 2, 5 ) );
        w_profession = catacurses::newwin( 4, ( TERMX / 2 ) - 1, point( TERMX / 2, 7 ) );
        w_location = catacurses::newwin( 3, ( TERMX / 2 ) - 1, point( TERMX / 2, 11 ) );
        // 9 = 2 + 4 + 3, so we use rest of space for flags
        w_flags = catacurses::newwin( iContentHeight - 9, ( TERMX / 2 ) - 1,
                                      point( TERMX / 2, 14 ) );
        ui.position_from_window( w );
    };
    init_windows( ui );
    ui.on_screen_resize( init_windows );

    input_context ctxt( "NEW_CHAR_SCENARIOS" );
    ctxt.register_cardinal();
    ctxt.register_action( "CONFIRM" );
    ctxt.register_action( "PREV_TAB" );
    ctxt.register_action( "NEXT_TAB" );
    ctxt.register_action( "SORT" );
    ctxt.register_action( "HELP_KEYBINDINGS" );
    ctxt.register_action( "FILTER" );
    ctxt.register_action( "QUIT" );

    bool recalc_scens = true;
    int scens_length = 0;
    std::string filterstring;
    std::vector<const scenario *> sorted_scens;

    if( direction == tab_direction::BACKWARD ) {
        points.skill_points += u.prof->point_cost();
    }

    ui.on_redraw( [&]( const ui_adaptor & ) {
        draw_character_tabs( w, _( "SCENARIO" ) );

        // Draw filter indicator
        for( int i = 1; i < getmaxx( w ) - 1; i++ ) {
            mvwputch( w, point( i, getmaxy( w ) - 1 ), BORDER_COLOR, LINE_OXOX );
        }
        const auto filter_indicator = filterstring.empty() ? _( "no filter" )
                                      : filterstring;
        mvwprintz( w, point( 2, getmaxy( w ) - 1 ), c_light_gray, "<%s>", filter_indicator );

        int netPointCost = sorted_scens[cur_id]->point_cost() - g->scen->point_cost();
        bool can_pick = sorted_scens[cur_id]->can_pick( *g->scen, points.skill_points_left() );
        const std::string clear_line( getmaxx( w_description ), ' ' );

        // Clear the bottom of the screen and header.
        werase( w_description );
        mvwprintz( w, point( 1, 3 ), c_light_gray, clear_line );

        int pointsForScen = sorted_scens[cur_id]->point_cost();
        bool negativeScen = pointsForScen < 0;
        if( negativeScen ) {
            pointsForScen *= -1;
        }

        // Draw header.
        draw_points( w, points, netPointCost );

        std::string scen_msg_temp;
        if( negativeScen ) {
            //~ 1s - scenario name, 2d - current character points.
            scen_msg_temp = ngettext( "Scenario %1$s earns %2$d point",
                                      "Scenario %1$s earns %2$d points",
                                      pointsForScen );
        } else {
            //~ 1s - scenario name, 2d - current character points.
            scen_msg_temp = ngettext( "Scenario %1$s costs %2$d point",
                                      "Scenario %1$s cost %2$d points",
                                      pointsForScen );
        }

        int pMsg_length = utf8_width( remove_color_tags( points.to_string() ) );
        mvwprintz( w, point( pMsg_length + 9, 3 ), can_pick ? c_green : c_light_red, scen_msg_temp.c_str(),
                   sorted_scens[cur_id]->gender_appropriate_name( u.male ),
                   pointsForScen );

        const std::string scenDesc = sorted_scens[cur_id]->description( u.male );

        if( sorted_scens[cur_id]->has_flag( "CITY_START" ) && !scenario_sorter.cities_enabled ) {
            const std::string scenUnavailable =
                _( "This scenario is not available in this world due to city size settings." );
            fold_and_print( w_description, point_zero, TERMX - 2, c_red, scenUnavailable );
            // NOLINTNEXTLINE(cata-use-named-point-constants)
            fold_and_print( w_description, point( 0, 1 ), TERMX - 2, c_green, scenDesc );
        } else {
            fold_and_print( w_description, point_zero, TERMX - 2, c_green, scenDesc );
        }

        //Draw options
        calcStartPos( iStartPos, cur_id, iContentHeight, scens_length );
        const int end_pos = iStartPos + ( ( iContentHeight > scens_length ) ?
                                          scens_length : iContentHeight );
        int i;
        for( i = iStartPos; i < end_pos; i++ ) {
            mvwprintz( w, point( 2, 5 + i - iStartPos ), c_light_gray,
                       "                                             " );
            nc_color col;
            if( g->scen != sorted_scens[i] ) {
                if( sorted_scens[i] == sorted_scens[cur_id] && ( sorted_scens[i]->has_flag( "CITY_START" ) &&
                        !scenario_sorter.cities_enabled ) ) {
                    col = h_dark_gray;
                } else if( sorted_scens[i] != sorted_scens[cur_id] && ( sorted_scens[i]->has_flag( "CITY_START" ) &&
                           !scenario_sorter.cities_enabled ) ) {
                    col = c_dark_gray;
                } else {
                    col = ( sorted_scens[i] == sorted_scens[cur_id] ? h_light_gray : c_light_gray );
                }
            } else {
                col = ( sorted_scens[i] == sorted_scens[cur_id] ? hilite( COL_SKILL_USED ) : COL_SKILL_USED );
            }
            mvwprintz( w, point( 2, 5 + i - iStartPos ), col,
                       sorted_scens[i]->gender_appropriate_name( u.male ) );

        }
        //Clear rest of space in case stuff got filtered out
        for( ; i < iStartPos + iContentHeight; ++i ) {
            mvwprintz( w, point( 2, 5 + i - iStartPos ), c_light_gray,
                       "                                             " ); // Clear the line
        }

        werase( w_sorting );
        werase( w_profession );
        werase( w_location );
        werase( w_flags );

        draw_sorting_indicator( w_sorting, ctxt, scenario_sorter );

        mvwprintz( w_profession, point_zero, COL_HEADER, _( "Professions:" ) );
        wprintz( w_profession, c_light_gray,
                 string_format( _( "\n%s" ), sorted_scens[cur_id]->prof_count_str() ) );
        wprintz( w_profession, c_light_gray, _( ", default:\n" ) );

        auto psorter = profession_sorter;
        psorter.sort_by_points = true;
        const auto permitted = sorted_scens[cur_id]->permitted_professions();
        const auto default_prof = *std::min_element( permitted.begin(), permitted.end(), psorter );
        const int prof_points = default_prof->point_cost();
        wprintz( w_profession, c_light_gray,
                 default_prof->gender_appropriate_name( u.male ) );
        if( prof_points > 0 ) {
            wprintz( w_profession, c_red, " (-%d)", prof_points );
        } else if( prof_points < 0 ) {
            wprintz( w_profession, c_green, " (+%d)", -prof_points );
        }

        mvwprintz( w_location, point_zero, COL_HEADER, _( "Scenario Location:" ) );
        wprintz( w_location, c_light_gray, ( "\n" ) );
        wprintz( w_location, c_light_gray, sorted_scens[cur_id]->start_name() );

        mvwprintz( w_flags, point_zero, COL_HEADER, _( "Scenario Flags:" ) );
        wprintz( w_flags, c_light_gray, ( "\n" ) );

        if( sorted_scens[cur_id]->has_flag( "SPR_START" ) ) {
            wprintz( w_flags, c_light_gray, _( "Spring start" ) );
            wprintz( w_flags, c_light_gray, ( "\n" ) );
        } else if( sorted_scens[cur_id]->has_flag( "SUM_START" ) ) {
            wprintz( w_flags, c_light_gray, _( "Summer start" ) );
            wprintz( w_flags, c_light_gray, ( "\n" ) );
        } else if( sorted_scens[cur_id]->has_flag( "AUT_START" ) ) {
            wprintz( w_flags, c_light_gray, _( "Autumn start" ) );
            wprintz( w_flags, c_light_gray, ( "\n" ) );
        } else if( sorted_scens[cur_id]->has_flag( "WIN_START" ) ) {
            wprintz( w_flags, c_light_gray, _( "Winter start" ) );
            wprintz( w_flags, c_light_gray, ( "\n" ) );
        } else if( sorted_scens[cur_id]->has_flag( "SUM_ADV_START" ) ) {
            wprintz( w_flags, c_light_gray, _( "Next summer start" ) );
            wprintz( w_flags, c_light_gray, ( "\n" ) );
        }

        if( sorted_scens[cur_id]->has_flag( "INFECTED" ) ) {
            wprintz( w_flags, c_light_gray, _( "Infected player" ) );
            wprintz( w_flags, c_light_gray, ( "\n" ) );
        }
        if( sorted_scens[cur_id]->has_flag( "BAD_DAY" ) ) {
            wprintz( w_flags, c_light_gray, _( "Drunk and sick player" ) );
            wprintz( w_flags, c_light_gray, ( "\n" ) );
        }
        if( sorted_scens[cur_id]->has_flag( "FIRE_START" ) ) {
            wprintz( w_flags, c_light_gray, _( "Fire nearby" ) );
            wprintz( w_flags, c_light_gray, ( "\n" ) );
        }
        if( sorted_scens[cur_id]->has_flag( "SUR_START" ) ) {
            wprintz( w_flags, c_light_gray, _( "Zombies nearby" ) );
            wprintz( w_flags, c_light_gray, ( "\n" ) );
        }
        if( sorted_scens[cur_id]->has_flag( "HELI_CRASH" ) ) {
            wprintz( w_flags, c_light_gray, _( "Various limb wounds" ) );
            wprintz( w_flags, c_light_gray, ( "\n" ) );
        }
        if( get_option<std::string>( "STARTING_NPC" ) == "scenario" &&
            sorted_scens[cur_id]->has_flag( "LONE_START" ) ) {
            wprintz( w_flags, c_light_gray, _( "No starting NPC" ) );
            wprintz( w_flags, c_light_gray, ( "\n" ) );
        }

        draw_scrollbar( w, cur_id, iContentHeight, scens_length, point( 0, 5 ) );
        wrefresh( w );
        wrefresh( w_description );
        wrefresh( w_sorting );
        wrefresh( w_profession );
        wrefresh( w_location );
        wrefresh( w_flags );
    } );

    do {
        if( recalc_scens ) {
            sorted_scens.clear();
            auto &wopts = world_generator->active_world->WORLD_OPTIONS;
            for( const auto &scen : scenario::get_all() ) {
                if( scen.scen_is_blacklisted() ) {
                    continue;
                }
                if( !lcmatch( scen.gender_appropriate_name( u.male ), filterstring ) ) {
                    continue;
                }
                sorted_scens.push_back( &scen );
            }
            scens_length = sorted_scens.size();
            if( scens_length == 0 ) {
                popup( _( "Nothing found." ) ); // another case of black box in tiles
                filterstring.clear();
                continue;
            }

            // Sort scenarios by points.
            // scenario_display_sort() keeps "Evacuee" at the top.
            scenario_sorter.male = u.male;
            scenario_sorter.cities_enabled = wopts["CITY_SIZE"].getValue() != "0";
            std::stable_sort( sorted_scens.begin(), sorted_scens.end(), scenario_sorter );

            // If city size is 0 but the current scenario requires cities reset the scenario
            if( !scenario_sorter.cities_enabled && g->scen->has_flag( "CITY_START" ) ) {
                reset_scenario( u, sorted_scens[0] );
                points.init_from_options();
                points.skill_points -= sorted_scens[cur_id]->point_cost();
            }

            // Select the current scenario, if possible.
            for( int i = 0; i < scens_length; ++i ) {
                if( sorted_scens[i]->ident() == g->scen->ident() ) {
                    cur_id = i;
                    break;
                }
            }
            if( cur_id > scens_length - 1 ) {
                cur_id = 0;
            }

            recalc_scens = false;
        }

        ui_manager::redraw();
        const std::string action = ctxt.handle_input();
        if( action == "DOWN" ) {
            cur_id++;
            if( cur_id > scens_length - 1 ) {
                cur_id = 0;
            }
        } else if( action == "UP" ) {
            cur_id--;
            if( cur_id < 0 ) {
                cur_id = scens_length - 1;
            }
        } else if( action == "CONFIRM" ) {
            if( sorted_scens[cur_id]->has_flag( "CITY_START" ) && !scenario_sorter.cities_enabled ) {
                continue;
            }
            reset_scenario( u, sorted_scens[cur_id] );
            points.init_from_options();
            points.skill_points -= sorted_scens[cur_id]->point_cost();
        } else if( action == "PREV_TAB" ) {
            retval = tab_direction::BACKWARD;
        } else if( action == "NEXT_TAB" ) {
            retval = tab_direction::FORWARD;
        } else if( action == "SORT" ) {
            scenario_sorter.sort_by_points = !scenario_sorter.sort_by_points;
            recalc_scens = true;
        } else if( action == "FILTER" ) {
            string_input_popup()
            .title( _( "Search:" ) )
            .width( 60 )
            .description( _( "Search by scenario name." ) )
            .edit( filterstring );
            recalc_scens = true;
        } else if( action == "QUIT" && query_yn( _( "Return to main menu?" ) ) ) {
            retval = tab_direction::QUIT;
        }
    } while( retval == tab_direction::NONE );

    return retval;
}

tab_direction set_description( avatar &you, const bool allow_reroll,
                               points_left &points )
{
<<<<<<< HEAD

    static constexpr int RANDOM_START_LOC_ENTRY = INT_MIN;
    const std::string RANDOM_START_LOC_TEXT = _( "<color_red>* Random location *</color>" );

    draw_character_tabs( w, _( "DESCRIPTION" ) );

    catacurses::window w_name =
        catacurses::newwin( 2, 42, point( getbegx( w ) + 2, getbegy( w ) + 5 ) );
    catacurses::window w_gender =
        catacurses::newwin( 2, 33, point( getbegx( w ) + 46, getbegy( w ) + 5 ) );
    catacurses::window w_location =
        catacurses::newwin( 1, TERMX - 3, point( getbegx( w ) + 2, getbegy( w ) + 7 ) );
    catacurses::window w_stats =
        catacurses::newwin( 6, 20, point( getbegx( w ) + 2, getbegy( w ) + 9 ) );
    catacurses::window w_traits =
        catacurses::newwin( 30, 24, point( getbegx( w ) + 22, getbegy( w ) + 9 ) );
    catacurses::window w_scenario =
        catacurses::newwin( 1, TERMX - 47, point( getbegx( w ) + 46, getbegy( w ) + 9 ) );
    catacurses::window w_profession =
        catacurses::newwin( 1, TERMX - 47, point( getbegx( w ) + 46, getbegy( w ) + 10 ) );
    catacurses::window w_skills =
        catacurses::newwin( 30, 33, point( getbegx( w ) + 46, getbegy( w ) + 11 ) );
    catacurses::window w_guide =
        catacurses::newwin( 4, TERMX - 3, point( getbegx( w ) + 2, TERMY - 5 ) );

    draw_points( w, points );
=======
    ui_adaptor ui;
    catacurses::window w;
    catacurses::window w_name;
    catacurses::window w_gender;
    catacurses::window w_location;
    catacurses::window w_stats;
    catacurses::window w_traits;
    catacurses::window w_scenario;
    catacurses::window w_profession;
    catacurses::window w_skills;
    catacurses::window w_guide;
    const auto init_windows = [&]( ui_adaptor & ui ) {
        w = catacurses::newwin( TERMY, TERMX, point_zero );
        w_name = catacurses::newwin( 2, 42, point( 2, 5 ) );
        w_gender = catacurses::newwin( 2, 33, point( 46, 5 ) );
        w_location = catacurses::newwin( 1, TERMX - 3, point( 2, 7 ) );
        w_stats = catacurses::newwin( 6, 20, point( 2, 9 ) );
        w_traits = catacurses::newwin( TERMY - 10, 24, point( 22, 9 ) );
        w_scenario = catacurses::newwin( 1, TERMX - 47, point( 46, 9 ) );
        w_profession = catacurses::newwin( 1, TERMX - 47, point( 46, 10 ) );
        w_skills = catacurses::newwin( TERMY - 12, 33, point( 46, 11 ) );
        w_guide = catacurses::newwin( 4, TERMX - 3, point( 2, TERMY - 5 ) );
        ui.position_from_window( w );
    };
    init_windows( ui );
    ui.on_screen_resize( init_windows );
>>>>>>> 8abe67df

    const unsigned namebar_pos = 1 + utf8_width( _( "Name:" ) );
    unsigned male_pos = 1 + utf8_width( _( "Gender:" ) );
    unsigned female_pos = 2 + male_pos + utf8_width( _( "Male" ) );

    input_context ctxt( "NEW_CHAR_DESCRIPTION" );
    ctxt.register_action( "SAVE_TEMPLATE" );
    ctxt.register_action( "PICK_RANDOM_NAME" );
    ctxt.register_action( "CHANGE_GENDER" );
    ctxt.register_action( "PREV_TAB" );
    ctxt.register_action( "NEXT_TAB" );
    ctxt.register_action( "HELP_KEYBINDINGS" );
    ctxt.register_action( "CHOOSE_LOCATION" );
    ctxt.register_action( "REROLL_CHARACTER" );
    ctxt.register_action( "REROLL_CHARACTER_WITH_SCENARIO" );
    ctxt.register_action( "ANY_INPUT" );
    ctxt.register_action( "QUIT" );

    uilist select_location;
    select_location.text = _( "Select a starting location." );
    int offset = 1;
    uilist_entry entry_random_start_location( RANDOM_START_LOC_ENTRY, true, -1, RANDOM_START_LOC_TEXT );
    select_location.entries.emplace_back( entry_random_start_location );
    for( const auto &loc : start_location::get_all() ) {
        if( g->scen->allowed_start( loc.ident() ) ) {
            uilist_entry entry( loc.ident().get_cid().to_i(), true, -1, loc.name() );

            select_location.entries.emplace_back( entry );

            if( !you.random_start_location &&
                loc.ident().get_cid() == you.start_location.get_cid() ) {
                select_location.selected = offset;
            }
            offset++;
        }
    }
    if( you.random_start_location ) {
        select_location.selected = 0;
    }
    select_location.setup();
    if( MAP_SHARING::isSharing() ) {
        you.name = MAP_SHARING::getUsername();  // set the current username as default character name
    } else if( !get_option<std::string>( "DEF_CHAR_NAME" ).empty() ) {
        you.name = get_option<std::string>( "DEF_CHAR_NAME" );
    }

    bool no_name_entered = false;
    ui.on_redraw( [&]( const ui_adaptor & ) {
        draw_character_tabs( w, _( "DESCRIPTION" ) );

        draw_points( w, points );

        //Draw the line between editable and non-editable stuff.
        for( int i = 0; i < getmaxx( w ); ++i ) {
            if( i == 0 ) {
                mvwputch( w, point( i, 8 ), BORDER_COLOR, LINE_XXXO );
            } else if( i == getmaxx( w ) - 1 ) {
                wputch( w, BORDER_COLOR, LINE_XOXX );
            } else {
                wputch( w, BORDER_COLOR, LINE_OXOX );
            }
        }
        wrefresh( w );

        wclear( w_stats );
        wclear( w_traits );
        wclear( w_skills );
        wclear( w_guide );

        std::vector<std::string> vStatNames;
        mvwprintz( w_stats, point_zero, COL_HEADER, _( "Stats:" ) );
        vStatNames.push_back( _( "Strength:" ) );
        vStatNames.push_back( _( "Dexterity:" ) );
        vStatNames.push_back( _( "Intelligence:" ) );
        vStatNames.push_back( _( "Perception:" ) );
        int pos = 0;
        for( size_t i = 0; i < vStatNames.size(); i++ ) {
            pos = ( utf8_width( vStatNames[i] ) > pos ?
                    utf8_width( vStatNames[i] ) : pos );
            mvwprintz( w_stats, point( 0, i + 1 ), c_light_gray, vStatNames[i] );
        }
        mvwprintz( w_stats, point( pos + 1, 1 ), c_light_gray, "%2d", you.str_max );
        mvwprintz( w_stats, point( pos + 1, 2 ), c_light_gray, "%2d", you.dex_max );
        mvwprintz( w_stats, point( pos + 1, 3 ), c_light_gray, "%2d", you.int_max );
        mvwprintz( w_stats, point( pos + 1, 4 ), c_light_gray, "%2d", you.per_max );
        wrefresh( w_stats );

        mvwprintz( w_traits, point_zero, COL_HEADER, _( "Traits: " ) );
        std::vector<trait_id> current_traits = points.limit == points_left::TRANSFER ? you.get_mutations() :
                                               you.get_base_traits();
        if( current_traits.empty() ) {
            wprintz( w_traits, c_light_red, _( "None!" ) );
        } else {
            for( size_t i = 0; i < current_traits.size(); i++ ) {
                const auto current_trait = current_traits[i];
                trim_and_print( w_traits, point( 0, i + 1 ), getmaxx( w_traits ) - 1,
                                current_trait->get_display_color(), current_trait->name() );
            }
        }
        wrefresh( w_traits );

        mvwprintz( w_skills, point_zero, COL_HEADER, _( "Skills:" ) );

        auto skillslist = Skill::get_skills_sorted_by( [&]( const Skill & a, const Skill & b ) {
            const int level_a = you.get_skill_level_object( a.ident() ).exercised_level();
            const int level_b = you.get_skill_level_object( b.ident() ).exercised_level();
            return level_a > level_b || ( level_a == level_b && a.name() < b.name() );
        } );

        int line = 1;
        bool has_skills = false;
        profession::StartingSkillList list_skills = you.prof->skills();
        for( auto &elem : skillslist ) {
            int level = you.get_skill_level( elem->ident() );

            if( points.limit != points_left::TRANSFER ) {
                profession::StartingSkillList::iterator i = list_skills.begin();
                while( i != list_skills.end() ) {
                    if( i->first == ( elem )->ident() ) {
                        level += i->second;
                        break;
                    }
                    ++i;
                }
            }

            if( level > 0 ) {
                mvwprintz( w_skills, point( 0, line ), c_light_gray,
                           elem->name() + ":" );
                mvwprintz( w_skills, point( 23, line ), c_light_gray, "%-2d", static_cast<int>( level ) );
                line++;
                has_skills = true;
            }
        }
        if( !has_skills ) {
            mvwprintz( w_skills, point( utf8_width( _( "Skills:" ) ) + 1, 0 ), c_light_red, _( "None!" ) );
        }
        wrefresh( w_skills );

        mvwprintz( w_guide, point( 0, getmaxy( w_guide ) - 1 ), c_green,
                   _( "Press %s to finish character creation or %s to go back." ),
                   ctxt.get_desc( "NEXT_TAB" ),
                   ctxt.get_desc( "PREV_TAB" ) );
        if( allow_reroll ) {
            mvwprintz( w_guide, point( 0, getmaxy( w_guide ) - 2 ), c_green,
                       _( "Press %s to save character template, %s to re-roll or %s for random scenario." ),
                       ctxt.get_desc( "SAVE_TEMPLATE" ),
                       ctxt.get_desc( "REROLL_CHARACTER" ),
                       ctxt.get_desc( "REROLL_CHARACTER_WITH_SCENARIO" ) );
        } else {
            mvwprintz( w_guide, point( 0, getmaxy( w_guide ) - 2 ), c_green,
                       _( "Press %s to save a template of this character." ),
                       ctxt.get_desc( "SAVE_TEMPLATE" ) );
        }
        wrefresh( w_guide );

        //We draw this stuff every loop because this is user-editable
        mvwprintz( w_name, point_zero, c_light_gray, _( "Name:" ) );
        if( no_name_entered ) {
            mvwprintz( w_name, point( namebar_pos, 0 ), h_light_gray, _( "_______NO NAME ENTERED!_______" ) );
        } else {
            mvwprintz( w_name, point( namebar_pos, 0 ), c_light_gray, "_______________________________" );
            mvwprintz( w_name, point( namebar_pos, 0 ), c_white, you.name );
            wprintz( w_name, h_light_gray, "_" );
        }

        if( !MAP_SHARING::isSharing() ) { // no random names when sharing maps
            // NOLINTNEXTLINE(cata-use-named-point-constants)
            mvwprintz( w_name, point( 0, 1 ), c_light_gray, _( "Press %s to pick a random name." ),
                       ctxt.get_desc( "PICK_RANDOM_NAME" ) );
        }
        wrefresh( w_name );

        mvwprintz( w_gender, point_zero, c_light_gray, _( "Gender:" ) );
        mvwprintz( w_gender, point( male_pos, 0 ), ( you.male ? c_light_red : c_light_gray ), _( "Male" ) );
        mvwprintz( w_gender, point( female_pos, 0 ), ( you.male ? c_light_gray : c_light_red ),
                   _( "Female" ) );
        // NOLINTNEXTLINE(cata-use-named-point-constants)
        mvwprintz( w_gender, point( 0, 1 ), c_light_gray, _( "Press %s to switch gender" ),
                   ctxt.get_desc( "CHANGE_GENDER" ) );
        wrefresh( w_gender );

        const std::string location_prompt = string_format( _( "Press %s to select location." ),
                                            ctxt.get_desc( "CHOOSE_LOCATION" ) );
        const int prompt_offset = utf8_width( location_prompt );
        werase( w_location );
        mvwprintz( w_location, point_zero, c_light_gray, location_prompt );
        mvwprintz( w_location, point( prompt_offset + 1, 0 ), c_light_gray, _( "Starting location:" ) );
        // ::find will return empty location if id was not found. Debug msg will be printed too.
        mvwprintz( w_location, point( prompt_offset + utf8_width( _( "Starting location:" ) ) + 2, 0 ),
                   c_light_gray,
                   you.random_start_location ? RANDOM_START_LOC_TEXT : you.start_location.obj().name() );
        wrefresh( w_location );

        werase( w_scenario );
        mvwprintz( w_scenario, point_zero, COL_HEADER, _( "Scenario: " ) );
        wprintz( w_scenario, c_light_gray, g->scen->gender_appropriate_name( you.male ) );
        wrefresh( w_scenario );

        werase( w_profession );
        mvwprintz( w_profession, point_zero, COL_HEADER, _( "Profession: " ) );
        wprintz( w_profession, c_light_gray, you.prof->gender_appropriate_name( you.male ) );
        wrefresh( w_profession );
    } );

    // do not switch IME mode now, but restore previous mode on return
    ime_sentry sentry( ime_sentry::keep );
    do {
        ui_manager::redraw();
        const std::string action = ctxt.handle_input();
        if( action == "NEXT_TAB" ) {
            if( !points.is_valid() ) {
                if( points.skill_points_left() < 0 ) {
                    popup( _( "Too many points allocated, change some features and try again." ) );
                } else if( points.trait_points_left() < 0 ) {
                    popup( _( "Too many trait points allocated, change some traits or lower some stats and try again." ) );
                } else if( points.stat_points_left() < 0 ) {
                    popup( _( "Too many stat points allocated, lower some stats and try again." ) );
                } else {
                    popup( _( "Too many points allocated, change some features and try again." ) );
                }
                continue;
            } else if( points.has_spare() &&
                       !query_yn( _( "Remaining points will be discarded, are you sure you want to proceed?" ) ) ) {
                continue;
            } else if( you.name.empty() ) {
                no_name_entered = true;
                ui_manager::redraw();
                if( !query_yn( _( "Are you SURE you're finished?  Your name will be randomly generated." ) ) ) {
                    continue;
                } else {
                    you.pick_name();
                    return tab_direction::FORWARD;
                }
            } else if( query_yn( _( "Are you SURE you're finished?" ) ) ) {
                return tab_direction::FORWARD;
            } else {
                continue;
            }
        } else if( action == "PREV_TAB" ) {
            return tab_direction::BACKWARD;
        } else if( action == "REROLL_CHARACTER" && allow_reroll ) {
            points.init_from_options();
            you.randomize( false, points );
            // Return tab_direction::NONE so we re-enter this tab again, but it forces a complete redrawing of it.
            return tab_direction::NONE;
        } else if( action == "REROLL_CHARACTER_WITH_SCENARIO" && allow_reroll ) {
            points.init_from_options();
            you.randomize( true, points );
            // Return tab_direction::NONE so we re-enter this tab again, but it forces a complete redrawing of it.
            return tab_direction::NONE;
        } else if( action == "SAVE_TEMPLATE" ) {
            if( const auto name = query_for_template_name() ) {
                you.save_template( *name, points );
            }
        } else if( action == "PICK_RANDOM_NAME" ) {
            if( !MAP_SHARING::isSharing() ) { // Don't allow random names when sharing maps. We don't need to check at the top as you won't be able to edit the name
                you.pick_name();
            }
        } else if( action == "CHANGE_GENDER" ) {
            you.male = !you.male;
        } else if( action == "CHOOSE_LOCATION" ) {
            select_location.query();
            if( select_location.ret == RANDOM_START_LOC_ENTRY ) {
                you.random_start_location = true;
            } else if( select_location.ret >= 1 ) {
                for( const auto &loc : start_location::get_all() ) {
                    if( loc.ident().get_cid().to_i() == select_location.ret ) {
                        you.random_start_location = false;
                        you.start_location = loc.ident();
                        break;
                    }
                }
            }
        } else if( action == "ANY_INPUT" &&
                   !MAP_SHARING::isSharing() ) { // Don't edit names when sharing maps
            const int ch = ctxt.get_raw_input().get_first_input();
            utf8_wrapper wrap( you.name );
            if( ch == KEY_BACKSPACE ) {
                if( !wrap.empty() ) {
                    wrap.erase( wrap.length() - 1, 1 );
                    you.name = wrap.str();
                }
            } else if( ch == KEY_F( 2 ) ) {
                utf8_wrapper tmp( get_input_string_from_file() );
                if( !tmp.empty() && tmp.length() + wrap.length() < 30 ) {
                    you.name.append( tmp.str() );
                }
            } else if( ch == '\n' ) {
                // nope, we ignore this newline, don't want it in char names
            } else {
                wrap.append( ctxt.get_raw_input().text );
                you.name = wrap.str();
            }
            no_name_entered = false;
        } else if( action == "QUIT" && query_yn( _( "Return to main menu?" ) ) ) {
            return tab_direction::QUIT;
        }
    } while( true );
}

std::vector<trait_id> Character::get_base_traits() const
{
    return std::vector<trait_id>( my_traits.begin(), my_traits.end() );
}

std::vector<trait_id> Character::get_mutations( bool include_hidden ) const
{
    std::vector<trait_id> result;
    for( auto &t : my_mutations ) {
        if( include_hidden || t.first.obj().player_display ) {
            result.push_back( t.first );
        }
    }
    return result;
}

void Character::empty_traits()
{
    for( auto &mut : my_mutations ) {
        on_mutation_loss( mut.first );
    }
    my_traits.clear();
    my_mutations.clear();
    cached_mutations.clear();
}

void Character::empty_skills()
{
    for( auto &sk : *_skills ) {
        sk.second.level( 0 );
    }
}

void Character::add_traits()
{
    points_left points = points_left();
    add_traits( points );
}

void Character::add_traits( points_left &points )
{
    // TODO: get rid of using g->u here, use `this` instead
    for( const trait_id &tr : g->u.prof->get_locked_traits() ) {
        if( !has_trait( tr ) ) {
            toggle_trait( tr );
        } else {
            points.trait_points += tr->points;
        }
    }
    for( const trait_id &tr : g->scen->get_locked_traits() ) {
        if( !has_trait( tr ) ) {
            toggle_trait( tr );
        }
    }
}

trait_id Character::random_good_trait()
{
    std::vector<trait_id> vTraitsGood;

    for( auto &traits_iter : mutation_branch::get_all() ) {
        if( traits_iter.points >= 0 && g->scen->traitquery( traits_iter.id ) ) {
            vTraitsGood.push_back( traits_iter.id );
        }
    }

    return random_entry( vTraitsGood );
}

trait_id Character::random_bad_trait()
{
    std::vector<trait_id> vTraitsBad;

    for( auto &traits_iter : mutation_branch::get_all() ) {
        if( traits_iter.points < 0 && g->scen->traitquery( traits_iter.id ) ) {
            vTraitsBad.push_back( traits_iter.id );
        }
    }

    return random_entry( vTraitsBad );
}

cata::optional<std::string> query_for_template_name()
{
    static const std::set<int> fname_char_blacklist = {
#if defined(_WIN32)
        '\"', '*', '/', ':', '<', '>', '?', '\\', '|',
        '\x01', '\x02', '\x03', '\x04', '\x05', '\x06', '\x07',         '\x09',
        '\x0B', '\x0C',         '\x0E', '\x0F', '\x10', '\x11', '\x12',
        '\x13', '\x14',         '\x16', '\x17', '\x18', '\x19', '\x1A',
        '\x1C', '\x1D', '\x1E', '\x1F'
#else
        '/'
#endif
    };
    std::string title = _( "Name of template:" );
    std::string desc = _( "Keep in mind you may not use special characters like / in filenames" );

    string_input_popup spop;
    spop.title( title );
    spop.description( desc );
    spop.width( FULL_SCREEN_WIDTH - utf8_width( title ) - 8 );
    for( int character : fname_char_blacklist ) {
        spop.callbacks[ character ] = []() {
            return true;
        };
    }

    spop.query_string( true );
    if( spop.canceled() ) {
        return cata::nullopt;
    } else {
        return spop.text();
    }
}

void avatar::save_template( const std::string &name, const points_left &points )
{
    std::string native = utf8_to_native( name );
#if defined(_WIN32)
    if( native.find_first_of( "\"*/:<>?\\|"
                              "\x01\x02\x03\x04\x05\x06\x07\x08\x09" // NOLINT(cata-text-style)
                              "\x0A\x0B\x0C\x0D\x0E\x0F\x10\x11\x12" // NOLINT(cata-text-style)
                              "\x13\x14\x15\x16\x17\x18\x19\x1A\x1B"
                              "\x1C\x1D\x1E\x1F"
                            ) != std::string::npos ) {
        popup( _( "Conversion of your filename to your native character set resulted in some unsafe characters, please try an alphanumeric filename instead" ) );
        return;
    }
#endif

    write_to_file( PATH_INFO::templatedir() + native + ".template", [&]( std::ostream & fout ) {
        JsonOut jsout( fout, true );

        jsout.start_array();

        jsout.start_object();
        jsout.member( "stat_points", points.stat_points );
        jsout.member( "trait_points", points.trait_points );
        jsout.member( "skill_points", points.skill_points );
        jsout.member( "limit", points.limit );
        jsout.member( "random_start_location", random_start_location );
        if( !random_start_location ) {
            jsout.member( "start_location", start_location );
        }
        jsout.end_object();

        serialize( jsout );

        jsout.end_array();
    }, _( "player template" ) );
}

bool avatar::load_template( const std::string &template_name, points_left &points )
{
    return read_from_file_json( PATH_INFO::templatedir() + utf8_to_native( template_name ) +
    ".template", [&]( JsonIn & jsin ) {

        if( jsin.test_array() ) {
            // not a legacy template
            jsin.start_array();

            if( jsin.end_array() ) {
                return;
            }

            JsonObject jobj = jsin.get_object();

            points.stat_points = jobj.get_int( "stat_points" );
            points.trait_points = jobj.get_int( "trait_points" );
            points.skill_points = jobj.get_int( "skill_points" );
            points.limit = static_cast<points_left::point_limit>( jobj.get_int( "limit" ) );

            random_start_location = jobj.get_bool( "random_start_location", true );
            const std::string jobj_start_location = jobj.get_string( "start_location", "" );

            // g->scen->allowed_start( loc.ident() ) is checked once scenario loads in avatar::load()
            for( const auto &loc : start_location::get_all() ) {
                if( loc.ident().str() == jobj_start_location ) {
                    random_start_location = false;
                    this->start_location = loc.ident();
                    break;
                }
            }

            if( jsin.end_array() ) {
                return;
            }
        } else {
            points.stat_points = 0;
            points.trait_points = 0;
            points.skill_points = 0;
        }

        deserialize( jsin );

        if( MAP_SHARING::isSharing() ) {
            // just to make sure we have the right name
            name = MAP_SHARING::getUsername();
        }
    } );
}

void reset_scenario( avatar &u, const scenario *scen )
{
    auto psorter = profession_sorter;
    psorter.sort_by_points = true;
    const auto permitted = scen->permitted_professions();
    const auto default_prof = *std::min_element( permitted.begin(), permitted.end(), psorter );

    u.random_start_location = true;
    u.str_max = 8;
    u.dex_max = 8;
    u.int_max = 8;
    u.per_max = 8;
    g->scen = scen;
    u.prof = &default_prof.obj();
    for( auto &t : u.get_mutations() ) {
        if( t.obj().hp_modifier != 0 ) {
            u.toggle_trait( t );
        }
    }
    u.empty_traits();
    u.recalc_hp();
    u.empty_skills();
    u.add_traits();
}<|MERGE_RESOLUTION|>--- conflicted
+++ resolved
@@ -2198,34 +2198,10 @@
 tab_direction set_description( avatar &you, const bool allow_reroll,
                                points_left &points )
 {
-<<<<<<< HEAD
 
     static constexpr int RANDOM_START_LOC_ENTRY = INT_MIN;
     const std::string RANDOM_START_LOC_TEXT = _( "<color_red>* Random location *</color>" );
 
-    draw_character_tabs( w, _( "DESCRIPTION" ) );
-
-    catacurses::window w_name =
-        catacurses::newwin( 2, 42, point( getbegx( w ) + 2, getbegy( w ) + 5 ) );
-    catacurses::window w_gender =
-        catacurses::newwin( 2, 33, point( getbegx( w ) + 46, getbegy( w ) + 5 ) );
-    catacurses::window w_location =
-        catacurses::newwin( 1, TERMX - 3, point( getbegx( w ) + 2, getbegy( w ) + 7 ) );
-    catacurses::window w_stats =
-        catacurses::newwin( 6, 20, point( getbegx( w ) + 2, getbegy( w ) + 9 ) );
-    catacurses::window w_traits =
-        catacurses::newwin( 30, 24, point( getbegx( w ) + 22, getbegy( w ) + 9 ) );
-    catacurses::window w_scenario =
-        catacurses::newwin( 1, TERMX - 47, point( getbegx( w ) + 46, getbegy( w ) + 9 ) );
-    catacurses::window w_profession =
-        catacurses::newwin( 1, TERMX - 47, point( getbegx( w ) + 46, getbegy( w ) + 10 ) );
-    catacurses::window w_skills =
-        catacurses::newwin( 30, 33, point( getbegx( w ) + 46, getbegy( w ) + 11 ) );
-    catacurses::window w_guide =
-        catacurses::newwin( 4, TERMX - 3, point( getbegx( w ) + 2, TERMY - 5 ) );
-
-    draw_points( w, points );
-=======
     ui_adaptor ui;
     catacurses::window w;
     catacurses::window w_name;
@@ -2252,7 +2228,6 @@
     };
     init_windows( ui );
     ui.on_screen_resize( init_windows );
->>>>>>> 8abe67df
 
     const unsigned namebar_pos = 1 + utf8_width( _( "Name:" ) );
     unsigned male_pos = 1 + utf8_width( _( "Gender:" ) );
