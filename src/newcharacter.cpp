#include "avatar.h" // IWYU pragma: associated

#include <algorithm>
#include <climits>
#include <cstdlib>
#include <functional>
#include <initializer_list>
#include <iosfwd>
#include <iterator>
#include <list>
#include <map>
#include <memory>
#include <new>
#include <set>
#include <tuple>
#include <unordered_map>
#include <utility>
#include <vector>

#include "addiction.h"
#include "bionics.h"
#include "cata_utility.h"
#include "catacharset.h"
#include "character.h"
#include "character_martial_arts.h"
#include "color.h"
#include "cursesdef.h"
#include "enum_conversions.h"
#include "game_constants.h"
#include "input.h"
#include "inventory.h"
#include "item.h"
#include "json.h"
#include "magic.h"
#include "magic_enchantment.h"
#include "make_static.h"
#include "mapsharing.h"
#include "martialarts.h"
#include "monster.h"
#include "mutation.h"
#include "name.h"
#include "optional.h"
#include "options.h"
#include "output.h"
#include "path_info.h"
#include "pimpl.h"
#include "pldata.h"
#include "profession.h"
#include "proficiency.h"
#include "recipe.h"
#include "recipe_dictionary.h"
#include "rng.h"
#include "scenario.h"
#include "skill.h"
#include "start_location.h"
#include "string_formatter.h"
#include "string_input_popup.h"
#include "translations.h"
#include "type_id.h"
#include "ui.h"
#include "ui_manager.h"
#include "units_utility.h"
#include "veh_type.h"
#include "worldfactory.h"

static const std::string flag_CHALLENGE( "CHALLENGE" );
static const std::string flag_CITY_START( "CITY_START" );
static const std::string flag_SECRET( "SECRET" );

static const std::string type_hair_style( "hair_style" );
static const std::string type_skin_tone( "skin_tone" );
static const std::string type_facial_hair( "facial_hair" );
static const std::string type_eye_color( "eye_color" );

static const flag_id json_flag_no_auto_equip( "no_auto_equip" );
static const flag_id json_flag_auto_wield( "auto_wield" );

static const json_character_flag json_flag_BIONIC_TOGGLED( "BIONIC_TOGGLED" );

static const trait_id trait_SMELLY( "SMELLY" );
static const trait_id trait_WEAKSCENT( "WEAKSCENT" );
static const trait_id trait_XS( "XS" );
static const trait_id trait_XXXL( "XXXL" );

// Responsive screen behavior for small terminal sizes
static bool isWide = false;

// Colors used in this file: (Most else defaults to c_light_gray)
#define COL_SELECT          h_light_gray   // Selected value
#define COL_STAT_BONUS      c_light_green // Bonus
#define COL_STAT_NEUTRAL    c_white   // Neutral Property
#define COL_STAT_PENALTY    c_light_red   // Penalty
#define COL_TR_GOOD         c_green   // Good trait descriptive text
#define COL_TR_GOOD_OFF_ACT c_light_gray  // A toggled-off good trait
#define COL_TR_GOOD_ON_ACT  c_light_green // A toggled-on good trait
#define COL_TR_GOOD_OFF_PAS c_dark_gray  // A toggled-off good trait
#define COL_TR_GOOD_ON_PAS  c_green   // A toggled-on good trait
#define COL_TR_BAD          c_red     // Bad trait descriptive text
#define COL_TR_BAD_OFF_ACT  c_light_gray  // A toggled-off bad trait
#define COL_TR_BAD_ON_ACT   c_light_red   // A toggled-on bad trait
#define COL_TR_BAD_OFF_PAS  c_dark_gray  // A toggled-off bad trait
#define COL_TR_BAD_ON_PAS   c_red     // A toggled-on bad trait
#define COL_TR_NEUT         c_brown     // Neutral trait descriptive text
#define COL_TR_NEUT_OFF_ACT c_dark_gray  // A toggled-off neutral trait
#define COL_TR_NEUT_ON_ACT  c_yellow   // A toggled-on neutral trait
#define COL_TR_NEUT_OFF_PAS c_dark_gray  // A toggled-off neutral trait
#define COL_TR_NEUT_ON_PAS  c_brown     // A toggled-on neutral trait
#define COL_SKILL_USED      c_green   // A skill with at least one point
#define COL_HEADER          c_white   // Captions, like "Profession items"
#define COL_NOTE_MINOR      c_light_gray  // Just regular note

// The point after which stats cost double
static constexpr int HIGH_STAT = 12;

// The ID of the rightmost tab
static constexpr int NEWCHAR_TAB_MAX = 7;

static int skill_increment_cost( const Character &u, const skill_id &skill );

enum struct tab_direction {
    NONE,
    FORWARD,
    BACKWARD,
    QUIT
};

enum class pool_type {
    FREEFORM = 0,
    ONE_POOL,
    MULTI_POOL,
    TRANSFER,
};

static int stat_point_pool()
{
    return 4 * 8 + get_option<int>( "INITIAL_STAT_POINTS" );
}
static int stat_points_used( const avatar &u )
{
    int used = 0;
    for( int stat : {
             u.str_max, u.dex_max, u.int_max, u.per_max
         } ) {
        used += stat + std::max( 0, stat - HIGH_STAT );
    }
    return used;
}

static int trait_point_pool()
{
    return get_option<int>( "INITIAL_TRAIT_POINTS" );
}
static int trait_points_used( const avatar &u )
{
    int used = 0;
    for( trait_id cur_trait : u.get_mutations( true ) ) {
        bool locked = get_scenario()->is_locked_trait( cur_trait )
                      || u.prof->is_locked_trait( cur_trait );
        for( const profession *hobby : u.hobbies ) {
            locked = locked || hobby->is_locked_trait( cur_trait );
        }
        if( locked ) {
            // The starting traits granted by scenarios, professions and hobbies cost nothing
            continue;
        }
        const mutation_branch &mdata = cur_trait.obj();
        used += mdata.points;
    }
    return used;
}

static int skill_point_pool()
{
    return get_option<int>( "INITIAL_SKILL_POINTS" );
}
static int skill_points_used( const avatar &u )
{
    int scenario = get_scenario()->point_cost();
    int profession_points = u.prof->point_cost();
    int hobbies = 0;
    for( const profession *hobby : u.hobbies ) {
        hobbies += hobby->point_cost();
    }
    int skills = 0;
    for( const Skill &sk : Skill::skills ) {
        std::vector<int> costs = {0, 1, 1, 2, 4, 6, 9, 12, 16, 20, 25};
        skills += costs.at( u.get_skill_level( sk.ident() ) );
    }
    return scenario + profession_points + hobbies + skills;
}

static int point_pool_total()
{
    return stat_point_pool() + trait_point_pool() + skill_point_pool();
}
static int points_used_total( const avatar &u )
{
    return stat_points_used( u ) + trait_points_used( u ) + skill_points_used( u );
}

static int has_unspent_points( const avatar &u )
{
    return points_used_total( u ) < point_pool_total();
}

struct multi_pool {
    // The amount of unspent points in the pool without counting the borrowed points
    const int pure_stat_points, pure_trait_points, pure_skill_points;
    // The amount of points awailable in a pool minus the points that are borrowed
    // by lower pools plus the poits that can be borrowed from higher pools
    const int stat_points_left, trait_points_left, skill_points_left;
    explicit multi_pool( const avatar &u ):
        pure_stat_points( stat_point_pool() - stat_points_used( u ) ),
        pure_trait_points( trait_point_pool() - trait_points_used( u ) ),
        pure_skill_points( skill_point_pool() - skill_points_used( u ) ),
        stat_points_left( pure_stat_points
                          + std::min( 0, pure_trait_points
                                      + std::min( 0, pure_skill_points ) ) ),
        trait_points_left( pure_stat_points + pure_trait_points + std::min( 0, pure_skill_points ) ),
        skill_points_left( pure_stat_points + pure_trait_points + pure_skill_points )
    {}

};

static int skill_points_left( const avatar &u, pool_type pool )
{
    switch( pool ) {
        case pool_type::MULTI_POOL: {
            return multi_pool( u ).skill_points_left;
        }
        case pool_type::ONE_POOL: {
            return point_pool_total() - points_used_total( u );
        }
        case pool_type::TRANSFER:
        case pool_type::FREEFORM:
            return 0;
    }
    return 0;
}

static std::string pools_to_string( const avatar &u, pool_type pool )
{
    switch( pool ) {
        case pool_type::MULTI_POOL: {
            multi_pool p( u );
            bool is_valid = p.stat_points_left >= 0 && p.trait_points_left >= 0 && p.skill_points_left >= 0;
            return string_format(
                       _( "Points left: <color_%s>%d</color>%c<color_%s>%d</color>%c<color_%s>%d</color>=<color_%s>%d</color>" ),
                       p.stat_points_left >= 0 ? "light_gray" : "red", p.pure_stat_points,
                       p.pure_trait_points >= 0 ? '+' : '-',
                       p.trait_points_left >= 0 ? "light_gray" : "red", std::abs( p.pure_trait_points ),
                       p.pure_skill_points >= 0 ? '+' : '-',
                       p.skill_points_left >= 0 ? "light_gray" : "red", std::abs( p.pure_skill_points ),
                       is_valid ? "light_gray" : "red", p.skill_points_left );
        }
        case pool_type::ONE_POOL: {
            return string_format( _( "Points left: %4d" ), point_pool_total() - points_used_total( u ) );
        }
        case pool_type::TRANSFER:
            return _( "Character Transfer: No changes can be made." );
        case pool_type::FREEFORM:
            return _( "Freeform" );
    }
    return "If you see this, this is a bug";
}

static tab_direction set_points( avatar &u, pool_type & );
static tab_direction set_stats( avatar &u, pool_type );
static tab_direction set_traits( avatar &u, pool_type );
static tab_direction set_scenario( avatar &u, pool_type );
static tab_direction set_profession( avatar &u, pool_type );
static tab_direction set_hobbies( avatar &u, pool_type );
static tab_direction set_skills( avatar &u, pool_type );
static tab_direction set_description( avatar &you, bool allow_reroll, pool_type );

static cata::optional<std::string> query_for_template_name();
static void reset_scenario( avatar &u, const scenario *scen );

void Character::pick_name( bool bUseDefault )
{
    if( bUseDefault && !get_option<std::string>( "DEF_CHAR_NAME" ).empty() ) {
        name = get_option<std::string>( "DEF_CHAR_NAME" );
    } else {
        name = Name::generate( male );
    }
}

static matype_id choose_ma_style( const character_type type, const std::vector<matype_id> &styles,
                                  const avatar &u )
{
    if( type == character_type::NOW || type == character_type::FULL_RANDOM ) {
        return random_entry( styles );
    }
    if( styles.size() == 1 ) {
        return styles.front();
    }

    input_context ctxt( "MELEE_STYLE_PICKER", keyboard_mode::keycode );
    ctxt.register_action( "SHOW_DESCRIPTION" );

    uilist menu;
    menu.allow_cancel = false;
    menu.text = string_format( _( "Select a style.\n"
                                  "\n"
                                  "STR: <color_white>%d</color>, DEX: <color_white>%d</color>, "
                                  "PER: <color_white>%d</color>, INT: <color_white>%d</color>\n"
                                  "Press [<color_yellow>%s</color>] for more info.\n" ),
                               u.get_str(), u.get_dex(), u.get_per(), u.get_int(),
                               ctxt.get_desc( "SHOW_DESCRIPTION" ) );
    ma_style_callback callback( 0, styles );
    menu.callback = &callback;
    menu.input_category = "MELEE_STYLE_PICKER";
    menu.additional_actions.emplace_back( "SHOW_DESCRIPTION", translation() );
    menu.desc_enabled = true;

    for( const matype_id &s : styles ) {
        const martialart &style = s.obj();
        menu.addentry_desc( style.name.translated(), style.description.translated() );
    }
    while( true ) {
        menu.query( true );
        const matype_id &selected = styles[menu.ret];
        if( query_yn( _( "Use this style?" ) ) ) {
            return selected;
        }
    }
}

void avatar::randomize( const bool random_scenario, bool play_now )
{
    const int max_trait_points = get_option<int>( "MAX_TRAIT_POINTS" );
    // Reset everything to the defaults to have a clean state.
    *this = avatar();

    male = ( rng( 1, 100 ) > 50 );
    if( !MAP_SHARING::isSharing() ) {
        play_now ? pick_name() : pick_name( true );
    } else {
        name = MAP_SHARING::getUsername();
    }
    // if adjusting min and max age from 16 and 55, make sure to see set_description()
    init_age = rng( 16, 55 );
    randomize_height();
    randomize_blood();
    bool cities_enabled = world_generator->active_world->WORLD_OPTIONS["CITY_SIZE"].getValue() != "0";
    if( random_scenario ) {
        std::vector<const scenario *> scenarios;
        for( const auto &scen : scenario::get_all() ) {
            if( !scen.has_flag( flag_CHALLENGE ) && !scen.scen_is_blacklisted() &&
                ( !scen.has_flag( flag_CITY_START ) || cities_enabled ) ) {
                scenarios.emplace_back( &scen );
            }
        }
        set_scenario( random_entry( scenarios ) );
    } else if( !cities_enabled ) {
        static const string_id<scenario> wilderness_only_scenario( "wilderness" );
        set_scenario( &wilderness_only_scenario.obj() );
    }

    prof = get_scenario()->weighted_random_profession();
    randomize_hobbies();
    random_start_location = true;

    str_max = rng( 6, HIGH_STAT - 2 );
    dex_max = rng( 6, HIGH_STAT - 2 );
    int_max = rng( 6, HIGH_STAT - 2 );
    per_max = rng( 6, HIGH_STAT - 2 );

    set_body();

    int num_gtraits = 0;
    int num_btraits = 0;
    int tries = 0;
    add_traits(); // adds mandatory profession/scenario traits.
    for( const trait_id &mut : get_mutations() ) {
        const mutation_branch &mut_info = mut.obj();
        if( mut_info.profession ) {
            continue;
        }
        // Scenario/profession traits do not cost any points, but they are counted toward
        // the limit (MAX_TRAIT_POINTS)
        if( mut_info.points >= 0 ) {
            num_gtraits += mut_info.points;
        } else {
            num_btraits -= mut_info.points;
        }
    }

    /* The loops variable is used to prevent the algorithm running in an infinite loop */
    for( int loops = 0; loops <= 100000; loops++ ) {
        multi_pool p( *this );
        bool is_valid = p.stat_points_left >= 0 && p.trait_points_left >= 0 && p.skill_points_left >= 0;
        if( is_valid && rng( -3, 20 ) <= p.skill_points_left ) {
            break;
        }
        trait_id rn;
        if( num_btraits < max_trait_points && one_in( 3 ) ) {
            tries = 0;
            do {
                rn = random_bad_trait();
                tries++;
            } while( ( has_trait( rn ) || num_btraits - rn->points > max_trait_points ) &&
                     tries < 5 );

            if( tries < 5 && !has_conflicting_trait( rn ) ) {
                toggle_trait( rn );
                num_btraits -= rn->points;
            }
        } else {
            switch( rng( 1, 4 ) ) {
                case 1:
                    if( str_max > 5 ) {
                        str_max--;
                    }
                    break;
                case 2:
                    if( dex_max > 5 ) {
                        dex_max--;
                    }
                    break;
                case 3:
                    if( int_max > 5 ) {
                        int_max--;
                    }
                    break;
                case 4:
                    if( per_max > 5 ) {
                        per_max--;
                    }
                    break;
            }
        }
    }

    for( int loops = 0;
         has_unspent_points( *this ) && loops <= 100000;
         loops++ ) {
        multi_pool p( *this );
        const bool allow_stats = p.stat_points_left > 0;
        const bool allow_traits = p.trait_points_left > 0 && num_gtraits < max_trait_points;
        int r = rng( 1, 9 );
        trait_id rn;
        switch( r ) {
            case 1:
            case 2:
            case 3:
            case 4:
                if( allow_traits ) {
                    rn = random_good_trait();
                    const mutation_branch &mdata = rn.obj();
                    if( !has_trait( rn ) && p.trait_points_left >= mdata.points &&
                        num_gtraits + mdata.points <= max_trait_points && !has_conflicting_trait( rn ) ) {
                        toggle_trait( rn );
                        num_gtraits += mdata.points;
                    }
                    break;
                }
            /* fallthrough */
            case 5:
                if( allow_stats ) {
                    switch( rng( 1, 4 ) ) {
                        case 1:
                            str_max++;
                            break;
                        case 2:
                            dex_max++;
                            break;
                        case 3:
                            int_max++;
                            break;
                        case 4:
                            per_max++;
                            break;
                    }
                    break;
                }
            /* fallthrough */
            case 6:
            case 7:
            case 8:
            case 9:
                const skill_id aSkill = Skill::random_skill();
                const int level = get_skill_level( aSkill );

                if( level < p.skill_points_left && level < MAX_SKILL && loops > 10000 ) {
                    // For balance reasons, increasing a skill from level 0 gives you 1 extra level for free
                    set_skill_level( aSkill, ( level == 0 ? 2 : level + 1 ) );
                }
                break;
        }
    }

    randomize_cosmetic_trait( type_hair_style );
    randomize_cosmetic_trait( type_skin_tone );
    randomize_cosmetic_trait( type_eye_color );
    //arbitrary 50% chance to add beard to male characters
    if( male && one_in( 2 ) ) {
        randomize_cosmetic_trait( type_facial_hair );
    }

}

void avatar::add_profession_items()
{
    // Our profession should not be a hobby
    if( prof->is_hobby() ) {
        return;
    }

    std::list<item> prof_items = prof->items( male, get_mutations() );

    for( item &it : prof_items ) {
        if( it.has_flag( STATIC( flag_id( "WET" ) ) ) ) {
            it.active = true;
            it.item_counter = 450; // Give it some time to dry off
        }

        // TODO: debugmsg if food that isn't a seed is inedible
        if( it.has_flag( json_flag_no_auto_equip ) ) {
            it.unset_flag( json_flag_no_auto_equip );
            inv->push_back( it );
        } else if( it.has_flag( json_flag_auto_wield ) ) {
            it.unset_flag( json_flag_auto_wield );
            if( !has_wield_conflicts( it ) ) {
                wield( it );
            } else {
                inv->push_back( it );
            }
        } else if( it.is_armor() ) {
            // TODO: debugmsg if wearing fails
            wear_item( it, false, false );
        } else {
            inv->push_back( it );
        }

        if( it.is_book() ) {
            items_identified.insert( it.typeId() );
        }
    }

    recalc_sight_limits();
    calc_encumbrance();
}

static int calculate_cumulative_experience( int level )
{
    int sum = 0;

    while( level > 0 ) {
        sum += 10000 * level * level;
        level--;
    }

    return sum;
}

bool avatar::create( character_type type, const std::string &tempname )
{
    weapon = item();

    prof = profession::generic();
    set_scenario( scenario::generic() );

    const bool interactive = type != character_type::NOW &&
                             type != character_type::FULL_RANDOM;

    int tab = 0;
    pool_type pool = pool_type::MULTI_POOL;

    switch( type ) {
        case character_type::CUSTOM:
            break;
        case character_type::RANDOM:
            //random scenario, default name if exist
            randomize( true );
            tab = NEWCHAR_TAB_MAX;
            break;
        case character_type::NOW:
            //default world, fixed scenario, random name
            randomize( false, true );
            break;
        case character_type::FULL_RANDOM:
            //default world, random scenario, random name
            randomize( true, true );
            break;
        case character_type::TEMPLATE:
            if( !load_template( tempname, /*out*/ pool ) ) {
                return false;
            }
            // TEMPORARY until 0.F
            set_all_parts_hp_to_max();

            // We want to prevent recipes known by the template from being applied to the
            // new character. The recipe list will be rebuilt when entering the game.
            // Except if it is a character transfer template
            if( pool != pool_type::TRANSFER ) {
                learned_recipes->clear();
            }
            tab = NEWCHAR_TAB_MAX;
            break;
    }

    auto nameExists = [&]( const std::string & name ) {
        return world_generator->active_world->save_exists( save_t::from_player_name( name ) ) &&
               !query_yn( _( "A character with the name '%s' already exists in this world.\n"
                             "Saving will override the already existing character.\n\n"
                             "Continue anyways?" ), name );
    };
    set_body();
    const bool allow_reroll = type == character_type::RANDOM;
    tab_direction result = tab_direction::QUIT;
    do {
        if( !interactive ) {
            // no window is created because "Play now" does not require any configuration
            if( nameExists( name ) ) {
                return false;
            }

            break;
        }

        if( pool == pool_type::TRANSFER ) {
            tab = 7;
        }

        switch( tab ) {
            case 0:
                result = set_points( *this, /*out*/ pool );
                break;
            case 1:
                result = set_scenario( *this, pool );
                break;
            case 2:
                result = set_profession( *this, pool );
                break;
            case 3:
                result = set_hobbies( *this, pool );
                break;
            case 4:
                result = set_stats( *this, pool );
                break;
            case 5:
                result = set_traits( *this, pool );
                break;
            case 6:
                result = set_skills( *this, pool );
                break;
            case 7:
                result = set_description( *this, allow_reroll, pool );
                break;
        }

        switch( result ) {
            case tab_direction::NONE:
                break;
            case tab_direction::FORWARD:
                tab++;
                break;
            case tab_direction::BACKWARD:
                tab--;
                break;
            case tab_direction::QUIT:
                tab = -1;
                break;
        }

        if( !( tab >= 0 && tab <= NEWCHAR_TAB_MAX ) ) {
            if( tab != -1 && nameExists( name ) ) {
                tab = NEWCHAR_TAB_MAX;
            } else {
                break;
            }
        }

    } while( true );

    if( tab < 0 ) {
        return false;
    }

    if( pool == pool_type::TRANSFER ) {
        return true;
    }

    save_template( _( "Last Character" ), pool );

    recalc_hp();

    if( has_trait( trait_SMELLY ) ) {
        scent = 800;
    }
    if( has_trait( trait_WEAKSCENT ) ) {
        scent = 300;
    }

    weapon = item();

    // Grab skills from profession and increment level
    // We want to do this before the recipes
    for( const profession::StartingSkill &e : prof->skills() ) {
        mod_skill_level( e.first, e.second );
    }

    // 2 for an average person
    float catchup_modifier = 1.0f + ( 2.0f * get_int() + get_per() ) / 24.0f;
    // 1.2 for an average person, always a bit higher than base amount
    float knowledge_modifier = 1.0f + get_int() / 40.0f;
    // Grab skills from hobbies and train
    for( const profession *profession : hobbies ) {
        for( const profession::StartingSkill &e : profession->skills() ) {
            // Train our skill
            const int skill_xp_bonus = calculate_cumulative_experience( e.second );
            get_skill_level_object( e.first ).train( skill_xp_bonus, catchup_modifier,
                    knowledge_modifier, true );
        }
    }

    // setup staring bank money
    cash = rng( -200000, 200000 );

    if( has_trait( trait_XS ) ) {
        set_stored_kcal( 10000 );
        toggle_trait( trait_XS );
    }
    if( has_trait( trait_XXXL ) ) {
        set_stored_kcal( 125000 );
        toggle_trait( trait_XXXL );
    }

    // Learn recipes
    for( const auto &e : recipe_dict ) {
        const auto &r = e.second;
        if( !r.has_flag( flag_SECRET ) && !knows_recipe( &r ) && has_recipe_requirements( r ) ) {
            learn_recipe( &r );
        }
    }
    for( const mtype_id &elem : prof->pets() ) {
        starting_pets.push_back( elem );
    }

    if( get_scenario()->vehicle() != vproto_id::NULL_ID() ) {
        starting_vehicle = get_scenario()->vehicle();
    } else {
        starting_vehicle = prof->vehicle();
    }

    add_profession_items();

    // Move items from the inventory. eventually the inventory should not contain items at all.
    migrate_items_to_storage( true );

    std::vector<addiction> prof_addictions = prof->addictions();
    for( const addiction &iter : prof_addictions ) {
        addictions.push_back( iter );
    }

    for( const profession *profession : hobbies ) {
        std::vector<addiction> hobby_addictions = profession->addictions();
        for( const addiction &iter : hobby_addictions ) {
            addictions.push_back( iter );
        }
    }

    for( const bionic_id &bio : prof->CBMs() ) {
        add_bionic( bio );
    }
    // Adjust current energy level to maximum
    set_power_level( get_max_power_level() );

    // Add profession proficiencies
    for( const proficiency_id &pri : prof->proficiencies() ) {
        add_proficiency( pri );
    }

    // Add hobby proficiencies
    for( const profession *profession : hobbies ) {
        for( const proficiency_id &proficiency : profession->proficiencies() ) {
            // Do not duplicate proficiencies
            if( !_proficiencies->has_learned( proficiency ) ) {
                add_proficiency( proficiency );
            }
        }
    }

    for( const trait_id &t : get_base_traits() ) {
        std::vector<matype_id> styles;
        for( const matype_id &s : t->initial_ma_styles ) {
            if( !martial_arts_data->has_martialart( s ) ) {
                styles.push_back( s );
            }
        }
        if( !styles.empty() ) {
            const matype_id ma_type = choose_ma_style( type, styles, *this );
            martial_arts_data->add_martialart( ma_type );
            martial_arts_data->set_style( ma_type );
        }
    }

    // Activate some mutations right from the start.
    for( const trait_id &mut : get_mutations() ) {
        const auto &branch = mut.obj();
        if( branch.starts_active ) {
            my_mutations[mut].powered = true;
        }
    }

    prof->learn_spells( *this );

    // Ensure that persistent morale effects (e.g. Optimist) are present at the start.
    apply_persistent_morale();

    return true;
}

static void draw_character_tabs( const catacurses::window &w, const std::string &sTab )
{
    std::vector<std::string> tab_captions = {
        _( "POINTS" ),
        _( "SCENARIO" ),
        _( "PROFESSION" ),
        _( "HOBBIES" ),
        _( "STATS" ),
        _( "TRAITS" ),
        _( "SKILLS" ),
        _( "DESCRIPTION" ),
    };

    draw_tabs( w, tab_captions, sTab );
    draw_border_below_tabs( w );

    for( int i = 1; i < TERMX - 1; i++ ) {
        mvwputch( w, point( i, 4 ), BORDER_COLOR, LINE_OXOX );
    }
    mvwputch( w, point( 0, 4 ), BORDER_COLOR, LINE_XXXO ); // |-
    mvwputch( w, point( TERMX - 1, 4 ), BORDER_COLOR, LINE_XOXX ); // -|
}

static void draw_points( const catacurses::window &w, pool_type pool, const avatar &u,
                         int netPointCost = 0 )
{
    // Clear line (except borders)
    mvwprintz( w, point( 2, 3 ), c_black, std::string( getmaxx( w ) - 3, ' ' ) );
    std::string points_msg = pools_to_string( u, pool );
    int pMsg_length = utf8_width( remove_color_tags( points_msg ), true );
    nc_color color = c_light_gray;
    print_colored_text( w, point( 2, 3 ), color, c_light_gray, points_msg );
    if( netPointCost > 0 ) {
        mvwprintz( w, point( pMsg_length + 2, 3 ), c_red, " (-%d)", std::abs( netPointCost ) );
    } else if( netPointCost < 0 ) {
        mvwprintz( w, point( pMsg_length + 2, 3 ), c_green, " (+%d)", std::abs( netPointCost ) );
    }
}

template <class Compare>
void draw_sorting_indicator( const catacurses::window &w_sorting, const input_context &ctxt,
                             Compare sorter )
{
    const char *const sort_order = sorter.sort_by_points ? _( "points" ) : _( "name" );
    const auto sort_text = string_format(
                               _( "<color_white>Sort by:</color> %1$s "
                                  "(Press <color_light_green>%2$s</color> to change sorting.)" ),
                               sort_order, ctxt.get_desc( "SORT" ) );
    fold_and_print( w_sorting, point_zero, ( TERMX / 2 ), c_light_gray, sort_text );
}

tab_direction set_points( avatar &u, pool_type &pool )
{
    tab_direction retval = tab_direction::NONE;

    ui_adaptor ui;
    catacurses::window w;
    catacurses::window w_description;
    const auto init_windows = [&]( ui_adaptor & ui ) {
        w = catacurses::newwin( TERMY, TERMX, point_zero );
        w_description = catacurses::newwin( TERMY - 10, TERMX - 35, point( 31, 5 ) );
        ui.position_from_window( w );
    };
    init_windows( ui );
    ui.on_screen_resize( init_windows );

    input_context ctxt( "NEW_CHAR_POINTS" );
    ctxt.register_cardinal();
    ctxt.register_action( "PREV_TAB" );
    ctxt.register_action( "HELP_KEYBINDINGS" );
    ctxt.register_action( "NEXT_TAB" );
    ctxt.register_action( "QUIT" );
    ctxt.register_action( "CONFIRM" );

    const std::string point_pool = get_option<std::string>( "CHARACTER_POINT_POOLS" );

    using point_limit_tuple = std::tuple<pool_type, std::string, std::string>;
    std::vector<point_limit_tuple> opts;

    const point_limit_tuple multi_pool = std::make_tuple( pool_type::MULTI_POOL,
                                         _( "Multiple pools" ),
                                         _( "Stats, traits and skills have separate point pools.\n"
                                            "Putting stat points into traits and skills is allowed and putting trait points into skills is allowed.\n"
                                            "Scenarios and professions affect skill points." ) );

    const point_limit_tuple one_pool = std::make_tuple( pool_type::ONE_POOL, _( "Single pool" ),
                                       _( "Stats, traits and skills share a single point pool." ) );

    const point_limit_tuple freeform = std::make_tuple( pool_type::FREEFORM, _( "Freeform" ),
                                       _( "No point limits are enforced." ) );

    if( point_pool == "multi_pool" ) {
        opts = { { multi_pool } };
    } else if( point_pool == "no_freeform" ) {
        opts = { { multi_pool, one_pool } };
    } else {
        opts = { { multi_pool, one_pool, freeform } };
    }

    int highlighted = 0;

    ui.on_redraw( [&]( const ui_adaptor & ) {
        const int freeWidth = TERMX - FULL_SCREEN_WIDTH;
        isWide = ( TERMX > FULL_SCREEN_WIDTH && freeWidth > 15 );
        draw_character_tabs( w, _( "POINTS" ) );

        const auto &cur_opt = opts[highlighted];

        draw_points( w, pool, u );

        // Clear the bottom of the screen.
        werase( w_description );

        const int opts_length = static_cast<int>( opts.size() );
        for( int i = 0; i < opts_length; i++ ) {
            nc_color color = ( pool == std::get<0>( opts[i] ) ? COL_SKILL_USED : c_light_gray );
            if( highlighted == i ) {
                color = hilite( color );
            }
            mvwprintz( w, point( 2, 5 + i ), color, std::get<1>( opts[i] ) );
        }

        fold_and_print( w_description, point_zero, getmaxx( w_description ),
                        COL_SKILL_USED, std::get<2>( cur_opt ) );

        // Helptext points tab
        if( isWide ) {
            fold_and_print( w, point( 2, TERMY - 4 ), getmaxx( w ) - 4, COL_NOTE_MINOR,
                            _( "Press <color_light_green>%s</color> to view and alter keybindings.\n"
                               "Press <color_light_green>%s</color> or <color_light_green>%s</color> to select pool and "
                               "<color_light_green>%s</color> to confirm selection.\n"
                               "Press <color_light_green>%s</color> to go to the next tab or "
                               "<color_light_green>%s</color> to return to main menu." ),
                            ctxt.get_desc( "HELP_KEYBINDINGS" ), ctxt.get_desc( "UP" ), ctxt.get_desc( "DOWN" ),
                            ctxt.get_desc( "CONFIRM" ), ctxt.get_desc( "NEXT_TAB" ), ctxt.get_desc( "PREV_TAB" ) );
        } else {
            fold_and_print( w, point( 2, TERMY - 2 ), getmaxx( w ) - 4, COL_NOTE_MINOR,
                            _( "Press <color_light_green>%s</color> to view and alter keybindings." ),
                            ctxt.get_desc( "HELP_KEYBINDINGS" ) );
        }
        wnoutrefresh( w );
        wnoutrefresh( w_description );
    } );

    const int opts_length = static_cast<int>( opts.size() );
    do {
        if( highlighted < 0 ) {
            highlighted = opts_length - 1;
        } else if( highlighted >= opts_length ) {
            highlighted = 0;
        }
        ui_manager::redraw();
        const std::string action = ctxt.handle_input();
        if( action == "DOWN" ) {
            highlighted++;
        } else if( action == "UP" ) {
            highlighted--;
        } else if( action == "PREV_TAB" && query_yn( _( "Return to main menu?" ) ) ) {
            retval = tab_direction::BACKWARD;
        } else if( action == "NEXT_TAB" ) {
            retval = tab_direction::FORWARD;
        } else if( action == "QUIT" && query_yn( _( "Return to main menu?" ) ) ) {
            retval = tab_direction::QUIT;
        } else if( action == "CONFIRM" ) {
            const auto &cur_opt = opts[highlighted];
            pool = std::get<0>( cur_opt );
        }
    } while( retval == tab_direction::NONE );

    return retval;
}

tab_direction set_stats( avatar &u, pool_type pool )
{
    const int max_stat_points = pool == pool_type::FREEFORM ? 20 : MAX_STAT;

    unsigned char sel = 1;
    const int iSecondColumn = std::max( 27,
                                        utf8_width( pools_to_string( u, pool ), true ) + 9 );
    input_context ctxt( "NEW_CHAR_STATS" );
    ctxt.register_cardinal();
    ctxt.register_action( "PREV_TAB" );
    ctxt.register_action( "HELP_KEYBINDINGS" );
    ctxt.register_action( "NEXT_TAB" );
    ctxt.register_action( "QUIT" );

    ui_adaptor ui;
    catacurses::window w;
    catacurses::window w_description;
    const auto init_windows = [&]( ui_adaptor & ui ) {
        w = catacurses::newwin( TERMY, TERMX, point_zero );
        w_description = catacurses::newwin( 8, TERMX - iSecondColumn - 1,
                                            point( iSecondColumn, 5 ) );
        ui.position_from_window( w );
    };
    init_windows( ui );
    ui.on_screen_resize( init_windows );

    // There is no map loaded currently, so any access to the map will
    // fail (player::suffer, called from player::reset_stats), might access
    // the map:
    // There are traits that check/change the radioactivity on the map,
    // that check if in sunlight...
    // Setting the position to -1 ensures that the INBOUNDS check in
    // map.cpp is triggered. This check prevents access to invalid position
    // on the map (like -1,0) and instead returns a dummy default value.
    u.setx( -1 );
    u.reset();
    // set position back to 0 to prevent out-of-bound access to lightmap
    // array in map::build_seen_cache()
    u.setx( 0 );

    ui.on_redraw( [&]( const ui_adaptor & ) {
        werase( w );
        draw_character_tabs( w, _( "STATS" ) );
        // Helptext stats tab
        fold_and_print( w, point( 2, TERMY - 5 ), getmaxx( w ) - 4, COL_NOTE_MINOR,
                        _( "Press <color_light_green>%s</color> to view and alter keybindings.\n"
                           "Press <color_light_green>%s</color> / <color_light_green>%s</color> to select stat.\n"
                           "Press <color_light_green>%s</color> to increase stat or "
                           "<color_light_green>%s</color> to decrease stat.\n"
                           "Press <color_light_green>%s</color> to go to the next tab or "
                           "<color_light_green>%s</color> to return to the previous tab." ),
                        ctxt.get_desc( "HELP_KEYBINDINGS" ), ctxt.get_desc( "UP" ), ctxt.get_desc( "DOWN" ),
                        ctxt.get_desc( "RIGHT" ), ctxt.get_desc( "LEFT" ),
                        ctxt.get_desc( "NEXT_TAB" ), ctxt.get_desc( "PREV_TAB" ) );

        // This is description line, meaning its length excludes first column and border
        const std::string clear_line( getmaxx( w ) - iSecondColumn - 1, ' ' );
        mvwprintz( w, point( iSecondColumn, 3 ), c_black, clear_line );
        for( int i = 6; i < 13; i++ ) {
            mvwprintz( w, point( iSecondColumn, i ), c_black, clear_line );
        }

        draw_points( w, pool, u );

        mvwprintz( w, point( 2, 5 ), c_light_gray, _( "Strength:" ) );
        mvwprintz( w, point( 16, 5 ), c_light_gray, "%2d", u.str_max );
        mvwprintz( w, point( 2, 6 ), c_light_gray, _( "Dexterity:" ) );
        mvwprintz( w, point( 16, 6 ), c_light_gray, "%2d", u.dex_max );
        mvwprintz( w, point( 2, 7 ), c_light_gray, _( "Intelligence:" ) );
        mvwprintz( w, point( 16, 7 ), c_light_gray, "%2d", u.int_max );
        mvwprintz( w, point( 2, 8 ), c_light_gray, _( "Perception:" ) );
        mvwprintz( w, point( 16, 8 ), c_light_gray, "%2d", u.per_max );

        werase( w_description );
        switch( sel ) {
            case 1:
                mvwprintz( w, point( 2, 5 ), COL_SELECT, _( "Strength:" ) );
                mvwprintz( w, point( 16, 5 ), c_light_gray, "%2d", u.str_max );
                if( u.str_max >= HIGH_STAT ) {
                    mvwprintz( w, point( iSecondColumn, 3 ), c_light_red,
                               _( "Increasing Str further costs 2 points" ) );
                }
                u.recalc_hp();
                mvwprintz( w_description, point_zero, COL_STAT_NEUTRAL, _( "Base HP: %d" ),
                           u.get_part_hp_max( bodypart_id( "head" ) ) );
                // NOLINTNEXTLINE(cata-use-named-point-constants)
                mvwprintz( w_description, point( 0, 1 ), COL_STAT_NEUTRAL, _( "Carry weight: %.1f %s" ),
                           convert_weight( u.weight_capacity() ), weight_units() );
                mvwprintz( w_description, point( 0, 2 ), COL_STAT_BONUS, _( "Bash damage bonus: %.1f" ),
                           u.bonus_damage( false ) );
                fold_and_print( w_description, point( 0, 4 ), getmaxx( w_description ) - 1, c_green,
                                _( "Strength also makes you more resistant to many diseases and poisons, and makes actions which require brute force more effective." ) );
                break;

            case 2:
                mvwprintz( w, point( 2, 6 ), COL_SELECT, _( "Dexterity:" ) );
                mvwprintz( w, point( 16, 6 ), c_light_gray, "%2d", u.dex_max );
                if( u.dex_max >= HIGH_STAT ) {
                    mvwprintz( w, point( iSecondColumn, 3 ), c_light_red,
                               _( "Increasing Dex further costs 2 points" ) );
                }
                mvwprintz( w_description, point_zero, COL_STAT_BONUS, _( "Melee to-hit bonus: +%.2f" ),
                           u.get_melee_hit_base() );
                // NOLINTNEXTLINE(cata-use-named-point-constants)
                mvwprintz( w_description, point( 0, 1 ), COL_STAT_BONUS,
                           _( "Throwing penalty per target's dodge: +%d" ),
                           u.throw_dispersion_per_dodge( false ) );
                if( u.ranged_dex_mod() != 0 ) {
                    mvwprintz( w_description, point( 0, 2 ), COL_STAT_PENALTY, _( "Ranged penalty: -%d" ),
                               std::abs( u.ranged_dex_mod() ) );
                }
                fold_and_print( w_description, point( 0, 4 ), getmaxx( w_description ) - 1, c_green,
                                _( "Dexterity also enhances many actions which require finesse." ) );
                break;

            case 3: {
                mvwprintz( w, point( 2, 7 ), COL_SELECT, _( "Intelligence:" ) );
                mvwprintz( w, point( 16, 7 ), c_light_gray, "%2d", u.int_max );
                if( u.int_max >= HIGH_STAT ) {
                    mvwprintz( w, point( iSecondColumn, 3 ), c_light_red,
                               _( "Increasing Int further costs 2 points" ) );
                }
                const int read_spd = u.read_speed( false );
                mvwprintz( w_description, point_zero, ( read_spd == 100 ? COL_STAT_NEUTRAL :
                                                        ( read_spd < 100 ? COL_STAT_BONUS : COL_STAT_PENALTY ) ),
                           _( "Read times: %d%%" ), read_spd );
                // NOLINTNEXTLINE(cata-use-named-point-constants)
                mvwprintz( w_description, point( 0, 1 ), COL_STAT_PENALTY, _( "Skill rust delay: %d%%" ),
                           u.rust_rate() );
                mvwprintz( w_description, point( 0, 2 ), COL_STAT_BONUS, _( "Crafting bonus: %2d%%" ),
                           u.get_int() );
                fold_and_print( w_description, point( 0, 4 ), getmaxx( w_description ) - 1, c_green,
                                _( "Intelligence is also used when crafting, installing bionics, and interacting with NPCs." ) );
            }
            break;

            case 4:
                mvwprintz( w, point( 2, 8 ), COL_SELECT, _( "Perception:" ) );
                mvwprintz( w, point( 16, 8 ), c_light_gray, "%2d", u.per_max );
                if( u.per_max >= HIGH_STAT ) {
                    mvwprintz( w, point( iSecondColumn, 3 ), c_light_red,
                               _( "Increasing Per further costs 2 points" ) );
                }
                if( u.ranged_per_mod() > 0 ) {
                    mvwprintz( w_description, point_zero, COL_STAT_PENALTY, _( "Aiming penalty: -%d" ),
                               u.ranged_per_mod() );
                }
                fold_and_print( w_description, point( 0, 2 ), getmaxx( w_description ) - 1, c_green,
                                _( "Perception is also used for detecting traps and other things of interest." ) );
                break;
        }

        wnoutrefresh( w );
        wnoutrefresh( w_description );
    } );

    do {
        ui_manager::redraw();
        const std::string action = ctxt.handle_input();
        if( action == "DOWN" ) {
            if( sel < 4 ) {
                sel++;
            } else {
                sel = 1;
            }
        } else if( action == "UP" ) {
            if( sel > 1 ) {
                sel--;
            } else {
                sel = 4;
            }
        } else if( action == "LEFT" ) {
            if( sel == 1 && u.str_max > 4 ) {
                u.str_max--;
            } else if( sel == 2 && u.dex_max > 4 ) {
                u.dex_max--;
            } else if( sel == 3 && u.int_max > 4 ) {
                u.int_max--;
            } else if( sel == 4 && u.per_max > 4 ) {
                u.per_max--;
            }
        } else if( action == "RIGHT" ) {
            if( sel == 1 && u.str_max < max_stat_points ) {
                u.str_max++;
            } else if( sel == 2 && u.dex_max < max_stat_points ) {
                u.dex_max++;
            } else if( sel == 3 && u.int_max < max_stat_points ) {
                u.int_max++;
            } else if( sel == 4 && u.per_max < max_stat_points ) {
                u.per_max++;
            }
        } else if( action == "PREV_TAB" ) {
            return tab_direction::BACKWARD;
        } else if( action == "NEXT_TAB" ) {
            return tab_direction::FORWARD;
        } else if( action == "QUIT" && query_yn( _( "Return to main menu?" ) ) ) {
            return tab_direction::QUIT;
        }
    } while( true );
}

static struct {
    /** @related player */
    bool operator()( const trait_id *a, const trait_id *b ) {
        return std::abs( a->obj().points ) > std::abs( b->obj().points );
    }
} traits_sorter;

tab_direction set_traits( avatar &u, pool_type pool )
{
    const int max_trait_points = get_option<int>( "MAX_TRAIT_POINTS" );

    // Track how many good / bad POINTS we have; cap both at MAX_TRAIT_POINTS
    int num_good = 0;
    int num_bad = 0;
    // 0 -> traits that take points ( positive traits )
    // 1 -> traits that give points ( negative traits )
    // 2 -> neutral traits ( facial hair, skin color, etc )
    std::vector<trait_id> vStartingTraits[3];

    for( const mutation_branch &traits_iter : mutation_branch::get_all() ) {
        // Don't list blacklisted traits
        if( mutation_branch::trait_is_blacklisted( traits_iter.id ) ) {
            continue;
        }

        const std::set<trait_id> scentraits = get_scenario()->get_locked_traits();
        const bool is_scentrait = scentraits.find( traits_iter.id ) != scentraits.end();

        // Always show profession locked traits, regardless of if they are forbidden
        const std::vector<trait_id> proftraits = u.prof->get_locked_traits();
        const bool is_proftrait = std::find( proftraits.begin(), proftraits.end(),
                                             traits_iter.id ) != proftraits.end();

        // We show all starting traits, even if we can't pick them, to keep the interface consistent.
        if( traits_iter.startingtrait || get_scenario()->traitquery( traits_iter.id ) || is_proftrait ) {
            if( traits_iter.points > 0 ) {
                vStartingTraits[0].push_back( traits_iter.id );

                if( is_proftrait || is_scentrait ) {
                    continue;
                }

                if( u.has_trait( traits_iter.id ) ) {
                    num_good += traits_iter.points;
                }
            } else if( traits_iter.points < 0 ) {
                vStartingTraits[1].push_back( traits_iter.id );

                if( is_proftrait || is_scentrait ) {
                    continue;
                }

                if( u.has_trait( traits_iter.id ) ) {
                    num_bad += traits_iter.points;
                }
            } else {
                vStartingTraits[2].push_back( traits_iter.id );
            }
        }
    }
    //If the third page is empty, only use the first two.
    const int used_pages = vStartingTraits[2].empty() ? 2 : 3;

    for( auto &vStartingTrait : vStartingTraits ) {
        std::sort( vStartingTrait.begin(), vStartingTrait.end(), trait_display_nocolor_sort );
    }

    int iCurWorkingPage = 0;
    int iStartPos[3] = { 0, 0, 0 };
    int iCurrentLine[3] = { 0, 0, 0 };
    size_t traits_size[3];
    bool recalc_traits = false;
    std::vector<const trait_id *> sorted_traits[3];
    std::string filterstring;

    for( int i = 0; i < 3; i++ ) {
        const size_t size = vStartingTraits[i].size();
        traits_size[i] = size;
        sorted_traits[i].reserve( size );
        for( size_t j = 0; j < size; j++ ) {
            sorted_traits[i].emplace_back( &vStartingTraits[i][j] );
        }
    }

    size_t iContentHeight = 0;
    size_t page_width = 0;

    const auto pos_calc = [&]() {
        for( int i = 0; i < 3; i++ ) {
            // Shift start position to avoid iterating beyond end
            traits_size[i] = sorted_traits[i].size();
            int total = static_cast<int>( traits_size[i] );
            int height = static_cast<int>( iContentHeight );
            iStartPos[i] = std::min( iStartPos[i], std::max( 0, total - height ) );
        }
    };

    // this will return the next non empty page
    // there will always be at least one non-empty page
    // iCurWorkingPage will always be a non-empty page
    const auto next_avail_page = [&traits_size, &iCurWorkingPage]( bool invert_direction ) -> int {
        int prev_page = iCurWorkingPage < 1 ? 2 : iCurWorkingPage - 1;
        if( !traits_size[prev_page] )
        {
            prev_page = prev_page < 1 ? 2 : prev_page - 1;
            if( !traits_size[prev_page] ) {
                prev_page = prev_page < 1 ? 2 : prev_page - 1;
            }
        }

        int next_page = iCurWorkingPage > 1 ? 0 : iCurWorkingPage + 1;
        if( !traits_size[next_page] )
        {
            next_page = next_page > 1 ? 0 : next_page + 1;
            if( !traits_size[next_page] ) {
                next_page = next_page > 1 ? 0 : next_page + 1;
            }
        }

        return invert_direction ? prev_page : next_page;
    };

    ui_adaptor ui;
    catacurses::window w;
    catacurses::window w_description;
    const auto init_windows = [&]( ui_adaptor & ui ) {
        w = catacurses::newwin( TERMY, TERMX, point_zero );
        w_description = catacurses::newwin( 3, TERMX - 2, point( 1, TERMY - 4 ) );
        ui.position_from_window( w );
        page_width = std::min( ( TERMX - 4 ) / used_pages, 38 );
        iContentHeight = TERMY - 9;

        pos_calc();
    };
    init_windows( ui );
    ui.on_screen_resize( init_windows );

    input_context ctxt( "NEW_CHAR_TRAITS" );
    ctxt.register_cardinal();
    ctxt.register_action( "PAGE_UP", to_translation( "Fast scroll up" ) );
    ctxt.register_action( "PAGE_DOWN", to_translation( "Fast scroll down" ) );
    ctxt.register_action( "CONFIRM" );
    ctxt.register_action( "PREV_TAB" );
    ctxt.register_action( "NEXT_TAB" );
    ctxt.register_action( "HELP_KEYBINDINGS" );
    ctxt.register_action( "FILTER" );
    ctxt.register_action( "SORT" );
    ctxt.register_action( "QUIT" );

    bool unsorted = true;

    ui.on_redraw( [&]( const ui_adaptor & ) {
        werase( w );
        werase( w_description );

        draw_character_tabs( w, _( "TRAITS" ) );

        const std::string filter_indicator = filterstring.empty() ?
                                             _( "no filter" ) : filterstring;
        const std::string sortstring = string_format( "[%1$s] %2$s: %3$s", ctxt.get_desc( "SORT" ),
                                       _( "sort" ), unsorted ? _( "unsorted" ) : _( "points" ) );

        mvwprintz( w, point( 2, getmaxy( w ) - 1 ), c_light_gray, "<%s>", filter_indicator );
        mvwprintz( w, point( getmaxx( w ) - sortstring.size() - 4, getmaxy( w ) - 1 ),
                   c_light_gray, "<%s>", sortstring );

        draw_points( w, pool, u );
        int full_string_length = 0;
        const int remaining_points_length = utf8_width( pools_to_string( u, pool ), true );
        if( pool != pool_type::FREEFORM ) {
            std::string full_string =
                string_format( "<color_light_green>%2d/%-2d</color> <color_light_red>%3d/-%-2d</color>",
                               num_good, max_trait_points, num_bad, max_trait_points );
            fold_and_print( w, point( remaining_points_length + 3, 3 ), getmaxx( w ) - 2, c_white,
                            full_string );
            full_string_length = utf8_width( full_string, true ) + remaining_points_length + 3;
        } else {
            full_string_length = remaining_points_length + 3;
        }

        for( int iCurrentPage = 0; iCurrentPage < 3; iCurrentPage++ ) {
            nc_color col_on_act;
            nc_color col_off_act;
            nc_color col_on_pas;
            nc_color col_off_pas;
            nc_color col_tr;
            switch( iCurrentPage ) {
                case 0:
                    col_on_act = COL_TR_GOOD_ON_ACT;
                    col_off_act = COL_TR_GOOD_OFF_ACT;
                    col_on_pas = COL_TR_GOOD_ON_PAS;
                    col_off_pas = COL_TR_GOOD_OFF_PAS;
                    col_tr = COL_TR_GOOD;
                    break;
                case 1:
                    col_on_act = COL_TR_BAD_ON_ACT;
                    col_off_act = COL_TR_BAD_OFF_ACT;
                    col_on_pas = COL_TR_BAD_ON_PAS;
                    col_off_pas = COL_TR_BAD_OFF_PAS;
                    col_tr = COL_TR_BAD;
                    break;
                default:
                    col_on_act = COL_TR_NEUT_ON_ACT;
                    col_off_act = COL_TR_NEUT_OFF_ACT;
                    col_on_pas = COL_TR_NEUT_ON_PAS;
                    col_off_pas = COL_TR_NEUT_OFF_PAS;
                    col_tr = COL_TR_NEUT;
                    break;
            }
            nc_color hi_on = hilite( col_on_act );
            nc_color hi_off = hilite( col_off_act );

            int &start = iStartPos[iCurrentPage];
            int current = iCurrentLine[iCurrentPage];
            calcStartPos( start, current, iContentHeight, traits_size[iCurrentPage] );
            int end = start + static_cast<int>( std::min( traits_size[iCurrentPage], iContentHeight ) );

            for( int i = start; i < end; i++ ) {
                const trait_id &cur_trait = *sorted_traits[iCurrentPage][i];
                const mutation_branch &mdata = cur_trait.obj();
                if( current == i && iCurrentPage == iCurWorkingPage ) {
                    int points = mdata.points;
                    bool negativeTrait = points < 0;
                    if( negativeTrait ) {
                        points *= -1;
                    }
                    mvwprintz( w, point( full_string_length + 3, 3 ), col_tr,
                               ngettext( "%s %s %d point", "%s %s %d points", points ),
                               mdata.name(),
                               negativeTrait ? _( "earns" ) : _( "costs" ),
                               points );
                    fold_and_print( w_description, point_zero,
                                    TERMX - 2, col_tr,
                                    mdata.desc() );
                }

                nc_color cLine = col_off_pas;
                if( iCurWorkingPage == iCurrentPage ) {
                    cLine = col_off_act;
                    if( current == i ) {
                        cLine = hi_off;
                        if( u.has_conflicting_trait( cur_trait ) ) {
                            cLine = hilite( c_dark_gray );
                        } else if( u.has_trait( cur_trait ) ) {
                            cLine = hi_on;
                        }
                    } else {
                        if( u.has_conflicting_trait( cur_trait ) || get_scenario()->is_forbidden_trait( cur_trait ) ) {
                            cLine = c_dark_gray;

                        } else if( u.has_trait( cur_trait ) ) {
                            cLine = col_on_act;
                        }
                    }
                } else if( u.has_trait( cur_trait ) ) {
                    cLine = col_on_pas;

                } else if( u.has_conflicting_trait( cur_trait ) ||
                           get_scenario()->is_forbidden_trait( cur_trait ) ) {
                    cLine = c_light_gray;
                }

                int cur_line_y = 5 + i - start;
                int cur_line_x = 2 + iCurrentPage * page_width;
                mvwprintz( w, point( cur_line_x, cur_line_y ), cLine, utf8_truncate( mdata.name(),
                           page_width - 2 ) );
            }

            draw_scrollbar( w, iCurrentLine[iCurrentPage], iContentHeight, traits_size[iCurrentPage],
                            point( page_width * iCurrentPage, 5 ) );
        }

        wnoutrefresh( w );
        wnoutrefresh( w_description );
    } );

    do {
        if( recalc_traits ) {
            for( int i = 0; i < 3; i++ ) {
                const size_t size = vStartingTraits[i].size();
                sorted_traits[i].clear();
                for( size_t j = 0; j < size; j++ ) {
                    sorted_traits[i].emplace_back( &vStartingTraits[i][j] );
                }
            }

            if( !filterstring.empty() ) {
                for( std::vector<const trait_id *> &traits : sorted_traits ) {
                    const auto new_end_iter = std::remove_if(
                                                  traits.begin(),
                                                  traits.end(),
                    [&filterstring]( const trait_id * trait ) {
                        return !lcmatch( trait->obj().name(), filterstring );
                    } );

                    traits.erase( new_end_iter, traits.end() );
                }
            }

            if( !filterstring.empty() && sorted_traits[0].empty() && sorted_traits[1].empty() &&
                sorted_traits[2].empty() ) {
                popup( _( "Nothing found." ) ); // another case of black box in tiles
                filterstring.clear();
                continue;
            }

            if( !unsorted ) {
                std::stable_sort( sorted_traits[0].begin(), sorted_traits[0].end(), traits_sorter );
                std::stable_sort( sorted_traits[1].begin(), sorted_traits[1].end(), traits_sorter );
            }

            // Select the current page, if not empty
            // There should always be atleast one not empty page
            iCurrentLine[0] = 0;
            iCurrentLine[1] = 0;
            iCurrentLine[2] = 0;
            if( sorted_traits[iCurWorkingPage].empty() ) {
                iCurWorkingPage = 0;
                if( !sorted_traits[0].empty() ) {
                    iCurWorkingPage = 0;
                } else if( !sorted_traits[1].empty() ) {
                    iCurWorkingPage = 1;
                } else if( !sorted_traits[2].empty() ) {
                    iCurWorkingPage = 2;
                }
            }

            pos_calc();
            recalc_traits = false;
        }

        ui_manager::redraw();
        const std::string action = ctxt.handle_input();
        if( action == "LEFT" ) {
            iCurWorkingPage = next_avail_page( true );
        } else if( action == "RIGHT" ) {
            iCurWorkingPage = next_avail_page( false );
        } else if( action == "UP" ) {
            if( iCurrentLine[iCurWorkingPage] == 0 ) {
                iCurrentLine[iCurWorkingPage] = traits_size[iCurWorkingPage] - 1;
            } else {
                iCurrentLine[iCurWorkingPage]--;
            }
        } else if( action == "DOWN" ) {
            iCurrentLine[iCurWorkingPage]++;
            if( static_cast<size_t>( iCurrentLine[iCurWorkingPage] ) >= traits_size[iCurWorkingPage] ) {
                iCurrentLine[iCurWorkingPage] = 0;
            }
        } else if( action == "PAGE_DOWN" ) {
            if( static_cast<size_t>( iCurrentLine[iCurWorkingPage] ) == traits_size[iCurWorkingPage] - 1 ) {
                iCurrentLine[iCurWorkingPage] = 0;
            } else if( static_cast<size_t>( iCurrentLine[iCurWorkingPage] + 10 ) >=
                       traits_size[iCurWorkingPage] ) {
                iCurrentLine[iCurWorkingPage] = traits_size[iCurWorkingPage] - 1;
            } else {
                iCurrentLine[iCurWorkingPage] += +10;
            }
        } else if( action == "PAGE_UP" ) {
            if( iCurrentLine[iCurWorkingPage] == 0 ) {
                iCurrentLine[iCurWorkingPage] = traits_size[iCurWorkingPage] - 1;
            } else if( static_cast<size_t>( iCurrentLine[iCurWorkingPage] - 10 ) >=
                       traits_size[iCurWorkingPage] ) {
                iCurrentLine[iCurWorkingPage] = 0;
            } else {
                iCurrentLine[iCurWorkingPage] += -10;
            }
        } else if( action == "CONFIRM" ) {
            int inc_type = 0;
            const trait_id cur_trait = *sorted_traits[iCurWorkingPage][iCurrentLine[iCurWorkingPage]];
            const mutation_branch &mdata = cur_trait.obj();

            // Look through the profession bionics, and see if any of them conflict with this trait
            std::vector<bionic_id> cbms_blocking_trait = bionics_cancelling_trait( u.prof->CBMs(), cur_trait );
            const std::unordered_set<trait_id> conflicting_traits = u.get_conflicting_traits( cur_trait );

            if( u.has_trait( cur_trait ) ) {

                inc_type = -1;

                if( get_scenario()->is_locked_trait( cur_trait ) ) {
                    inc_type = 0;
                    popup( _( "Your scenario of %s prevents you from removing this trait." ),
                           get_scenario()->gender_appropriate_name( u.male ) );
                } else if( u.prof->is_locked_trait( cur_trait ) ) {
                    inc_type = 0;
                    popup( _( "Your profession of %s prevents you from removing this trait." ),
                           u.prof->gender_appropriate_name( u.male ) );
                }
                for( const profession *hobbies : u.hobbies ) {
                    if( hobbies->is_locked_trait( cur_trait ) ) {
                        inc_type = 0;
                        popup( _( "Your hobby of %s prevents you from removing this trait." ),
                               hobbies->gender_appropriate_name( u.male ) );
                    }
                }
            } else if( !conflicting_traits.empty() ) {
                std::vector<std::string> conflict_names;
                conflict_names.reserve( conflicting_traits.size() );
                for( const trait_id &trait : conflicting_traits ) {
                    conflict_names.emplace_back( trait->name() );
                }
                popup( _( "You already picked some conflicting traits: %s." ),
                       enumerate_as_string( conflict_names ) );
            } else if( get_scenario()->is_forbidden_trait( cur_trait ) ) {
                popup( _( "The scenario you picked prevents you from taking this trait!" ) );
            } else if( u.prof->is_forbidden_trait( cur_trait ) ) {
                popup( _( "Your profession of %s prevents you from taking this trait." ),
                       u.prof->gender_appropriate_name( u.male ) );
            } else if( !cbms_blocking_trait.empty() ) {
                // Grab a list of the names of the bionics that block this trait
                // So that the player know what is preventing them from taking it
                std::vector<std::string> conflict_names;
                conflict_names.reserve( cbms_blocking_trait.size() );
                for( const bionic_id &conflict : cbms_blocking_trait ) {
                    conflict_names.emplace_back( conflict->name.translated() );
                }
                popup( _( "The following bionics prevent you from taking this trait: %s." ),
                       enumerate_as_string( conflict_names ) );
            } else if( iCurWorkingPage == 0 && num_good + mdata.points >
                       max_trait_points && pool != pool_type::FREEFORM ) {
                popup( ngettext( "Sorry, but you can only take %d point of advantages.",
                                 "Sorry, but you can only take %d points of advantages.", max_trait_points ),
                       max_trait_points );

            } else if( iCurWorkingPage != 0 && num_bad + mdata.points <
                       -max_trait_points && pool != pool_type::FREEFORM ) {
                popup( ngettext( "Sorry, but you can only take %d point of disadvantages.",
                                 "Sorry, but you can only take %d points of disadvantages.", max_trait_points ),
                       max_trait_points );

            } else {
                inc_type = 1;
            }

            //inc_type is either -1 or 1, so we can just multiply by it to invert
            if( inc_type != 0 ) {
                u.toggle_trait( cur_trait );
                if( iCurWorkingPage == 0 ) {
                    num_good += mdata.points * inc_type;
                } else {
                    num_bad += mdata.points * inc_type;
                }
            }
        } else if( action == "PREV_TAB" ) {
            return tab_direction::BACKWARD;
        } else if( action == "NEXT_TAB" ) {
            return tab_direction::FORWARD;
        } else if( action == "QUIT" && query_yn( _( "Return to main menu?" ) ) ) {
            return tab_direction::QUIT;
        } else if( action == "SORT" ) {
            unsorted = !unsorted;
            recalc_traits = true;
        } else if( action == "FILTER" ) {
            string_input_popup()
            .title( _( "Search:" ) )
            .width( 10 )
            .description( _( "Search by trait name." ) )
            .edit( filterstring );
            recalc_traits = true;
        }
    } while( true );
}

static struct {
    bool sort_by_points = true;
    bool male = false;
    /** @related player */
    bool operator()( const string_id<profession> &a, const string_id<profession> &b ) {
        // The generic ("Unemployed") profession should be listed first.
        const profession *gen = profession::generic();
        if( &b.obj() == gen ) {
            return false;
        } else if( &a.obj() == gen ) {
            return true;
        }

        if( sort_by_points ) {
            return a->point_cost() < b->point_cost();
        } else {
            return localized_compare( a->gender_appropriate_name( male ),
                                      b->gender_appropriate_name( male ) );
        }
    }
} profession_sorter;

/** Handle the profession tab of the character generation menu */
tab_direction set_profession( avatar &u, pool_type pool )
{
    int cur_id = 0;
    tab_direction retval = tab_direction::NONE;
    int desc_offset = 0;
    int iContentHeight = 0;
    int iStartPos = 0;

    ui_adaptor ui;
    catacurses::window w;
    catacurses::window w_description;
    catacurses::window w_sorting;
    catacurses::window w_genderswap;
    catacurses::window w_items;
    const auto init_windows = [&]( ui_adaptor & ui ) {
        iContentHeight = TERMY - 10;
        w = catacurses::newwin( TERMY, TERMX, point_zero );
        w_description = catacurses::newwin( 4, TERMX - 2, point( 1, TERMY - 5 ) );
        w_sorting = catacurses::newwin( 1, 55, point( TERMX / 2, 5 ) );
        w_genderswap = catacurses::newwin( 1, 55, point( TERMX / 2, 6 ) );
        w_items = catacurses::newwin( iContentHeight - 3, 55, point( TERMX / 2, 8 ) );
        ui.position_from_window( w );
    };
    init_windows( ui );
    ui.on_screen_resize( init_windows );

    input_context ctxt( "NEW_CHAR_PROFESSIONS" );
    ctxt.register_cardinal();
    ctxt.register_action( "PAGE_UP", to_translation( "Fast scroll up" ) );
    ctxt.register_action( "PAGE_DOWN", to_translation( "Fast scroll down" ) );
    ctxt.register_action( "CONFIRM" );
    ctxt.register_action( "CHANGE_GENDER" );
    ctxt.register_action( "PREV_TAB" );
    ctxt.register_action( "NEXT_TAB" );
    ctxt.register_action( "SORT" );
    ctxt.register_action( "HELP_KEYBINDINGS" );
    ctxt.register_action( "FILTER" );
    ctxt.register_action( "QUIT" );
    ctxt.register_action( "RANDOMIZE" );

    bool recalc_profs = true;
    int profs_length = 0;
    std::string filterstring;
    std::vector<string_id<profession>> sorted_profs;

    int iheight = 0;

    ui.on_redraw( [&]( const ui_adaptor & ) {
        werase( w );
        draw_character_tabs( w, _( "PROFESSION" ) );

        // Draw filter indicator
        for( int i = 1; i < getmaxx( w ) - 1; i++ ) {
            mvwputch( w, point( i, getmaxy( w ) - 1 ), BORDER_COLOR, LINE_OXOX );
        }
        const auto filter_indicator = filterstring.empty() ? _( "no filter" )
                                      : filterstring;
        mvwprintz( w, point( 2, getmaxy( w ) - 1 ), c_light_gray, "<%s>", filter_indicator );

        const bool cur_id_is_valid = cur_id >= 0 && static_cast<size_t>( cur_id ) < sorted_profs.size();

        werase( w_description );
        if( cur_id_is_valid ) {
            int netPointCost = sorted_profs[cur_id]->point_cost() - u.prof->point_cost();
            bool can_pick = sorted_profs[cur_id]->can_pick( u, skill_points_left( u, pool ) );
            const std::string clear_line( getmaxx( w ) - 2, ' ' );

            // Clear the bottom of the screen and header.
            mvwprintz( w, point( 1, 3 ), c_light_gray, clear_line );

            int pointsForProf = sorted_profs[cur_id]->point_cost();
            bool negativeProf = pointsForProf < 0;
            if( negativeProf ) {
                pointsForProf *= -1;
            }
            // Draw header.
            draw_points( w, pool, u, netPointCost );
            const char *prof_msg_temp;
            if( negativeProf ) {
                //~ 1s - profession name, 2d - current character points.
                prof_msg_temp = ngettext( "Profession %1$s earns %2$d point",
                                          "Profession %1$s earns %2$d points",
                                          pointsForProf );
            } else {
                //~ 1s - profession name, 2d - current character points.
                prof_msg_temp = ngettext( "Profession %1$s costs %2$d point",
                                          "Profession %1$s costs %2$d points",
                                          pointsForProf );
            }

            int pMsg_length = utf8_width( remove_color_tags( pools_to_string( u, pool ) ) );
            mvwprintz( w, point( pMsg_length + 9, 3 ), can_pick ? c_green : c_light_red, prof_msg_temp,
                       sorted_profs[cur_id]->gender_appropriate_name( u.male ),
                       pointsForProf );

            fold_and_print( w_description, point_zero, TERMX - 2, c_green,
                            sorted_profs[cur_id]->description( u.male ) );
        }

        //Draw options
        calcStartPos( iStartPos, cur_id, iContentHeight, profs_length );
        const int end_pos = iStartPos + ( ( iContentHeight > profs_length ) ?
                                          profs_length : iContentHeight );
        int i;
        for( i = iStartPos; i < end_pos; i++ ) {
            mvwprintz( w, point( 2, 5 + i - iStartPos ), c_light_gray,
                       "                                             " ); // Clear the line
            nc_color col;
            if( u.prof != &sorted_profs[i].obj() ) {
                col = ( cur_id_is_valid && sorted_profs[i] == sorted_profs[cur_id] ? COL_SELECT : c_light_gray );
            } else {
                col = ( cur_id_is_valid &&
                        sorted_profs[i] == sorted_profs[cur_id] ? hilite( COL_SKILL_USED ) : COL_SKILL_USED );
            }
            mvwprintz( w, point( 2, 5 + i - iStartPos ), col,
                       sorted_profs[i]->gender_appropriate_name( u.male ) );
        }
        //Clear rest of space in case stuff got filtered out
        for( ; i < iStartPos + iContentHeight; ++i ) {
            mvwprintz( w, point( 2, 5 + i - iStartPos ), c_light_gray,
                       "                                             " ); // Clear the line
        }

        werase( w_items );
        werase( w_sorting );
        werase( w_genderswap );
        if( cur_id_is_valid ) {
            std::string buffer;
            // Profession addictions
            const auto prof_addictions = sorted_profs[cur_id]->addictions();
            buffer += colorize( _( "Addictions:" ), c_light_blue ) + "\n";
            if( prof_addictions.empty() ) {
                buffer += pgettext( "set_profession_addictions", "None" ) + std::string( "\n" );
            } else {
                for( const addiction &a : prof_addictions ) {
                    const char *format = pgettext( "set_profession_addictions", "%1$s (%2$d)" );
                    buffer += string_format( format, addiction_name( a ), a.intensity ) + "\n";
                }
            }

            // Profession traits
            const auto prof_traits = sorted_profs[cur_id]->get_locked_traits();
            buffer += colorize( _( "Profession traits:" ), c_light_blue ) + "\n";
            if( prof_traits.empty() ) {
                buffer += pgettext( "set_profession_trait", "None" ) + std::string( "\n" );
            } else {
                for( const auto &t : prof_traits ) {
                    buffer += mutation_branch::get_name( t ) + "\n";
                }
            }

            // Profession skills
            const auto prof_skills = sorted_profs[cur_id]->skills();
            buffer += colorize( _( "Profession skills:" ), c_light_blue ) + "\n";
            if( prof_skills.empty() ) {
                buffer += pgettext( "set_profession_skill", "None" ) + std::string( "\n" );
            } else {
                for( const auto &sl : prof_skills ) {
                    const char *format = pgettext( "set_profession_skill", "%1$s (%2$d)" );
                    buffer += string_format( format, sl.first.obj().name(), sl.second ) + "\n";
                }
            }

            // Profession items
            const auto prof_items = sorted_profs[cur_id]->items( u.male, u.get_mutations() );
            buffer += colorize( _( "Profession items:" ), c_light_blue ) + "\n";
            if( prof_items.empty() ) {
                buffer += pgettext( "set_profession_item", "None" ) + std::string( "\n" );
            } else {
                // TODO: If the item group is randomized *at all*, these will be different each time
                // and it won't match what you actually start with
                // TODO: Put like items together like the inventory does, so we don't have to scroll
                // through a list of a dozen forks.
                std::string buffer_wielded;
                std::string buffer_worn;
                std::string buffer_inventory;
                for( const auto &it : prof_items ) {
                    if( it.has_flag( json_flag_no_auto_equip ) ) { // NOLINT(bugprone-branch-clone)
                        buffer_inventory += it.display_name() + "\n";
                    } else if( it.has_flag( json_flag_auto_wield ) ) {
                        buffer_wielded += it.display_name() + "\n";
                    } else if( it.is_armor() ) {
                        buffer_worn += it.display_name() + "\n";
                    } else {
                        buffer_inventory += it.display_name() + "\n";
                    }
                }
                buffer += colorize( _( "Wielded:" ), c_cyan ) + "\n";
                buffer += !buffer_wielded.empty() ? buffer_wielded : pgettext( "set_profession_item_wielded",
                          "None\n" );
                buffer += colorize( _( "Worn:" ), c_cyan ) + "\n";
                buffer += !buffer_worn.empty() ? buffer_worn : pgettext( "set_profession_item_worn", "None\n" );
                buffer += colorize( _( "Inventory:" ), c_cyan ) + "\n";
                buffer += !buffer_inventory.empty() ? buffer_inventory : pgettext( "set_profession_item_inventory",
                          "None\n" );
            }

            // Profession bionics, active bionics shown first
            auto prof_CBMs = sorted_profs[cur_id]->CBMs();
            std::sort( begin( prof_CBMs ), end( prof_CBMs ), []( const bionic_id & a, const bionic_id & b ) {
                return a->activated && !b->activated;
            } );
            buffer += colorize( _( "Profession bionics:" ), c_light_blue ) + "\n";
            if( prof_CBMs.empty() ) {
                buffer += pgettext( "set_profession_bionic", "None" ) + std::string( "\n" );
            } else {
                for( const auto &b : prof_CBMs ) {
                    const auto &cbm = b.obj();
                    if( cbm.activated && cbm.has_flag( json_flag_BIONIC_TOGGLED ) ) {
                        buffer += string_format( _( "%s (toggled)" ), cbm.name ) + "\n";
                    } else if( cbm.activated ) {
                        buffer += string_format( _( "%s (activated)" ), cbm.name ) + "\n";
                    } else {
                        buffer += cbm.name + "\n";
                    }
                }
            }
            // Proficiencies
            const std::string newline = "\n";
            std::vector<proficiency_id> prof_proficiencies = sorted_profs[cur_id]->proficiencies();
            buffer += colorize( _( "Profession proficiencies:" ), c_light_blue ) + newline;
            if( prof_proficiencies.empty() ) {
                buffer += pgettext( "Profession has no proficiencies", "None" ) + newline;
            } else {
                for( const proficiency_id &prof : prof_proficiencies ) {
                    buffer += prof->name() + newline;
                }
            }
            // Profession pet
            buffer += colorize( _( "Pets:" ), c_light_blue ) + "\n";
            if( sorted_profs[cur_id]->pets().empty() ) {
                buffer += pgettext( "set_profession_pets", "None" ) + std::string( "\n" );
            } else {
                for( const auto &elem : sorted_profs[cur_id]->pets() ) {
                    monster mon( elem );
                    buffer += mon.get_name() + "\n";
                }
            }
            // Profession vehicle
            buffer += colorize( _( "Vehicle:" ), c_light_blue ) + "\n";
            if( sorted_profs[cur_id]->vehicle() ) {
                vproto_id veh_id = sorted_profs[cur_id]->vehicle();
                buffer += veh_id->name.translated();
            } else {
                buffer += pgettext( "set_profession_vehicle", "None" ) + std::string( "\n" );
            }
            // Profession spells
            if( !sorted_profs[cur_id]->spells().empty() ) {
                buffer += colorize( _( "Spells:" ), c_light_blue ) + "\n";
                for( const std::pair<spell_id, int> spell_pair : sorted_profs[cur_id]->spells() ) {
                    buffer += string_format( _( "%s level %d" ), spell_pair.first->name, spell_pair.second ) + "\n";
                }
            }

            const auto scroll_msg = string_format(
                                        _( "Press <color_light_green>%1$s</color> or <color_light_green>%2$s</color> to scroll." ),
                                        ctxt.get_desc( "LEFT" ),
                                        ctxt.get_desc( "RIGHT" ) );
            iheight = print_scrollable( w_items, desc_offset, buffer, c_light_gray, scroll_msg );

            draw_sorting_indicator( w_sorting, ctxt, profession_sorter );

            const char *g_switch_msg = u.male ?
                                       //~ Gender switch message. 1s - change key name, 2s - profession name.
                                       _( "Press <color_light_green>%1$s</color> to switch "
                                          "to <color_magenta>%2$s</color> (<color_pink>female</color>)." ) :
                                       //~ Gender switch message. 1s - change key name, 2s - profession name.
                                       _( "Press <color_light_green>%1$s</color> to switch "
                                          "to <color_magenta>%2$s</color> (<color_light_cyan>male</color>)." );
            fold_and_print( w_genderswap, point_zero, ( TERMX / 2 ), c_light_gray, g_switch_msg,
                            ctxt.get_desc( "CHANGE_GENDER" ),
                            sorted_profs[cur_id]->gender_appropriate_name( !u.male ) );
        }

        draw_scrollbar( w, cur_id, iContentHeight, profs_length, point( 0, 5 ) );

        wnoutrefresh( w );
        wnoutrefresh( w_description );
        wnoutrefresh( w_items );
        wnoutrefresh( w_genderswap );
        wnoutrefresh( w_sorting );
    } );

    do {
        if( recalc_profs ) {
            sorted_profs = get_scenario()->permitted_professions();

            // Remove all hobbies and filter our list
            const auto new_end = std::remove_if( sorted_profs.begin(),
            sorted_profs.end(), [&]( const string_id<profession> &arg ) {
                return arg.obj().is_hobby() || !lcmatch( arg->gender_appropriate_name( u.male ), filterstring );
            } );
            sorted_profs.erase( new_end, sorted_profs.end() );

            if( sorted_profs.empty() ) {
                popup( _( "Nothing found." ) ); // another case of black box in tiles
                filterstring.clear();
                continue;
            }
            profs_length = static_cast<int>( sorted_profs.size() );

            // Sort professions by points.
            // profession_display_sort() keeps "unemployed" at the top.
            profession_sorter.male = u.male;
            std::stable_sort( sorted_profs.begin(), sorted_profs.end(), profession_sorter );

            // Select the current profession, if possible.
            for( int i = 0; i < profs_length; ++i ) {
                if( sorted_profs[i] == u.prof->ident() ) {
                    cur_id = i;
                    break;
                }
            }
            if( cur_id > profs_length - 1 ) {
                cur_id = 0;
            }

            recalc_profs = false;
        }

        ui_manager::redraw();
        const std::string action = ctxt.handle_input();
        const int recmax = profs_length;
        const int scroll_rate = recmax > 20 ? 10 : 2;

        if( action == "DOWN" ) {
            cur_id++;
            if( cur_id > recmax - 1 ) {
                cur_id = 0;
            }
            desc_offset = 0;
        } else if( action == "UP" ) {
            cur_id--;
            if( cur_id < 0 ) {
                cur_id = profs_length - 1;
            }
            desc_offset = 0;
        } else if( action == "PAGE_DOWN" ) {
            if( cur_id == recmax - 1 ) {
                cur_id = 0;
            } else if( cur_id + scroll_rate >= recmax ) {
                cur_id = recmax - 1;
            } else {
                cur_id += +scroll_rate;
            }
            desc_offset = 0;
        } else if( action == "PAGE_UP" ) {
            if( cur_id == 0 ) {
                cur_id = recmax - 1;
            } else if( cur_id <= scroll_rate ) {
                cur_id = 0;
            } else {
                cur_id += -scroll_rate;
            }
            desc_offset = 0;
        } else if( action == "LEFT" ) {
            if( desc_offset > 0 ) {
                desc_offset--;
            }
        } else if( action == "RIGHT" ) {
            if( desc_offset < iheight ) {
                desc_offset++;
            }
        } else if( action == "CONFIRM" ) {
            // Remove traits from the previous profession
            for( const trait_id &old_trait : u.prof->get_locked_traits() ) {
                u.toggle_trait( old_trait );
            }

            u.prof = &sorted_profs[cur_id].obj();

            // Remove pre-selected traits that conflict
            // with the new profession's traits
            for( const trait_id &new_trait : u.prof->get_locked_traits() ) {
                if( u.has_conflicting_trait( new_trait ) ) {
                    for( const trait_id &suspect_trait : u.get_mutations() ) {
                        if( are_conflicting_traits( new_trait, suspect_trait ) ) {
                            u.toggle_trait( suspect_trait );
                            popup( _( "Your trait %1$s has been removed since it conflicts with the %2$s's %3$s trait." ),
                                   suspect_trait->name(), u.prof->gender_appropriate_name( u.male ), new_trait->name() );
                        }
                    }
                }
            }
            // Add traits for the new profession (and perhaps scenario, if, for example,
            // both the scenario and old profession require the same trait)
            u.add_traits();
        } else if( action == "CHANGE_GENDER" ) {
            u.male = !u.male;
            profession_sorter.male = u.male;
            if( !profession_sorter.sort_by_points ) {
                std::sort( sorted_profs.begin(), sorted_profs.end(), profession_sorter );
            }
        } else if( action == "PREV_TAB" ) {
            retval = tab_direction::BACKWARD;
        } else if( action == "NEXT_TAB" ) {
            retval = tab_direction::FORWARD;
        } else if( action == "SORT" ) {
            profession_sorter.sort_by_points = !profession_sorter.sort_by_points;
            recalc_profs = true;
        } else if( action == "FILTER" ) {
            string_input_popup()
            .title( _( "Search:" ) )
            .width( 60 )
            .description( _( "Search by profession name." ) )
            .edit( filterstring );
            recalc_profs = true;
        } else if( action == "QUIT" && query_yn( _( "Return to main menu?" ) ) ) {
            retval = tab_direction::QUIT;
        } else if( action == "RANDOMIZE" ) {
            cur_id = rng( 0, profs_length - 1 );
        }

    } while( retval == tab_direction::NONE );

    return retval;
}

/** Handle the hobbies tab of the character generation menu */
tab_direction set_hobbies( avatar &u, pool_type pool )
{
    int cur_id = 0;
    tab_direction retval = tab_direction::NONE;
    int desc_offset = 0;
    int iContentHeight = 0;
    int iStartPos = 0;

    ui_adaptor ui;
    catacurses::window w;
    catacurses::window w_description;
    catacurses::window w_sorting;
    catacurses::window w_genderswap;
    catacurses::window w_items;
    const auto init_windows = [&]( ui_adaptor & ui ) {
        iContentHeight = TERMY - 10;
        w = catacurses::newwin( TERMY, TERMX, point_zero );
        w_description = catacurses::newwin( 4, TERMX - 2, point( 1, TERMY - 5 ) );
        w_sorting = catacurses::newwin( 1, 55, point( TERMX / 2, 5 ) );
        w_genderswap = catacurses::newwin( 1, 55, point( TERMX / 2, 6 ) );
        w_items = catacurses::newwin( iContentHeight - 3, 55, point( TERMX / 2, 8 ) );
        ui.position_from_window( w );
    };
    init_windows( ui );
    ui.on_screen_resize( init_windows );

    input_context ctxt( "NEW_CHAR_PROFESSIONS" );
    ctxt.register_cardinal();
    ctxt.register_action( "PAGE_UP", to_translation( "Fast scroll up" ) );
    ctxt.register_action( "PAGE_DOWN", to_translation( "Fast scroll down" ) );
    ctxt.register_action( "CONFIRM" );
    ctxt.register_action( "CHANGE_GENDER" );
    ctxt.register_action( "PREV_TAB" );
    ctxt.register_action( "NEXT_TAB" );
    ctxt.register_action( "SORT" );
    ctxt.register_action( "HELP_KEYBINDINGS" );
    ctxt.register_action( "FILTER" );
    ctxt.register_action( "QUIT" );
    ctxt.register_action( "RANDOMIZE" );

    bool recalc_profs = true;
    int profs_length = 0;
    std::string filterstring;
    std::vector<string_id<profession>> sorted_profs;

    int iheight = 0;
    ui.on_redraw( [&]( const ui_adaptor & ) {
        werase( w );
        draw_character_tabs( w, _( "HOBBIES" ) );

        // Draw filter indicator
        for( int i = 1; i < getmaxx( w ) - 1; i++ ) {
            mvwputch( w, point( i, getmaxy( w ) - 1 ), BORDER_COLOR, LINE_OXOX );
        }
        const auto filter_indicator = filterstring.empty() ? _( "no filter" )
                                      : filterstring;
        mvwprintz( w, point( 2, getmaxy( w ) - 1 ), c_light_gray, "<%s>", filter_indicator );

        const bool cur_id_is_valid = cur_id >= 0 && static_cast<size_t>( cur_id ) < sorted_profs.size();

        werase( w_description );
        if( cur_id_is_valid ) {
            int netPointCost = sorted_profs[cur_id]->point_cost() - u.prof->point_cost();
            bool can_pick = sorted_profs[cur_id]->can_pick( u, skill_points_left( u, pool ) );
            const std::string clear_line( getmaxx( w ) - 2, ' ' );

            // Clear the bottom of the screen and header.
            mvwprintz( w, point( 1, 3 ), c_light_gray, clear_line );

            int pointsForProf = sorted_profs[cur_id]->point_cost();
            bool negativeProf = pointsForProf < 0;
            if( negativeProf ) {
                pointsForProf *= -1;
            }
            // Draw header.
            draw_points( w, pool, u, netPointCost );
            const char *prof_msg_temp;
            if( negativeProf ) {
                //~ 1s - profession name, 2d - current character points.
                prof_msg_temp = ngettext( "Hobby %1$s earns %2$d point",
                                          "Hobby %1$s earns %2$d points",
                                          pointsForProf );
            } else {
                //~ 1s - profession name, 2d - current character points.
                prof_msg_temp = ngettext( "Hobby %1$s costs %2$d point",
                                          "Hobby %1$s costs %2$d points",
                                          pointsForProf );
            }

            int pMsg_length = utf8_width( remove_color_tags( pools_to_string( u, pool ) ) );
            mvwprintz( w, point( pMsg_length + 9, 3 ), can_pick ? c_green : c_light_red, prof_msg_temp,
                       sorted_profs[cur_id]->gender_appropriate_name( u.male ),
                       pointsForProf );

            fold_and_print( w_description, point_zero, TERMX - 2, c_green,
                            sorted_profs[cur_id]->description( u.male ) );
        }

        //Draw options
        calcStartPos( iStartPos, cur_id, iContentHeight, profs_length );
        const int end_pos = iStartPos + ( ( iContentHeight > profs_length ) ?
                                          profs_length : iContentHeight );
        int i;
        for( i = iStartPos; i < end_pos; i++ ) {
            mvwprintz( w, point( 2, 5 + i - iStartPos ), c_light_gray,
                       "                                             " ); // Clear the line

            nc_color col;
            if( u.hobbies.count( &sorted_profs[i].obj() ) != 0 ) {
                col = ( cur_id_is_valid &&
                        sorted_profs[i] == sorted_profs[cur_id] ? hilite( COL_SKILL_USED ) : COL_SKILL_USED );
            } else {
                col = ( cur_id_is_valid && sorted_profs[i] == sorted_profs[cur_id] ? COL_SELECT : c_light_gray );
            }

            mvwprintz( w, point( 2, 5 + i - iStartPos ), col,
                       sorted_profs[i]->gender_appropriate_name( u.male ) );
        }
        //Clear rest of space in case stuff got filtered out
        for( ; i < iStartPos + iContentHeight; ++i ) {
            mvwprintz( w, point( 2, 5 + i - iStartPos ), c_light_gray,
                       "                                             " ); // Clear the line
        }

        werase( w_items );
        werase( w_sorting );
        werase( w_genderswap );
        if( cur_id_is_valid ) {
            std::string buffer;
            // Profession addictions
            const auto prof_addictions = sorted_profs[cur_id]->addictions();
            buffer += colorize( _( "Addictions:" ), c_light_blue ) + "\n";
            if( prof_addictions.empty() ) {
                buffer += pgettext( "set_profession_addictions", "None" ) + std::string( "\n" );
            } else {
                for( const addiction &a : prof_addictions ) {
                    const char *format = pgettext( "set_profession_addictions", "%1$s (%2$d)" );
                    buffer += string_format( format, addiction_name( a ), a.intensity ) + "\n";
                }
            }

            // Profession traits
            const auto prof_traits = sorted_profs[cur_id]->get_locked_traits();
            buffer += colorize( _( "Hobby traits:" ), c_light_blue ) + "\n";
            if( prof_traits.empty() ) {
                buffer += pgettext( "set_profession_trait", "None" ) + std::string( "\n" );
            } else {
                for( const auto &t : prof_traits ) {
                    buffer += mutation_branch::get_name( t ) + "\n";
                }
            }

            // Profession skills
            const auto prof_skills = sorted_profs[cur_id]->skills();
            buffer += colorize( _( "Hobby skill experience:" ), c_light_blue ) + "\n";
            if( prof_skills.empty() ) {
                buffer += pgettext( "set_profession_skill", "None" ) + std::string( "\n" );
            } else {
                for( const auto &sl : prof_skills ) {
                    const int raw_experience = 10000 * sl.second * sl.second;
                    const char *format = pgettext( "set_profession_skill", "%1$s (%2$d experience)" );
                    buffer += string_format( format, sl.first.obj().name(), raw_experience ) + "\n";
                }
            }

            // Proficiencies
            const std::string newline = "\n";
            std::vector<proficiency_id> prof_proficiencies = sorted_profs[cur_id]->proficiencies();
            buffer += colorize( _( "Hobby proficiencies:" ), c_light_blue ) + newline;
            if( prof_proficiencies.empty() ) {
                buffer += pgettext( "Hobby has no proficiencies", "None" ) + newline;
            } else {
                for( const proficiency_id &prof : prof_proficiencies ) {
                    buffer += prof->name() + newline;
                }
            }

            // Profession spells
            if( !sorted_profs[cur_id]->spells().empty() ) {
                buffer += colorize( _( "Spells:" ), c_light_blue ) + "\n";
                for( const std::pair<spell_id, int> spell_pair : sorted_profs[cur_id]->spells() ) {
                    buffer += string_format( _( "%s level %d" ), spell_pair.first->name, spell_pair.second ) + "\n";
                }
            }

            const auto scroll_msg = string_format(
                                        _( "Press <color_light_green>%1$s</color> or <color_light_green>%2$s</color> to scroll." ),
                                        ctxt.get_desc( "LEFT" ),
                                        ctxt.get_desc( "RIGHT" ) );
            iheight = print_scrollable( w_items, desc_offset, buffer, c_light_gray, scroll_msg );

            draw_sorting_indicator( w_sorting, ctxt, profession_sorter );

            const char *g_switch_msg = u.male ?
                                       //~ Gender switch message. 1s - change key name, 2s - profession name.
                                       _( "Press <color_light_green>%1$s</color> to switch "
                                          "to <color_magenta>%2$s</color> (<color_pink>female</color>)." ) :
                                       //~ Gender switch message. 1s - change key name, 2s - profession name.
                                       _( "Press <color_light_green>%1$s</color> to switch "
                                          "to <color_magenta>%2$s</color> (<color_light_cyan>male</color>)." );
            fold_and_print( w_genderswap, point_zero, ( TERMX / 2 ), c_light_gray, g_switch_msg,
                            ctxt.get_desc( "CHANGE_GENDER" ),
                            sorted_profs[cur_id]->gender_appropriate_name( !u.male ) );
        }

        draw_scrollbar( w, cur_id, iContentHeight, profs_length, point( 0, 5 ) );

        wnoutrefresh( w );
        wnoutrefresh( w_description );
        wnoutrefresh( w_items );
        wnoutrefresh( w_genderswap );
        wnoutrefresh( w_sorting );
    } );

    do {
        if( recalc_profs ) {
            sorted_profs = get_scenario()->permitted_professions();
            sorted_profs = profession::get_all_hobbies();

            // Remove items based on filter
            const auto new_end = std::remove_if( sorted_profs.begin(),
            sorted_profs.end(), [&]( const string_id<profession> &arg ) {
                return !lcmatch( arg->gender_appropriate_name( u.male ), filterstring );
            } );
            sorted_profs.erase( new_end, sorted_profs.end() );

            if( sorted_profs.empty() ) {
                popup( _( "Nothing found." ) );
                filterstring.clear();
                continue;
            }
            profs_length = static_cast<int>( sorted_profs.size() );

            // Sort professions by points.
            // profession_display_sort() keeps "unemployed" at the top.
            profession_sorter.male = u.male;
            std::stable_sort( sorted_profs.begin(), sorted_profs.end(), profession_sorter );

            cur_id = 0;
            recalc_profs = false;
        }

        ui_manager::redraw();
        const std::string action = ctxt.handle_input();
        const int recmax = profs_length;
        const int scroll_rate = recmax > 20 ? 10 : 2;

        if( action == "DOWN" ) {
            cur_id++;
            if( cur_id > recmax - 1 ) {
                cur_id = 0;
            }
            desc_offset = 0;
        } else if( action == "UP" ) {
            cur_id--;
            if( cur_id < 0 ) {
                cur_id = profs_length - 1;
            }
            desc_offset = 0;
        } else if( action == "PAGE_DOWN" ) {
            if( cur_id == recmax - 1 ) {
                cur_id = 0;
            } else if( cur_id + scroll_rate >= recmax ) {
                cur_id = recmax - 1;
            } else {
                cur_id += +scroll_rate;
            }
            desc_offset = 0;
        } else if( action == "PAGE_UP" ) {
            if( cur_id == 0 ) {
                cur_id = recmax - 1;
            } else if( cur_id <= scroll_rate ) {
                cur_id = 0;
            } else {
                cur_id += -scroll_rate;
            }
            desc_offset = 0;
        } else if( action == "LEFT" ) {
            if( desc_offset > 0 ) {
                desc_offset--;
            }
        } else if( action == "RIGHT" ) {
            if( desc_offset < iheight ) {
                desc_offset++;
            }
        } else if( action == "CONFIRM" ) {
            // Do not allow selection of hobby if there's a trait conflict
            const profession *prof = &sorted_profs[cur_id].obj();
            bool conflict_found = false;
            for( const trait_id &new_trait : prof->get_locked_traits() ) {
                if( u.has_conflicting_trait( new_trait ) ) {
                    for( const profession *hobby : u.hobbies ) {
                        for( const trait_id &suspect_trait : hobby->get_locked_traits() ) {
                            if( are_conflicting_traits( new_trait, suspect_trait ) ) {
                                conflict_found = true;
                                popup( _( "The trait [%1$s] conflicts with hobby [%2$s]'s trait [%3$s]." ), new_trait->name(),
                                       hobby->gender_appropriate_name( u.male ), suspect_trait->name() );
                            }
                        }
                    }
                }
            }
            if( conflict_found ) {
                continue;
            }

            // Toggle hobby
            if( u.hobbies.count( prof ) == 0 ) {
                // Add hobby, and decrement point cost
                u.hobbies.insert( prof );
            } else {
                // Remove hobby and refund point cost
                u.hobbies.erase( prof );
            }

            // Add or remove traits from hobby
            for( const trait_id &trait : prof->get_locked_traits() ) {
                u.toggle_trait( trait );
            }

        } else if( action == "CHANGE_GENDER" ) {
            u.male = !u.male;
            profession_sorter.male = u.male;
            if( !profession_sorter.sort_by_points ) {
                std::sort( sorted_profs.begin(), sorted_profs.end(), profession_sorter );
            }
        } else if( action == "PREV_TAB" ) {
            retval = tab_direction::BACKWARD;
        } else if( action == "NEXT_TAB" ) {
            retval = tab_direction::FORWARD;
        } else if( action == "SORT" ) {
            profession_sorter.sort_by_points = !profession_sorter.sort_by_points;
            recalc_profs = true;
        } else if( action == "FILTER" ) {
            string_input_popup()
            .title( _( "Search:" ) )
            .width( 60 )
            .description( _( "Search by hobby name." ) )
            .edit( filterstring );
            recalc_profs = true;
        } else if( action == "QUIT" && query_yn( _( "Return to main menu?" ) ) ) {
            retval = tab_direction::QUIT;
        } else if( action == "RANDOMIZE" ) {
            cur_id = rng( 0, profs_length - 1 );
        }

    } while( retval == tab_direction::NONE );

    return retval;
}

/**
 * @return The skill points to consume when a skill is increased (by one level) from the
 * current level.
 *
 * @note: There is one exception: if the current level is 0, it can be boosted by 2 levels for 1 point.
 */
static int skill_increment_cost( const Character &u, const skill_id &skill )
{
    return std::max( 1, ( u.get_skill_level( skill ) + 1 ) / 2 );
}

tab_direction set_skills( avatar &u, pool_type pool )
{
    ui_adaptor ui;
    catacurses::window w;
    catacurses::window w_description;
    int iContentHeight = 0;
    const auto init_windows = [&]( ui_adaptor & ui ) {
        iContentHeight = TERMY - 6;
        w = catacurses::newwin( TERMY, TERMX, point_zero );
        w_description = catacurses::newwin( iContentHeight - 5, TERMX - 35, point( 31, 5 ) );
        ui.position_from_window( w );
    };
    init_windows( ui );
    ui.on_screen_resize( init_windows );

    auto sorted_skills = Skill::get_skills_sorted_by( []( const Skill & a, const Skill & b ) {
        return localized_compare( a.name(), b.name() );
    } );

    const int num_skills = sorted_skills.size();
    int cur_offset = 0;
    int cur_pos = 0;
    const Skill *currentSkill = sorted_skills[cur_pos];
    int selected = 0;

    input_context ctxt( "NEW_CHAR_SKILLS" );
    ctxt.register_cardinal();
    ctxt.register_action( "PAGE_UP", to_translation( "Fast scroll up" ) );
    ctxt.register_action( "PAGE_DOWN", to_translation( "Fast scroll down" ) );
    ctxt.register_action( "SCROLL_SKILL_INFO_DOWN" );
    ctxt.register_action( "SCROLL_SKILL_INFO_UP" );
    ctxt.register_action( "PREV_TAB" );
    ctxt.register_action( "NEXT_TAB" );
    ctxt.register_action( "HELP_KEYBINDINGS" );
    ctxt.register_action( "QUIT" );

    std::map<skill_id, int> prof_skills;
    const auto &pskills = u.prof->skills();

    std::copy( pskills.begin(), pskills.end(),
               std::inserter( prof_skills, prof_skills.begin() ) );

    const int remaining_points_length = utf8_width( pools_to_string( u, pool ), true );

    ui.on_redraw( [&]( const ui_adaptor & ) {
        draw_character_tabs( w, _( "SKILLS" ) );

        // Helptext skills tab
        fold_and_print( w, point( 2, TERMY - 5 ), getmaxx( w ) - 4, COL_NOTE_MINOR,
                        _( "Press <color_light_green>%s</color> to view and alter keybindings.\n"
                           "Press <color_light_green>%s</color> / <color_light_green>%s</color> to select skill.\n"
                           "Press <color_light_green>%s</color> to increase skill or "
                           "<color_light_green>%s</color> to decrease skill.\n"
                           "Press <color_light_green>%s</color> to go to the next tab or "
                           "<color_light_green>%s</color> to return to the previous tab." ),
                        ctxt.get_desc( "HELP_KEYBINDINGS" ), ctxt.get_desc( "UP" ), ctxt.get_desc( "DOWN" ),
                        ctxt.get_desc( "RIGHT" ), ctxt.get_desc( "LEFT" ),
                        ctxt.get_desc( "NEXT_TAB" ), ctxt.get_desc( "PREV_TAB" ) );

        draw_points( w, pool, u );
        // Clear the bottom of the screen.
        werase( w_description );
        mvwprintz( w, point( remaining_points_length + 9, 3 ), c_light_gray,
                   std::string( getmaxx( w ) - remaining_points_length - 10, ' ' ) );

        // Write the hint as to upgrade costs
        const int cost = skill_increment_cost( u, currentSkill->ident() );
        const int level = u.get_skill_level( currentSkill->ident() );
        const int upgrade_levels = level == 0 ? 2 : 1;
        // We have two different strings to pluralize, so we have to use two translation calls.
        const std::string upgrade_levels_s = string_format(
                //~ levels here are skill levels at character creation time
                ngettext( "%d level", "%d levels", upgrade_levels ), upgrade_levels );
        const nc_color color = skill_points_left( u, pool ) >= cost ? COL_SKILL_USED : c_light_red;
        mvwprintz( w, point( remaining_points_length + 9, 3 ), color,
                   //~ Second string is e.g. "1 level" or "2 levels"
                   ngettext( "Upgrading %s by %s costs %d point",
                             "Upgrading %s by %s costs %d points", cost ),
                   currentSkill->name(), upgrade_levels_s, cost );

        // We want recipes from profession skills displayed, but
        // without boosting the skills. Copy the skills, and boost the copy
        SkillLevelMap with_prof_skills = u.get_all_skills();
        for( const auto &sk : prof_skills ) {
            with_prof_skills.mod_skill_level( sk.first, sk.second );
        }

        std::map<std::string, std::vector<std::pair<std::string, int> > > recipes;
        for( const auto &e : recipe_dict ) {
            const auto &r = e.second;
            if( r.has_flag( "SECRET" ) ) {
                continue;
            }
            //Find out if the current skill and its level is in the requirement list
            auto req_skill = r.required_skills.find( currentSkill->ident() );
            int skill = req_skill != r.required_skills.end() ? req_skill->second : 0;
            bool would_autolearn_recipe =
                recipe_dict.all_autolearn().count( &r ) &&
                with_prof_skills.meets_skill_requirements( r.autolearn_requirements );

            if( !would_autolearn_recipe && !r.never_learn &&
                ( r.skill_used == currentSkill->ident() || skill > 0 ) &&
                with_prof_skills.has_recipe_requirements( r ) ) {

                recipes[r.skill_used->name()].emplace_back(
                    r.result_name( /*decorated=*/true ),
                    ( skill > 0 ) ? skill : r.difficulty
                );
            }
        }

        std::string rec_disp;

        for( auto &elem : recipes ) {
            std::sort( elem.second.begin(), elem.second.end(),
                       []( const std::pair<std::string, int> &lhs,
            const std::pair<std::string, int> &rhs ) {
                return localized_compare( std::make_pair( lhs.second, lhs.first ),
                                          std::make_pair( rhs.second, rhs.first ) );
            } );

            const std::string rec_temp = enumerate_as_string( elem.second.begin(), elem.second.end(),
            []( const std::pair<std::string, int> &rec ) {
                return string_format( "%s (%d)", rec.first, rec.second );
            } );

            if( elem.first == currentSkill->name() ) {
                rec_disp = "\n\n" + colorize( rec_temp, c_brown ) + std::move( rec_disp );
            } else {
                rec_disp += "\n\n" + colorize( "[" + elem.first + "]\n" + rec_temp, c_light_gray );
            }
        }

        rec_disp = currentSkill->description() + rec_disp;

        const auto vFolded = foldstring( rec_disp, getmaxx( w_description ) );
        int iLines = vFolded.size();

        if( selected < 0 || iLines < iContentHeight ) {
            selected = 0;
        } else if( selected >= iLines - iContentHeight ) {
            selected = iLines - iContentHeight;
        }

        fold_and_print_from( w_description, point_zero, getmaxx( w_description ),
                             selected, COL_SKILL_USED, rec_disp );

        draw_scrollbar( w, selected, iContentHeight, iLines,
                        point( getmaxx( w ) - 1, 5 ), BORDER_COLOR, true );

        calcStartPos( cur_offset, cur_pos, iContentHeight, num_skills );
        for( int i = cur_offset; i < num_skills && i - cur_offset < iContentHeight; ++i ) {
            const int y = 5 + i - cur_offset;
            const Skill *thisSkill = sorted_skills[i];
            // Clear the line
            mvwprintz( w, point( 2, y ), c_light_gray, std::string( getmaxx( w ) - 3, ' ' ) );
            if( u.get_skill_level( thisSkill->ident() ) == 0 ) {
                mvwprintz( w, point( 2, y ),
                           ( i == cur_pos ? COL_SELECT : c_light_gray ), thisSkill->name() );
            } else {
                mvwprintz( w, point( 2, y ),
                           ( i == cur_pos ? hilite( COL_SKILL_USED ) : COL_SKILL_USED ),
                           thisSkill->name() );
                wprintz( w, ( i == cur_pos ? hilite( COL_SKILL_USED ) : COL_SKILL_USED ),
                         " ( %d )", u.get_skill_level( thisSkill->ident() ) );
            }

            int skill_level = 0;

            // Grab skills from profession
            for( auto &prof_skill : u.prof->skills() ) {
                if( prof_skill.first == thisSkill->ident() ) {
                    skill_level += prof_skill.second;
                    break;
                }
            }

            // Only show bonus if we are above 0
            if( skill_level > 0 ) {
                wprintz( w, ( i == cur_pos ? h_white : c_white ), " (+%d)", skill_level );
            }

        }

        draw_scrollbar( w, cur_pos, iContentHeight, num_skills, point( 0, 5 ) );

        wnoutrefresh( w );
        wnoutrefresh( w_description );
    } );

    do {
        ui_manager::redraw();
        const std::string action = ctxt.handle_input();
        const int scroll_rate = num_skills > 20 ? 5 : 2;
        if( action == "DOWN" ) {
            cur_pos++;
            if( cur_pos >= num_skills ) {
                cur_pos = 0;
            }
            currentSkill = sorted_skills[cur_pos];
        } else if( action == "UP" ) {
            cur_pos--;
            if( cur_pos < 0 ) {
                cur_pos = num_skills - 1;
            }
            currentSkill = sorted_skills[cur_pos];
        } else if( action == "PAGE_DOWN" ) {
            if( cur_pos == num_skills - 1 ) {
                cur_pos = 0;
            } else if( cur_pos + scroll_rate >= num_skills ) {
                cur_pos = num_skills - 1;
            } else {
                cur_pos += +scroll_rate;
            }
            currentSkill = sorted_skills[cur_pos];
        } else if( action == "PAGE_UP" ) {
            if( cur_pos == 0 ) {
                cur_pos = num_skills - 1;
            } else if( cur_pos <= scroll_rate ) {
                cur_pos = 0;
            } else {
                cur_pos += -scroll_rate;
            }
            currentSkill = sorted_skills[cur_pos];
        } else if( action == "LEFT" ) {
            const skill_id &skill_id = currentSkill->ident();
            const int level = u.get_skill_level( skill_id );
            if( level > 0 ) {
                // For balance reasons, increasing a skill from level 0 gives 1 extra level for free, but
                // decreasing it from level 2 forfeits the free extra level (thus changes it to 0)
<<<<<<< HEAD
                u.mod_skill_level( currentSkill->ident(), level == 2 ? -2 : -1 );
=======
                u.mod_skill_level( skill_id, level == 2 ? -2 : -1 );
                u.set_knowledge_level( skill_id, u.get_skill_level( skill_id ) );
                // Done *after* the decrementing to get the original cost for incrementing back.
                points.skill_points += skill_increment_cost( u, skill_id );
>>>>>>> 7a69a93a
            }
        } else if( action == "RIGHT" ) {
            const skill_id &skill_id = currentSkill->ident();
            const int level = u.get_skill_level( skill_id );
            if( level < MAX_SKILL ) {
<<<<<<< HEAD
=======
                points.skill_points -= skill_increment_cost( u, skill_id );
>>>>>>> 7a69a93a
                // For balance reasons, increasing a skill from level 0 gives 1 extra level for free
                u.mod_skill_level( skill_id, level == 0 ? +2 : +1 );
                u.set_knowledge_level( skill_id, u.get_skill_level( skill_id ) );
            }
        } else if( action == "SCROLL_SKILL_INFO_DOWN" ) {
            selected++;
        } else if( action == "SCROLL_SKILL_INFO_UP" ) {
            selected--;
        } else if( action == "PREV_TAB" ) {
            return tab_direction::BACKWARD;
        } else if( action == "NEXT_TAB" ) {
            return tab_direction::FORWARD;
        } else if( action == "QUIT" && query_yn( _( "Return to main menu?" ) ) ) {
            return tab_direction::QUIT;
        }
    } while( true );
}

static struct {
    bool sort_by_points = true;
    bool male = false;
    bool cities_enabled = false;
    /** @related player */
    bool operator()( const scenario *a, const scenario *b ) {
        if( cities_enabled ) {
            // The generic ("Unemployed") profession should be listed first.
            const scenario *gen = scenario::generic();
            if( b == gen ) {
                return false;
            } else if( a == gen ) {
                return true;
            }
        }

        if( !cities_enabled && a->has_flag( "CITY_START" ) != b->has_flag( "CITY_START" ) ) {
            return a->has_flag( "CITY_START" ) < b->has_flag( "CITY_START" );
        } else if( sort_by_points ) {
            return a->point_cost() < b->point_cost();
        } else {
            return localized_compare( a->gender_appropriate_name( male ),
                                      b->gender_appropriate_name( male ) );
        }
    }
} scenario_sorter;

tab_direction set_scenario( avatar &u, pool_type pool )
{
    int cur_id = 0;
    tab_direction retval = tab_direction::NONE;
    int iContentHeight = 0;
    int iStartPos = 0;

    ui_adaptor ui;
    catacurses::window w;
    catacurses::window w_description;
    catacurses::window w_sorting;
    catacurses::window w_profession;
    catacurses::window w_location;
    catacurses::window w_vehicle;
    catacurses::window w_initial_date;
    catacurses::window w_flags;
    const auto init_windows = [&]( ui_adaptor & ui ) {
        iContentHeight = TERMY - 10;
        w = catacurses::newwin( TERMY, TERMX, point_zero );
        w_description = catacurses::newwin( 4, TERMX - 2, point( 1, TERMY - 5 ) );
        const int second_column_w = TERMX / 2 - 1;
        point origin = point( second_column_w + 1, 5 );
        const int w_sorting_h = 2;
        const int w_profession_h = 4;
        const int w_location_h = 3;
        const int w_vehicle_h = 3;
        const int w_initial_date_h = 6;
        const int w_flags_h = clamp<int>( 0,
                                          iContentHeight -
                                          ( w_sorting_h + w_profession_h + w_location_h + w_vehicle_h + w_initial_date_h ),
                                          iContentHeight );
        w_sorting = catacurses::newwin( w_sorting_h, second_column_w, origin );
        origin += point( 0, w_sorting_h );

        w_profession = catacurses::newwin( w_profession_h, second_column_w, origin );
        origin += point( 0, w_profession_h );

        w_location = catacurses::newwin( w_location_h, second_column_w, origin );
        origin += point( 0, w_location_h );

        w_vehicle = catacurses::newwin( w_vehicle_h, second_column_w, origin );
        origin += point( 0, w_vehicle_h );

        w_initial_date = catacurses::newwin( w_initial_date_h, second_column_w, origin );
        origin += point( 0, w_initial_date_h );

        w_flags = catacurses::newwin( w_flags_h, second_column_w, origin );
        ui.position_from_window( w );
    };
    init_windows( ui );
    ui.on_screen_resize( init_windows );

    input_context ctxt( "NEW_CHAR_SCENARIOS" );
    ctxt.register_cardinal();
    ctxt.register_action( "PAGE_UP", to_translation( "Fast scroll up" ) );
    ctxt.register_action( "PAGE_DOWN", to_translation( "Fast scroll down" ) );
    ctxt.register_action( "CONFIRM" );
    ctxt.register_action( "PREV_TAB" );
    ctxt.register_action( "NEXT_TAB" );
    ctxt.register_action( "SORT" );
    ctxt.register_action( "HELP_KEYBINDINGS" );
    ctxt.register_action( "FILTER" );
    ctxt.register_action( "QUIT" );
    ctxt.register_action( "RANDOMIZE" );

    bool recalc_scens = true;
    int scens_length = 0;
    std::string filterstring;
    std::vector<const scenario *> sorted_scens;

    ui.on_redraw( [&]( const ui_adaptor & ) {
        werase( w );
        const int freeWidth = TERMX - FULL_SCREEN_WIDTH;
        isWide = ( TERMX > FULL_SCREEN_WIDTH && freeWidth > 15 );
        draw_character_tabs( w, _( "SCENARIO" ) );

        // Draw filter indicator
        for( int i = 1; i < getmaxx( w ) - 1; i++ ) {
            mvwputch( w, point( i, getmaxy( w ) - 1 ), BORDER_COLOR, LINE_OXOX );
        }
        const auto filter_indicator = filterstring.empty() ? _( "no filter" )
                                      : filterstring;
        mvwprintz( w, point( 2, getmaxy( w ) - 1 ), c_light_gray, "<%s>", filter_indicator );

        const bool cur_id_is_valid = cur_id >= 0 && static_cast<size_t>( cur_id ) < sorted_scens.size();

        werase( w_description );
        if( cur_id_is_valid ) {
            int netPointCost = sorted_scens[cur_id]->point_cost() - get_scenario()->point_cost();
            bool can_pick = sorted_scens[cur_id]->can_pick(
                                *get_scenario(),
                                skill_points_left( u, pool ) );
            const std::string clear_line( getmaxx( w_description ), ' ' );

            // Clear the bottom of the screen and header.
            mvwprintz( w, point( 1, 3 ), c_light_gray, clear_line );

            int pointsForScen = sorted_scens[cur_id]->point_cost();
            bool negativeScen = pointsForScen < 0;
            if( negativeScen ) {
                pointsForScen *= -1;
            }

            // Draw header.
            draw_points( w, pool, u, netPointCost );

            const char *scen_msg_temp;
            if( isWide ) {
                if( negativeScen ) {
                    //~ 1s - scenario name, 2d - current character points.
                    scen_msg_temp = ngettext( "Scenario %1$s earns %2$d point",
                                              "Scenario %1$s earns %2$d points",
                                              pointsForScen );
                } else {
                    //~ 1s - scenario name, 2d - current character points.
                    scen_msg_temp = ngettext( "Scenario %1$s costs %2$d point",
                                              "Scenario %1$s costs %2$d points",
                                              pointsForScen );
                }
            } else {
                if( negativeScen ) {
                    scen_msg_temp = ngettext( "Scenario earns %2$d point",
                                              "Scenario earns %2$d points", pointsForScen );
                } else {
                    scen_msg_temp = ngettext( "Scenario costs %2$d point",
                                              "Scenario costs %2$d points", pointsForScen );
                }
            }

            int pMsg_length = utf8_width( remove_color_tags( pools_to_string( u, pool ) ) );
            mvwprintz( w, point( pMsg_length + 9, 3 ), can_pick ? c_green : c_light_red, scen_msg_temp,
                       sorted_scens[cur_id]->gender_appropriate_name( u.male ),
                       pointsForScen );

            const std::string scenDesc = sorted_scens[cur_id]->description( u.male );

            if( sorted_scens[cur_id]->has_flag( "CITY_START" ) && !scenario_sorter.cities_enabled ) {
                const std::string scenUnavailable =
                    _( "This scenario is not available in this world due to city size settings." );
                fold_and_print( w_description, point_zero, TERMX - 2, c_red, scenUnavailable );
                // NOLINTNEXTLINE(cata-use-named-point-constants)
                fold_and_print( w_description, point( 0, 1 ), TERMX - 2, c_green, scenDesc );
            } else {
                fold_and_print( w_description, point_zero, TERMX - 2, c_green, scenDesc );
            }
        }

        //Draw options
        calcStartPos( iStartPos, cur_id, iContentHeight, scens_length );
        const int end_pos = iStartPos + ( ( iContentHeight > scens_length ) ?
                                          scens_length : iContentHeight );
        int i;
        for( i = iStartPos; i < end_pos; i++ ) {
            mvwprintz( w, point( 2, 5 + i - iStartPos ), c_light_gray,
                       "                                             " );
            nc_color col;
            if( get_scenario() != sorted_scens[i] ) {
                if( cur_id_is_valid && sorted_scens[i] == sorted_scens[cur_id] &&
                    sorted_scens[i]->has_flag( "CITY_START" ) && !scenario_sorter.cities_enabled ) {
                    col = h_dark_gray;
                } else if( cur_id_is_valid && sorted_scens[i] != sorted_scens[cur_id] &&
                           sorted_scens[i]->has_flag( "CITY_START" ) && !scenario_sorter.cities_enabled ) {
                    col = c_dark_gray;
                } else {
                    col = ( cur_id_is_valid && sorted_scens[i] == sorted_scens[cur_id] ? COL_SELECT : c_light_gray );
                }
            } else {
                col = ( cur_id_is_valid &&
                        sorted_scens[i] == sorted_scens[cur_id] ? hilite( COL_SKILL_USED ) : COL_SKILL_USED );
            }
            mvwprintz( w, point( 2, 5 + i - iStartPos ), col,
                       sorted_scens[i]->gender_appropriate_name( u.male ) );

        }
        //Clear rest of space in case stuff got filtered out
        for( ; i < iStartPos + iContentHeight; ++i ) {
            mvwprintz( w, point( 2, 5 + i - iStartPos ), c_light_gray,
                       "                                             " ); // Clear the line
        }

        werase( w_sorting );
        werase( w_profession );
        werase( w_location );
        werase( w_vehicle );
        werase( w_initial_date );
        werase( w_flags );

        if( cur_id_is_valid ) {
            draw_sorting_indicator( w_sorting, ctxt, scenario_sorter );

            mvwprintz( w_profession, point_zero, COL_HEADER, _( "Professions:" ) );
            wprintz( w_profession, c_light_gray,
                     string_format( _( "\n%s" ), sorted_scens[cur_id]->prof_count_str() ) );
            wprintz( w_profession, c_light_gray, _( ", default:\n" ) );

            auto psorter = profession_sorter;
            psorter.sort_by_points = true;
            const auto permitted = sorted_scens[cur_id]->permitted_professions();
            const auto default_prof = *std::min_element( permitted.begin(), permitted.end(), psorter );
            const int prof_points = default_prof->point_cost();
            wprintz( w_profession, c_light_gray,
                     default_prof->gender_appropriate_name( u.male ) );
            if( prof_points > 0 ) {
                wprintz( w_profession, c_red, " (-%d)", prof_points );
            } else if( prof_points < 0 ) {
                wprintz( w_profession, c_green, " (+%d)", -prof_points );
            }

            mvwprintz( w_location, point_zero, COL_HEADER, _( "Scenario Location:" ) );
            wprintz( w_location, c_light_gray, ( "\n" ) );
            wprintz( w_location, c_light_gray,
                     string_format( _( "%s (%d locations, %d variants)" ),
                                    sorted_scens[cur_id]->start_name(),
                                    sorted_scens[cur_id]->start_location_count(),
                                    sorted_scens[cur_id]->start_location_targets_count() ) );

            mvwprintz( w_vehicle, point_zero, COL_HEADER, _( "Scenario Vehicle:" ) );
            wprintz( w_vehicle, c_light_gray, ( "\n" ) );
            if( sorted_scens[cur_id]->vehicle() ) {
                wprintz( w_vehicle, c_light_gray, "%s", sorted_scens[cur_id]->vehicle()->name );
            }

            mvwprintz( w_initial_date, point_zero, COL_HEADER, _( "Scenario calendar:" ) );
            wprintz( w_initial_date, c_light_gray, ( "\n" ) );
            if( sorted_scens[cur_id]->custom_start_date() ) {
                wprintz( w_initial_date, c_light_gray,
                         sorted_scens[cur_id]->is_random_year() ? _( "Year:   Random" ) : _( "Year:   %s" ),
                         sorted_scens[cur_id]->start_year() );
                wprintz( w_initial_date, c_light_gray, ( "\n" ) );
                wprintz( w_initial_date, c_light_gray, _( "Season: %s" ),
                         calendar::name_season( sorted_scens[cur_id]->start_season() ) );
                wprintz( w_initial_date, c_light_gray, ( "\n" ) );
                wprintz( w_initial_date, c_light_gray,
                         sorted_scens[cur_id]->is_random_day() ? _( "Day:    Random" ) : _( "Day:    %d" ),
                         sorted_scens[cur_id]->day_of_season() );
                wprintz( w_initial_date, c_light_gray, ( "\n" ) );
                wprintz( w_initial_date, c_light_gray,
                         sorted_scens[cur_id]->is_random_hour() ? _( "Hour:   Random" ) : _( "Hour:   %d" ),
                         sorted_scens[cur_id]->start_hour() );
                wprintz( w_initial_date, c_light_gray, ( "\n" ) );
            } else {
                wprintz( w_initial_date, c_light_gray, _( "Default" ) );
                wprintz( w_initial_date, c_light_gray, ( "\n" ) );
            }

            mvwprintz( w_flags, point_zero, COL_HEADER, _( "Scenario Flags:" ) );
            wprintz( w_flags, c_light_gray, ( "\n" ) );

            if( sorted_scens[cur_id]->has_flag( "INFECTED" ) ) {
                wprintz( w_flags, c_light_gray, _( "Infected player" ) );
                wprintz( w_flags, c_light_gray, ( "\n" ) );
            }
            if( sorted_scens[cur_id]->has_flag( "BAD_DAY" ) ) {
                wprintz( w_flags, c_light_gray, _( "Drunk and sick player" ) );
                wprintz( w_flags, c_light_gray, ( "\n" ) );
            }
            if( sorted_scens[cur_id]->has_flag( "FIRE_START" ) ) {
                wprintz( w_flags, c_light_gray, _( "Fire nearby" ) );
                wprintz( w_flags, c_light_gray, ( "\n" ) );
            }
            if( sorted_scens[cur_id]->has_flag( "SUR_START" ) ) {
                wprintz( w_flags, c_light_gray, _( "Zombies nearby" ) );
                wprintz( w_flags, c_light_gray, ( "\n" ) );
            }
            if( sorted_scens[cur_id]->has_flag( "HELI_CRASH" ) ) {
                wprintz( w_flags, c_light_gray, _( "Various limb wounds" ) );
                wprintz( w_flags, c_light_gray, ( "\n" ) );
            }
            if( sorted_scens[cur_id]->has_flag( "FUNGAL_INFECTION" ) ) {
                wprintz( w_flags, c_light_gray, _( "Fungal infected player" ) );
                wprintz( w_flags, c_light_gray, ( "\n" ) );
            }
            if( sorted_scens[cur_id]->has_flag( "LONE_START" ) ) {
                wprintz( w_flags, c_light_gray, _( "No starting NPC" ) );
                wprintz( w_flags, c_light_gray, ( "\n" ) );
            }
            if( sorted_scens[cur_id]->has_flag( "BORDERED" ) ) {
                wprintz( w_flags, c_light_gray, _( "Starting location is bordered by an immense wall" ) );
                wprintz( w_flags, c_light_gray, ( "\n" ) );
            }
        }

        draw_scrollbar( w, cur_id, iContentHeight, scens_length, point( 0, 5 ) );
        wnoutrefresh( w );
        wnoutrefresh( w_description );
        wnoutrefresh( w_sorting );
        wnoutrefresh( w_profession );
        wnoutrefresh( w_location );
        wnoutrefresh( w_vehicle );
        wnoutrefresh( w_initial_date );
        wnoutrefresh( w_flags );
    } );

    do {
        if( recalc_scens ) {
            sorted_scens.clear();
            auto &wopts = world_generator->active_world->WORLD_OPTIONS;
            for( const auto &scen : scenario::get_all() ) {
                if( scen.scen_is_blacklisted() ) {
                    continue;
                }
                if( !lcmatch( scen.gender_appropriate_name( u.male ), filterstring ) ) {
                    continue;
                }
                sorted_scens.push_back( &scen );
            }
            if( sorted_scens.empty() ) {
                popup( _( "Nothing found." ) ); // another case of black box in tiles
                filterstring.clear();
                continue;
            }
            scens_length = static_cast<int>( sorted_scens.size() );

            // Sort scenarios by points.
            // scenario_display_sort() keeps "Evacuee" at the top.
            scenario_sorter.male = u.male;
            scenario_sorter.cities_enabled = wopts["CITY_SIZE"].getValue() != "0";
            std::stable_sort( sorted_scens.begin(), sorted_scens.end(), scenario_sorter );

            // If city size is 0 but the current scenario requires cities reset the scenario
            if( !scenario_sorter.cities_enabled && get_scenario()->has_flag( "CITY_START" ) ) {
                reset_scenario( u, sorted_scens[0] );
            }

            // Select the current scenario, if possible.
            for( int i = 0; i < scens_length; ++i ) {
                if( sorted_scens[i]->ident() == get_scenario()->ident() ) {
                    cur_id = i;
                    break;
                }
            }
            if( cur_id > scens_length - 1 ) {
                cur_id = 0;
            }

            recalc_scens = false;
        }

        ui_manager::redraw();
        const std::string action = ctxt.handle_input();
        const int scroll_rate = scens_length > 20 ? 5 : 2;
        if( action == "DOWN" ) {
            cur_id++;
            if( cur_id > scens_length - 1 ) {
                cur_id = 0;
            }
        } else if( action == "UP" ) {
            cur_id--;
            if( cur_id < 0 ) {
                cur_id = scens_length - 1;
            }
        } else if( action == "PAGE_DOWN" ) {
            if( cur_id == scens_length - 1 ) {
                cur_id = 0;
            } else if( cur_id + scroll_rate >= scens_length ) {
                cur_id = scens_length - 1;
            } else {
                cur_id += +scroll_rate;
            }
        } else if( action == "PAGE_UP" ) {
            if( cur_id == 0 ) {
                cur_id = scens_length - 1;
            } else if( cur_id <= scroll_rate ) {
                cur_id = 0;
            } else {
                cur_id += -scroll_rate;
            }
        } else if( action == "CONFIRM" ) {
            if( sorted_scens[cur_id]->has_flag( "CITY_START" ) && !scenario_sorter.cities_enabled ) {
                continue;
            }
            reset_scenario( u, sorted_scens[cur_id] );
        } else if( action == "PREV_TAB" ) {
            retval = tab_direction::BACKWARD;
        } else if( action == "NEXT_TAB" ) {
            retval = tab_direction::FORWARD;
        } else if( action == "SORT" ) {
            scenario_sorter.sort_by_points = !scenario_sorter.sort_by_points;
            recalc_scens = true;
        } else if( action == "FILTER" ) {
            string_input_popup()
            .title( _( "Search:" ) )
            .width( 60 )
            .description( _( "Search by scenario name." ) )
            .edit( filterstring );
            recalc_scens = true;
        } else if( action == "QUIT" && query_yn( _( "Return to main menu?" ) ) ) {
            retval = tab_direction::QUIT;
        } else if( action == "RANDOMIZE" ) {
            cur_id = rng( 0, scens_length - 1 );
        }
    } while( retval == tab_direction::NONE );

    return retval;
}

namespace char_creation
{
enum description_selector {
    NAME,
    GENDER,
    HEIGHT,
    AGE,
    BLOOD,
    LOCATION
};

static void draw_gender( const catacurses::window &w_gender, const avatar &you,
                         const bool highlight )
{
    unsigned male_pos = 1 + utf8_width( _( "Gender:" ) );
    unsigned female_pos = 2 + male_pos + utf8_width( _( "Male" ) );

    werase( w_gender );
    mvwprintz( w_gender, point_zero, highlight ? COL_SELECT : c_light_gray, _( "Gender:" ) );
    mvwprintz( w_gender, point( male_pos, 0 ), ( you.male ? c_light_cyan : c_light_gray ),
               _( "Male" ) );
    mvwprintz( w_gender, point( female_pos, 0 ), ( you.male ? c_light_gray : c_pink ),
               _( "Female" ) );
    wnoutrefresh( w_gender );
}

static void draw_height( const catacurses::window &w_height, const avatar &you,
                         const bool highlight )
{
    werase( w_height );
    mvwprintz( w_height, point_zero, highlight ? COL_SELECT : c_light_gray, _( "Height:" ) );
    unsigned height_pos = 1 + utf8_width( _( "Height:" ) );
    mvwprintz( w_height, point( height_pos, 0 ), c_white, string_format( "%d cm",
               you.base_height() ) );
    wnoutrefresh( w_height );
}

static void draw_age( const catacurses::window &w_age, const avatar &you, const bool highlight )
{
    werase( w_age );
    mvwprintz( w_age, point_zero, highlight ? COL_SELECT : c_light_gray, _( "Age:" ) );
    unsigned age_pos = 1 + utf8_width( _( "Age:" ) );
    mvwprintz( w_age, point( age_pos, 0 ), c_white, string_format( "%d", you.base_age() ) );
    wnoutrefresh( w_age );
}

static void draw_blood( const catacurses::window &w_blood, const avatar &you, const bool highlight )
{
    werase( w_blood );
    mvwprintz( w_blood, point_zero, highlight ? COL_SELECT : c_light_gray, _( "Blood type:" ) );
    unsigned blood_pos = 1 + utf8_width( _( "Blood type:" ) );
    mvwprintz( w_blood, point( blood_pos, 0 ), c_white,
               io::enum_to_string( you.my_blood_type ) + ( you.blood_rh_factor ? "+" : "-" ) );
    wnoutrefresh( w_blood );
}

static void draw_location( const catacurses::window &w_location, const avatar &you,
                           const bool highlight )
{
    const std::string random_start_location_text = string_format( ngettext(
                "<color_red>* Random location *</color> (<color_white>%d</color> variant)",
                "<color_red>* Random location *</color> (<color_white>%d</color> variants)",
                get_scenario()->start_location_targets_count() ), get_scenario()->start_location_targets_count() );

    werase( w_location );
    mvwprintz( w_location, point_zero, highlight ? COL_SELECT : c_light_gray,
               _( "Starting location:" ) );
    // ::find will return empty location if id was not found. Debug msg will be printed too.
    mvwprintz( w_location, point( utf8_width( _( "Starting location:" ) ) + 1, 0 ),
               you.random_start_location ? c_red : c_white,
               you.random_start_location ? remove_color_tags( random_start_location_text ) :
               string_format( ngettext( "%s (%d variant)", "%s (%d variants)",
                                        you.start_location.obj().targets_count() ),
                              you.start_location.obj().name(), you.start_location.obj().targets_count() ) );
    wnoutrefresh( w_location );
}

} // namespace char_creation

tab_direction set_description( avatar &you, const bool allow_reroll,
                               pool_type pool )
{
    static constexpr int RANDOM_START_LOC_ENTRY = INT_MIN;

    ui_adaptor ui;
    catacurses::window w;
    catacurses::window w_name;
    catacurses::window w_gender;
    catacurses::window w_location;
    catacurses::window w_vehicle;
    catacurses::window w_stats;
    catacurses::window w_traits;
    catacurses::window w_bionics;
    catacurses::window w_proficiencies;
    catacurses::window w_addictions;
    catacurses::window w_scenario;
    catacurses::window w_profession;
    catacurses::window w_hobbies;
    catacurses::window w_skills;
    catacurses::window w_guide;
    catacurses::window w_height;
    catacurses::window w_age;
    catacurses::window w_blood;
    const auto init_windows = [&]( ui_adaptor & ui ) {
        const int freeWidth = TERMX - FULL_SCREEN_WIDTH;
        isWide = ( TERMX > FULL_SCREEN_WIDTH && freeWidth > 15 );
        const int beginx2 = 46;
        const int ncol2 = 40;
        const int beginx3 = TERMX <= 88 ? TERMX - TERMX / 4 : 86;
        const int ncol3 = TERMX - beginx3 - 2;
        const int beginx4 = TERMX <= 130 ? TERMX - TERMX / 5 : 128;
        const int ncol4 = TERMX - beginx4 - 2;
        const int ncol_small = ( TERMX / 2 ) - 2;
        const int begin_sncol = ( TERMX / 2 );
        if( isWide ) {
            w = catacurses::newwin( TERMY, TERMX, point_zero );
            w_name = catacurses::newwin( 2, ncol2 + 2, point( 2, 5 ) );
            w_gender = catacurses::newwin( 1, ncol2 + 2, point( 2, 7 ) );
            w_location = catacurses::newwin( 1, ncol3, point( beginx3, 5 ) );
            w_vehicle = catacurses::newwin( 1, ncol3, point( beginx3, 6 ) );
            w_addictions = catacurses::newwin( 1, ncol3, point( beginx3, 7 ) );
            w_stats = catacurses::newwin( 6, 20, point( 2, 9 ) );
            w_traits = catacurses::newwin( TERMY - 10, ncol2, point( beginx2, 9 ) );
            w_bionics = catacurses::newwin( TERMY - 10, ncol3, point( beginx3, 9 ) );
            w_proficiencies = catacurses::newwin( TERMY - 20, 19, point( 2, 15 ) );
            w_hobbies = catacurses::newwin( TERMY - 10, ncol4, point( beginx4, 9 ) );
            w_scenario = catacurses::newwin( 1, ncol2, point( beginx2, 3 ) );
            w_profession = catacurses::newwin( 1, ncol3, point( beginx3, 3 ) );
            w_skills = catacurses::newwin( TERMY - 10, 23, point( 22, 9 ) );
            w_guide = catacurses::newwin( 9, TERMX - 3, point( 2, TERMY - 10 ) );
            w_height = catacurses::newwin( 1, ncol2, point( beginx2, 5 ) );
            w_age = catacurses::newwin( 1, ncol2, point( beginx2, 6 ) );
            w_blood = catacurses::newwin( 1, ncol2, point( beginx2, 7 ) );
            ui.position_from_window( w );
        } else {
            w = catacurses::newwin( TERMY, TERMX, point_zero );
            w_name = catacurses::newwin( 1, ncol_small, point( 2, 5 ) );
            w_gender = catacurses::newwin( 1, ncol_small, point( 2, 6 ) );
            w_height = catacurses::newwin( 1, ncol_small, point( 2, 7 ) );
            w_age = catacurses::newwin( 1, ncol_small, point( begin_sncol, 5 ) );
            w_blood = catacurses::newwin( 1, ncol_small, point( begin_sncol, 6 ) );
            w_location = catacurses::newwin( 1, ncol_small, point( begin_sncol, 7 ) );
            w_stats = catacurses::newwin( 6, ncol_small, point( 2, 9 ) );
            w_scenario = catacurses::newwin( 1, ncol_small, point( begin_sncol, 9 ) );
            w_profession = catacurses::newwin( 1, ncol_small, point( begin_sncol, 10 ) );
            w_vehicle = catacurses::newwin( 2, ncol_small, point( begin_sncol, 12 ) );
            w_addictions = catacurses::newwin( 2, ncol_small, point( begin_sncol, 14 ) );
            w_guide = catacurses::newwin( 2, TERMX - 3, point( 2, TERMY - 3 ) );
            ui.position_from_window( w );
        }
    };
    init_windows( ui );
    ui.on_screen_resize( init_windows );

    const unsigned namebar_pos = 1 + utf8_width( _( "Name:" ) );

    input_context ctxt( "NEW_CHAR_DESCRIPTION" );
    ctxt.register_cardinal();
    ctxt.register_action( "SAVE_TEMPLATE" );
    ctxt.register_action( "RANDOMIZE_CHAR_NAME" );
    ctxt.register_action( "RANDOMIZE_CHAR_DESCRIPTION" );
    if( !MAP_SHARING::isSharing() && allow_reroll ) {
        ctxt.register_action( "REROLL_CHARACTER" );
        ctxt.register_action( "REROLL_CHARACTER_WITH_SCENARIO" );
    }
    ctxt.register_action( "CHANGE_GENDER" );
    ctxt.register_action( "PREV_TAB" );
    ctxt.register_action( "NEXT_TAB" );
    ctxt.register_action( "HELP_KEYBINDINGS" );
    ctxt.register_action( "CHOOSE_LOCATION" );
    ctxt.register_action( "CONFIRM" );
    ctxt.register_action( "QUIT" );

    uilist select_location;
    select_location.text = _( "Select a starting location." );
    int offset = 1;
    const std::string random_start_location_text = string_format( ngettext(
                "<color_red>* Random location *</color> (<color_white>%d</color> variant)",
                "<color_red>* Random location *</color> (<color_white>%d</color> variants)",
                get_scenario()->start_location_targets_count() ), get_scenario()->start_location_targets_count() );
    uilist_entry entry_random_start_location( RANDOM_START_LOC_ENTRY, true, -1,
            random_start_location_text );
    select_location.entries.emplace_back( entry_random_start_location );
    for( const auto &loc : start_locations::get_all() ) {
        if( get_scenario()->allowed_start( loc.id ) ) {
            std::string loc_name = loc.name();
            if( loc.targets_count() > 1 ) {
                loc_name = string_format( ngettext( "%s (<color_white>%d</color> variant)",
                                                    "%s (<color_white>%d</color> variants)", loc.targets_count() ),
                                          loc_name, loc.targets_count() );
            }

            uilist_entry entry( loc.id.id().to_i(), true, -1, loc_name );

            select_location.entries.emplace_back( entry );

            if( !you.random_start_location && loc.id.id() == you.start_location.id() ) {
                select_location.selected = offset;
            }
            offset++;
        }
    }
    if( you.random_start_location ) {
        select_location.selected = 0;
    }
    select_location.setup();
    if( MAP_SHARING::isSharing() ) {
        you.name = MAP_SHARING::getUsername();  // set the current username as default character name
    } else if( !get_option<std::string>( "DEF_CHAR_NAME" ).empty() ) {
        you.name = get_option<std::string>( "DEF_CHAR_NAME" );
    }

    char_creation::description_selector current_selector = char_creation::NAME;

    bool no_name_entered = false;
    ui.on_redraw( [&]( const ui_adaptor & ) {
        draw_character_tabs( w, _( "DESCRIPTION" ) );

        draw_points( w, pool, you );

        //Draw the line between editable and non-editable stuff.
        for( int i = 0; i < getmaxx( w ); ++i ) {
            if( i == 0 ) {
                mvwputch( w, point( i, 8 ), BORDER_COLOR, LINE_XXXO );
            } else if( i == getmaxx( w ) - 1 ) {
                wputch( w, BORDER_COLOR, LINE_XOXX );
            } else {
                wputch( w, BORDER_COLOR, LINE_OXOX );
            }
        }
        wnoutrefresh( w );

        wclear( w_stats );
        wclear( w_traits );
        wclear( w_skills );
        wclear( w_guide );

        std::vector<std::string> vStatNames;
        mvwprintz( w_stats, point_zero, COL_HEADER, _( "Stats:" ) );
        vStatNames.emplace_back( _( "Strength:" ) );
        vStatNames.emplace_back( _( "Dexterity:" ) );
        vStatNames.emplace_back( _( "Intelligence:" ) );
        vStatNames.emplace_back( _( "Perception:" ) );
        int pos = 0;
        for( size_t i = 0; i < vStatNames.size(); i++ ) {
            pos = ( utf8_width( vStatNames[i] ) > pos ?
                    utf8_width( vStatNames[i] ) : pos );
            mvwprintz( w_stats, point( 0, i + 1 ), c_light_gray, vStatNames[i] );
        }
        mvwprintz( w_stats, point( pos + 1, 1 ), c_light_gray, "%2d", you.str_max );
        mvwprintz( w_stats, point( pos + 1, 2 ), c_light_gray, "%2d", you.dex_max );
        mvwprintz( w_stats, point( pos + 1, 3 ), c_light_gray, "%2d", you.int_max );
        mvwprintz( w_stats, point( pos + 1, 4 ), c_light_gray, "%2d", you.per_max );
        wnoutrefresh( w_stats );

        if( isWide ) {
            mvwprintz( w_traits, point_zero, COL_HEADER, _( "Traits: " ) );
            std::vector<trait_id> current_traits = pool == pool_type::TRANSFER ? you.get_mutations() :
                                                   you.get_base_traits();
            std::sort( current_traits.begin(), current_traits.end(), trait_display_sort );
            if( current_traits.empty() ) {
                wprintz( w_traits, c_light_red, _( "None!" ) );
            } else {
                for( size_t i = 0; i < current_traits.size(); i++ ) {
                    const auto current_trait = current_traits[i];
                    trim_and_print( w_traits, point( 0, i + 1 ), getmaxx( w_traits ) - 1,
                                    current_trait->get_display_color(), current_trait->name() );
                }
            }
        }
        wnoutrefresh( w_traits );

        if( isWide ) {
            mvwprintz( w_skills, point_zero, COL_HEADER, _( "Skills:" ) );

            auto skillslist = Skill::get_skills_sorted_by( [&]( const Skill & a, const Skill & b ) {
                const int level_a = you.get_skill_level_object( a.ident() ).exercised_level();
                const int level_b = you.get_skill_level_object( b.ident() ).exercised_level();
                return localized_compare( std::make_pair( -level_a, a.name() ),
                                          std::make_pair( -level_b, b.name() ) );
            } );

            int line = 1;
            bool has_skills = false;
            profession::StartingSkillList list_skills = you.prof->skills();

            for( auto &elem : skillslist ) {
                int level = you.get_skill_level( elem->ident() );

                // Handle skills from professions
                if( pool != pool_type::TRANSFER ) {
                    profession::StartingSkillList::iterator i = list_skills.begin();
                    while( i != list_skills.end() ) {
                        if( i->first == ( elem )->ident() ) {
                            level += i->second;
                            break;
                        }
                        ++i;
                    }
                }

                // Handle skills from hobbies
                int leftover_exp = 0;
                int exp_to_level = 10000 * ( level + 1 ) * ( level + 1 );
                for( const profession *profession : you.hobbies ) {
                    profession::StartingSkillList hobby_skills = profession->skills();
                    profession::StartingSkillList::iterator i = hobby_skills.begin();
                    while( i != hobby_skills.end() ) {
                        if( i->first == ( elem )->ident() ) {
                            int skill_exp_bonus = calculate_cumulative_experience( i->second );

                            // Calculate Level up to find final level and remaining exp
                            while( skill_exp_bonus >= exp_to_level ) {
                                level++;
                                skill_exp_bonus -= exp_to_level;
                                exp_to_level = 10000 * ( level + 1 ) * ( level + 1 );
                            }
                            leftover_exp = skill_exp_bonus;
                            break;
                        }
                        ++i;
                    }
                }

                if( level > 0 ) {
                    const int exp_percent = 100 * leftover_exp / exp_to_level;
                    mvwprintz( w_skills, point( 0, line ), c_light_gray,
                               elem->name() + ":" );
                    right_print( w_skills, line, 1, c_light_gray, string_format( "%d(%2d%%)", level, exp_percent ) );
                    line++;
                    has_skills = true;
                }
            }

            if( !has_skills ) {
                mvwprintz( w_skills, point( utf8_width( _( "Skills:" ) ) + 1, 0 ), c_light_red, _( "None!" ) );
            }
        }
        wnoutrefresh( w_skills );

        if( isWide ) {
            werase( w_bionics );
            // Profession bionics description tab, active bionics shown first
            auto prof_CBMs = you.prof->CBMs();
            std::sort( begin( prof_CBMs ), end( prof_CBMs ), []( const bionic_id & a, const bionic_id & b ) {
                return a->activated && !b->activated;
            } );
            mvwprintz( w_bionics, point_zero, COL_HEADER, _( "Bionics:" ) );
            if( prof_CBMs.empty() ) {
                mvwprintz( w_bionics, point( utf8_width( _( "Bionics:" ) ) + 1, 0 ), c_light_red, _( "None!" ) );
            } else {
                for( const auto &b : prof_CBMs ) {
                    const auto &cbm = b.obj();

                    if( cbm.activated && cbm.has_flag( json_flag_BIONIC_TOGGLED ) ) {
                        wprintz( w_bionics, c_light_gray, string_format( _( "\n%s (toggled)" ), cbm.name ) );
                    } else if( cbm.activated ) {
                        wprintz( w_bionics, c_light_gray, string_format( _( "\n%s (activated)" ), cbm.name ) );
                    } else {
                        wprintz( w_bionics, c_light_gray, "\n" + cbm.name );
                    }
                }
            }
            wnoutrefresh( w_bionics );
        }

        // Proficiencies description tab
        werase( w_proficiencies );
        if( isWide ) {
            // Load in proficiencies from profession and hobbies
            std::vector<proficiency_id> prof_proficiencies = you.prof->proficiencies();
            const std::vector<proficiency_id> &known_proficiencies = you._proficiencies->known_profs();
            prof_proficiencies.insert( prof_proficiencies.end(), known_proficiencies.begin(),
                                       known_proficiencies.end() );
            for( const profession *profession : you.hobbies ) {
                for( const proficiency_id &proficiency : profession->proficiencies() ) {
                    // Do not add duplicate proficiencies
                    if( std::find( prof_proficiencies.begin(), prof_proficiencies.end(),
                                   proficiency ) == prof_proficiencies.end() ) {
                        prof_proficiencies.push_back( proficiency );
                    }
                }
            }

            mvwprintz( w_proficiencies, point_zero, COL_HEADER, _( "Proficiencies:" ) );
            if( prof_proficiencies.empty() ) {
                mvwprintz( w_proficiencies, point_south, c_light_red, _( "None!" ) );
            } else {
                for( const proficiency_id &prof : prof_proficiencies ) {
                    wprintz( w_proficiencies, c_light_gray, "\n" + trim_by_length( prof->name(), 18 ) );
                }
            }
        }
        wnoutrefresh( w_proficiencies );

        // Helptext description window
        if( isWide ) {
            fold_and_print( w_guide, point( 0, getmaxy( w_guide ) - 9 ), ( TERMX ), c_light_gray,
                            _( "Press <color_light_green>%s</color> to view and alter keybindings." ),
                            ctxt.get_desc( "HELP_KEYBINDINGS" ) );

            fold_and_print( w_guide, point( 0, getmaxy( w_guide ) - 8 ), ( TERMX ), c_light_gray,
                            _( "Press <color_light_green>%s</color> to save character template." ),
                            ctxt.get_desc( "SAVE_TEMPLATE" ) );

            if( !MAP_SHARING::isSharing() && allow_reroll ) { // no random names when sharing maps
                fold_and_print( w_guide, point( 0, getmaxy( w_guide ) - 7 ), ( TERMX ), c_light_gray,
                                _( "Press <color_light_green>%s</color> to pick a random name, "
                                   "<color_light_green>%s</color> to randomize all description values, "
                                   "<color_light_green>%s</color> to randomize all but scenario or "
                                   "<color_light_green>%s</color> to randomize everything." ),
                                ctxt.get_desc( "RANDOMIZE_CHAR_NAME" ),
                                ctxt.get_desc( "RANDOMIZE_CHAR_DESCRIPTION" ),
                                ctxt.get_desc( "REROLL_CHARACTER" ),
                                ctxt.get_desc( "REROLL_CHARACTER_WITH_SCENARIO" ) );
            } else {
                fold_and_print( w_guide, point( 0, getmaxy( w_guide ) - 7 ), ( TERMX ), c_light_gray,
                                _( "Press <color_light_green>%s</color> to pick a random name, "
                                   "<color_light_green>%s</color> to randomize all description values." ),
                                ctxt.get_desc( "RANDOMIZE_CHAR_NAME" ),
                                ctxt.get_desc( "RANDOMIZE_CHAR_DESCRIPTION" ) );
            }

            fold_and_print( w_guide, point( 0, getmaxy( w_guide ) - 6 ), ( TERMX ), c_light_gray,
                            _( "Press <color_light_green>%s</color> to switch gender." ),
                            ctxt.get_desc( "CHANGE_GENDER" ) );

            fold_and_print( w_guide, point( 0, getmaxy( w_guide ) - 5 ), ( TERMX ), c_light_gray,
                            _( "Press <color_light_green>%s</color> to select a specific starting location." ),
                            ctxt.get_desc( "CHOOSE_LOCATION" ) );

            fold_and_print( w_guide, point( 0, getmaxy( w_guide ) - 4 ), ( TERMX ), c_light_gray,
                            _( "Press <color_light_green>%s</color> or <color_light_green>%s</color> "
                               "to cycle through editable values." ),
                            ctxt.get_desc( "UP" ),
                            ctxt.get_desc( "DOWN" ) );

            fold_and_print( w_guide, point( 0, getmaxy( w_guide ) - 3 ), ( TERMX ), c_light_gray,
                            _( "Press <color_light_green>%s</color> and <color_light_green>%s</color> to change gender, height, age, and blood type." ),
                            ctxt.get_desc( "LEFT" ),
                            ctxt.get_desc( "RIGHT" ) );

            fold_and_print( w_guide, point( 0, getmaxy( w_guide ) - 2 ), ( TERMX ), c_light_gray,
                            _( "Press <color_light_green>%s</color> to edit value via popup input." ),
                            ctxt.get_desc( "CONFIRM" ) );

            fold_and_print( w_guide, point( 0, getmaxy( w_guide ) - 1 ), ( TERMX ), c_light_gray,
                            _( "Press <color_light_green>%s</color> to finish character creation "
                               "or <color_light_green>%s</color> to return to the previous TAB." ),
                            ctxt.get_desc( "NEXT_TAB" ),
                            ctxt.get_desc( "PREV_TAB" ) );
        } else {
            fold_and_print( w_guide, point( 0, getmaxy( w_guide ) - 1 ), ( TERMX ), c_light_gray,
                            _( "Press <color_light_green>%s</color> to view and alter keybindings." ),
                            ctxt.get_desc( "HELP_KEYBINDINGS" ) );

        }
        wnoutrefresh( w_guide );

        wclear( w_name );
        mvwprintz( w_name, point_zero,
                   current_selector == char_creation::NAME ? COL_SELECT : c_light_gray, _( "Name:" ) );
        if( no_name_entered ) {
            mvwprintz( w_name, point( namebar_pos, 0 ), COL_SELECT, _( "--- NO NAME ENTERED ---" ) );
        } else if( you.name.empty() ) {
            mvwprintz( w_name, point( namebar_pos, 0 ), c_light_gray, _( "--- RANDOM NAME ---" ) );
        } else {
            mvwprintz( w_name, point( namebar_pos, 0 ), c_white, you.name );
        }

        wnoutrefresh( w_name );

        char_creation::draw_gender( w_gender, you, current_selector == char_creation::GENDER );
        char_creation::draw_age( w_age, you, current_selector == char_creation::AGE );
        char_creation::draw_height( w_height, you, current_selector == char_creation::HEIGHT );
        char_creation::draw_blood( w_blood, you, current_selector == char_creation::BLOOD );
        char_creation::draw_location( w_location, you, current_selector == char_creation::LOCATION );

        werase( w_vehicle );
        // Player vehicle description tab
        const vproto_id scen_veh = get_scenario()->vehicle();
        const vproto_id prof_veh = you.prof->vehicle();
        if( isWide ) {
            if( scen_veh ) {
                mvwprintz( w_vehicle, point_zero, c_light_gray, _( "Starting vehicle (scenario): " ) );
                wprintz( w_vehicle, c_white, "%s", scen_veh->name );
            } else if( prof_veh ) {
                mvwprintz( w_vehicle, point_zero, c_light_gray, _( "Starting vehicle (profession): " ) );
                wprintz( w_vehicle, c_white, "%s", prof_veh->name );
            } else {
                mvwprintz( w_vehicle, point_zero, c_light_gray, _( "Starting vehicle: " ) );
                wprintz( w_vehicle, c_light_red, _( "None!" ) );
            }
        } else {
            if( scen_veh ) {
                mvwprintz( w_vehicle, point_zero, COL_HEADER, _( "Starting vehicle (scenario): " ) );
                wprintz( w_vehicle, c_light_gray, "\n%s", scen_veh->name );
            } else if( prof_veh ) {
                mvwprintz( w_vehicle, point_zero, COL_HEADER, _( "Starting vehicle (profession): " ) );
                wprintz( w_vehicle, c_light_gray, "\n%s", prof_veh->name );
            } else {
                mvwprintz( w_vehicle, point_zero, COL_HEADER, _( "Starting vehicle: " ) );
                wprintz( w_vehicle, c_light_red, _( "None!" ) );
            }
        }
        wnoutrefresh( w_vehicle );

        werase( w_addictions );
        // Profession addictions description tab
        const auto prof_addictions = you.prof->addictions();
        if( isWide ) {
            if( prof_addictions.empty() ) {
                mvwprintz( w_addictions, point_zero, c_light_gray, _( "Starting addictions: " ) );
                wprintz( w_addictions, c_light_red, _( "None!" ) );
            } else {
                mvwprintz( w_addictions, point_zero, c_light_gray, _( "Starting addictions: " ) );
                for( const addiction &a : prof_addictions ) {
                    const char *format = "%1$s (%2$d) ";
                    wprintz( w_addictions, c_white, string_format( format, addiction_name( a ), a.intensity ) );
                }
            }
        } else {
            if( prof_addictions.empty() ) {
                mvwprintz( w_addictions, point_zero, COL_HEADER, _( "Starting addictions: " ) );
                wprintz( w_addictions, c_light_red, _( "None!" ) );
            } else {
                mvwprintz( w_addictions, point_zero, COL_HEADER, _( "Starting addictions: " ) );
                for( const addiction &a : prof_addictions ) {
                    const char *format = "%1$s (%2$d) ";
                    wprintz( w_addictions, c_light_gray, ( "\n" ) );
                    wprintz( w_addictions, c_light_gray, string_format( format, addiction_name( a ), a.intensity ) );
                }
            }
        }
        wnoutrefresh( w_addictions );

        werase( w_scenario );
        mvwprintz( w_scenario, point_zero, COL_HEADER, _( "Scenario: " ) );
        wprintz( w_scenario, c_light_gray, get_scenario()->gender_appropriate_name( you.male ) );
        wnoutrefresh( w_scenario );

        werase( w_profession );
        mvwprintz( w_profession, point_zero, COL_HEADER, _( "Profession: " ) );
        wprintz( w_profession, c_light_gray, you.prof->gender_appropriate_name( you.male ) );
        wnoutrefresh( w_profession );

        werase( w_hobbies );
        mvwprintz( w_hobbies, point_zero, COL_HEADER, _( "Hobbies: " ) );
        if( you.hobbies.empty() ) {
            mvwprintz( w_hobbies, point_south, c_light_red, _( "None!" ) );
        } else {
            for( const profession *prof : you.hobbies ) {
                wprintz( w_hobbies, c_light_gray, "\n%s", prof->gender_appropriate_name( you.male ) );
            }
        }
        wnoutrefresh( w_hobbies );
    } );

    int min_allowed_age = 16;
    int max_allowed_age = 55;

    int min_allowed_height = Character::min_height();
    int max_allowed_height = Character::max_height();

    do {
        ui_manager::redraw();
        const std::string action = ctxt.handle_input();
        if( action == "NEXT_TAB" ) {
            if( pool == pool_type::ONE_POOL ) {
                if( points_used_total( you ) > point_pool_total() ) {
                    popup( _( "Too many points allocated, change some features and try again." ) );
                    continue;
                }
            } else if( pool == pool_type::MULTI_POOL ) {
                multi_pool p( you );
                if( p.skill_points_left < 0 ) {
                    popup( _( "Too many points allocated, change some features and try again." ) );
                    continue;
                }
                if( p.trait_points_left < 0 ) {
                    popup( _( "Too many trait points allocated, change some traits or lower some stats and try again." ) );
                    continue;
                }
                if( p.stat_points_left < 0 ) {
                    popup( _( "Too many stat points allocated, lower some stats and try again." ) );
                    continue;
                }
            }
            if( has_unspent_points( you ) && pool != pool_type::FREEFORM &&
                !query_yn( _( "Remaining points will be discarded, are you sure you want to proceed?" ) ) ) {
                continue;
            }
            if( you.name.empty() ) {
                no_name_entered = true;
                ui_manager::redraw();
                if( !query_yn( _( "Are you SURE you're finished?  Your name will be randomly generated." ) ) ) {
                    continue;
                } else {
                    you.pick_name();
                    return tab_direction::FORWARD;
                }
            }
            if( query_yn( _( "Are you SURE you're finished?" ) ) ) {
                return tab_direction::FORWARD;
            }
            continue;
        } else if( action == "PREV_TAB" ) {
            return tab_direction::BACKWARD;
        } else if( action == "DOWN" ) {
            switch( current_selector ) {
                case char_creation::NAME:
                    current_selector = char_creation::GENDER;
                    break;
                case char_creation::GENDER:
                    current_selector = char_creation::HEIGHT;
                    break;
                case char_creation::HEIGHT:
                    current_selector = char_creation::AGE;
                    break;
                case char_creation::AGE:
                    current_selector = char_creation::BLOOD;
                    break;
                case char_creation::BLOOD:
                    current_selector = char_creation::LOCATION;
                    break;
                case char_creation::LOCATION:
                    current_selector = char_creation::NAME;
                    break;
            }
        } else if( action == "UP" ) {
            switch( current_selector ) {
                case char_creation::NAME:
                    current_selector = char_creation::LOCATION;
                    break;
                case char_creation::LOCATION:
                    current_selector = char_creation::BLOOD;
                    break;
                case char_creation::BLOOD:
                    current_selector = char_creation::AGE;
                    break;
                case char_creation::AGE:
                    current_selector = char_creation::HEIGHT;
                    break;
                case char_creation::HEIGHT:
                    current_selector = char_creation::GENDER;
                    break;
                case char_creation::GENDER:
                    current_selector = char_creation::NAME;
                    break;
            }
        } else if( action == "RIGHT" ) {
            switch( current_selector ) {
                case char_creation::HEIGHT:
                    if( you.base_height() < max_allowed_height ) {
                        you.mod_base_height( 1 );
                    }
                    break;
                case char_creation::AGE:
                    if( you.base_age() < max_allowed_age ) {
                        you.mod_base_age( 1 );
                    }
                    break;
                case char_creation::BLOOD:
                    if( !you.blood_rh_factor ) {
                        you.blood_rh_factor = true;
                        break;
                    }
                    if( static_cast<blood_type>( static_cast<int>( you.my_blood_type ) + 1 ) != blood_type::num_bt ) {
                        you.my_blood_type = static_cast<blood_type>( static_cast<int>( you.my_blood_type ) + 1 );
                        you.blood_rh_factor = false;
                    } else {
                        you.my_blood_type = static_cast<blood_type>( 0 );
                        you.blood_rh_factor = false;
                    }
                    break;
                case char_creation::GENDER:
                    you.male = !you.male;
                    break;
                default:
                    break;
            }
        } else if( action == "LEFT" ) {
            switch( current_selector ) {
                case char_creation::HEIGHT:
                    if( you.base_height() > min_allowed_height ) {
                        you.mod_base_height( -1 );
                    }
                    break;
                case char_creation::AGE:
                    if( you.base_age() > min_allowed_age ) {
                        you.mod_base_age( -1 );
                    }
                    break;
                case char_creation::BLOOD:
                    if( you.blood_rh_factor ) {
                        you.blood_rh_factor = false;
                        break;
                    }
                    if( you.my_blood_type != static_cast<blood_type>( 0 ) ) {
                        you.my_blood_type = static_cast<blood_type>( static_cast<int>( you.my_blood_type ) - 1 );
                        you.blood_rh_factor = true;
                    } else {
                        you.my_blood_type = static_cast<blood_type>( static_cast<int>( blood_type::num_bt ) - 1 );
                        you.blood_rh_factor = true;
                    }
                    break;
                case char_creation::GENDER:
                    you.male = !you.male;
                    break;
                default:
                    break;
            }
        } else if( action == "REROLL_CHARACTER" && allow_reroll ) {
            you.randomize( false );
            // Return tab_direction::NONE so we re-enter this tab again, but it forces a complete redrawing of it.
            return tab_direction::NONE;
        } else if( action == "REROLL_CHARACTER_WITH_SCENARIO" && allow_reroll ) {
            you.randomize( true );
            // Return tab_direction::NONE so we re-enter this tab again, but it forces a complete redrawing of it.
            return tab_direction::NONE;
        } else if( action == "SAVE_TEMPLATE" ) {
            if( const auto name = query_for_template_name() ) {
                you.save_template( *name, pool );
            }
        } else if( action == "RANDOMIZE_CHAR_NAME" ) {
            if( !MAP_SHARING::isSharing() ) { // Don't allow random names when sharing maps. We don't need to check at the top as you won't be able to edit the name
                you.pick_name();
                no_name_entered = you.name.empty();
            }
        } else if( action == "RANDOMIZE_CHAR_DESCRIPTION" ) {
            you.male = one_in( 2 );
            if( !MAP_SHARING::isSharing() ) { // Don't allow random names when sharing maps. We don't need to check at the top as you won't be able to edit the name
                you.pick_name();
                no_name_entered = you.name.empty();
            }
            you.set_base_age( rng( 16, 55 ) );
            you.randomize_height();
            you.randomize_blood();
        } else if( action == "CHANGE_GENDER" ) {
            you.male = !you.male;
        } else if( action == "CHOOSE_LOCATION" ) {
            select_location.query();
            if( select_location.ret == RANDOM_START_LOC_ENTRY ) {
                you.random_start_location = true;
            } else if( select_location.ret >= 0 ) {
                for( const auto &loc : start_locations::get_all() ) {
                    if( loc.id.id().to_i() == select_location.ret ) {
                        you.random_start_location = false;
                        you.start_location = loc.id;
                        break;
                    }
                }
            }
        } else if( action == "CONFIRM" &&
                   // Don't edit names when sharing maps
                   !MAP_SHARING::isSharing() ) {

            string_input_popup popup;
            switch( current_selector ) {
                case char_creation::NAME: {
                    popup.title( _( "Enter name.  Cancel to delete all." ) )
                    .text( you.name )
                    .only_digits( false );
                    you.name = popup.query_string();
                    no_name_entered = you.name.empty();
                    break;
                }
                case char_creation::AGE: {
                    popup.title( _( "Enter age in years.  Minimum 16, maximum 55" ) )
                    .text( string_format( "%d", you.base_age() ) )
                    .only_digits( true );
                    const int result = popup.query_int();
                    if( result != 0 ) {
                        you.set_base_age( clamp( result, 16, 55 ) );
                    }
                    break;
                }
                case char_creation::HEIGHT: {
                    popup.title( string_format( _( "Enter height in centimeters.  Minimum %d, maximum %d" ),
                                                min_allowed_height,
                                                max_allowed_height ) )
                    .text( string_format( "%d", you.base_height() ) )
                    .only_digits( true );
                    const int result = popup.query_int();
                    if( result != 0 ) {
                        you.set_base_height( clamp( result, min_allowed_height, max_allowed_height ) );
                    }
                    break;
                }
                case char_creation::BLOOD: {
                    uilist btype;
                    btype.text = _( "Select blood type" );
                    btype.addentry( static_cast<int>( blood_type::blood_O ), true, '1', "O" );
                    btype.addentry( static_cast<int>( blood_type::blood_A ), true, '2', "A" );
                    btype.addentry( static_cast<int>( blood_type::blood_B ), true, '3', "B" );
                    btype.addentry( static_cast<int>( blood_type::blood_AB ), true, '4', "AB" );
                    btype.query();
                    if( btype.ret < 0 ) {
                        break;
                    }

                    uilist bfac;
                    bfac.text = _( "Select Rh factor" );
                    bfac.addentry( 0, true, '-', _( "negative" ) );
                    bfac.addentry( 1, true, '+', _( "positive" ) );
                    bfac.query();
                    if( bfac.ret < 0 ) {
                        break;
                    }
                    you.my_blood_type = static_cast<blood_type>( btype.ret );
                    you.blood_rh_factor = static_cast<bool>( bfac.ret );
                    break;
                }
                case char_creation::GENDER: {
                    uilist gselect;
                    gselect.text = _( "Select gender" );
                    gselect.addentry( 0, true, '1', _( "Female" ) );
                    gselect.addentry( 1, true, '2', _( "Male" ) );
                    gselect.query();
                    if( gselect.ret < 0 ) {
                        break;
                    }
                    you.male = static_cast<bool>( gselect.ret );
                    break;
                }
                case char_creation::LOCATION: {
                    select_location.query();
                    if( select_location.ret == RANDOM_START_LOC_ENTRY ) {
                        you.random_start_location = true;
                    } else if( select_location.ret >= 0 ) {
                        for( const auto &loc : start_locations::get_all() ) {
                            if( loc.id.id().to_i() == select_location.ret ) {
                                you.random_start_location = false;
                                you.start_location = loc.id;
                                break;
                            }
                        }
                    }
                    break;
                }
            }
        } else if( action == "QUIT" && query_yn( _( "Return to main menu?" ) ) ) {
            return tab_direction::QUIT;
        }
    } while( true );
}

std::vector<trait_id> Character::get_base_traits() const
{
    return std::vector<trait_id>( my_traits.begin(), my_traits.end() );
}

std::vector<trait_id> Character::get_mutations( bool include_hidden ) const
{
    std::vector<trait_id> result;
    result.reserve( my_mutations.size() + enchantment_cache->get_mutations().size() );
    for( const std::pair<const trait_id, trait_data> &t : my_mutations ) {
        if( include_hidden || t.first.obj().player_display ) {
            result.push_back( t.first );
        }
    }
    for( const trait_id &ench_trait : enchantment_cache->get_mutations() ) {
        if( include_hidden || ench_trait->player_display ) {
            bool found = false;
            for( const trait_id &exist : result ) {
                if( exist == ench_trait ) {
                    found = true;
                    break;
                }
            }
            if( !found ) {
                result.push_back( ench_trait );
            }
        }
    }
    return result;
}

void Character::clear_mutations()
{
    while( !my_traits.empty() ) {
        my_traits.erase( *my_traits.begin() );
    }
    while( !my_mutations.empty() ) {
        const trait_id trait = my_mutations.begin()->first;
        my_mutations.erase( my_mutations.begin() );
        mutation_loss_effect( trait );
    }
    cached_mutations.clear();
    recalc_sight_limits();
    calc_encumbrance();
}

void Character::empty_skills()
{
    for( auto &sk : *_skills ) {
        sk.second = SkillLevel();
    }
}

void Character::add_traits()
{
    // TODO: get rid of using get_avatar() here, use `this` instead
    for( const trait_id &tr : get_avatar().prof->get_locked_traits() ) {
        if( !has_trait( tr ) ) {
            toggle_trait( tr );
        }
    }
    for( const trait_id &tr : get_scenario()->get_locked_traits() ) {
        if( !has_trait( tr ) ) {
            toggle_trait( tr );
        }
    }
}

trait_id Character::random_good_trait()
{
    return get_random_trait( []( const mutation_branch & mb ) {
        return mb.points > 0;
    } );
}

trait_id Character::random_bad_trait()
{
    return get_random_trait( []( const mutation_branch & mb ) {
        return mb.points < 0;
    } );
}

trait_id Character::get_random_trait( const std::function<bool( const mutation_branch & )> &func )
{
    std::vector<trait_id> vTraits;

    for( const mutation_branch &traits_iter : mutation_branch::get_all() ) {
        if( func( traits_iter ) && get_scenario()->traitquery( traits_iter.id ) ) {
            vTraits.push_back( traits_iter.id );
        }
    }

    return random_entry( vTraits );
}

void Character::randomize_cosmetic_trait( std::string mutation_type )
{
    trait_id trait = get_random_trait( [mutation_type]( const mutation_branch & mb ) {
        return mb.points == 0 && mb.types.count( mutation_type );
    } );

    if( !has_conflicting_trait( trait ) ) {
        toggle_trait( trait );
    }
}

cata::optional<std::string> query_for_template_name()
{
    static const std::set<int> fname_char_blacklist = {
#if defined(_WIN32)
        '\"', '*', '/', ':', '<', '>', '?', '\\', '|',
        '\x01', '\x02', '\x03', '\x04', '\x05', '\x06', '\x07',         '\x09',
        '\x0B', '\x0C',         '\x0E', '\x0F', '\x10', '\x11', '\x12',
        '\x13', '\x14',         '\x16', '\x17', '\x18', '\x19', '\x1A',
        '\x1C', '\x1D', '\x1E', '\x1F'
#else
        '/'
#endif
    };
    std::string title = _( "Name of template:" );
    std::string desc = _( "Keep in mind you may not use special characters like / in filenames" );

    string_input_popup spop;
    spop.title( title );
    spop.description( desc );
    spop.width( FULL_SCREEN_WIDTH - utf8_width( title ) - 8 );
    for( int character : fname_char_blacklist ) {
        spop.callbacks[character] = []() {
            return true;
        };
    }

    spop.query_string( true );
    if( spop.canceled() ) {
        return cata::nullopt;
    } else {
        return spop.text();
    }
}

void avatar::character_to_template( const std::string &name )
{
    save_template( name, pool_type::TRANSFER );
}

void avatar::save_template( const std::string &name, pool_type pool )
{
    std::string native = utf8_to_native( name );
#if defined(_WIN32)
    if( native.find_first_of( "\"*/:<>?\\|"
                              "\x01\x02\x03\x04\x05\x06\x07\x08\x09" // NOLINT(cata-text-style)
                              "\x0A\x0B\x0C\x0D\x0E\x0F\x10\x11\x12" // NOLINT(cata-text-style)
                              "\x13\x14\x15\x16\x17\x18\x19\x1A\x1B"
                              "\x1C\x1D\x1E\x1F"
                            ) != std::string::npos ) {
        popup( _( "Conversion of your filename to your native character set resulted in some unsafe characters, please try an alphanumeric filename instead." ) );
        return;
    }
#endif

    write_to_file( PATH_INFO::templatedir() + native + ".template", [&]( std::ostream & fout ) {
        JsonOut jsout( fout, true );

        jsout.start_array();

        jsout.start_object();
        jsout.member( "limit", pool );
        jsout.member( "random_start_location", random_start_location );
        if( !random_start_location ) {
            jsout.member( "start_location", start_location );
        }
        jsout.end_object();

        serialize( jsout );

        jsout.end_array();
    }, _( "player template" ) );
}

bool avatar::load_template( const std::string &template_name, pool_type &pool )
{
    return read_from_file_json( PATH_INFO::templatedir() + utf8_to_native( template_name ) +
    ".template", [&]( JsonIn & jsin ) {

        if( jsin.test_array() ) {
            // not a legacy template
            jsin.start_array();

            if( jsin.end_array() ) {
                return;
            }

            JsonObject jobj = jsin.get_object();

            pool = static_cast<pool_type>( jobj.get_int( "limit" ) );

            random_start_location = jobj.get_bool( "random_start_location", true );
            const std::string jobj_start_location = jobj.get_string( "start_location", "" );

            // get_scenario()->allowed_start( loc.ident() ) is checked once scenario loads in avatar::load()
            for( const auto &loc : start_locations::get_all() ) {
                if( loc.id.str() == jobj_start_location ) {
                    random_start_location = false;
                    this->start_location = loc.id;
                    break;
                }
            }

            if( jsin.end_array() ) {
                return;
            }
        }

        deserialize( jsin );

        // If stored_calories the template is under a million (kcals < 1000), assume it predates the
        // kilocalorie-to-literal-calorie conversion and is off by a factor of 1000.
        if( get_stored_kcal() < 1000 ) {
            set_stored_kcal( 1000 * get_stored_kcal() );
        }

        if( MAP_SHARING::isSharing() ) {
            // just to make sure we have the right name
            name = MAP_SHARING::getUsername();
        }
    } );
}

void reset_scenario( avatar &u, const scenario *scen )
{
    auto psorter = profession_sorter;
    psorter.sort_by_points = true;
    const auto permitted = scen->permitted_professions();
    const auto default_prof = *std::min_element( permitted.begin(), permitted.end(), psorter );

    u.random_start_location = true;
    u.str_max = 8;
    u.dex_max = 8;
    u.int_max = 8;
    u.per_max = 8;
    set_scenario( scen );
    u.prof = &default_prof.obj();
    for( auto &t : u.get_mutations() ) {
        if( t.obj().hp_modifier.has_value() ) {
            u.toggle_trait( t );
        }
    }

    u.hobbies.clear();
    u.clear_mutations();
    u.recalc_hp();
    u.empty_skills();
    u.add_traits();
}<|MERGE_RESOLUTION|>--- conflicted
+++ resolved
@@ -2682,23 +2682,13 @@
             if( level > 0 ) {
                 // For balance reasons, increasing a skill from level 0 gives 1 extra level for free, but
                 // decreasing it from level 2 forfeits the free extra level (thus changes it to 0)
-<<<<<<< HEAD
-                u.mod_skill_level( currentSkill->ident(), level == 2 ? -2 : -1 );
-=======
                 u.mod_skill_level( skill_id, level == 2 ? -2 : -1 );
                 u.set_knowledge_level( skill_id, u.get_skill_level( skill_id ) );
-                // Done *after* the decrementing to get the original cost for incrementing back.
-                points.skill_points += skill_increment_cost( u, skill_id );
->>>>>>> 7a69a93a
             }
         } else if( action == "RIGHT" ) {
             const skill_id &skill_id = currentSkill->ident();
             const int level = u.get_skill_level( skill_id );
             if( level < MAX_SKILL ) {
-<<<<<<< HEAD
-=======
-                points.skill_points -= skill_increment_cost( u, skill_id );
->>>>>>> 7a69a93a
                 // For balance reasons, increasing a skill from level 0 gives 1 extra level for free
                 u.mod_skill_level( skill_id, level == 0 ? +2 : +1 );
                 u.set_knowledge_level( skill_id, u.get_skill_level( skill_id ) );
