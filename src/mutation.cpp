#include "mutation.h"

#include <cstddef>
#include <algorithm>
#include <list>
#include <unordered_set>

#include "avatar_action.h"
#include "event_bus.h"
#include "field.h"
#include "game.h"
#include "item.h"
#include "itype.h"
#include "map.h"
#include "map_iterator.h"
#include "mapdata.h"
#include "memorial_logger.h"
#include "monster.h"
#include "output.h"
#include "overmapbuffer.h"
#include "player.h"
#include "translations.h"
#include "omdata.h"
#include "player_activity.h"
#include "rng.h"
#include "string_id.h"
#include "enums.h"
#include "bionics.h"

static const activity_id ACT_TREE_COMMUNION( "ACT_TREE_COMMUNION" );

static const efftype_id effect_stunned( "stunned" );

static const trait_id trait_CARNIVORE( "CARNIVORE" );
static const trait_id trait_CHAOTIC_BAD( "CHAOTIC_BAD" );
static const trait_id trait_DEBUG_BIONIC_POWER( "DEBUG_BIONIC_POWER" );
static const trait_id trait_DEBUG_BIONIC_POWERGEN( "DEBUG_BIONIC_POWERGEN" );
static const trait_id trait_DEX_ALPHA( "DEX_ALPHA" );
static const trait_id trait_HUGE( "HUGE" );
static const trait_id trait_HUGE_OK( "HUGE_OK" );
static const trait_id trait_INT_ALPHA( "INT_ALPHA" );
static const trait_id trait_INT_SLIME( "INT_SLIME" );
static const trait_id trait_LARGE( "LARGE" );
static const trait_id trait_LARGE_OK( "LARGE_OK" );
static const trait_id trait_M_BLOOM( "M_BLOOM" );
static const trait_id trait_M_BLOSSOMS( "M_BLOSSOMS" );
static const trait_id trait_M_FERTILE( "M_FERTILE" );
static const trait_id trait_M_PROVENANCE( "M_PROVENANCE" );
static const trait_id trait_M_SPORES( "M_SPORES" );
static const trait_id trait_MUTAGEN_AVOID( "MUTAGEN_AVOID" );
static const trait_id trait_NAUSEA( "NAUSEA" );
static const trait_id trait_NOPAIN( "NOPAIN" );
static const trait_id trait_PER_ALPHA( "PER_ALPHA" );
static const trait_id trait_ROBUST( "ROBUST" );
static const trait_id trait_ROOTS2( "ROOTS2" );
static const trait_id trait_ROOTS3( "ROOTS3" );
static const trait_id trait_SELFAWARE( "SELFAWARE" );
static const trait_id trait_SLIMESPAWNER( "SLIMESPAWNER" );
static const trait_id trait_STR_ALPHA( "STR_ALPHA" );
static const trait_id trait_THRESH_MARLOSS( "THRESH_MARLOSS" );
static const trait_id trait_THRESH_MYCUS( "THRESH_MYCUS" );
static const trait_id trait_TREE_COMMUNION( "TREE_COMMUNION" );
static const trait_id trait_VOMITOUS( "VOMITOUS" );
static const trait_id trait_WEB_WEAVER( "WEB_WEAVER" );

namespace io
{

template<>
std::string enum_to_string<mutagen_technique>( mutagen_technique data )
{
    switch( data ) {
        // *INDENT-OFF*
        case mutagen_technique::consumed_mutagen: return "consumed_mutagen";
        case mutagen_technique::injected_mutagen: return "injected_mutagen";
        case mutagen_technique::consumed_purifier: return "consumed_purifier";
        case mutagen_technique::injected_purifier: return "injected_purifier";
        case mutagen_technique::injected_smart_purifier: return "injected_smart_purifier";
        // *INDENT-ON*
        case mutagen_technique::num_mutagen_techniques:
            break;
    }
    debugmsg( "Invalid mutagen_technique" );
    abort();
}

} // namespace io

bool Character::has_trait( const trait_id &b ) const
{
    return my_mutations.count( b ) > 0;
}

bool Character::has_trait_flag( const std::string &b ) const
{
    // UGLY, SLOW, should be cached as my_mutation_flags or something
    for( const auto &mut : my_mutations ) {
        auto &mut_data = mut.first.obj();
        if( mut_data.flags.count( b ) > 0 ) {
            return true;
        }
    }

    return false;
}

bool Character::has_base_trait( const trait_id &b ) const
{
    // Look only at base traits
    return my_traits.find( b ) != my_traits.end();
}

void Character::toggle_trait( const trait_id &flag )
{
    const auto titer = my_traits.find( flag );
    if( titer == my_traits.end() ) {
        my_traits.insert( flag );
    } else {
        my_traits.erase( titer );
    }
    const auto miter = my_mutations.find( flag );
    if( miter == my_mutations.end() ) {
        set_mutation( flag );
        mutation_effect( flag );
    } else {
        unset_mutation( flag );
        mutation_loss_effect( flag );
    }
}

void Character::set_mutation( const trait_id &flag )
{
    const auto iter = my_mutations.find( flag );
    if( iter == my_mutations.end() ) {
        my_mutations[flag]; // Creates a new entry with default values
        cached_mutations.push_back( &flag.obj() );
    } else {
        return;
    }
    recalc_sight_limits();
    reset_encumbrance();
}

void Character::unset_mutation( const trait_id &flag )
{
    const auto iter = my_mutations.find( flag );
    if( iter != my_mutations.end() ) {
        my_mutations.erase( iter );
        const mutation_branch &mut = *flag;
        cached_mutations.erase( std::remove( cached_mutations.begin(), cached_mutations.end(), &mut ),
                                cached_mutations.end() );
    } else {
        return;
    }
    recalc_sight_limits();
    reset_encumbrance();
}

int Character::get_mod( const trait_id &mut, const std::string &arg ) const
{
    auto &mod_data = mut->mods;
    int ret = 0;
    auto found = mod_data.find( std::make_pair( false, arg ) );
    if( found != mod_data.end() ) {
        ret += found->second;
    }
    return ret;
}

void Character::apply_mods( const trait_id &mut, bool add_remove )
{
    int sign = add_remove ? 1 : -1;
    int str_change = get_mod( mut, "STR" );
    str_max += sign * str_change;
    per_max += sign * get_mod( mut, "PER" );
    dex_max += sign * get_mod( mut, "DEX" );
    int_max += sign * get_mod( mut, "INT" );

    if( str_change != 0 ) {
        recalc_hp();
    }
}

bool mutation_branch::conflicts_with_item( const item &it ) const
{
    if( allow_soft_gear && it.is_soft() ) {
        return false;
    }

    for( body_part bp : restricts_gear ) {
        if( it.covers( bp ) ) {
            return true;
        }
    }

    return false;
}

const resistances &mutation_branch::damage_resistance( body_part bp ) const
{
    const auto iter = armor.find( bp );
    if( iter == armor.end() ) {
        static const resistances nulres;
        return nulres;
    }

    return iter->second;
}

m_size calculate_size( const Character &c )
{
    if( c.has_trait( trait_id( "SMALL2" ) ) || c.has_trait( trait_id( "SMALL_OK" ) ) ||
        c.has_trait( trait_id( "SMALL" ) ) ) {
        return MS_SMALL;
    } else if( c.has_trait( trait_LARGE ) || c.has_trait( trait_LARGE_OK ) ) {
        return MS_LARGE;
    } else if( c.has_trait( trait_HUGE ) || c.has_trait( trait_HUGE_OK ) ) {
        return MS_HUGE;
    }
    return MS_MEDIUM;
}

void Character::mutation_effect( const trait_id &mut )
{
    if( mut == "GLASSJAW" ) {
        recalc_hp();

    } else if( mut == trait_STR_ALPHA ) {
        if( str_max < 16 ) {
            str_max = 8 + str_max / 2;
        }
        apply_mods( mut, true );
        recalc_hp();
    } else if( mut == trait_DEX_ALPHA ) {
        if( dex_max < 16 ) {
            dex_max = 8 + dex_max / 2;
        }
        apply_mods( mut, true );
    } else if( mut == trait_INT_ALPHA ) {
        if( int_max < 16 ) {
            int_max = 8 + int_max / 2;
        }
        apply_mods( mut, true );
    } else if( mut == trait_INT_SLIME ) {
        int_max *= 2; // Now, can you keep it? :-)

    } else if( mut == trait_PER_ALPHA ) {
        if( per_max < 16 ) {
            per_max = 8 + per_max / 2;
        }
        apply_mods( mut, true );
    } else {
        apply_mods( mut, true );
    }

    size_class = calculate_size( *this );

    const auto &branch = mut.obj();
    if( branch.hp_modifier != 0.0f || branch.hp_modifier_secondary != 0.0f ||
        branch.hp_adjustment != 0.0f ) {
        recalc_hp();
    }

    remove_worn_items_with( [&]( item & armor ) {
        static const std::string mutation_safe = "OVERSIZE";
        if( armor.has_flag( mutation_safe ) ) {
            return false;
        }
        if( !branch.conflicts_with_item( armor ) ) {
            return false;
        }
        if( branch.destroys_gear ) {
            add_msg_player_or_npc( m_bad,
                                   _( "Your %s is destroyed!" ),
                                   _( "<npcname>'s %s is destroyed!" ),
                                   armor.tname() );
            for( item &remain : armor.contents ) {
                g->m.add_item_or_charges( pos(), remain );
            }
        } else {
            add_msg_player_or_npc( m_bad,
                                   _( "Your %s is pushed off!" ),
                                   _( "<npcname>'s %s is pushed off!" ),
                                   armor.tname() );
            g->m.add_item_or_charges( pos(), armor );
        }
        return true;
    } );

    if( branch.starts_active ) {
        my_mutations[mut].powered = true;
    }

    on_mutation_gain( mut );
}

void Character::mutation_loss_effect( const trait_id &mut )
{
    if( mut == "GLASSJAW" ) {
        recalc_hp();

    } else if( mut == trait_STR_ALPHA ) {
        apply_mods( mut, false );
        if( str_max < 16 ) {
            str_max = 2 * ( str_max - 8 );
        }
        recalc_hp();
    } else if( mut == trait_DEX_ALPHA ) {
        apply_mods( mut, false );
        if( dex_max < 16 ) {
            dex_max = 2 * ( dex_max - 8 );
        }
    } else if( mut == trait_INT_ALPHA ) {
        apply_mods( mut, false );
        if( int_max < 16 ) {
            int_max = 2 * ( int_max - 8 );
        }
    } else if( mut == trait_INT_SLIME ) {
        int_max /= 2; // In case you have a freak accident with the debug menu ;-)

    } else if( mut == trait_PER_ALPHA ) {
        apply_mods( mut, false );
        if( per_max < 16 ) {
            per_max = 2 * ( per_max - 8 );
        }
    } else {
        apply_mods( mut, false );
    }

    size_class = calculate_size( *this );

    const auto &branch = mut.obj();
    if( branch.hp_modifier != 0.0f || branch.hp_modifier_secondary != 0.0f ||
        branch.hp_adjustment != 0.0f ) {
        recalc_hp();
    }

    on_mutation_loss( mut );
}

bool Character::has_active_mutation( const trait_id &b ) const
{
    const auto iter = my_mutations.find( b );
    return iter != my_mutations.end() && iter->second.powered;
}

bool Character::is_category_allowed( const std::vector<std::string> &category ) const
{
    bool allowed = false;
    bool restricted = false;
    for( const trait_id &mut : get_mutations() ) {
        if( !mut.obj().allowed_category.empty() ) {
            restricted = true;
        }
        for( const std::string &Mu_cat : category ) {
            if( mut.obj().allowed_category.count( Mu_cat ) ) {
                allowed = true;
                break;
            }
        }

    }
    if( !restricted ) {
        allowed = true;
    }
    return allowed;

}

bool Character::is_category_allowed( const std::string &category ) const
{
    bool allowed = false;
    bool restricted = false;
    for( const trait_id &mut : get_mutations() ) {
        for( const std::string &Ch_cat : mut.obj().allowed_category ) {
            restricted = true;
            if( Ch_cat == category ) {
                allowed = true;
            }
        }
    }
    if( !restricted ) {
        allowed = true;
    }
    return allowed;
}

bool Character::is_weak_to_water() const
{
    for( const auto &mut : my_mutations ) {
        if( mut.first.obj().weakness_to_water > 0 ) {
            return true;
        }
    }
    return false;
}

bool Character::can_use_heal_item( const item &med ) const
{
    const itype_id heal_id = med.typeId();

    bool can_use = false;
    bool got_restriction = false;

    for( const trait_id &mut : get_mutations() ) {
        if( !mut.obj().can_only_heal_with.empty() ) {
            got_restriction = true;
        }
        if( mut.obj().can_only_heal_with.count( heal_id ) ) {
            can_use = true;
            break;
        }
    }
    if( !got_restriction ) {
        can_use = !med.has_flag( "CANT_HEAL_EVERYONE" );
    }

    if( !can_use ) {
        for( const trait_id &mut : get_mutations() ) {
            if( mut.obj().can_heal_with.count( heal_id ) ) {
                can_use = true;
                break;
            }
        }
    }

    return can_use;
}

bool Character::can_install_cbm_on_bp( const std::vector<body_part> &bps ) const
{
    bool can_install = true;
    for( const trait_id &mut : get_mutations() ) {
        for( const body_part bp : bps ) {
            if( mut.obj().no_cbm_on_bp.count( bp ) ) {
                can_install = false;
                break;
            }
        }
    }
    return can_install;
}

void Character::activate_mutation( const trait_id &mut )
{
    const mutation_branch &mdata = mut.obj();
    trait_data &tdata = my_mutations[mut];
    int cost = mdata.cost;
    // You can take yourself halfway to Near Death levels of hunger/thirst.
    // Fatigue can go to Exhausted.
    if( ( mdata.hunger && get_kcal_percent() < 0.5f ) || ( mdata.thirst &&
            get_thirst() >= 260 ) ||
        ( mdata.fatigue && get_fatigue() >= EXHAUSTED ) ) {
        // Insufficient Foo to *maintain* operation is handled in player::suffer
        add_msg_if_player( m_warning, _( "You feel like using your %s would kill you!" ),
                           mdata.name() );
        return;
    }
    if( tdata.powered && tdata.charge > 0 ) {
        // Already-on units just lose a bit of charge
        tdata.charge--;
    } else {
        // Not-on units, or those with zero charge, have to pay the power cost
        if( mdata.cooldown > 0 ) {
            tdata.charge = mdata.cooldown - 1;
        }
        if( mdata.hunger ) {
            // burn some energy
            mod_stored_nutr( cost );
        }
        if( mdata.thirst ) {
            mod_thirst( cost );
        }
        if( mdata.fatigue ) {
            mod_fatigue( cost );
        }
        tdata.powered = true;

        // Handle stat changes from activation
        apply_mods( mut, true );
        recalc_sight_limits();
    }

    if( mut == trait_WEB_WEAVER ) {
        g->m.add_field( pos(), fd_web, 1 );
        add_msg_if_player( _( "You start spinning web with your spinnerets!" ) );
    } else if( mut == "BURROW" ) {
        tdata.powered = false;
        item burrowing_item( itype_id( "fake_burrowing" ) );
        invoke_item( &burrowing_item );
        return;  // handled when the activity finishes
    } else if( mut == trait_SLIMESPAWNER ) {
        monster *const slime = g->place_critter_around( mtype_id( "mon_player_blob" ), pos(), 1 );
        if( !slime ) {
            // Oops, no room to divide!
            add_msg_if_player( m_bad, _( "You focus, but are too hemmed in to birth a new slimespring!" ) );
            tdata.powered = false;
            return;
        }
        add_msg_if_player( m_good,
                           _( "You focus, and with a pleasant splitting feeling, birth a new slimespring!" ) );
        slime->friendly = -1;
        if( one_in( 3 ) ) {
            add_msg_if_player( m_good,
                               //~ Usual enthusiastic slimespring small voices! :D
                               _( "wow!  you look just like me!  we should look out for each other!" ) );
        } else if( one_in( 2 ) ) {
            //~ Usual enthusiastic slimespring small voices! :D
            add_msg_if_player( m_good, _( "come on, big me, let's go!" ) );
        } else {
            //~ Usual enthusiastic slimespring small voices! :D
            add_msg_if_player( m_good, _( "we're a team, we've got this!" ) );
        }
        tdata.powered = false;
        return;
    } else if( mut == trait_NAUSEA || mut == trait_VOMITOUS ) {
        vomit();
        tdata.powered = false;
        return;
    } else if( mut == trait_M_FERTILE ) {
        spores();
        tdata.powered = false;
        return;
    } else if( mut == trait_M_BLOOM ) {
        blossoms();
        tdata.powered = false;
        return;
    } else if( mut == trait_M_PROVENANCE ) {
        spores(); // double trouble!
        blossoms();
        tdata.powered = false;
        return;
    } else if( mut == trait_SELFAWARE ) {
        print_health();
        tdata.powered = false;
        return;
    } else if( mut == trait_TREE_COMMUNION ) {
        tdata.powered = false;
        if( !overmap_buffer.ter( global_omt_location() ).obj().is_wooded() ) {
            add_msg_if_player( m_info, _( "You can only do that in a wooded area." ) );
            return;
        }
        // Check for adjacent trees.
        bool adjacent_tree = false;
        for( const tripoint &p2 : g->m.points_in_radius( pos(), 1 ) ) {
            if( g->m.has_flag( "TREE", p2 ) ) {
                adjacent_tree = true;
            }
        }
        if( !adjacent_tree ) {
            add_msg_if_player( m_info, _( "You can only do that next to a tree." ) );
            return;
        }

        if( has_trait( trait_ROOTS2 ) || has_trait( trait_ROOTS3 ) ) {
            add_msg_if_player( _( "You reach out to the trees with your roots." ) );
        } else {
            add_msg_if_player(
                _( "You lay next to the trees letting your hair roots tangle with the trees." ) );
        }

        assign_activity( ACT_TREE_COMMUNION );

        if( has_trait( trait_ROOTS2 ) || has_trait( trait_ROOTS3 ) ) {
            const time_duration startup_time = has_trait( trait_ROOTS3 ) ? rng( 15_minutes,
                                               30_minutes ) : rng( 60_minutes, 90_minutes );
            activity.values.push_back( to_turns<int>( startup_time ) );
            return;
        } else {
            const time_duration startup_time = rng( 120_minutes, 180_minutes );
            activity.values.push_back( to_turns<int>( startup_time ) );
            return;
        }
    } else if( mut == trait_DEBUG_BIONIC_POWER ) {
        mod_max_power_level( 100_kJ );
        add_msg_if_player( m_good, _( "Bionic power storage increased by 100." ) );
        tdata.powered = false;
        return;
    } else if( mut == trait_DEBUG_BIONIC_POWERGEN ) {
        int npower;
        if( query_int( npower, "Modify bionic power by how much?  (Values are in millijoules)" ) ) {
            mod_power_level( units::from_millijoule( npower ) );
            add_msg_if_player( m_good, "Bionic power increased by %dmJ.", npower );
            tdata.powered = false;
        }
        return;
    } else if( !mdata.spawn_item.empty() ) {
        item tmpitem( mdata.spawn_item );
        i_add_or_drop( tmpitem );
        add_msg_if_player( mdata.spawn_item_message() );
        tdata.powered = false;
        return;
    } else if( !mdata.ranged_mutation.empty() ) {
        add_msg_if_player( mdata.ranged_mutation_message() );
        g->refresh_all();
        avatar_action::fire_ranged_mutation( g->u, g->m, item( mdata.ranged_mutation ) );
        tdata.powered = false;
        return;
    }
}

void Character::deactivate_mutation( const trait_id &mut )
{
    my_mutations[mut].powered = false;

    // Handle stat changes from deactivation
    apply_mods( mut, false );
    recalc_sight_limits();
}

trait_id Character::trait_by_invlet( const int ch ) const
{
    for( auto &mut : my_mutations ) {
        if( mut.second.key == ch ) {
            return mut.first;
        }
    }
    return trait_id::NULL_ID();
}

bool Character::mutation_ok( const trait_id &mutation, bool force_good, bool force_bad ) const
{
    if( !is_category_allowed( mutation->category ) ) {
        return false;
    }
    if( mutation_branch::trait_is_blacklisted( mutation ) ) {
        return false;
    }
    if( has_trait( mutation ) || has_child_flag( mutation ) ) {
        // We already have this mutation or something that replaces it.
        return false;
    }

    for( const bionic_id &bid : get_bionics() ) {
        for( const trait_id &mid : bid->canceled_mutations ) {
            if( mid == mutation ) {
                return false;
            }
        }
    }

    const mutation_branch &mdata = mutation.obj();
    if( force_bad && mdata.points > 0 ) {
        // This is a good mutation, and we're due for a bad one.
        return false;
    }

    if( force_good && mdata.points < 0 ) {
        // This is a bad mutation, and we're due for a good one.
        return false;
    }

    return true;
}

void Character::mutate()
{
    bool force_bad = one_in( 3 );
    bool force_good = false;
    if( has_trait( trait_ROBUST ) && force_bad ) {
        // Robust Genetics gives you a 33% chance for a good mutation,
        // instead of the 33% chance of a bad one.
        force_bad = false;
        force_good = true;
    }
    if( has_trait( trait_CHAOTIC_BAD ) ) {
        force_bad = true;
        force_good = false;
    }

    // Determine the highest mutation category
    std::string cat = get_highest_category();

    if( !is_category_allowed( cat ) ) {
        cat.clear();
    }

    // See if we should upgrade/extend an existing mutation...
    std::vector<trait_id> upgrades;

    // ... or remove one that is not in our highest category
    std::vector<trait_id> downgrades;

    // For each mutation...
    for( const mutation_branch &traits_iter : mutation_branch::get_all() ) {
        const trait_id &base_mutation = traits_iter.id;
        const mutation_branch &base_mdata = traits_iter;
        bool thresh_save = base_mdata.threshold;
        bool prof_save = base_mdata.profession;
        // are we unpurifiable? (saved from mutating away)
        bool purify_save = !base_mdata.purifiable;

        // ...that we have...
        if( has_trait( base_mutation ) ) {
            // ...consider the mutations that replace it.
            for( const trait_id &mutation : base_mdata.replacements ) {
                bool valid_ok = mutation->valid;

                if( ( mutation_ok( mutation, force_good, force_bad ) ) &&
                    ( valid_ok ) ) {
                    upgrades.push_back( mutation );
                }
            }

            // ...consider the mutations that add to it.
            for( const trait_id &mutation : base_mdata.additions ) {
                bool valid_ok = mutation->valid;

                if( ( mutation_ok( mutation, force_good, force_bad ) ) &&
                    ( valid_ok ) ) {
                    upgrades.push_back( mutation );
                }
            }

            // ...consider whether its in our highest category
            if( has_trait( base_mutation ) && !has_base_trait( base_mutation ) ) {
                // Starting traits don't count toward categories
                std::vector<trait_id> group = mutations_category[cat];
                bool in_cat = false;
                for( const trait_id &elem : group ) {
                    if( elem == base_mutation ) {
                        in_cat = true;
                        break;
                    }
                }

                // mark for removal
                // no removing Thresholds/Professions this way!
                // unpurifiable traits also cannot be purified
                if( !in_cat && !thresh_save && !prof_save && !purify_save ) {
                    if( one_in( 4 ) ) {
                        downgrades.push_back( base_mutation );
                    }
                }
            }
        }
    }

    // Preliminary round to either upgrade or remove existing mutations
    if( one_in( 2 ) ) {
        if( !upgrades.empty() ) {
            // (upgrade count) chances to pick an upgrade, 4 chances to pick something else.
            size_t roll = rng( 0, upgrades.size() + 4 );
            if( roll < upgrades.size() ) {
                // We got a valid upgrade index, so use it and return.
                mutate_towards( upgrades[roll] );
                return;
            }
        }
    } else {
        // Remove existing mutations that don't fit into our category
        if( !downgrades.empty() && !cat.empty() ) {
            size_t roll = rng( 0, downgrades.size() + 4 );
            if( roll < downgrades.size() ) {
                remove_mutation( downgrades[roll] );
                return;
            }
        }
    }

    std::vector<trait_id> valid; // Valid mutations
    bool first_pass = true;

    do {
        // If we tried once with a non-NULL category, and couldn't find anything valid
        // there, try again with empty category
        // CHAOTIC_BAD lets the game pull from any category by default
        if( !first_pass || has_trait( trait_CHAOTIC_BAD ) ) {
            cat.clear();
        }

        if( cat.empty() ) {
            // Pull the full list
            for( const mutation_branch &traits_iter : mutation_branch::get_all() ) {
                if( traits_iter.valid && is_category_allowed( traits_iter.category ) ) {
                    valid.push_back( traits_iter.id );
                }
            }
        } else {
            // Pull the category's list
            valid = mutations_category[cat];
        }

        // Remove anything we already have, that we have a child of, or that
        // goes against our intention of a good/bad mutation
        for( size_t i = 0; i < valid.size(); i++ ) {
            if( ( !mutation_ok( valid[i], force_good, force_bad ) ) ||
                ( !valid[i]->valid ) ) {
                valid.erase( valid.begin() + i );
                i--;
            }
        }

        if( valid.empty() ) {
            // So we won't repeat endlessly
            first_pass = false;
        }
    } while( valid.empty() && !cat.empty() );

    if( valid.empty() ) {
        // Couldn't find anything at all!
        return;
    }

    if( mutate_towards( random_entry( valid ) ) ) {
        return;
    } else {
        // if mutation failed (errors, post-threshold pick), try again once.
        mutate_towards( random_entry( valid ) );
    }
}

void Character::mutate_category( const std::string &cat )
{
    // Hacky ID comparison is better than separate hardcoded branch used before
    // TODO: Turn it into the null id
    if( cat == "ANY" ) {
        mutate();
        return;
    }

    bool force_bad = one_in( 3 );
    bool force_good = false;
    if( has_trait( trait_ROBUST ) && force_bad ) {
        // Robust Genetics gives you a 33% chance for a good mutation,
        // instead of the 33% chance of a bad one.
        force_bad = false;
        force_good = true;
    }

    // Pull the category's list for valid mutations
    std::vector<trait_id> valid = mutations_category[cat];

    // Remove anything we already have, that we have a child of, or that
    // goes against our intention of a good/bad mutation
    for( size_t i = 0; i < valid.size(); i++ ) {
        if( !mutation_ok( valid[i], force_good, force_bad ) ) {
            valid.erase( valid.begin() + i );
            i--;
        }
    }

    mutate_towards( valid, 2 );
}

static std::vector<trait_id> get_all_mutation_prereqs( const trait_id &id )
{
    std::vector<trait_id> ret;
    for( const trait_id &it : id->prereqs ) {
        ret.push_back( it );
        std::vector<trait_id> these_prereqs = get_all_mutation_prereqs( it );
        ret.insert( ret.end(), these_prereqs.begin(), these_prereqs.end() );
    }
    for( const trait_id &it : id->prereqs2 ) {
        ret.push_back( it );
        std::vector<trait_id> these_prereqs = get_all_mutation_prereqs( it );
        ret.insert( ret.end(), these_prereqs.begin(), these_prereqs.end() );
    }
    return ret;
}

bool Character::mutate_towards( std::vector<trait_id> muts, int num_tries )
{
    while( !muts.empty() && num_tries > 0 ) {
        int i = rng( 0, muts.size() - 1 );

        if( mutate_towards( muts[i] ) ) {
            return true;
        }

        muts.erase( muts.begin() + i );
        --num_tries;
    }

    return false;
}

bool Character::mutate_towards( const trait_id &mut )
{
    if( has_child_flag( mut ) ) {
        remove_child_flag( mut );
        return true;
    }
    const mutation_branch &mdata = mut.obj();

    bool has_prereqs = false;
    bool prereq1 = false;
    bool prereq2 = false;
    std::vector<trait_id> canceltrait;
    std::vector<trait_id> prereq = mdata.prereqs;
    std::vector<trait_id> prereqs2 = mdata.prereqs2;
    std::vector<trait_id> cancel = mdata.cancels;
    std::vector<trait_id> same_type = get_mutations_in_types( mdata.types );
    std::vector<trait_id> all_prereqs = get_all_mutation_prereqs( mut );

    // Check mutations of the same type - except for the ones we might need for pre-reqs
    for( const auto &consider : same_type ) {
        if( std::find( all_prereqs.begin(), all_prereqs.end(), consider ) == all_prereqs.end() ) {
            cancel.push_back( consider );
        }
    }

    for( size_t i = 0; i < cancel.size(); i++ ) {
        if( !has_trait( cancel[i] ) ) {
            cancel.erase( cancel.begin() + i );
            i--;
        } else if( has_base_trait( cancel[i] ) ) {
            //If we have the trait, but it's a base trait, don't allow it to be removed normally
            canceltrait.push_back( cancel[i] );
            cancel.erase( cancel.begin() + i );
            i--;
        }
    }

    for( size_t i = 0; i < cancel.size(); i++ ) {
        if( !cancel.empty() ) {
            trait_id removed = cancel[i];
            remove_mutation( removed );
            cancel.erase( cancel.begin() + i );
            i--;
            // This checks for cases where one trait knocks out several others
            // Probably a better way, but gets it Fixed Now--KA101
            return mutate_towards( mut );
        }
    }

    for( size_t i = 0; ( !prereq1 ) && i < prereq.size(); i++ ) {
        if( has_trait( prereq[i] ) ) {
            prereq1 = true;
        }
    }

    for( size_t i = 0; ( !prereq2 ) && i < prereqs2.size(); i++ ) {
        if( has_trait( prereqs2[i] ) ) {
            prereq2 = true;
        }
    }

    if( prereq1 && prereq2 ) {
        has_prereqs = true;
    }

    if( !has_prereqs && ( !prereq.empty() || !prereqs2.empty() ) ) {
        if( !prereq1 && !prereq.empty() ) {
            return mutate_towards( prereq );
        } else if( !prereq2 && !prereqs2.empty() ) {
            return mutate_towards( prereqs2 );
        }
    }

    // Check for threshold mutation, if needed
    bool threshold = mdata.threshold;
    bool profession = mdata.profession;
    bool has_threshreq = false;
    std::vector<trait_id> threshreq = mdata.threshreq;

    // It shouldn't pick a Threshold anyway--they're supposed to be non-Valid
    // and aren't categorized. This can happen if someone makes a threshold mutation into a prerequisite.
    if( threshold ) {
        add_msg_if_player( _( "You feel something straining deep inside you, yearning to be free…" ) );
        return false;
    }
    if( profession ) {
        // Profession picks fail silently
        return false;
    }

    for( size_t i = 0; !has_threshreq && i < threshreq.size(); i++ ) {
        if( has_trait( threshreq[i] ) ) {
            has_threshreq = true;
        }
    }

    // No crossing The Threshold by simply not having it
    if( !has_threshreq && !threshreq.empty() ) {
        add_msg_if_player( _( "You feel something straining deep inside you, yearning to be free…" ) );
        return false;
    }

    // Check if one of the prerequisites that we have TURNS INTO this one
    trait_id replacing = trait_id::NULL_ID();
    prereq = mdata.prereqs; // Reset it
    for( auto &elem : prereq ) {
        if( has_trait( elem ) ) {
            const trait_id &pre = elem;
            const auto &p = pre.obj();
            for( size_t j = 0; !replacing && j < p.replacements.size(); j++ ) {
                if( p.replacements[j] == mut ) {
                    replacing = pre;
                }
            }
        }
    }

    // Loop through again for prereqs2
    trait_id replacing2 = trait_id::NULL_ID();
    prereq = mdata.prereqs2; // Reset it
    for( auto &elem : prereq ) {
        if( has_trait( elem ) ) {
            const trait_id &pre2 = elem;
            const auto &p = pre2.obj();
            for( size_t j = 0; !replacing2 && j < p.replacements.size(); j++ ) {
                if( p.replacements[j] == mut ) {
                    replacing2 = pre2;
                }
            }
        }
    }

    set_mutation( mut );

    bool mutation_replaced = false;

    game_message_type rating;

    if( replacing ) {
        const auto &replace_mdata = replacing.obj();
        if( mdata.mixed_effect || replace_mdata.mixed_effect ) {
            rating = m_mixed;
        } else if( replace_mdata.points - mdata.points < 0 ) {
            rating = m_good;
        } else if( mdata.points - replace_mdata.points < 0 ) {
            rating = m_bad;
        } else {
            rating = m_neutral;
        }
        //  TODO: Limit this to visible mutations
        // TODO: In case invisible mutation turns into visible or vice versa
        //  print only the visible mutation appearing/disappearing
        add_msg_player_or_npc( rating,
                               _( "Your %1$s mutation turns into %2$s!" ),
                               _( "<npcname>'s %1$s mutation turns into %2$s!" ),
                               replace_mdata.name(), mdata.name() );

        g->events().send<event_type::evolves_mutation>( getID(), replace_mdata.id, mdata.id );
        unset_mutation( replacing );
        mutation_loss_effect( replacing );
        mutation_effect( mut );
        mutation_replaced = true;
    }
    if( replacing2 ) {
        const auto &replace_mdata = replacing2.obj();
        if( mdata.mixed_effect || replace_mdata.mixed_effect ) {
            rating = m_mixed;
        } else if( replace_mdata.points - mdata.points < 0 ) {
            rating = m_good;
        } else if( mdata.points - replace_mdata.points < 0 ) {
            rating = m_bad;
        } else {
            rating = m_neutral;
        }
        add_msg_player_or_npc( rating,
                               _( "Your %1$s mutation turns into %2$s!" ),
                               _( "<npcname>'s %1$s mutation turns into %2$s!" ),
                               replace_mdata.name(), mdata.name() );
        g->events().send<event_type::evolves_mutation>( getID(), replace_mdata.id, mdata.id );
        unset_mutation( replacing2 );
        mutation_loss_effect( replacing2 );
        mutation_effect( mut );
        mutation_replaced = true;
    }
    for( const auto &i : canceltrait ) {
        const auto &cancel_mdata = i.obj();
        if( mdata.mixed_effect || cancel_mdata.mixed_effect ) {
            rating = m_mixed;
        } else if( mdata.points < cancel_mdata.points ) {
            rating = m_bad;
        } else if( mdata.points > cancel_mdata.points ) {
            rating = m_good;
        } else if( mdata.points == cancel_mdata.points ) {
            rating = m_neutral;
        } else {
            rating = m_mixed;
        }
        // If this new mutation cancels a base trait, remove it and add the mutation at the same time
        add_msg_player_or_npc( rating,
                               _( "Your innate %1$s trait turns into %2$s!" ),
                               _( "<npcname>'s innate %1$s trait turns into %2$s!" ),
                               cancel_mdata.name(), mdata.name() );
        g->events().send<event_type::evolves_mutation>( getID(), cancel_mdata.id, mdata.id );
        unset_mutation( i );
        mutation_loss_effect( i );
        mutation_effect( mut );
        mutation_replaced = true;
    }
    if( !mutation_replaced ) {
        if( mdata.mixed_effect ) {
            rating = m_mixed;
        } else if( mdata.points > 0 ) {
            rating = m_good;
        } else if( mdata.points < 0 ) {
            rating = m_bad;
        } else {
            rating = m_neutral;
        }
        // TODO: Limit to visible mutations
        add_msg_player_or_npc( rating,
                               _( "You gain a mutation called %s!" ),
                               _( "<npcname> gains a mutation called %s!" ),
                               mdata.name() );
        g->events().send<event_type::gains_mutation>( getID(), mdata.id );
        mutation_effect( mut );
    }

    set_highest_cat_level();
    drench_mut_calc();
    return true;
}

void Character::remove_mutation( const trait_id &mut, bool silent )
{
    const auto &mdata = mut.obj();
    // Check if there's a prerequisite we should shrink back into
    trait_id replacing = trait_id::NULL_ID();
    std::vector<trait_id> originals = mdata.prereqs;
    for( size_t i = 0; !replacing && i < originals.size(); i++ ) {
        trait_id pre = originals[i];
        const auto &p = pre.obj();
        for( size_t j = 0; !replacing && j < p.replacements.size(); j++ ) {
            if( p.replacements[j] == mut ) {
                replacing = pre;
            }
        }
    }

    trait_id replacing2 = trait_id::NULL_ID();
    std::vector<trait_id> originals2 = mdata.prereqs2;
    for( size_t i = 0; !replacing2 && i < originals2.size(); i++ ) {
        trait_id pre2 = originals2[i];
        const auto &p = pre2.obj();
        for( size_t j = 0; !replacing2 && j < p.replacements.size(); j++ ) {
            if( p.replacements[j] == mut ) {
                replacing2 = pre2;
            }
        }
    }

    // See if this mutation is canceled by a base trait
    //Only if there's no prerequisite to shrink to, thus we're at the bottom of the trait line
    if( !replacing ) {
        //Check each mutation until we reach the end or find a trait to revert to
        for( auto &iter : mutation_branch::get_all() ) {
            //See if it's in our list of base traits but not active
            if( has_base_trait( iter.id ) && !has_trait( iter.id ) ) {
                //See if that base trait cancels the mutation we are using
                std::vector<trait_id> traitcheck = iter.cancels;
                if( !traitcheck.empty() ) {
                    for( size_t j = 0; !replacing && j < traitcheck.size(); j++ ) {
                        if( traitcheck[j] == mut ) {
                            replacing = ( iter.id );
                        }
                    }
                }
            }
            if( replacing ) {
                break;
            }
        }
    }

    // Duplicated for prereq2
    if( !replacing2 ) {
        //Check each mutation until we reach the end or find a trait to revert to
        for( auto &iter : mutation_branch::get_all() ) {
            //See if it's in our list of base traits but not active
            if( has_base_trait( iter.id ) && !has_trait( iter.id ) ) {
                //See if that base trait cancels the mutation we are using
                std::vector<trait_id> traitcheck = iter.cancels;
                if( !traitcheck.empty() ) {
                    for( size_t j = 0; !replacing2 && j < traitcheck.size(); j++ ) {
                        if( traitcheck[j] == mut && ( iter.id ) != replacing ) {
                            replacing2 = ( iter.id );
                        }
                    }
                }
            }
            if( replacing2 ) {
                break;
            }
        }
    }

    // make sure we don't toggle a mutation or trait twice, or it will cancel itself out.
    if( replacing == replacing2 ) {
        replacing2 = trait_id::NULL_ID();
    }

    // This should revert back to a removed base trait rather than simply removing the mutation
    unset_mutation( mut );

    bool mutation_replaced = false;

    game_message_type rating;

    if( replacing ) {
        const auto &replace_mdata = replacing.obj();
        if( mdata.mixed_effect || replace_mdata.mixed_effect ) {
            rating = m_mixed;
        } else if( replace_mdata.points - mdata.points > 0 ) {
            rating = m_good;
        } else if( mdata.points - replace_mdata.points > 0 ) {
            rating = m_bad;
        } else {
            rating = m_neutral;
        }
        if( !silent ) {
            add_msg_player_or_npc( rating,
                                   _( "Your %1$s mutation turns into %2$s." ),
                                   _( "<npcname>'s %1$s mutation turns into %2$s." ),
                                   mdata.name(), replace_mdata.name() );
        }
        set_mutation( replacing );
        mutation_loss_effect( mut );
        mutation_effect( replacing );
        mutation_replaced = true;
    }
    if( replacing2 ) {
        const auto &replace_mdata = replacing2.obj();
        if( mdata.mixed_effect || replace_mdata.mixed_effect ) {
            rating = m_mixed;
        } else if( replace_mdata.points - mdata.points > 0 ) {
            rating = m_good;
        } else if( mdata.points - replace_mdata.points > 0 ) {
            rating = m_bad;
        } else {
            rating = m_neutral;
        }
        if( !silent ) {
            add_msg_player_or_npc( rating,
                                   _( "Your %1$s mutation turns into %2$s." ),
                                   _( "<npcname>'s %1$s mutation turns into %2$s." ),
                                   mdata.name(), replace_mdata.name() );
        }
        set_mutation( replacing2 );
        mutation_loss_effect( mut );
        mutation_effect( replacing2 );
        mutation_replaced = true;
    }
    if( !mutation_replaced ) {
        if( mdata.mixed_effect ) {
            rating = m_mixed;
        } else if( mdata.points > 0 ) {
            rating = m_bad;
        } else if( mdata.points < 0 ) {
            rating = m_good;
        } else {
            rating = m_neutral;
        }
        if( !silent ) {
            add_msg_player_or_npc( rating,
                                   _( "You lose your %s mutation." ),
                                   _( "<npcname> loses their %s mutation." ),
                                   mdata.name() );
        }
        mutation_loss_effect( mut );
    }

    set_highest_cat_level();
    drench_mut_calc();
}

bool Character::has_child_flag( const trait_id &flag ) const
{
    for( const trait_id &elem : flag->replacements ) {
        const trait_id &tmp = elem;
        if( has_trait( tmp ) || has_child_flag( tmp ) ) {
            return true;
        }
    }
    return false;
}

void Character::remove_child_flag( const trait_id &flag )
{
    for( auto &elem : flag->replacements ) {
        const trait_id &tmp = elem;
        if( has_trait( tmp ) ) {
            remove_mutation( tmp );
            return;
        } else if( has_child_flag( tmp ) ) {
            remove_child_flag( tmp );
            return;
        }
    }
}

static mutagen_rejection try_reject_mutagen( player &p, const item &it, bool strong )
{
    if( p.has_trait( trait_MUTAGEN_AVOID ) ) {
        p.add_msg_if_player( m_warning,
                             //~ "Uh-uh" is a sound used for "nope", "no", etc.
                             _( "After what happened that last time?  uh-uh.  You're not drinking that chemical stuff." ) );
        return mutagen_rejection::rejected;
    }

    static const std::vector<std::string> safe = {{
            "MYCUS", "MARLOSS", "MARLOSS_SEED", "MARLOSS_GEL"
        }
    };
    if( std::any_of( safe.begin(), safe.end(), [it]( const std::string & flag ) {
    return it.type->can_use( flag );
    } ) ) {
        return mutagen_rejection::accepted;
    }

    if( p.has_trait( trait_THRESH_MYCUS ) ) {
        p.add_msg_if_player( m_info, _( "This is a contaminant.  We reject it from the Mycus." ) );
        if( p.has_trait( trait_M_SPORES ) || p.has_trait( trait_M_FERTILE ) ||
            p.has_trait( trait_M_BLOSSOMS ) || p.has_trait( trait_M_BLOOM ) ) {
            p.add_msg_if_player( m_good, _( "We decontaminate it with spores." ) );
            g->m.ter_set( p.pos(), t_fungus );
            if( p.is_avatar() ) {
                g->memorial().add(
                    pgettext( "memorial_male", "Destroyed a harmful invader." ),
                    pgettext( "memorial_female", "Destroyed a harmful invader." ) );
            }
            return mutagen_rejection::destroyed;
        } else {
            p.add_msg_if_player( m_bad,
                                 _( "We must eliminate this contaminant at the earliest opportunity." ) );
            return mutagen_rejection::rejected;
        }
    }

    if( p.has_trait( trait_THRESH_MARLOSS ) ) {
        p.add_msg_player_or_npc( m_warning,
                                 _( "The %s sears your insides white-hot, and you collapse to the ground!" ),
                                 _( "<npcname> writhes in agony and collapses to the ground!" ),
                                 it.tname() );
        p.vomit();
        p.mod_pain( 35 + ( strong ? 20 : 0 ) );
        // Lose a significant amount of HP, probably about 25-33%
        p.hurtall( rng( 20, 35 ) + ( strong ? 10 : 0 ), nullptr );
        // Hope you were eating someplace safe.  Mycus v. Goo in your guts is no joke.
        p.fall_asleep( 5_hours - 1_minutes * ( p.int_cur + ( strong ? 100 : 0 ) ) );
        p.set_mutation( trait_MUTAGEN_AVOID );
        // Injected mutagen purges marloss, ingested doesn't
        if( strong ) {
            p.unset_mutation( trait_THRESH_MARLOSS );
            p.add_msg_if_player( m_warning,
                                 _( "It was probably that marloss -- how did you know to call it \"marloss\" anyway?" ) );
            p.add_msg_if_player( m_warning, _( "Best to stay clear of that alien crap in future." ) );
            if( p.is_avatar() ) {
                g->memorial().add(
                    pgettext( "memorial_male",
                              "Burned out a particularly nasty fungal infestation." ),
                    pgettext( "memorial_female",
                              "Burned out a particularly nasty fungal infestation." ) );
            }
        } else {
            p.add_msg_if_player( m_warning,
                                 _( "That was some toxic %s!  Let's stick with Marloss next time, that's safe." ),
                                 it.tname() );
            if( p.is_avatar() ) {
                g->memorial().add(
                    pgettext( "memorial_male", "Suffered a toxic marloss/mutagen reaction." ),
                    pgettext( "memorial_female", "Suffered a toxic marloss/mutagen reaction." ) );
            }
        }

        return mutagen_rejection::destroyed;
    }

    return mutagen_rejection::accepted;
}

mutagen_attempt mutagen_common_checks( player &p, const item &it, bool strong,
                                       const mutagen_technique technique )
{
    g->events().send<event_type::administers_mutagen>( p.getID(), technique );
    mutagen_rejection status = try_reject_mutagen( p, it, strong );
    if( status == mutagen_rejection::rejected ) {
        return mutagen_attempt( false, 0 );
    }
    if( status == mutagen_rejection::destroyed ) {
        return mutagen_attempt( false, it.type->charges_to_use() );
    }

    return mutagen_attempt( true, 0 );
}

void test_crossing_threshold( Character &guy, const mutation_category_trait &m_category )
{
    // Threshold-check.  You only get to cross once!
    if( guy.crossed_threshold() ) {
        return;
    }

    // If there is no threshold for this category, don't check it
    const trait_id &mutation_thresh = m_category.threshold_mut;
    if( mutation_thresh.is_empty() ) {
        return;
    }

    std::string mutation_category = m_category.id;
    int total = 0;
    for( const auto &iter : mutation_category_trait::get_all() ) {
        total += guy.mutation_category_level[ iter.first ];
    }
    // Threshold-breaching
    const std::string &primary = guy.get_highest_category();
    int breach_power = guy.mutation_category_level[primary];
    // Only if you were pushing for more in your primary category.
    // You wanted to be more like it and less human.
    // That said, you're required to have hit third-stage dreams first.
    if( ( mutation_category == primary ) && ( breach_power > 50 ) ) {
        // Little help for the categories that have a lot of crossover.
        // Starting with Ursine as that's... a bear to get.  8-)
        // Alpha is similarly eclipsed by other mutation categories.
        // Will add others if there's serious/demonstrable need.
        int booster = 0;
        if( mutation_category == "URSINE"  || mutation_category == "ALPHA" ) {
            booster = 50;
        }
        int breacher = breach_power + booster;
        if( x_in_y( breacher, total ) ) {
            guy.add_msg_if_player( m_good,
                                   _( "Something strains mightily for a moment… and then… you're… FREE!" ) );
            guy.set_mutation( mutation_thresh );
            g->events().send<event_type::crosses_mutation_threshold>( guy.getID(), m_category.id );
            // Manually removing Carnivore, since it tends to creep in
            // This is because carnivore is a prerequisite for the
            // predator-style post-threshold mutations.
            if( mutation_category == "URSINE" && guy.has_trait( trait_CARNIVORE ) ) {
                guy.unset_mutation( trait_CARNIVORE );
                guy.add_msg_if_player( _( "Your appetite for blood fades." ) );
            }
        }
    } else if( guy.has_trait( trait_NOPAIN ) ) {
        //~NOPAIN is a post-Threshold trait, so you shouldn't
        //~legitimately have it and get here!
        guy.add_msg_if_player( m_bad, _( "You feel extremely Bugged." ) );
    } else if( breach_power > 100 ) {
        guy.add_msg_if_player( m_bad, _( "You stagger with a piercing headache!" ) );
        guy.mod_pain_noresist( 8 );
        guy.add_effect( effect_stunned, rng( 3_turns, 5_turns ) );
    } else if( breach_power > 80 ) {
        guy.add_msg_if_player( m_bad,
                               _( "Your head throbs with memories of your life, before all this…" ) );
        guy.mod_pain_noresist( 6 );
        guy.add_effect( effect_stunned, rng( 2_turns, 4_turns ) );
    } else if( breach_power > 60 ) {
        guy.add_msg_if_player( m_bad, _( "Images of your past life flash before you." ) );
        guy.add_effect( effect_stunned, rng( 2_turns, 3_turns ) );
    }
}

<<<<<<< HEAD
bool are_conflicting_traits( const trait_id &trait_1, const trait_id &trait_2 )
{
    return ( are_opposite_traits( trait_1, trait_2 ) || b_is_lower_trait_of_a( trait_1, trait_2 )
             || b_is_higher_trait_of_a( trait_1, trait_2 ) || are_same_type_traits( trait_1, trait_2 ) );
=======
bool are_conflicting_traits( const trait_id &trait_a, const trait_id &trait_b )
{
    return ( are_opposite_traits( trait_a, trait_b ) || b_is_lower_trait_of_a( trait_a, trait_b )
             || b_is_higher_trait_of_a( trait_a, trait_b ) || are_same_type_traits( trait_a, trait_b ) );
>>>>>>> d4328075
}

bool are_opposite_traits( const trait_id &trait_a, const trait_id &trait_b )
{
    return contains_trait( trait_a->cancels, trait_b );
}

bool b_is_lower_trait_of_a( const trait_id &trait_a, const trait_id &trait_b )
{
    return contains_trait( trait_a->prereqs, trait_b );
}

bool b_is_higher_trait_of_a( const trait_id &trait_a, const trait_id &trait_b )
{
    return contains_trait( trait_a->replacements, trait_b );
}

bool are_same_type_traits( const trait_id &trait_a, const trait_id &trait_b )
{
    return contains_trait( get_mutations_in_types( trait_a->types ), trait_b );
}

bool contains_trait( std::vector<string_id<mutation_branch>> traits, const trait_id &trait )
{
    return std::find( traits.begin(), traits.end(), trait ) != traits.end();
}<|MERGE_RESOLUTION|>--- conflicted
+++ resolved
@@ -1445,17 +1445,10 @@
     }
 }
 
-<<<<<<< HEAD
-bool are_conflicting_traits( const trait_id &trait_1, const trait_id &trait_2 )
-{
-    return ( are_opposite_traits( trait_1, trait_2 ) || b_is_lower_trait_of_a( trait_1, trait_2 )
-             || b_is_higher_trait_of_a( trait_1, trait_2 ) || are_same_type_traits( trait_1, trait_2 ) );
-=======
 bool are_conflicting_traits( const trait_id &trait_a, const trait_id &trait_b )
 {
     return ( are_opposite_traits( trait_a, trait_b ) || b_is_lower_trait_of_a( trait_a, trait_b )
              || b_is_higher_trait_of_a( trait_a, trait_b ) || are_same_type_traits( trait_a, trait_b ) );
->>>>>>> d4328075
 }
 
 bool are_opposite_traits( const trait_id &trait_a, const trait_id &trait_b )
