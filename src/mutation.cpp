#include "mutation.h"
#include "player.h"
#include "action.h"
#include "game.h"
#include "map.h"
#include "item.h"
#include "itype.h"
#include "translations.h"
#include "messages.h"
#include "monster.h"
#include "overmapbuffer.h"
#include "map_iterator.h"
#include "sounds.h"
#include "options.h"
#include "mapdata.h"
#include "string_formatter.h"
#include "debug.h"
#include "field.h"
#include "vitamin.h"
#include "output.h"

#include <algorithm>

const efftype_id effect_stunned( "stunned" );

static const trait_id trait_ROBUST( "ROBUST" );
static const trait_id trait_GLASSJAW( "GLASSJAW" );
static const trait_id trait_BURROW( "BURROW" );
static const trait_id trait_SLIMESPAWNER( "SLIMESPAWNER" );
static const trait_id trait_NAUSEA( "NAUSEA" );
static const trait_id trait_VOMITOUS( "VOMITOUS" );
static const trait_id trait_M_FERTILE( "M_FERTILE" );
static const trait_id trait_M_BLOOM( "M_BLOOM" );
static const trait_id trait_M_PROVENANCE( "M_PROVENANCE" );
static const trait_id trait_SELFAWARE( "SELFAWARE" );
static const trait_id trait_WEB_WEAVER( "WEB_WEAVER" );
static const trait_id trait_STR_ALPHA( "STR_ALPHA" );
static const trait_id trait_DEX_ALPHA( "DEX_ALPHA" );
static const trait_id trait_INT_ALPHA( "INT_ALPHA" );
static const trait_id trait_INT_SLIME( "INT_SLIME" );
static const trait_id trait_PER_ALPHA( "PER_ALPHA" );
static const trait_id trait_MUTAGEN_AVOID( "MUTAGEN_AVOID" );
static const trait_id trait_THRESH_MARLOSS( "THRESH_MARLOSS" );
static const trait_id trait_THRESH_MYCUS( "THRESH_MYCUS" );
static const trait_id trait_M_BLOSSOMS( "M_BLOSSOMS" );
static const trait_id trait_M_DEPENDENT( "M_DEPENDENT" );
static const trait_id trait_M_SPORES( "M_SPORES" );
static const trait_id trait_NOPAIN( "NOPAIN" );
static const trait_id trait_CARNIVORE( "CARNIVORE" );
static const trait_id trait_DEBUG_BIONIC_POWER( "DEBUG_BIONIC_POWER" );

bool Character::has_trait( const trait_id &b ) const
{
    return my_mutations.count( b ) > 0;
}

bool Character::has_trait_flag( const std::string &b ) const
{
    // UGLY, SLOW, should be cached as my_mutation_flags or something
    for( const auto &mut : my_mutations ) {
        auto &mut_data = mut.first.obj();
        if( mut_data.flags.count( b ) > 0 ) {
            return true;
        }
    }

    return false;
}

bool Character::has_base_trait( const trait_id &b ) const
{
    // Look only at base traits
    return my_traits.find( b ) != my_traits.end();
}

void Character::toggle_trait( const trait_id &flag )
{
    const auto titer = my_traits.find( flag );
    if( titer == my_traits.end() ) {
        my_traits.insert( flag );
    } else {
        my_traits.erase( titer );
    }
    const auto miter = my_mutations.find( flag );
    if( miter == my_mutations.end() ) {
        set_mutation( flag );
        mutation_effect( flag );
    } else {
        unset_mutation( flag );
        mutation_loss_effect( flag );
    }
}

void Character::set_mutation( const trait_id &flag )
{
    const auto iter = my_mutations.find( flag );
    if( iter == my_mutations.end() ) {
        my_mutations[flag]; // Creates a new entry with default values
        cached_mutations.push_back( &flag.obj() );
    } else {
        return;
    }
    recalc_sight_limits();
    reset_encumbrance();
}

void Character::unset_mutation( const trait_id &flag )
{
    const auto iter = my_mutations.find( flag );
    if( iter != my_mutations.end() ) {
        my_mutations.erase( iter );
        const mutation_branch &mut = *flag;
        cached_mutations.erase( std::remove( cached_mutations.begin(), cached_mutations.end(), &mut ),
                                cached_mutations.end() );
    } else {
        return;
    }
    recalc_sight_limits();
    reset_encumbrance();
}

int Character::get_mod( const trait_id &mut, std::string arg ) const
{
    auto &mod_data = mut->mods;
    int ret = 0;
    auto found = mod_data.find( std::make_pair( false, arg ) );
    if( found != mod_data.end() ) {
        ret += found->second;
    }
    /* Deactivated due to inability to store active mutation state
    if (has_active_mutation(mut)) {
        found = mod_data.find(std::make_pair(true, arg));
        if (found != mod_data.end()) {
            ret += found->second;
        }
    } */
    return ret;
}

void Character::apply_mods( const trait_id &mut, bool add_remove )
{
    int sign = add_remove ? 1 : -1;
    int str_change = get_mod( mut, "STR" );
    str_max += sign * str_change;
    per_max += sign * get_mod( mut, "PER" );
    dex_max += sign * get_mod( mut, "DEX" );
    int_max += sign * get_mod( mut, "INT" );

    if( str_change != 0 ) {
        recalc_hp();
    }
}

bool mutation_branch::conflicts_with_item( const item &it ) const
{
    if( allow_soft_gear && it.is_soft() ) {
        return false;
    }

    for( body_part bp : restricts_gear ) {
        if( it.covers( bp ) ) {
            return true;
        }
    }

    return false;
}

const resistances &mutation_branch::damage_resistance( body_part bp ) const
{
    const auto iter = armor.find( bp );
    if( iter == armor.end() ) {
        static const resistances nulres;
        return nulres;
    }

    return iter->second;
}

void Character::mutation_effect( const trait_id &mut )
{
    if( mut == "GLASSJAW" ) {
        recalc_hp();

    } else if( mut == trait_STR_ALPHA ) {
        if( str_max < 16 ) {
            str_max = 8 + str_max / 2;
        }
        apply_mods( mut, true );
        recalc_hp();
    } else if( mut == trait_DEX_ALPHA ) {
        if( dex_max < 16 ) {
            dex_max = 8 + dex_max / 2;
        }
        apply_mods( mut, true );
    } else if( mut == trait_INT_ALPHA ) {
        if( int_max < 16 ) {
            int_max = 8 + int_max / 2;
        }
        apply_mods( mut, true );
    } else if( mut == trait_INT_SLIME ) {
        int_max *= 2; // Now, can you keep it? :-)

    } else if( mut == trait_PER_ALPHA ) {
        if( per_max < 16 ) {
            per_max = 8 + per_max / 2;
        }
        apply_mods( mut, true );
    } else {
        apply_mods( mut, true );
    }

    const auto &branch = mut.obj();
    if( branch.hp_modifier != 0.0f || branch.hp_modifier_secondary != 0.0f ||
        branch.hp_adjustment != 0.0f ) {
        recalc_hp();
    }

    remove_worn_items_with( [&]( item & armor ) {
        static const std::string mutation_safe = "OVERSIZE";
        if( armor.has_flag( mutation_safe ) ) {
            return false;
        }
        if( !branch.conflicts_with_item( armor ) ) {
            return false;
        }
        if( branch.destroys_gear ) {
            add_msg_player_or_npc( m_bad,
                                   _( "Your %s is destroyed!" ),
                                   _( "<npcname>'s %s is destroyed!" ),
                                   armor.tname().c_str() );
            for( item &remain : armor.contents ) {
                g->m.add_item_or_charges( pos(), remain );
            }
        } else {
            add_msg_player_or_npc( m_bad,
                                   _( "Your %s is pushed off!" ),
                                   _( "<npcname>'s %s is pushed off!" ),
                                   armor.tname().c_str() );
            g->m.add_item_or_charges( pos(), armor );
        }
        return true;
    } );

    if( branch.starts_active ) {
        my_mutations[mut].powered = true;
    }

    on_mutation_gain( mut );
}

void Character::mutation_loss_effect( const trait_id &mut )
{
    if( mut == "GLASSJAW" ) {
        recalc_hp();

    } else if( mut == trait_STR_ALPHA ) {
        apply_mods( mut, false );
        if( str_max < 16 ) {
            str_max = 2 * ( str_max - 8 );
        }
        recalc_hp();
    } else if( mut == trait_DEX_ALPHA ) {
        apply_mods( mut, false );
        if( dex_max < 16 ) {
            dex_max = 2 * ( dex_max - 8 );
        }
    } else if( mut == trait_INT_ALPHA ) {
        apply_mods( mut, false );
        if( int_max < 16 ) {
            int_max = 2 * ( int_max - 8 );
        }
    } else if( mut == trait_INT_SLIME ) {
        int_max /= 2; // In case you have a freak accident with the debug menu ;-)

    } else if( mut == trait_PER_ALPHA ) {
        apply_mods( mut, false );
        if( per_max < 16 ) {
            per_max = 2 * ( per_max - 8 );
        }
    } else {
        apply_mods( mut, false );
    }

    const auto &branch = mut.obj();
    if( branch.hp_modifier != 0.0f || branch.hp_modifier_secondary != 0.0f ||
        branch.hp_adjustment != 0.0f ) {
        recalc_hp();
    }

    on_mutation_loss( mut );
}

bool Character::has_active_mutation( const trait_id &b ) const
{
    const auto iter = my_mutations.find( b );
    return iter != my_mutations.end() && iter->second.powered;
}

void player::activate_mutation( const trait_id &mut )
{
    const mutation_branch &mdata = mut.obj();
    auto &tdata = my_mutations[mut];
    int cost = mdata.cost;
    // You can take yourself halfway to Near Death levels of hunger/thirst.
    // Fatigue can go to Exhausted.
    if( ( mdata.hunger && get_hunger() + get_starvation() >= 700 ) || ( mdata.thirst &&
            get_thirst() >= 260 ) ||
        ( mdata.fatigue && get_fatigue() >= EXHAUSTED ) ) {
        // Insufficient Foo to *maintain* operation is handled in player::suffer
        add_msg_if_player( m_warning, _( "You feel like using your %s would kill you!" ),
                           mdata.name.c_str() );
        return;
    }
    if( tdata.powered && tdata.charge > 0 ) {
        // Already-on units just lose a bit of charge
        tdata.charge--;
    } else {
        // Not-on units, or those with zero charge, have to pay the power cost
        if( mdata.cooldown > 0 ) {
            tdata.charge = mdata.cooldown - 1;
        }
        if( mdata.hunger ) {
            mod_hunger( cost );
        }
        if( mdata.thirst ) {
            mod_thirst( cost );
        }
        if( mdata.fatigue ) {
            mod_fatigue( cost );
        }
        tdata.powered = true;

        // Handle stat changes from activation
        apply_mods( mut, true );
        recalc_sight_limits();
    }

    if( mut == trait_WEB_WEAVER ) {
        g->m.add_field( pos(), fd_web, 1 );
        add_msg_if_player( _( "You start spinning web with your spinnerets!" ) );
    } else if( mut == "BURROW" ) {
        int choice = menu( true, _( "Perform which function:" ), _( "Turn on digging mode" ),
                           _( "Dig pit" ), _( "Fill pit/tamp ground" ), _( "Clear rubble" ),
                           _( "Churn up ground" ), NULL );
        tripoint dirp;
        if( choice != 1 ) {
            tdata.powered = false;
            if( is_underwater() ) {
                add_msg_if_player( m_info, _( "You can't do that while underwater." ) );
                return;
            } else {
                if( choice == 2 ) {
                    if( !choose_adjacent( _( "Dig pit where?" ), dirp ) ) {
                        return;
                    }
                    if( dirp == pos() ) {
                        add_msg_if_player( m_info, _( "You delve into yourself." ) );
                        return;
                    }
                    int moves;
                    if( g->m.ter( dirp ) == t_pit_shallow ) {
                        moves = MINUTES( 30 ) * 100;
                    } else if( g->m.has_flag( "DIGGABLE", dirp ) ) {
                        moves = MINUTES( 10 ) * 100;
                    } else {
                        add_msg_if_player( _( "You can't dig a pit on this ground." ) );
                        return;
                    }
                    assign_activity( activity_id( "ACT_DIG" ), moves, -1, 0 );
                    activity.placement = dirp;
                } else if( choice == 3 ) {
                    if( !choose_adjacent( _( "Fill pit where?" ), dirp ) ) {
                        return;
                    }
                    if( dirp == pos() ) {
                        add_msg_if_player( m_info, _( "You decide not to bury yourself that early." ) );
                        return;
                    }
                    int moves;
                    if( g->m.ter( dirp ) == t_pit || g->m.ter( dirp ) == t_pit_spiked ||
                        g->m.ter( dirp ) == t_pit_glass || g->m.ter( dirp ) == t_pit_corpsed ) {
                        moves = MINUTES( 15 ) * 100;
                    } else if( g->m.ter( dirp ) == t_pit_shallow ) {
                        moves = MINUTES( 10 ) * 100;
                    } else if( g->m.ter( dirp ) == t_dirtmound ) {
                        moves = MINUTES( 5 ) * 100;
                    } else {
                        add_msg_if_player( _( "There is no pit to fill." ) );
                        return;
                    }
                    assign_activity( activity_id( "ACT_FILL_PIT" ), moves, -1, 0 );
                    activity.placement = dirp;
                } else if( choice == 4 ) {
                    if( !choose_adjacent( _( "Clear rubble where?" ), dirp ) ) {
                        return;
                    }
                    if( g->m.has_flag( "RUBBLE", dirp ) ) {
                        // 75 seconds
                        assign_activity( activity_id( "ACT_CLEAR_RUBBLE" ), 1250, -1, 0 );
                        activity.placement = dirp;
                    } else {
                        add_msg_if_player( m_bad, _( "There is no rubble to clear." ) );
                        return;
                    }
                } else if( choice == 5 ) {
                    if( !choose_adjacent( _( "Churn up ground where?" ), dirp ) ) {
                        return;
                    }
                    if( g->m.has_flag( "DIGGABLE", dirp ) && !g->m.has_flag( "PLANT", dirp ) &&
                        g->m.ter( dirp ) != t_dirtmound ) {
                        add_msg_if_player( _( "You churn up the earth here." ) );
                        moves = -300;
                        g->m.ter_set( dirp, t_dirtmound );
                    } else {
                        add_msg_if_player( _( "You can't churn up this ground." ) );
                    }
                }
            }
        }
        return;  // handled when the activity finishes
    } else if( mut == trait_SLIMESPAWNER ) {
        std::vector<tripoint> valid;
        for( const tripoint &dest : g->m.points_in_radius( pos(), 1 ) ) {
            if( g->is_empty( dest ) ) {
                valid.push_back( dest );
            }
        }
        // Oops, no room to divide!
        if( valid.empty() ) {
            add_msg_if_player( m_bad, _( "You focus, but are too hemmed in to birth a new slimespring!" ) );
            tdata.powered = false;
            return;
        }
        add_msg_if_player( m_good,
                           _( "You focus, and with a pleasant splitting feeling, birth a new slimespring!" ) );
        int numslime = 1;
        for( int i = 0; i < numslime && !valid.empty(); i++ ) {
            const tripoint target = random_entry_removed( valid );
            if( monster *const slime = g->summon_mon( mtype_id( "mon_player_blob" ), target ) ) {
                slime->friendly = -1;
            }
        }
        if( one_in( 3 ) ) {
            //~ Usual enthusiastic slimespring small voices! :D
            add_msg_if_player( m_good, _( "wow! you look just like me! we should look out for each other!" ) );
        } else if( one_in( 2 ) ) {
            //~ Usual enthusiastic slimespring small voices! :D
            add_msg_if_player( m_good, _( "come on, big me, let's go!" ) );
        } else {
            //~ Usual enthusiastic slimespring small voices! :D
            add_msg_if_player( m_good, _( "we're a team, we've got this!" ) );
        }
        tdata.powered = false;
        return;
    } else if( mut == trait_NAUSEA || mut == trait_VOMITOUS ) {
        vomit();
        tdata.powered = false;
        return;
    } else if( mut == trait_M_FERTILE ) {
        spores();
        tdata.powered = false;
        return;
    } else if( mut == trait_M_BLOOM ) {
        blossoms();
        tdata.powered = false;
        return;
    } else if( mut == trait_M_PROVENANCE ) {
        spores(); // double trouble!
        blossoms();
        tdata.powered = false;
        return;
    } else if( mut == trait_SELFAWARE ) {
        print_health();
        tdata.powered = false;
        return;
    } else if( mut == trait_DEBUG_BIONIC_POWER ) {
        max_power_level += 100;
        add_msg_if_player( m_good, _( "Bionic power storage increased by 100." ) );
        tdata.powered = false;
        return;
    } else if( !mdata.spawn_item.empty() ) {
        item tmpitem( mdata.spawn_item );
        i_add_or_drop( tmpitem );
        add_msg_if_player( _( mdata.spawn_item_message.c_str() ) );
        tdata.powered = false;
        return;
    }
}

void player::deactivate_mutation( const trait_id &mut )
{
    my_mutations[mut].powered = false;

    // Handle stat changes from deactivation
    apply_mods( mut, false );
    recalc_sight_limits();
}

trait_id Character::trait_by_invlet( const long ch ) const
{
    for( auto &mut : my_mutations ) {
        if( mut.second.key == ch ) {
            return mut.first;
        }
    }
    return trait_id::NULL_ID();
}

bool player::mutation_ok( const trait_id &mutation, bool force_good, bool force_bad ) const
{
    if( mutation_branch::trait_is_blacklisted( mutation ) ) {
        return false;
    }
    if( has_trait( mutation ) || has_child_flag( mutation ) ) {
        // We already have this mutation or something that replaces it.
        return false;
    }
    const mutation_branch &mdata = mutation.obj();
    if( force_bad && mdata.points > 0 ) {
        // This is a good mutation, and we're due for a bad one.
        return false;
    }

    if( force_good && mdata.points < 0 ) {
        // This is a bad mutation, and we're due for a good one.
        return false;
    }

    return true;
}

void player::mutate()
{
    bool force_bad = one_in( 3 );
    bool force_good = false;
    if( has_trait( trait_ROBUST ) && force_bad ) {
        // Robust Genetics gives you a 33% chance for a good mutation,
        // instead of the 33% chance of a bad one.
        force_bad = false;
        force_good = true;
    }

    // Determine the highest mutation category
    std::string cat = get_highest_category();

    // See if we should upgrade/extend an existing mutation...
    std::vector<trait_id> upgrades;

    // ... or remove one that is not in our highest category
    std::vector<trait_id> downgrades;

    // For each mutation...
    for( auto &traits_iter : mutation_branch::get_all() ) {
        const auto &base_mutation = traits_iter.first;
        const auto &base_mdata = traits_iter.second;
        bool thresh_save = base_mdata.threshold;
        bool prof_save = base_mdata.profession;
        bool purify_save = base_mdata.purifiable;

        // ...that we have...
        if( has_trait( base_mutation ) ) {
            // ...consider the mutations that replace it.
            for( auto &mutation : base_mdata.replacements ) {
                bool valid_ok = mutation->valid;

                if( ( mutation_ok( mutation, force_good, force_bad ) ) &&
                    ( valid_ok ) ) {
                    upgrades.push_back( mutation );
                }
            }

            // ...consider the mutations that add to it.
            for( auto &mutation : base_mdata.additions ) {
                bool valid_ok = mutation->valid;

                if( ( mutation_ok( mutation, force_good, force_bad ) ) &&
                    ( valid_ok ) ) {
                    upgrades.push_back( mutation );
                }
            }

            // ...consider whether its in our highest category
            if( has_trait( base_mutation ) && !has_base_trait( base_mutation ) ) {
                // Starting traits don't count toward categories
                std::vector<trait_id> group = mutations_category[cat];
                bool in_cat = false;
                for( auto &elem : group ) {
                    if( elem == base_mutation ) {
                        in_cat = true;
                        break;
                    }
                }

                // mark for removal
                // no removing Thresholds/Professions this way!
                if( !in_cat && !thresh_save && !prof_save ) {
                    // non-purifiable stuff should be pretty tenacious
                    // category-enforcement only targets it 25% of the time
                    // (purify_save defaults true, = false for non-purifiable)
                    if( purify_save || one_in( 4 ) ) {
                        downgrades.push_back( base_mutation );
                    }
                }
            }
        }
    }

    // Preliminary round to either upgrade or remove existing mutations
    if( one_in( 2 ) ) {
        if( !upgrades.empty() ) {
            // (upgrade count) chances to pick an upgrade, 4 chances to pick something else.
            size_t roll = rng( 0, upgrades.size() + 4 );
            if( roll < upgrades.size() ) {
                // We got a valid upgrade index, so use it and return.
                mutate_towards( upgrades[roll] );
                return;
            }
        }
    } else {
        // Remove existing mutations that don't fit into our category
        if( !downgrades.empty() && !cat.empty() ) {
            size_t roll = rng( 0, downgrades.size() + 4 );
            if( roll < downgrades.size() ) {
                remove_mutation( downgrades[roll] );
                return;
            }
        }
    }

    std::vector<trait_id> valid; // Valid mutations
    bool first_pass = true;

    do {
        // If we tried once with a non-NULL category, and couldn't find anything valid
        // there, try again with empty category
        if( !first_pass ) {
            cat.clear();
        }

        if( cat.empty() ) {
            // Pull the full list
            for( auto &traits_iter : mutation_branch::get_all() ) {
                if( traits_iter.second.valid ) {
                    valid.push_back( traits_iter.first );
                }
            }
        } else {
            // Pull the category's list
            valid = mutations_category[cat];
        }

        // Remove anything we already have, that we have a child of, or that
        // goes against our intention of a good/bad mutation
        for( size_t i = 0; i < valid.size(); i++ ) {
            if( ( !mutation_ok( valid[i], force_good, force_bad ) ) ||
                ( !valid[i]->valid ) ) {
                valid.erase( valid.begin() + i );
                i--;
            }
        }

        if( valid.empty() ) {
            // So we won't repeat endlessly
            first_pass = false;
        }
    } while( valid.empty() && !cat.empty() );

    if( valid.empty() ) {
        // Couldn't find anything at all!
        return;
    }

    if( mutate_towards( random_entry( valid ) ) ) {
        return;
    } else {
        // if mutation failed (errors, post-threshold pick), try again once.
        mutate_towards( random_entry( valid ) );
    }
}

void player::mutate_category( const std::string &cat )
{
    // Hacky ID comparison is better than separate hardcoded branch used before
    // @todo: Turn it into the null id
    if( cat == "ANY" ) {
        mutate();
        return;
    }

    bool force_bad = one_in( 3 );
    bool force_good = false;
    if( has_trait( trait_ROBUST ) && force_bad ) {
        // Robust Genetics gives you a 33% chance for a good mutation,
        // instead of the 33% chance of a bad one.
        force_bad = false;
        force_good = true;
    }

    // Pull the category's list for valid mutations
    std::vector<trait_id> valid;
    valid = mutations_category[cat];

    // Remove anything we already have, that we have a child of, or that
    // goes against our intention of a good/bad mutation
    for( size_t i = 0; i < valid.size(); i++ ) {
        if( !mutation_ok( valid[i], force_good, force_bad ) ) {
            valid.erase( valid.begin() + i );
            i--;
        }
    }

    // if we can't mutate in the category do nothing
    if( valid.empty() ) {
        return;
    }

    if( mutate_towards( random_entry( valid ) ) ) {
        return;
    } else {
        // if mutation failed (errors, post-threshold pick), try again once.
        mutate_towards( random_entry( valid ) );
    }
}

static std::vector<trait_id> get_all_mutation_prereqs( const trait_id &id )
{
    std::vector<trait_id> ret;
    for( auto it : id->prereqs ) {
        ret.push_back( it );
        std::vector<trait_id> these_prereqs = get_all_mutation_prereqs( it );
        ret.insert( ret.end(), these_prereqs.begin(), these_prereqs.end() );
    }
    for( auto it : id->prereqs2 ) {
        ret.push_back( it );
        std::vector<trait_id> these_prereqs = get_all_mutation_prereqs( it );
        ret.insert( ret.end(), these_prereqs.begin(), these_prereqs.end() );
    }
    return ret;
}

bool player::mutate_towards( const trait_id &mut )
{
    if( has_child_flag( mut ) ) {
        remove_child_flag( mut );
        return true;
    }
    const mutation_branch &mdata = mut.obj();

    bool has_prereqs = false;
    bool prereq1 = false;
    bool prereq2 = false;
    std::vector<trait_id> canceltrait;
    std::vector<trait_id> prereq = mdata.prereqs;
    std::vector<trait_id> prereqs2 = mdata.prereqs2;
    std::vector<trait_id> cancel = mdata.cancels;
    std::vector<trait_id> same_type = get_mutations_in_types( mdata.types );
    std::vector<trait_id> all_prereqs = get_all_mutation_prereqs( mut );

    // Check mutations of the same type - except for the ones we might need for pre-reqs
    for( size_t i = 0; i < same_type.size(); ++i )
    {
        trait_id consider = same_type[i];
        if( std::find( all_prereqs.begin(), all_prereqs.end(), consider ) == all_prereqs.end() ) {
            cancel.push_back( consider );
        }
    }

<<<<<<< HEAD
    for( size_t i = 0; i < cancel.size(); i++ )
    {
=======
    for( size_t i = 0; i < cancel.size(); i++ ) {
>>>>>>> b52c3f29
        if( !has_trait( cancel[i] ) ) {
            cancel.erase( cancel.begin() + i );
            i--;
        } else if( has_base_trait( cancel[i] ) ) {
            //If we have the trait, but it's a base trait, don't allow it to be removed normally
            canceltrait.push_back( cancel[i] );
            cancel.erase( cancel.begin() + i );
            i--;
        }
    }

    for( size_t i = 0; i < cancel.size(); i++ ) {
        if( !cancel.empty() ) {
            trait_id removed = cancel[i];
            remove_mutation( removed );
            cancel.erase( cancel.begin() + i );
            i--;
            // This checks for cases where one trait knocks out several others
            // Probably a better way, but gets it Fixed Now--KA101
            return mutate_towards( mut );
        }
    }

    for( size_t i = 0; ( !prereq1 ) && i < prereq.size(); i++ ) {
        if( has_trait( prereq[i] ) ) {
            prereq1 = true;
        }
    }

    for( size_t i = 0; ( !prereq2 ) && i < prereqs2.size(); i++ ) {
        if( has_trait( prereqs2[i] ) ) {
            prereq2 = true;
        }
    }

    if( prereq1 && prereq2 ) {
        has_prereqs = true;
    }

    if( !has_prereqs && ( !prereq.empty() || !prereqs2.empty() ) ) {
        if( !prereq1 && !prereq.empty() ) {
            return mutate_towards( random_entry( prereq ) );
        } else if( !prereq2 && !prereqs2.empty() ) {
            return mutate_towards( random_entry( prereqs2 ) );
        }
    }

    // Check for threshold mutation, if needed
    bool threshold = mdata.threshold;
    bool profession = mdata.profession;
    bool has_threshreq = false;
    std::vector<trait_id> threshreq = mdata.threshreq;

    // It shouldn't pick a Threshold anyway--they're supposed to be non-Valid
    // and aren't categorized. This can happen if someone makes a threshold mutation into a prerequisite.
    if( threshold ) {
        add_msg_if_player( _( "You feel something straining deep inside you, yearning to be free..." ) );
        return false;
    }
    if( profession ) {
        // Profession picks fail silently
        return false;
    }

    for( size_t i = 0; !has_threshreq && i < threshreq.size(); i++ ) {
        if( has_trait( threshreq[i] ) ) {
            has_threshreq = true;
        }
    }

    // No crossing The Threshold by simply not having it
    if( !has_threshreq && !threshreq.empty() ) {
        add_msg_if_player( _( "You feel something straining deep inside you, yearning to be free..." ) );
        return false;
    }

    // Check if one of the prerequisites that we have TURNS INTO this one
    trait_id replacing = trait_id::NULL_ID();
    prereq = mdata.prereqs; // Reset it
    for( auto &elem : prereq ) {
        if( has_trait( elem ) ) {
            trait_id pre = elem;
            const auto &p = pre.obj();
            for( size_t j = 0; !replacing && j < p.replacements.size(); j++ ) {
                if( p.replacements[j] == mut ) {
                    replacing = pre;
                }
            }
        }
    }

    // Loop through again for prereqs2
    trait_id replacing2 = trait_id::NULL_ID();
    prereq = mdata.prereqs2; // Reset it
    for( auto &elem : prereq ) {
        if( has_trait( elem ) ) {
            trait_id pre2 = elem;
            const auto &p = pre2.obj();
            for( size_t j = 0; !replacing2 && j < p.replacements.size(); j++ ) {
                if( p.replacements[j] == mut ) {
                    replacing2 = pre2;
                }
            }
        }
    }

    set_mutation( mut );

    bool mutation_replaced = false;

    game_message_type rating;

    if( replacing ) {
        const auto &replace_mdata = replacing.obj();
        if( mdata.mixed_effect || replace_mdata.mixed_effect ) {
            rating = m_mixed;
        } else if( replace_mdata.points - mdata.points < 0 ) {
            rating = m_good;
        } else if( mdata.points - replace_mdata.points < 0 ) {
            rating = m_bad;
        } else {
            rating = m_neutral;
        }
        // TODO: Limit this to visible mutations
        // TODO: In case invisible mutation turns into visible or vice versa
        //  print only the visible mutation appearing/disappearing
        add_msg_player_or_npc( rating,
                               _( "Your %1$s mutation turns into %2$s!" ),
                               _( "<npcname>'s %1$s mutation turns into %2$s!" ),
                               replace_mdata.name.c_str(), mdata.name.c_str() );
        add_memorial_log( pgettext( "memorial_male", "'%s' mutation turned into '%s'" ),
                          pgettext( "memorial_female", "'%s' mutation turned into '%s'" ),
                          replace_mdata.name.c_str(), mdata.name.c_str() );
        unset_mutation( replacing );
        mutation_loss_effect( replacing );
        mutation_effect( mut );
        mutation_replaced = true;
    }
    if( replacing2 ) {
        const auto &replace_mdata = replacing2.obj();
        if( mdata.mixed_effect || replace_mdata.mixed_effect ) {
            rating = m_mixed;
        } else if( replace_mdata.points - mdata.points < 0 ) {
            rating = m_good;
        } else if( mdata.points - replace_mdata.points < 0 ) {
            rating = m_bad;
        } else {
            rating = m_neutral;
        }
        add_msg_player_or_npc( rating,
                               _( "Your %1$s mutation turns into %2$s!" ),
                               _( "<npcname>'s %1$s mutation turns into %2$s!" ),
                               replace_mdata.name.c_str(), mdata.name.c_str() );
        add_memorial_log( pgettext( "memorial_male", "'%s' mutation turned into '%s'" ),
                          pgettext( "memorial_female", "'%s' mutation turned into '%s'" ),
                          replace_mdata.name.c_str(), mdata.name.c_str() );
        unset_mutation( replacing2 );
        mutation_loss_effect( replacing2 );
        mutation_effect( mut );
        mutation_replaced = true;
    }
    for( size_t i = 0; i < canceltrait.size(); i++ ) {
        const auto &cancel_mdata = canceltrait[i].obj();
        if( mdata.mixed_effect || cancel_mdata.mixed_effect ) {
            rating = m_mixed;
        } else if( mdata.points < cancel_mdata.points ) {
            rating = m_bad;
        } else if( mdata.points > cancel_mdata.points ) {
            rating = m_good;
        } else if( mdata.points == cancel_mdata.points ) {
            rating = m_neutral;
        } else {
            rating = m_mixed;
        }
        // If this new mutation cancels a base trait, remove it and add the mutation at the same time
        add_msg_player_or_npc( rating,
                               _( "Your innate %1$s trait turns into %2$s!" ),
                               _( "<npcname>'s innate %1$s trait turns into %2$s!" ),
                               cancel_mdata.name.c_str(), mdata.name.c_str() );
        add_memorial_log( pgettext( "memorial_male", "'%s' mutation turned into '%s'" ),
                          pgettext( "memorial_female", "'%s' mutation turned into '%s'" ),
                          cancel_mdata.name.c_str(), mdata.name.c_str() );
        unset_mutation( canceltrait[i] );
        mutation_loss_effect( canceltrait[i] );
        mutation_effect( mut );
        mutation_replaced = true;
    }
    if( !mutation_replaced ) {
        if( mdata.mixed_effect ) {
            rating = m_mixed;
        } else if( mdata.points > 0 ) {
            rating = m_good;
        } else if( mdata.points < 0 ) {
            rating = m_bad;
        } else {
            rating = m_neutral;
        }
        // TODO: Limit to visible mutations
        add_msg_player_or_npc( rating,
                               _( "You gain a mutation called %s!" ),
                               _( "<npcname> gains a mutation called %s!" ),
                               mdata.name.c_str() );
        add_memorial_log( pgettext( "memorial_male", "Gained the mutation '%s'." ),
                          pgettext( "memorial_female", "Gained the mutation '%s'." ),
                          mdata.name.c_str() );
        mutation_effect( mut );
    }

    set_highest_cat_level();
    drench_mut_calc();
    return true;
}

void player::remove_mutation( const trait_id &mut )
{
    const auto &mdata = mut.obj();
    // Check if there's a prerequisite we should shrink back into
    trait_id replacing = trait_id::NULL_ID();
    std::vector<trait_id> originals = mdata.prereqs;
    for( size_t i = 0; !replacing && i < originals.size(); i++ ) {
        trait_id pre = originals[i];
        const auto &p = pre.obj();
        for( size_t j = 0; !replacing && j < p.replacements.size(); j++ ) {
            if( p.replacements[j] == mut ) {
                replacing = pre;
            }
        }
    }

    trait_id replacing2 = trait_id::NULL_ID();
    std::vector<trait_id> originals2 = mdata.prereqs2;
    for( size_t i = 0; !replacing2 && i < originals2.size(); i++ ) {
        trait_id pre2 = originals2[i];
        const auto &p = pre2.obj();
        for( size_t j = 0; !replacing2 && j < p.replacements.size(); j++ ) {
            if( p.replacements[j] == mut ) {
                replacing2 = pre2;
            }
        }
    }

    // See if this mutation is canceled by a base trait
    //Only if there's no prerequisite to shrink to, thus we're at the bottom of the trait line
    if( !replacing ) {
        //Check each mutation until we reach the end or find a trait to revert to
        for( auto &iter : mutation_branch::get_all() ) {
            //See if it's in our list of base traits but not active
            if( has_base_trait( iter.first ) && !has_trait( iter.first ) ) {
                //See if that base trait cancels the mutation we are using
                std::vector<trait_id> traitcheck = iter.second.cancels;
                if( !traitcheck.empty() ) {
                    for( size_t j = 0; !replacing && j < traitcheck.size(); j++ ) {
                        if( traitcheck[j] == mut ) {
                            replacing = ( iter.first );
                        }
                    }
                }
            }
            if( replacing ) {
                break;
            }
        }
    }

    // Duplicated for prereq2
    if( !replacing2 ) {
        //Check each mutation until we reach the end or find a trait to revert to
        for( auto &iter : mutation_branch::get_all() ) {
            //See if it's in our list of base traits but not active
            if( has_base_trait( iter.first ) && !has_trait( iter.first ) ) {
                //See if that base trait cancels the mutation we are using
                std::vector<trait_id> traitcheck = iter.second.cancels;
                if( !traitcheck.empty() ) {
                    for( size_t j = 0; !replacing2 && j < traitcheck.size(); j++ ) {
                        if( traitcheck[j] == mut && ( iter.first ) != replacing ) {
                            replacing2 = ( iter.first );
                        }
                    }
                }
            }
            if( replacing2 ) {
                break;
            }
        }
    }

    // make sure we don't toggle a mutation or trait twice, or it will cancel itself out.
    if( replacing == replacing2 ) {
        replacing2 = trait_id::NULL_ID();
    }

    // This should revert back to a removed base trait rather than simply removing the mutation
    unset_mutation( mut );

    bool mutation_replaced = false;

    game_message_type rating;

    if( replacing ) {
        const auto &replace_mdata = replacing.obj();
        if( mdata.mixed_effect || replace_mdata.mixed_effect ) {
            rating = m_mixed;
        } else if( replace_mdata.points - mdata.points > 0 ) {
            rating = m_good;
        } else if( mdata.points - replace_mdata.points > 0 ) {
            rating = m_bad;
        } else {
            rating = m_neutral;
        }
        add_msg_player_or_npc( rating,
                               _( "Your %1$s mutation turns into %2$s." ),
                               _( "<npcname>'s %1$s mutation turns into %2$s." ),
                               mdata.name.c_str(), replace_mdata.name.c_str() );
        set_mutation( replacing );
        mutation_loss_effect( mut );
        mutation_effect( replacing );
        mutation_replaced = true;
    }
    if( replacing2 ) {
        const auto &replace_mdata = replacing2.obj();
        if( mdata.mixed_effect || replace_mdata.mixed_effect ) {
            rating = m_mixed;
        } else if( replace_mdata.points - mdata.points > 0 ) {
            rating = m_good;
        } else if( mdata.points - replace_mdata.points > 0 ) {
            rating = m_bad;
        } else {
            rating = m_neutral;
        }
        add_msg_player_or_npc( rating,
                               _( "Your %1$s mutation turns into %2$s." ),
                               _( "<npcname>'s %1$s mutation turns into %2$s." ),
                               mdata.name.c_str(), replace_mdata.name.c_str() );
        set_mutation( replacing2 );
        mutation_loss_effect( mut );
        mutation_effect( replacing2 );
        mutation_replaced = true;
    }
    if( !mutation_replaced ) {
        if( mdata.mixed_effect ) {
            rating = m_mixed;
        } else if( mdata.points > 0 ) {
            rating = m_bad;
        } else if( mdata.points < 0 ) {
            rating = m_good;
        } else {
            rating = m_neutral;
        }
        add_msg_player_or_npc( rating,
                               _( "You lose your %s mutation." ),
                               _( "<npcname> loses their %s mutation." ),
                               mdata.name.c_str() );
        mutation_loss_effect( mut );
    }

    set_highest_cat_level();
    drench_mut_calc();
}

bool player::has_child_flag( const trait_id &flag ) const
{
    for( auto &elem : flag->replacements ) {
        trait_id tmp = elem;
        if( has_trait( tmp ) || has_child_flag( tmp ) ) {
            return true;
        }
    }
    return false;
}

void player::remove_child_flag( const trait_id &flag )
{
    for( auto &elem : flag->replacements ) {
        trait_id tmp = elem;
        if( has_trait( tmp ) ) {
            remove_mutation( tmp );
            return;
        } else if( has_child_flag( tmp ) ) {
            remove_child_flag( tmp );
            return;
        }
    }
}

static mutagen_rejection try_reject_mutagen( player &p, const item &it, bool strong )
{
    if( p.has_trait( trait_MUTAGEN_AVOID ) ) {
        //~"Uh-uh" is a sound used for "nope", "no", etc.
        p.add_msg_if_player( m_warning,
                             _( "After what happened that last time?  uh-uh.  You're not drinking that chemical stuff." ) );
        return mutagen_rejection::rejected;
    }

    static const std::vector<std::string> safe = {{
            "MYCUS", "MARLOSS", "MARLOSS_SEED", "MARLOSS_GEL"
        }
    };
    if( std::any_of( safe.begin(), safe.end(), [it]( const std::string & flag ) {
    return it.type->can_use( flag );
    } ) ) {
        return mutagen_rejection::accepted;
    }

    if( p.has_trait( trait_THRESH_MYCUS ) ) {
        p.add_msg_if_player( m_info, _( "This is a contaminant.  We reject it from the Mycus." ) );
        if( p.has_trait( trait_M_SPORES ) || p.has_trait( trait_M_FERTILE ) ||
            p.has_trait( trait_M_BLOSSOMS ) || p.has_trait( trait_M_BLOOM ) ) {
            p.add_msg_if_player( m_good, _( "We decontaminate it with spores." ) );
            g->m.ter_set( p.pos(), t_fungus );
            p.add_memorial_log( pgettext( "memorial_male", "Destroyed a harmful invader." ),
                                pgettext( "memorial_female", "Destroyed a harmful invader." ) );
            return mutagen_rejection::destroyed;
        } else {
            p.add_msg_if_player( m_bad,
                                 _( "We must eliminate this contaminant at the earliest opportunity." ) );
            return mutagen_rejection::rejected;
        }
    }

    if( p.has_trait( trait_THRESH_MARLOSS ) ) {
        p.add_msg_player_or_npc( m_warning,
                                 _( "The %s sears your insides white-hot, and you collapse to the ground!" ),
                                 _( "<npcname> writhes in agony and collapses to the ground!" ),
                                 it.tname().c_str() );
        p.vomit();
        p.mod_pain( 35 + ( strong ? 20 : 0 ) );
        // Lose a significant amount of HP, probably about 25-33%
        p.hurtall( rng( 20, 35 ) + ( strong ? 10 : 0 ), nullptr );
        // Hope you were eating someplace safe.  Mycus v. Goo in your guts is no joke.
        p.fall_asleep( 5_hours - 1_minutes * ( p.int_cur + ( strong ? 100 : 0 ) ) );
        p.set_mutation( trait_MUTAGEN_AVOID );
        // Injected mutagen purges marloss, ingested doesn't
        if( strong ) {
            p.unset_mutation( trait_THRESH_MARLOSS );
            p.add_msg_if_player( m_warning,
                                 _( "It was probably that marloss -- how did you know to call it \"marloss\" anyway?" ) );
            p.add_msg_if_player( m_warning, _( "Best to stay clear of that alien crap in future." ) );
            p.add_memorial_log( pgettext( "memorial_male",
                                          "Burned out a particularly nasty fungal infestation." ),
                                pgettext( "memorial_female", "Burned out a particularly nasty fungal infestation." ) );
        } else {
            p.add_msg_if_player( m_warning,
                                 _( "That was some toxic %s!  Let's stick with Marloss next time, that's safe." ),
                                 it.tname().c_str() );
            p.add_memorial_log( pgettext( "memorial_male", "Suffered a toxic marloss/mutagen reaction." ),
                                pgettext( "memorial_female", "Suffered a toxic marloss/mutagen reaction." ) );
        }

        return mutagen_rejection::destroyed;
    }

    return mutagen_rejection::accepted;
}

mutagen_attempt mutagen_common_checks( player &p, const item &it, bool strong,
                                       const std::string &memorial_male, const std::string &memorial_female )
{
    mutagen_rejection status = try_reject_mutagen( p, it, strong );
    if( status == mutagen_rejection::rejected ) {
        return mutagen_attempt( false, 0 );
    }
    p.add_memorial_log( memorial_male.c_str(), memorial_female.c_str() );
    if( status == mutagen_rejection::destroyed ) {
        return mutagen_attempt( false, it.type->charges_to_use() );
    }

    return mutagen_attempt( true, 0 );
}

void test_crossing_threshold( player &p, const mutation_category_trait &m_category )
{
    // Threshold-check.  You only get to cross once!
    if( p.crossed_threshold() ) {
        return;
    }

    // If there is no threshold for this category, don't check it
    const trait_id &mutation_thresh = m_category.threshold_mut;
    if( mutation_thresh.is_empty() ) {
        return;
    }

    std::string mutation_category = m_category.id;
    int total = 0;
    for( const auto &iter : mutation_category_trait::get_all() ) {
        total += p.mutation_category_level[ iter.first ];
    }
    // Threshold-breaching
    const std::string &primary = p.get_highest_category();
    int breach_power = p.mutation_category_level[primary];
    // Only if you were pushing for more in your primary category.
    // You wanted to be more like it and less human.
    // That said, you're required to have hit third-stage dreams first.
    if( ( mutation_category == primary ) && ( breach_power > 50 ) ) {
        // Little help for the categories that have a lot of crossover.
        // Starting with Ursine as that's... a bear to get.  8-)
        // Alpha is similarly eclipsed by other mutation categories.
        // Will add others if there's serious/demonstrable need.
        int booster = 0;
        if( mutation_category == "URSINE"  || mutation_category == "ALPHA" ) {
            booster = 50;
        }
        int breacher = breach_power + booster;
        if( x_in_y( breacher, total ) ) {
            p.add_msg_if_player( m_good,
                                 _( "Something strains mightily for a moment... and then... you're... FREE!" ) );
            p.set_mutation( mutation_thresh );
            p.add_memorial_log( pgettext( "memorial_male", m_category.memorial_message.c_str() ),
                                pgettext( "memorial_female", m_category.memorial_message.c_str() ) );
            // Manually removing Carnivore, since it tends to creep in
            // This is because carnivore is a prerequisite for the
            // predator-style post-threshold mutations.
            if( mutation_category == "URSINE" && p.has_trait( trait_CARNIVORE ) ) {
                p.unset_mutation( trait_CARNIVORE );
                p.add_msg_if_player( _( "Your appetite for blood fades." ) );
            }
        }
    } else if( p.has_trait( trait_NOPAIN ) ) {
        //~NOPAIN is a post-Threshold trait, so you shouldn't
        //~legitimately have it and get here!
        p.add_msg_if_player( m_bad, _( "You feel extremely Bugged." ) );
    } else if( breach_power > 100 ) {
        p.add_msg_if_player( m_bad, _( "You stagger with a piercing headache!" ) );
        p.mod_pain_noresist( 8 );
        p.add_effect( effect_stunned, rng( 3_turns, 5_turns ) );
    } else if( breach_power > 80 ) {
        p.add_msg_if_player( m_bad,
                             _( "Your head throbs with memories of your life, before all this..." ) );
        p.mod_pain_noresist( 6 );
        p.add_effect( effect_stunned, rng( 2_turns, 4_turns ) );
    } else if( breach_power > 60 ) {
        p.add_msg_if_player( m_bad, _( "Images of your past life flash before you." ) );
        p.add_effect( effect_stunned, rng( 2_turns, 3_turns ) );
    }
}<|MERGE_RESOLUTION|>--- conflicted
+++ resolved
@@ -766,12 +766,7 @@
         }
     }
 
-<<<<<<< HEAD
-    for( size_t i = 0; i < cancel.size(); i++ )
-    {
-=======
     for( size_t i = 0; i < cancel.size(); i++ ) {
->>>>>>> b52c3f29
         if( !has_trait( cancel[i] ) ) {
             cancel.erase( cancel.begin() + i );
             i--;
