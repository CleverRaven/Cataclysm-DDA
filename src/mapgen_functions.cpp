#include "mapgen_functions.h"

#include <algorithm>
#include <array>
#include <cstdlib>
#include <initializer_list>
#include <iterator>
#include <map>
#include <string>
#include <unordered_set>
#include <utility>
#include <vector>

#include "calendar.h"
#include "character_id.h"
#include "cuboid_rectangle.h"
#include "debug.h"
#include "enums.h"
#include "field_type.h"
#include "flood_fill.h"
#include "game_constants.h"
#include "line.h"
#include "map.h"
#include "map_iterator.h"
#include "mapdata.h"
#include "mapgen.h"
#include "mapgendata.h"
#include "mapgenformat.h"
#include "omdata.h"
#include "overmap.h"
#include "point.h"
#include "regional_settings.h"
#include "rng.h"
#include "trap.h"
#include "vehicle_group.h"
#include "weighted_list.h"

static const itype_id itype_hat_hard( "hat_hard" );
static const itype_id itype_jackhammer( "jackhammer" );
static const itype_id itype_mask_dust( "mask_dust" );

static const mtype_id mon_ant_larva( "mon_ant_larva" );
static const mtype_id mon_ant_acid_larva( "mon_ant_acid_larva" );
static const mtype_id mon_ant_queen( "mon_ant_queen" );
static const mtype_id mon_ant_acid_queen( "mon_ant_acid_queen" );
static const mtype_id mon_bee( "mon_bee" );
static const mtype_id mon_beekeeper( "mon_beekeeper" );
static const mtype_id mon_zombie_jackson( "mon_zombie_jackson" );

static const mongroup_id GROUP_ZOMBIE( "GROUP_ZOMBIE" );

class npc_template;

tripoint rotate_point( const tripoint &p, int rotations )
{
    if( p.x < 0 || p.x >= SEEX * 2 ||
        p.y < 0 || p.y >= SEEY * 2 ) {
        debugmsg( "Point out of range: %d,%d,%d", p.x, p.y, p.z );
        // Mapgen is vulnerable, don't supply invalid points, debugmsg is enough
        return tripoint( 0, 0, p.z );
    }

    rotations = rotations % 4;

    tripoint ret = p;
    switch( rotations ) {
        case 0:
            break;
        case 1:
            ret.x = p.y;
            ret.y = SEEX * 2 - 1 - p.x;
            break;
        case 2:
            ret.x = SEEX * 2 - 1 - p.x;
            ret.y = SEEY * 2 - 1 - p.y;
            break;
        case 3:
            ret.x = SEEY * 2 - 1 - p.y;
            ret.y = p.x;
            break;
    }

    return ret;
}

building_gen_pointer get_mapgen_cfunction( const std::string &ident )
{
    static const std::map<std::string, building_gen_pointer> pointers = { {
            { "null",             &mapgen_null },
            { "crater",           &mapgen_crater },
            { "field",            &mapgen_field },
            { "forest",           &mapgen_forest },
            { "forest_trail_straight",    &mapgen_forest_trail_straight },
            { "forest_trail_curved",      &mapgen_forest_trail_curved },
            // TODO: Add a dedicated dead-end function. For now it copies the straight section above.
            { "forest_trail_end",         &mapgen_forest_trail_straight },
            { "forest_trail_tee",         &mapgen_forest_trail_tee },
            { "forest_trail_four_way",    &mapgen_forest_trail_four_way },
            { "hive",             &mapgen_hive },
            { "spider_pit",       &mapgen_spider_pit },
            { "road_straight",    &mapgen_road },
            { "road_curved",      &mapgen_road },
            { "road_end",         &mapgen_road },
            { "road_tee",         &mapgen_road },
            { "road_four_way",    &mapgen_road },
            { "field",            &mapgen_field },
            { "highway",          &mapgen_highway },
            { "railroad_straight", &mapgen_railroad },
            { "railroad_curved",   &mapgen_railroad },
            { "railroad_end",      &mapgen_railroad },
            { "railroad_tee",      &mapgen_railroad },
            { "railroad_four_way", &mapgen_railroad },
            { "railroad_bridge",   &mapgen_railroad_bridge },
            { "river_center", &mapgen_river_center },
            { "river_curved_not", &mapgen_river_curved_not },
            { "river_straight",   &mapgen_river_straight },
            { "river_curved",     &mapgen_river_curved },
            { "spider_pit", mapgen_spider_pit },
            { "cavern", &mapgen_cavern },
            { "open_air", &mapgen_open_air },
            { "rift", &mapgen_rift },
            { "hellmouth", &mapgen_hellmouth },
            // New rock function - should be default, but isn't yet for compatibility reasons (old overmaps)
            { "empty_rock", &mapgen_rock },
            // Old rock behavior, for compatibility and near caverns and slime pits
            { "rock", &mapgen_rock_partial },

            { "subway_straight",    &mapgen_subway },
            { "subway_curved",      &mapgen_subway },
            // TODO: Add a dedicated dead-end function. For now it copies the straight section above.
            { "subway_end",         &mapgen_subway },
            { "subway_tee",         &mapgen_subway },
            { "subway_four_way",    &mapgen_subway },

            { "sewer_straight",    &mapgen_sewer_straight },
            { "sewer_curved",      &mapgen_sewer_curved },
            // TODO: Add a dedicated dead-end function. For now it copies the straight section above.
            { "sewer_end",         &mapgen_sewer_straight },
            { "sewer_tee",         &mapgen_sewer_tee },
            { "sewer_four_way",    &mapgen_sewer_four_way },

            { "ants_straight",    &mapgen_ants_straight },
            { "ants_curved",      &mapgen_ants_curved },
            // TODO: Add a dedicated dead-end function. For now it copies the straight section above.
            { "ants_end",         &mapgen_ants_straight },
            { "ants_tee",         &mapgen_ants_tee },
            { "ants_four_way",    &mapgen_ants_four_way },
            { "ants_food", &mapgen_ants_food },
            { "ants_larvae", &mapgen_ants_larvae },
            { "ants_larvae_acid", &mapgen_ants_larvae_acid },
            { "ants_queen", &mapgen_ants_queen },
            { "ants_queen_acid", &mapgen_ants_queen_acid },
            { "lake_shore", &mapgen_lake_shore },
            { "ravine_edge", &mapgen_ravine_edge },
        }
    };
    const auto iter = pointers.find( ident );
    return iter == pointers.end() ? nullptr : iter->second;
}

ter_id grass_or_dirt()
{
    if( one_in( 4 ) ) {
        return t_grass;
    }
    return t_dirt;
}

ter_id clay_or_sand()
{
    if( one_in( 16 ) ) {
        return t_sand;
    }
    return t_clay;
}

void mapgen_rotate( map *m, oter_id terrain_type, bool north_is_down )
{
    const om_direction::type dir = terrain_type->get_dir();
    m->rotate( static_cast<int>( north_is_down ? om_direction::opposite( dir ) : dir ) );
}

/////////////////////////////////////////////////////////////////////////////////////////////////
///// builtin terrain-specific mapgen functions. big multi-overmap-tile terrains are located in
///// mapgen_functions_big.cpp

void mapgen_null( mapgendata &dat )
{
    debugmsg( "Generating null terrain, please report this as a bug" );
    for( int i = 0; i < SEEX * 2; i++ ) {
        for( int j = 0; j < SEEY * 2; j++ ) {
            dat.m.ter_set( point( i, j ), t_null );
            dat.m.set_radiation( point( i, j ), 0 );
        }
    }
}

void mapgen_crater( mapgendata &dat )
{
    map *const m = &dat.m;
    for( int i = 0; i < 4; i++ ) {
        if( dat.t_nesw[i] != "crater" ) {
            dat.set_dir( i, 6 );
        }
    }

    for( int i = 0; i < SEEX * 2; i++ ) {
        for( int j = 0; j < SEEY * 2; j++ ) {
            if( rng( 0, dat.w_fac ) <= i && rng( 0, dat.e_fac ) <= SEEX * 2 - 1 - i &&
                rng( 0, dat.n_fac ) <= j && rng( 0, dat.s_fac ) <= SEEX * 2 - 1 - j ) {
                m->ter_set( point( i, j ), t_dirt );
                m->make_rubble( tripoint( i,  j, m->get_abs_sub().z ), f_rubble_rock, true );
                m->set_radiation( point( i, j ), rng( 0, 4 ) * rng( 0, 2 ) );
            } else {
                m->ter_set( point( i, j ), dat.groundcover() );
                m->set_radiation( point( i, j ), rng( 0, 2 ) * rng( 0, 2 ) * rng( 0, 2 ) );
            }
        }
    }
    m->place_items( item_group_id( "wreckage" ), 83, point_zero,
                    point( SEEX * 2 - 1, SEEY * 2 - 1 ), true, dat.when() );
}

// TODO: make void map::ter_or_furn_set(const int x, const int y, const ter_furn_id & tfid);
static void ter_or_furn_set( map *m, const point &p, const ter_furn_id &tfid )
{
    if( tfid.ter != t_null ) {
        m->ter_set( p, tfid.ter );
    } else if( tfid.furn != f_null ) {
        m->furn_set( p, tfid.furn );
    }
}

/*
 * Default above ground non forested 'blank' area; typically a grassy field with a scattering of shrubs,
 *  but changes according to dat->region
 */
void mapgen_field( mapgendata &dat )
{
    map *const m = &dat.m;
    // random area of increased vegetation. Or lava / toxic sludge / etc
    const bool boosted_vegetation = ( dat.region.field_coverage.boost_chance > rng( 0, 1000000 ) );
    const int &mpercent_bush = ( boosted_vegetation ?
                                 dat.region.field_coverage.boosted_mpercent_coverage :
                                 dat.region.field_coverage.mpercent_coverage
                               );

    // one dominant plant type ( for boosted_vegetation == true )
    ter_furn_id altbush = dat.region.field_coverage.pick( true );

    for( int i = 0; i < SEEX * 2; i++ ) {
        for( int j = 0; j < SEEY * 2; j++ ) {
            // default is
            m->ter_set( point( i, j ), dat.groundcover() );
            // yay, a shrub ( or tombstone )
            if( mpercent_bush > rng( 0, 1000000 ) ) {
                if( boosted_vegetation && dat.region.field_coverage.boosted_other_mpercent > rng( 0, 1000000 ) ) {
                    // already chose the lucky terrain/furniture/plant/rock/etc
                    ter_or_furn_set( m, point( i, j ), altbush );
                } else {
                    // pick from weighted list
                    ter_or_furn_set( m, point( i, j ), dat.region.field_coverage.pick( false ) );
                }
            }
        }
    }

    // FIXME: take 'rock' out and add as regional biome setting
    m->place_items( item_group_id( "field" ), 60, point_zero, point( SEEX * 2 - 1, SEEY * 2 - 1 ),
                    true, dat.when() );
}

void mapgen_hive( mapgendata &dat )
{
    map *const m = &dat.m;
    // Start with a basic forest pattern
    for( int i = 0; i < SEEX * 2; i++ ) {
        for( int j = 0; j < SEEY * 2; j++ ) {
            int rn = rng( 0, 14 );
            if( rn > 13 ) {
                m->ter_set( point( i, j ), t_tree );
            } else if( rn > 11 ) {
                m->ter_set( point( i, j ), t_tree_young );
            } else if( rn > 10 ) {
                m->ter_set( point( i, j ), t_underbrush );
            } else {
                m->ter_set( point( i, j ), dat.groundcover() );
            }
        }
    }

    // j and i loop through appropriate hive-cell center squares
    const bool is_center = dat.t_nesw[0] == "hive" && dat.t_nesw[1] == "hive" &&
                           dat.t_nesw[2] == "hive" && dat.t_nesw[3] == "hive";
    for( int j = 5; j < SEEY * 2 - 5; j += 6 ) {
        for( int i = ( j == 5 || j == 17 ? 3 : 6 ); i < SEEX * 2 - 5; i += 6 ) {
            if( !one_in( 8 ) ) {
                // Caps are always there
                m->ter_set( point( i, j - 5 ), t_wax );
                m->ter_set( point( i, j + 5 ), t_wax );
                for( int k = -2; k <= 2; k++ ) {
                    for( int l = -1; l <= 1; l++ ) {
                        m->ter_set( point( i + k, j + l ), t_floor_wax );
                    }
                }
                m->add_spawn( mon_bee, 2, { i, j, m->get_abs_sub().z } );
                m->add_spawn( mon_beekeeper, 1, { i, j, m->get_abs_sub().z } );
                m->ter_set( point( i, j - 3 ), t_floor_wax );
                m->ter_set( point( i, j + 3 ), t_floor_wax );
                m->ter_set( point( i - 1, j - 2 ), t_floor_wax );
                m->ter_set( point( i, j - 2 ), t_floor_wax );
                m->ter_set( point( i + 1, j - 2 ), t_floor_wax );
                m->ter_set( point( i - 1, j + 2 ), t_floor_wax );
                m->ter_set( point( i, j + 2 ), t_floor_wax );
                m->ter_set( point( i + 1, j + 2 ), t_floor_wax );

                // Up to two of these get skipped; an entrance to the cell
                int skip1 = rng( 0, SEEX * 2 - 1 );
                int skip2 = rng( 0, SEEY * 2 - 1 );

                m->ter_set( point( i - 1, j - 4 ), t_wax );
                m->ter_set( point( i, j - 4 ), t_wax );
                m->ter_set( point( i + 1, j - 4 ), t_wax );
                m->ter_set( point( i - 2, j - 3 ), t_wax );
                m->ter_set( point( i - 1, j - 3 ), t_wax );
                m->ter_set( point( i + 1, j - 3 ), t_wax );
                m->ter_set( point( i + 2, j - 3 ), t_wax );
                m->ter_set( point( i - 3, j - 2 ), t_wax );
                m->ter_set( point( i - 2, j - 2 ), t_wax );
                m->ter_set( point( i + 2, j - 2 ), t_wax );
                m->ter_set( point( i + 3, j - 2 ), t_wax );
                m->ter_set( point( i - 3, j - 1 ), t_wax );
                m->ter_set( point( i - 3, j ), t_wax );
                m->ter_set( point( i - 3, j - 1 ), t_wax );
                m->ter_set( point( i - 3, j + 1 ), t_wax );
                m->ter_set( point( i - 3, j ), t_wax );
                m->ter_set( point( i - 3, j + 1 ), t_wax );
                m->ter_set( point( i - 2, j + 3 ), t_wax );
                m->ter_set( point( i - 1, j + 3 ), t_wax );
                m->ter_set( point( i + 1, j + 3 ), t_wax );
                m->ter_set( point( i + 2, j + 3 ), t_wax );
                m->ter_set( point( i - 1, j + 4 ), t_wax );
                m->ter_set( point( i, j + 4 ), t_wax );
                m->ter_set( point( i + 1, j + 4 ), t_wax );

                if( skip1 == 0 || skip2 == 0 ) {
                    m->ter_set( point( i - 1, j - 4 ), t_floor_wax );
                }
                if( skip1 == 1 || skip2 == 1 ) {
                    m->ter_set( point( i, j - 4 ), t_floor_wax );
                }
                if( skip1 == 2 || skip2 == 2 ) {
                    m->ter_set( point( i + 1, j - 4 ), t_floor_wax );
                }
                if( skip1 == 3 || skip2 == 3 ) {
                    m->ter_set( point( i - 2, j - 3 ), t_floor_wax );
                }
                if( skip1 == 4 || skip2 == 4 ) {
                    m->ter_set( point( i - 1, j - 3 ), t_floor_wax );
                }
                if( skip1 == 5 || skip2 == 5 ) {
                    m->ter_set( point( i + 1, j - 3 ), t_floor_wax );
                }
                if( skip1 == 6 || skip2 == 6 ) {
                    m->ter_set( point( i + 2, j - 3 ), t_floor_wax );
                }
                if( skip1 == 7 || skip2 == 7 ) {
                    m->ter_set( point( i - 3, j - 2 ), t_floor_wax );
                }
                if( skip1 == 8 || skip2 == 8 ) {
                    m->ter_set( point( i - 2, j - 2 ), t_floor_wax );
                }
                if( skip1 == 9 || skip2 == 9 ) {
                    m->ter_set( point( i + 2, j - 2 ), t_floor_wax );
                }
                if( skip1 == 10 || skip2 == 10 ) {
                    m->ter_set( point( i + 3, j - 2 ), t_floor_wax );
                }
                if( skip1 == 11 || skip2 == 11 ) {
                    m->ter_set( point( i - 3, j - 1 ), t_floor_wax );
                }
                if( skip1 == 12 || skip2 == 12 ) {
                    m->ter_set( point( i - 3, j ), t_floor_wax );
                }
                if( skip1 == 13 || skip2 == 13 ) {
                    m->ter_set( point( i - 3, j - 1 ), t_floor_wax );
                }
                if( skip1 == 14 || skip2 == 14 ) {
                    m->ter_set( point( i - 3, j + 1 ), t_floor_wax );
                }
                if( skip1 == 15 || skip2 == 15 ) {
                    m->ter_set( point( i - 3, j ), t_floor_wax );
                }
                if( skip1 == 16 || skip2 == 16 ) {
                    m->ter_set( point( i - 3, j + 1 ), t_floor_wax );
                }
                if( skip1 == 17 || skip2 == 17 ) {
                    m->ter_set( point( i - 2, j + 3 ), t_floor_wax );
                }
                if( skip1 == 18 || skip2 == 18 ) {
                    m->ter_set( point( i - 1, j + 3 ), t_floor_wax );
                }
                if( skip1 == 19 || skip2 == 19 ) {
                    m->ter_set( point( i + 1, j + 3 ), t_floor_wax );
                }
                if( skip1 == 20 || skip2 == 20 ) {
                    m->ter_set( point( i + 2, j + 3 ), t_floor_wax );
                }
                if( skip1 == 21 || skip2 == 21 ) {
                    m->ter_set( point( i - 1, j + 4 ), t_floor_wax );
                }
                if( skip1 == 22 || skip2 == 22 ) {
                    m->ter_set( point( i, j + 4 ), t_floor_wax );
                }
                if( skip1 == 23 || skip2 == 23 ) {
                    m->ter_set( point( i + 1, j + 4 ), t_floor_wax );
                }

                if( is_center ) {
                    m->place_items( item_group_id( "hive_center" ), 90, point( i - 2, j - 2 ),
                                    point( i + 2, j + 2 ), false, dat.when() );
                } else {
                    m->place_items( item_group_id( "hive" ), 80, point( i - 2, j - 2 ),
                                    point( i + 2, j + 2 ), false, dat.when() );
                }
            }
        }
    }

    if( is_center ) {
        m->place_npc( point( SEEX, SEEY ), string_id<npc_template>( "apis" ) );
    }
}

void mapgen_spider_pit( mapgendata &dat )
{
    map *const m = &dat.m;
    // First generate a forest
    dat.fill( 4 );
    for( int i = 0; i < 4; i++ ) {
        if( dat.t_nesw[i] == "forest" || dat.t_nesw[i] == "forest_water" ) {
            dat.dir( i ) += 14;
        } else if( dat.t_nesw[i] == "forest_thick" ) {
            dat.dir( i ) += 18;
        }
    }
    for( int i = 0; i < SEEX * 2; i++ ) {
        for( int j = 0; j < SEEY * 2; j++ ) {
            int forest_chance = 0;
            int num = 0;
            if( j < dat.n_fac ) {
                forest_chance += dat.n_fac - j;
                num++;
            }
            if( SEEX * 2 - 1 - i < dat.e_fac ) {
                forest_chance += dat.e_fac - ( SEEX * 2 - 1 - i );
                num++;
            }
            if( SEEY * 2 - 1 - j < dat.s_fac ) {
                forest_chance += dat.s_fac - ( SEEX * 2 - 1 - j );
                num++;
            }
            if( i < dat.w_fac ) {
                forest_chance += dat.w_fac - i;
                num++;
            }
            if( num > 0 ) {
                forest_chance /= num;
            }
            int rn = rng( 0, forest_chance );
            if( ( forest_chance > 0 && rn > 13 ) || one_in( 100 - forest_chance ) ) {
                m->ter_set( point( i, j ), t_tree );
            } else if( ( forest_chance > 0 && rn > 10 ) || one_in( 100 - forest_chance ) ) {
                m->ter_set( point( i, j ), t_tree_young );
            } else if( ( forest_chance > 0 && rn >  9 ) || one_in( 100 - forest_chance ) ) {
                m->ter_set( point( i, j ), t_underbrush );
            } else {
                m->ter_set( point( i, j ), dat.groundcover() );
            }
        }
    }
    m->place_items( item_group_id( "forest" ), 60, point_zero,
                    point( SEEX * 2 - 1, SEEY * 2 - 1 ), true, dat.when() );
    // Next, place webs and sinkholes
    for( int i = 0; i < 4; i++ ) {
        point p( rng( 3, SEEX * 2 - 4 ), rng( 3, SEEY * 2 - 4 ) );
        if( i == 0 ) {
            m->ter_set( p, t_slope_down );
        } else {
            m->ter_set( p, dat.groundcover() );
            mtrap_set( m, p, tr_sinkhole );
        }
        for( int x1 = p.x - 3; x1 <= p.x + 3; x1++ ) {
            for( int y1 = p.y - 3; y1 <= p.y + 3; y1++ ) {
                madd_field( m, point( x1, y1 ), fd_web, rng( 2, 3 ) );
                if( m->ter( point( x1, y1 ) ) != t_slope_down ) {
                    m->ter_set( point( x1, y1 ), t_dirt );
                }
            }
        }
    }
}

int terrain_type_to_nesw_array( oter_id terrain_type, bool array[4] )
{
    // count and mark which directions the road goes
    const auto &oter( *terrain_type );
    int num_dirs = 0;
    for( const om_direction::type dir : om_direction::all ) {
        num_dirs += ( array[static_cast<int>( dir )] = oter.has_connection( dir ) );
    }
    return num_dirs;
}

// perform dist counterclockwise rotations on a nesw or neswx array
template<typename T>
void nesw_array_rotate( T *array, size_t len, size_t dist )
{
    if( len == 4 ) {
        while( dist-- ) {
            T temp = array[0];
            array[0] = array[1];
            array[1] = array[2];
            array[2] = array[3];
            array[3] = temp;
        }
    } else {
        while( dist-- ) {
            // N E S W NE SE SW NW
            T temp = array[0];
            array[0] = array[4];
            array[4] = array[1];
            array[1] = array[5];
            array[5] = array[2];
            array[2] = array[6];
            array[6] = array[3];
            array[3] = array[7];
            array[7] = temp;
        }
    }
}

// take x/y coordinates in a map and rotate them counterclockwise around the center
static void coord_rotate_cw( int &x, int &y, int rot )
{
    for( ; rot--; ) {
        int temp = y;
        y = x;
        x = ( SEEY * 2 - 1 ) - temp;
    }
}

static bool compare_neswx( bool *a1, std::initializer_list<int> a2 )
{
    return std::equal( std::begin( a2 ), std::end( a2 ), a1,
    []( int a, bool b ) {
        return static_cast<bool>( a ) == b;
    } );
}

// mapgen_road replaces previous mapgen_road_straight _end _curved _tee _four_way
void mapgen_road( mapgendata &dat )
{
    map *const m = &dat.m;
    // start by filling the whole map with grass/dirt/etc
    dat.fill_groundcover();

    // which and how many neighbors have sidewalks?
    bool sidewalks_neswx[8] = {};
    int neighbor_sidewalks = 0;
    // N E S W NE SE SW NW
    for( int dir = 0; dir < 8; dir++ ) {
        sidewalks_neswx[dir] = dat.t_nesw[dir]->has_flag( oter_flags::has_sidewalk );
        neighbor_sidewalks += sidewalks_neswx[dir];
    }

    // which of the cardinal directions get roads?
    bool roads_nesw[4] = {};
    int num_dirs = terrain_type_to_nesw_array( dat.terrain_type(), roads_nesw );
    // if this is a dead end, extend past the middle of the tile
    int dead_end_extension = ( num_dirs == 1 ? 8 : 0 );

    // which way should our roads curve, based on neighbor roads?
    int curvedir_nesw[4] = {};
    // N E S W
    for( int dir = 0; dir < 4; dir++ ) {
        if( !roads_nesw[dir] || dat.t_nesw[dir]->get_type_id().str() != "road" ) {
            continue;
        }

        // n_* contain details about the neighbor being considered
        bool n_roads_nesw[4] = {};
        // TODO: figure out how to call this function without creating a new oter_id object
        int n_num_dirs = terrain_type_to_nesw_array( dat.t_nesw[dir], n_roads_nesw );
        // if 2-way neighbor has a road facing us
        if( n_num_dirs == 2 && n_roads_nesw[( dir + 2 ) % 4] ) {
            // curve towards the direction the neighbor turns
            // our road curves counterclockwise
            if( n_roads_nesw[( dir - 1 + 4 ) % 4] ) {
                curvedir_nesw[dir]--;
            }
            // our road curves clockwise
            if( n_roads_nesw[( dir + 1 ) % 4] ) {
                curvedir_nesw[dir]++;
            }
        }
    }

    // calculate how far to rotate the map so we can work with just one orientation
    // also keep track of diagonal roads and plazas
    int rot = 0;
    bool diag = false;
    int plaza_dir = -1;
    bool fourways_neswx[8] = {};
    // TODO: reduce amount of logical/conditional constructs here
    // TODO: make plazas include adjacent tees
    switch( num_dirs ) {
        case 4:
            // 4-way intersection
            for( int dir = 0; dir < 8; dir++ ) {
                fourways_neswx[dir] = ( dat.t_nesw[dir].id() == "road_nesw" ||
                                        dat.t_nesw[dir].id() == "road_nesw_manhole" );
            }
            // is this the middle, or which side or corner, of a plaza?
            plaza_dir = compare_neswx( fourways_neswx, {1, 1, 1, 1, 1, 1, 1, 1} ) ? 8 :
                        compare_neswx( fourways_neswx, {0, 1, 1, 0, 0, 1, 0, 0} ) ? 7 :
                        compare_neswx( fourways_neswx, {1, 1, 0, 0, 1, 0, 0, 0} ) ? 6 :
                        compare_neswx( fourways_neswx, {1, 0, 0, 1, 0, 0, 0, 1} ) ? 5 :
                        compare_neswx( fourways_neswx, {0, 0, 1, 1, 0, 0, 1, 0} ) ? 4 :
                        compare_neswx( fourways_neswx, {1, 1, 1, 0, 1, 1, 0, 0} ) ? 3 :
                        compare_neswx( fourways_neswx, {1, 1, 0, 1, 1, 0, 0, 1} ) ? 2 :
                        compare_neswx( fourways_neswx, {1, 0, 1, 1, 0, 0, 1, 1} ) ? 1 :
                        compare_neswx( fourways_neswx, {0, 1, 1, 1, 0, 1, 1, 0} ) ? 0 :
                        -1;
            if( plaza_dir > -1 ) {
                rot = plaza_dir % 4;
            }
            break;
        case 3:
            // tee
            // E/S/W, rotate 180 degrees
            if( !roads_nesw[0] ) {
                rot = 2;
                break;
            }
            // N/S/W, rotate 270 degrees
            if( !roads_nesw[1] ) {
                rot = 3;
                break;
            }
            // N/E/S, rotate  90 degrees
            if( !roads_nesw[3] ) {
                rot = 1;
                break;
            }
            // N/E/W, don't rotate
            break;
        case 2:
            // straight or diagonal
            // E/W, rotate  90 degrees
            if( roads_nesw[1] && roads_nesw[3] ) {
                rot = 1;
                break;
            }
            // E/S, rotate  90 degrees
            if( roads_nesw[1] && roads_nesw[2] ) {
                rot = 1;
                diag = true;
                break;
            }
            // S/W, rotate 180 degrees
            if( roads_nesw[2] && roads_nesw[3] ) {
                rot = 2;
                diag = true;
                break;
            }
            // W/N, rotate 270 degrees
            if( roads_nesw[3] && roads_nesw[0] ) {
                rot = 3;
                diag = true;
                break;
            }
            // N/E, don't rotate
            if( roads_nesw[0] && roads_nesw[1] ) {
                diag = true;
                break;
            }
            // N/S, don't rotate
            break;
        case 1:
            // dead end
            // E, rotate  90 degrees
            if( roads_nesw[1] ) {
                rot = 1;
                break;
            }
            // S, rotate 180 degrees
            if( roads_nesw[2] ) {
                rot = 2;
                break;
            }
            // W, rotate 270 degrees
            if( roads_nesw[3] ) {
                rot = 3;
                break;
            }
            // N, don't rotate
            break;
    }

    // rotate the arrays left by rot steps
    nesw_array_rotate<bool>( sidewalks_neswx, 8, rot * 2 );
    nesw_array_rotate<bool>( roads_nesw,      4, rot );
    nesw_array_rotate<int> ( curvedir_nesw,   4, rot );

    // now we have only these shapes: '   |   '-   -'-   -|-

    if( diag ) {
        // diagonal roads get drawn differently from all other types
        // draw sidewalks if a S/SW/W neighbor has_sidewalk
        if( sidewalks_neswx[4] || sidewalks_neswx[5] || sidewalks_neswx[6] ) {
            for( int y = 0; y < SEEY * 2; y++ ) {
                for( int x = 0; x < SEEX * 2; x++ ) {
                    if( x > y - 4 && ( x < 4 || y > SEEY * 2 - 5 || y >= x ) ) {
                        m->ter_set( point( x, y ), t_sidewalk );
                    }
                }
            }
        }
        // draw diagonal road
        for( int y = 0; y < SEEY * 2; y++ ) {
            for( int x = 0; x < SEEX * 2; x++ ) {
                if( x > y && // definitely only draw in the upper right half of the map
                    ( ( x > 3 && y < ( SEEY * 2 - 4 ) ) || // middle, for both corners and diagonals
                      ( x < 4 && curvedir_nesw[0] < 0 ) || // diagonal heading northwest
                      ( y > ( SEEY * 2 - 5 ) && curvedir_nesw[1] > 0 ) ) ) { // diagonal heading southeast
                    if( ( x + rot / 2 ) % 4 && ( x - y == SEEX - 1 + ( 1 - ( rot / 2 ) ) ||
                                                 x - y == SEEX + ( 1 - ( rot / 2 ) ) ) ) {
                        m->ter_set( point( x, y ), t_pavement_y );
                    } else {
                        m->ter_set( point( x, y ), t_pavement );
                    }
                }
            }
        }
    } else { // normal road drawing
        bool cul_de_sac = false;
        // dead ends become cul de sacs, 1/3 of the time, if a neighbor has_sidewalk
        if( num_dirs == 1 && one_in( 3 ) && neighbor_sidewalks ) {
            cul_de_sac = true;
            fill_background( m, t_sidewalk );
        }

        // draw normal sidewalks
        for( int dir = 0; dir < 4; dir++ ) {
            if( roads_nesw[dir] ) {
                // sidewalk west of north road, etc
                if( sidewalks_neswx[( dir + 3 ) % 4     ] ||   // has_sidewalk west?
                    sidewalks_neswx[( dir + 3 ) % 4 + 4 ] ||   // has_sidewalk northwest?
                    sidewalks_neswx[   dir               ] ) { // has_sidewalk north?
                    point p1;
                    point p2( 3, SEEY - 1 + dead_end_extension );
                    coord_rotate_cw( p1.x, p1.y, dir );
                    coord_rotate_cw( p2.x, p2.y, dir );
                    square( m, t_sidewalk, p1, p2 );
                }
                // sidewalk east of north road, etc
                if( sidewalks_neswx[( dir + 1 ) % 4 ] ||   // has_sidewalk east?
                    sidewalks_neswx[   dir + 4       ] ||  // has_sidewalk northeast?
                    sidewalks_neswx[   dir           ] ) { // has_sidewalk north?
                    point p12( SEEX * 2 - 5, 0 );
                    point p22( SEEX * 2 - 1, SEEY - 1 + dead_end_extension );
                    coord_rotate_cw( p12.x, p12.y, dir );
                    coord_rotate_cw( p22.x, p22.y, dir );
                    square( m, t_sidewalk, p12, p22 );
                }
            }
        }

        //draw dead end sidewalk
        if( dead_end_extension > 0 && sidewalks_neswx[ 2 ] ) {
            square( m, t_sidewalk, point( 0, SEEY + dead_end_extension ), point( SEEX * 2 - 1,
                    SEEY + dead_end_extension + 4 ) );
        }

        // draw 16-wide pavement from the middle to the edge in each road direction
        // also corner pieces to curve towards diagonal neighbors
        for( int dir = 0; dir < 4; dir++ ) {
            if( roads_nesw[dir] ) {
                point p13( 4, 0 );
                point p23( SEEX * 2 - 1 - 4, SEEY - 1 + dead_end_extension );
                coord_rotate_cw( p13.x, p13.y, dir );
                coord_rotate_cw( p23.x, p23.y, dir );
                square( m, t_pavement, p13, p23 );
                if( curvedir_nesw[dir] != 0 ) {
                    for( int x = 1; x < 4; x++ ) {
                        for( int y = 0; y < x; y++ ) {
                            int ty = y;
                            int tx = ( curvedir_nesw[dir] == -1 ? x : SEEX * 2 - 1 - x );
                            coord_rotate_cw( tx, ty, dir );
                            m->ter_set( point( tx, ty ), t_pavement );
                        }
                    }
                }
            }
        }

        // draw yellow dots on the pavement
        for( int dir = 0; dir < 4; dir++ ) {
            if( roads_nesw[dir] ) {
                int max_y = SEEY;
                if( num_dirs == 4 || ( num_dirs == 3 && dir == 0 ) ) {
                    // dots don't extend into some intersections
                    max_y = 4;
                }
                for( int x = SEEX - 1; x <= SEEX; x++ ) {
                    for( int y = 0; y < max_y; y++ ) {
                        if( ( y + ( ( dir + rot ) / 2 % 2 ) ) % 4 ) {
                            point n( x, y );
                            coord_rotate_cw( n.x, n.y, dir );
                            m->ter_set( n, t_pavement_y );
                        }
                    }
                }
            }
        }

        // draw round pavement for cul de sac late, to overdraw the yellow dots
        if( cul_de_sac ) {
            circle( m, t_pavement, static_cast<double>( SEEX ) - 0.5, static_cast<double>( SEEY ) - 0.5, 11.0 );

            // place streetlights for cul de sacs
            m->furn_set( point( 0, SEEY ), f_street_light );
            m->furn_set( point( SEEX * 2 - 1, SEEY ), f_street_light );
            m->furn_set( point( 3, 4 ), f_street_light );
            m->furn_set( point( 3, 19 ), f_street_light );
            m->furn_set( point( 20, 4 ), f_street_light );
            m->furn_set( point( 20, 19 ), f_street_light );
        }

        // overwrite part of intersection with rotary/plaza
        if( plaza_dir > -1 ) {
            if( plaza_dir == 8 ) {
                // plaza center
                fill_background( m, t_sidewalk );
                // TODO: something interesting here
            } else if( plaza_dir < 4 ) {
                // plaza side
                square( m, t_pavement, point( 0, SEEY - 10 ), point( SEEX * 2 - 1, SEEY - 1 ) );
                square( m, t_sidewalk, point( 0, SEEY - 2 ), point( SEEX * 2 - 1, SEEY * 2 - 1 ) );
                if( one_in( 3 ) ) {
                    line( m, t_tree_young, point( 1, SEEY ), point( SEEX * 2 - 2, SEEY ) );
                }
                if( one_in( 3 ) ) {
                    line_furn( m, f_bench, point( 2, SEEY + 2 ), point( 5, SEEY + 2 ) );
                    line_furn( m, f_bench, point( 10, SEEY + 2 ), point( 13, SEEY + 2 ) );
                    line_furn( m, f_bench, point( 18, SEEY + 2 ), point( 21, SEEY + 2 ) );
                }
            } else { // plaza corner
                circle( m, t_pavement, point( 0, SEEY * 2 - 1 ), 21 );
                circle( m, t_sidewalk, point( 0, SEEY * 2 - 1 ), 13 );
                if( one_in( 3 ) ) {
                    circle( m, t_tree_young, point( 0, SEEY * 2 - 1 ), 11 );
                    circle( m, t_sidewalk,   point( 0, SEEY * 2 - 1 ), 10 );
                }
                if( one_in( 3 ) ) {
                    circle( m, t_water_sh, point( 4, SEEY * 2 - 5 ), 3 );
                }
            }
        }
    }

    // place street and traffic lights and draw stop lines
    if( neighbor_sidewalks ) {
        if( diag ) { // diagonal roads
            if( m->ter( point( 12, 12 ) ) == t_sidewalk ) {
                m->furn_set( point( 12, 12 ), f_street_light );
            }
        } else if( num_dirs == 3 ) { // tee-shaped intersections
            if( m->ter( point( 12, 20 ) ) == t_sidewalk ) {
                m->furn_set( point( 12, 20 ), f_street_light );
            }
        } else if( num_dirs == 2 || num_dirs == 1 ) { // ordinary roads and dead ends
            if( m->ter( point( 3, 12 ) ) == t_sidewalk ) {
                m->furn_set( point( 3, 12 ), f_street_light );
            }
            if( m->ter( point( 20, 12 ) ) == t_sidewalk ) {
                m->furn_set( point( 20, 12 ), f_street_light );
            }
        }

        // four-way intersections
        if( num_dirs == 4 ) {
            if( one_in( 2 ) &&
                m->ter( point( 3, 1 ) ) == t_sidewalk && m->ter( point( 20, 2 ) ) == t_sidewalk ) {
                square( m, t_pavement, point( 11, 1 ), point( 12, 3 ) );
                for( int i = 4; i < 20; i += 2 ) {
                    m->ter_set( point( i, 1 ), t_zebra );
                    m->ter_set( point( i, 2 ), t_zebra );
                }
            }
            if( one_in( 2 ) &&
                m->ter( point( 21, 3 ) ) == t_sidewalk && m->ter( point( 22, 20 ) ) == t_sidewalk ) {
                square( m, t_pavement, point( 20, 11 ), point( 23, 12 ) );
                for( int i = 4; i < 20; i += 2 ) {
                    m->ter_set( point( 21, i ), t_zebra );
                    m->ter_set( point( 22, i ), t_zebra );
                }
            }
            if( one_in( 2 ) &&
                m->ter( point( 3, 21 ) ) == t_sidewalk && m->ter( point( 20, 22 ) ) == t_sidewalk ) {
                square( m, t_pavement, point( 11, 21 ), point( 12, 22 ) );
                for( int i = 4; i < 20; i += 2 ) {
                    m->ter_set( point( i, 21 ), t_zebra );
                    m->ter_set( point( i, 22 ), t_zebra );
                }
            }
            if( one_in( 2 ) &&
                m->ter( point( 1, 3 ) ) == t_sidewalk && m->ter( point( 2, 20 ) ) == t_sidewalk ) {
                square( m, t_pavement, point( 1, 11 ), point( 2, 12 ) );
                for( int i = 4; i < 20; i += 2 ) {
                    m->ter_set( point( 1, i ), t_zebra );
                    m->ter_set( point( 2, i ), t_zebra );
                }
            }

            if( one_in( 2 ) ) {
                m->furn_set( point( 3, 3 ), f_traffic_light );
                m->furn_set( point( 3, 20 ), f_traffic_light );
                m->furn_set( point( 20, 3 ), f_traffic_light );
                m->furn_set( point( 20, 20 ), f_traffic_light );

                line( m, t_pavement_y, point( 4, 0 ), point( 10, 0 ) );
                line( m, t_pavement_y, point( 23, 4 ), point( 23, 10 ) );
                line( m, t_pavement_y, point( 13, 23 ), point( 19, 23 ) );
                line( m, t_pavement_y, point( 0, 13 ), point( 0, 19 ) );
            }

        }

        // tee-shaped roads
        if( num_dirs == 3 ) {
            if( one_in( 2 ) &&
                m->ter( point( 3, 1 ) ) == t_sidewalk && m->ter( point( 20, 2 ) ) == t_sidewalk ) {
                square( m, t_pavement, point( 11, 1 ), point( 12, 3 ) );
                for( int i = 4; i < 20; i += 2 ) {
                    m->ter_set( point( i, 1 ), t_zebra );
                    m->ter_set( point( i, 2 ), t_zebra );
                }
            }
            if( one_in( 2 ) &&
                m->ter( point( 21, 3 ) ) == t_sidewalk && m->ter( point( 22, 20 ) ) == t_sidewalk ) {
                square( m, t_pavement, point( 20, 11 ), point( 23, 13 ) );
                for( int i = 4; i < 20; i += 2 ) {
                    m->ter_set( point( 21, i ), t_zebra );
                    m->ter_set( point( 22, i ), t_zebra );
                }
            }
            if( one_in( 2 ) &&
                m->ter( point( 1, 3 ) ) == t_sidewalk && m->ter( point( 2, 20 ) ) == t_sidewalk ) {
                square( m, t_pavement, point( 1, 11 ), point( 2, 13 ) );
                for( int i = 4; i < 20; i += 2 ) {
                    m->ter_set( point( 1, i ), t_zebra );
                    m->ter_set( point( 2, i ), t_zebra );
                }
            }

            if( one_in( 2 ) ) {
                m->furn_set( point( 3, 3 ), f_traffic_light );
                m->furn_set( point( 20, 3 ), f_traffic_light );
                m->furn_set( point( 3, 20 ), f_traffic_light );

                line( m, t_pavement_y, point( 23, 4 ), point( 23, 10 ) );
                line( m, t_pavement_y, point( 4, 0 ), point( 10, 0 ) );
                line( m, t_pavement_y, point( 0, 13 ), point( 0, 19 ) );
            }
        }

        // ordinary straight roads
        if( num_dirs == 2 && !diag && one_in( 10 ) ) {
            square( m, t_pavement, point( 4, 12 ), point( 19, 15 ) );
            for( int i = 4; i < 20; i += 2 ) {
                m->ter_set( point( i, 13 ), t_zebra );
                m->ter_set( point( i, 14 ), t_zebra );
            }
            if( one_in( 2 ) ) {
                m->furn_set( point( 3, 12 ), f_traffic_light );
                m->furn_set( point( 20, 15 ), f_traffic_light );
            }
        }
    }

    // spawn some vehicles
    if( plaza_dir != 8 ) {
        vspawn_id( neighbor_sidewalks ? "default_city" : "default_country" ).obj().apply(
            *m,
            num_dirs == 4 ? "road_four_way" :
            num_dirs == 3 ? "road_tee"      :
            num_dirs == 1 ? "road_end"      :
            diag          ? "road_curved"   :
            "road_straight"
        );
    }

    // spawn some monsters
    if( neighbor_sidewalks ) {
        m->place_spawns( GROUP_ZOMBIE, 2, point_zero, point( SEEX * 2 - 1, SEEX * 2 - 1 ),
                         dat.monster_density() );
        // 1 per 10 overmaps
        if( one_in( 10000 ) ) {
            m->add_spawn( mon_zombie_jackson, 1, { SEEX, SEEY, m->get_abs_sub().z } );
        }
    }

    // add some items
    bool plaza = ( plaza_dir > -1 );
    m->place_items( item_group_id( plaza ? "trash" : "road" ), 5, point_zero,
                    point( SEEX * 2 - 1, SEEX * 2 - 1 ), plaza, dat.when() );

    // add a manhole if appropriate
    if( dat.terrain_type() == "road_nesw_manhole" ) {
        m->ter_set( point( rng( 6, SEEX * 2 - 6 ), rng( 6, SEEX * 2 - 6 ) ), t_manhole_cover );
    }

    // finally, unrotate the map
    m->rotate( rot );

}
///////////////////

void mapgen_subway( mapgendata &dat )
{
    map *const m = &dat.m;
    // start by filling the whole map with grass/dirt/etc
    dat.fill_groundcover();

    // which of the cardinal directions get subway?
    bool subway_nesw[4] = {};
    int num_dirs = terrain_type_to_nesw_array( dat.terrain_type(), subway_nesw );

    // N E S W
    for( int dir = 0; dir < 4; dir++ ) {
        if( dat.t_nesw[dir]->has_flag( oter_flags::subway_connection ) && !subway_nesw[dir] ) {
            num_dirs++;
            subway_nesw[dir] = true;
        }
    }

    // which way should our subway curve, based on neighbor subway?
    int curvedir_nesw[4] = {};
    // N E S W
    for( int dir = 0; dir < 4; dir++ ) {
        if( !subway_nesw[dir] ) {
            continue;
        }

        if( dat.t_nesw[dir]->get_type_id().str() != "subway" &&
            !dat.t_nesw[dir]->has_flag( oter_flags::subway_connection ) ) {
            continue;
        }
        // n_* contain details about the neighbor being considered
        bool n_subway_nesw[4] = {};
        // TODO: figure out how to call this function without creating a new oter_id object
        int n_num_dirs = terrain_type_to_nesw_array( dat.t_nesw[dir], n_subway_nesw );
        for( int dir = 0; dir < 4; dir++ ) {
            if( dat.t_nesw[dir]->has_flag( oter_flags::subway_connection ) && !n_subway_nesw[dir] ) {
                n_num_dirs++;
                n_subway_nesw[dir] = true;
            }
        }
        // if 2-way neighbor has a subway facing us
        if( n_num_dirs == 2 && n_subway_nesw[( dir + 2 ) % 4] ) {
            // curve towards the direction the neighbor turns
            // our subway curves counterclockwise
            if( n_subway_nesw[( dir - 1 + 4 ) % 4] ) {
                curvedir_nesw[dir]--;
            }
            // our subway curves clockwise
            if( n_subway_nesw[( dir + 1 ) % 4] ) {
                curvedir_nesw[dir]++;
            }
        }
    }

    // calculate how far to rotate the map so we can work with just one orientation
    // also keep track of diagonal subway
    int rot = 0;
    bool diag = false;
    // TODO: reduce amount of logical/conditional constructs here
    switch( num_dirs ) {
        case 4:
            // 4-way intersection
            break;
        case 3:
            // tee
            // E/S/W, rotate 180 degrees
            if( !subway_nesw[0] ) {
                rot = 2;
                break;
            }
            // N/S/W, rotate 270 degrees
            if( !subway_nesw[1] ) {
                rot = 3;
                break;
            }
            // N/E/S, rotate  90 degrees
            if( !subway_nesw[3] ) {
                rot = 1;
                break;
            }
            // N/E/W, don't rotate
            break;
        case 2:
            // straight or diagonal
            // E/W, rotate  90 degrees
            if( subway_nesw[1] && subway_nesw[3] ) {
                rot = 1;
                break;
            }
            // E/S, rotate  90 degrees
            if( subway_nesw[1] && subway_nesw[2] ) {
                rot = 1;
                diag = true;
                break;
            }
            // S/W, rotate 180 degrees
            if( subway_nesw[2] && subway_nesw[3] ) {
                rot = 2;
                diag = true;
                break;
            }
            // W/N, rotate 270 degrees
            if( subway_nesw[3] && subway_nesw[0] ) {
                rot = 3;
                diag = true;
                break;
            }
            // N/E, don't rotate
            if( subway_nesw[0] && subway_nesw[1] ) {
                diag = true;
                break;
            }
            break;                                                                  // N/S, don't rotate
        case 1:
            // dead end
            // E, rotate  90 degrees
            if( subway_nesw[1] ) {
                rot = 1;
                break;
            }
            // S, rotate 180 degrees
            if( subway_nesw[2] ) {
                rot = 2;
                break;
            }
            // W, rotate 270 degrees
            if( subway_nesw[3] ) {
                rot = 3;
                break;
            }
            // N, don't rotate
            break;
    }

    // rotate the arrays left by rot steps
    nesw_array_rotate<bool>( subway_nesw, 4, rot );
    nesw_array_rotate<int> ( curvedir_nesw,  4, rot );

    // now we have only these shapes: '   |   '-   -'-   -|-

    switch( num_dirs ) {
        case 4:
            // 4-way intersection
            mapf::formatted_set_simple( m, point_zero,
                                        "..^/D^^/D^....^D/^^D/^..\n"
                                        ".^/DX^/DX......XD/^XD/^.\n"
                                        "^/D^X/D^X......X^D/X^D/^\n"
                                        "/D^^XD^.X......X.^DX^^D/\n"
                                        "DXXDDXXXXXXXXXXXXXXDDXXD\n"
                                        "^^/DX^^^X^^^^^^X^^^XD/^^\n"
                                        "^/D^X^^^X^^^^^^X^^^X^D/^\n"
                                        "/D^^X^^^X^^^^^^X^^^X^^D/\n"
                                        "DXXXXXXXXXXXXXXXXXXXXXXD\n"
                                        "^^^^X^^^X^^^^^^X^^^X^^^^\n"
                                        "...^X^^^X^....^X^^^X^...\n"
                                        "...^X^^^X^....^X^^^X^...\n"
                                        "...^X^^^X^....^X^^^X^...\n"
                                        "...^X^^^X^....^X^^^X^...\n"
                                        "^^^^X^^^X^^^^^^X^^^X^^^^\n"
                                        "DXXXXXXXXXXXXXXXXXXXXXXD\n"
                                        "/D^^X^^^X^^^^^^X^^^X^^D/\n"
                                        "^/D^X^^^X^^^^^^X^^^X^D/^\n"
                                        "^^/DX^^^X^^^^^^X^^^XD/^^\n"
                                        "DXXDDXXXXXXXXXXXXXXDDDDD\n"
                                        "/D^^XD^.X......X.^DX^^D/\n"
                                        "^/D^X/D^X......X^D/X^D/^\n"
                                        ".^/DX^/DX......XD/^XD/^.\n"
                                        "..^/D^^/D^....^D/^^D/^..",
                                        mapf::ter_bind( ". # ^ / D X",
                                                t_rock_floor,
                                                t_rock,
                                                t_railroad_rubble,
                                                t_railroad_tie_d,
                                                t_railroad_track_d,
                                                t_railroad_track ),
                                        mapf::furn_bind( ". # ^ / D X",
                                                f_null,
                                                f_null,
                                                f_null,
                                                f_null,
                                                f_null,
                                                f_null ) );
            break;
        case 3:
            // tee
            mapf::formatted_set_simple( m, point_zero,
                                        "..^/D^^/D^...^/D^^/D^...\n"
                                        ".^/D^^/D^...^/D^^/D^....\n"
                                        "^/D^^/D^...^/D^^/D^.....\n"
                                        "/D^^/D^^^^^/D^^/D^^^^^^^\n"
                                        "DXXXDXXXXXXDXXXDXXXXXXXX\n"
                                        "^^/D^^^^^^^^^/D^^^^^^^^^\n"
                                        "^/D^^^^^^^^^/D^^^^^^^^^^\n"
                                        "/D^^^^^^^^^/D^^^^^^^^^^^\n"
                                        "DXXXXXXDXXXDXXXXXXXXXXXX\n"
                                        "^^^^^/D^^/D^^^^^^^^^^^^^\n"
                                        "...^/D^^/D^.............\n"
                                        "..^/D^^/D^..............\n"
                                        ".^/D^^/D^...............\n"
                                        "^/D^^/D^................\n"
                                        "/D^^/D^^^^|^^|^^|^^|^^|^\n"
                                        "DXXXDXXXXXxXXxXXxXXxXXxX\n"
                                        "^^/D^^^^^^|^^|^^|^^|^^|^\n"
                                        "^/D^^^^^^^|^^|^^|^^|^^|^\n"
                                        "/D^^^^^^^^|^^|^^|^^|^^|^\n"
                                        "DXXXXXXXXXxXXxXXxXXxXXxX\n"
                                        "^^^^^^^^^^|^^|^^|^^|^^|^\n"
                                        "........................\n"
                                        "........................\n"
                                        "........................",
                                        mapf::ter_bind( ". # ^ | X x / D",
                                                t_rock_floor,
                                                t_rock,
                                                t_railroad_rubble,
                                                t_railroad_tie,
                                                t_railroad_track,
                                                t_railroad_track_on_tie,
                                                t_railroad_tie_d,
                                                t_railroad_track_d ),
                                        mapf::furn_bind( ". # ^ | X x / D",
                                                f_null,
                                                f_null,
                                                f_null,
                                                f_null,
                                                f_null,
                                                f_null,
                                                f_null,
                                                f_null ) );
            break;
        case 2:
            // straight or diagonal
            if( diag ) { // diagonal subway get drawn differently from all other types
                mapf::formatted_set_simple( m, point_zero,
                                            "...^DD^^DD^...^DD^^DD^..\n"
                                            "....^DD^^DD^...^DD^^DD^.\n"
                                            ".....^DD^^DD^...^DD^^DD^\n"
                                            "......^DD^^DD^...^DD^^DD\n"
                                            ".......^DD^^DD^...^DD^^D\n"
                                            "#.......^DD^^DD^...^DD^^\n"
                                            "##.......^DD^^DD^...^DD^\n"
                                            "###.......^DD^^DD^...^DD\n"
                                            "####.......^DD^^DD^...^D\n"
                                            "#####.......^DD^^DD^...^\n"
                                            "######.......^DD^^DD^...\n"
                                            "#######.......^DD^^DD^..\n"
                                            "########.......^DD^^DD^.\n"
                                            "#########.......^DD^^DD^\n"
                                            "##########.......^DD^^DD\n"
                                            "###########.......^DD^^D\n"
                                            "############.......^DD^^\n"
                                            "#############.......^DD^\n"
                                            "##############.......^DD\n"
                                            "###############.......^D\n"
                                            "################.......^\n"
                                            "#################.......\n"
                                            "##################......\n"
                                            "###################.....",
                                            mapf::ter_bind( ". # ^ D",
                                                    t_rock_floor,
                                                    t_rock,
                                                    t_railroad_rubble,
                                                    t_railroad_track_d ),
                                            mapf::furn_bind( ". # ^ D",
                                                    f_null,
                                                    f_null,
                                                    f_null,
                                                    f_null ) );
            } else { // normal subway drawing
                mapf::formatted_set_simple( m, point_zero,
                                            "...^X^^^X^....^X^^^X^...\n"
                                            "...-x---x-....-x---x-...\n"
                                            "...^X^^^X^....^X^^^X^...\n"
                                            "...^X^^^X^....^X^^^X^...\n"
                                            "...-x---x-....-x---x-...\n"
                                            "...^X^^^X^....^X^^^X^...\n"
                                            "...^X^^^X^....^X^^^X^...\n"
                                            "...-x---x-....-x---x-...\n"
                                            "...^X^^^X^....^X^^^X^...\n"
                                            "...^X^^^X^....^X^^^X^...\n"
                                            "...-x---x-....-x---x-...\n"
                                            "...^X^^^X^....^X^^^X^...\n"
                                            "...^X^^^X^....^X^^^X^...\n"
                                            "...-x---x-....-x---x-...\n"
                                            "...^X^^^X^....^X^^^X^...\n"
                                            "...^X^^^X^....^X^^^X^...\n"
                                            "...-x---x-....-x---x-...\n"
                                            "...^X^^^X^....^X^^^X^...\n"
                                            "...^X^^^X^....^X^^^X^...\n"
                                            "...-x---x-....-x---x-...\n"
                                            "...^X^^^X^....^X^^^X^...\n"
                                            "...^X^^^X^....^X^^^X^...\n"
                                            "...-x---x-....-x---x-...\n"
                                            "...^X^^^X^....^X^^^X^...",
                                            mapf::ter_bind( ". # ^ - X x",
                                                    t_rock_floor,
                                                    t_rock,
                                                    t_railroad_rubble,
                                                    t_railroad_tie,
                                                    t_railroad_track,
                                                    t_railroad_track_on_tie ),
                                            mapf::furn_bind( ". # ^ - X x",
                                                    f_null,
                                                    f_null,
                                                    f_null,
                                                    f_null,
                                                    f_null,
                                                    f_null ) );
            }
            break;
        case 1:
            // dead end
            mapf::formatted_set_simple( m, point_zero,
                                        "...^X^^^X^..../D^^/D^...\n"
                                        "...-x---x-.../DX^/DX^...\n"
                                        "...^X^^^X^../D^X/D^X^...\n"
                                        "...^X^^^X^./D.^XD^^X^...\n"
                                        "...^X^^^X^/D../D^^^X^...\n"
                                        "...^X^^^X/D../DX^^^X^...\n"
                                        "...^X^^^XD../D^X^^^X^...\n"
                                        "...^X^^/D^./D.-x---x-...\n"
                                        "...^X^/DX^/D..^X^^^X^...\n"
                                        "...^X/D^X/D...^X^^^X^...\n"
                                        "...^XD^^XD....-x---x-...\n"
                                        "...^D^^^D^....^X^^^X^...\n"
                                        "...^X^^^X^....^X^^^X^...\n"
                                        "...-x---x-....-x---x-...\n"
                                        "...^X^^^X^....^X^^^X^...\n"
                                        "...^X^^^X^....^X^^^X^...\n"
                                        "...-x---x-....-x---x-...\n"
                                        "...^X^^^X^....^X^^^X^...\n"
                                        "...^X^^^X^....^X^^^X^...\n"
                                        "...^S^^^S^....^S^^^S^...\n"
                                        "...^^^^^^^....^^^^^^^...\n"
                                        "#......................#\n"
                                        "##....................##\n"
                                        "########################",
                                        mapf::ter_bind( ". # S ^ - / D X x",
                                                t_rock_floor,
                                                t_rock,
                                                t_buffer_stop,
                                                t_railroad_rubble,
                                                t_railroad_tie,
                                                t_railroad_tie_d,
                                                t_railroad_track_d,
                                                t_railroad_track,
                                                t_railroad_track_on_tie ),
                                        mapf::furn_bind( ". # S ^ - / D X x",
                                                f_null,
                                                f_null,
                                                f_null,
                                                f_null,
                                                f_null,
                                                f_null,
                                                f_null,
                                                f_null,
                                                f_null ) );
            VehicleSpawn::apply( vspawn_id( "default_subway_deadend" ), *m, "subway" );
            break;
    }

    // finally, unrotate the map
    m->rotate( rot );
}

void mapgen_sewer_straight( mapgendata &dat )
{
    static const ter_str_id t_soil( "t_soil" );
    map *const m = &dat.m;
    for( int i = 0; i < SEEX * 2; i++ ) {
        for( int j = 0; j < SEEY * 2; j++ ) {
            if( i < SEEX - 2 || i > SEEX + 1 ) {
                m->ter_set( point( i, j ), t_soil );
            } else {
                m->ter_set( point( i, j ), t_sewage );
            }
        }
    }
    m->place_items( item_group_id( "sewer" ), 10, point_zero, point( SEEX * 2 - 1, SEEY * 2 - 1 ),
                    true, dat.when() );
    if( dat.terrain_type() == "sewer_ew" ) {
        m->rotate( 1 );
    }
}

void mapgen_sewer_curved( mapgendata &dat )
{
    static const ter_str_id t_soil( "t_soil" );
    map *const m = &dat.m;
    for( int i = 0; i < SEEX * 2; i++ ) {
        for( int j = 0; j < SEEY * 2; j++ ) {
            if( ( i > SEEX + 1 && j < SEEY - 2 ) || i < SEEX - 2 || j > SEEY + 1 ) {
                m->ter_set( point( i, j ), t_soil );
            } else {
                m->ter_set( point( i, j ), t_sewage );
            }
        }
    }
    m->place_items( item_group_id( "sewer" ), 18, point_zero, point( SEEX * 2 - 1, SEEY * 2 - 1 ),
                    true, dat.when() );
    if( dat.terrain_type() == "sewer_es" ) {
        m->rotate( 1 );
    }
    if( dat.terrain_type() == "sewer_sw" ) {
        m->rotate( 2 );
    }
    if( dat.terrain_type() == "sewer_wn" ) {
        m->rotate( 3 );
    }
}

void mapgen_sewer_tee( mapgendata &dat )
{
    static const ter_str_id t_soil( "t_soil" );
    map *const m = &dat.m;
    for( int i = 0; i < SEEX * 2; i++ ) {
        for( int j = 0; j < SEEY * 2; j++ ) {
            if( i < SEEX - 2 || ( i > SEEX + 1 && ( j < SEEY - 2 || j > SEEY + 1 ) ) ) {
                m->ter_set( point( i, j ), t_soil );
            } else {
                m->ter_set( point( i, j ), t_sewage );
            }
        }
    }
    m->place_items( item_group_id( "sewer" ), 23, point_zero, point( SEEX * 2 - 1, SEEY * 2 - 1 ),
                    true, dat.when() );
    if( dat.terrain_type() == "sewer_esw" ) {
        m->rotate( 1 );
    }
    if( dat.terrain_type() == "sewer_nsw" ) {
        m->rotate( 2 );
    }
    if( dat.terrain_type() == "sewer_new" ) {
        m->rotate( 3 );
    }
}

void mapgen_sewer_four_way( mapgendata &dat )
{
    static const ter_str_id t_soil( "t_soil" );
    map *const m = &dat.m;
    int rn = rng( 0, 3 );
    for( int i = 0; i < SEEX * 2; i++ ) {
        for( int j = 0; j < SEEY * 2; j++ ) {
            if( ( i < SEEX - 2 || i > SEEX + 1 ) && ( j < SEEY - 2 || j > SEEY + 1 ) ) {
                m->ter_set( point( i, j ), t_soil );
            } else {
                m->ter_set( point( i, j ), t_sewage );
            }
            if( rn == 0 && ( trig_dist( point( i, j ), point( SEEX - 1, SEEY - 1 ) ) <= 6 ||
                             trig_dist( point( i, j ), point( SEEX - 1, SEEY ) ) <= 6 ||
                             trig_dist( point( i, j ), point( SEEX, SEEY - 1 ) ) <= 6 ||
                             trig_dist( point( i, j ), point( SEEX, SEEY ) ) <= 6 ) ) {
                m->ter_set( point( i, j ), t_sewage );
            }
            if( rn == 0 && ( i == SEEX - 1 || i == SEEX ) && ( j == SEEY - 1 || j == SEEY ) ) {
                m->ter_set( point( i, j ), t_grate );
            }
        }
    }
    m->place_items( item_group_id( "sewer" ), 28, point_zero, point( SEEX * 2 - 1, SEEY * 2 - 1 ),
                    true, dat.when() );
}

void mapgen_highway( mapgendata &dat )
{
    map *const m = &dat.m;
    for( int i = 0; i < SEEX * 2; i++ ) {
        for( int j = 0; j < SEEY * 2; j++ ) {
            if( i < 3 || i >= SEEX * 2 - 3 ) {
                m->ter_set( point( i, j ), dat.groundcover() );
            } else if( i == 3 || i == SEEX * 2 - 4 ) {
                m->ter_set( point( i, j ), t_railing );
            } else {
                if( ( i == SEEX - 1 || i == SEEX ) && j % 4 != 0 ) {
                    m->ter_set( point( i, j ), t_pavement_y );
                } else {
                    m->ter_set( point( i, j ), t_pavement );
                }
            }
        }
    }

    // spawn regular road out of fuel vehicles
    VehicleSpawn::apply( vspawn_id( "default_highway" ), *m, "highway" );

    if( dat.terrain_type() == "hiway_ew" ) {
        m->rotate( 1 );
    }
    m->place_items( item_group_id( "road" ), 8, point_zero, point( SEEX * 2 - 1, SEEX * 2 - 1 ),
                    false, dat.when() );
}

// mapgen_railroad
// TODO: Refactor and combine with other similiar functions (e.g. road).
void mapgen_railroad( mapgendata &dat )
{
    map *const m = &dat.m;
    // start by filling the whole map with grass/dirt/etc
    dat.fill_groundcover();
    // which of the cardinal directions get railroads?
    bool railroads_nesw[4] = {};
    int num_dirs = terrain_type_to_nesw_array( dat.terrain_type(), railroads_nesw );
    // which way should our railroads curve, based on neighbor railroads?
    int curvedir_nesw[4] = {};
    for( int dir = 0; dir < 4; dir++ ) { // N E S W
        if( !railroads_nesw[dir] || dat.t_nesw[dir]->get_type_id().str() != "railroad" ) {
            continue;
        }
        // n_* contain details about the neighbor being considered
        bool n_railroads_nesw[4] = {};
        // TODO: figure out how to call this function without creating a new oter_id object
        int n_num_dirs = terrain_type_to_nesw_array( dat.t_nesw[dir], n_railroads_nesw );
        // if 2-way neighbor has a railroad facing us
        if( n_num_dirs == 2 && n_railroads_nesw[( dir + 2 ) % 4] ) {
            // curve towards the direction the neighbor turns
            if( n_railroads_nesw[( dir - 1 + 4 ) % 4] ) {
                curvedir_nesw[dir]--;    // our railroad curves counterclockwise
            }
            if( n_railroads_nesw[( dir + 1 ) % 4] ) {
                curvedir_nesw[dir]++;    // our railroad curves clockwise
            }
        }
    }
    // calculate how far to rotate the map so we can work with just one orientation
    // also keep track of diagonal railroads
    int rot = 0;
    bool diag = false;
    // TODO: reduce amount of logical/conditional constructs here
    switch( num_dirs ) {
        case 4:
            // 4-way intersection
            break;
        case 3:
            // tee
            if( !railroads_nesw[0] ) {
                rot = 2;    // E/S/W, rotate 180 degrees
                break;
            }
            if( !railroads_nesw[1] ) {
                rot = 3;    // N/S/W, rotate 270 degrees
                break;
            }
            if( !railroads_nesw[3] ) {
                rot = 1;    // N/E/S, rotate  90 degrees
                break;
            }
            break;                                       // N/E/W, don't rotate
        case 2:
            // straight or diagonal
            if( railroads_nesw[1] && railroads_nesw[3] ) {
                rot = 1;    // E/W, rotate  90 degrees
                break;
            }
            if( railroads_nesw[1] && railroads_nesw[2] ) {
                rot = 1;    // E/S, rotate  90 degrees
                diag = true;
                break;
            }
            if( railroads_nesw[2] && railroads_nesw[3] ) {
                rot = 2;    // S/W, rotate 180 degrees
                diag = true;
                break;
            }
            if( railroads_nesw[3] && railroads_nesw[0] ) {
                rot = 3;    // W/N, rotate 270 degrees
                diag = true;
                break;
            }
            // N/E, don't rotate
            if( railroads_nesw[0] && railroads_nesw[1] ) {
                diag = true;
                break;
            }
            // N/S, don't rotate
            break;
        case 1:
            // dead end
            // E, rotate  90 degrees
            if( railroads_nesw[1] ) {
                rot = 1;
                break;
            }
            // S, rotate 180 degrees
            if( railroads_nesw[2] ) {
                rot = 2;
                break;
            }
            // W, rotate 270 degrees
            if( railroads_nesw[3] ) {

                rot = 3;
                break;
            }
            // N, don't rotate
            break;
    }
    // rotate the arrays left by rot steps
    nesw_array_rotate<bool>( railroads_nesw, 4, rot );
    nesw_array_rotate<int> ( curvedir_nesw,  4, rot );
    // now we have only these shapes: '   |   '-   -'-   -|-
    switch( num_dirs ) {
        case 4:
            // 4-way intersection
            mapf::formatted_set_simple( m, point_zero,
                                        ".DD^^DD^........^DD^^DD.\n"
                                        "DD^^DD^..........^DD^^DD\n"
                                        "D^^DD^............^DD^^D\n"
                                        "^^DD^..............^DD^^\n"
                                        "^DD^................^DD^\n"
                                        "DD^..................^DD\n"
                                        "D^....................^D\n"
                                        "........................\n"
                                        "........................\n"
                                        "........................\n"
                                        "........................\n"
                                        "........................\n"
                                        "........................\n"
                                        "........................\n"
                                        "........................\n"
                                        "........................\n"
                                        "........................\n"
                                        "D^....................^D\n"
                                        "DD^..................^DD\n"
                                        "^DD^................^DD^\n"
                                        "^^DD^..............^DD^^\n"
                                        "D^^DD^............^DD^^D\n"
                                        "DD^^DD^..........^DD^^DD\n"
                                        ".DD^^DD^........^DD^^DD.",
                                        mapf::ter_bind( ". ^ D",
                                                t_dirt,
                                                t_railroad_rubble,
                                                t_railroad_track_d ),
                                        mapf::furn_bind( ". ^ D",
                                                f_null,
                                                f_null,
                                                f_null ) );
            break;
        case 3:
            // tee
            mapf::formatted_set_simple( m, point_zero,
                                        ".DD^^DD^........^DD^^DD.\n"
                                        "DD^^DD^..........^DD^^DD\n"
                                        "D^^DD^............^DD^^D\n"
                                        "^^DD^..............^DD^^\n"
                                        "^DD^................^DD^\n"
                                        "DD^..................^DD\n"
                                        "D^....................^D\n"
                                        "........................\n"
                                        "........................\n"
                                        "........................\n"
                                        "........................\n"
                                        "........................\n"
                                        "........................\n"
                                        "........................\n"
                                        "........................\n"
                                        "........................\n"
                                        "^|^^|^^|^^|^^|^^|^^|^^|^\n"
                                        "XxXXxXXxXXxXXxXXxXXxXXxX\n"
                                        "^|^^|^^|^^|^^|^^|^^|^^|^\n"
                                        "^|^^|^^|^^|^^|^^|^^|^^|^\n"
                                        "^|^^|^^|^^|^^|^^|^^|^^|^\n"
                                        "XxXXxXXxXXxXXxXXxXXxXXxX\n"
                                        "^|^^|^^|^^|^^|^^|^^|^^|^\n"
                                        "........................",
                                        mapf::ter_bind( ". ^ | X x / D",
                                                t_dirt,
                                                t_railroad_rubble,
                                                t_railroad_tie,
                                                t_railroad_track,
                                                t_railroad_track_on_tie,
                                                t_railroad_tie_d,
                                                t_railroad_track_d ),
                                        mapf::furn_bind( ". ^ | X x / D",
                                                f_null,
                                                f_null,
                                                f_null,
                                                f_null,
                                                f_null,
                                                f_null,
                                                f_null ) );
            break;
        case 2:
            // straight or diagonal
            if( diag ) {
                // diagonal railroads get drawn differently from all other types
                mapf::formatted_set_simple( m, point_zero,
                                            ".^DD^^DD^.......^DD^^DD^\n"
                                            "..^DD^^DD^.......^DD^^DD\n"
                                            "...^DD^^DD^.......^DD^^D\n"
                                            "....^DD^^DD^.......^DD^^\n"
                                            ".....^DD^^DD^.......^DD^\n"
                                            "......^DD^^DD^.......^DD\n"
                                            ".......^DD^^DD^.......^D\n"
                                            "........^DD^^DD^.......^\n"
                                            ".........^DD^^DD^.......\n"
                                            "..........^DD^^DD^......\n"
                                            "...........^DD^^DD^.....\n"
                                            "............^DD^^DD^....\n"
                                            ".............^DD^^DD^...\n"
                                            "..............^DD^^DD^..\n"
                                            "...............^DD^^DD^.\n"
                                            "................^DD^^DD^\n"
                                            ".................^DD^^DD\n"
                                            "..................^DD^^D\n"
                                            "...................^DD^^\n"
                                            "....................^DD^\n"
                                            ".....................^DD\n"
                                            "......................^D\n"
                                            ".......................^\n"
                                            "........................",
                                            mapf::ter_bind( ". ^ D",
                                                    t_dirt,
                                                    t_railroad_rubble,
                                                    t_railroad_track_d ),
                                            mapf::furn_bind( ". ^ D",
                                                    f_null,
                                                    f_null,
                                                    f_null ) );
            } else { // normal railroads drawing
                mapf::formatted_set_simple( m, point_zero,
                                            ".^X^^^X^........^X^^^X^.\n"
                                            ".-x---x-........-x---x-.\n"
                                            ".^X^^^X^........^X^^^X^.\n"
                                            ".^X^^^X^........^X^^^X^.\n"
                                            ".-x---x-........-x---x-.\n"
                                            ".^X^^^X^........^X^^^X^.\n"
                                            ".^X^^^X^........^X^^^X^.\n"
                                            ".-x---x-........-x---x-.\n"
                                            ".^X^^^X^........^X^^^X^.\n"
                                            ".^X^^^X^........^X^^^X^.\n"
                                            ".-x---x-........-x---x-.\n"
                                            ".^X^^^X^........^X^^^X^.\n"
                                            ".^X^^^X^........^X^^^X^.\n"
                                            ".-x---x-........-x---x-.\n"
                                            ".^X^^^X^........^X^^^X^.\n"
                                            ".^X^^^X^........^X^^^X^.\n"
                                            ".-x---x-........-x---x-.\n"
                                            ".^X^^^X^........^X^^^X^.\n"
                                            ".^X^^^X^........^X^^^X^.\n"
                                            ".-x---x-........-x---x-.\n"
                                            ".^X^^^X^........^X^^^X^.\n"
                                            ".^X^^^X^........^X^^^X^.\n"
                                            ".-x---x-........-x---x-.\n"
                                            ".^X^^^X^........^X^^^X^.",
                                            mapf::ter_bind( ". ^ - X x",
                                                    t_dirt,
                                                    t_railroad_rubble,
                                                    t_railroad_tie,
                                                    t_railroad_track,
                                                    t_railroad_track_on_tie ),
                                            mapf::furn_bind( ". ^ - X x",
                                                    f_null,
                                                    f_null,
                                                    f_null,
                                                    f_null,
                                                    f_null ) );
            }
            break;
        case 1:
            // dead end
            mapf::formatted_set_simple( m, point_zero,
                                        ".^X^^^X^........^X^^^X^.\n"
                                        ".-x---x-........-x---x-.\n"
                                        ".^X^^^X^........^X^^^X^.\n"
                                        ".^X^^^X^........^X^^^X^.\n"
                                        ".-x---x-........-x---x-.\n"
                                        ".^X^^^X^........^X^^^X^.\n"
                                        ".^X^^^X^........^X^^^X^.\n"
                                        ".-x---x-........-x---x-.\n"
                                        ".^X^^^X^........^X^^^X^.\n"
                                        ".^X^^^X^........^X^^^X^.\n"
                                        ".-x---x-........-x---x-.\n"
                                        ".^X^^^X^........^X^^^X^.\n"
                                        ".^S^^^S^........^S^^^S^.\n"
                                        ".^^^^^^^........^^^^^^^.\n"
                                        "........................\n"
                                        "........................\n"
                                        "........................\n"
                                        "........................\n"
                                        "........................\n"
                                        "........................\n"
                                        "........................\n"
                                        "........................\n"
                                        "........................\n"
                                        "........................",
                                        mapf::ter_bind( ". ^ S - X x",
                                                t_dirt,
                                                t_railroad_rubble,
                                                t_buffer_stop,
                                                t_railroad_tie,
                                                t_railroad_track,
                                                t_railroad_track_on_tie ),
                                        mapf::furn_bind( ". ^ S - X x",
                                                f_null,
                                                f_null,
                                                f_null,
                                                f_null,
                                                f_null,
                                                f_null ) );
            break;
    }
    // finally, unrotate the map
    m->rotate( rot );
}
///////////////////
void mapgen_railroad_bridge( mapgendata &dat )
{
    map *const m = &dat.m;
    mapf::formatted_set_simple( m, point_zero,
                                "r^X^^^X^________^X^^^X^r\n"
                                "r-x---x-________-x---x-r\n"
                                "r^X^^^X^________^X^^^X^r\n"
                                "r^X^^^X^________^X^^^X^r\n"
                                "r-x---x-________-x---x-r\n"
                                "r^X^^^X^________^X^^^X^r\n"
                                "r^X^^^X^________^X^^^X^r\n"
                                "r-x---x-________-x---x-r\n"
                                "r^X^^^X^________^X^^^X^r\n"
                                "r^X^^^X^________^X^^^X^r\n"
                                "r-x---x-________-x---x-r\n"
                                "r^X^^^X^________^X^^^X^r\n"
                                "r^X^^^X^________^X^^^X^r\n"
                                "r-x---x-________-x---x-r\n"
                                "r^X^^^X^________^X^^^X^r\n"
                                "r^X^^^X^________^X^^^X^r\n"
                                "r-x---x-________-x---x-r\n"
                                "r^X^^^X^________^X^^^X^r\n"
                                "r^X^^^X^________^X^^^X^r\n"
                                "r-x---x-________-x---x-r\n"
                                "r^X^^^X^________^X^^^X^r\n"
                                "r^X^^^X^________^X^^^X^r\n"
                                "r-x---x-________-x---x-r\n"
                                "r^X^^^X^________^X^^^X^r",
                                mapf::ter_bind( ". _ r ^ - X x", t_dirt, t_concrete, t_railing, t_railroad_rubble, t_railroad_tie,
                                        t_railroad_track, t_railroad_track_on_tie ),
                                mapf::furn_bind( ". _ r ^ - X x", f_null, f_null, f_null, f_null, f_null, f_null, f_null )
                              );
    m->rotate( static_cast<int>( dat.terrain_type()->get_dir() ) );
}

void mapgen_river_center( mapgendata &dat )
{
    fill_background( &dat.m, t_water_moving_dp );
}

void mapgen_river_curved_not( mapgendata &dat )
{
    map *const m = &dat.m;
    fill_background( m, t_water_moving_dp );
    // this is not_ne, so deep on all sides except ne corner, which is shallow
    // shallow is 20,0, 23,4
    int north_edge = rng( 16, 18 );
    int east_edge = rng( 4, 8 );

    for( int x = north_edge; x < SEEX * 2; x++ ) {
        for( int y = 0; y < east_edge; y++ ) {
            int circle_edge = ( ( SEEX * 2 - x ) * ( SEEX * 2 - x ) ) + ( y * y );
            if( circle_edge <= 8 ) {
                m->ter_set( point( x, y ), grass_or_dirt() );
            }
            if( circle_edge == 9 && one_in( 25 ) ) {
                m->ter_set( point( x, y ), clay_or_sand() );
            } else if( circle_edge <= 36 ) {
                m->ter_set( point( x, y ), t_water_moving_sh );
            }
        }
    }

    if( dat.terrain_type() == "river_c_not_se" ) {
        m->rotate( 1 );
    }
    if( dat.terrain_type() == "river_c_not_sw" ) {
        m->rotate( 2 );
    }
    if( dat.terrain_type() == "river_c_not_nw" ) {
        m->rotate( 3 );
    }
}

void mapgen_river_straight( mapgendata &dat )
{
    map *const m = &dat.m;
    fill_background( m, t_water_moving_dp );

    for( int x = 0; x < SEEX * 2; x++ ) {
        int ground_edge = rng( 1, 3 );
        int shallow_edge = rng( 4, 6 );
        line( m, grass_or_dirt(), point( x, 0 ), point( x, ground_edge ) );
        if( one_in( 25 ) ) {
            m->ter_set( point( x, ++ground_edge ), clay_or_sand() );
        }
        line( m, t_water_moving_sh, point( x, ++ground_edge ), point( x, shallow_edge ) );
    }

    if( dat.terrain_type() == "river_east" ) {
        m->rotate( 1 );
    }
    if( dat.terrain_type() == "river_south" ) {
        m->rotate( 2 );
    }
    if( dat.terrain_type() == "river_west" ) {
        m->rotate( 3 );
    }
}

void mapgen_river_curved( mapgendata &dat )
{
    map *const m = &dat.m;
    fill_background( m, t_water_moving_dp );
    // NE corner deep, other corners are shallow.  do 2 passes: one x, one y
    for( int x = 0; x < SEEX * 2; x++ ) {
        int ground_edge = rng( 1, 3 );
        int shallow_edge = rng( 4, 6 );
        line( m, grass_or_dirt(), point( x, 0 ), point( x, ground_edge ) );
        if( one_in( 25 ) ) {
            m->ter_set( point( x, ++ground_edge ), clay_or_sand() );
        }
        line( m, t_water_moving_sh, point( x, ++ground_edge ), point( x, shallow_edge ) );
    }
    for( int y = 0; y < SEEY * 2; y++ ) {
        int ground_edge = rng( 19, 21 );
        int shallow_edge = rng( 16, 18 );
        line( m, grass_or_dirt(), point( ground_edge, y ), point( SEEX * 2 - 1, y ) );
        if( one_in( 25 ) ) {
            m->ter_set( point( --ground_edge, y ), clay_or_sand() );
        }
        line( m, t_water_moving_sh, point( shallow_edge, y ), point( --ground_edge, y ) );
    }

    if( dat.terrain_type() == "river_se" ) {
        m->rotate( 1 );
    }
    if( dat.terrain_type() == "river_sw" ) {
        m->rotate( 2 );
    }
    if( dat.terrain_type() == "river_nw" ) {
        m->rotate( 3 );
    }
}

void mapgen_cavern( mapgendata &dat )
{
    map *const m = &dat.m;

    // FIXME: don't look at me like that, this was messed up before I touched it :P - AD
    for( int i = 0; i < 4; i++ ) {
        dat.set_dir( i,
                     ( dat.t_nesw[i] == "cavern" || dat.t_nesw[i] == "subway_ns" ||
                       dat.t_nesw[i] == "subway_ew" ? 0 : 3 )
                   );
    }
    dat.e_fac = SEEX * 2 - 1 - dat.e_fac;
    dat.s_fac = SEEY * 2 - 1 - dat.s_fac;

    for( int i = 0; i < SEEX * 2; i++ ) {
        for( int j = 0; j < SEEY * 2; j++ ) {
            if( ( j < dat.n_fac || j > dat.s_fac || i < dat.w_fac || i > dat.e_fac ) &&
                ( !one_in( 3 ) || j == 0 || j == SEEY * 2 - 1 || i == 0 || i == SEEX * 2 - 1 ) ) {
                m->ter_set( point( i, j ), t_rock );
            } else {
                m->ter_set( point( i, j ), t_rock_floor );
            }
        }
    }

    // Number of pillars
    int rn = rng( 0, 2 ) * rng( 0, 3 ) + rng( 0, 1 );
    for( int n = 0; n < rn; n++ ) {
        point p( rng( 5, SEEX * 2 - 6 ), rng( 5, SEEY * 2 - 6 ) );
        for( int i = p.x - 1; i <= p.x + 1; i++ ) {
            for( int j = p.y - 1; j <= p.y + 1; j++ ) {
                m->ter_set( point( i, j ), t_rock );
            }
        }
    }

    if( connects_to( dat.north(), 2 ) ) {
        for( int i = SEEX - 2; i <= SEEX + 3; i++ ) {
            for( int j = 0; j <= SEEY; j++ ) {
                m->ter_set( point( i, j ), t_rock_floor );
            }
        }
    }
    if( connects_to( dat.east(), 3 ) ) {
        for( int i = SEEX; i <= SEEX * 2 - 1; i++ ) {
            for( int j = SEEY - 2; j <= SEEY + 3; j++ ) {
                m->ter_set( point( i, j ), t_rock_floor );
            }
        }
    }
    if( connects_to( dat.south(), 0 ) ) {
        for( int i = SEEX - 2; i <= SEEX + 3; i++ ) {
            for( int j = SEEY; j <= SEEY * 2 - 1; j++ ) {
                m->ter_set( point( i, j ), t_rock_floor );
            }
        }
    }
    if( connects_to( dat.west(), 1 ) ) {
        for( int i = 0; i <= SEEX; i++ ) {
            for( int j = SEEY - 2; j <= SEEY + 3; j++ ) {
                m->ter_set( point( i, j ), t_rock_floor );
            }
        }
    }
    m->place_items( item_group_id( "cavern" ), 60, point_zero,
                    point( SEEX * 2 - 1, SEEY * 2 - 1 ), false, dat.when() );
    if( one_in( 6 ) ) { // Miner remains
        point p2;
        do {
            p2.x = rng( 0, SEEX * 2 - 1 );
            p2.y = rng( 0, SEEY * 2 - 1 );
        } while( m->impassable( p2 ) );
        if( !one_in( 3 ) ) {
            m->spawn_item( p2, itype_jackhammer );
        }
        if( one_in( 3 ) ) {
            m->spawn_item( p2, itype_mask_dust );
        }
        if( one_in( 2 ) ) {
            m->spawn_item( p2, itype_hat_hard );
        }
        while( !one_in( 3 ) ) {
            for( int i = 0; i < 3; ++i ) {
                m->put_items_from_loc( item_group_id( "cannedfood" ),
                                       tripoint( p2, m->get_abs_sub().z ), dat.when() );
            }
        }
    }

}

void mapgen_rock_partial( mapgendata &dat )
{
    map *const m = &dat.m;
    fill_background( m, t_rock );
    for( int i = 0; i < 4; i++ ) {
        if( dat.t_nesw[i] == "cavern" || dat.t_nesw[i] == "slimepit" ||
            dat.t_nesw[i] == "slimepit_down" ) {
            dat.dir( i ) = 6;
        } else {
            dat.dir( i ) = 0;
        }
    }

    for( int i = 0; i < SEEX * 2; i++ ) {
        for( int j = 0; j < SEEY * 2; j++ ) {
            if( rng( 0, dat.n_fac ) > j || rng( 0, dat.s_fac ) > SEEY * 2 - 1 - j ||
                rng( 0, dat.w_fac ) > i || rng( 0, dat.e_fac ) > SEEX * 2 - 1 - i ) {
                m->ter_set( point( i, j ), t_rock_floor );
            }
        }
    }
}

void mapgen_rock( mapgendata &dat )
{
    fill_background( &dat.m, t_rock );
}

void mapgen_open_air( mapgendata &dat )
{
    fill_background( &dat.m, t_open_air );
}

void mapgen_rift( mapgendata &dat )
{
    map *const m = &dat.m;

    if( dat.north() != "rift" && dat.north() != "hellmouth" ) {
        if( connects_to( dat.north(), 2 ) ) {
            dat.n_fac = rng( -6, -2 );
        } else {
            dat.n_fac = rng( 2, 6 );
        }
    }
    if( dat.east() != "rift" && dat.east() != "hellmouth" ) {
        if( connects_to( dat.east(), 3 ) ) {
            dat.e_fac = rng( -6, -2 );
        } else {
            dat.e_fac = rng( 2, 6 );
        }
    }
    if( dat.south() != "rift" && dat.south() != "hellmouth" ) {
        if( connects_to( dat.south(), 0 ) ) {
            dat.s_fac = rng( -6, -2 );
        } else {
            dat.s_fac = rng( 2, 6 );
        }
    }
    if( dat.west() != "rift" && dat.west() != "hellmouth" ) {
        if( connects_to( dat.west(), 1 ) ) {
            dat.w_fac = rng( -6, -2 );
        } else {
            dat.w_fac = rng( 2, 6 );
        }
    }
    // Negative *_fac values indicate rock floor connection, otherwise solid rock
    // Of course, if we connect to a rift, *_fac = 0, and thus lava extends all the
    //  way.
    for( int i = 0; i < SEEX * 2; i++ ) {
        for( int j = 0; j < SEEY * 2; j++ ) {
            if( ( dat.n_fac < 0 && j < dat.n_fac * -1 ) || ( dat.s_fac < 0 && j >= SEEY * 2 - dat.s_fac ) ||
                ( dat.w_fac < 0 && i < dat.w_fac * -1 ) || ( dat.e_fac < 0 && i >= SEEX * 2 - dat.e_fac ) ) {
                m->ter_set( point( i, j ), t_rock_floor );
            } else if( j < dat.n_fac || j >= SEEY * 2 - dat.s_fac ||
                       i < dat.w_fac || i >= SEEX * 2 - dat.e_fac ) {
                m->ter_set( point( i, j ), t_rock );
            } else {
                m->ter_set( point( i, j ), t_lava );
            }
        }
    }

}

void mapgen_hellmouth( mapgendata &dat )
{
    map *const m = &dat.m;
    // what is this, doom?
    // .. seriously, though...
    for( int i = 0; i < 4; i++ ) {
        if( dat.t_nesw[i] != "rift" && dat.t_nesw[i] != "hellmouth" ) {
            dat.dir( i ) = 6;
        }
    }

    for( int i = 0; i < SEEX * 2; i++ ) {
        for( int j = 0; j < SEEY * 2; j++ ) {
            if( j < dat.n_fac || j >= SEEY * 2 - dat.s_fac || i < dat.w_fac || i >= SEEX * 2 - dat.e_fac ||
                ( i >= 6 && i < SEEX * 2 - 6 && j >= 6 && j < SEEY * 2 - 6 ) ) {
                m->ter_set( point( i, j ), t_rock_floor );
            } else {
                m->ter_set( point( i, j ), t_lava );
            }
            if( i >= SEEX - 1 && i <= SEEX && j >= SEEY - 1 && j <= SEEY ) {
                m->ter_set( point( i, j ), t_slope_down );
            }
        }
    }
    switch( rng( 0, 4 ) ) { // Randomly chosen "altar" design
        case 0:
            for( int i = 7; i <= 16; i += 3 ) {
                m->ter_set( point( i, 6 ), t_rock );
                m->ter_set( point( i, 17 ), t_rock );
                m->ter_set( point( 6, i ), t_rock );
                m->ter_set( point( 17, i ), t_rock );
                if( i > 7 && i < 16 ) {
                    m->ter_set( point( i, 10 ), t_rock );
                    m->ter_set( point( i, 13 ), t_rock );
                } else {
                    m->ter_set( point( i - 1, 6 ), t_rock );
                    m->ter_set( point( i - 1, 10 ), t_rock );
                    m->ter_set( point( i - 1, 13 ), t_rock );
                    m->ter_set( point( i - 1, 17 ), t_rock );
                }
            }
            break;
        case 1:
            for( int i = 6; i < 11; i++ ) {
                m->ter_set( point( i, i ), t_lava );
                m->ter_set( point( SEEX * 2 - 1 - i, i ), t_lava );
                m->ter_set( point( i, SEEY * 2 - 1 - i ), t_lava );
                m->ter_set( point( SEEX * 2 - 1 - i, SEEY * 2 - 1 - i ), t_lava );
                if( i < 10 ) {
                    m->ter_set( point( i + 1, i ), t_lava );
                    m->ter_set( point( SEEX * 2 - i, i ), t_lava );
                    m->ter_set( point( i + 1, SEEY * 2 - 1 - i ), t_lava );
                    m->ter_set( point( SEEX * 2 - i, SEEY * 2 - 1 - i ), t_lava );

                    m->ter_set( point( i, i + 1 ), t_lava );
                    m->ter_set( point( SEEX * 2 - 1 - i, i + 1 ), t_lava );
                    m->ter_set( point( i, SEEY * 2 - i ), t_lava );
                    m->ter_set( point( SEEX * 2 - 1 - i, SEEY * 2 - i ), t_lava );
                }
                if( i < 9 ) {
                    m->ter_set( point( i + 2, i ), t_rock );
                    m->ter_set( point( SEEX * 2 - i + 1, i ), t_rock );
                    m->ter_set( point( i + 2, SEEY * 2 - 1 - i ), t_rock );
                    m->ter_set( point( SEEX * 2 - i + 1, SEEY * 2 - 1 - i ), t_rock );

                    m->ter_set( point( i, i + 2 ), t_rock );
                    m->ter_set( point( SEEX * 2 - 1 - i, i + 2 ), t_rock );
                    m->ter_set( point( i, SEEY * 2 - i + 1 ), t_rock );
                    m->ter_set( point( SEEX * 2 - 1 - i, SEEY * 2 - i + 1 ), t_rock );
                }
            }
            break;
        case 2:
            for( int i = 7; i < 17; i++ ) {
                m->ter_set( point( i, 6 ), t_rock );
                m->ter_set( point( 6, i ), t_rock );
                m->ter_set( point( i, 17 ), t_rock );
                m->ter_set( point( 17, i ), t_rock );
                if( i != 7 && i != 16 && i != 11 && i != 12 ) {
                    m->ter_set( point( i, 8 ), t_rock );
                    m->ter_set( point( 8, i ), t_rock );
                    m->ter_set( point( i, 15 ), t_rock );
                    m->ter_set( point( 15, i ), t_rock );
                }
                if( i == 11 || i == 12 ) {
                    m->ter_set( point( i, 10 ), t_rock );
                    m->ter_set( point( 10, i ), t_rock );
                    m->ter_set( point( i, 13 ), t_rock );
                    m->ter_set( point( 13, i ), t_rock );
                }
            }
            break;
        case 3:
            for( int i = 6; i < 11; i++ ) {
                for( int j = 6; j < 11; j++ ) {
                    m->ter_set( point( i, j ), t_lava );
                    m->ter_set( point( SEEX * 2 - 1 - i, j ), t_lava );
                    m->ter_set( point( i, SEEY * 2 - 1 - j ), t_lava );
                    m->ter_set( point( SEEX * 2 - 1 - i, SEEY * 2 - 1 - j ), t_lava );
                }
            }
            break;
    }

}

void mapgen_ants_curved( mapgendata &dat )
{
    static const ter_str_id t_soil( "t_soil" );
    static const ter_str_id t_dirt_underground( "t_dirt_underground" );
    map *const m = &dat.m;
    point p( SEEX, 1 );
    int rn = 0;
    // First, set it all to rock
    fill_background( m, t_soil );

    for( int i = SEEX - 2; i <= SEEX + 3; i++ ) {
        m->ter_set( point( i, 0 ), t_dirt_underground );
        m->ter_set( point( i, 1 ), t_dirt_underground );
        m->ter_set( point( i, 2 ), t_dirt_underground );
        m->ter_set( point( SEEX * 2 - 1, i ), t_dirt_underground );
        m->ter_set( point( SEEX * 2 - 2, i ), t_dirt_underground );
        m->ter_set( point( SEEX * 2 - 3, i ), t_dirt_underground );
    }
    do {
        for( int i = p.x - 2; i <= p.x + 3; i++ ) {
            for( int j = p.y - 2; j <= p.y + 3; j++ ) {
                if( i > 0 && i < SEEX * 2 - 1 && j > 0 && j < SEEY * 2 - 1 ) {
                    m->ter_set( point( i, j ), t_dirt_underground );
                }
            }
        }
        if( rn < SEEX ) {
            p.x += rng( -1, 1 );
            p.y++;
        } else {
            p.x++;
            if( !one_in( p.x - SEEX ) ) {
                p.y += rng( -1, 1 );
            } else if( p.y < SEEY ) {
                p.y++;
            } else if( p.y > SEEY ) {
                p.y--;
            }
        }
        rn++;
    } while( p.x < SEEX * 2 - 1 || p.y != SEEY );
    for( int i = p.x - 2; i <= p.x + 3; i++ ) {
        for( int j = p.y - 2; j <= p.y + 3; j++ ) {
            if( i > 0 && i < SEEX * 2 - 1 && j > 0 && j < SEEY * 2 - 1 ) {
                m->ter_set( point( i, j ), t_dirt_underground );
            }
        }
    }
    if( dat.terrain_type() == "ants_es" ) {
        m->rotate( 1 );
    }
    if( dat.terrain_type() == "ants_sw" ) {
        m->rotate( 2 );
    }
    if( dat.terrain_type() == "ants_wn" ) {
        m->rotate( 3 );
    }

}

void mapgen_ants_four_way( mapgendata &dat )
{
    static const ter_str_id t_soil( "t_soil" );
    static const ter_str_id t_dirt_underground( "t_dirt_underground" );
    map *const m = &dat.m;
    fill_background( m, t_soil );
    int x = SEEX;
    for( int j = 0; j < SEEY * 2; j++ ) {
        for( int i = x - 2; i <= x + 3; i++ ) {
            if( i >= 1 && i < SEEX * 2 - 1 ) {
                m->ter_set( point( i, j ), t_dirt_underground );
            }
        }
        x += rng( -1, 1 );
        while( std::abs( SEEX - x ) > SEEY * 2 - j - 1 ) {
            if( x < SEEX ) {
                x++;
            }
            if( x > SEEX ) {
                x--;
            }
        }
    }

    int y = SEEY;
    for( int i = 0; i < SEEX * 2; i++ ) {
        for( int j = y - 2; j <= y + 3; j++ ) {
            if( j >= 1 && j < SEEY * 2 - 1 ) {
                m->ter_set( point( i, j ), t_dirt_underground );
            }
        }
        y += rng( -1, 1 );
        while( std::abs( SEEY - y ) > SEEX * 2 - i - 1 ) {
            if( y < SEEY ) {
                y++;
            }
            if( y > SEEY ) {
                y--;
            }
        }
    }

}

void mapgen_ants_straight( mapgendata &dat )
{
    static const ter_str_id t_soil( "t_soil" );
    static const ter_str_id t_dirt_underground( "t_dirt_underground" );
    map *const m = &dat.m;
    int x = SEEX;
    fill_background( m, t_soil );
    for( int j = 0; j < SEEY * 2; j++ ) {
        for( int i = x - 2; i <= x + 3; i++ ) {
            if( i >= 1 && i < SEEX * 2 - 1 ) {
                m->ter_set( point( i, j ), t_dirt_underground );
            }
        }
        x += rng( -1, 1 );
        while( std::abs( SEEX - x ) > SEEX * 2 - j - 1 ) {
            if( x < SEEX ) {
                x++;
            }
            if( x > SEEX ) {
                x--;
            }
        }
    }
    if( dat.terrain_type() == "ants_ew" ) {
        m->rotate( 1 );
    }

}

void mapgen_ants_tee( mapgendata &dat )
{
    static const ter_str_id t_soil( "t_soil" );
    static const ter_str_id t_dirt_underground( "t_dirt_underground" );
    map *const m = &dat.m;
    fill_background( m, t_soil );
    int x = SEEX;
    for( int j = 0; j < SEEY * 2; j++ ) {
        for( int i = x - 2; i <= x + 3; i++ ) {
            if( i >= 1 && i < SEEX * 2 - 1 ) {
                m->ter_set( point( i, j ), t_dirt_underground );
            }
        }
        x += rng( -1, 1 );
        while( std::abs( SEEX - x ) > SEEY * 2 - j - 1 ) {
            if( x < SEEX ) {
                x++;
            }
            if( x > SEEX ) {
                x--;
            }
        }
    }
    int y = SEEY;
    for( int i = SEEX; i < SEEX * 2; i++ ) {
        for( int j = y - 2; j <= y + 3; j++ ) {
            if( j >= 1 && j < SEEY * 2 - 1 ) {
                m->ter_set( point( i, j ), t_dirt_underground );
            }
        }
        y += rng( -1, 1 );
        while( std::abs( SEEY - y ) > SEEX * 2 - 1 - i ) {
            if( y < SEEY ) {
                y++;
            }
            if( y > SEEY ) {
                y--;
            }
        }
    }
    if( dat.terrain_type() == "ants_new" ) {
        m->rotate( 3 );
    }
    if( dat.terrain_type() == "ants_nsw" ) {
        m->rotate( 2 );
    }
    if( dat.terrain_type() == "ants_esw" ) {
        m->rotate( 1 );
    }

}

static void mapgen_ants_generic( mapgendata &dat )
{
    static const ter_str_id t_soil( "t_soil" );
    static const ter_str_id t_dirt_underground( "t_dirt_underground" );
    map *const m = &dat.m;

    for( int i = 0; i < SEEX * 2; i++ ) {
        for( int j = 0; j < SEEY * 2; j++ ) {
            if( i < SEEX - 4 || i > SEEX + 5 || j < SEEY - 4 || j > SEEY + 5 ) {
                m->ter_set( point( i, j ), t_soil );
            } else {
                m->ter_set( point( i, j ), t_dirt_underground );
            }
        }
    }
    int rn = rng( 10, 20 );
    point p;
    for( int n = 0; n < rn; n++ ) {
        int cw = rng( 1, 8 );
        do {
            p.x = rng( 1 + cw, SEEX * 2 - 2 - cw );
            p.y = rng( 1 + cw, SEEY * 2 - 2 - cw );
        } while( m->ter( p ) == t_soil );
        for( int i = p.x - cw; i <= p.x + cw; i++ ) {
            for( int j = p.y - cw; j <= p.y + cw; j++ ) {
                if( trig_dist( p, point( i, j ) ) <= cw ) {
                    m->ter_set( point( i, j ), t_dirt_underground );
                }
            }
        }
    }
    if( connects_to( dat.north(), 2 ) ||
        is_ot_match( "ants_lab", dat.north(), ot_match_type::contains ) ) {
        for( int i = SEEX - 2; i <= SEEX + 3; i++ ) {
            for( int j = 0; j <= SEEY; j++ ) {
                m->ter_set( point( i, j ), t_dirt_underground );
            }
        }
    }
    if( connects_to( dat.east(), 3 ) ||
        is_ot_match( "ants_lab", dat.east(), ot_match_type::contains ) ) {
        for( int i = SEEX; i <= SEEX * 2 - 1; i++ ) {
            for( int j = SEEY - 2; j <= SEEY + 3; j++ ) {
                m->ter_set( point( i, j ), t_dirt_underground );
            }
        }
    }
    if( connects_to( dat.south(), 0 ) ||
        is_ot_match( "ants_lab", dat.south(), ot_match_type::contains ) ) {
        for( int i = SEEX - 2; i <= SEEX + 3; i++ ) {
            for( int j = SEEY; j <= SEEY * 2 - 1; j++ ) {
                m->ter_set( point( i, j ), t_dirt_underground );
            }
        }
    }
    if( connects_to( dat.west(), 1 ) ||
        is_ot_match( "ants_lab", dat.west(), ot_match_type::contains ) ) {
        for( int i = 0; i <= SEEX; i++ ) {
            for( int j = SEEY - 2; j <= SEEY + 3; j++ ) {
                m->ter_set( point( i, j ), t_dirt_underground );
            }
        }
    }
}

void mapgen_ants_food( mapgendata &dat )
{
    mapgen_ants_generic( dat );
    dat.m.place_items( item_group_id( "ant_food" ), 92, point_zero,
                       point( SEEX * 2 - 1, SEEY * 2 - 1 ), true, dat.when() );
}

void mapgen_ants_larvae( mapgendata &dat )
{
    mapgen_ants_generic( dat );
    dat.m.place_items( item_group_id( "ant_egg" ), 98, point_zero,
                       point( SEEX * 2 - 1, SEEY * 2 - 1 ), true, dat.when() );
    dat.m.add_spawn( mon_ant_larva, 10, { SEEX, SEEY, dat.m.get_abs_sub().z } );
}

void mapgen_ants_larvae_acid( mapgendata &dat )
{
    mapgen_ants_generic( dat );
    dat.m.place_items( item_group_id( "ant_egg" ), 98, point_zero,
                       point( SEEX * 2 - 1, SEEY * 2 - 1 ), true, dat.when() );
    dat.m.add_spawn( mon_ant_acid_larva, 10, { SEEX, SEEY, dat.m.get_abs_sub().z } );
}

void mapgen_ants_queen( mapgendata &dat )
{
    mapgen_ants_generic( dat );
    dat.m.place_items( item_group_id( "ant_egg" ), 98, point_zero,
                       point( SEEX * 2 - 1, SEEY * 2 - 1 ), true, dat.when() );
    dat.m.add_spawn( mon_ant_queen, 1, { SEEX, SEEY, dat.m.get_abs_sub().z } );
}

void mapgen_ants_queen_acid( mapgendata &dat )
{
    mapgen_ants_generic( dat );
    dat.m.place_items( item_group_id( "ant_egg" ), 98, point_zero,
                       point( SEEX * 2 - 1, SEEY * 2 - 1 ), true, dat.when() );
    dat.m.add_spawn( mon_ant_acid_queen, 1, { SEEX, SEEY, dat.m.get_abs_sub().z } );
}

<<<<<<< HEAD
void mapgen_tutorial( mapgendata &dat )
{
    map *const m = &dat.m;
    for( int i = 0; i < SEEX * 2; i++ ) {
        for( int j = 0; j < SEEY * 2; j++ ) {
            if( j == 0 || j == SEEY * 2 - 1 || i == 0 || i == SEEX * 2 - 1 ) {
                m->ter_set( point( i, j ), t_wall );
            } else if( j == SEEY ) {
                if( i % 4 == 2 ) {
                    m->ter_set( point( i, j ), t_door_c );
                } else if( i % 5 == 3 ) {
                    m->ter_set( point( i, j ), t_window_domestic );
                } else {
                    m->ter_set( point( i, j ), t_wall );
                }
            } else {
                m->ter_set( point( i, j ), t_floor );
            }
        }
    }
    m->furn_set( point( 7, SEEY * 2 - 4 ), f_rack );
    m->place_gas_pump( point( SEEX * 2 - 2, SEEY * 2 - 4 ), rng( 500, 1000 ) );
    if( dat.zlevel() < 0 ) {
        m->ter_set( point( SEEX - 2, SEEY + 2 ), t_stairs_up );
        m->ter_set( point( 2, 2 ), t_water_sh );
        m->ter_set( point( 2, 3 ), t_water_sh );
        m->ter_set( point( 3, 2 ), t_water_sh );
        m->ter_set( point( 3, 3 ), t_water_sh );
    } else {
        m->spawn_item( point( 5, SEEY + 1 ), "helmet_bike" );
        m->spawn_item( point( 4, SEEY + 1 ), "backpack" );
        m->spawn_item( point( 3, SEEY + 1 ), "pants_cargo" );
        m->spawn_item( point( 7, SEEY * 2 - 4 ), "machete" );
        m->spawn_item( point( 7, SEEY * 2 - 4 ), "9mm" );
        m->spawn_item( point( 7, SEEY * 2 - 4 ), "9mmP" );
        m->spawn_item( point( 7, SEEY * 2 - 4 ), "uzi" );
        m->spawn_item( point( 7, SEEY * 2 - 4 ), "uzimag" );
        m->spawn_item( point( SEEX * 2 - 2, SEEY + 5 ), "bubblewrap" );
        m->spawn_item( point( SEEX * 2 - 2, SEEY + 6 ), "grenade" );
        m->spawn_item( point( SEEX * 2 - 3, SEEY + 6 ), "flashlight" );
        m->spawn_item( point( SEEX * 2 - 3, SEEY + 6 ), "light_disposable_cell" );
        m->spawn_item( point( SEEX * 2 - 2, SEEY + 7 ), "cig" );
        m->spawn_item( point( SEEX * 2 - 2, SEEY + 7 ), "codeine" );
        m->spawn_item( point( SEEX * 2 - 3, SEEY + 7 ), "water" );
        m->ter_set( point( SEEX - 2, SEEY + 2 ), t_stairs_down );
    }
}

/**
* Generates a natural, default, and biome-appropriate forest.
*
* In addition to randomly populating using biome (or region) appropriate
* features, also blends into adjacent tiles using biome or region data.
*
* @param dat The map to apply the generated forest to.
*/
=======
>>>>>>> 4cc5e153
void mapgen_forest( mapgendata &dat )
{
    map *const m = &dat.m;

    static constexpr int perimeter_size = SEEX * 4 + SEEY * 4;
    // The following constexpr terms would do well to be json-ized.
    // The average mid-way point between the forest and its adjacent biomes:
    static constexpr int average_depth = 5 * SEEX / 12;
    // The average number of complete oscillations which should occur in the biome border per map-tile:
    static constexpr int average_extra_critical_points = 1;
    // The intensity of the oscillations along forest borders:
    static constexpr int biome_transition_abruptness = 1;
    // The standard deviation of the lengthwise distribution of the oscillations:
    static constexpr int border_deviation = 3;
    // Higher values = more pronounced curves, obscures seams:
    static constexpr float border_curviness = 2;
    // The standard deviation of the depthwise distribution of the oscillations' peaks:
    static constexpr float depth_deviation = 1;
    // Scalar for the amount of space to add between the groundcover and feature margins:
    static constexpr int groundcover_margin = average_depth / 2;
    // Scaling factor to apply to the weighting of the self-terrain over adjacent ones:
    static constexpr float self_scalar = 3.;

    // Adjacency factor is used to weight the frequency of a feature
    // being placed by the relative density of the current terrain to its
    // neighbors. For example, a forest_thick surrounded by forest_thick on
    // all sides can be much more dense than a forest_water surrounded by
    // fields on all sides. The properties of this density and blending would
    // do well to be encoded in JSON for the regional and biome settings, but
    // for now use the general hardcoded pattern from previous generations of the
    // algorithm.

    // "Sparsity Factor" is a misnomer carried over from JSON; the value reflects
    // the density of the terrain, not the sparsity.

    /**
    * Determines the density of natural features in \p ot.
    *
    * If there is no defind biome for \p ot, returns a sparsity factor
    * of 0. It's possible to specify biomes in the forest regional settings
    * that are not rendered by this forest map gen method, in order to control
    * how terrains are blended together (e.g. specify roads with an equal
    * biome to forests so that forests don't fade out as they transition to roads).
    *
    * @param ot The type of terrain to determine the sparseness of.
    * @return A discrete scale of the density of natural features occuring in \p ot.
    */
    const auto get_sparseness_adjacency_factor = [&dat]( const oter_id & ot ) {
        const auto biome = dat.region.forest_composition.biomes.find( ot );
        if( biome == dat.region.forest_composition.biomes.end() ) {
            return 0;
        }
        return biome->second.sparseness_adjacency_factor;
    };

    const ter_furn_id no_ter_furn = ter_furn_id();

    // Calculate the maximum possible sparseness factor (density) for the region.
    int max_factor = 0;
    if( !dat.region.forest_composition.biomes.empty() ) {
        std::vector<int> factors;
        for( const auto &b : dat.region.forest_composition.biomes ) {
            factors.push_back( b.second.sparseness_adjacency_factor );
        }
        max_factor = *max_element( std::begin( factors ), std::end( factors ) );
    }

    // Get the sparseness factor (density) for this and adjacent terrain.
    const int factor = get_sparseness_adjacency_factor( dat.terrain_type() );
    for( int i = 0; i < 4; i++ ) {
        dat.dir( i ) = get_sparseness_adjacency_factor( dat.t_nesw[i] );
    }

    // The index of the following structures are defined in dat.dir():
    //
    // (0,0)     NORTH
    //      ---------------
    //      | 7  | 0 | 4  |
    //      |----|---|----|
    // WEST | 3  |   | 1  |  EAST
    //      |----|---|----|
    //      | 6  | 2 | 5  |
    //      ---------------
    //           SOUTH      (SEEX * 2, SEEY * 2)

    // In order to feather (blend) this overmap tile with adjacent ones, the general composition thereof must be known.
    // This can be calculated once from dat.t_nesw, and stored here:
    const forest_biome *adjacent_biomes[8];
    for( int d = 0; d < 7; d++ ) {
        auto lookup = dat.region.forest_composition.biomes.find( dat.t_nesw[d] );
        if( lookup != dat.region.forest_composition.biomes.end() ) {
            adjacent_biomes[d] = &( lookup->second );
        } else {
            adjacent_biomes[d] = nullptr;
        }
    }

    // Keep track of the "true perimeter" of the biome. It has a curve to make it seem natural.
    // The depth of the perimeter at each border of the forest being generated:
    int border_depth[8];

    for( int bd_x = 0; bd_x < 2; bd_x++ )
        for( int bd_y = 0; bd_y < 2; bd_y++ ) {
            // Use the corners of the overmap tiles as hash seeds.
            point global_corner = m->getabs( point( bd_x * SEEX * 2, bd_y * SEEY * 2 ) );
            uint32_t net_hash = std::hash<uint32_t> {}( global_corner.x ) ^ ( std::hash<int> {}( global_corner.y )
                                << 1 );
            uint32_t h_hash = net_hash;
            uint32_t v_hash = std::hash<uint32_t> {}( net_hash );
            float h_unit_hash = static_cast<float>( h_hash ) / static_cast<float>( UINT32_MAX );
            float v_unit_hash = static_cast<float>( v_hash ) / static_cast<float>( UINT32_MAX );
            // Apply the box-muller transform to produce a gaussian distribution with the desired mean and deviation.
            float mag = depth_deviation * std::sqrt( -2. * log( h_unit_hash ) );
            int h_norm_transform = static_cast<int>( clamp( std::round( mag * std::cos(
                                       2 * M_PI * v_unit_hash ) + average_depth ), static_cast<double>( INT32_MIN ),
                                   static_cast<double>( INT32_MAX ) ) );
            int v_norm_transform = static_cast<int>( clamp( std::round( mag * std::sin(
                                       2 * M_PI * v_unit_hash ) + average_depth ), static_cast<double>( INT32_MIN ),
                                   static_cast<double>( INT32_MAX ) ) );

            int corner_index = bd_x ? 1 + bd_y : 3 * bd_y; // Counterclockwise labeling.
            border_depth[corner_index] = std::abs( h_norm_transform );
            border_depth[corner_index + 4] = std::abs( v_norm_transform );
        }

    // Indicies of border_depth accessible by dat.dir() nomenclature, [h_idx 0..4 : v_idx 0..4]:
    constexpr int edge_corner_mappings[8] = {0, 5, 3, 4, 1, 6, 2, 7};

    // Now, generate a curve along the border of the biome, which will be used to calculate each cardinally
    // adjacent biome's relative impact.
    // Format: [ SEEX * 2 (North) : SEEY * 2 (East) : SEEX * 2 (South) : SEEX * 2 (West) ] (order from dat.dir())
    int perimeter_depth[perimeter_size];
    for( int edge = 0; edge < 4; edge++ ) {
        int perimeter_depth_offset = ( SEEX * 2 ) * ( ( edge + 1 ) / 2 ) + ( SEEY * 2 ) * ( edge / 2 );
        int edge_length = edge % 2 == 0 ? SEEX * 2 : SEEY * 2;
        int interediary_crit_point_count = std::round( rng_normal( 0, average_extra_critical_points * 2 ) );
        int *critical_point_displacements = new int[interediary_crit_point_count + 2];
        int *critical_point_depths = new int[interediary_crit_point_count + 2];
        critical_point_displacements[0] = 0;
        critical_point_displacements[interediary_crit_point_count + 1] =
            edge_length; // first coordinate of next overmap location
        critical_point_depths[0] = border_depth[edge_corner_mappings[edge]];
        critical_point_depths[interediary_crit_point_count + 1] = border_depth[edge_corner_mappings[edge +
                4]];
        // Generate critical points in-order displacement-wise.
        for( int ci = 1; ci < interediary_crit_point_count + 1; ci++ ) {
            critical_point_displacements[ci] = clamp<int>( std::abs( static_cast<int>( std::round( normal_roll(
                                                   static_cast<double>(
                                                           edge_length * ( ci - 1 ) ) / ( interediary_crit_point_count + 2 ), border_deviation ) ) ) ), 1,
                                               edge_length - 2 );
            critical_point_depths[ci] = static_cast<int>( std::round( abs( normal_roll( average_depth,
                                        depth_deviation ) ) ) );
            // Ensure order by swapping:
            if( critical_point_displacements[ci] < critical_point_displacements[ci - 1] ) {
                int buffer = critical_point_displacements[ci];
                critical_point_displacements[ci] = critical_point_displacements[ci - 1];
                critical_point_displacements[ci - 1] = buffer;
            }
        }

        // By only considering the left and right two points, transitioning the curve across map borders becomes unnoticable.
        int ubidx = 1; // Upper bound index
        for( int step = 0; step < edge_length; step++ ) {
            while( step > critical_point_displacements[ubidx] ) {
                if( ++ubidx > interediary_crit_point_count + 1 ) {
                    // Should never happen, but good future proofing.
                    ubidx = interediary_crit_point_count + 1;
                    break;
                }
            }
            float w_left = std::pow( std::abs( critical_point_displacements[ubidx - 1] - step ) + 1,
                                     -border_curviness );
            float w_right = std::pow( std::abs( critical_point_displacements[ubidx] - step ) + 1,
                                      -border_curviness );
            perimeter_depth[perimeter_depth_offset + step] = std::round( ( w_left * critical_point_depths[ubidx
                    - 1]
                    + w_right * critical_point_depths[ubidx] ) / ( w_left + w_right ) );

            if( perimeter_depth[perimeter_depth_offset + step] < 1 ) {
                perimeter_depth[perimeter_depth_offset + step] =
                    1;    // Clamp depth to within the overmap tile. Makes math pretty.
            }
        }
        delete[] critical_point_displacements;
        delete[] critical_point_depths;
    }

    // Get the current biome definition for this terrain.
    const auto current_biome_def_it = dat.region.forest_composition.biomes.find( dat.terrain_type() );

    // If there is no biome definition for this terrain, fill in with the region's default ground cover
    // and bail--nothing more to be done. Should not continue with terrain feathering if there is
    // nothing to feather into. Generally, this should never happen.
    if( current_biome_def_it == dat.region.forest_composition.biomes.end() ) {
        dat.fill_groundcover();
        return;
    }
    forest_biome self_biome = current_biome_def_it->second;

    /**
    * Modifies border weights to conform to biome conditions along corners.
    *
    * Ensures that adjacent forest_mapgen() dependent terrains do not generate outcroppings into
    * continuous biomes that they are mutually adjacent to, focusing on details provided for a
    * corner of the map.
    *
    * @param ccw The forest biome counter-clockwise of the evaluated corner.
    * @param corner The forest biome in the evaluated corner (i.e. NW, NE, SW, or SE).
    * @param cw The forest biome clockwise of the evaluated corner.
    * @param ccw_weight The relative impact of the counterclockwise biome on generation.
    * @param cw_weight The relative impact of the clockwise biome on generation.
    * @param self_weight The relative impact of the original biome on generation.
    */
    const auto unify_continuous_border = [&self_biome]( const forest_biome * ccw,
                                         const forest_biome * corner, const forest_biome * cw, float * ccw_weight, float * cw_weight,
    float * self_weight ) {
        if( ccw != cw ) {
            if( ccw == corner && cw == &self_biome ) {
                *cw_weight = *cw_weight / ( *self_weight + *cw_weight );
                *self_weight = *self_weight - *cw_weight;
            } else if( cw == corner && ccw == &self_biome ) {
                *ccw_weight = *ccw_weight / ( *self_weight + *ccw_weight );
                *self_weight = *self_weight - *cw_weight;
            }
        }
    };

    /**
    * Prevents the generation of outcroppings from biomes across contiguous adjacencies.
    *
    * Ensures that adjacent forest_mapgen() dependent terrains do not generate outcroppings into
    * continuous biomes that they are mutually adjacent to, checking weights in each corner.
    *
    * @param cardinal_four_weights The relative impacts of the cardinally adjacent biomes on generation.
    * @param p the point in the terrain being weighted from the cardinally adjacent biomes.
    */
    const auto unify_all_borders = [&unify_continuous_border,
    &adjacent_biomes]( float * cardinal_four_weights, float * self_weight, const point & p ) {
        // Refer to dat.dir() convention.
        if( p.x < SEEX ) {
            if( p.y < SEEY ) {
                unify_continuous_border( adjacent_biomes[3], adjacent_biomes[7], adjacent_biomes[0],
                                         &cardinal_four_weights[3], &cardinal_four_weights[0], self_weight );
            } else {
                unify_continuous_border( adjacent_biomes[0], adjacent_biomes[4], adjacent_biomes[1],
                                         &cardinal_four_weights[0], &cardinal_four_weights[1], self_weight );
            }
        } else {
            if( p.y < SEEY ) {
                unify_continuous_border( adjacent_biomes[1], adjacent_biomes[5], adjacent_biomes[2],
                                         &cardinal_four_weights[1], &cardinal_four_weights[2], self_weight );
            } else {
                unify_continuous_border( adjacent_biomes[2], adjacent_biomes[6], adjacent_biomes[3],
                                         &cardinal_four_weights[2], &cardinal_four_weights[3], self_weight );
            }
        }
    };

    /**
    * Calculates a weighted proximity of a point to the perimeter in each cardinal direction.
    *
    * Format is that defined in dir(), i.e. clockwise starting from north.
    *
    * @param p The point to evaluate the weights of adjacent directions on.
    * @param scaling_factor The scaling factor to apply to the weights.
    * @param weights A 4 element array of floats to store the output in, dat.dir() order.
    * @param root_depth_offset an offset to apply to the already-generated perimeter_depth
    * @return The sum of all of the weights written to \p weights.
    */
    const auto nesw_weights = [&perimeter_depth, &adjacent_biomes]( const point & p,
    float scaling_factor, float * weights, float root_depth_offset = 0. ) {
        float net_weight = 0.;
        float perimeter_depths[4];
        int point_depths[4];
        point_depths[0] = p.y;
        point_depths[1] = SEEX * 2 - p.x - 1;
        point_depths[2] = SEEY * 2 - p.y - 1;
        point_depths[3] = p.x;
        perimeter_depths[0] = std::max<int>( perimeter_depth[p.x] + root_depth_offset, 1 );
        perimeter_depths[1] = std::max<int>( perimeter_depth[SEEX * 2 + p.y] + root_depth_offset, 1 );
        perimeter_depths[2] = std::max<int>( perimeter_depth[SEEX * 2 + SEEY * 2 + p.x] + root_depth_offset,
                                             1 );
        perimeter_depths[3] = std::max<int>( perimeter_depth[SEEX * 4 + SEEY * 2 + p.y] + root_depth_offset,
                                             1 );
        for( int wi = 0; wi < 4; wi++ )
            if( adjacent_biomes[wi] == nullptr ) {
                // Biome-less terrain does not feather on its side, but biome-owning terrain is presumed to.
                // In order to account for this, the border of the map generation function must be determined
                // to correspond either to the half-way point between biomes or the end-point of the transition.
                weights[wi] = std::pow( static_cast<float>( perimeter_depths[wi] ) / ( point_depths[wi] + 1 ),
                                        biome_transition_abruptness ) * scaling_factor;
                net_weight += weights[wi];
            } else {
                weights[wi] = std::pow( static_cast<float>( perimeter_depths[wi] ) / ( point_depths[wi] + 1 ),
                                        biome_transition_abruptness ) * scaling_factor / std::pow( static_cast<float>
                                                ( perimeter_depths[wi] ),
                                                biome_transition_abruptness );
                net_weight += weights[wi];
            }
        return net_weight;
    };

    /**
    * Determines the groundcover that should be placed at a furniture-less point in a forest.
    *
    * Similar to the get_feathered_feature lambda with a different weighting algorithm,
    * which favors the biome of this terrain over that of ajacent ones by fixed margin.
    * Only selects groundcover, rather than biome-appropriate furniture.
    *
    * @return The groundcover to be placed at the specified point in the forest.
    */
    const auto get_feathered_groundcover = [&max_factor, &factor, &self_biome,
                 &adjacent_biomes, &nesw_weights, &unify_all_borders, &dat]( const point & p ) {
        float adj_weights[4];
        float net_weight = nesw_weights( p, factor, adj_weights, -groundcover_margin );
        float self_weight = self_scalar;
        unify_all_borders( adj_weights, &self_weight, p );
        static constexpr int no_dir = -1;
        static constexpr int empty = -2;
        weighted_float_list<const int> direction_pool;
        direction_pool.add( 0, adj_weights[0] );
        direction_pool.add( 1, adj_weights[1] );
        direction_pool.add( 2, adj_weights[2] );
        direction_pool.add( 3, adj_weights[3] );
        direction_pool.add( no_dir, self_weight );
        direction_pool.add( empty, ( net_weight + self_weight ) * max_factor -
                            ( adj_weights[0] * dat.n_fac + adj_weights[1] * dat.e_fac + adj_weights[2] * dat.s_fac +
                              adj_weights[3] * dat.w_fac + self_weight * factor ) );

        const int feather_selection = *direction_pool.pick();
        switch( feather_selection ) {
            case no_dir:
                return *( self_biome.groundcover.pick() );
            case empty:
                return *( dat.region.default_groundcover.pick() );
            default:
                if( adjacent_biomes[feather_selection] != nullptr ) {
                    return *( adjacent_biomes[feather_selection]->groundcover.pick() );
                } else {
                    return *( dat.region.default_groundcover.pick() );
                }
        }
    };

    /**
    * Determines the feature that should be placed at a point in the forest.
    *
    * Determines the position of \p p relative to the calculated perimeter,
    * and from this picks an item from a weighted feature pool in the involved
    * biomes.
    * In the case of corners,
    *
    * @param p the point to check to place a feature at.
    */
    const auto get_feathered_feature = [&no_ter_furn, &max_factor, &factor, &self_biome,
                                                      &adjacent_biomes, &nesw_weights, &get_feathered_groundcover, &unify_all_borders,
                  &dat]( const point & p ) {
        float adj_weights[4];
        float net_weight = nesw_weights( p, factor, adj_weights );
        float self_weight = self_scalar;
        unify_all_borders( adj_weights, &self_weight, p );

        // Pool together all of the biomes which the target point might constitute.
        weighted_float_list<const int>
        direction_pool; // Style guidelines say use int, but it is necessary for this weighting algorithm.
        // Two special cases: default and sparsity:
        static constexpr int no_dir = -1;
        static constexpr int empty = -2;
        direction_pool.add( 0, adj_weights[0] );
        direction_pool.add( 1, adj_weights[1] );
        direction_pool.add( 2, adj_weights[2] );
        direction_pool.add( 3, adj_weights[3] );
        direction_pool.add( no_dir, self_weight );
        direction_pool.add( empty, ( net_weight + self_weight )* max_factor -
                            ( adj_weights[0] * dat.n_fac + adj_weights[1] * dat.e_fac + adj_weights[2] * dat.s_fac +
                              adj_weights[3] * dat.w_fac + self_weight * factor ) );

        // Pick from the direction pool, and calculate + return the appropriate terrain:
        ter_furn_id feature;
        const int feather_selection = *direction_pool.pick();
        switch( feather_selection ) {
            case no_dir:
                feature = self_biome.pick();
                break;
            case empty:
                feature = no_ter_furn;
                break;
            default:
                if( adjacent_biomes[feather_selection] != nullptr ) {
                    feature = adjacent_biomes[feather_selection]->pick();

                } else {
                    feature = no_ter_furn;
                }
                break;
        }
        if( feature.ter == no_ter_furn.ter ) {
            feature.ter = get_feathered_groundcover( p );
        }
        return feature;
    };

    /**
    * Attempt, randomly, to place a terrain dependent furniture.
    *
    * For example, f_cattails on t_water_sh.
    * @param tid: The terrain to place a dependent feature on.
    * @param p: The point to place the dependent feature, if one is selected.
    */
    const auto set_terrain_dependent_furniture =
    [&self_biome, &m]( const ter_id & tid, const point & p ) {
        const auto terrain_dependent_furniture_it = self_biome.terrain_dependent_furniture.find(
                    tid );
        if( terrain_dependent_furniture_it == self_biome.terrain_dependent_furniture.end() ) {
            // No terrain dependent furnitures for this terrain.
            return;
        }

        const forest_biome_terrain_dependent_furniture tdf = terrain_dependent_furniture_it->second;
        if( tdf.furniture.get_weight() <= 0 ) {
            // We've got furnitures, but their weight is 0 or less.
            return;
        }

        if( one_in( tdf.chance ) ) {
            // Pick a furniture and set it on the map right now.
            const furn_id *fid = tdf.furniture.pick();
            m->furn_set( p, *fid );
        }
    };

    // For each location within this overmap terrain,
    // Lay groundcover, place a feature, and place terrain dependent furniture.
    for( int x = 0; x < SEEX * 2; x++ ) {
        for( int y = 0; y < SEEY * 2; y++ ) {
            const ter_furn_id feature = get_feathered_feature( point( x, y ) );
            m->ter_set( point( x, y ), feature.ter );
            m->furn_set( point( x, y ), feature.furn );
            set_terrain_dependent_furniture( feature.ter, point( x, y ) );
        }
    }

    // Place items on this terrain as defined in the biome.
    for( int i = 0; i < self_biome.item_spawn_iterations; i++ ) {
        m->place_items( self_biome.item_group, self_biome.item_group_chance,
                        point_zero, point( SEEX * 2 - 1, SEEY * 2 - 1 ), true, dat.when() );
    }
}

void mapgen_forest_trail_straight( mapgendata &dat )
{
    map *const m = &dat.m;
    mapgendata forest_mapgen_dat( dat, oter_str_id( "forest_thick" ).id() );
    mapgen_forest( forest_mapgen_dat );

    const auto center_offset = [&dat]() {
        return rng( -dat.region.forest_trail.trail_center_variance,
                    dat.region.forest_trail.trail_center_variance );
    };

    const auto width_offset = [&dat]() {
        return rng( dat.region.forest_trail.trail_width_offset_min,
                    dat.region.forest_trail.trail_width_offset_max );
    };

    point center( SEEX + center_offset(), SEEY + center_offset() );

    for( int i = 0; i < SEEX * 2; i++ ) {
        for( int j = 0; j < SEEY * 2; j++ ) {
            if( i > center.x - width_offset() && i < center.x + width_offset() ) {
                m->furn_set( point( i, j ), f_null );
                m->ter_set( point( i, j ), *dat.region.forest_trail.trail_terrain.pick() );
            }
        }
    }

    if( dat.terrain_type() == "forest_trail_ew" || dat.terrain_type() == "forest_trail_end_east" ||
        dat.terrain_type() == "forest_trail_end_west" ) {
        m->rotate( 1 );
    }

    m->place_items( item_group_id( "forest_trail" ), 75, center + point( -2, -2 ),
                    center + point( 2, 2 ), true, dat.when() );
}

void mapgen_forest_trail_curved( mapgendata &dat )
{
    map *const m = &dat.m;
    mapgendata forest_mapgen_dat( dat, oter_str_id( "forest_thick" ).id() );
    mapgen_forest( forest_mapgen_dat );

    const auto center_offset = [&dat]() {
        return rng( -dat.region.forest_trail.trail_center_variance,
                    dat.region.forest_trail.trail_center_variance );
    };

    const auto width_offset = [&dat]() {
        return rng( dat.region.forest_trail.trail_width_offset_min,
                    dat.region.forest_trail.trail_width_offset_max );
    };

    point center( SEEX + center_offset(), SEEY + center_offset() );

    for( int i = 0; i < SEEX * 2; i++ ) {
        for( int j = 0; j < SEEY * 2; j++ ) {
            if( ( i > center.x - width_offset() && i < center.x + width_offset() &&
                  j < center.y + width_offset() ) ||
                ( j > center.y - width_offset() && j < center.y + width_offset() &&
                  i > center.x - width_offset() ) ) {
                m->furn_set( point( i, j ), f_null );
                m->ter_set( point( i, j ), *dat.region.forest_trail.trail_terrain.pick() );
            }
        }
    }

    if( dat.terrain_type() == "forest_trail_es" ) {
        m->rotate( 1 );
    }
    if( dat.terrain_type() == "forest_trail_sw" ) {
        m->rotate( 2 );
    }
    if( dat.terrain_type() == "forest_trail_wn" ) {
        m->rotate( 3 );
    }

    m->place_items( item_group_id( "forest_trail" ), 75, center + point( -2, -2 ),
                    center + point( 2, 2 ), true, dat.when() );
}

void mapgen_forest_trail_tee( mapgendata &dat )
{
    map *const m = &dat.m;
    mapgendata forest_mapgen_dat( dat, oter_str_id( "forest_thick" ).id() );
    mapgen_forest( forest_mapgen_dat );

    const auto center_offset = [&dat]() {
        return rng( -dat.region.forest_trail.trail_center_variance,
                    dat.region.forest_trail.trail_center_variance );
    };

    const auto width_offset = [&dat]() {
        return rng( dat.region.forest_trail.trail_width_offset_min,
                    dat.region.forest_trail.trail_width_offset_max );
    };

    point center( SEEX + center_offset(), SEEY + center_offset() );

    for( int i = 0; i < SEEX * 2; i++ ) {
        for( int j = 0; j < SEEY * 2; j++ ) {
            if( ( i > center.x - width_offset() && i < center.x + width_offset() ) ||
                ( j > center.y - width_offset() &&
                  j < center.y + width_offset() && i > center.x - width_offset() ) ) {
                m->furn_set( point( i, j ), f_null );
                m->ter_set( point( i, j ), *dat.region.forest_trail.trail_terrain.pick() );
            }
        }
    }

    if( dat.terrain_type() == "forest_trail_esw" ) {
        m->rotate( 1 );
    }
    if( dat.terrain_type() == "forest_trail_nsw" ) {
        m->rotate( 2 );
    }
    if( dat.terrain_type() == "forest_trail_new" ) {
        m->rotate( 3 );
    }

    m->place_items( item_group_id( "forest_trail" ), 75, center + point( -2, -2 ),
                    center + point( 2, 2 ), true, dat.when() );
}

void mapgen_forest_trail_four_way( mapgendata &dat )
{
    map *const m = &dat.m;
    mapgendata forest_mapgen_dat( dat, oter_str_id( "forest_thick" ).id() );
    mapgen_forest( forest_mapgen_dat );

    const auto center_offset = [&dat]() {
        return rng( -dat.region.forest_trail.trail_center_variance,
                    dat.region.forest_trail.trail_center_variance );
    };

    const auto width_offset = [&dat]() {
        return rng( dat.region.forest_trail.trail_width_offset_min,
                    dat.region.forest_trail.trail_width_offset_max );
    };

    point center( SEEX + center_offset(), SEEY + center_offset() );

    for( int i = 0; i < SEEX * 2; i++ ) {
        for( int j = 0; j < SEEY * 2; j++ ) {
            if( ( i > center.x - width_offset() && i < center.x + width_offset() ) ||
                ( j > center.y - width_offset() &&
                  j < center.y + width_offset() ) ) {
                m->furn_set( point( i, j ), f_null );
                m->ter_set( point( i, j ), *dat.region.forest_trail.trail_terrain.pick() );
            }
        }
    }

    m->place_items( item_group_id( "forest_trail" ), 75, center + point( -2, -2 ),
                    center + point( 2, 2 ), true, dat.when() );
}

void mapgen_lake_shore( mapgendata &dat )
{
    map *const m = &dat.m;
    // Our lake shores may "extend" adjacent terrain, if the adjacent types are defined as being
    // extendable in our regional settings. What this effectively means is that if the lake shore is
    // adjacent to one of these, e.g. a forest, then rather than the lake shore simply having the
    // region's default groundcover for the land parts of the terrain, instead we run the mapgen
    // for this location as if it were the adjacent terrain, and then carve our water out of it as
    // per usual. I think it looks a lot nicer, e.g. in the case of a forest, to have the trees and
    // ground clutter of the forest abutting the water rather than simply some empty ground.

    // To accomplish this extension, we simply count up the adjacent terrains that are in the
    // defined extendable terrain setting, choose the most common one, and then run its mapgen.
    bool did_extend_adjacent_terrain = false;
    if( !dat.region.overmap_lake.shore_extendable_overmap_terrain.empty() ) {
        std::map<oter_id, int> adjacent_type_count;
        for( oter_id &adjacent : dat.t_nesw ) {
            // Define the terrain we'll look for a match on.
            oter_id match = adjacent;

            // Check if this terrain has an alias to something we actually will extend, and if so, use it.
            for( const auto &alias : dat.region.overmap_lake.shore_extendable_overmap_terrain_aliases ) {
                if( is_ot_match( alias.overmap_terrain, adjacent, alias.match_type ) ) {
                    match = alias.alias;
                    break;
                }
            }

            if( std::find( dat.region.overmap_lake.shore_extendable_overmap_terrain.begin(),
                           dat.region.overmap_lake.shore_extendable_overmap_terrain.end(),
                           match ) != dat.region.overmap_lake.shore_extendable_overmap_terrain.end() ) {
                adjacent_type_count[match] += 1;
            }
        }

        if( !adjacent_type_count.empty() ) {
            const auto most_common_adjacent = std::max_element( std::begin( adjacent_type_count ),
                                              std::end( adjacent_type_count ), []( const std::pair<oter_id, int> &p1,
            const std::pair<oter_id, int> &p2 ) {
                return p1.second < p2.second;
            } );

            mapgendata forest_mapgen_dat( dat, most_common_adjacent->first );
            mapgen_forest( forest_mapgen_dat );
            did_extend_adjacent_terrain = run_mapgen_func( most_common_adjacent->first.id().str(),
                                          forest_mapgen_dat );

            // One fun side effect of running another mapgen here is that it may have placed items in locations
            // that we're later going to turn into water. Let's just remove all items.
            if( did_extend_adjacent_terrain ) {
                for( int x = 0; x < SEEX * 2; x++ ) {
                    for( int y = 0; y < SEEY * 2; y++ ) {
                        m->i_clear( point( x, y ) );
                    }
                }
            }
        }
    }

    // If we didn't extend an adjacent terrain, then just fill this entire location with the default
    // groundcover for the region.
    if( !did_extend_adjacent_terrain ) {
        dat.fill_groundcover();
    }

    const oter_id river_center( "river_center" );

    auto is_lake = [&]( const oter_id & id ) {
        // We want to consider river_center as a lake as well, so that the confluence of a
        // river and a lake is a continuous water body.
        return id.obj().is_lake() || id == river_center;
    };

    const auto is_shore = [&]( const oter_id & id ) {
        return id.obj().is_lake_shore();
    };

    const auto is_river_bank = [&]( const oter_id & id ) {
        return id != river_center && id.obj().is_river();
    };

    const bool n_lake  = is_lake( dat.north() );
    const bool e_lake  = is_lake( dat.east() );
    const bool s_lake  = is_lake( dat.south() );
    const bool w_lake  = is_lake( dat.west() );
    const bool nw_lake = is_lake( dat.nwest() );
    const bool ne_lake = is_lake( dat.neast() );
    const bool se_lake = is_lake( dat.seast() );
    const bool sw_lake = is_lake( dat.swest() );

    // If we don't have any adjacent lakes, then we don't need to worry about a shoreline,
    // and are done at this point.
    const bool no_adjacent_water = !n_lake && !e_lake && !s_lake && !w_lake && !nw_lake && !ne_lake &&
                                   !se_lake && !sw_lake;
    if( no_adjacent_water ) {
        return;
    }

    // I'm pretty unhappy with this block of if statements that follows, but got frustrated/sidetracked
    // in finding a more elegant solution. This is functional, but improvements that maintain the result
    // are welcome. The basic jist is as follows:
    //
    // Given our current location and the 8 adjacent locations, we classify them all as lake, lake shore,
    // river bank, or something else that we don't care about. We then create a polygon with four points,
    // one in each corner of our location. Then, based on the permutations of possible adjacent location
    // types, we manipulate the four points of our polygon to generate the rough outline of our shore. The
    // area inside the polygon will retain our ground we generated, while the area outside will get turned
    // into the shoreline with shallow and deep water.
    //
    // For example, if we have forests to the west, the lake to the east, and more shore north and south of
    // us, like this...
    //
    //     | --- | --- | --- |
    //     | F   | S   | L   |
    //     | --- | --- | --- |
    //     | F   | S   | L   |
    //     | --- | --- | --- |
    //     | F   | S   | L   |
    //     | --- | --- | --- |
    //
    // ...then what we want to do with our polygon is push our eastern points to the west. If the north location
    // were instead a continuation of the lake, with a commensurate shoreline like this...
    //
    //     | --- | --- | --- |
    //     | S   | L   | L   |
    //     | --- | --- | --- |
    //     | S   | S   | L   |
    //     | --- | --- | --- |
    //     | F   | S   | L   |
    //     | --- | --- | --- |
    //
    // ...then we still need to push our eastern points to the west, but we also need to push our northern
    // points south, and since we don't want such a blocky shoreline at our corners, we also want to
    // push the north-eastern point even further south-west.
    //
    // Things get even more complicated when we transition into a river bank--they have their own style of
    // mapgen, and while things don't have to be seamless, I did want the lake shores to fairly smoothly
    // transition into them, so if we have a river bank adjacent like this...
    //
    //     | --- | --- | --- |
    //     | F   | R   | L   |
    //     | --- | --- | --- |
    //     | F   | S   | L   |
    //     | --- | --- | --- |
    //     | F   | S   | L   |
    //     | --- | --- | --- |
    //
    // ...then we need to push our adjacent corners in even more for a good transition.
    //
    // At the end of all this, we'll have our basic four point polygon that we'll then inspect and use
    // to create the line-segments that will form our shoreline, but more on in a bit.

    const bool n_shore = is_shore( dat.north() );
    const bool e_shore = is_shore( dat.east() );
    const bool s_shore = is_shore( dat.south() );
    const bool w_shore = is_shore( dat.west() );

    const bool n_river_bank = is_river_bank( dat.north() );
    const bool e_river_bank = is_river_bank( dat.east() );
    const bool s_river_bank = is_river_bank( dat.south() );
    const bool w_river_bank = is_river_bank( dat.west() );

    // This is length we end up pushing things about by as a baseline.
    const int sector_length = SEEX * 2 / 3;

    // Define the corners of the map. These won't change.
    static constexpr point nw_corner{};
    static constexpr point ne_corner( SEEX * 2 - 1, 0 );
    static constexpr point se_corner( SEEX * 2 - 1, SEEY * 2 - 1 );
    static constexpr point sw_corner( 0, SEEY * 2 - 1 );

    // Define the four points that make up our polygon that we'll later pull line segments from for
    // the actual shoreline.
    point nw = nw_corner;
    point ne = ne_corner;
    point se = se_corner;
    point sw = sw_corner;

    std::vector<std::vector<point>> line_segments;

    // This section is about pushing the straight N, S, E, or W borders inward when adjacent to an actual lake.
    if( n_lake ) {
        nw.y += sector_length;
        ne.y += sector_length;
    }

    if( s_lake ) {
        sw.y -= sector_length;
        se.y -= sector_length;
    }

    if( w_lake ) {
        nw.x += sector_length;
        sw.x += sector_length;
    }

    if( e_lake ) {
        ne.x -= sector_length;
        se.x -= sector_length;
    }

    // This section is about pushing the corners inward when adjacent to a lake that curves into a river bank.
    if( n_river_bank ) {
        if( w_lake && nw_lake ) {
            nw.x += sector_length;
        }

        if( e_lake && ne_lake ) {
            ne.x -= sector_length;
        }
    }

    if( e_river_bank ) {
        if( s_lake && se_lake ) {
            se.y -= sector_length;
        }

        if( n_lake && ne_lake ) {
            ne.y += sector_length;
        }
    }

    if( s_river_bank ) {
        if( w_lake && sw_lake ) {
            sw.x += sector_length;
        }

        if( e_lake && se_lake ) {
            se.x -= sector_length;
        }
    }

    if( w_river_bank ) {
        if( s_lake && sw_lake ) {
            sw.y -= sector_length;
        }

        if( n_lake && nw_lake ) {
            nw.y += sector_length;
        }
    }

    // This section is about pushing the corners inward when we've got a lake in the corner that
    // either has lake adjacent to it and us, or more shore adjacent to it and us. Note that in the
    // case of having two shores adjacent, we end up adding a new line segment that isn't part of
    // our original set--we end up cutting the corner off our polygonal box.
    if( nw_lake ) {
        if( n_lake && w_lake ) {
            nw.x += sector_length / 2;
            nw.y += sector_length / 2;
        } else if( n_shore && w_shore ) {
            point n = nw_corner;
            point w = nw_corner;

            n.x += sector_length;
            w.y += sector_length;

            line_segments.push_back( { n, w } );
        }
    }

    if( ne_lake ) {
        if( n_lake && e_lake ) {
            ne.x -= sector_length / 2;
            ne.y += sector_length / 2;
        } else if( n_shore && e_shore ) {
            point n = ne_corner;
            point e = ne_corner;

            n.x -= sector_length;
            e.y += sector_length;

            line_segments.push_back( { n, e } );
        }
    }

    if( sw_lake ) {
        if( s_lake && w_lake ) {
            sw.x += sector_length / 2;
            sw.y -= sector_length / 2;
        } else if( s_shore && w_shore ) {
            point s = sw_corner;
            point w = sw_corner;

            s.x += sector_length;
            w.y -= sector_length;

            line_segments.push_back( { s, w } );
        }
    }

    if( se_lake ) {
        if( s_lake && e_lake ) {
            se.x -= sector_length / 2;
            se.y -= sector_length / 2;
        } else if( s_shore && e_shore ) {
            point s = se_corner;
            point e = se_corner;

            s.x -= sector_length;
            e.y -= sector_length;

            line_segments.push_back( { s, e } );
        }
    }

    // Ok, all of the fiddling with the polygon corners is done.
    // At this point we've got four points that make up four line segments that started out
    // at the map boundaries, but have subsequently been perturbed by the adjacent terrains.
    // Let's look at them and see which ones differ from their original state and should
    // form our shoreline.
    if( nw.y != nw_corner.y || ne.y != ne_corner.y ) {
        line_segments.push_back( { nw, ne } );
    }

    if( ne.x != ne_corner.x || se.x != se_corner.x ) {
        line_segments.push_back( { ne, se } );
    }

    if( se.y != se_corner.y || sw.y != sw_corner.y ) {
        line_segments.push_back( { se, sw } );
    }

    if( sw.x != sw_corner.x || nw.x != nw_corner.x ) {
        line_segments.push_back( { sw, nw } );
    }

    static constexpr inclusive_rectangle<point> map_boundaries( nw_corner, se_corner );

    // This will draw our shallow water coastline from the "from" point to the "to" point.
    // It buffers the points a bit for a thicker line. It also clears any furniture that might
    // be in the location as a result of our extending adjacent mapgen.
    const auto draw_shallow_water = [&]( const point & from, const point & to ) {
        std::vector<point> points = line_to( from, to );
        for( auto &p : points ) {
            for( const point &bp : closest_points_first( p, 1 ) ) {
                if( !map_boundaries.contains( bp ) ) {
                    continue;
                }
                // Use t_null for now instead of t_water_sh, because sometimes our extended terrain
                // has put down a t_water_sh, and we need to be able to flood-fill over that.
                m->ter_set( bp, t_null );
                m->furn_set( bp, f_null );
            }
        }
    };

    // Given two points, return a point that is midway between the two points and then
    // jittered by a random amount in proportion to the length of the line segment.
    const auto jittered_midpoint = [&]( const point & from, const point & to ) {
        const int jitter = rl_dist( from, to ) / 4;
        const point midpoint( ( from.x + to.x ) / 2 + rng( -jitter, jitter ),
                              ( from.y + to.y ) / 2 + rng( -jitter, jitter ) );
        return midpoint;
    };

    // For each of our valid shoreline line segments, generate a slightly more interesting
    // set of line segments by splitting the line into four segments with jittered
    // midpoints, and then draw shallow water for four each of those.
    for( auto &ls : line_segments ) {
        const point mp1 = jittered_midpoint( ls[0], ls[1] );
        const point mp2 = jittered_midpoint( ls[0], mp1 );
        const point mp3 = jittered_midpoint( mp1, ls[1] );

        draw_shallow_water( ls[0], mp2 );
        draw_shallow_water( mp2, mp1 );
        draw_shallow_water( mp1, mp3 );
        draw_shallow_water( mp3, ls[1] );
    }

    // Now that we've done our ground mapgen and laid down a contiguous shoreline of shallow water,
    // we'll floodfill the sections adjacent to the lake with deep water. As before, we also clear
    // out any furniture that we placed by the extended mapgen.
    std::unordered_set<point> visited;

    const auto should_fill = [&]( const point & p ) {
        if( !map_boundaries.contains( p ) ) {
            return false;
        }
        return m->ter( p ) != t_null;
    };

    const auto fill_deep_water = [&]( const point & starting_point ) {
        std::vector<point> water_points = ff::point_flood_fill_4_connected( starting_point, visited,
                                          should_fill );
        for( auto &wp : water_points ) {
            m->ter_set( wp, t_water_dp );
            m->furn_set( wp, f_null );
        }
    };

    // We'll flood fill from the four corners, using the corner if any of the locations
    // adjacent to it were a lake.
    if( n_lake || nw_lake || w_lake ) {
        fill_deep_water( nw_corner );
    }

    if( s_lake || sw_lake || w_lake ) {
        fill_deep_water( sw_corner );
    }

    if( n_lake || ne_lake || e_lake ) {
        fill_deep_water( ne_corner );
    }

    if( s_lake || se_lake || e_lake ) {
        fill_deep_water( se_corner );
    }

    // We previously placed our shallow water but actually did a t_null instead to make sure that we didn't
    // pick up shallow water from our extended terrain. Now turn those nulls into t_water_sh.
    m->translate( t_null, t_water_sh );
}

void mapgen_ravine_edge( mapgendata &dat )
{
    map *const m = &dat.m;
    if( dat.zlevel() == 0 ) {
        dat.fill_groundcover();
    } else {
        m->draw_fill_background( t_rock );
    }

    const auto is_ravine = [&]( const oter_id & id ) {
        return id.obj().is_ravine();
    };

    const auto is_ravine_edge = [&]( const oter_id & id ) {
        return id.obj().is_ravine_edge();
    };
    // Since this terrain is directionless, we look at its inmediate neighbors to determine whether a straight
    // or curved ravine edge should be generated. And to then apply the correct rotation.
    const bool n_ravine  = is_ravine( dat.north() );
    const bool e_ravine  = is_ravine( dat.east() );
    const bool s_ravine  = is_ravine( dat.south() );
    const bool w_ravine  = is_ravine( dat.west() );
    const bool nw_ravine = is_ravine( dat.nwest() );
    const bool ne_ravine = is_ravine( dat.neast() );
    const bool se_ravine = is_ravine( dat.seast() );

    const bool n_ravine_edge = is_ravine_edge( dat.north() );
    const bool e_ravine_edge = is_ravine_edge( dat.east() );
    const bool s_ravine_edge = is_ravine_edge( dat.south() );
    const bool w_ravine_edge = is_ravine_edge( dat.west() );

    const auto any_orthogonal_ravine = [&]() {
        return ( n_ravine || s_ravine || w_ravine || e_ravine );
    };

    const bool straight = ( ( n_ravine_edge && s_ravine_edge ) || ( e_ravine_edge &&
                            w_ravine_edge ) ) && any_orthogonal_ravine();
    const bool interior_corner = !straight && !any_orthogonal_ravine();
    const bool exterior_corner = !straight && any_orthogonal_ravine();

    //With that done, we generate the maps.
    if( straight ) {
        for( int x = 0; x < SEEX * 2; x++ ) {
            int ground_edge = 12 + rng( 1, 3 );
            line( m, t_null, point( x, ++ground_edge ), point( x, SEEY * 2 ) );
        }
        if( w_ravine ) {
            m->rotate( 1 );
        }
        if( n_ravine ) {
            m->rotate( 2 );
        }
        if( e_ravine ) {
            m->rotate( 3 );
        }
    } else if( interior_corner ) {
        for( int x = 0; x < SEEX * 2; x++ ) {
            int ground_edge = 12 + rng( 1, 3 ) + x;
            line( m, t_null, point( x, ++ground_edge ), point( x, SEEY * 2 ) );
        }
        if( nw_ravine ) {
            m->rotate( 1 );
        }
        if( ne_ravine ) {
            m->rotate( 2 );
        }
        if( se_ravine ) {
            m->rotate( 3 );
        }
    } else if( exterior_corner ) {
        for( int x = 0; x < SEEX * 2; x++ ) {
            int ground_edge =  12  + rng( 1, 3 ) - x;
            line( m, t_null, point( x, --ground_edge ), point( x, SEEY * 2 - 1 ) );
        }
        if( w_ravine && s_ravine ) {
            m->rotate( 1 );
        }
        if( w_ravine && n_ravine ) {
            m->rotate( 2 );
        }
        if( e_ravine && n_ravine ) {
            m->rotate( 3 );
        }
    }
    // The placed t_null terrains are converted into the regional groundcover in the ravine's bottom level,
    // in the other levels they are converted into open air to generate the cliffside.
    if( dat.zlevel() == dat.region.overmap_ravine.ravine_depth ) {
        m->translate( t_null, dat.groundcover() );
    } else {
        m->translate( t_null, t_open_air );
    }
}

void mremove_trap( map *m, const point &p )
{
    tripoint actual_location( p, m->get_abs_sub().z );
    m->remove_trap( actual_location );
}

void mtrap_set( map *m, const point &p, trap_id type )
{
    tripoint actual_location( p, m->get_abs_sub().z );
    m->trap_set( actual_location, type );
}

void madd_field( map *m, const point &p, field_type_id type, int intensity )
{
    tripoint actual_location( p, m->get_abs_sub().z );
    m->add_field( actual_location, type, intensity, 0_turns );
}

void resolve_regional_terrain_and_furniture( const mapgendata &dat )
{
    for( const tripoint &p : dat.m.points_on_zlevel() ) {
        const ter_id tid_before = dat.m.ter( p );
        const ter_id tid_after = dat.region.region_terrain_and_furniture.resolve( tid_before );
        if( tid_after != tid_before ) {
            dat.m.ter_set( p, tid_after );
        }
        const furn_id fid_before = dat.m.furn( p );
        const furn_id fid_after = dat.region.region_terrain_and_furniture.resolve( fid_before );
        if( fid_after != fid_before ) {
            dat.m.furn_set( p, fid_after );
        }
    }
}<|MERGE_RESOLUTION|>--- conflicted
+++ resolved
@@ -2538,65 +2538,6 @@
     dat.m.add_spawn( mon_ant_acid_queen, 1, { SEEX, SEEY, dat.m.get_abs_sub().z } );
 }
 
-<<<<<<< HEAD
-void mapgen_tutorial( mapgendata &dat )
-{
-    map *const m = &dat.m;
-    for( int i = 0; i < SEEX * 2; i++ ) {
-        for( int j = 0; j < SEEY * 2; j++ ) {
-            if( j == 0 || j == SEEY * 2 - 1 || i == 0 || i == SEEX * 2 - 1 ) {
-                m->ter_set( point( i, j ), t_wall );
-            } else if( j == SEEY ) {
-                if( i % 4 == 2 ) {
-                    m->ter_set( point( i, j ), t_door_c );
-                } else if( i % 5 == 3 ) {
-                    m->ter_set( point( i, j ), t_window_domestic );
-                } else {
-                    m->ter_set( point( i, j ), t_wall );
-                }
-            } else {
-                m->ter_set( point( i, j ), t_floor );
-            }
-        }
-    }
-    m->furn_set( point( 7, SEEY * 2 - 4 ), f_rack );
-    m->place_gas_pump( point( SEEX * 2 - 2, SEEY * 2 - 4 ), rng( 500, 1000 ) );
-    if( dat.zlevel() < 0 ) {
-        m->ter_set( point( SEEX - 2, SEEY + 2 ), t_stairs_up );
-        m->ter_set( point( 2, 2 ), t_water_sh );
-        m->ter_set( point( 2, 3 ), t_water_sh );
-        m->ter_set( point( 3, 2 ), t_water_sh );
-        m->ter_set( point( 3, 3 ), t_water_sh );
-    } else {
-        m->spawn_item( point( 5, SEEY + 1 ), "helmet_bike" );
-        m->spawn_item( point( 4, SEEY + 1 ), "backpack" );
-        m->spawn_item( point( 3, SEEY + 1 ), "pants_cargo" );
-        m->spawn_item( point( 7, SEEY * 2 - 4 ), "machete" );
-        m->spawn_item( point( 7, SEEY * 2 - 4 ), "9mm" );
-        m->spawn_item( point( 7, SEEY * 2 - 4 ), "9mmP" );
-        m->spawn_item( point( 7, SEEY * 2 - 4 ), "uzi" );
-        m->spawn_item( point( 7, SEEY * 2 - 4 ), "uzimag" );
-        m->spawn_item( point( SEEX * 2 - 2, SEEY + 5 ), "bubblewrap" );
-        m->spawn_item( point( SEEX * 2 - 2, SEEY + 6 ), "grenade" );
-        m->spawn_item( point( SEEX * 2 - 3, SEEY + 6 ), "flashlight" );
-        m->spawn_item( point( SEEX * 2 - 3, SEEY + 6 ), "light_disposable_cell" );
-        m->spawn_item( point( SEEX * 2 - 2, SEEY + 7 ), "cig" );
-        m->spawn_item( point( SEEX * 2 - 2, SEEY + 7 ), "codeine" );
-        m->spawn_item( point( SEEX * 2 - 3, SEEY + 7 ), "water" );
-        m->ter_set( point( SEEX - 2, SEEY + 2 ), t_stairs_down );
-    }
-}
-
-/**
-* Generates a natural, default, and biome-appropriate forest.
-*
-* In addition to randomly populating using biome (or region) appropriate
-* features, also blends into adjacent tiles using biome or region data.
-*
-* @param dat The map to apply the generated forest to.
-*/
-=======
->>>>>>> 4cc5e153
 void mapgen_forest( mapgendata &dat )
 {
     map *const m = &dat.m;
