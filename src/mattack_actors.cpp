--- conflicted
+++ resolved
@@ -63,15 +63,12 @@
 static const flag_id json_flag_GRAB( "GRAB" );
 static const flag_id json_flag_GRAB_FILTER( "GRAB_FILTER" );
 
-<<<<<<< HEAD
 static const json_character_flag json_flag_BIONIC_LIMB( "BIONIC_LIMB" );
 
 static const mon_flag_str_id mon_flag_DEADLY_VIRUS( "DEADLY_VIRUS" );
 static const mon_flag_str_id mon_flag_HIT_AND_RUN( "HIT_AND_RUN" );
 static const mon_flag_str_id mon_flag_VAMP_VIRUS( "VAMP_VIRUS" );
 
-=======
->>>>>>> 72d52936
 static const skill_id skill_gun( "gun" );
 static const skill_id skill_throw( "throw" );
 
