#pragma once
#ifndef CATA_SRC_VITAMIN_H
#define CATA_SRC_VITAMIN_H

#include <iosfwd>
#include <map>
#include <set>
#include <string>
#include <utility>
#include <vector>

#include "calendar.h"
#include "stomach.h"
#include "translations.h"
#include "type_id.h"

class JsonObject;
template <typename T> struct enum_traits;

enum class vitamin_type : int {
    VITAMIN,
    TOXIN,
    DRUG,
    COUNTER,
    num_vitamin_types
};

template<>
struct enum_traits<vitamin_type> {
    static constexpr vitamin_type last = vitamin_type::num_vitamin_types;
};

class vitamin
{
    public:
        vitamin() : id_( vitamin_id( "null" ) ), rate_( 1_hours ) {}

        const vitamin_id &id() const {
            return id_;
        }

        const vitamin_type &type() const {
            return type_;
        }

        bool is_null() const {
            return id_ == vitamin_id( "null" );
        }

        std::string name() const {
            return name_.translated();
        }

        bool has_flag( const std::string &flag ) const {
            return flags_.count( flag ) > 0;
        }

        /** Disease effect with increasing intensity proportional to vitamin deficiency */
        const efftype_id &deficiency() const {
            return deficiency_;
        }

        /** Disease effect with increasing intensity proportional to vitamin excess */
        const efftype_id &excess() const {
            return excess_;
        }

        /** Lower bound for deficiency of this vitamin */
        int min() const {
            return min_;
        }

        /** Upper bound for any accumulation of this vitamin */
        int max() const {
            return max_;
        }

        /**
         * Usage rate of vitamin (time to consume unit)
         * Lower bound is zero whereby vitamin is not required (but may still accumulate)
         */
        time_duration rate() const {
            return rate_;
        }

        /** An array of the other vitamins that this vitamin decays into, and their proportions */
        std::vector<std::pair<vitamin_id, int>> decays_into() const {
            return decays_into_;
        }

        /** Get intensity of deficiency or zero if not deficient for specified qty */
        int severity( int qty ) const;

        /** Load vitamin from JSON definition */
        static void load_vitamin( const JsonObject &jo );

        /** Get all currently loaded vitamins */
        static const std::map<vitamin_id, vitamin> &all();

        /** Check consistency of all loaded vitamins */
        static void check_consistency();

        /** Clear all loaded vitamins (invalidating any pointers) */
        static void reset();

        /**
         * Convert standard RDA to units a character can ingest
         * This is the default RDA for an average human, before any modifiers
         */
        float RDA_to_default( int percent ) const;

<<<<<<< HEAD
=======
        int units_from_mass( vitamin_units::mass val ) const;

>>>>>>> 695ae227
    private:
        vitamin_id id_;
        vitamin_type type_ = vitamin_type::num_vitamin_types;
        translation name_;
<<<<<<< HEAD
=======
        std::optional<vitamin_units::mass> weight_per_unit;
>>>>>>> 695ae227
        efftype_id deficiency_;
        efftype_id excess_;
        int min_ = 0;
        int max_ = 0;
        time_duration rate_ = 0_turns;
        std::vector<std::pair<int, int>> disease_;
        std::vector<std::pair<int, int>> disease_excess_;
        std::vector<std::pair<vitamin_id, int>> decays_into_;
        std::set<std::string> flags_;
};

#endif // CATA_SRC_VITAMIN_H<|MERGE_RESOLUTION|>--- conflicted
+++ resolved
@@ -109,19 +109,13 @@
          */
         float RDA_to_default( int percent ) const;
 
-<<<<<<< HEAD
-=======
         int units_from_mass( vitamin_units::mass val ) const;
 
->>>>>>> 695ae227
     private:
         vitamin_id id_;
         vitamin_type type_ = vitamin_type::num_vitamin_types;
         translation name_;
-<<<<<<< HEAD
-=======
         std::optional<vitamin_units::mass> weight_per_unit;
->>>>>>> 695ae227
         efftype_id deficiency_;
         efftype_id excess_;
         int min_ = 0;
