#include "overmap_ui.h"

#include <algorithm>
#include <array>
#include <chrono>
#include <cstddef>
#include <functional>
#include <map>
#include <memory>
#include <optional>
#include <set>
#include <string>
#include <tuple>
#include <unordered_map>
#include <unordered_set>
#include <utility>
#include <vector>

#include "activity_actor_definitions.h"
#include "all_enum_values.h"
#include "basecamp.h"
#include "calendar.h"
#include "enum_conversions.h"
#ifdef TILES
#include "cata_tiles.h"
#endif // TILES
#include "cata_scope_helpers.h"
#include "cata_utility.h"
#include "catacharset.h"
#include "character.h"
#include "city.h"
#include "clzones.h"
#include "color.h"
#include "coordinates.h"
#include "cuboid_rectangle.h"
#include "cursesdef.h"
#include "display.h"
#include "debug_menu.h"
#include "game.h"
#include "game_constants.h"
#include "game_ui.h"
#include "input_context.h"
#include "line.h"
#include "localized_comparator.h"
#include "map.h"
#include "map_iterator.h"
#include "mapbuffer.h"
#include "mission.h"
#include "mongroup.h"
#include "npc.h"
#include "omdata.h"
#include "options.h"
#include "output.h"
#include "overmap.h"
#include "overmap_types.h"
#include "overmapbuffer.h"
#include "point.h"
#include "regional_settings.h"
#include "rng.h"
#include "sounds.h"
#include "string_formatter.h"
#include "string_input_popup.h"
#include "translations.h"
#include "type_id.h"
#include "ui.h"
#include "ui_manager.h"
#include "uistate.h"
#include "units.h"
#include "units_utility.h"
#include "vehicle.h"
#include "vpart_position.h"
#include "weather_gen.h"
#include "weather_type.h"

class character_id;

static const activity_id ACT_TRAVELLING( "ACT_TRAVELLING" );

static const mongroup_id GROUP_FOREST( "GROUP_FOREST" );
static const mongroup_id GROUP_NEMESIS( "GROUP_NEMESIS" );

static const oter_str_id oter_forest( "forest" );
static const oter_str_id oter_unexplored( "unexplored" );

static const oter_type_str_id oter_type_forest_trail( "forest_trail" );

static const trait_id trait_DEBUG_CLAIRVOYANCE( "DEBUG_CLAIRVOYANCE" );
static const trait_id trait_DEBUG_NIGHTVISION( "DEBUG_NIGHTVISION" );

#if defined(__ANDROID__)
#include <SDL_keyboard.h>
#endif

static constexpr int UILIST_MAP_NOTE_DELETED = -2047;
static constexpr int UILIST_MAP_NOTE_EDITED = -2048;

static constexpr int max_note_length = 450;
static constexpr int max_note_display_length = 45;

/** Note preview map width without borders. Odd number. */
static const int npm_width = 3;
/** Note preview map height without borders. Odd number. */
static const int npm_height = 3;

namespace overmap_ui
{
// returns true if a note was created or edited, false otherwise
static bool create_note( const tripoint_abs_omt &curs,
                         std::optional<std::string> context = std::nullopt );

// {note symbol, note color, offset to text}
std::tuple<char, nc_color, size_t> get_note_display_info( const std::string_view note )
{
    std::tuple<char, nc_color, size_t> result {'N', c_yellow, 0};
    bool set_color  = false;
    bool set_symbol = false;

    size_t pos = 0;
    for( int i = 0; i < 2; ++i ) {
        // find the first non-whitespace non-delimiter
        pos = note.find_first_not_of( " :;", pos, 3 );
        if( pos == std::string::npos ) {
            return result;
        }

        // find the first following delimiter
        const size_t end = note.find_first_of( " :;", pos, 3 );
        if( end == std::string::npos ) {
            return result;
        }

        // set color or symbol
        if( !set_symbol && note[end] == ':' ) {
            std::get<0>( result ) = note[end - 1];
            std::get<2>( result ) = end + 1;
            set_symbol = true;
        } else if( !set_color && note[end] == ';' ) {
            std::get<1>( result ) = get_note_color( note.substr( pos, end - pos ) );
            std::get<2>( result ) = end + 1;
            set_color = true;
        }

        pos = end + 1;
    }

    return result;
}

static std::array<std::pair<nc_color, std::string>, npm_width *npm_height> get_overmap_neighbors(
    const tripoint_abs_omt &current )
{
    const bool has_debug_vision = get_player_character().has_trait( trait_DEBUG_NIGHTVISION );

    std::array<std::pair<nc_color, std::string>, npm_width *npm_height> map_around;
    int index = 0;
    const point shift( npm_width / 2, npm_height / 2 );
    for( const tripoint_abs_omt &dest :
         tripoint_range<tripoint_abs_omt>( current - shift, current + shift ) ) {
        nc_color ter_color = c_black;
        std::string ter_sym = " ";
        om_vision_level vision = has_debug_vision ? om_vision_level::full :
                                 overmap_buffer.seen( dest );
        if( vision != om_vision_level::unseen ) {
            // Only load terrain if we can actually see it
            oter_id cur_ter = overmap_buffer.ter( dest );
            ter_color = cur_ter->get_color( vision );
            ter_sym = cur_ter->get_symbol( vision );
        } else {
            ter_color = oter_unexplored.obj().get_color( om_vision_level::full );
            ter_sym = oter_unexplored.obj().get_symbol( om_vision_level::full );
        }
        map_around[index++] = std::make_pair( ter_color, ter_sym );
    }
    return map_around;
}

static void update_note_preview( const std::string_view note,
                                 const std::array<std::pair<nc_color, std::string>, npm_width *npm_height> &map_around,
                                 const std::tuple<catacurses::window *, catacurses::window *, catacurses::window *>
                                 &preview_windows )
{
    auto om_symbol = get_note_display_info( note );
    const nc_color note_color = std::get<1>( om_symbol );
    const char symbol = std::get<0>( om_symbol );
    const std::string_view note_text = note.substr( std::get<2>( om_symbol ), std::string::npos );

    catacurses::window *w_preview = std::get<0>( preview_windows );
    catacurses::window *w_preview_title = std::get<1>( preview_windows );
    catacurses::window *w_preview_map   = std::get<2>( preview_windows );

    draw_border( *w_preview );
    // NOLINTNEXTLINE(cata-use-named-point-constants)
    mvwprintz( *w_preview, point( 1, 1 ), c_white, _( "Note preview" ) );
    wnoutrefresh( *w_preview );

    werase( *w_preview_title );
    nc_color default_color = c_unset;
    print_colored_text( *w_preview_title, point::zero, default_color, note_color, note_text,
                        report_color_error::no );
    int note_text_width = utf8_width( note_text );
    wattron( *w_preview_title, c_white );
    mvwaddch( *w_preview_title, point( note_text_width, 0 ), LINE_XOXO );
    // NOLINTNEXTLINE(cata-use-named-point-constants)
    mvwhline( *w_preview_title, point( 0, 1 ), LINE_OXOX, note_text_width );
    mvwaddch( *w_preview_title, point( note_text_width, 1 ), LINE_XOOX );
    wattroff( *w_preview_title, c_white );
    wnoutrefresh( *w_preview_title );

    const point npm_offset( point::south_east );
    werase( *w_preview_map );
    draw_border( *w_preview_map, c_yellow );
    for( int i = 0; i < npm_height; i++ ) {
        for( int j = 0; j < npm_width; j++ ) {
            const auto &ter = map_around[i * npm_width + j];
            mvwputch( *w_preview_map, npm_offset + point( j, i ), ter.first, ter.second );
        }
    }
    mvwputch( *w_preview_map, npm_offset + point( npm_width / 2, npm_height / 2 ),
              note_color, symbol );
    wnoutrefresh( *w_preview_map );
}

weather_type_id get_weather_at_point( const tripoint_abs_omt &pos )
{
    // Weather calculation is a bit expensive, so it's cached here.
    static std::map<tripoint_abs_omt, weather_type_id> weather_cache;
    static time_point last_weather_display = calendar::before_time_starts;
    if( last_weather_display != calendar::turn ) {
        last_weather_display = calendar::turn;
        weather_cache.clear();
    }
    auto iter = weather_cache.find( pos );
    if( iter == weather_cache.end() ) {
        const tripoint_abs_ms abs_ms_pos = project_to<coords::ms>( pos );
        const weather_generator &wgen = overmap_buffer.get_settings( pos ).weather;
        const weather_type_id weather = wgen.get_weather_conditions( abs_ms_pos, calendar::turn,
                                        g->get_seed() );
        iter = weather_cache.insert( std::make_pair( pos, weather ) ).first;
    }
    return iter->second;
}

static bool get_scent_glyph( const tripoint_abs_omt &pos, nc_color &ter_color,
                             std::string &ter_sym )
{
    scent_trace possible_scent = overmap_buffer.scent_at( pos );
    if( possible_scent.creation_time != calendar::before_time_starts ) {
        color_manager &color_list = get_all_colors();
        int i = 0;
        time_duration scent_age = calendar::turn - possible_scent.creation_time;
        while( i < num_colors && scent_age > 0_turns ) {
            i++;
            scent_age /= 10;
        }
        ter_color = color_list.get( static_cast<color_id>( i ) );
        int scent_strength = possible_scent.initial_strength;
        char c = '0';
        while( c <= '9' && scent_strength > 0 ) {
            c++;
            scent_strength /= 10;
        }
        ter_sym = std::string( 1, c );
        return true;
    }
    // but it makes no scents!
    return false;
}

static void draw_city_labels( const catacurses::window &w, const tripoint_abs_omt &center )
{
    const int win_x_max = getmaxx( w );
    const int win_y_max = getmaxy( w );
    const int sm_radius = std::max( win_x_max, win_y_max );

    const point screen_center_pos( win_x_max / 2, win_y_max / 2 );

    for( const city_reference &element : overmap_buffer.get_cities_near(
             project_to<coords::sm>( center ), sm_radius ) ) {
        const point_abs_omt city_pos =
            project_to<coords::omt>( element.abs_sm_pos.xy() );
        const point_rel_omt screen_pos( city_pos - center.xy() + screen_center_pos );

        const int text_width = utf8_width( element.city->name, true );
        const int text_x_min = screen_pos.x() - text_width / 2;
        const int text_x_max = text_x_min + text_width;
        const int text_y = screen_pos.y();

        if( text_x_min < 0 ||
            text_x_max > win_x_max ||
            text_y < 0 ||
            text_y > win_y_max ) {
            continue;   // outside of the window bounds.
        }

        if( screen_center_pos.x >= ( text_x_min - 1 ) &&
            screen_center_pos.x <= text_x_max &&
            screen_center_pos.y >= ( text_y - 1 ) &&
            screen_center_pos.y <= ( text_y + 1 ) ) {
            continue;   // right under the cursor.
        }

        if( !overmap_buffer.seen_more_than( tripoint_abs_omt( city_pos, center.z() ),
                                            om_vision_level::outlines ) ) {
            continue;   // haven't seen it.
        }

        mvwprintz( w, point( text_x_min, text_y ), i_yellow, element.city->name );
    }
}

static void draw_camp_labels( const catacurses::window &w, const tripoint_abs_omt &center )
{
    const int win_x_max = getmaxx( w );
    const int win_y_max = getmaxy( w );
    const int sm_radius = std::max( win_x_max, win_y_max );

    const point screen_center_pos( win_x_max / 2, win_y_max / 2 );

    for( const camp_reference &element : overmap_buffer.get_camps_near(
             project_to<coords::sm>( center ), sm_radius ) ) {
        const point_abs_omt camp_pos( element.camp->camp_omt_pos().xy() );
        const point screen_pos( ( camp_pos - center.xy() ).raw() + screen_center_pos );
        const int text_width = utf8_width( element.camp->name, true );
        const int text_x_min = screen_pos.x - text_width / 2;
        const int text_x_max = text_x_min + text_width;
        const int text_y = screen_pos.y;
        const std::string camp_name = element.camp->name;
        if( text_x_min < 0 ||
            text_x_max > win_x_max ||
            text_y < 0 ||
            text_y > win_y_max ) {
            continue;   // outside of the window bounds.
        }

        if( screen_center_pos.x >= ( text_x_min - 1 ) &&
            screen_center_pos.x <= text_x_max &&
            screen_center_pos.y >= ( text_y - 1 ) &&
            screen_center_pos.y <= ( text_y + 1 ) ) {
            continue;   // right under the cursor.
        }

        if( !overmap_buffer.seen_more_than( tripoint_abs_omt( camp_pos, center.z() ),
                                            om_vision_level::outlines ) ) {
            continue;   // haven't seen it.
        }

        mvwprintz( w, point( text_x_min, text_y ), i_white, camp_name );
    }
}

class map_notes_callback : public uilist_callback
{
    private:
        overmapbuffer::t_notes_vector _notes;
        int _z;
        int _selected = 0;

        catacurses::window w_preview;
        catacurses::window w_preview_title;
        catacurses::window w_preview_map;
        std::tuple<catacurses::window *, catacurses::window *, catacurses::window *> preview_windows;
        ui_adaptor ui;

        point_abs_omt point_selected() {
            return _notes[_selected].first;
        }
        tripoint_abs_omt note_location() {
            return tripoint_abs_omt( point_selected(), _z );
        }
    public:
        map_notes_callback( const overmapbuffer::t_notes_vector &notes, int z )
            : _notes( notes ), _z( z ) {
            ui.on_screen_resize( [this]( ui_adaptor & ui ) {
                w_preview = catacurses::newwin( npm_height + 2, max_note_display_length - npm_width - 1,
                                                point( npm_width + 2, 2 ) );
                w_preview_title = catacurses::newwin( 2, max_note_display_length + 1, point::zero );
                w_preview_map = catacurses::newwin( npm_height + 2, npm_width + 2, point( 0, 2 ) );
                preview_windows = std::make_tuple( &w_preview, &w_preview_title, &w_preview_map );

                ui.position( point::zero, point( max_note_display_length + 1, npm_height + 4 ) );
            } );
            ui.mark_resize();

            ui.on_redraw( [this]( const ui_adaptor & ) {
                if( _selected >= 0 && static_cast<size_t>( _selected ) < _notes.size() ) {
                    const tripoint_abs_omt note_pos = note_location();
                    const auto map_around = get_overmap_neighbors( note_pos );
                    update_note_preview( overmap_buffer.note( note_pos ), map_around, preview_windows );
                } else {
                    update_note_preview( {}, {}, preview_windows );
                }
            } );
        }
        bool key( const input_context &ctxt, const input_event &event, int, uilist *menu ) override {
            _selected = menu->selected;
            if( _selected >= 0 && _selected < static_cast<int>( _notes.size() ) ) {
                const std::string &action = ctxt.input_to_action( event );
                if( action == "DELETE_NOTE" ) {
                    if( overmap_buffer.has_note( note_location() ) &&
                        query_yn( _( "Really delete note?" ) ) ) {
                        overmap_buffer.delete_note( note_location() );
                    }
                    menu->ret = UILIST_MAP_NOTE_DELETED;
                    return true;
                }
                if( action == "EDIT_NOTE" ) {
                    if( create_note( note_location() ) ) {
                        menu->ret = UILIST_MAP_NOTE_EDITED;
                    }
                    return true;
                }
                if( action == "MARK_DANGER" ) {
                    const int danger_radius = overmap_buffer.note_danger_radius( note_location() );
                    if( danger_radius >= 0 &&
                        query_yn( _( "Remove dangerous mark?" ) ) ) {
                        overmap_buffer.mark_note_dangerous( note_location(), 0, false );
                        menu->ret = UILIST_MAP_NOTE_EDITED;
                        return true;
                    } else {
                        bool has_note = overmap_buffer.has_note( note_location() );
                        if( !has_note ) {
                            has_note = create_note( note_location(), _( "Create a danger note." ) );
                        }
                        if( !has_note ) {
                            return true;
                        }
                        const int max_amount = 20;
                        // NOLINTNEXTLINE(cata-text-style): No need for two whitespaces
                        const std::string popupmsg = string_format( _( "Danger radius in overmap squares? (0-%d)" ),
                                                     max_amount );
                        string_input_popup pop;
                        const int amount = pop
                                           .title( popupmsg )
                                           .width( 20 )
                                           .text( std::to_string( clamp( danger_radius, 0, max_amount ) ) )
                                           .only_digits( true )
                                           .query_int();
                        if( !pop.canceled() && amount >= 0 && amount <= max_amount ) {
                            overmap_buffer.mark_note_dangerous( note_location(), amount, true );
                            menu->ret = UILIST_MAP_NOTE_EDITED;
                            return true;
                        }
                    }
                }
            }
            return false;
        }
        void select( uilist *menu ) override {
            _selected = menu->selected;
            ui.invalidate_ui();
        }
};

static point_abs_omt draw_notes( const tripoint_abs_omt &origin )
{
    point_abs_omt result = point_abs_omt::invalid;

    bool refresh = true;
    bool first = true;
    uilist nmenu;
    while( refresh ) {
        refresh = false;
        nmenu.color_error( false );
        int selected = nmenu.selected;
        nmenu.init();
        nmenu.selected = selected;
        nmenu.desc_enabled = true;
        nmenu.input_category = "OVERMAP_NOTES";
        nmenu.additional_actions.emplace_back( "DELETE_NOTE", translation() );
        nmenu.additional_actions.emplace_back( "EDIT_NOTE", translation() );
        nmenu.additional_actions.emplace_back( "MARK_DANGER", translation() );
        const input_context ctxt( nmenu.input_category, keyboard_mode::keycode );
        nmenu.text = string_format(
                         _( "<%s> - center on note, <%s> - edit note, <%s> - mark as dangerous, <%s> - delete note, <%s> - close window" ),
                         colorize( ctxt.get_desc( "CONFIRM", 1 ), c_yellow ),
                         colorize( ctxt.get_desc( "EDIT_NOTE", 1 ), c_yellow ),
                         colorize( ctxt.get_desc( "MARK_DANGER", 1 ), c_red ),
                         colorize( ctxt.get_desc( "DELETE_NOTE", 1 ), c_yellow ),
                         colorize( ctxt.get_desc( "QUIT", 1 ), c_yellow )
                     );
        int row = 0;
        overmapbuffer::t_notes_vector notes = overmap_buffer.get_all_notes( origin.z() );
        nmenu.title = string_format( _( "Map notes (%d)" ), notes.size() );
        for( const auto &point_with_note : notes ) {
            const point_abs_omt p = point_with_note.first;
            if( first && p == origin.xy() ) {
                nmenu.selected = row;
            }
            const std::string &note = point_with_note.second;
            auto om_symbol = get_note_display_info( note );
            const nc_color note_color = std::get<1>( om_symbol );
            const std::string note_symbol = std::string( 1, std::get<0>( om_symbol ) );
            const std::string note_text = note.substr( std::get<2>( om_symbol ), std::string::npos );
            point_abs_omt p_omt( p );
            const point_abs_omt p_player = get_player_character().pos_abs_omt().xy();
            const int distance_player = rl_dist( p_player, p_omt );
            const point_abs_sm sm_pos = project_to<coords::sm>( p_omt );
            const point_abs_om p_om = project_to<coords::om>( p_omt );
            const std::string location_desc =
                overmap_buffer.get_description_at( tripoint_abs_sm( sm_pos, origin.z() ) );
            const bool is_dangerous =
                overmap_buffer.is_marked_dangerous( tripoint_abs_omt( p, origin.z() ) );
            const int note_danger_radius = overmap_buffer.note_danger_radius( tripoint_abs_omt( p,
                                           origin.z() ) );
            nc_color bracket_color = note_danger_radius >= 0 ? c_red : c_light_gray;
            std::string danger_desc_text = note_danger_radius >= 0 ? string_format(
                                               _( "DANGEROUS AREA!  (R=%d)" ),
                                               note_danger_radius ) : is_dangerous ? _( "IN DANGEROUS AREA!" ) : "";
            nmenu.addentry_desc(
                string_format( colorize( _( "[%s] %s" ), bracket_color ), colorize( note_symbol, note_color ),
                               note_text ),
                string_format(
                    _( "<color_red>LEVEL %i, %d'%d, %d'%d</color>: %s "
                       "(Distance: <color_white>%d</color>) <color_red>%s</color>" ),
                    origin.z(), p_om.x(), p_omt.x(), p_om.y(), p_omt.y(), location_desc,
                    distance_player, danger_desc_text ) );
            nmenu.entries[row].ctxt =
                string_format( _( "<color_light_gray>Distance: </color><color_white>%d</color>" ),
                               distance_player );
            row++;
        }
        map_notes_callback cb( notes, origin.z() );
        nmenu.callback = &cb;
        nmenu.query();
        if( nmenu.ret == UILIST_MAP_NOTE_DELETED || nmenu.ret == UILIST_MAP_NOTE_EDITED ) {
            refresh = true;
        } else if( nmenu.ret >= 0 && nmenu.ret < static_cast<int>( notes.size() ) ) {
            result = notes[nmenu.ret].first;
            refresh = false;
        }
        first = false;
    }
    return result;
}

static bool get_and_assign_los( int &los, avatar &player_character, const tripoint_abs_omt &omp,
                                const int &sight_points )
{
    if( los == -1 ) {
        los = player_character.overmap_los( omp, sight_points );
    }

    return los;
}

static std::unordered_map<point_abs_omt, bool> generated_omts;

bool is_generated_omt( const point_abs_omt &omp )
{
    if( const auto it = generated_omts.find( omp ); it != generated_omts.end() ) {
        return it->second;
    }
    const bool generated = MAPBUFFER.submap_exists_approx( { project_to<coords::sm>( omp ), 0 } );
    generated_omts.insert( { omp, generated } );
    return generated;
}

static void draw_ascii( const catacurses::window &w, overmap_draw_data_t &data )
{
    const tripoint_abs_omt &orig = data.origin_pos;
    const tripoint_abs_omt &cursor_pos = data.cursor_pos;
    const std::vector<tripoint_abs_omt> &display_path = data.display_path;
    bool blink = uistate.overmap_show_overlays;

    const int om_map_width = OVERMAP_WINDOW_WIDTH;
    const int om_map_height = OVERMAP_WINDOW_HEIGHT;
    const int om_half_width = om_map_width / 2;
    const int om_half_height = om_map_height / 2;

    avatar &player_character = get_avatar();
    // Target of current mission
    const tripoint_abs_omt target = player_character.get_active_mission_target();
    const bool has_target = !target.is_invalid();
    oter_id ccur_ter = oter_str_id::NULL_ID();
    // Debug vision allows seeing everything
    const bool has_debug_vision = player_character.has_trait( trait_DEBUG_NIGHTVISION );
    // sight_points is hoisted for speed reasons.
    const int sight_points = !has_debug_vision ?
                             player_character.overmap_modified_sight_range( g->light_level( player_character.posz() ) ) :
                             100;

    oter_display_lru lru_cache;
    oter_display_options oter_opts( orig, sight_points );
    oter_opts.show_weather = ( uistate.overmap_debug_weather || uistate.overmap_visible_weather ) &&
                             cursor_pos.z() == 10;
    oter_opts.show_pc = true;
    oter_opts.debug_scent = data.debug_scent;
    oter_opts.show_map_revealed = uistate.overmap_show_revealed_omts;
    oter_opts.showhordes = uistate.overmap_show_hordes;
    oter_opts.show_explored = data.show_explored;

    std::string &sZoneName = oter_opts.sZoneName;
    tripoint_abs_omt &tripointZone = oter_opts.tripointZone;
    const zone_manager &zones = zone_manager::get_manager();

    oter_opts.mission_target = target;

    if( data.fast_traveling ) {
        tripoint_abs_omt &next_path = player_character.omt_path.back();
        data.cursor_pos = next_path;
        oter_opts.center = next_path;
        blink = true;
    }
    oter_opts.blink = blink;

    if( data.iZoneIndex != -1 ) {
        const zone_data &zone = zones.get_zones()[data.iZoneIndex].get();
        sZoneName = zone.get_name();
        // TODO: fix point types
        tripointZone = project_to<coords::omt>(
                           tripoint_abs_ms( zone.get_center_point() ) );
    }

    // If we're debugging monster groups, find the monster group we've selected
    const mongroup *mgroup = nullptr;
    std::vector<mongroup *> mgroups;
    if( uistate.overmap_debug_mongroup ) {
        mgroups = overmap_buffer.monsters_at( cursor_pos );
        for( mongroup * const &mgp : mgroups ) {
            mgroup = mgp;
            if( mgp->horde ) {
                break;
            }
        }
    }

    const tripoint_abs_omt corner = cursor_pos - point( om_half_width, om_half_height );

    // For use with place_special: cache the color and symbol of each submap
    // and record the bounds to optimize lookups below
    std::unordered_map<point_rel_omt, std::pair<std::string, nc_color>> special_cache;

    point_rel_omt s_begin;
    point_rel_omt s_end;
    if( blink && uistate.place_special ) {
        for( const overmap_special_terrain &s_ter : uistate.place_special->preview_terrains() ) {
            // Preview should only yield the terrains on the zero z-level
            cata_assert( s_ter.p.z == 0 );

            // TODO: fix point types
            const point_rel_omt rp( om_direction::rotate( s_ter.p.xy(), uistate.omedit_rotation ) );
            const oter_id oter = s_ter.terrain->get_rotated( uistate.omedit_rotation );

            special_cache.insert( std::make_pair( rp, std::make_pair( oter->get_symbol( om_vision_level::full ),
                                                  oter->get_color( om_vision_level::full ) ) ) );

            s_begin.x() = std::min( s_begin.x(), rp.x() );
            s_begin.y() = std::min( s_begin.y(), rp.y() );
            s_end.x() = std::max( s_end.x(), rp.x() );
            s_end.y() = std::max( s_end.y(), rp.y() );
        }
    }

    // Cache NPCs since time to draw them is linear (per seen tile) with their count
    std::unordered_set<tripoint_abs_omt> &npc_path_route = oter_opts.npc_path_route;
    std::unordered_map<point_abs_omt, int> &player_path_route = oter_opts.player_path_route;
    std::unordered_map<tripoint_abs_omt, oter_display_options::npc_coloring> &npc_color =
        oter_opts.npc_color;
    auto npcs_near_player = overmap_buffer.get_npcs_near_player( sight_points );
    if( blink ) {
        // get seen NPCs
        for( const auto &np : npcs_near_player ) {
            if( np->posz() != cursor_pos.z() ) {
                continue;
            }

            const tripoint_abs_omt pos = np->pos_abs_omt();
            if( has_debug_vision || overmap_buffer.seen_more_than( pos, om_vision_level::details ) ) {
                auto iter = npc_color.find( pos );
                nc_color np_color = np->basic_symbol_color();
                if( iter == npc_color.end() ) {
                    npc_color[pos] = { np_color, 1 };
                } else {
                    iter->second.count++;
                    // Randomly change to new NPC's color
                    if( iter->second.color != np_color && one_in( iter->second.count ) ) {
                        iter->second.color = np_color;
                    }
                }
            }
        }
        std::vector<npc *> followers;
        // get friendly followers
        for( const character_id &elem : g->get_follower_list() ) {
            shared_ptr_fast<npc> npc_to_get = overmap_buffer.find_npc( elem );
            if( !npc_to_get ) {
                continue;
            }
            npc *npc_to_add = npc_to_get.get();
            followers.push_back( npc_to_add );
        }
        if( !display_path.empty() ) {
            for( const tripoint_abs_omt &elem : display_path ) {
                npc_path_route.insert( elem );
            }
        }
        // get all traveling NPCs for the debug menu to show pathfinding routes.
        if( g->debug_pathfinding ) {
            for( auto &elem : overmap_buffer.get_npcs_near_player( 200 ) ) {
                if( !elem ) {
                    continue;
                }
                npc *npc_to_add = elem.get();
                if( npc_to_add->mission == NPC_MISSION_TRAVELLING && !npc_to_add->omt_path.empty() ) {
                    for( auto &elem : npc_to_add->omt_path ) {
                        npc_path_route.insert( elem );
                    }
                }
            }
        }
        for( auto &elem : player_character.omt_path ) {
            player_path_route[ elem.xy() ] = elem.z();
        }
        for( npc * const &np : followers ) {
            if( np->posz() != cursor_pos.z() ) {
                continue;
            }
            const tripoint_abs_omt pos = np->pos_abs_omt();
            auto iter = npc_color.find( pos );
            nc_color np_color = np->basic_symbol_color();
            if( iter == npc_color.end() ) {
                npc_color[pos] = { np_color, 1 };
            } else {
                iter->second.count++;
                // Randomly change to new NPC's color
                if( iter->second.color != np_color && one_in( iter->second.count ) ) {
                    iter->second.color = np_color;
                }
            }
        }
    }

    for( int i = 0; i < om_map_width; ++i ) {
        for( int j = 0; j < om_map_height; ++j ) {
            const tripoint_abs_omt omp = corner + point( i, j );
            oter_id cur_ter = oter_str_id::NULL_ID();
            nc_color ter_color = c_black;
            std::string ter_sym = " ";

            const om_vision_level vision = has_debug_vision ? om_vision_level::full :
                                           overmap_buffer.seen( omp );
            if( vision == om_vision_level::unseen ) {
                // Only load terrain if we can actually see it
                cur_ter = overmap_buffer.ter( omp );
            }

            oter_display_args oter_args( vision );
            std::tie( ter_sym, ter_color ) = oter_symbol_and_color( omp, oter_args, oter_opts, &lru_cache );

            // Are we debugging monster groups?
            if( blink && uistate.overmap_debug_mongroup ) {
                // Check if this tile is the target of the currently selected group

                if( mgroup && project_to<coords::omt>( mgroup->target ) == omp.xy() ) {
                    ter_color = c_red;
                    ter_sym = "x";
                } else {
                    const auto &groups = overmap_buffer.monsters_at( omp );
                    for( const mongroup *mgp : groups ) {
                        if( mgp->type == GROUP_FOREST ) {
                            // Don't flood the map with forest creatures.
                            continue;
                        }
                        if( mgp->horde ) {
                            // Hordes show as +
                            ter_sym = "+";

                            if( mgp->type == GROUP_NEMESIS ) {
                                // nemesis horde shows as &
                                ter_sym = "&";
                                ter_color = c_red;
                            }

                            break;

                        } else {
                            // Regular groups show as -
                            ter_sym = "-";
                        }
                    }
                    // Set the color only if we encountered an eligible group.
                    if( ter_sym == "+" || ter_sym == "-" ) {
                        if( get_and_assign_los( oter_args.los, player_character, omp, sight_points ) ) {
                            ter_color = c_light_blue;
                        } else {
                            ter_color = c_blue;
                        }
                    }
                }
            }

            // Preview for place_terrain or place_special
            if( uistate.place_terrain || uistate.place_special ) {
                if( blink && uistate.place_terrain && omp.xy() == cursor_pos.xy() ) {
                    ter_color = uistate.place_terrain->get_color( om_vision_level::full );
                    ter_sym = uistate.place_terrain->get_symbol( om_vision_level::full );
                } else if( blink && uistate.place_special ) {
                    const point_rel_omt from_center = omp.xy() - cursor_pos.xy();
                    if( from_center.x() >= s_begin.x() && from_center.x() <= s_end.x() &&
                        from_center.y() >= s_begin.y() && from_center.y() <= s_end.y() ) {
                        const auto sm = special_cache.find( from_center );

                        if( sm != special_cache.end() ) {
                            ter_color = sm->second.second;
                            ter_sym = sm->second.first;
                        }
                    }
                }
                // Highlight areas that already have been generated
                if( is_generated_omt( omp.xy() ) ) {
                    ter_color = red_background( ter_color );
                }
            }

            if( omp.xy() == cursor_pos.xy() && !uistate.place_special ) {
                ccur_ter = cur_ter;
                mvwputch_hi( w, point( i, j ), ter_color, ter_sym );
            } else {
                mvwputch( w, point( i, j ), ter_color, ter_sym );
            }
        }
    }

    if( cursor_pos.z() == 0 && uistate.overmap_show_city_labels ) {
        draw_city_labels( w, cursor_pos );
        draw_camp_labels( w, cursor_pos );
    }

    half_open_rectangle<point_abs_omt> screen_bounds(
        corner.xy(), corner.xy() + point( om_map_width, om_map_height ) );

    if( has_target && blink && !screen_bounds.contains( target.xy() ) ) {
        point_rel_omt marker = clamp( target.xy(), screen_bounds ) - corner.xy();
        std::string marker_sym = " ";

        switch( direction_from( cursor_pos.xy(), target.xy() ) ) {
            case direction::NORTH:
                marker_sym = "^";
                break;
            case direction::NORTHEAST:
                marker_sym = LINE_OOXX_S;
                break;
            case direction::EAST:
                marker_sym = ">";
                break;
            case direction::SOUTHEAST:
                marker_sym = LINE_XOOX_S;
                break;
            case direction::SOUTH:
                marker_sym = "v";
                break;
            case direction::SOUTHWEST:
                marker_sym = LINE_XXOO_S;
                break;
            case direction::WEST:
                marker_sym = "<";
                break;
            case direction::NORTHWEST:
                marker_sym = LINE_OXXO_S;
                break;
            default:
                break; //Do nothing
        }
        mvwputch( w, marker.raw(), c_red, marker_sym );
    }

    std::vector<std::pair<nc_color, std::string>> corner_text;

    if( !data.message.empty() ) {
        corner_text.emplace_back( c_white, data.message );
    }

    if( uistate.overmap_show_map_notes ) {
        const std::string &note_text = overmap_buffer.note( cursor_pos );
        if( !note_text.empty() ) {
            const std::tuple<char, nc_color, size_t> note_info = get_note_display_info(
                        note_text );
            const size_t pos = std::get<2>( note_info );
            if( pos != std::string::npos ) {
                corner_text.emplace_back( std::get<1>( note_info ), note_text.substr( pos ) );
            }
            if( overmap_buffer.is_marked_dangerous( cursor_pos ) ) {
                corner_text.emplace_back( c_red, _( "DANGEROUS AREA!" ) );
            }
        }
    }

    if( has_debug_vision || overmap_buffer.seen_more_than( cursor_pos, om_vision_level::details ) ) {
        for( const auto &npc : npcs_near_player ) {
            if( !npc->marked_for_death && npc->pos_abs_omt() == cursor_pos ) {
                corner_text.emplace_back( npc->basic_symbol_color(), npc->get_name() );
            }
        }
    }

    for( om_vehicle &v : overmap_buffer.get_vehicle( cursor_pos ) ) {
        corner_text.emplace_back( c_white, v.name );
    }

    if( !corner_text.empty() ) {
        int maxlen = 0;
        for( const auto &line : corner_text ) {
            maxlen = std::max( maxlen, utf8_width( line.second, true ) );
        }

        mvwrectf( w, point( 2, 2 ), c_yellow, ' ', maxlen, corner_text.size() );
        for( size_t i = 0; i < corner_text.size(); i++ ) {
            const auto &pr = corner_text[i];
            nc_color default_color = c_unset;
            print_colored_text( w, point( 2, i + 2 ), default_color, pr.first, pr.second,
                                report_color_error::no );
        }
        wattron( w, c_white );
        mvwaddch( w, point::south_east, LINE_OXXO ); // .-
        mvwhline( w, point( 2, 1 ), LINE_OXOX, maxlen ); // -
        mvwaddch( w, point( 1, corner_text.size() + 2 ), LINE_XXOO ); // '-
        mvwvline( w, point( 1, 2 ), LINE_XOXO, corner_text.size() ); // |
        mvwvline( w, point( maxlen + 2, 2 ), LINE_XOXO, corner_text.size() ); // |
        mvwaddch( w, point( maxlen + 2, 1 ), LINE_OOXX ); // -.
        mvwhline( w, point( 2, corner_text.size() + 2 ), LINE_OXOX, maxlen + 1 ); // -
        mvwaddch( w, point( maxlen + 2, corner_text.size() + 2 ), LINE_XOOX ); // -'
        wattroff( w, c_white );
    }

    if( !sZoneName.empty() && tripointZone.xy() == cursor_pos.xy() ) {
        std::string sTemp = _( "Zone:" );
        sTemp += " " + sZoneName;

        const int length = utf8_width( sTemp );
        mvwprintz( w, point( 0, om_map_height - 1 ), c_yellow, sTemp );
        wattron( w, c_white );
        mvwhline( w, point( 0, om_map_height - 2 ), LINE_OXOX, length + 1 );
        mvwaddch( w, point( length, om_map_height - 2 ), LINE_OOXX );
        mvwaddch( w, point( length, om_map_height - 1 ), LINE_XOXO );
        wattroff( w, c_white );
    }

    // draw nice crosshair around the cursor
    if( blink && !uistate.place_terrain && !uistate.place_special ) {
        wattron( w, c_light_gray );
        mvwaddch( w, point( om_half_width - 1, om_half_height - 1 ), LINE_OXXO );
        mvwaddch( w, point( om_half_width + 1, om_half_height - 1 ), LINE_OOXX );
        mvwaddch( w, point( om_half_width - 1, om_half_height + 1 ), LINE_XXOO );
        mvwaddch( w, point( om_half_width + 1, om_half_height + 1 ), LINE_XOOX );
        wattroff( w, c_light_gray );
    }
    // Done with all drawing!
    wnoutrefresh( w );
}

static void draw_om_sidebar( ui_adaptor &ui,
                             const catacurses::window &wbar, const input_context &inp_ctxt, const overmap_draw_data_t &data )
{
    const tripoint_abs_omt &orig = data.origin_pos;
    const tripoint_abs_omt &cursor_pos = data.cursor_pos;

    avatar &player_character = get_avatar();
    // Debug vision allows seeing everything
    const bool has_debug_vision = player_character.has_trait( trait_DEBUG_NIGHTVISION );
    // sight_points is hoisted for speed reasons.
    const int sight_points = !has_debug_vision ?
                             player_character.overmap_modified_sight_range( g->light_level( player_character.posz() ) ) :
                             100;
    om_vision_level center_vision = has_debug_vision ? om_vision_level::full :
                                    overmap_buffer.seen( cursor_pos );
    const tripoint_abs_omt target = player_character.get_active_mission_target();
    const bool has_target = !target.is_invalid();
    const bool viewing_weather = uistate.overmap_debug_weather || uistate.overmap_visible_weather;

    // If we're debugging monster groups, find the monster group we've selected
    std::vector<mongroup *> mgroups;
    if( uistate.overmap_debug_mongroup ) {
        mgroups = overmap_buffer.monsters_at( cursor_pos );
        for( mongroup * const &mgp : mgroups ) {
            if( mgp->horde ) {
                break;
            }
        }
    }

    // Draw the vertical line
    mvwvline( wbar, point::zero, c_white, LINE_XOXO, TERMY );

    // Clear the legend
    // NOLINTNEXTLINE(cata-use-named-point-constants)
    mvwrectf( wbar, point( 1, 0 ), c_black, ' ', getmaxx( wbar ), TERMY );

    // Draw text describing the overmap tile at the cursor position.
    int lines = 1;
    if( center_vision != om_vision_level::unseen ) {
        if( !mgroups.empty() ) {
            const point desc_pos( 3, 6 );
            ui.set_cursor( wbar, desc_pos );
            int line_number = 0;
            for( mongroup * const &mgroup : mgroups ) {
                wattron( wbar, c_blue );
                mvwprintw( wbar, desc_pos + point( 0, line_number++ ),
                           "  Species: %s", mgroup->type.c_str() );
                mvwprintw( wbar, desc_pos + point( 0, line_number++ ),
                           "# monsters: %d", mgroup->population + mgroup->monsters.size() );
                if( !mgroup->horde ) {
                    wattroff( wbar, c_blue );
                    continue;
                }
                mvwprintw( wbar, desc_pos + point( 0, line_number++ ),
                           "  Interest: %d", mgroup->interest );
                mvwprintw( wbar, desc_pos + point( 0, line_number++ ),
                           "  Target: %s", mgroup->target.to_string() );
                wattroff( wbar, c_blue );
                mvwprintz( wbar, desc_pos + point( 0, line_number++ ),
                           c_red, "x" );
            }
        } else {
            const oter_t &ter = overmap_buffer.ter( cursor_pos ).obj();
            const auto sm_pos = project_to<coords::sm>( cursor_pos );

            if( ter.blends_adjacent( center_vision ) ) {
                oter_vision::blended_omt info = oter_vision::get_blended_omt_info( cursor_pos, center_vision );
                // NOLINTNEXTLINE(cata-use-named-point-constants)
                mvwputch( wbar, point( 1, 1 ), info.color, info.sym );
            } else {
                // NOLINTNEXTLINE(cata-use-named-point-constants)
                mvwputch( wbar, point( 1, 1 ), ter.get_color( center_vision ), ter.get_symbol( center_vision ) );
            }

            const point desc_pos( 3, 1 );
            ui.set_cursor( wbar, desc_pos );
            lines = fold_and_print( wbar, desc_pos, getmaxx( wbar ) - desc_pos.x,
                                    c_light_gray,
                                    overmap_buffer.get_description_at( sm_pos ) );
            if( center_vision != om_vision_level::full ) {
                std::string vision_level_string;
                switch( center_vision ) {
                    case om_vision_level::vague:
                        vision_level_string = _( "You can only make out vague details of what's here." );
                        break;
                    case om_vision_level::outlines:
                        vision_level_string = _( "You can only make out outlines of what's here." );
                        break;
                    case om_vision_level::details:
                        vision_level_string = _( "You can make out some details of what's here." );
                        break;
                    default:
                        vision_level_string = _( "This is a bug!" );
                        break;
                }
                lines += fold_and_print( wbar, point( 3, lines + 1 ), getmaxx( wbar ) - 3, c_light_gray,
                                         vision_level_string );
            }
        }
    } else {
        const oter_t &ter = oter_unexplored.obj();

        // NOLINTNEXTLINE(cata-use-named-point-constants)
        mvwputch( wbar, point( 1, 1 ), ter.get_color( om_vision_level::full ),
                  ter.get_symbol( om_vision_level::full ) );

        const point desc_pos( 3, 1 );
        ui.set_cursor( wbar, desc_pos );
        lines = fold_and_print( wbar, desc_pos, getmaxx( wbar ) - desc_pos.x,
                                ter.get_color( om_vision_level::full ), ter.get_name( om_vision_level::full ) );
    }

    // Describe the weather conditions on the following line, if weather is visible
    if( viewing_weather ) {
        const bool weather_is_visible = uistate.overmap_debug_weather ||
                                        player_character.overmap_los( cursor_pos, sight_points * 2 );
        if( weather_is_visible ) {
            // NOLINTNEXTLINE(cata-use-named-point-constants)
            mvwprintz( wbar, point( 3, ++lines ), get_weather_at_point( cursor_pos )->color,
                       get_weather_at_point( cursor_pos )->name.translated() );
        } else {
            // NOLINTNEXTLINE(cata-use-named-point-constants)
            mvwprintz( wbar, point( 1, ++lines ), c_dark_gray, _( "# Weather unknown" ) );
        }
    }

    if( ( data.debug_editor && center_vision != om_vision_level::unseen ) || data.debug_info ) {
        wattron( wbar, c_white );
        mvwprintw( wbar, point( 1, ++lines ), "abs_omt: %s", cursor_pos.to_string() );
        const oter_t &oter = overmap_buffer.ter( cursor_pos ).obj();
        mvwprintw( wbar, point( 1, ++lines ), "oter: %s (rot %d)", oter.id.str(), oter.get_rotation() );
        mvwprintw( wbar, point( 1, ++lines ), "oter_type: %s", oter.get_type_id().str() );
        // tileset ids come with a prefix that must be stripped
        mvwprintw( wbar, point( 1, ++lines ), "tileset id: '%s'",
                   oter.get_tileset_id( center_vision ).substr( 3 ) );
        std::vector<oter_id> predecessors = overmap_buffer.predecessors( cursor_pos );
        if( !predecessors.empty() ) {
            mvwprintw( wbar, point( 1, ++lines ), "predecessors:" );
            for( auto pred = predecessors.rbegin(); pred != predecessors.rend(); ++pred ) {
                mvwprintw( wbar, point( 1, ++lines ), "- %s", pred->id().str() );
            }
        }
        std::optional<mapgen_arguments> *args = overmap_buffer.mapgen_args( cursor_pos );
        if( args ) {
            if( *args ) {
                for( const std::pair<const std::string, cata_variant> &arg : ( **args ).map ) {
                    mvwprintw( wbar, point( 1, ++lines ), "%s = %s", arg.first, arg.second.get_string() );
                }
            } else {
                mvwprintw( wbar, point( 1, ++lines ), "args not yet set" );
            }
        }

        for( cube_direction dir : all_enum_values<cube_direction>() ) {
            if( std::string *join = overmap_buffer.join_used_at( { cursor_pos, dir } ) ) {
                mvwprintw( wbar, point( 1, ++lines ), "join %s: %s", io::enum_to_string( dir ), *join );
            }
        }
        wattroff( wbar, c_white );

        wattron( wbar, c_red );
        for( const mongroup *mg : overmap_buffer.monsters_at( cursor_pos ) ) {
            mvwprintw( wbar, point( 1, ++lines ), "mongroup %s (%zu/%u), %s %s%s",
                       mg->type.str(), mg->monsters.size(), mg->population,
                       io::enum_to_string( mg->behaviour ),
                       mg->dying ? "x" : "", mg->horde ? "h" : "" );
            mvwprintw( wbar, point( 1, ++lines ), "target: %s (%d)",
                       project_to<coords::omt>( mg->target ).to_string(), mg->interest );
        }
        wattroff( wbar, c_red );
    }

    wattron( wbar, c_white );
    if( has_target ) {
        const int distance = rl_dist( cursor_pos, target );
        mvwprintw( wbar, point( 1, ++lines ), _( "Distance to current objective:" ) );
        mvwprintw( wbar, point( 1, ++lines ), _( "%d tiles" ), distance );
        // One OMT is 24 tiles across, at 1x1 meters each, so we can simply do number of OMTs * 24
        mvwprintw( wbar, point( 1, ++lines ), _( "%s" ), length_to_string_approx( distance * 24_meter ) );

        const int above_below = target.z() - orig.z();
        std::string msg;
        if( above_below > 0 ) {
            msg = _( "Above us" );
        } else if( above_below < 0 ) {
            msg = _( "Below us" );
        }
        if( above_below != 0 ) {
            mvwprintw( wbar, point( 1, ++lines ), _( "%s" ), msg );
        }
    }

    //Show mission targets on this location
    for( mission *&mission : player_character.get_active_missions() ) {
        if( mission->get_target() == cursor_pos ) {
            mvwprintw( wbar, point( 1, ++lines ), mission->name() );
        }
    }
    wattroff( wbar, c_white );

    const auto print_hint = [&]( const std::string & action, nc_color color = c_magenta ) {
        lines += fold_and_print( wbar, point( 1, lines ), getmaxx( wbar ) - 1, color,
                                 string_format( _( "%s - %s" ),  inp_ctxt.get_desc( action ), inp_ctxt.get_action_name( action ) ) );
    };

    if( data.debug_editor ) {
        lines++;
        print_hint( "REVEAL_MAP", c_light_blue );
        print_hint( "LONG_TELEPORT", c_light_blue );
        print_hint( "PLACE_SPECIAL", c_light_blue );
        print_hint( "PLACE_TERRAIN", c_light_blue );
        print_hint( "SET_SPECIAL_ARGS", c_light_blue );
        print_hint( "MODIFY_HORDE", c_light_blue );
        lines--;
    } else {
        lines = 11;
    }

    wattron( wbar, c_magenta );
    mvwprintw( wbar, point( 1, ++lines ), _( "Use movement keys to pan." ) );
    mvwprintw( wbar, point( 1, ++lines ), _( string_format( "Press %s to preview route.",
               inp_ctxt.get_desc( "CHOOSE_DESTINATION" ) ) ) );
    mvwprintw( wbar, point( 1, ++lines ), _( "Press again to confirm." ) );
    lines += 2;
    wattroff( wbar, c_magenta );

    const bool show_overlays = uistate.overmap_show_overlays || uistate.overmap_blinking;
    const bool is_explored = overmap_buffer.is_explored( cursor_pos );

    print_hint( "LEVEL_UP" );
    print_hint( "LEVEL_DOWN" );
    print_hint( "look" );
    print_hint( "CENTER" );
    print_hint( "CENTER_ON_DESTINATION" );
    print_hint( "GO_TO_DESTINATION" );
    print_hint( "SEARCH" );
    print_hint( "CREATE_NOTE" );
    print_hint( "DELETE_NOTE" );
    print_hint( "MARK_DANGER" );
    print_hint( "LIST_NOTES" );
    print_hint( "MISSIONS" );
    print_hint( "TOGGLE_MAP_NOTES", uistate.overmap_show_map_notes ? c_pink : c_magenta );
    print_hint( "TOGGLE_BLINKING", uistate.overmap_blinking ? c_pink : c_magenta );
    print_hint( "TOGGLE_OVERLAYS", show_overlays ? c_pink : c_magenta );
    print_hint( "TOGGLE_LAND_USE_CODES", uistate.overmap_show_land_use_codes ? c_pink : c_magenta );
    print_hint( "TOGGLE_CITY_LABELS", uistate.overmap_show_city_labels ? c_pink : c_magenta );
    print_hint( "TOGGLE_HORDES", uistate.overmap_show_hordes ? c_pink : c_magenta );
    print_hint( "TOGGLE_MAP_REVEALS", uistate.overmap_show_revealed_omts ? c_pink : c_magenta );
    print_hint( "TOGGLE_EXPLORED", is_explored ? c_pink : c_magenta );
    print_hint( "TOGGLE_FAST_SCROLL", uistate.overmap_fast_scroll ? c_pink : c_magenta );
    print_hint( "TOGGLE_FOREST_TRAILS", uistate.overmap_show_forest_trails ? c_pink : c_magenta );
    print_hint( "TOGGLE_FAST_TRAVEL", uistate.overmap_fast_travel ? c_pink : c_magenta );
    print_hint( "TOGGLE_OVERMAP_WEATHER",
                !get_map().is_outside( get_player_character().pos_bub() ) ? c_dark_gray :
                uistate.overmap_visible_weather ? c_pink : c_magenta );
    print_hint( "HELP_KEYBINDINGS" );
    print_hint( "QUIT" );

    const std::string coords = display::overmap_position_text( cursor_pos );
    mvwprintz( wbar, point( 1, getmaxy( wbar ) - 1 ), c_red, coords );
    wnoutrefresh( wbar );
}

#if defined(TILES)
tiles_redraw_info redraw_info;
#endif

static void draw( overmap_draw_data_t &data )
{
    cata_assert( static_cast<bool>( data.ui ) );
    ui_adaptor *ui = data.ui.get();
    draw_om_sidebar( *ui, g->w_omlegend, data.ictxt, data );
#if defined( TILES )
    if( use_tiles && use_tiles_overmap ) {
        redraw_info = tiles_redraw_info { data.cursor_pos, uistate.overmap_show_overlays };
        werase( g->w_overmap );
        // trigger the actual redraw code in sdltiles.cpp
        wnoutrefresh( g->w_overmap );
        return;
    }
#endif // TILES
    draw_ascii( g->w_overmap, data );
}

static bool create_note( const tripoint_abs_omt &curs, std::optional<std::string> context )
{
    const std::string old_note = overmap_buffer.note( curs );
    if( !context ) {
        if( old_note.empty() ) {
            context = _( "Add a note to the map." );
        } else {
            context = _( "Edit an existing note." );
        }
    }
    std::string color_notes = string_format( "%s\n%s\n\n",
                              *context,
                              _( "For a custom GLYPH or COLOR follow the examples below.  "
                                 "Default GLYPH and COLOR looks like this: "
                                 "<color_yellow>N</color>" ) );

    color_notes += _( "Color codes: " );
    for( const std::pair<const std::string, note_color> &color_pair : get_note_color_names() ) {
        // The color index is not translatable, but the name is.
        //~ %1$s: note color abbreviation, %2$s: note color name
        color_notes += string_format( pgettext( "note color", "%1$s:%2$s, " ), color_pair.first,
                                      colorize( color_pair.second.name, color_pair.second.color ) );
    }

    std::string helper_text = string_format( ".\n\n%s\n%s\n%s\n\n",
                              _( "Type GLYPH<color_yellow>:</color>TEXT to set a custom glyph." ),
                              _( "Type COLOR<color_yellow>;</color>TEXT to set a custom color." ),
                              // NOLINTNEXTLINE(cata-text-style): literal exclamation mark
                              _( "Examples: B:Base | g;Loot | !:R;Minefield" ) );
    color_notes = color_notes.replace( color_notes.end() - 2, color_notes.end(),
                                       helper_text );
    std::string title = _( "Note:" );

    std::string new_note = old_note;
    auto map_around = get_overmap_neighbors( curs );

    catacurses::window w_preview;
    catacurses::window w_preview_title;
    catacurses::window w_preview_map;
    std::tuple<catacurses::window *, catacurses::window *, catacurses::window *> preview_windows;

    ui_adaptor ui;
    ui.on_screen_resize( [&]( ui_adaptor & ui ) {
        w_preview = catacurses::newwin( npm_height + 2,
                                        max_note_display_length - npm_width - 1,
                                        point( npm_width + 2, 2 ) );
        w_preview_title = catacurses::newwin( 2, max_note_display_length + 1,
                                              point::zero );
        w_preview_map = catacurses::newwin( npm_height + 2, npm_width + 2,
                                            point( 0, 2 ) );
        preview_windows = std::make_tuple( &w_preview, &w_preview_title, &w_preview_map );

        ui.position( point::zero, point( max_note_display_length + 1, npm_height + 4 ) );
    } );
    ui.mark_resize();

    ui.on_redraw( [&]( const ui_adaptor & ) {
        update_note_preview( new_note, map_around, preview_windows );
    } );

    bool esc_pressed = false;
    string_input_popup input_popup;
    input_popup
    .title( title )
    .width( max_note_length )
    .text( new_note )
    .description( color_notes )
    .title_color( c_white )
    .desc_color( c_light_gray )
    .string_color( c_yellow )
    .identifier( "map_note" );

    do {
        new_note = input_popup.query_string( false );
        if( input_popup.canceled() ) {
            new_note = old_note;
            esc_pressed = true;
            break;
        } else if( input_popup.confirmed() ) {
            break;
        }
        ui.invalidate_ui();
    } while( true );

    if( !esc_pressed && new_note.empty() && !old_note.empty() ) {
        if( query_yn( _( "Really delete note?" ) ) ) {
            overmap_buffer.delete_note( curs );
            return true;
        }
    } else if( !esc_pressed && old_note != new_note ) {
        overmap_buffer.add_note( curs, new_note );
        return true;
    }
    return false;
}

// if false, search yielded no results
static bool search( const ui_adaptor &om_ui, tripoint_abs_omt &curs, const tripoint_abs_omt &orig )
{
    std::string term = string_input_popup()
                       .title( _( "Search term:" ) )
                       .description( string_format( "%s\n%s",
                                     _( "Multiple entries separated with comma (,). Excludes starting with hyphen (-)." ),
                                     colorize( _( "UP: history, CTRL-U: clear line, ESC: abort, ENTER: save" ), c_green ) ) )
                       .desc_color( c_white )
                       .identifier( "overmap_search" )
                       .query_string();
    if( term.empty() ) {
        return false;
    }

    std::vector<point_abs_omt> locations;
    std::vector<point_abs_om> overmap_checked;

    const int radius = OMAPX * 5; // arbitrary
    for( const tripoint_abs_omt &p : points_in_radius( curs, radius ) ) {
        overmap_with_local_coords om_loc = overmap_buffer.get_existing_om_global( p );

        if( om_loc ) {
            tripoint_om_omt om_relative = om_loc.local;
            point_abs_om om_cache = project_to<coords::om>( p.xy() );

            if( std::find( overmap_checked.begin(), overmap_checked.end(),
                           om_cache ) == overmap_checked.end() ) {
                overmap_checked.push_back( om_cache );
                std::vector<point_abs_omt> notes = om_loc.om->find_notes( curs.z(), term );
                locations.insert( locations.end(), notes.begin(), notes.end() );
            }

            om_vision_level vision = om_loc.om->seen( om_relative );
            if( vision != om_vision_level::unseen &&
                match_include_exclude( om_loc.om->ter( om_relative )->get_name( vision ), term ) ) {
                locations.push_back( project_combine( om_loc.om->pos(), om_relative.xy() ) );
            }
        }
    }

    if( locations.empty() ) {
        sfx::play_variant_sound( "menu_error", "default", 100 );
        popup( _( "No results found within %d tiles." ), radius );
        return false;
    }

    std::sort( locations.begin(), locations.end(),
    [&]( const point_abs_omt & lhs, const point_abs_omt & rhs ) {
        return trig_dist( curs, tripoint_abs_omt( lhs, curs.z() ) ) <
               trig_dist( curs, tripoint_abs_omt( rhs, curs.z() ) );
    } );

    int i = 0;
    //Navigate through results
    const tripoint_abs_omt prev_curs = curs;

    catacurses::window w_search;

    ui_adaptor ui;
    int search_width = OVERMAP_LEGEND_WIDTH - 1;
    ui.on_screen_resize( [&]( ui_adaptor & ui ) {
        w_search = catacurses::newwin( 13, search_width, point( TERMX - search_width, 3 ) );

        ui.position_from_window( w_search );
    } );
    ui.mark_resize();

    input_context ctxt( "OVERMAP_SEARCH" );
    ctxt.register_action( "NEXT_TAB", to_translation( "Next result" ) );
    ctxt.register_action( "PREV_TAB", to_translation( "Previous result" ) );
    ctxt.register_action( "CONFIRM" );
    ctxt.register_action( "QUIT" );
    ctxt.register_action( "HELP_KEYBINDINGS" );
    ctxt.register_action( "ANY_INPUT" );

    ui.on_redraw( [&]( const ui_adaptor & ) {
        //Draw search box

        int a = utf8_width( _( "Search:" ) );
        int b = utf8_width( _( "Result:" ) );
        int c = utf8_width( _( "Results:" ) );
        int d = utf8_width( _( "Direction:" ) );
        int align_width = 0;
        std::array<int, 4> align_w_value = { a, b, c, d};
        for( int n : align_w_value ) {
            if( n > align_width ) {
                align_width = n + 2;
            }
        }

        // NOLINTNEXTLINE(cata-use-named-point-constants)
        mvwprintz( w_search, point( 1, 1 ), c_light_blue, _( "Search:" ) );
        mvwprintz( w_search, point( align_width, 1 ), c_light_red, "%s", term );

        mvwprintz( w_search, point( 1, 2 ), c_light_blue,
                   locations.size() == 1 ? _( "Result:" ) : _( "Results:" ) );
        mvwprintz( w_search, point( align_width, 2 ), c_light_red, "%d/%d     ", i + 1,
                   locations.size() );

        mvwprintz( w_search, point( 1, 3 ), c_light_blue, _( "Direction:" ) );
        mvwprintz( w_search, point( align_width, 3 ), c_light_red, "%d %s",
                   static_cast<int>( trig_dist( orig, tripoint_abs_omt( locations[i], orig.z() ) ) ),
                   direction_name_short( direction_from( orig, tripoint_abs_omt( locations[i], orig.z() ) ) ) );

        if( locations.size() > 1 ) {
            fold_and_print( w_search, point( 1, 6 ), search_width, c_white,
                            _( "Press [<color_yellow>%s</color>] or [<color_yellow>%s</color>] "
                               "to cycle through search results." ),
                            ctxt.get_desc( "NEXT_TAB" ), ctxt.get_desc( "PREV_TAB" ) );
        }
        fold_and_print( w_search, point( 1, 10 ), search_width, c_white,
                        _( "Press [<color_yellow>%s</color>] to confirm." ), ctxt.get_desc( "CONFIRM" ) );
        fold_and_print( w_search, point( 1, 11 ), search_width, c_white,
                        _( "Press [<color_yellow>%s</color>] to quit." ), ctxt.get_desc( "QUIT" ) );
        draw_border( w_search );
        wnoutrefresh( w_search );
    } );

    std::string action;
    do {
        curs.x() = locations[i].x();
        curs.y() = locations[i].y();
        om_ui.invalidate_ui();
        ui_manager::redraw();
        action = ctxt.handle_input( get_option<int>( "BLINK_SPEED" ) );
        if( uistate.overmap_blinking ) {
            uistate.overmap_show_overlays = !uistate.overmap_show_overlays;
        }
        if( action == "NEXT_TAB" ) {
            i = ( i + 1 ) % locations.size();
        } else if( action == "PREV_TAB" ) {
            i = ( i + locations.size() - 1 ) % locations.size();
        } else if( action == "QUIT" ) {
            curs = prev_curs;
            om_ui.invalidate_ui();
        }
    } while( action != "CONFIRM" && action != "QUIT" );
    return true;
}

static void place_ter_or_special( const ui_adaptor &om_ui, tripoint_abs_omt &curs,
                                  const std::string &om_action )
{
    uilist pmenu;
    // This simplifies overmap_special selection using uilist
    std::vector<const overmap_special *> oslist;
    const bool terrain = om_action == "PLACE_TERRAIN";

    if( terrain ) {
        pmenu.title = _( "Select terrain to place:" );
        for( const oter_t &oter : overmap_terrains::get_all() ) {
            const std::string entry_text =
                string_format(
                    _( "sym: [ %s %s ], color: [ %s %s], name: [ %s ], id: [ %s ]" ),
                    colorize( oter.get_symbol( om_vision_level::full ),
                              oter.get_color( om_vision_level::full ) ),
                    colorize( oter.get_symbol( om_vision_level::full, true ),
                              oter.get_color( om_vision_level::full, true ) ),
                    colorize( string_from_color( oter.get_color( om_vision_level::full ) ),
                              oter.get_color( om_vision_level::full ) ),
                    colorize( string_from_color( oter.get_color( om_vision_level::full, true ) ),
                              oter.get_color( om_vision_level::full, true ) ),
                    colorize( oter.get_name( om_vision_level::full ),
                              oter.get_color( om_vision_level::full ) ),
                    colorize( oter.id.str(), c_white ) );
            pmenu.addentry( oter.id.id().to_i(), true, 0, entry_text );
        }
    } else {
        pmenu.title = _( "Select special to place:" );
        for( const overmap_special &elem : overmap_specials::get_all() ) {
            oslist.push_back( &elem );
            const std::string entry_text = elem.id.str();
            pmenu.addentry( oslist.size() - 1, true, 0, entry_text );
        }
    }
    pmenu.query();

    if( pmenu.ret >= 0 ) {
        catacurses::window w_editor;

        ui_adaptor ui;
        ui.on_screen_resize( [&]( ui_adaptor & ui ) {
            w_editor = catacurses::newwin( 15, OVERMAP_LEGEND_WIDTH - 1,
                                           point( TERMX - OVERMAP_LEGEND_WIDTH + 1, 10 ) );

            ui.position_from_window( w_editor );
        } );
        ui.mark_resize();

        input_context ctxt( "OVERMAP_EDITOR" );
        ctxt.register_directions();
        ctxt.register_action( "SELECT" );
        ctxt.register_action( "LEVEL_UP" );
        ctxt.register_action( "LEVEL_DOWN" );
        ctxt.register_action( "zoom_in" );
        ctxt.register_action( "zoom_out" );
        ctxt.register_action( "CONFIRM" );
        ctxt.register_action( "CONFIRM_MULTIPLE" );
        ctxt.register_action( "ROTATE" );
        ctxt.register_action( "QUIT" );
        ctxt.register_action( "HELP_KEYBINDINGS" );
        ctxt.register_action( "ANY_INPUT" );

        if( terrain ) {
            uistate.place_terrain = &oter_id( pmenu.ret ).obj();
        } else {
            uistate.place_special = oslist[pmenu.ret];
        }
        // TODO: Unify these things.
        const bool can_rotate = terrain ? uistate.place_terrain->is_rotatable() :
                                uistate.place_special->is_rotatable();

        uistate.omedit_rotation = om_direction::type::none;
        // If user chose an already rotated submap, figure out its direction
        if( terrain && can_rotate ) {
            for( om_direction::type r : om_direction::all ) {
                if( uistate.place_terrain->id.id() == uistate.place_terrain->get_rotated( r ) ) {
                    uistate.omedit_rotation = r;
                    break;
                }
            }
        }

        ui.on_redraw( [&]( const ui_adaptor & ) {
            draw_border( w_editor );
            if( terrain ) {
                // NOLINTNEXTLINE(cata-use-named-point-constants)
                mvwprintz( w_editor, point( 1, 1 ), c_white, _( "Place overmap terrain:" ) );
                mvwprintz( w_editor, point( 1, 2 ), c_light_blue, "                         " );
                mvwprintz( w_editor, point( 1, 2 ), c_light_blue, uistate.place_terrain->id.c_str() );
            } else {
                mvwprintz( w_editor, point::south_east, c_white, _( "Place overmap special:" ) );
                mvwprintz( w_editor, point( 1, 2 ), c_light_blue, "                         " );
                mvwprintz( w_editor, point( 1, 2 ), c_light_blue, uistate.place_special->id.c_str() );
            }
            const std::string &rotation = om_direction::name( uistate.omedit_rotation );

            mvwprintz( w_editor, point( 1, 3 ), c_light_gray, "                         " );
            mvwprintz( w_editor, point( 1, 3 ), c_light_gray, _( "Rotation: %s %s" ), rotation,
                       can_rotate ? "" : _( "(fixed)" ) );
            fold_and_print( w_editor, point( 1, 5 ), getmaxx( w_editor ) - 2, c_red,
                            _( "Highlighted regions already have map content generated.  Their overmap id will change, but not their contents." ) );
            if( ( terrain && uistate.place_terrain->is_rotatable() ) ||
                ( !terrain && uistate.place_special->is_rotatable() ) ) {
                mvwprintz( w_editor, point( 1, 10 ), c_white, _( "[%s] Rotate" ),
                           ctxt.get_desc( "ROTATE" ) );
            }
            mvwprintz( w_editor, point( 1, 11 ), c_white, _( "[%s] Place" ),
                       ctxt.get_desc( "CONFIRM_MULTIPLE" ) );
            mvwprintz( w_editor, point( 1, 12 ), c_white, _( "[%s] Place and close" ),
                       ctxt.get_desc( "CONFIRM" ) );
            mvwprintz( w_editor, point( 1, 13 ), c_white, _( "[ESCAPE/Q] Cancel" ) );
            wnoutrefresh( w_editor );
        } );

        std::string action;
        do {
            om_ui.invalidate_ui();
            ui_manager::redraw();

            action = ctxt.handle_input( get_option<int>( "BLINK_SPEED" ) );

            if( const std::optional<tripoint_rel_omt> vec = ctxt.get_direction_rel_omt( action ) ) {
                curs += *vec;
            } else if( action == "LEVEL_DOWN" && curs.z() > -OVERMAP_DEPTH ) {
                curs.z()--;
            } else if( action == "LEVEL_UP" && curs.z() < OVERMAP_HEIGHT ) {
                curs.z()++;
            } else if( action == "SELECT" ) {
                if( std::optional<tripoint_rel_omt> mouse_pos = ctxt.get_coordinates_rel_omt( g->w_overmap,
                        point::zero, true ); mouse_pos ) {
                    curs = curs + mouse_pos->xy();
                }
            } else if( action == "zoom_out" ) {
                g->zoom_out_overmap();
                om_ui.mark_resize();
            } else if( action == "zoom_in" ) {
                g->zoom_in_overmap();
                om_ui.mark_resize();
            } else if( action == "CONFIRM" || action == "CONFIRM_MULTIPLE" ) { // Actually modify the overmap
                if( terrain ) {
                    overmap_buffer.ter_set( curs, uistate.place_terrain->id.id() );
                    overmap_buffer.set_seen( curs, om_vision_level::full );
                } else {
                    if( std::optional<std::vector<tripoint_abs_omt>> used_points =
                            overmap_buffer.place_special( *uistate.place_special, curs,
                                                          uistate.omedit_rotation, false, true ) ) {
                        for( const tripoint_abs_omt &pos : *used_points ) {
                            overmap_buffer.set_seen( pos, om_vision_level::full );
                        }
                    }
                }
            } else if( action == "ROTATE" && can_rotate ) {
                uistate.omedit_rotation = om_direction::turn_right( uistate.omedit_rotation );
                if( terrain ) {
                    uistate.place_terrain = &uistate.place_terrain->get_rotated( uistate.omedit_rotation ).obj();
                }
            }
            if( uistate.overmap_blinking ) {
                uistate.overmap_show_overlays = !uistate.overmap_show_overlays;
            }
        } while( action != "CONFIRM" && action != "QUIT" );

        uistate.place_terrain = nullptr;
        uistate.place_special = nullptr;
    }
}

static void set_special_args( tripoint_abs_omt &curs )
{
    std::optional<mapgen_arguments> *maybe_args = overmap_buffer.mapgen_args( curs );
    if( !maybe_args ) {
        popup( _( "No overmap special args at this location." ) );
        return;
    }
    if( *maybe_args ) {
        popup( _( "Overmap special args at this location have already been set." ) );
        return;
    }
    std::optional<overmap_special_id> s = overmap_buffer.overmap_special_at( curs );
    if( !s ) {
        popup( _( "No overmap special at this location from which to fetch parameters." ) );
        return;
    }
    const overmap_special &special = **s;
    const mapgen_parameters &params = special.get_params();
    mapgen_arguments args;
    for( const std::pair<const std::string, mapgen_parameter> &p : params.map ) {
        const std::string param_name = p.first;
        const mapgen_parameter &param = p.second;
        std::vector<std::string> possible_values = param.all_possible_values( params );
        uilist arg_menu;
        arg_menu.title = string_format( _( "Select value for mapgen argument %s: " ), param_name );
        for( size_t i = 0; i != possible_values.size(); ++i ) {
            const std::string &v = possible_values[i];
            arg_menu.addentry( i, true, 0, v );
        }
        arg_menu.query();

        if( arg_menu.ret < 0 ) {
            return;
        }
        args.map[param_name] =
            cata_variant::from_string( param.type(), std::move( possible_values[arg_menu.ret] ) );
    }
    *maybe_args = args;
}

static void modify_horde_func( tripoint_abs_omt &curs )
{
    overmap &map_at_cursor = overmap_buffer.get( project_to<coords::om>( curs ).xy() );
    std::vector<std::reference_wrapper<mongroup>> hordes =
                map_at_cursor.debug_unsafe_get_groups_at( curs );
    if( hordes.empty() ) {
        if( !query_yn( _( "No hordes there.  Would you like to make a new horde?" ) ) ) {
            return;
        } else {
            debug_menu::wishmonstergroup( curs );
            return;
        }
    }
    uilist horde_list;
    int entry_num = 0;
    for( auto &horde_wrapper : hordes ) {
        mongroup &mg = horde_wrapper.get();
        // We do some special handling here to provide the information in as simple a way as possible
        // emulates horde behavior
        int displayed_monster_num = mg.monsters.empty() ? mg.population : mg.monsters.size();
        std::string horde_description = string_format( _( "group(type: %s) with %d monsters" ),
                                        mg.type.c_str(), displayed_monster_num );
        horde_list.addentry( entry_num, true, -1, horde_description );
    }
    horde_list.query();
    int &selected_group = horde_list.ret;
    if( selected_group < 0 || static_cast<size_t>( selected_group ) > hordes.size() ) {
        return;
    }
    mongroup &chosen_group = hordes[selected_group];

    uilist smenu;
    smenu.addentry( 0, true, 'I', _( "Set horde's interest (in %%)" ) );
    smenu.addentry( 1, true, 'D', _( "Set horde's destination" ) );
    smenu.addentry( 2, true, 'P', _( "Modify horde's population" ) );
    smenu.addentry( 3, true, 'M', _( "Add a new monster to the horde" ) );
    smenu.addentry( 4, true, 'B', _( "Set horde behavior" ) );
    smenu.addentry( 5, true, 'T', _( "Set horde's boolean values" ) );
    smenu.addentry( 6, true, 'A', _( "Add another horde to this location" ) );
    smenu.query();
    int new_value = 0;
    tripoint_abs_omt horde_destination = tripoint_abs_omt::zero;
    switch( smenu.ret ) {
        case 0:
            new_value = chosen_group.interest;
            query_int( new_value, _( "Set interest to what value?  Currently %d" ), chosen_group.interest );
            chosen_group.set_interest( new_value );
            break;
        case 1:
            horde_destination = ui::omap::choose_point( _( "Select a target destination for the horde." ),
                                true );
            if( horde_destination.is_invalid() || horde_destination == tripoint_abs_omt::zero ) {
                break;
            }
            chosen_group.target = project_to<coords::sm>( horde_destination ).xy();
            break;
        case 2:
            new_value = chosen_group.population;
            query_int( new_value, _( "Set population to what value?  Currently %d" ), chosen_group.population );
            chosen_group.population = new_value;
            break;
        case 3:
            debug_menu::wishmonstergroup_mon_selection( chosen_group );
            break;
        case 4:
            new_value = static_cast<int>( chosen_group.behaviour );
            // Screw it we hardcode a popup, if you really want to use this you're welcome to improve it
            popup( _( "Set behavior to which enum value?  Currently %d.  \nAccepted values:\n0 = none,\n1 = city,\n2=roam,\n3=nemesis" ),
                   static_cast<int>( chosen_group.behaviour ) );
            query_int( new_value, "" );
            chosen_group.behaviour = static_cast<mongroup::horde_behaviour>( new_value );
            break;
        case 5:
            // One day we'll be able to simply convert booleans to strings...
            chosen_group.horde = query_yn(
                                     _( "Set group's \"horde\" value to true?  (Select no to set to false)  \nCurrently %s" ),
                                     chosen_group.horde ? _( "true" ) : _( "false" ) );
            chosen_group.dying = query_yn(
                                     _( "Set group's \"dying\" value to true?  (Select no to set to false)  \nCurrently %s" ),
                                     chosen_group.dying ? _( "true" ) : _( "false" ) );
            break;
        case 6:
            debug_menu::wishmonstergroup( curs );
            break;
        default:
            break;
    }
}

static std::vector<tripoint_abs_omt> get_overmap_path_to( const tripoint_abs_omt &dest,
        bool driving )
{
    if( overmap_buffer.seen( dest ) == om_vision_level::unseen ) {
        return {};
    }
    const Character &player_character = get_player_character();
    map &here = get_map();
    const tripoint_abs_omt player_omt_pos = player_character.pos_abs_omt();
    overmap_path_params params;
    vehicle *player_veh = nullptr;
    if( driving ) {
        const optional_vpart_position vp = here.veh_at( player_character.pos_bub() );
        if( !vp.has_value() ) {
            debugmsg( "Failed to find driven vehicle" );
            return {};
        }
        player_veh = &vp->vehicle();
        // for now we can only handle flyers if already in the air
        const bool can_fly = player_veh->is_rotorcraft() && player_veh->is_flying_in_air();
        const bool can_float = player_veh->can_float();
        const bool can_drive = player_veh->valid_wheel_config();
        // TODO: check engines/fuel
        if( can_fly ) {
            params = overmap_path_params::for_aircraft();
        } else if( can_float && !can_drive ) {
            params = overmap_path_params::for_watercraft();
        } else if( can_drive ) {
            const float offroad_coeff = player_veh->k_traction( player_veh->wheel_area() *
                                        player_veh->average_offroad_rating() );
            const bool tiny = player_veh->get_points().size() <= 3;
            params = overmap_path_params::for_land_vehicle( offroad_coeff, tiny, can_float );
        } else {
            return {};
        }
    } else {
        params = overmap_path_params::for_player();
        const oter_id dest_ter = overmap_buffer.ter_existing( dest );
        // already in water or going to a water tile
        if( here.has_flag( ter_furn_flag::TFLAG_SWIMMABLE, player_character.pos_bub() ) ||
            is_water_body( dest_ter ) ) {
            params.set_cost( oter_travel_cost_type::water, 100 );
        }
    }
    // literal "edge" case: the vehicle may be in a different OMT than the player
    const tripoint_abs_omt start_omt_pos = driving ? player_veh->global_omt_location() : player_omt_pos;
    if( dest == player_omt_pos || dest == start_omt_pos ) {
        return {};
    } else {
        return overmap_buffer.get_travel_path( start_omt_pos, dest, params ).points;
    }
}

static int overmap_zoom_level = DEFAULT_TILESET_ZOOM;

static bool try_travel_to_destination( avatar &player_character, const tripoint_abs_omt curs,
                                       const tripoint_abs_omt dest, const bool driving )
{
    std::vector<tripoint_abs_omt> path = get_overmap_path_to( dest, driving );
    bool dest_is_curs = curs == dest;
    bool path_changed = false;
    if( path.front() == player_character.omt_path.front() && path != player_character.omt_path ) {
        // the player is trying to go to their existing destination but the path has changed
        path_changed = true;
        player_character.omt_path.swap( path );
        ui_manager::redraw();
    }
    std::string confirm_msg;
    if( !driving && player_character.weight_carried() > player_character.weight_capacity() ) {
        confirm_msg = _( "You are overburdened, are you sure you want to travel (it may be painful)?" );
    } else if( !driving && player_character.in_vehicle ) {
        confirm_msg = _( "You are in a vehicle but not driving.  Are you sure you want to walk?" );
    } else if( driving ) {
        if( dest_is_curs ) {
            confirm_msg = _( "Drive to this point?" );
        } else {
            confirm_msg = _( "Drive to your destination?" );
        }
    } else {
        if( dest_is_curs ) {
            confirm_msg = _( "Travel to this point?" );
        } else {
            confirm_msg = _( "Travel to your destination?" );
        }
    }
    if( query_yn( confirm_msg ) ) {
        if( !path_changed ) {
            player_character.omt_path.swap( path );
        }
        if( driving ) {
            player_character.assign_activity( autodrive_activity_actor() );
        } else {
            player_character.reset_move_mode();
            player_character.assign_activity( ACT_TRAVELLING );
        }
        return true;
    }
    if( path_changed ) {
        player_character.omt_path.swap( path );
    }
    return false;
}

static tripoint_abs_omt display()
{
    overmap_draw_data_t &data = g->overmap_data;
    tripoint_abs_omt &orig = data.origin_pos;
    std::vector<tripoint_abs_omt> &display_path = data.display_path;
    tripoint_abs_omt &select = data.select;
    input_context &ictxt = data.ictxt;

    const int previous_zoom = g->get_zoom();
    g->set_zoom( overmap_zoom_level );
    on_out_of_scope reset_zoom( [&]() {
        overmap_zoom_level = g->get_zoom();
        g->set_zoom( previous_zoom );
        g->mark_main_ui_adaptor_resize();
    } );

    background_pane bg_pane;

    data.ui = std::make_shared<ui_adaptor>();
    std::shared_ptr<ui_adaptor> ui = data.ui;

    ui->on_screen_resize( []( ui_adaptor & ui ) {
        /**
         * Handle possibly different overmap font size
         */
        OVERMAP_LEGEND_WIDTH = clamp( TERMX / 5, 28, 55 );
        OVERMAP_WINDOW_HEIGHT = TERMY;
        OVERMAP_WINDOW_WIDTH = TERMX - OVERMAP_LEGEND_WIDTH;
        OVERMAP_WINDOW_TERM_WIDTH = OVERMAP_WINDOW_WIDTH;
        OVERMAP_WINDOW_TERM_HEIGHT = OVERMAP_WINDOW_HEIGHT;

        to_overmap_font_dimension( OVERMAP_WINDOW_WIDTH, OVERMAP_WINDOW_HEIGHT );

        g->w_omlegend = catacurses::newwin( OVERMAP_WINDOW_TERM_HEIGHT, OVERMAP_LEGEND_WIDTH,
                                            point( OVERMAP_WINDOW_TERM_WIDTH, 0 ) );
        g->w_overmap = catacurses::newwin( OVERMAP_WINDOW_HEIGHT, OVERMAP_WINDOW_WIDTH, point::zero );

        ui.position_from_window( catacurses::stdscr );
    } );
    ui->mark_resize();

    tripoint_abs_omt ret = tripoint_abs_omt::invalid;
    data.cursor_pos = data.origin_pos;
    tripoint_abs_omt &curs = data.cursor_pos;

    if( select != tripoint_abs_omt( -1, -1, -1 ) ) {
        curs = select;
    }
    // Configure input context for navigating the map.
    ictxt.register_action( "ANY_INPUT" );
    ictxt.register_directions();
    ictxt.register_action( "CONFIRM" );
    ictxt.register_action( "LEVEL_UP" );
    ictxt.register_action( "LEVEL_DOWN" );
    ictxt.register_action( "zoom_in" );
    ictxt.register_action( "zoom_out" );
    ictxt.register_action( "HELP_KEYBINDINGS" );
    ictxt.register_action( "MOUSE_MOVE" );
    ictxt.register_action( "SELECT" );
    ictxt.register_action( "CHOOSE_DESTINATION" );
    ictxt.register_action( "CENTER_ON_DESTINATION" );
    ictxt.register_action( "GO_TO_DESTINATION" );

    // Actions whose keys we want to display.
    ictxt.register_action( "look" );
    ictxt.register_action( "CENTER" );
    ictxt.register_action( "CREATE_NOTE" );
    ictxt.register_action( "DELETE_NOTE" );
    ictxt.register_action( "MARK_DANGER" );
    ictxt.register_action( "SEARCH" );
    ictxt.register_action( "LIST_NOTES" );
    ictxt.register_action( "TOGGLE_MAP_NOTES" );
    ictxt.register_action( "TOGGLE_BLINKING" );
    ictxt.register_action( "TOGGLE_OVERLAYS" );
    ictxt.register_action( "TOGGLE_HORDES" );
    ictxt.register_action( "TOGGLE_LAND_USE_CODES" );
    ictxt.register_action( "TOGGLE_CITY_LABELS" );
    ictxt.register_action( "TOGGLE_MAP_REVEALS" );
    ictxt.register_action( "TOGGLE_EXPLORED" );
    ictxt.register_action( "TOGGLE_FAST_SCROLL" );
    ictxt.register_action( "TOGGLE_OVERMAP_WEATHER" );
    ictxt.register_action( "TOGGLE_FOREST_TRAILS" );
    ictxt.register_action( "TOGGLE_FAST_TRAVEL" );
    ictxt.register_action( "MISSIONS" );

    if( data.debug_editor ) {
        ictxt.register_action( "PLACE_TERRAIN" );
        ictxt.register_action( "PLACE_SPECIAL" );
        ictxt.register_action( "SET_SPECIAL_ARGS" );
        ictxt.register_action( "LONG_TELEPORT" );
        ictxt.register_action( "MODIFY_HORDE" );
        ictxt.register_action( "REVEAL_MAP" );
    }
    ictxt.register_action( "QUIT" );
    std::string action;
    data.show_explored = true;
    int fast_scroll_offset = get_option<int>( "FAST_SCROLL_OFFSET" );
    std::optional<tripoint_rel_omt> mouse_pos;
    std::chrono::time_point<std::chrono::steady_clock> last_blink = std::chrono::steady_clock::now();
    std::chrono::time_point<std::chrono::steady_clock> last_advance = std::chrono::steady_clock::now();
    auto display_path_iter = display_path.rbegin();
    std::chrono::milliseconds cursor_advance_time = std::chrono::milliseconds( 0 );
    bool keep_overmap_ui = false;

    ui->on_redraw( [&]( ui_adaptor & ui ) {
        ( void )ui;
        draw( g->overmap_data );
    } );

    do {
        ui_manager::redraw();
#if (defined TILES || defined _WIN32 || defined WINDOWS )
        int scroll_timeout = get_option<int>( "EDGE_SCROLL" );
        // If EDGE_SCROLL is disabled, it will have a value of -1.
        // blinking won't work if handle_input() is passed a negative integer.
        if( scroll_timeout < 0 ) {
            scroll_timeout = get_option<int>( "BLINK_SPEED" );
        }
        action = ictxt.handle_input( scroll_timeout );
#else
        action = ictxt.handle_input( get_option<int>( "BLINK_SPEED" ) );
#endif
        if( !display_path.empty() ) {
            std::chrono::time_point<std::chrono::steady_clock> now = std::chrono::steady_clock::now();
            // We go faster per-tile the more we have to go
            cursor_advance_time = std::chrono::milliseconds( 1000 ) / display_path.size();
            cursor_advance_time = std::max( cursor_advance_time, std::chrono::milliseconds( 1 ) );
            if( now > last_advance + cursor_advance_time ) {
                if( display_path_iter != display_path.rend() ) {
                    curs = *display_path_iter;
                    last_advance = now;
                    display_path_iter++;
                } else if( now > last_advance + cursor_advance_time * 10 ) {
                    action = "QUIT";
                    break;
                }
            }
        }
        if( const std::optional<tripoint_rel_omt> vec = ictxt.get_direction_rel_omt( action ) ) {
            int scroll_d = uistate.overmap_fast_scroll ? fast_scroll_offset : 1;

            curs += vec->xy().raw() *
                    scroll_d; // TODO: Make += etc. available with corresponding relative coordinates.
        } else if( action == "MOUSE_MOVE" || action == "TIMEOUT" ) {
            tripoint_rel_omt edge_scroll = g->mouse_edge_scrolling_overmap( ictxt );
            if( edge_scroll != tripoint_rel_omt::zero ) {
                if( action == "MOUSE_MOVE" ) {
                    edge_scroll.raw() *= 2; // TODO: Make *= etc. available to relative coordinates
                }
                curs += edge_scroll;
            }
        } else if( action == "SELECT" &&
                   ( mouse_pos = ictxt.get_coordinates_rel_omt( g->w_overmap, point::zero, true ) ) ) {
            curs += mouse_pos->xy().raw();
        } else if( action == "look" ) {
            tripoint_abs_ms pos = project_combine( curs, g->overmap_data.origin_remainder );
            tripoint_bub_ms pos_rel = get_map().get_bub( pos );
            uistate.open_menu = [pos_rel]() {
                tripoint_bub_ms pos_cpy = pos_rel;
                g->look_around( true, pos_cpy, pos_rel, false, false, false, false, pos_rel );
            };
            action = "QUIT";
        } else if( action == "CENTER" ) {
            curs = orig;
        } else if( action == "LEVEL_DOWN" && curs.z() > -OVERMAP_DEPTH ) {
            curs.z() -= 1;
        } else if( action == "LEVEL_UP" && curs.z() < OVERMAP_HEIGHT ) {
            curs.z() += 1;
        } else if( action == "zoom_out" ) {
            g->zoom_out_overmap();
            ui->mark_resize();
        } else  if( action == "zoom_in" ) {
            g->zoom_in_overmap();
            ui->mark_resize();
        } else if( action == "CONFIRM" ) {
            ret = curs;
        } else if( action == "QUIT" ) {
            ret = tripoint_abs_omt::invalid;
        } else if( action == "CREATE_NOTE" ) {
            create_note( curs );
        } else if( action == "DELETE_NOTE" ) {
            if( overmap_buffer.has_note( curs ) && query_yn( _( "Really delete note?" ) ) ) {
                overmap_buffer.delete_note( curs );
            }
        } else if( action == "MARK_DANGER" ) {
            const int danger_radius = overmap_buffer.note_danger_radius( curs );
            if( danger_radius >= 0 &&
                query_yn( _( "Remove dangerous mark?" ) ) ) {
                overmap_buffer.mark_note_dangerous( curs, 0, false );
            } else {
                bool has_note = overmap_buffer.has_note( curs );
                if( !has_note ) {
                    has_note = create_note( curs, _( "Create a danger note." ) );
                }
                if( has_note ) {
                    const int max_amount = 20;
                    // NOLINTNEXTLINE(cata-text-style): No need for two whitespaces
                    const std::string popupmsg = string_format( _( "Danger radius in overmap squares? (0-%d)" ),
                                                 max_amount );
                    string_input_popup pop;
                    const int amount = pop
                                       .title( popupmsg )
                                       .width( 20 )
                                       .text( std::to_string( clamp( danger_radius, 0, max_amount ) ) )
                                       .only_digits( true )
                                       .query_int();
                    if( !pop.canceled() && amount >= 0 && amount <= max_amount ) {
                        overmap_buffer.mark_note_dangerous( curs, amount, true );
                    }
                }
            }
        } else if( action == "LIST_NOTES" ) {
            const point_abs_omt p = draw_notes( curs );
            if( !p.is_invalid() ) {
                curs.x() = p.x();
                curs.y() = p.y();
            }
        } else if( action == "GO_TO_DESTINATION" ) {
            avatar &player_character = get_avatar();
            if( !player_character.omt_path.empty() ) {
                const bool driving = player_character.in_vehicle && player_character.controlling_vehicle;
                if( try_travel_to_destination( player_character, curs, player_character.omt_path.front(),
                                               driving ) ) {
                    action = "QUIT";
                    if( uistate.overmap_fast_travel ) {
                        keep_overmap_ui = true;
                    }
                }
            }
        } else if( action == "CENTER_ON_DESTINATION" ) {
            avatar &player_character = get_avatar();
            if( !player_character.omt_path.empty() ) {
                tripoint_abs_omt p = player_character.omt_path[0];
                curs.x() = p.x();
                curs.y() = p.y();
            }
        } else if( action == "CHOOSE_DESTINATION" ) {
            avatar &player_character = get_avatar();
            const bool driving = player_character.in_vehicle && player_character.controlling_vehicle;
            std::vector<tripoint_abs_omt> path = get_overmap_path_to( curs, driving );
            bool same_path_selected = false;
            if( path == player_character.omt_path ) {
                same_path_selected = true;
            } else {
                player_character.omt_path.swap( path );
            }
            if( same_path_selected && !player_character.omt_path.empty() ) {
                if( try_travel_to_destination( player_character, curs, curs, driving ) ) {
                    action = "QUIT";
                    if( uistate.overmap_fast_travel ) {
                        keep_overmap_ui = true;
                    }
                }
            }
        } else if( action == "TOGGLE_BLINKING" ) {
            uistate.overmap_blinking = !uistate.overmap_blinking;
            // if we turn off overmap blinking, show overlays and explored status
            if( !uistate.overmap_blinking ) {
                uistate.overmap_show_overlays = true;
            } else {
                data.show_explored = true;
            }
        } else if( action == "TOGGLE_OVERLAYS" ) {
            // if we are currently blinking, turn blinking off.
            if( uistate.overmap_blinking ) {
                uistate.overmap_blinking = false;
                uistate.overmap_show_overlays = false;
                data.show_explored = false;
            } else {
                uistate.overmap_show_overlays = !uistate.overmap_show_overlays;
                data.show_explored = !data.show_explored;
            }
        } else if( action == "TOGGLE_LAND_USE_CODES" ) {
            uistate.overmap_show_land_use_codes = !uistate.overmap_show_land_use_codes;
        } else if( action == "TOGGLE_MAP_NOTES" ) {
            uistate.overmap_show_map_notes = !uistate.overmap_show_map_notes;
        } else if( action == "TOGGLE_HORDES" ) {
            uistate.overmap_show_hordes = !uistate.overmap_show_hordes;
        } else if( action == "TOGGLE_CITY_LABELS" ) {
            uistate.overmap_show_city_labels = !uistate.overmap_show_city_labels;
        } else if( action == "TOGGLE_MAP_REVEALS" ) {
            uistate.overmap_show_revealed_omts = !uistate.overmap_show_revealed_omts;
        } else if( action == "TOGGLE_EXPLORED" ) {
            overmap_buffer.toggle_explored( curs );
        } else if( action == "TOGGLE_OVERMAP_WEATHER" ) {
            if( get_map().is_outside( get_player_character().pos_bub() ) ) {
                uistate.overmap_visible_weather = !uistate.overmap_visible_weather;
            }
        } else if( action == "TOGGLE_FAST_SCROLL" ) {
            uistate.overmap_fast_scroll = !uistate.overmap_fast_scroll;
        } else if( action == "TOGGLE_FOREST_TRAILS" ) {
            uistate.overmap_show_forest_trails = !uistate.overmap_show_forest_trails;
        } else if( action == "TOGGLE_FAST_TRAVEL" ) {
            uistate.overmap_fast_travel = !uistate.overmap_fast_travel;
        } else if( action == "SEARCH" ) {
            if( !search( *ui, curs, orig ) ) {
                continue;
            }
        } else if( action == "PLACE_TERRAIN" || action == "PLACE_SPECIAL" ) {
            place_ter_or_special( *ui, curs, action );
        } else if( action == "SET_SPECIAL_ARGS" ) {
            set_special_args( curs );
        } else if( action == "LONG_TELEPORT" && !curs.is_invalid() ) {
            g->place_player_overmap( curs );
            add_msg( _( "You teleport to submap %s." ), curs.to_string() );
            action = "QUIT";
        } else if( action == "MODIFY_HORDE" ) {
            modify_horde_func( curs );
        } else if( action == "REVEAL_MAP" ) {
            debug_menu::prompt_map_reveal( curs );
        } else if( action == "MISSIONS" ) {
            g->list_missions();
        }

        std::chrono::time_point<std::chrono::steady_clock> now = std::chrono::steady_clock::now();
        if( now > last_blink + std::chrono::milliseconds( get_option<int>( "BLINK_SPEED" ) ) ) {
            if( uistate.overmap_blinking ) {
                uistate.overmap_show_overlays = !uistate.overmap_show_overlays;
            }
            last_blink = now;
        }
    } while( action != "QUIT" && action != "CONFIRM" );
    if( !keep_overmap_ui ) {
        ui::omap::force_quit();
    } else {
        data.fast_traveling = true;
    }
    if( overmap_buffer.distance_limit( g->overmap_data.distance, g->overmap_data.origin_pos, ret ) ) {
        return ret;
    } else {
        return tripoint_abs_omt::invalid;
    }
}

} // namespace overmap_ui

struct blended_omt {
    oter_id id;
    std::string sym;
    nc_color color;
    std::string name;
};

oter_vision::blended_omt oter_vision::get_blended_omt_info( const tripoint_abs_omt &omp,
        om_vision_level vision )
{
    std::vector<std::pair<oter_id, om_vision_level>> neighbors;
    const auto add_to_neighbors = [&vision, &neighbors, &omp]( const tripoint_abs_omt & next ) {
        if( next == omp ) {
            return;
        }
        om_vision_level local_vision = overmap_buffer.seen( next );
        if( local_vision == om_vision_level::unseen ) {
            return;
        }
        oter_id ter = overmap_buffer.ter( next );
        // If the target tile is next to a tile that blends adjacent at the vision level the target tile is at,
        // but not at the vision level it is at, the SDL overmap will be fed the id for the vision level of the
        // tile at the vision level of the target tile, resulting in it drawing the placeholder symbol and color
        // for the adjacent-blending tile.
        if( ter->blends_adjacent( vision ) ) {
            return;
        }
        neighbors.emplace_back( ter, vision );
    };
    for( const tripoint_abs_omt &next : tripoint_range<tripoint_abs_omt>( omp + point::north_west,
            omp + point::south_east ) ) {
        add_to_neighbors( next );
    }
    // if nothing's immediately adjacent, reach out further
    if( neighbors.empty() ) {
        for( const tripoint_abs_omt &next : tripoint_range<tripoint_abs_omt>( omp + point( -2, -2 ),
                omp + point( 2, 2 ) ) ) {
            add_to_neighbors( next );
        }
    }
    // Okay, it didn't work, we can't see this tile
    if( neighbors.empty() ) {
        oter_vision::blended_omt ret;
        ret.id = oter_unexplored;
        ret.sym = oter_unexplored->get_symbol( om_vision_level::full );
        ret.color = oter_unexplored->get_color( om_vision_level::full );
        ret.name = oter_unexplored->get_name( om_vision_level::full );
        return ret;
    }
    std::vector<std::pair<size_t, int>> counts;
    for( size_t i = 0; i < neighbors.size(); ++i ) {
        const auto refers_to_same = [i, &neighbors]( const std::pair<size_t, int> &entry ) {
            return neighbors[entry.first] == neighbors[i];
        };
        auto it = std::find_if( counts.begin(), counts.end(), refers_to_same );
        if( it == counts.end() ) {
            counts.emplace_back( i, 1 );
            continue;
        }
        it->second += 1;
    }
    const auto sort_counts = [&neighbors]( const std::pair<size_t, int> &l,
    const std::pair<size_t, int> &r ) {
        // Put in descending order
        if( l.second != r.second ) {
            return l.second > r.second;
        }
        // And do something stable so it doesn't shift if they're all equal
        const std::pair<oter_id, om_vision_level> left = neighbors[l.first];
        const std::pair<oter_id, om_vision_level> right = neighbors[r.first];
        return localized_compare( left.first->get_name( left.second ),
                                  right.first->get_name( right.second ) );
    };
    std::sort( counts.begin(), counts.end(), sort_counts );
    oter_vision::blended_omt ret;
    size_t idx = counts[0].first;
    ret.id = neighbors[idx].first;
    ret.sym = ret.id->get_symbol( neighbors[idx].second );
    ret.color = ret.id->get_color( neighbors[idx].second );
    ret.name = ret.id->get_name( neighbors[idx].second );
    return ret;
}

std::pair<std::string, nc_color> oter_display_lru::get_symbol_and_color( const oter_id &cur_ter,
        om_vision_level vision )
{
    std::pair<std::string, nc_color> ret = {"?", c_red};
    // First see if we have the oter_t cached
    oter_t const *info = nullptr;
    for( const auto &c : cache ) {
        if( c.first == cur_ter ) {
            info = c.second;
            break;
        }
    }
    // Nope, look in the hash map next
    if( !info ) {
        info = &cur_ter.obj();
        cache[cache_next] = std::make_pair( cur_ter, info );
        cache_next = ( cache_next + 1 ) % cache_size;
    }
    // Ok, we found something
    if( info ) {
        ret.second = info->get_color( vision, uistate.overmap_show_land_use_codes );
        ret.first = info->get_symbol( vision, uistate.overmap_show_land_use_codes );
    }
    return ret;
}

std::pair<std::string, nc_color> oter_symbol_and_color( const tripoint_abs_omt &omp,
        oter_display_args &args, const oter_display_options &opts, oter_display_lru *lru )
{
    std::pair<std::string, nc_color> ret;

    oter_id cur_ter = oter_str_id::NULL_ID();
    avatar &player_character = get_avatar();
    std::vector<point_abs_omt> plist;
    const bool blink = opts.blink || g->overmap_data.fast_traveling;

    if( blink && !opts.mission_inbounds && opts.mission_target ) {
        plist = line_to( opts.center.xy(), opts.mission_target->xy() );
    }

    // Only load terrain if we can see it
    if( args.vision != om_vision_level::unseen ) {
        cur_ter = overmap_buffer.ter( omp );
    }

    if( blink && opts.show_pc && !opts.hilite_pc && omp == get_avatar().global_omt_location() ) {
        // Display player pos, should always be visible
        ret.second = player_character.symbol_color();
        ret.first = "@";
    } else if( opts.show_weather && ( uistate.overmap_debug_weather ||
                                      overmap_ui::get_and_assign_los( args.los_sky, player_character, omp, opts.sight_points * 2 ) ) ) {
        const weather_type_id type = overmap_ui::get_weather_at_point( omp );
        ret.second = type->map_color;
        ret.first = type->get_symbol();
    } else if( opts.debug_scent && overmap_ui::get_scent_glyph( omp, ret.second, ret.first ) ) {
        // get_scent_glyph has changed ret.second and ret.first if omp has a scent
    } else if( blink &&
               overmap_buffer.distance_limit_line( g->overmap_data.distance, g->overmap_data.origin_pos, omp ) ) {
        ret.second = c_light_red;
        ret.first = "X";
    } else if( blink && overmap_buffer.is_marked_dangerous( omp ) ) {
        ret.second = c_red;
        ret.first = "X";
    } else if( blink && opts.mission_inbounds && opts.mission_target && !opts.hilite_mission &&
               omp.xy() == opts.mission_target->xy() ) {
        // Mission target, display always, player should know where it is anyway.
        ret.second = c_red;
        ret.first = "*";
        if( opts.mission_target->z() > opts.center.z() ) {
            ret.first = "^";
        } else if( opts.mission_target->z() < opts.center.z() ) {
            ret.first = "v";
        }
    } else if( !opts.mission_inbounds && !opts.drawn_mission && args.edge_tile &&
               std::find( plist.begin(), plist.end(), omp.xy() ) != plist.end() ) {
        ret.first = "*";
        ret.second = c_red;
        opts.drawn_mission = true;
    } else if( blink && uistate.overmap_show_map_notes && overmap_buffer.has_note( omp ) ) {
        // Display notes in all situations, even when not seen
        std::tie( ret.first, ret.second,
                  std::ignore ) = overmap_ui::get_note_display_info( overmap_buffer.note( omp ) );
    } else if( args.vision == om_vision_level::unseen ) {
        // All cases above ignore the seen-status,
        ret.second = oter_unexplored.obj().get_color( om_vision_level::full );
        ret.first = oter_unexplored.obj().get_symbol( om_vision_level::full );
        // All cases below assume that see is true.
    } else if( blink && opts.npc_color.count( omp ) != 0 ) {
        // Visible NPCs are cached already
        ret.second = opts.npc_color.at( omp ).color;
        ret.first = "@";
    } else if( blink && opts.player_path_route.find( omp.xy() ) != opts.player_path_route.end() ) {
        // player path
        ret.second = c_blue;
        const int player_path_z = opts.player_path_route.at( omp.xy() );
        if( player_path_z == omp.z() ) {
            ret.first = "!";
        } else if( player_path_z > omp.z() ) {
            ret.first = "^";
        } else {
            ret.first = "v";
        }
    } else if( blink && opts.npc_path_route.find( omp ) != opts.npc_path_route.end() ) {
        // npc path
        ret.second = c_red;
        ret.first = "!";
    } else if( blink && opts.show_map_revealed &&
               player_character.map_revealed_omts.find( omp ) != player_character.map_revealed_omts.end() ) {
        // Revealed map tiles
        ret.second = c_magenta;
        ret.first = "&";
    } else if( blink && opts.showhordes &&
               overmap_buffer.get_horde_size( omp ) >= HORDE_VISIBILITY_SIZE &&
               args.vision > om_vision_level::details &&
               ( overmap_ui::get_and_assign_los( args.los, player_character, omp, opts.sight_points ) ||
                 uistate.overmap_debug_mongroup || player_character.has_trait( trait_DEBUG_CLAIRVOYANCE ) ) ) {
        // Display Hordes only when within player line-of-sight
        ret.second = c_green;
        ret.first = overmap_buffer.get_horde_size( omp ) > HORDE_VISIBILITY_SIZE * 2 ? "Z" : "z";
    } else if( blink && overmap_buffer.has_vehicle( omp ) ) {
        ret.second = c_cyan;
        ret.first = overmap_buffer.get_vehicle_ter_sym( omp );
    } else if( !opts.sZoneName.empty() && opts.tripointZone.xy() == omp.xy() ) {
        ret.second = c_yellow;
        ret.first = "Z";
    } else if( cur_ter->blends_adjacent( args.vision ) ) {
        oter_vision::blended_omt here = oter_vision::get_blended_omt_info( omp, args.vision );
        ret.first = here.sym;
        ret.second = here.color;
    } else if( !uistate.overmap_show_forest_trails && cur_ter &&
               ( cur_ter->get_type_id() == oter_type_forest_trail ) ) {
        // If forest trails shouldn't be displayed, and this is a forest trail, then
        // instead render it like a forest.
        ret = lru ? lru->get_symbol_and_color( oter_forest.id(),
        args.vision ) : std::pair<std::string, nc_color> {
            oter_forest->get_symbol( args.vision, uistate.overmap_show_land_use_codes ),
            oter_forest->get_color( args.vision, uistate.overmap_show_land_use_codes )
        };
        if( opts.show_explored && overmap_buffer.is_explored( omp ) ) {
            ret.second = c_dark_gray;
        }
    } else {
        // Nothing special, but is visible to the player.
        ret = lru ? lru->get_symbol_and_color( cur_ter, args.vision ) : std::pair<std::string, nc_color> {
            cur_ter->get_symbol( args.vision, uistate.overmap_show_land_use_codes ),
            cur_ter->get_color( args.vision, uistate.overmap_show_land_use_codes )
        };
        if( opts.show_explored && overmap_buffer.is_explored( omp ) ) {
            ret.second = c_dark_gray;
        }
    }

    if( opts.hilite_mission && opts.mission_target && opts.mission_target->xy() == omp.xy() ) {
        ret.second = red_background( ret.second );
    }
    if( opts.hilite_pc && opts.show_pc && opts.center.xy() == omp.xy() ) {
        ret.second = hilite( ret.second );
    }

    return ret;
}

void ui::omap::display()
{
    g->overmap_data = overmap_ui::overmap_draw_data_t(); //reset data
    g->overmap_data.origin_pos = get_player_character().pos_abs_omt();
    g->overmap_data.debug_editor = debug_mode; // always display debug editor if game is in debug mode
    overmap_ui::display();
}

void ui::omap::look_around_map( tripoint_abs_ms starting_pos )
{
    g->overmap_data = overmap_ui::overmap_draw_data_t(); //reset data
    std::tie( g->overmap_data.origin_pos,
              g->overmap_data.origin_remainder ) = project_remain<coords::omt>( starting_pos );
    overmap_ui::display();
}

void ui::omap::display_npc_path( tripoint_abs_omt starting_pos,
                                 const std::vector<tripoint_abs_omt> &display_path )
{
    g->overmap_data = overmap_ui::overmap_draw_data_t();
    g->overmap_data.origin_pos = starting_pos;
    g->overmap_data.display_path = display_path;
    overmap_ui::display();
}

void ui::omap::display_hordes()
{
    g->overmap_data = overmap_ui::overmap_draw_data_t();
    g->overmap_data.origin_pos = get_player_character().pos_abs_omt();
    uistate.overmap_debug_mongroup = true;
    overmap_ui::display();
    uistate.overmap_debug_mongroup = false;
}

void ui::omap::display_weather()
{
    g->overmap_data = overmap_ui::overmap_draw_data_t();
    tripoint_abs_omt pos = get_player_character().pos_abs_omt();
    pos.z() = 10;
    g->overmap_data.origin_pos = pos;
    uistate.overmap_debug_weather = true;
    overmap_ui::display();
    uistate.overmap_debug_weather = false;
}

void ui::omap::display_visible_weather()
{
    g->overmap_data = overmap_ui::overmap_draw_data_t();
    tripoint_abs_omt pos = get_player_character().pos_abs_omt();
    pos.z() = 10;
    g->overmap_data.origin_pos = pos;
    uistate.overmap_visible_weather = true;
    overmap_ui::display();
    uistate.overmap_visible_weather = false;
}

void ui::omap::display_scents()
{
    g->overmap_data = overmap_ui::overmap_draw_data_t();
    g->overmap_data.origin_pos = get_player_character().pos_abs_omt();
    g->overmap_data.debug_scent = true;
    overmap_ui::display();
}

void ui::omap::display_editor()
{
    g->overmap_data = overmap_ui::overmap_draw_data_t();
    g->overmap_data.origin_pos = get_player_character().pos_abs_omt();
    g->overmap_data.debug_editor = true;
    overmap_ui::display();
}

void ui::omap::display_zones( const tripoint_abs_omt &center, const tripoint_abs_omt &select,
                              const int iZoneIndex )
{
    g->overmap_data = overmap_ui::overmap_draw_data_t();
    g->overmap_data.origin_pos = center;
    g->overmap_data.select = select;
    g->overmap_data.iZoneIndex = iZoneIndex;
    overmap_ui::display();
}

tripoint_abs_omt ui::omap::choose_point( const std::string &message, bool show_debug_info,
        const int distance )
{
<<<<<<< HEAD
    return choose_point( message, get_player_character().pos_abs_omt(), show_debug_info );
=======
    return choose_point( message, get_player_character().global_omt_location(), show_debug_info,
                         distance );
>>>>>>> 25adee5b
}

tripoint_abs_omt ui::omap::choose_point( const std::string &message, const tripoint_abs_omt &origin,
        bool show_debug_info, const int distance )
{
    g->overmap_data = overmap_ui::overmap_draw_data_t();
    g->overmap_data.message = message;
    g->overmap_data.origin_pos = origin;
    g->overmap_data.debug_info = show_debug_info;
    g->overmap_data.distance = distance;
    return overmap_ui::display();
}

tripoint_abs_omt ui::omap::choose_point( const std::string &message, int z, bool show_debug_info,
        const int distance )
{
    tripoint_abs_omt pos = get_player_character().pos_abs_omt();
    pos.z() = z;
    return choose_point( message, pos, show_debug_info, distance );
}

void ui::omap::setup_cities_menu( uilist &cities_menu, std::vector<city> &cities_container )
{
    if( get_option<bool>( "SELECT_STARTING_CITY" ) ) {
        uilist_entry entry_random_city( RANDOM_CITY_ENTRY, true, '*',
                                        _( "<color_red>* Random city *</color>" ),
                                        _( "Location: <color_white>(?,?)</color>:<color_white>(?,?)</color>" ),
                                        //~ "pop" refers to population count
                                        _( "(pop <color_white>?</color>)" )
                                      );
        cities_menu.entries.emplace_back( entry_random_city );
        cities_menu.desc_enabled = true;
        cities_menu.title = _( "Select a starting city" );
        for( const city &c : cities_container ) {
            uilist_entry entry( c.database_id, true, -1, string_format( _( "%s (size: %d)" ), c.name, c.size ),
                                string_format(
                                    _( "Location: <color_white>%s</color>:<color_white>%s</color>" ),
                                    c.pos_om.to_string(), c.pos.to_string() ),
                                //~ "pop" refers to population count
                                string_format( _( "(pop <color_white>%s</color>)" ), c.population ) );
            cities_menu.entries.emplace_back( entry );
        }
    }
}

std::optional<city> ui::omap::select_city( uilist &cities_menu,
        std::vector<city> &cities_container, bool random )
{
    std::optional<city> ret_val = std::nullopt;
    if( random ) {
        ret_val = random_entry( cities_container );
    } else {
        cities_menu.query();
        if( cities_menu.ret == RANDOM_CITY_ENTRY ) {
            ret_val = random_entry( cities_container );
        } else if( cities_menu.ret == UILIST_CANCEL ) {
            ret_val = std::nullopt;
        } else {
            if( cities_menu.entries.size() > 1 ) {
                ret_val = cities_container[cities_menu.selected - 1];
            }
        }
    }
    return ret_val;
}

void ui::omap::force_quit()
{
    overmap_ui::generated_omts.clear();
    g->overmap_data.ui.reset();
    g->overmap_data.fast_traveling = false;
}<|MERGE_RESOLUTION|>--- conflicted
+++ resolved
@@ -2536,12 +2536,9 @@
 tripoint_abs_omt ui::omap::choose_point( const std::string &message, bool show_debug_info,
         const int distance )
 {
-<<<<<<< HEAD
     return choose_point( message, get_player_character().pos_abs_omt(), show_debug_info );
-=======
-    return choose_point( message, get_player_character().global_omt_location(), show_debug_info,
+    return choose_point( message, get_player_character()pos_abs_omt(), show_debug_info,
                          distance );
->>>>>>> 25adee5b
 }
 
 tripoint_abs_omt ui::omap::choose_point( const std::string &message, const tripoint_abs_omt &origin,
