--- conflicted
+++ resolved
@@ -43,19 +43,19 @@
 #include "string_formatter.h"
 #include "cata_string_consts.h"
 
-<<<<<<< HEAD
+
 //Related to monster loot
 #include "item.h"
 #include "itype.h"
 #include "item_location.h"
 #include "item_category.h"
 #include "item_group.h"
-=======
+
 static const species_id FUNGUS( "FUNGUS" );
 static const species_id INSECT( "INSECT" );
 static const species_id SPIDER( "SPIDER" );
 static const species_id ZOMBIE( "ZOMBIE" );
->>>>>>> d8634816
+
 
 #define MONSTER_FOLLOW_DIST 8
 #define MONSTER_LOOT_DIST 16
