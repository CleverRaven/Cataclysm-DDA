--- conflicted
+++ resolved
@@ -78,14 +78,10 @@
     if( fid == fd_fungicidal_gas ) {
         return !type->in_species( FUNGUS );
     }
-<<<<<<< HEAD
     if( fid == fd_insecticidal_gas ) {
         return !type->in_species( INSECT ) && !type->in_species( SPIDER );
     }
-    const field_type ft = fid.obj();
-=======
     const field_type &ft = fid.obj();
->>>>>>> 572044d2
     if( ft.has_fume ) {
         return has_flag( MF_NO_BREATHE );
     }
