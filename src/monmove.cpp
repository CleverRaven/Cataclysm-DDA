--- conflicted
+++ resolved
@@ -225,16 +225,9 @@
 
     settings.set_size_restriction( get_size() );
 
-<<<<<<< HEAD
     settings.set_avoid_bashing( avoid_bashing );
 
     settings.set_is_digging( digging() );
-=======
-    if( digs() && !here.has_flag( ter_furn_flag::TFLAG_DIGGABLE, p ) &&
-        !here.has_flag( ter_furn_flag::TFLAG_BURROWABLE, p ) ) {
-        return false;
-    }
->>>>>>> bef30a5b
 
     settings.set_avoid_climbing( !can_climb() );
 
