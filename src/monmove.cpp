--- conflicted
+++ resolved
@@ -552,22 +552,13 @@
  */
 bool monster::is_aquatic_danger( const tripoint &at_pos )
 {
-    return g->m.has_flag_ter( TFLAG_DEEP_WATER, at_pos ) && g->m.has_flag( "LIQUID", at_pos ) &&
+    return g->m.has_flag_ter( TFLAG_DEEP_WATER, at_pos ) && g->m.has_flag( flag_LIQUID, at_pos ) &&
            can_drown() && !g->m.veh_at( at_pos ).part_with_feature( "BOARDABLE", false );
 }
 
 bool monster::die_if_drowning( const tripoint &at_pos, const int chance )
 {
-<<<<<<< HEAD
     if( is_aquatic_danger( at_pos ) && one_in( chance ) ) {
-=======
-    if( g->m.has_flag( flag_LIQUID, at_pos ) && can_drown() && one_in( chance ) ) {
-        // if there's a vehicle here with a boardable part, the monster is on it
-        // and not drowning
-        if( g->m.veh_at( at_pos ).part_with_feature( "BOARDABLE", false ) ) {
-            return false;
-        }
->>>>>>> f5babd6b
         die( nullptr );
         if( g->u.sees( at_pos ) ) {
             add_msg( _( "The %s drowns!" ), name() );
