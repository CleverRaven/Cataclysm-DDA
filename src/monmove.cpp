// Monster movement code; essentially, the AI
#include "monster.h" // IWYU pragma: associated

#include <algorithm>
#include <cfloat>
#include <climits>
#include <cmath>
#include <cstdlib>
#include <iterator>
#include <list>
#include <memory>
#include <ostream>
#include <string>
#include <unordered_map>

#include "behavior.h"
#include "bionics.h"
#include "cached_options.h"
#include "cata_utility.h"
#include "character.h"
#include "colony.h"
#include "creature_tracker.h"
#include "debug.h"
#include "field.h"
#include "field_type.h"
#include "game.h"
#include "game_constants.h"
#include "line.h"
#include "make_static.h"
#include "map.h"
#include "map_iterator.h"
#include "mapdata.h"
#include "mattack_common.h"
#include "memory_fast.h"
#include "messages.h"
#include "monfaction.h"
#include "mongroup.h"
#include "monster_oracle.h"
#include "mtype.h"
#include "npc.h"
#include "options.h"
#include "pathfinding.h"
#include "pimpl.h"
#include "rng.h"
#include "scent_map.h"
#include "sounds.h"
#include "string_formatter.h"
#include "submap.h"
#include "tileray.h"
#include "translations.h"
#include "trap.h"
#include "units.h"
#include "veh_type.h"
#include "vehicle.h"
#include "viewer.h"
#include "vpart_position.h"

static const damage_type_id damage_cut( "cut" );

static const efftype_id effect_bouldering( "bouldering" );
static const efftype_id effect_countdown( "countdown" );
static const efftype_id effect_cramped_space( "cramped_space" );
static const efftype_id effect_docile( "docile" );
static const efftype_id effect_downed( "downed" );
static const efftype_id effect_dragging( "dragging" );
static const efftype_id effect_grabbed( "grabbed" );
static const efftype_id effect_harnessed( "harnessed" );
static const efftype_id effect_immobilization( "immobilization" );
static const efftype_id effect_led_by_leash( "led_by_leash" );
static const efftype_id effect_no_sight( "no_sight" );
static const efftype_id effect_operating( "operating" );
static const efftype_id effect_pacified( "pacified" );
static const efftype_id effect_psi_stunned( "psi_stunned" );
static const efftype_id effect_pushed( "pushed" );
static const efftype_id effect_stumbled_into_invisible( "stumbled_into_invisible" );
static const efftype_id effect_stunned( "stunned" );

static const field_type_str_id field_fd_last_known( "fd_last_known" );

static const flag_id json_flag_CANNOT_ATTACK( "CANNOT_ATTACK" );
static const flag_id json_flag_CANNOT_MOVE( "CANNOT_MOVE" );
static const flag_id json_flag_GRAB( "GRAB" );
static const flag_id json_flag_GRAB_FILTER( "GRAB_FILTER" );

static const itype_id itype_pressurized_tank( "pressurized_tank" );

static const material_id material_iflesh( "iflesh" );

static const species_id species_FUNGUS( "FUNGUS" );
static const species_id species_ZOMBIE( "ZOMBIE" );

static const ter_str_id ter_t_lava( "t_lava" );
static const ter_str_id ter_t_pit( "t_pit" );
static const ter_str_id ter_t_pit_glass( "t_pit_glass" );
static const ter_str_id ter_t_pit_spiked( "t_pit_spiked" );

bool monster::is_immune_field( const field_type_id &fid ) const
{
    if( fid == fd_fungal_haze ) {
        return has_flag( mon_flag_NO_BREATHE ) || type->in_species( species_FUNGUS );
    }
    if( fid == fd_fungicidal_gas ) {
        return !type->in_species( species_FUNGUS );
    }
    if( fid == fd_insecticidal_gas ) {
        return !made_of( material_iflesh ) || has_flag( mon_flag_INSECTICIDEPROOF );
    }
    if( fid == fd_web ) {
        return has_flag( mon_flag_WEBWALK );
    }
    if( fid == fd_sludge || fid == fd_sap ) {
        return flies();
    }
    const field_type &ft = fid.obj();
    if( ft.has_fume ) {
        return has_flag( mon_flag_NO_BREATHE );
    }
    if( ft.has_acid ) {
        return has_flag( mon_flag_ACIDPROOF ) || flies();
    }
    if( ft.has_fire ) {
        return has_flag( mon_flag_FIREPROOF );
    }
    if( ft.has_elec ) {
        return has_flag( mon_flag_ELECTRIC );
    }
    if( ft.immune_mtypes.count( type->id ) > 0 ) {
        return true;
    }
    if( check_immunity_data( ft.immunity_data ) ) {
        return true;
    }
    // No specific immunity was found, so fall upwards
    return Creature::is_immune_field( fid );
}

static bool z_is_valid( int z )
{
    return z >= -OVERMAP_DEPTH && z <= OVERMAP_HEIGHT;
}

bool monster::will_move_to( const tripoint_bub_ms &p ) const
{
    map &here = get_map();
    const std::vector<field_type_id> impassable_field_ids = here.get_impassable_field_type_ids_at( p );
    if( !here.passable_skip_fields( p ) || ( !impassable_field_ids.empty() &&
            !is_immune_fields( impassable_field_ids ) ) ) {
        if( digging() ) {
            if( !here.has_flag( ter_furn_flag::TFLAG_BURROWABLE, p ) ) {
                return false;
            }
        } else if( !( can_climb() && here.has_flag( ter_furn_flag::TFLAG_CLIMBABLE, p ) ) ) {
            return false;
        }
    }

    if( !here.has_vehicle_floor( p ) ) {
        if( !can_submerge() && !flies() && here.has_flag( ter_furn_flag::TFLAG_DEEP_WATER, p ) ) {
            return false;
        }
    }

    if( digs() && !here.has_flag( ter_furn_flag::TFLAG_DIGGABLE, p ) &&
        !here.has_flag( ter_furn_flag::TFLAG_BURROWABLE, p ) ) {
        return false;
    }

    if( has_flag( mon_flag_AQUATIC ) && (
            !here.has_flag( ter_furn_flag::TFLAG_SWIMMABLE, p ) ||
            // AQUATIC (confined to water) monster avoid vehicles, unless they are already underneath one
            ( here.veh_at( p ) && !here.veh_at( pos_bub() ) )
        ) ) {
        return false;
    }

    if( has_flag( mon_flag_SUNDEATH ) && g->is_in_sunlight( p ) ) {
        return false;
    }

    if( get_size() > creature_size::medium &&
        here.has_flag_ter( ter_furn_flag::TFLAG_SMALL_PASSAGE, p ) ) {
        return false; // if a large critter, can't move through tight passages
    }

    return true;
}

bool monster::know_danger_at( const tripoint_bub_ms &p ) const
{
    map &here = get_map();

    // Various avoiding behaviors.

    bool avoid_simple = has_flag( mon_flag_PATH_AVOID_DANGER );

    bool avoid_fire = avoid_simple || has_flag( mon_flag_PATH_AVOID_FIRE );
    bool avoid_fall = avoid_simple || has_flag( mon_flag_PATH_AVOID_FALL );
    bool avoid_sharp = avoid_simple || get_pathfinding_settings().avoid_sharp;

    bool avoid_dangerous_fields = get_pathfinding_settings().avoid_dangerous_fields;
    bool avoid_traps = get_pathfinding_settings().avoid_traps;

    // technically this will shortcut in evaluation from fire or fall
    // before hitting simple or complex but this is more explicit
    if( avoid_fire || avoid_fall || avoid_simple ||
        avoid_traps || avoid_dangerous_fields || avoid_sharp ) {
        const ter_id &target = here.ter( p );
        if( !here.has_vehicle_floor( p ) ) {
            // Don't enter lava if we have any concept of heat being bad
            if( avoid_fire && target == ter_t_lava ) {
                return false;
            }

            if( avoid_fall ) {
                // Don't throw ourselves off cliffs if we have a concept of falling
                if( !here.has_floor_or_water( p ) && !flies() ) {
                    return false;
                }

                // Don't enter open pits ever unless tiny, can fly or climb well
                if( !( type->size == creature_size::tiny || can_climb() ) &&
                    ( target == ter_t_pit || target == ter_t_pit_spiked || target == ter_t_pit_glass ) ) {
                    return false;
                }
            }

            // Some things are only avoided if we're not attacking
            if( get_player_character().get_location() != get_dest() ||
                attitude( &get_player_character() ) != MATT_ATTACK ) {
                // Sharp terrain is ignored while attacking
                if( avoid_sharp && here.has_flag( ter_furn_flag::TFLAG_SHARP, p ) &&
                    !( type->size == creature_size::tiny || flies() ||
                       get_armor_type( damage_cut, bodypart_id( "torso" ) ) >= 10 ) ) {
                    return false;
                }
            }

            // Don't step on any traps (if we can see)
            const trap &target_trap = here.tr_at( p );
            if( avoid_traps && has_flag( mon_flag_SEES ) &&
                !target_trap.is_benign() && here.has_floor_or_water( p ) ) {
                return false;
            }
        }

        const field &target_field = here.field_at( p );
        // Higher awareness is needed for identifying these as threats.
        if( avoid_dangerous_fields && is_dangerous_fields( target_field ) ) {
            return false;
        }

        // Without avoid_complex, only fire and electricity are checked for field avoidance.
        if( avoid_fire && target_field.find_field( fd_fire ) && !is_immune_field( fd_fire ) ) {
            return false;
        }
        if( avoid_simple && target_field.find_field( fd_electricity ) &&
            !is_immune_field( fd_electricity ) ) {
            return false;
        }
    }

    return true;
}

bool monster::can_reach_to( const tripoint_bub_ms &p ) const
{
    map &here = get_map();
    if( p.z() > posz() && z_is_valid( posz() ) ) {
        if( here.has_flag( ter_furn_flag::TFLAG_RAMP_UP, p + tripoint_rel_ms::below ) ) {
            return true;
        }
        if( !here.has_flag( ter_furn_flag::TFLAG_GOES_UP, pos_bub() ) && here.has_floor( p ) ) {
            // can't go through the roof
            return false;
        }
    } else if( p.z() < posz() && z_is_valid( posz() ) ) {
        const tripoint_bub_ms above = p + tripoint::above;
        if( here.has_flag( ter_furn_flag::TFLAG_RAMP_DOWN, above ) ) {
            return true;
        }
        if( !here.has_flag( ter_furn_flag::TFLAG_GOES_DOWN, pos_bub() ) &&
            ( here.has_floor( above ) || ( !flies() && !here.has_floor_or_water( above ) ) ) ) {
            // can't go through the floor
            // Check floors for flying monsters movement
            return false;
        }
    }
    return true;
}

bool monster::can_move_to( const tripoint &p ) const
{
    return monster::can_move_to( tripoint_bub_ms( p ) );
}

bool monster::can_move_to( const tripoint_bub_ms &p ) const
{
    return can_reach_to( p ) && will_move_to( p );
}

float monster::rate_target( Creature &c, float best, bool smart ) const
{
    const FastDistanceApproximation d = rl_dist_fast( pos(), c.pos() );
    if( d <= 0 ) {
        return FLT_MAX;
    }

    // Check a very common and cheap case first
    if( !smart && d >= best ) {
        return FLT_MAX;
    }

    if( !sees( c ) ) {
        return FLT_MAX;
    }

    if( !smart ) {
        return static_cast<int>( d );
    }

    float power = c.power_rating();
    monster *mon = dynamic_cast< monster * >( &c );
    // Their attitude to us and not ours to them, so that bobcats won't get gunned down
    if( mon != nullptr && mon->attitude_to( *this ) == Attitude::HOSTILE ) {
        power += 2;
    }

    if( power > 0 ) {
        return static_cast<int>( d ) / power;
    }

    return FLT_MAX;
}

struct monster_plan {
    explicit monster_plan( const monster &mon );

    // Bots are more intelligent than most living stuff
    bool smart_planning;

    bool fleeing;
    bool docile;

    const bool angers_hostile_weak;
    const bool fears_hostile_weak;
    const bool placate_hostile_weak;
    const int angers_hostile_near;
    const int angers_hostile_seen;

    bool group_morale;
    bool swarms;

    // 8.6f is rating for tank drone 60 tiles away, moose 16 or boomer 33
    float dist;

    int max_sight_range;

    const int angers_mating_season;
    const int angers_cub_threatened;
    const int fears_hostile_near;
    const int fears_hostile_seen;

    Creature *target = nullptr;
};

monster_plan::monster_plan( const monster &mon ) :
    angers_hostile_weak( mon.type->has_anger_trigger( mon_trigger::HOSTILE_WEAK ) ),
    fears_hostile_weak( mon.type->has_fear_trigger( mon_trigger::HOSTILE_WEAK ) ),
    placate_hostile_weak( mon.type->has_placate_trigger( mon_trigger::HOSTILE_WEAK ) ),
    angers_hostile_near( mon.type->has_anger_trigger( mon_trigger::HOSTILE_CLOSE ) ? 5 : 0 ),
    angers_hostile_seen( mon.type->has_anger_trigger( mon_trigger::HOSTILE_SEEN ) ? rng( 0, 2 ) : 0 ),
    angers_mating_season( mon.type->has_anger_trigger( mon_trigger::MATING_SEASON ) ? 3 : 0 ),
    angers_cub_threatened( mon.type->has_anger_trigger( mon_trigger::PLAYER_NEAR_BABY ) ? 8 : 0 ),
    fears_hostile_near( mon.type->has_fear_trigger( mon_trigger::HOSTILE_CLOSE ) ? 5 : 0 ),
    fears_hostile_seen( mon.type->has_fear_trigger( mon_trigger::HOSTILE_SEEN ) ? rng( 0, 2 ) : 0 )
{
    smart_planning = mon.has_flag( mon_flag_PRIORITIZE_TARGETS );
    max_sight_range = std::max( mon.type->vision_day, mon.type->vision_night );
    dist = !smart_planning ? max_sight_range : 8.6f;
    fleeing = false;
    docile = mon.friendly != 0 && mon.has_effect( effect_docile );
    swarms = mon.has_flag( mon_flag_SWARMS );
    group_morale = mon.has_flag( mon_flag_GROUP_MORALE ) && mon.morale < mon.type->morale;
}

void monster::anger_hostile_seen( const monster_plan &mon_plan )
{
    if( mon_plan.fleeing ) {
        // runng away, too busy to be angry
        return;
    }

    // Decide that the player is too annoying, less likely than the other triggers
    if( mon_plan.angers_hostile_seen && x_in_y( anger, 200 ) ) {
        if( mon_plan.target->is_avatar() ) {
            add_msg_debug( debugmode::DF_MONSTER, "%s's character aggro triggered by seeing you", name() );
        } else {
            add_msg_debug( debugmode::DF_MONSTER, "%s's character aggro triggered by seeing %s", name(),
                           mon_plan.target->as_npc()->name );
        }
        aggro_character = true;
    }
}

void monster::anger_mating_season( const monster_plan &mon_plan )
{
    if( mon_plan.angers_mating_season > 0 && anger <= 30 ) {
        if( mating_angry() ) {
            anger += mon_plan.angers_mating_season;
            if( x_in_y( anger, 100 ) ) {
                add_msg_debug( debugmode::DF_MONSTER, "%s's character aggro triggered by season", name() );
                aggro_character = true;
            }
        }
    }
}

void monster::anger_cub_threatened( monster_plan &mon_plan )
{
    if( mon_plan.angers_cub_threatened < 0 ) {
        // return early, not angered by cubs being threatened
        return;
    }

    for( monster &tmp : g->all_monsters() ) {
        bool is_baby = false;
        if( !type->baby_type.baby_monster.is_null() ) {
            is_baby = type->baby_type.baby_monster == tmp.type->id;
        }
        if( !type->baby_type.baby_monster_group.is_null() ) {
            is_baby = MonsterGroupManager::IsMonsterInGroup( type->baby_type.baby_monster_group, tmp.type->id );
        }
        if( is_baby ) {
            // baby nearby; is the player too close?
            mon_plan.dist = tmp.rate_target( *mon_plan.target, mon_plan.dist, mon_plan.smart_planning );
            if( mon_plan.dist <= 3 ) {
                //proximity to baby; monster gets furious and less likely to flee
                anger += mon_plan.angers_cub_threatened;
                morale += mon_plan.angers_cub_threatened / 2;
                add_msg_debug( debugmode::DF_MONSTER, "%s's character aggro triggered by threatening %s", name(),
                               tmp.name() );
                aggro_character = true;
            }
        }
    }
}

bool monster::mating_angry() const
{
    bool mating_angry = false;
    season_type season = season_of_year( calendar::turn );
    for( const std::string &elem : type->baby_flags ) {
        if( ( season == SUMMER && elem == "SUMMER" ) ||
            ( season == WINTER && elem == "WINTER" ) ||
            ( season == SPRING && elem == "SPRING" ) ||
            ( season == AUTUMN && elem == "AUTUMN" ) ) {
            mating_angry = true;
            break;
        }
    }
    return mating_angry;
}

void monster::plan()
{
    monster_plan mon_plan( *this );

    map &here = get_map();
    std::bitset<OVERMAP_LAYERS> seen_levels = here.get_inter_level_visibility( posz() );
    monster_attitude mood = attitude();
    Character &player_character = get_player_character();
    // If we can see the player, move toward them or flee.
    if( friendly == 0 && seen_levels.test( player_character.posz() + OVERMAP_DEPTH ) &&
        sees( player_character ) ) {
        mon_plan.dist = rate_target( player_character, mon_plan.dist, mon_plan.smart_planning );
        mon_plan.fleeing = mon_plan.fleeing || is_fleeing( player_character );
        mon_plan.target = &player_character;
        if( !mon_plan.fleeing && anger <= 20 ) {
            anger += mon_plan.angers_hostile_seen;
        }

        anger_hostile_seen( mon_plan );

        if( mon_plan.dist <= 5 ) {
            if( anger <= 30 ) {
                anger += mon_plan.angers_hostile_near;
            }
            if( mon_plan.angers_hostile_near && x_in_y( anger, 100 ) ) {
                add_msg_debug( debugmode::DF_MONSTER, "%s's character aggro triggered by proximity", name() );
                aggro_character = true;
            }
            morale -= mon_plan.fears_hostile_near;
            anger_mating_season( mon_plan );
        }
        anger_cub_threatened( mon_plan );
    } else if( friendly != 0 && !mon_plan.docile ) {
        for( monster &tmp : g->all_monsters() ) {
            if( tmp.friendly == 0 && tmp.attitude_to( *this ) == Attitude::HOSTILE &&
                seen_levels.test( tmp.posz() + OVERMAP_DEPTH ) ) {
                float rating = rate_target( tmp, mon_plan.dist, mon_plan.smart_planning );
                if( rating < mon_plan.dist ) {
                    mon_plan.target = &tmp;
                    mon_plan.dist = rating;
                }
            }
        }
    }

    if( mon_plan.docile ) {
        if( friendly != 0 && mon_plan.target != nullptr ) {
            set_dest( mon_plan.target->get_location() );
        }

        return;
    }

    int valid_targets = ( mon_plan.target == nullptr ) ? 0 : 1;
    for( npc &who : g->all_npcs() ) {
        mf_attitude faction_att = faction.obj().attitude( who.get_monster_faction() );
        if( faction_att == MFA_NEUTRAL || faction_att == MFA_FRIENDLY ) {
            continue;
        }
        if( !seen_levels.test( who.posz() + OVERMAP_DEPTH ) ) {
            continue;
        }

        float rating = rate_target( who, mon_plan.dist, mon_plan.smart_planning );
        bool fleeing_from = is_fleeing( who );
        if( rating == mon_plan.dist && ( mon_plan.fleeing || attitude( &who ) == MATT_ATTACK ||
                                         attitude( &who ) == MATT_FOLLOW ) ) {
            ++valid_targets;
            if( one_in( valid_targets ) ) {
                mon_plan.target = &who;
            }
        }
        // Switch targets if closer and hostile or scarier than current target
        if( ( rating < mon_plan.dist && mon_plan.fleeing ) ||
            ( faction_att == MFA_HATE ) ||
            ( rating < mon_plan.dist && attitude( &who ) == MATT_ATTACK ) ||
            ( !mon_plan.fleeing && fleeing_from ) ) {
            mon_plan.target = &who;
            mon_plan.dist = rating;
            valid_targets = 1;
        }
        mon_plan.fleeing = mon_plan.fleeing || fleeing_from;
        if( rating <= 5 ) {
            if( anger <= 30 ) {
                anger += mon_plan.angers_hostile_near;
            }
            if( mon_plan.angers_hostile_near && x_in_y( anger, 100 ) ) {
                add_msg_debug( debugmode::DF_MONSTER, "%s's character aggro triggered by proximity to %s", name(),
                               who.name );
                aggro_character = true;
            }
            morale -= mon_plan.fears_hostile_near;
            anger_mating_season( mon_plan );
        }
        if( !mon_plan.fleeing && anger <= 20 && valid_targets != 0 ) {
            anger += mon_plan.angers_hostile_seen;
        }
        if( !mon_plan.fleeing && valid_targets != 0 ) {
            morale -= mon_plan.fears_hostile_seen;
            anger_hostile_seen( mon_plan );
        }
    }

    mon_plan.fleeing = mon_plan.fleeing || ( mood == MATT_FLEE );
    // Throttle monster thinking, if there are no apparent threats, stop paying attention.
    constexpr int max_turns_for_rate_limiting = 1800;
    constexpr double max_turns_to_skip = 600.0;
    // Outputs a range from 0.0 - 1.0.
    float rate_limiting_factor = 1.0 - logarithmic_range( 0, max_turns_for_rate_limiting,
                                 turns_since_target );
    int turns_to_skip = max_turns_to_skip * rate_limiting_factor;
    creature_tracker &tracker = get_creature_tracker();
    if( friendly == 0 && ( turns_to_skip == 0 || turns_since_target % turns_to_skip == 0 ) ) {
        tracker.for_each_reachable( *this, [this]( const mfaction_id & other ) {
            const mf_attitude faction_att = faction->attitude( other );
            return !( faction_att == MFA_NEUTRAL || faction_att == MFA_FRIENDLY );
        },
        [this, &seen_levels, &mon_plan, &valid_targets]( Creature * other ) {
            if( !seen_levels.test( other->posz() + OVERMAP_DEPTH ) ) {
                return;
            }
            monster *mon_ptr = dynamic_cast<monster *>( other );
            if( mon_ptr == nullptr ) {
                return;
            }
            monster &mon = *mon_ptr;
            float rating = rate_target( mon, mon_plan.dist, mon_plan.smart_planning );
            if( rating == mon_plan.dist ) {
                ++valid_targets;
                if( one_in( valid_targets ) ) {
                    mon_plan.target = &mon;
                }
            }
            if( rating < mon_plan.dist ) {
                mon_plan.target = &mon;
                mon_plan.dist = rating;
                valid_targets = 1;
            }
            if( rating <= 5 ) {
                if( anger <= 30 ) {
                    anger += mon_plan.angers_hostile_near;
                }
                morale -= mon_plan.fears_hostile_near;
            }
            if( !mon_plan.fleeing && anger <= 20 && valid_targets != 0 ) {
                anger += mon_plan.angers_hostile_seen;
            }
            if( !mon_plan.fleeing && valid_targets != 0 ) {
                morale -= mon_plan.fears_hostile_seen;
            }
        } );
    }
    if( mon_plan.target == nullptr ) {
        // Just avoiding overflow.
        turns_since_target = std::min( turns_since_target + 1, max_turns_for_rate_limiting );
    } else {
        turns_since_target = 0;
    }

    // Friendly monsters here
    // Avoid for hordes of same-faction stuff or it could get expensive
    const mfaction_id actual_faction = friendly == 0 ? faction : STATIC( mfaction_str_id( "player" ) );
    mon_plan.swarms = mon_plan.swarms && mon_plan.target == nullptr; // Only swarm if we have no target
    if( mon_plan.group_morale || mon_plan.swarms ) {
        tracker.for_each_reachable( *this, [actual_faction]( const mfaction_id & other ) {
            return actual_faction == other;
        },
        [this, &seen_levels, &mon_plan]( Creature * other ) {
            if( !seen_levels.test( other->posz() + OVERMAP_DEPTH ) ) {
                return;
            }
            monster *mon_ptr = dynamic_cast<monster *>( other );
            if( mon_ptr == nullptr ) {
                return;
            }
            monster &mon = *mon_ptr;
            float rating = rate_target( mon, mon_plan.dist, mon_plan.smart_planning );
            if( mon_plan.group_morale && rating <= 10 ) {
                morale += 10 - rating;
            }
            if( mon_plan.swarms ) {
                if( rating < 5 ) { // Too crowded here
                    wander_pos = get_location();
                    while( wander_pos == get_location() ) {
                        wander_pos += point( rng( -3, 3 ), rng( -3, 3 ) );
                    }
                    wandf = 2;
                    mon_plan.target = nullptr;
                    // Swarm to the furthest ally you can see
                } else if( rating < FLT_MAX && rating > mon_plan.dist && wandf <= 0 ) {
                    mon_plan.target = &mon;
                    mon_plan.dist = rating;
                }
            }
        } );
    }

    // Operating monster keep you safe while they operate, how nice....
    if( type->has_special_attack( "OPERATE" ) ) {
        if( has_effect( effect_operating ) ) {
            friendly = 100;
            for( Creature *critter : here.get_creatures_in_radius( pos_bub(), 6 ) ) {
                monster *mon = dynamic_cast<monster *>( critter );
                if( mon != nullptr && mon->type->in_species( species_ZOMBIE ) ) {
                    anger = 100;
                } else {
                    anger = 0;
                }
            }
        }
    }

    if( has_effect( effect_dragging ) ) {

        if( type->has_special_attack( "OPERATE" ) ) {

            bool found_path_to_couch = false;
            tripoint_bub_ms tmp( pos_bub() + point( 12, 12 ) );
            tripoint_bub_ms couch_loc;
            for( const tripoint_bub_ms &couch_pos : here.find_furnitures_with_flag_in_radius( pos_bub(), 10,
                    ter_furn_flag::TFLAG_AUTODOC_COUCH ) ) {
                if( here.clear_path( pos_bub(), couch_pos, 10, 0, 100 ) ) {
                    if( rl_dist( pos_bub(), couch_pos ) < rl_dist( pos_bub(), tmp ) ) {
                        tmp = couch_pos;
                        found_path_to_couch = true;
                        couch_loc = couch_pos;
                    }
                }
            }

            if( !found_path_to_couch ) {
                anger = 0;
                remove_effect( effect_dragging );
            } else {
                set_dest( here.getglobal( couch_loc ) );
            }
        }

    } else if( mon_plan.target != nullptr ) {

        const tripoint_abs_ms dest = mon_plan.target->get_location();
        Creature::Attitude att_to_target = attitude_to( *mon_plan.target );
        if( att_to_target == Attitude::HOSTILE && !mon_plan.fleeing ) {
            set_dest( dest );
        } else if( mon_plan.fleeing ) {
            tripoint_abs_ms away = get_location() - dest + get_location();
            away.z() = posz();
            set_dest( away );
        }
        if( ( mon_plan.angers_hostile_weak || mon_plan.fears_hostile_weak ||
              mon_plan.placate_hostile_weak ) &&
            att_to_target != Attitude::FRIENDLY ) {
            int hp_per = mon_plan.target->hp_percentage();
            if( hp_per <= 70 ) {
                if( mon_plan.angers_hostile_weak && anger <= 40 ) {
                    anger += 10 - static_cast<int>( hp_per / 10 );
                    if( x_in_y( anger, 100 ) ) {
                        add_msg_debug( debugmode::DF_MONSTER, "%s's character aggro triggered by %s's weakness", name(),
                                       mon_plan.target->disp_name() );
                        aggro_character = true;
                    }
                } else if( mon_plan.fears_hostile_weak ) {
                    morale -= 10 - static_cast<int>( hp_per / 10 );
                } else if( mon_plan.placate_hostile_weak ) {
                    anger -= 10 - static_cast<int>( hp_per / 10 );
                }
            }
        }
    } else if( !patrol_route.empty() ) {
        // If we have a patrol route and no target, find the current step on the route
        tripoint_abs_ms next_stop = patrol_route.at( next_patrol_point );

        // if there is more than one patrol point, advance to the next one if we're almost there
        // this handles impassable obstacles but patrollers can still get stuck
        if( ( patrol_route.size() > 1 ) && rl_dist( next_stop, get_location() ) < 2 ) {
            next_patrol_point = ( next_patrol_point + 1 ) % patrol_route.size();
            next_stop = patrol_route.at( next_patrol_point );
        }
        set_dest( next_stop );
    } else if( friendly != 0 && has_effect( effect_led_by_leash ) &&
               get_location().z() == get_dest().z() ) {
        // visibility doesn't matter, we're getting pulled by a leash
        // To use stairs smoothly, if the destination is on a different Z-level, move there first.
        set_dest( player_character.get_location() );
        if( friendly > 0 && one_in( 3 ) ) {
            // Grow restless with no targets
            friendly--;
        }
    } else if( friendly > 0 && one_in( 3 ) ) {
        // Grow restless with no targets
        friendly--;
    } else if( is_pet_follow() && sees( player_character ) &&
               ( get_location().z() == player_character.get_location().z() ||
                 get_location().z() == get_dest().z() ) ) {
        // Simpleminded animals are too dumb to follow the player.
        // To use stairs smoothly, if the destination is on a different Z-level, move there first.
        set_dest( player_character.get_location() );
    }
}

/**
 * Method to make monster movement speed consistent in the face of staggering behavior and
 * differing distance metrics.
 * It works by scaling the cost to take a step by
 * how much that step reduces the distance to your goal.
 * Since it incorporates the current distance metric,
 * it also scales for diagonal vs orthogonal movement.
 **/
static float get_stagger_adjust( const tripoint &source, const tripoint &destination,
                                 const tripoint &next_step )
{
    // TODO: push this down into rl_dist
    const float initial_dist =
        trigdist ? trig_dist( source, destination ) : rl_dist( source, destination );
    const float new_dist =
        trigdist ? trig_dist( next_step, destination ) : rl_dist( next_step, destination );
    // If we return 0, it wil cancel the action.
    return std::max( 0.01f, initial_dist - new_dist );
}

/**
 * Returns true if the given square presents a possibility of drowning for the monster: it's deep water, it's liquid,
 * the monster can drown, and there is no boardable vehicle part present.
 */
bool monster::is_aquatic_danger( const tripoint_bub_ms &at_pos ) const
{
    map &here = get_map();
    return here.has_flag_ter( ter_furn_flag::TFLAG_DEEP_WATER, at_pos ) &&
           here.has_flag( ter_furn_flag::TFLAG_LIQUID, at_pos ) &&
           can_drown() && !here.veh_at( at_pos ).part_with_feature( "BOARDABLE", false );
}

bool monster::die_if_drowning( const tripoint_bub_ms &at_pos, const int chance )
{
    if( is_aquatic_danger( at_pos ) && one_in( chance ) ) {
        add_msg_if_player_sees( at_pos, _( "The %s drowns!" ), name() );
        die( nullptr );
        return true;
    }
    return false;
}

// General movement.
// Currently, priority goes:
// 1) Special Attack
// 2) Sight-based tracking
// 3) Scent-based tracking
// 4) Sound-based tracking
void monster::move()
{
    add_msg_debug( debugmode::DF_MONMOVE, "Monster %s starting monmove::move, remaining moves %d",
                   name(), moves );
    // We decrement wandf no matter what.  We'll save our wander_to plans until
    // after we finish out set_dest plans, UNLESS they time out first.
    if( wandf > 0 ) {
        wandf--;
    }

    //Hallucinations have a chance of disappearing each turn
    if( is_hallucination() && one_in( 25 ) ) {
        die( nullptr );
        return;
    }
    map &here = get_map();
    Character &player_character = get_player_character();

    behavior::monster_oracle_t oracle( this );
    behavior::tree goals;
    goals.add( type->get_goals() );
    std::string action = goals.tick( &oracle );
    //The monster can consume objects it stands on. Check if there are any.
    //If there are. Consume them.
    // TODO: Stick this in a map and dispatch to it via the action string.
    // TODO: Create a special attacks whitelist unordered map instead of an if chain.
    std::map<std::string, mtype_special_attack>::const_iterator attack =
        type->special_attacks.find( action );
    if( attack != type->special_attacks.end() && attack->second->call( *this ) ) {
        if( special_attacks.count( action ) != 0 ) {
            reset_special( action );
        }
    }
    // record position before moving to put the player there if we're dragging
    tripoint_abs_ms drag_to = get_location();

    const bool pacified = has_effect( effect_pacified );

    // First, use the special attack, if we can!
    // The attack may change `monster::special_attacks` (e.g. by transforming
    // this into another monster type). Therefore we can not iterate over it
    // directly and instead iterate over the map from the monster type
    // (properties of monster types should never change).
    if( !has_flag( json_flag_CANNOT_ATTACK ) ) {
        for( const auto &sp_type : type->special_attacks ) {
            const std::string &special_name = sp_type.first;
            const auto local_iter = special_attacks.find( special_name );
            if( local_iter == special_attacks.end() ) {
                continue;
            }
            mon_special_attack &local_attack_data = local_iter->second;
            if( !local_attack_data.enabled ) {
                continue;
            }

            add_msg_debug( debugmode::DF_MATTACK, "%s attempting a special attack %s, cooldown %d", name(),
                           sp_type.first, local_attack_data.cooldown );

            // Cooldowns are decremented in monster::process_turn

            if( local_attack_data.cooldown == 0 && !pacified && !is_hallucination() ) {
                if( !sp_type.second->call( *this ) ) {
                    add_msg_debug( debugmode::DF_MATTACK, "Attack failed" );
                    continue;
                }

                // `special_attacks` might have changed at this point. Sadly `reset_special`
                // doesn't check the attack name, so we need to do it here.
                if( special_attacks.count( special_name ) == 0 ) {
                    continue;
                }
                reset_special( special_name );
            }
        }
    }

    // Check if they're dragging a foe and find their hapless victim
    Character *dragged_foe = find_dragged_foe();

    // Give nursebots a chance to do surgery.
    nursebot_operate( dragged_foe );

    // The monster can sometimes hang in air due to last fall being blocked
    if( !flies() && !here.has_floor_or_water( pos_bub() ) && !here.has_vehicle_floor( pos_bub() ) &&
        !has_flag( json_flag_CANNOT_MOVE ) ) {
        here.creature_on_trap( *this, false );
        if( is_dead() ) {
            return;
        }
    }

    // if the monster is in a deep water tile, it has a chance to drown
    if( die_if_drowning( pos_bub(), 10 ) ) {
        return;
    }

    if( moves < 0 ) {
        return;
    }

    // TODO: Move this to attack_at/move_to/etc. functions
    bool attacking = false;
    if( !move_effects( attacking ) ) {
        moves = 0;
        return;
    }
    if( has_flag( mon_flag_IMMOBILE ) || has_flag( mon_flag_RIDEABLE_MECH ) ||
        has_flag( json_flag_CANNOT_MOVE ) ) {
        moves = 0;
        return;
    }
    if( has_effect( effect_immobilization ) ) {
        moves = 0;
        return;
    }
    if( has_effect( effect_stunned ) || has_effect( effect_psi_stunned ) ) {
        stumble();
        moves = 0;
        return;
    }
    if( friendly > 0 ) {
        --friendly;
    }
    const optional_vpart_position ovp = here.veh_at( pos_bub() );
    if( has_effect( effect_harnessed ) ) {
        if( !ovp.part_with_feature( "ANIMAL_CTRL", true ) ) {
            remove_effect( effect_harnessed ); // the harness part probably broke
        } else {
            moves = 0;
            return; // don't move if harnessed
        }
    }
    const std::optional<vpart_reference> vp_boardable = ovp.part_with_feature( "BOARDABLE", true );
    if( vp_boardable && friendly != 0 ) {
        const vehicle &veh = vp_boardable->vehicle();
        if( veh.is_moving() && veh.get_monster( vp_boardable->part_index() ) ) {
            moves = 0;
            return; // don't move if friendly and passenger in a moving vehicle
        }
    }
    // Set attitude to attitude to our current target
    monster_attitude current_attitude = attitude( nullptr );
    if( !is_wandering() ) {
        if( get_dest() == player_character.get_location() ) {
            current_attitude = attitude( &player_character );
        } else {
            for( const npc &guy : g->all_npcs() ) {
                if( get_dest() == guy.get_location() ) {
                    current_attitude = attitude( &guy );
                }
            }
        }
    }

    if( is_pet_follow() || ( friendly != 0 && has_effect( effect_led_by_leash ) ) ) {
        const int dist = rl_dist( get_location(), get_dest() );
        if( ( dist <= 1 || ( dist <= 2 && !has_effect( effect_led_by_leash ) &&
                             sees( player_character ) ) ) &&
            ( get_dest() == player_character.get_location() &&
              get_location().z() == player_character.get_location().z() ) ) {
            moves = 0;
            stumble();
            return;
        }
    } else if( ( current_attitude == MATT_IGNORE && patrol_route.empty() ) ||
               ( ( current_attitude == MATT_FOLLOW ||
                   ( has_flag( mon_flag_KEEP_DISTANCE ) && !( current_attitude == MATT_FLEE ) ) )
                 && rl_dist( get_location(), get_dest() ) <= type->tracking_distance ) ) {
        moves = 0;
        stumble();
        return;
    }

    bool moved = false;
    tripoint_bub_ms destination;

    bool try_to_move = false;
    creature_tracker &creatures = get_creature_tracker();
    for( const tripoint_bub_ms &dest : here.points_in_radius( pos_bub(), 1 ) ) {
        if( dest != pos_bub() ) {
            if( can_move_to( dest ) &&
                creatures.creature_at( dest, true ) == nullptr ) {
                try_to_move = true;
                break;
            }
        }
    }

    // If true, don't try to greedily avoid locally bad paths
    bool pathed = false;
    tripoint_bub_ms local_dest = here.bub_from_abs( get_dest() );
    if( try_to_move ) {
        // Move using vision by follow smells and sounds
        bool move_without_target = false;
        if( is_wandering() && has_intelligence() && can_see() ) {
            if( has_flag( mon_flag_SMELLS ) ) {
                unset_dest();
                tripoint_bub_ms tmp = tripoint_bub_ms( scent_move() );
                if( tmp.x() != -1 ) {
                    local_dest = tmp;
                    move_without_target = true;
                    add_msg_debug( debugmode::DF_MONMOVE, "%s follows smell using vision", name() );
                }
            }
            if( !move_without_target && wandf > 0 && friendly == 0 ) {
                unset_dest();
                if( wander_pos != get_location() ) {
                    local_dest = here.bub_from_abs( wander_pos );
                    move_without_target = true;
                    add_msg_debug( debugmode::DF_MONMOVE, "%s follows sound using vision", name() );
                }
            }
        }

        if( !is_wandering() || move_without_target ) {
            while( !path.empty() && path.front() == pos_bub() ) {
                path.erase( path.begin() );
            }

            const pathfinding_settings &pf_settings = get_pathfinding_settings();
            if( pf_settings.max_dist >= rl_dist( get_location(), get_dest() ) &&
                ( path.empty() || rl_dist( pos_bub(), path.front() ) >= 2 || path.back() != local_dest ) ) {
                // We need a new path
                if( can_pathfind() ) {
                    path = here.route( pos_bub(), local_dest, pf_settings, get_path_avoid() );
                    if( path.empty() ) {
                        increment_pathfinding_cd();
                    }
                } else {
                    path = here.straight_route( pos_bub(), local_dest );
                    if( !path.empty() ) {
                        if( std::any_of( path.begin(), path.end(), get_path_avoid() ) ) {
                            path.clear();
                        }
                    }
                }
                if( !path.empty() ) {
                    reset_pathfinding_cd();
                }
            }

            // Try to respect old paths, even if we can't pathfind at the moment
            if( !path.empty() && path.back() == local_dest ) {
                destination = path.front();
                moved = true;
                pathed = true;
            } else {
                // Straight line forward, probably because we can't pathfind (well enough)
                destination = local_dest;
                moved = true;
            }
        }
    }
    if( !moved && has_flag( mon_flag_SMELLS ) ) {
        // No sight... or our plans are invalid (e.g. moving through a transparent, but
        //  solid, square of terrain).  Fall back to smell if we have it.
        unset_dest();
        tripoint_bub_ms tmp = tripoint_bub_ms( scent_move() );
        if( tmp.x() != -1 ) {
            destination = tmp;
            moved = true;
            add_msg_debug( debugmode::DF_MONMOVE, "%s follows smell to not use vision", name() );
        }
    }
    if( wandf > 0 && !moved && friendly == 0 ) { // No LOS, no scent, so as a fall-back follow sound
        unset_dest();
        if( wander_pos != get_location() ) {
            destination = here.bub_from_abs( wander_pos );
            moved = true;
            add_msg_debug( debugmode::DF_MONMOVE, "%s follows sound to not use vision", name() );
        }
    }

    point_rel_ms new_d( destination.xy() - pos_bub().xy() );

    // toggle facing direction for sdl flip
    if( !g->is_tileset_isometric() ) {
        if( new_d.x() < 0 ) {
            facing = FacingDirection::LEFT;
        } else if( new_d.x() > 0 ) {
            facing = FacingDirection::RIGHT;
        }
    } else {
        if( new_d.y() <= 0 && new_d.x() <= 0 ) {
            facing = FacingDirection::LEFT;
        }
        if( new_d.x() >= 0 && new_d.y() >= 0 ) {
            facing = FacingDirection::RIGHT;
        }
    }

    tripoint_abs_ms next_step;
    const bool can_open_doors = has_flag( mon_flag_CAN_OPEN_DOORS ) && !is_hallucination();
    const bool staggers = has_flag( mon_flag_STUMBLES );
    if( moved ) {
        // Implement both avoiding obstacles and staggering.
        moved = false;
        float switch_chance = 0.0f;
        const bool can_bash = bash_skill() > 0;
        // This is a float and using trig_dist() because that Does the Right Thing(tm)
        // in both circular and roguelike distance modes.
        const float distance_to_target = trig_dist( pos_bub(), destination );
        for( tripoint &candidate : squares_closer_to( pos_bub().raw(), destination.raw() ) ) {
            // rare scenario when monster is on the border of the map and it's goal is outside of the map
            if( !here.inbounds( candidate ) ) {
                continue;
            }

            bool via_ramp = false;
            int rampPos = 0;
            if( here.has_flag( ter_furn_flag::TFLAG_RAMP_UP, candidate ) ) {
                via_ramp = true;
                rampPos -= 1;
                candidate.z += 1;
            } else if( here.has_flag( ter_furn_flag::TFLAG_RAMP_DOWN, candidate ) ) {
                via_ramp = true;
                rampPos += 1;
                candidate.z -= 1;
            }
            const tripoint_abs_ms candidate_abs = get_map().getglobal( candidate );

            if( candidate.z != posz() ) {
                bool can_z_move = true;
                if( !here.valid_move( pos(), candidate, false, true, via_ramp ) ) {
                    // Can't phase through floor
                    can_z_move = false;
                }

                // If we're trying to go up but can't fly, check if we can climb. If we can't, then don't
                // This prevents non-climb/fly enemies running up walls
                if( candidate.z > posz() && !( via_ramp || flies() ) ) {
                    if( !can_climb() || !here.has_floor_or_support( candidate ) ) {
                        if( ( !here.has_flag( ter_furn_flag::TFLAG_SWIMMABLE, pos_bub() ) ||
                              !here.has_flag( ter_furn_flag::TFLAG_SWIMMABLE, candidate ) ) ) {
                            // Can't "jump" up a whole z-level
                            can_z_move = false;
                        }
                    }
                }

                // Last chance - we can still do the z-level stair teleport bullshit that isn't removed yet
                // TODO: Remove z-level stair bullshit teleport after aligning all stairs
                if( !can_z_move &&
                    posx() / ( SEEX * 2 ) == candidate.x / ( SEEX * 2 ) &&
                    posy() / ( SEEY * 2 ) == candidate.y / ( SEEY * 2 ) ) {
                    const tripoint upper = candidate.z > posz() ? candidate : pos();
                    const tripoint lower = candidate.z > posz() ? pos() : candidate;
                    if( here.has_flag( ter_furn_flag::TFLAG_GOES_DOWN, upper ) &&
                        here.has_flag( ter_furn_flag::TFLAG_GOES_UP, lower ) ) {
                        can_z_move = true;
                    }
                }

                if( !can_z_move ) {
                    continue;
                }
            }

            // A flag to allow non-stumbling critters to stumble when the most direct choice is bad.
            bool bad_choice = false;

            const Creature *target = creatures.creature_at( candidate, is_hallucination() );
            if( target != nullptr ) {
                if( is_hallucination() != target->is_hallucination() && !target->is_avatar() ) {
                    // Hallucinations should only be capable of targeting the player or other hallucinations.
                    continue;
                }
                const Attitude att = attitude_to( *target );
                if( att == Attitude::HOSTILE ) {
                    // When attacking an adjacent enemy, we're direct.
                    moved = true;
                    next_step = candidate_abs;
                    break;
                }
                if( att == Attitude::FRIENDLY && ( target->is_avatar() || target->is_npc() ||
                                                   target->has_flag( mon_flag_QUEEN ) ) ) {
                    // Friendly firing the player or an NPC is illegal for gameplay reasons.
                    // Monsters should instinctively avoid attacking queens that regenerate their own population.
                    continue;
                }
                if( !has_flag( mon_flag_ATTACKMON ) && !has_flag( mon_flag_PUSH_MON ) ) {
                    // Bail out if there's a non-hostile monster in the way and we're not pushy.
                    continue;
                }
                // Friendly fire and pushing are always bad choices - they take a lot of time
                bad_choice = true;
            }

            // is there an openable door?
            if( can_open_doors &&
                here.open_door( *this, candidate, !here.is_outside( pos_bub() ), true ) ) {
                moved = true;
                next_step = candidate_abs;
                continue;
            }

            // Try to shove vehicle out of the way
            shove_vehicle( destination, tripoint_bub_ms( candidate ) );
            // Bail out if we can't move there and we can't bash.
            if( !pathed && !can_move_to( candidate ) ) {
                if( !can_bash || has_flag( json_flag_CANNOT_ATTACK ) ) {
                    continue;
                }
                // Don't bash if we're just tracking a noise.
                if( !provocative_sound && is_wandering() && destination == here.bub_from_abs( wander_pos ) ) {
                    continue;
                }
                const int estimate = here.bash_rating( bash_estimate(), candidate );
                if( estimate <= 0 ) {
                    continue;
                }

                if( estimate < 5 ) {
                    bad_choice = true;
                }
            }

            const float progress = distance_to_target - trig_dist( tripoint( candidate.xy(),
                                   candidate.z + rampPos ), destination.raw() );
            // The x2 makes the first (and most direct) path twice as likely,
            // since the chance of switching is 1/1, 1/4, 1/6, 1/8
            switch_chance += progress * 2;
            // Randomly pick one of the viable squares to move to weighted by distance.
            if( progress > 0 && ( !moved || x_in_y( progress, switch_chance ) ) ) {
                moved = true;
                next_step = candidate_abs;
                // If we stumble, pick a random square, otherwise take the first one,
                // which is the most direct path.
                // Except if the direct path is bad, then check others
                // Or if the path is given by pathfinder
                if( !staggers && ( !bad_choice || pathed ) ) {
                    break;
                }
            }
        }
    }
    // Finished logic section.  By this point, we should have chosen a square to
    //  move to (moved = true).
    if( moved ) { // Actual effects of moving to the square we've chosen
        const tripoint_bub_ms local_next_step = here.bub_from_abs( next_step );
        const bool did_something =
            ( !pacified && attack_at( local_next_step ) ) ||
            ( !pacified && can_open_doors &&
              here.open_door( *this, local_next_step, !here.is_outside( pos_bub() ) ) ) ||
            ( !pacified && bash_at( local_next_step ) ) ||
            ( !pacified && push_to( local_next_step, 0, 0 ) ) ||
            move_to( local_next_step, false, false, get_stagger_adjust( pos(), destination.raw(),
                     local_next_step.raw() ) );

        if( !did_something ) {
            mod_moves( -get_speed() ); // If we don't do this, we'll get infinite loops.
        }
        if( has_effect( effect_dragging ) && dragged_foe != nullptr ) {

            if( !dragged_foe->has_effect( effect_grabbed ) ) {
                dragged_foe = nullptr;
                remove_effect( effect_dragging );
            } else if( drag_to != get_location() && creatures.creature_at( drag_to ) == nullptr ) {
                dragged_foe->move_to( drag_to );
            }
        }
    } else {
        moves = 0;
        stumble();
        path.clear();
    }
    if( has_effect( effect_led_by_leash ) ) {
        if( rl_dist( get_location(), player_character.get_location() ) > 2 ) {
            // Either failed to keep up with the player or moved away
            remove_effect( effect_led_by_leash );
            add_msg( m_info, _( "You lose hold of a leash." ) );
        }
    }
}

Character *monster::find_dragged_foe()
{
    // Make sure they're actually dragging someone.
    if( !dragged_foe_id.is_valid() || !has_effect( effect_dragging ) ) {
        dragged_foe_id = character_id();
        return nullptr;
    }

    // Dragged critters may die or otherwise become invalid, which is why we look
    // them up each time. Luckily, monsters dragging critters is relatively rare,
    // so this check should happen infrequently.
    Character *dragged_foe = g->critter_by_id<Character>( dragged_foe_id );

    if( dragged_foe == nullptr ) {
        // Target no longer valid.
        dragged_foe_id = character_id();
        remove_effect( effect_dragging );
    }

    return dragged_foe;
}

// Nursebot surgery code
void monster::nursebot_operate( Character *dragged_foe )
{
    // No dragged foe, nothing to do.
    if( dragged_foe == nullptr || !has_dest() ) {
        return;
    }

    // Nothing to do if they can't operate, or they don't think they're dragging.
    if( !( type->has_special_attack( "OPERATE" ) && has_effect( effect_dragging ) ) ) {
        return;
    }

    creature_tracker &creatures = get_creature_tracker();
    map &here = get_map();
    if( rl_dist( get_location(), get_dest() ) == 1 &&
        !here.has_flag_furn( ter_furn_flag::TFLAG_AUTODOC_COUCH, here.bub_from_abs( get_dest() ) ) &&
        !has_effect( effect_operating ) ) {
        if( dragged_foe->has_effect( effect_grabbed ) && !has_effect( effect_countdown ) &&
            ( creatures.creature_at( get_dest() ) == nullptr ||
              creatures.creature_at( get_dest() ) == dragged_foe ) ) {
            add_msg( m_bad, _( "The %1$s slowly but firmly puts %2$s down onto the Autodoc couch." ), name(),
                     dragged_foe->disp_name() );

            dragged_foe->move_to( get_dest() );

            // There's still time to get away
            add_effect( effect_countdown, 2_turns );
            add_msg( m_bad, _( "The %s produces a syringe full of some translucent liquid." ), name() );
        } else if( creatures.creature_at( get_dest() ) != nullptr && has_effect( effect_dragging ) ) {
            sounds::sound( pos_bub(), 8, sounds::sound_t::electronic_speech,
                           string_format(
                               _( "a soft robotic voice say, \"Please step away from the Autodoc, this patient needs immediate care.\"" ) ) );
            // TODO: Make it able to push NPC/player
            push_to( here.bub_from_abs( get_dest() ), 4, 0 );
        }
    }
    if( get_effect_dur( effect_countdown ) == 1_turns && !has_effect( effect_operating ) ) {
        if( dragged_foe->has_effect( effect_grabbed ) ) {

            const bionic_collection &collec = *dragged_foe->my_bionics;
            cata_assert( !collec.empty() );
            const int index = rng( 0, collec.size() - 1 );
            const bionic *const target_cbm = &collec[index];
            const bionic &real_target =
                target_cbm->is_included()
                ? **dragged_foe->find_bionic_by_uid( target_cbm->get_parent_uid() )
                : *target_cbm;

            //8 intelligence*4 + 8 first aid*4 + 3 computer *3 + 4 electronic*1 = 77
            const float adjusted_skill = static_cast<float>( 77 ) - std::min( static_cast<float>( 40 ),
                                         static_cast<float>( 77 ) - static_cast<float>( 77 ) / static_cast<float>( 10.0 ) );

            dragged_foe->cancel_activity();
            get_player_character().uninstall_bionic( real_target, *this, *dragged_foe, adjusted_skill );

            // Remove target grab
            for( const effect &eff : dragged_foe->get_effects_with_flag( json_flag_GRAB ) ) {
                dragged_foe->remove_effect( eff.get_id() );
            }
            // And our own grab filters
            for( const effect &eff : get_effects_with_flag( json_flag_GRAB_FILTER ) ) {
                remove_effect( eff.get_id() );
            }
            dragged_foe_id = character_id();

        }
    }
}

// footsteps will determine how loud a monster's normal movement is
// and create a sound in the monsters location when they move
void monster::footsteps( const tripoint_bub_ms &p )
{
    if( is_hallucination() ) {
        return;
    }

    if( made_footstep ) {
        return;
    }
    made_footstep = true;
    int volume = 6; // same as player's footsteps
    if( flies() || has_flag( mon_flag_SILENTMOVES ) ) {
        volume = 0;    // Flying monsters don't have footsteps!
    }
    if( digging() ) {
        volume = 10;
    }
    switch( type->size ) {
        case creature_size::tiny:
            volume = 0; // No sound for the tinies
            break;
        case creature_size::small:
            volume /= 3;
            break;
        case creature_size::medium:
            break;
        case creature_size::large:
            volume *= 1.5;
            break;
        case creature_size::huge:
            volume *= 2;
            break;
        default:
            break;
    }
    if( has_flag( mon_flag_LOUDMOVES ) ) {
        volume += 6;
    } else if( has_flag( mon_flag_QUIETMOVES ) ) {
        volume -= 3;
    }
    if( volume == 0 ) {
        return;
    }
    int dist = rl_dist( p, get_player_character().pos_bub() );
    sounds::add_footstep( p.raw(), volume, dist, this, type->get_footsteps() );
}

tripoint_bub_ms monster::scent_move()
{
    // TODO: Remove when scentmap is 3D
    if( std::abs( posz() - get_map().get_abs_sub().z() ) > SCENT_MAP_Z_REACH ) {
        return { -1, -1, INT_MIN };
    }
    scent_map &scents = get_scent();
    bool in_range = scents.inbounds( pos() );
    if( !in_range ) {
        return { -1, -1, INT_MIN };
    }

    const std::set<scenttype_id> &tracked_scents = type->scents_tracked;
    const std::set<scenttype_id> &ignored_scents = type->scents_ignored;

    std::vector<tripoint_bub_ms> sdirection;
    std::vector<tripoint_bub_ms> smoves;

    int bestsmell = 10; // Squares with smell 0 are not eligible targets.
    int smell_threshold = 200; // Squares at or above this level are ineligible.
    if( has_flag( mon_flag_KEENNOSE ) ) {
        bestsmell = 1;
        smell_threshold = 400;
    }

    Character &player_character = get_player_character();
    const bool fleeing = is_fleeing( player_character );
    int scent_here = scents.get_unsafe( pos() );
    if( fleeing ) {
        bestsmell = scent_here;
    }

    tripoint_bub_ms next( -1, -1, posz() );
    // Scent is too weak, can't follow it.
    if( scent_here == 0 ) {
        return next;
    }
    // Check for the scent type being compatible.
    const scenttype_id &type_scent = scents.get_type();
    bool right_scent = false;
    // is the monster tracking this scent
    if( !tracked_scents.empty() ) {
        right_scent = tracked_scents.find( type_scent ) != tracked_scents.end();
    }
    //is this scent recognised by the monster species
    if( !type_scent.is_empty() ) {
        const std::set<species_id> &receptive_species = type_scent->receptive_species;
        const std::set<species_id> &monster_species = type->species;
        std::vector<species_id> v_intersection;
        std::set_intersection( receptive_species.begin(), receptive_species.end(), monster_species.begin(),
                               monster_species.end(), std::back_inserter( v_intersection ) );
        if( !v_intersection.empty() ) {
            right_scent = true;
        }
    }
    // is the monster actually ignoring this scent
    if( !ignored_scents.empty() && ( ignored_scents.find( type_scent ) != ignored_scents.end() ) ) {
        right_scent = false;
    }
    if( !right_scent ) {
        return { -1, -1, INT_MIN };
    }

    const bool can_bash = bash_skill() > 0;
    map &here = get_map();
    if( !fleeing && scent_here > smell_threshold ) {
        // Smell too strong to track, wander around
        sdirection.push_back( pos_bub() );
    } else {
        // Get direction of scent
        for( const tripoint_bub_ms &dest : here.points_in_radius( pos_bub(), 1, SCENT_MAP_Z_REACH ) ) {
            int smell = scents.get( dest );

            if( ( !fleeing && smell < bestsmell ) || ( fleeing && smell > bestsmell ) ) {
                continue;
            }
            if( ( !fleeing && smell > bestsmell ) || ( fleeing && smell < bestsmell ) ) {
                sdirection.clear();
                sdirection.push_back( dest );
                bestsmell = smell;
            } else if( ( !fleeing && smell == bestsmell ) || ( fleeing && smell == bestsmell ) ) {
                sdirection.push_back( dest );
            }
        }
    }

    for( const tripoint_bub_ms &direction : sdirection ) {
        // Add some randomness to make creatures zigzag towards the source
        for( const tripoint_bub_ms &dest : here.points_in_radius( direction, 1 ) ) {
            if( here.valid_move( pos_bub(), dest, can_bash, true ) &&
                ( can_move_to( dest ) || ( dest == player_character.pos_bub() ) ||
                  ( can_bash && here.bash_rating( bash_estimate(), dest ) > 0 ) ) ) {
                smoves.push_back( dest );
            }
        }
    }

    return random_entry( smoves, next );
}

<<<<<<< HEAD
int monster::calc_movecost( const tripoint_bub_ms &f, const tripoint_bub_ms &t ) const
=======
int monster::calc_movecost( const tripoint &f, const tripoint &t, bool ignore_fields ) const
>>>>>>> 472c2005
{
    int movecost = 0;

    map &here = get_map();
    const int source_cost = here.move_cost( f, nullptr, ignore_fields );
    const int dest_cost = here.move_cost( t, nullptr, ignore_fields );
    // Digging and flying monsters ignore terrain cost
    if( flies() || ( digging() && here.has_flag( ter_furn_flag::TFLAG_DIGGABLE, t ) ) ) {
        movecost = 100;
        // Swimming monsters move super fast in water
    } else if( swims() ) {
        if( here.has_flag( ter_furn_flag::TFLAG_SWIMMABLE, f ) ) {
            movecost += 25;
        } else {
            movecost += 50 * source_cost;
        }
        if( here.has_flag( ter_furn_flag::TFLAG_SWIMMABLE, t ) ) {
            movecost += 25;
        } else {
            movecost += 50 * dest_cost;
        }
    } else if( can_submerge() ) {
        // No-breathe monsters have to walk underwater slowly
        if( here.has_flag( ter_furn_flag::TFLAG_SWIMMABLE, f ) ) {
            movecost += 250;
        } else {
            movecost += 50 * source_cost;
        }
        if( here.has_flag( ter_furn_flag::TFLAG_SWIMMABLE, t ) ) {
            movecost += 250;
        } else {
            movecost += 50 * dest_cost;
        }
        movecost /= 2;
    } else if( climbs() ) {
        if( here.has_flag( ter_furn_flag::TFLAG_CLIMBABLE, f ) ) {
            movecost += 150;
        } else {
            movecost += 50 * source_cost;
        }
        if( here.has_flag( ter_furn_flag::TFLAG_CLIMBABLE, t ) ) {
            movecost += 150;
        } else {
            movecost += 50 * dest_cost;
        }
        movecost /= 2;
    } else {
        movecost = ( ( 50 * source_cost ) + ( 50 * dest_cost ) ) / 2.0;
    }

    return movecost;
}

int monster::calc_climb_cost( const tripoint_bub_ms &f, const tripoint_bub_ms &t ) const
{
    if( flies() ) {
        return 100;
    }

    map &here = get_map();
    if( climbs() && !here.has_flag( ter_furn_flag::TFLAG_NO_FLOOR, t ) ) {
        const int diff = here.climb_difficulty( f );
        if( diff <= 10 ) {
            return 150;
        }
    }

    return 0;
}

/*
 * Return points of an area extending 1 tile to either side and
 * (maxdepth) tiles behind basher.
 */
static std::vector<tripoint> get_bashing_zone( const tripoint &bashee, const tripoint &basher,
        int maxdepth )
{
    std::vector<tripoint> direction;
    direction.reserve( 2 );
    direction.push_back( bashee );
    direction.push_back( basher );
    // Draw a line from the target through the attacker.
    std::vector<tripoint> path = continue_line( direction, maxdepth );
    // Remove the target.
    path.insert( path.begin(), basher );
    std::vector<tripoint> zone;
    // Go ahead and reserve enough room for all the points since
    // we know how many it will be.
    zone.reserve( 3 * maxdepth );
    tripoint previous = bashee;
    for( const tripoint &p : path ) {
        std::vector<point> swath = squares_in_direction( previous.xy(), p.xy() );
        for( const point &q : swath ) {
            zone.emplace_back( q, bashee.z );
        }

        previous = p;
    }
    return zone;
}

bool monster::bash_at( const tripoint_bub_ms &p )
{
    if( p.z() != posz() ) {
        // TODO: Remove this
        return false;
    }

    //Hallucinations can't bash stuff.
    if( is_hallucination() ) {
        return false;
    }

    // Don't bash if a friendly monster is standing there
    monster *target = get_creature_tracker().creature_at<monster>( p );
    if( target != nullptr && attitude_to( *target ) == Attitude::FRIENDLY ) {
        return false;
    }

    const bool cramped = will_be_cramped_in_vehicle_tile( get_map().getglobal( p ) );
    bool try_bash = !can_move_to( p ) || one_in( 3 ) || cramped;
    if( !try_bash ) {
        return false;
    }

    if( bash_skill() <= 0 ) {
        return false;
    }

    map &here = get_map();
    if( !( here.is_bashable_furn( p ) || here.veh_at( p ).obstacle_at_part() || cramped ) ) {
        // if the only thing here is road or flat, rarely bash it
        bool flat_ground = here.has_flag( ter_furn_flag::TFLAG_ROAD, p ) ||
                           here.has_flag( ter_furn_flag::TFLAG_FLAT, p );
        if( !here.is_bashable_ter( p ) || ( flat_ground && !one_in( 50 ) ) ) {
            return false;
        }
    }

    int bashskill = group_bash_skill( p );
    here.bash( p, bashskill );
    mod_moves( -get_speed() );
    return true;
}

int monster::bash_estimate() const
{
    int estimate = bash_skill();
    if( has_flag( mon_flag_GROUP_BASH ) ) {
        // Right now just give them a boost so they try to bash a lot of stuff.
        // TODO: base it on number of nearby friendlies.
        estimate *= 2;
    }
    return estimate;
}

int monster::bash_skill() const
{
    return type->bash_skill;
}

int monster::group_bash_skill( const tripoint_bub_ms &target )
{
    if( !has_flag( mon_flag_GROUP_BASH ) ) {
        return bash_skill();
    }
    int bashskill = 0;

    // pileup = more bash skill, but only help bashing mob directly in front of target
    const int max_helper_depth = 5;
    const std::vector<tripoint> bzone = get_bashing_zone( target.raw(), pos(), max_helper_depth );

    creature_tracker &creatures = get_creature_tracker();
    for( const tripoint &candidate : bzone ) {
        // Drawing this line backwards excludes the target and includes the candidate.
        std::vector<tripoint> path_to_target = line_to( target.raw(), candidate, 0, 0 );
        bool connected = true;
        monster *mon = nullptr;
        for( const tripoint &in_path : path_to_target ) {
            // If any point in the line from zombie to target is not a cooperating zombie,
            // it can't contribute.
            mon = creatures.creature_at<monster>( in_path );
            if( !mon ) {
                connected = false;
                break;
            }
            monster &helpermon = *mon;
            if( !helpermon.has_flag( mon_flag_GROUP_BASH ) || helpermon.is_hallucination() ) {
                connected = false;
                break;
            }
        }
        if( !connected || !mon ) {
            continue;
        }
        // If we made it here, the last monster checked was the candidate.
        monster &helpermon = *mon;
        // Contribution falls off rapidly with distance from target.
        bashskill += helpermon.bash_skill() / rl_dist( candidate, target.raw() );
    }

    return bashskill;
}

bool monster::attack_at( const tripoint_bub_ms &p )
{
    if( has_flag( mon_flag_PACIFIST ) || has_flag( json_flag_CANNOT_ATTACK ) ) {
        return false;
    }

    Character &player_character = get_player_character();
    const bool sees_player = sees( player_character );
    // Targeting player location
    if( p == player_character.pos_bub() ) {
        if( sees_player ) {
            return melee_attack( player_character );
        } else {
            // Creature stumbles into a player it cannot see, briefly becoming aware of their location
            return stumble_invis( player_character );
        }
    }

    creature_tracker &creatures = get_creature_tracker();
    if( monster *mon_ = creatures.creature_at<monster>( p, is_hallucination() ) ) {
        monster &mon = *mon_;

        // Don't attack yourself.
        if( &mon == this ) {
            return false;
        }

        // With no melee dice, we can't attack, but we had to process until here
        // because hallucinations require no melee dice to destroy.
        if( type->melee_dice <= 0 ) {
            return false;
        }

        Creature::Attitude attitude = attitude_to( mon );
        // mon_flag_ATTACKMON == hulk behavior, whack everything in your way
        if( attitude == Attitude::HOSTILE || has_flag( mon_flag_ATTACKMON ) ) {
            return melee_attack( mon );
        }

        return false;
    }

    npc *const guy = creatures.creature_at<npc>( p, is_hallucination() );
    if( guy && type->melee_dice > 0 ) {
        // For now we're always attacking NPCs that are getting into our
        // way. This is consistent with how it worked previously, but
        // later on not hitting allied NPCs would be cool.
        guy->on_attacked( *this ); // allow NPC hallucination to be one shot by monsters
        return melee_attack( *guy );
    }

    // Attack last known position despite empty
    if( has_effect( effect_stumbled_into_invisible ) &&
        get_map().has_field_at( p, field_fd_last_known ) && !sees_player &&
        attitude_to( player_character ) == Attitude::HOSTILE ) {
        return attack_air( tripoint_bub_ms( p ) );
    }

    // Nothing to attack.
    return false;
}

static tripoint_bub_ms find_closest_stair( const tripoint_bub_ms &near_this,
        const ter_furn_flag stair_type )
{
    map &here = get_map();
    for( const tripoint_bub_ms &candidate : closest_points_first( near_this, 10 ) ) {
        if( here.has_flag( stair_type, candidate ) ) {
            return candidate;
        }
    }
    // we didn't find it
    return near_this;
}

bool monster::move_to( const tripoint_bub_ms &p, bool force, bool step_on_critter,
                       const float stagger_adjustment )
{
    const bool on_ground = !digging() && !flies();

    const bool z_move = p.z() != posz();
    const bool going_up = p.z() > posz();

    tripoint_bub_ms destination( p );
    map &here = get_map();

    // This is stair teleportation hackery.
    // TODO: Remove this in favor of stair alignment
    if( going_up ) {
        if( here.has_flag( ter_furn_flag::TFLAG_GOES_UP, pos_bub() ) ) {
            destination = find_closest_stair( tripoint_bub_ms( p ), ter_furn_flag::TFLAG_GOES_DOWN );
        }
    } else if( z_move ) {
        if( here.has_flag( ter_furn_flag::TFLAG_GOES_DOWN, pos_bub() ) ) {
            destination = find_closest_stair( tripoint_bub_ms( p ), ter_furn_flag::TFLAG_GOES_UP );
        }
    }

    // Allows climbing monsters to move on terrain with movecost <= 0
    Creature *critter = get_creature_tracker().creature_at( destination, is_hallucination() );
    const std::vector<field_type_id> impassable_field_ids = here.get_impassable_field_type_ids_at(
                destination );
    if( here.has_flag( ter_furn_flag::TFLAG_CLIMBABLE, destination ) ) {
        if( ( !here.passable_skip_fields( destination ) || ( !impassable_field_ids.empty() &&
                !is_immune_fields( impassable_field_ids ) ) ) && critter == nullptr ) {
            if( flies() ) {
                mod_moves( -get_speed() );
                force = true;
                if( get_option<bool>( "LOG_MONSTER_MOVEMENT" ) ) {
                    add_msg_if_player_sees( *this, _( "The %1$s flies over the %2$s." ), name(),
                                            here.has_flag_furn( ter_furn_flag::TFLAG_CLIMBABLE, p ) ? here.furnname( p ) :
                                            here.tername( p ) );
                }
            } else if( climbs() ) {
                mod_moves( -get_speed() * 1.5 );
                force = true;
                if( get_option<bool>( "LOG_MONSTER_MOVEMENT" ) ) {
                    add_msg_if_player_sees( *this, _( "The %1$s climbs over the %2$s." ), name(),
                                            here.has_flag_furn( ter_furn_flag::TFLAG_CLIMBABLE, p ) ? here.furnname( p ) :
                                            here.tername( p ) );
                }
            }
        }
    }

    if( critter != nullptr && !step_on_critter ) {
        return false;
    }

    // Make sure that we can move there, unless force is true.
    if( !force && !can_move_to( destination ) ) {
        return false;
    }

    if( !force ) {
        // This adjustment is to make it so that monster movement speed relative to the player
        // is consistent even if the monster stumbles,
        // and the same regardless of the distance measurement mode.
        // Note: Keep this as float here or else it will cancel valid moves
        const float cost = stagger_adjustment *
                           static_cast<float>( climbs() &&
<<<<<<< HEAD
                                               here.has_flag( ter_furn_flag::TFLAG_NO_FLOOR, p ) ? calc_climb_cost( pos_bub(),
                                                       destination ) : calc_movecost( pos_bub(),
                                                               destination ) );
=======
                                               here.has_flag( ter_furn_flag::TFLAG_NO_FLOOR, p ) ? calc_climb_cost( pos_bub().raw(),
                                                       destination.raw() ) : calc_movecost( pos_bub().raw(),
                                                               destination.raw(), ( !impassable_field_ids.empty() &&
                                                                       is_immune_fields( impassable_field_ids ) ) ) );
>>>>>>> 472c2005
        if( cost > 0.0f ) {
            mod_moves( -static_cast<int>( std::ceil( cost ) ) );
        } else {
            return false;
        }
    }

    //Check for moving into/out of water
    bool was_water = underwater;
    bool will_be_water =
        on_ground && (
            // AQUATIC monsters always "swim under" the vehicles, while other swimming monsters are forced to surface
            has_flag( mon_flag_AQUATIC ) || ( can_submerge() && !here.veh_at( destination ) )
        ) && here.is_divable( destination );

    if( get_option<bool>( "LOG_MONSTER_MOVEMENT" ) ) {
        //Birds and other flying creatures flying over the deep water terrain
        if( was_water && flies() ) {
            if( one_in( 4 ) ) {
                add_msg_if_player_sees( *this, m_warning, _( "A %1$s flies over the %2$s!" ),
                                        name(), here.tername( pos_bub() ) );
            }
        } else if( was_water && !will_be_water ) {
            // Use more dramatic messages for swimming monsters
            add_msg_if_player_sees( *this, m_warning,
                                    //~ Message when a monster emerges from water
                                    //~ %1$s: monster name, %2$s: leaps/emerges, %3$s: terrain name
                                    pgettext( "monster movement", "A %1$s %2$s from the %3$s!" ),
                                    name(), swims() ||
                                    has_flag( mon_flag_AQUATIC ) ? _( "leaps" ) : _( "emerges" ), here.tername( pos_bub() ) );
        } else if( !was_water && will_be_water ) {
            add_msg_if_player_sees( *this, m_warning, pgettext( "monster movement",
                                    //~ Message when a monster enters water
                                    //~ %1$s: monster name, %2$s: dives/sinks, %3$s: terrain name
                                    "A %1$s %2$s into the %3$s!" ),
                                    name(), swims() ||
                                    has_flag( mon_flag_AQUATIC ) ? _( "dives" ) : _( "sinks" ), here.tername( destination ) );
        }
    }

    optional_vpart_position vp_orig = here.veh_at( pos_bub() );
    if( vp_orig ) {
        vp_orig->vehicle().invalidate_mass();
    }

    setpos( destination );
    footsteps( destination );
    underwater = will_be_water;
    optional_vpart_position vp_dest = here.veh_at( destination );
    if( vp_dest ) {
        vp_dest->vehicle().invalidate_mass();
        if( will_be_cramped_in_vehicle_tile( here.getglobal( p ) ) ) {
            add_effect( effect_cramped_space, 2_turns, true );
        }
    }
    if( is_hallucination() ) {
        //Hallucinations don't do any of the stuff after this point
        return true;
    }

    if( here.has_flag( ter_furn_flag::TFLAG_UNSTABLE, destination ) &&
        on_ground && !here.has_vehicle_floor( destination ) ) {
        add_effect( effect_bouldering, 1_turns, true );
    } else if( has_effect( effect_bouldering ) ) {
        remove_effect( effect_bouldering );
    }

    if( here.has_flag_ter_or_furn( ter_furn_flag::TFLAG_NO_SIGHT, destination ) && on_ground ) {
        add_effect( effect_no_sight, 1_turns, true );
    } else if( has_effect( effect_no_sight ) ) {
        remove_effect( effect_no_sight );
    }

    if( !here.has_vehicle_floor( destination ) ) {
        if( type->size != creature_size::tiny && on_ground ) {
            const int sharp_damage = rng( 1, 10 );
            const int rough_damage = rng( 1, 2 );
            if( here.has_flag( ter_furn_flag::TFLAG_SHARP, pos_bub() ) && !one_in( 4 ) &&
                get_armor_type( damage_cut, bodypart_id( "torso" ) ) < sharp_damage && get_hp() > sharp_damage ) {
                apply_damage( nullptr, bodypart_id( "torso" ), sharp_damage );
            }
            if( here.has_flag( ter_furn_flag::TFLAG_ROUGH, pos_bub() ) && one_in( 6 ) &&
                get_armor_type( damage_cut, bodypart_id( "torso" ) ) < rough_damage && get_hp() > rough_damage ) {
                apply_damage( nullptr, bodypart_id( "torso" ), rough_damage );
            }
        }
        here.creature_on_trap( *this );
        if( is_dead() ) {
            return true;
        }
    }
    if( !will_be_water && ( digs() || can_dig() ) ) {
        underwater = here.has_flag( ter_furn_flag::TFLAG_DIGGABLE, pos_bub() );
    }

    // Digging creatures leave a trail of churned earth
    // They always leave some on their tile, and larger creatures emit some around themselves as well
    if( digging() && here.has_flag( ter_furn_flag::TFLAG_DIGGABLE, pos_bub() ) ) {
        int factor = 0;
        switch( type->size ) {
            case creature_size::medium:
                factor = 4;
                break;
            case creature_size::large:
                factor = 3;
                break;
            case creature_size::huge:
                factor = 2;
                break;
            case creature_size::num_sizes:
                debugmsg( "ERROR: Invalid Creature size class." );
                break;
            default:
                factor = 4;
                break;
        }
        here.add_field( pos_bub(), fd_churned_earth, 2 );
        for( const tripoint_bub_ms &dest : here.points_in_radius( pos_bub(), 1, 0 ) ) {
            if( here.has_flag( ter_furn_flag::TFLAG_DIGGABLE, dest ) && one_in( factor ) ) {
                here.add_field( dest, fd_churned_earth, 2 );
            }
        }
    }

    // Acid trail monsters leave... a trail of acid
    if( has_flag( mon_flag_ACIDTRAIL ) ) {
        here.add_field( pos_bub(), fd_acid, 3 );
    }

    // Not all acid trail monsters leave as much acid. Every time this monster takes a step, there is a 1/5 chance it will drop a puddle.
    if( has_flag( mon_flag_SHORTACIDTRAIL ) ) {
        if( one_in( 5 ) ) {
            here.add_field( pos_bub(), fd_acid, 3 );
        }
    }

    if( has_flag( mon_flag_SLUDGETRAIL ) ) {
        for( const tripoint_bub_ms &sludge_p : here.points_in_radius( pos_bub(), 1 ) ) {
            const int fstr = 3 - ( std::abs( sludge_p.x() - posx() ) + std::abs( sludge_p.y() - posy() ) );
            if( fstr >= 2 ) {
                here.add_field( sludge_p, fd_sludge, fstr );
            }
        }
    }

    if( has_flag( mon_flag_SMALLSLUDGETRAIL ) ) {
        if( one_in( 2 ) ) {
            here.add_field( pos_bub(), fd_sludge, 1 );
        }
    }

    // Don't leave any kind of liquids on water tiles
    if( !here.has_flag( ter_furn_flag::TFLAG_SWIMMABLE, destination ) ) {
        if( has_flag( mon_flag_DRIPS_NAPALM ) ) {
            if( one_in( 10 ) ) {
                // if it has more napalm, drop some and reduce ammo in tank
                if( ammo[itype_pressurized_tank] > 0 ) {
                    here.add_item_or_charges( pos_bub(), item( "napalm", calendar::turn, 50 ) );
                    ammo[itype_pressurized_tank] -= 50;
                } else {
                    // TODO: remove mon_flag_DRIPS_NAPALM flag since no more napalm in tank
                    // Not possible for now since flag check is done on type, not individual monster
                }
            }
        }
        if( has_flag( mon_flag_DRIPS_GASOLINE ) ) {
            if( one_in( 5 ) ) {
                // TODO: use same idea that limits napalm dripping
                here.add_item_or_charges( pos_bub(), item( "gasoline" ) );
            }
        }
    }
    return true;
}

bool monster::push_to( const tripoint_bub_ms &p, const int boost, const size_t depth )
{
    if( is_hallucination() ) {
        // Don't let hallucinations push, not even other hallucinations
        return false;
    }

    if( !has_flag( mon_flag_PUSH_MON ) || depth > 2 || has_effect( effect_pushed ) ||
        has_flag( json_flag_CANNOT_ATTACK ) ) {
        return false;
    }

    creature_tracker &creatures = get_creature_tracker();
    // TODO: Generalize this to Creature
    monster *const critter = creatures.creature_at<monster>( p );
    if( critter == nullptr || critter == this ||
        p == pos_bub() || critter->movement_impaired() ) {
        return false;
    }

    if( !can_move_to( p ) ) {
        return false;
    }

    if( critter->is_hallucination() ) {
        // Kill the hallu, but return false so that the regular move_to is uses instead
        critter->die( nullptr );
        return false;
    }

    // Stability roll of the pushed critter
    const int defend = critter->stability_roll();
    // Stability roll of the pushing zed
    const int attack = stability_roll() + boost;
    if( defend > attack ) {
        return false;
    }

    map &here = get_map();
    const int movecost_from = 50 * here.move_cost( p );
    const int movecost_attacker = std::max( movecost_from, 200 - 10 * ( attack - defend ) );
    const tripoint_rel_ms dir = p - pos_bub();

    // Mark self as pushed to simplify recursive pushing
    add_effect( effect_pushed, 1_turns );

    for( size_t i = 0; i < 6; i++ ) {
        const point d( rng( -1, 1 ), rng( -1, 1 ) );
        if( d.x == 0 && d.y == 0 ) {
            continue;
        }

        // Pushing forward is easier than pushing aside
        const int direction_penalty = std::abs( d.x - dir.x() ) + std::abs( d.y - dir.y() );
        if( direction_penalty > 2 ) {
            continue;
        }

        tripoint_bub_ms dest( p + d );
        const int dest_movecost_from = 50 * here.move_cost( dest );

        // Pushing into cars/windows etc. is harder
        const int movecost_penalty = here.move_cost( dest ) - 2;
        if( movecost_penalty <= -2 ) {
            // Can't push into unpassable terrain
            continue;
        }

        int roll = attack - ( defend + direction_penalty + movecost_penalty );
        if( roll < 0 ) {
            continue;
        }

        Creature *critter_recur = creatures.creature_at( dest );
        if( !( critter_recur == nullptr || critter_recur->is_hallucination() ) ) {
            // Try to push recursively
            monster *mon_recur = dynamic_cast< monster * >( critter_recur );
            if( mon_recur == nullptr ) {
                continue;
            }

            if( critter->push_to( dest, roll, depth + 1 ) ) {
                // The tile isn't necessarily free, need to check
                if( !creatures.creature_at( p ) ) {
                    move_to( p );
                }

                mod_moves( -movecost_attacker );

                // Don't knock down a creature that successfully
                // pushed another creature, just reduce moves
                critter->mod_moves( -dest_movecost_from );
                return true;
            } else {
                return false;
            }
        }

        critter_recur = creatures.creature_at( dest );
        if( critter_recur != nullptr ) {
            if( critter_recur->is_hallucination() ) {
                critter_recur->die( nullptr );
            }
        } else if( !critter->has_flag( mon_flag_IMMOBILE ) ) {
            critter->setpos( dest );
            move_to( p );
            mod_moves( -movecost_attacker );
            critter->add_effect( effect_downed, time_duration::from_turns( movecost_from / 100 + 1 ) );
        }
        return true;
    }

    // Try to trample over a much weaker zed (or one with worse rolls)
    // Don't allow trampling with boost
    if( boost > 0 || attack < 2 * defend ) {
        return false;
    }

    g->swap_critters( *critter, *this );
    critter->add_effect( effect_stunned, rng( 0_turns, 2_turns ) );
    Character &player_character = get_player_character();
    // Only print the message when near player or it can get spammy
    if( rl_dist( player_character.pos_bub(), pos_bub() ) < 4 ) {
        add_msg_if_player_sees( *critter, m_warning, _( "The %1$s tramples %2$s." ),
                                name(), critter->disp_name() );
    }

    mod_moves( -movecost_attacker );
    if( movecost_from > 100 ) {
        critter->add_effect( effect_downed, time_duration::from_turns( movecost_from / 100 + 1 ) );
    } else {
        critter->mod_moves( -movecost_from );
    }

    return true;
}

/**
 * Stumble in a random direction, but with some caveats.
 */
void monster::stumble()
{
    add_msg_debug( debugmode::DF_MONMOVE, "%s starting monmove::stumble", name() );
    // Only move every 10 turns.
    if( !one_in( 10 ) ) {
        return;
    }

    map &here = get_map();
    std::vector<tripoint_bub_ms> valid_stumbles;
    valid_stumbles.reserve( 11 );
    const bool avoid_water = has_flag( mon_flag_NO_BREATHE ) && !swims() &&
                             !has_flag( mon_flag_AQUATIC );
    for( const tripoint_bub_ms &dest : here.points_in_radius( pos_bub(), 1 ) ) {
        if( dest != pos_bub() ) {
            if( here.has_flag( ter_furn_flag::TFLAG_RAMP_DOWN, dest ) ) {
                valid_stumbles.emplace_back( dest + tripoint::below );
            } else  if( here.has_flag( ter_furn_flag::TFLAG_RAMP_UP, dest ) ) {
                valid_stumbles.emplace_back( dest + tripoint::above );
            } else {
                valid_stumbles.push_back( dest );
            }
        }
    }
    const tripoint_bub_ms below( pos_bub() + tripoint::below );
    if( here.valid_move( pos_bub(), below, false, true ) ) {
        valid_stumbles.push_back( below );
    }

    creature_tracker &creatures = get_creature_tracker();
    while( !valid_stumbles.empty() && !is_dead() ) {
        const tripoint_bub_ms dest = random_entry_removed( valid_stumbles );
        if( can_move_to( dest ) &&
            //Stop zombies and other non-breathing monsters wandering INTO water
            //(Unless they can swim/are aquatic)
            //But let them wander OUT of water if they are there.
            !( avoid_water &&
               here.has_flag( ter_furn_flag::TFLAG_SWIMMABLE, dest ) &&
               !here.has_flag( ter_furn_flag::TFLAG_SWIMMABLE, pos_bub() ) ) &&
            ( creatures.creature_at( dest, is_hallucination() ) == nullptr ) ) {
            if( move_to( dest, true, false ) ) {
                break;
            }
        }
    }
}

void monster::knock_back_to( const tripoint_bub_ms &to )
{
    if( to == pos_bub() ) {
        return; // No effect
    }

    if( is_hallucination() ) {
        die( nullptr );
        return;
    }

    bool u_see = get_player_view().sees( to );

    creature_tracker &creatures = get_creature_tracker();
    // First, see if we hit another monster
    if( monster *const z = creatures.creature_at<monster>( to ) ) {
        apply_damage( z, bodypart_id( "torso" ), static_cast<float>( z->type->size ) );
        add_effect( effect_stunned, 1_turns );
        if( type->size > 1 + z->type->size ) {
            z->knock_back_from( pos_bub() ); // Chain reaction!
            z->apply_damage( this, bodypart_id( "torso" ), static_cast<float>( type->size ) );
            z->add_effect( effect_stunned, 1_turns );
        } else if( type->size > z->type->size ) {
            z->apply_damage( this, bodypart_id( "torso" ), static_cast<float>( type->size ) );
            z->add_effect( effect_stunned, 1_turns );
        }
        z->check_dead_state();

        if( u_see ) {
            add_msg( _( "The %1$s bounces off a %2$s!" ), name(), z->name() );
        }

        return;
    }

    if( npc *const p = creatures.creature_at<npc>( to ) ) {
        apply_damage( p, bodypart_id( "torso" ), 3 );
        add_effect( effect_stunned, 1_turns );
        p->deal_damage( this, bodypart_id( "torso" ),
                        damage_instance( STATIC( damage_type_id( "bash" ) ), static_cast<float>( type->size ) ) );
        if( u_see ) {
            add_msg( _( "The %1$s bounces off %2$s!" ), name(), p->get_name() );
        }

        p->check_dead_state();
        return;
    }

    // If we're still in the function at this point, we're actually moving a tile!
    // die_if_drowning will kill the monster if necessary, but if the deep water
    // tile is on a vehicle, we should check for swimmers out of water
    if( !die_if_drowning( to ) && has_flag( mon_flag_AQUATIC ) ) {
        die( nullptr );
        if( u_see ) {
            add_msg( _( "The %s flops around and dies!" ), name() );
        }
    }

    map &here = get_map();
    // It's some kind of wall.
    if( here.impassable( to ) ) {
        const int dam = static_cast<int>( type->size );
        apply_damage( nullptr, bodypart_id( "torso" ), dam );
        add_effect( effect_stunned, 2_turns );
        if( u_see ) {
            add_msg( _( "The %1$s bounces off a %2$s and takes %3$d damage." ), name(),
                     here.obstacle_name( to ), dam );
        }

    } else { // It's no wall
        setpos( to );
    }
    check_dead_state();
}

/* will_reach() is used for determining whether we'll get to stairs (and
 * potentially other locations of interest).  It is generally permissive.
 * TODO: Pathfinding;
         Make sure that non-smashing monsters won't "teleport" through windows
         Injure monsters if they're gonna be walking through pits or whatever
 */
bool monster::will_reach( const point_bub_ms &p )
{
    monster_attitude att = attitude( &get_player_character() );
    if( att != MATT_FOLLOW && att != MATT_ATTACK && att != MATT_FRIEND ) {
        return false;
    }

    if( digs() || has_flag( mon_flag_AQUATIC ) ) {
        return false;
    }

    if( ( has_flag( mon_flag_IMMOBILE ) || has_flag( mon_flag_RIDEABLE_MECH ) ||
          has_flag( json_flag_CANNOT_MOVE ) ) &&
        ( pos_bub().xy() != p ) ) {
        return false;
    }

    const std::vector<tripoint_bub_ms> path = get_map().route( pos_bub(), tripoint_bub_ms( p,
            posz() ), get_pathfinding_settings() );
    if( path.empty() ) {
        return false;
    }

    if( has_flag( mon_flag_SMELLS ) && get_scent().get( pos() ) > 0 &&
        get_scent().get( { p, posz() } ) > get_scent().get( pos() ) ) {
        return true;
    }

    if( can_hear() && wandf > 0 && rl_dist( get_map().bub_from_abs( wander_pos ).xy(), p ) <= 2 &&
        rl_dist( get_location().xy(), wander_pos.xy() ) <= wandf ) {
        return true;
    }

    if( can_see() && sees( tripoint_bub_ms( p, posz() ) ) ) {
        return true;
    }

    return false;
}

int monster::turns_to_reach( const point_bub_ms &p )
{
    map &here = get_map();
    // HACK: This function is a(n old) temporary hack that should soon be removed
    const std::vector<tripoint_bub_ms> path = here.route( pos_bub(), tripoint_bub_ms( p,
            posz() ), get_pathfinding_settings() );
    if( path.empty() ) {
        return 999;
    }

    double turns = 0.;
    for( size_t i = 0; i < path.size(); i++ ) {
        const tripoint_bub_ms &next = path[i];
        if( here.impassable( next ) ) {
            // No bashing through, it looks stupid when you go back and find
            // the doors intact.
            return 999;
        } else if( i == 0 ) {
            turns += static_cast<double>( calc_movecost( pos_bub(), next ) ) / get_speed();
        } else {
            turns += static_cast<double>( calc_movecost( path[i - 1], next ) ) / get_speed();
        }
    }

    return static_cast<int>( turns + .9 ); // Halve (to get turns) and round up
}

void monster::shove_vehicle( const tripoint_bub_ms &remote_destination,
                             const tripoint_bub_ms &nearby_destination )
{
    map &here = get_map();
    if( this->has_flag( mon_flag_PUSH_VEH ) && !is_hallucination() ) {
        optional_vpart_position vp = here.veh_at( nearby_destination );
        if( vp ) {
            vehicle &veh = vp->vehicle();
            const units::mass veh_mass = veh.total_mass();
            int shove_moves_minimal = 0;
            int shove_veh_mass_moves_factor = 0;
            int shove_velocity = 0;
            float shove_damage_min = 0.00F;
            float shove_damage_max = 0.00F;
            switch( this->get_size() ) {
                case creature_size::tiny:
                case creature_size::small:
                    break;
                case creature_size::medium:
                    if( veh_mass < 500_kilogram ) {
                        shove_moves_minimal = 150;
                        shove_veh_mass_moves_factor = 20;
                        shove_velocity = 500;
                        shove_damage_min = 0.00F;
                        shove_damage_max = 0.01F;
                    }
                    break;
                case creature_size::large:
                    if( veh_mass < 1000_kilogram ) {
                        shove_moves_minimal = 100;
                        shove_veh_mass_moves_factor = 8;
                        shove_velocity = 1000;
                        shove_damage_min = 0.00F;
                        shove_damage_max = 0.03F;
                    }
                    break;
                case creature_size::huge:
                    if( veh_mass < 2000_kilogram ) {
                        shove_moves_minimal = 50;
                        shove_veh_mass_moves_factor = 4;
                        shove_velocity = 1500;
                        shove_damage_min = 0.00F;
                        shove_damage_max = 0.05F;
                    }
                    break;
                default:
                    break;
            }
            if( shove_velocity > 0 ) {
                //~ %1$s - monster name, %2$s - vehicle name
                add_msg_if_player_sees( this->pos(), m_bad, _( "%1$s shoves %2$s out of their way!" ),
                                        this->disp_name(),
                                        veh.disp_name() );
                int shove_moves = shove_veh_mass_moves_factor * veh_mass / 10_kilogram;
                shove_moves = std::max( shove_moves, shove_moves_minimal );
                this->mod_moves( -shove_moves );
                const tripoint_rel_ms destination_delta( remote_destination - nearby_destination );
                const tripoint_rel_ms shove_destination( clamp( destination_delta.x(), -1, 1 ),
                        clamp( destination_delta.y(), -1, 1 ),
                        clamp( destination_delta.z(), -1, 1 ) );
                veh.skidding = true;
                veh.velocity = shove_velocity;
                if( shove_destination != tripoint_rel_ms::zero ) {
                    if( shove_destination.z() != 0 ) {
                        veh.vertical_velocity = shove_destination.z() < 0 ? -shove_velocity : +shove_velocity;
                    }
                    here.move_vehicle( veh, shove_destination, veh.face );
                }
                veh.move = tileray( destination_delta.xy().raw() );
                veh.smash( here, shove_damage_min, shove_damage_max, 0.10F );
            }
        }
    }
}<|MERGE_RESOLUTION|>--- conflicted
+++ resolved
@@ -1525,11 +1525,7 @@
     return random_entry( smoves, next );
 }
 
-<<<<<<< HEAD
-int monster::calc_movecost( const tripoint_bub_ms &f, const tripoint_bub_ms &t ) const
-=======
-int monster::calc_movecost( const tripoint &f, const tripoint &t, bool ignore_fields ) const
->>>>>>> 472c2005
+int monster::calc_movecost( const tripoint_bub_ms &f, const tripoint_bub_ms &t, bool ignore_fields ) const
 {
     int movecost = 0;
 
@@ -1875,16 +1871,10 @@
         // Note: Keep this as float here or else it will cancel valid moves
         const float cost = stagger_adjustment *
                            static_cast<float>( climbs() &&
-<<<<<<< HEAD
                                                here.has_flag( ter_furn_flag::TFLAG_NO_FLOOR, p ) ? calc_climb_cost( pos_bub(),
                                                        destination ) : calc_movecost( pos_bub(),
-                                                               destination ) );
-=======
-                                               here.has_flag( ter_furn_flag::TFLAG_NO_FLOOR, p ) ? calc_climb_cost( pos_bub().raw(),
-                                                       destination.raw() ) : calc_movecost( pos_bub().raw(),
-                                                               destination.raw(), ( !impassable_field_ids.empty() &&
+                                                               destination, ( !impassable_field_ids.empty() &&
                                                                        is_immune_fields( impassable_field_ids ) ) ) );
->>>>>>> 472c2005
         if( cost > 0.0f ) {
             mod_moves( -static_cast<int>( std::ceil( cost ) ) );
         } else {
