// Monster movement code; essentially, the AI
#include "monster.h" // IWYU pragma: associated

#include <algorithm>
#include <cfloat>
#include <climits>
#include <cmath>
#include <cstdlib>
#include <iterator>
#include <list>
#include <memory>
#include <ostream>
#include <string>
#include <unordered_map>

#include "behavior.h"
#include "bionics.h"
#include "cached_options.h"
#include "cata_utility.h"
#include "character.h"
#include "colony.h"
#include "creature_tracker.h"
#include "debug.h"
#include "field.h"
#include "field_type.h"
#include "game.h"
#include "game_constants.h"
#include "line.h"
#include "make_static.h"
#include "map.h"
#include "map_iterator.h"
#include "mapdata.h"
#include "mattack_common.h"
#include "memory_fast.h"
#include "messages.h"
#include "monfaction.h"
#include "monster_oracle.h"
#include "mtype.h"
#include "npc.h"
#include "pathfinding.h"
#include "pimpl.h"
#include "rng.h"
#include "scent_map.h"
#include "sounds.h"
#include "string_formatter.h"
#include "tileray.h"
#include "translations.h"
#include "trap.h"
#include "units.h"
#include "vehicle.h"
#include "viewer.h"
#include "vpart_position.h"

static const efftype_id effect_bouldering( "bouldering" );
static const efftype_id effect_countdown( "countdown" );
static const efftype_id effect_docile( "docile" );
static const efftype_id effect_downed( "downed" );
static const efftype_id effect_dragging( "dragging" );
static const efftype_id effect_grabbed( "grabbed" );
static const efftype_id effect_harnessed( "harnessed" );
static const efftype_id effect_no_sight( "no_sight" );
static const efftype_id effect_operating( "operating" );
static const efftype_id effect_pacified( "pacified" );
static const efftype_id effect_pushed( "pushed" );
static const efftype_id effect_stunned( "stunned" );
static const efftype_id effect_led_by_leash( "led_by_leash" );

static const itype_id itype_pressurized_tank( "pressurized_tank" );

static const species_id species_FUNGUS( "FUNGUS" );
static const species_id species_ZOMBIE( "ZOMBIE" );

bool monster::is_immune_field( const field_type_id &fid ) const
{
    if( fid == fd_fungal_haze ) {
        return has_flag( MF_NO_BREATHE ) || type->in_species( species_FUNGUS );
    }
    if( fid == fd_fungicidal_gas ) {
        return !type->in_species( species_FUNGUS );
    }
    if( fid == fd_insecticidal_gas ) {
        return !made_of( material_id( "iflesh" ) ) || has_flag( MF_INSECTICIDEPROOF );
    }
    if( fid == fd_web ) {
        return has_flag( MF_WEBWALK );
    }
    const field_type &ft = fid.obj();
    if( ft.has_fume ) {
        return has_flag( MF_NO_BREATHE );
    }
    if( ft.has_acid ) {
        return has_flag( MF_ACIDPROOF ) || flies();
    }
    if( ft.has_fire ) {
        return has_flag( MF_FIREPROOF );
    }
    if( ft.has_elec ) {
        return has_flag( MF_ELECTRIC );
    }
    if( ft.immune_mtypes.count( type->id ) > 0 ) {
        return true;
    }
    // No specific immunity was found, so fall upwards
    return Creature::is_immune_field( fid );
}

static bool z_is_valid( int z )
{
    return z >= -OVERMAP_DEPTH && z <= OVERMAP_HEIGHT;
}

bool monster::will_move_to( const tripoint &p ) const
{
    map &here = get_map();
    if( here.impassable( p ) ) {
        if( digging() ) {
            if( !here.has_flag( ter_furn_flag::TFLAG_BURROWABLE, p ) ) {
                return false;
            }
        } else if( !( can_climb() && here.has_flag( ter_furn_flag::TFLAG_CLIMBABLE, p ) ) ) {
            return false;
        }
    }

    if( ( !can_submerge() && !flies() ) && here.has_flag( ter_furn_flag::TFLAG_DEEP_WATER, p ) ) {
        return false;
    }

    if( digs() && !here.has_flag( ter_furn_flag::TFLAG_DIGGABLE, p ) &&
        !here.has_flag( ter_furn_flag::TFLAG_BURROWABLE, p ) ) {
        return false;
    }

    if( has_flag( MF_AQUATIC ) && (
            !here.has_flag( ter_furn_flag::TFLAG_SWIMMABLE, p ) ||
            // AQUATIC (confined to water) monster avoid vehicles, unless they are already underneath one
            ( here.veh_at( p ) && !here.veh_at( pos() ) )
        ) ) {
        return false;
    }

    if( has_flag( MF_SUNDEATH ) && g->is_in_sunlight( p ) ) {
        return false;
    }

    if( get_size() > creature_size::medium &&
        here.has_flag_ter( ter_furn_flag::TFLAG_SMALL_PASSAGE, p ) ) {
        return false; // if a large critter, can't move through tight passages
    }

    // Various avoiding behaviors.

    bool avoid_fire = has_flag( MF_AVOID_FIRE );
    bool avoid_fall = has_flag( MF_AVOID_FALL );
    bool avoid_simple = has_flag( MF_AVOID_DANGER_1 );
    bool avoid_complex = has_flag( MF_AVOID_DANGER_2 );
    /*
     * Because some avoidance behaviors are supersets of others,
     * we can cascade through the implications. Complex implies simple,
     * and simple implies fire and fall.
     * unfortunately, fall does not necessarily imply fire, nor the converse.
     */
    if( avoid_complex ) {
        avoid_simple = true;
    }
    if( avoid_simple ) {
        avoid_fire = true;
        avoid_fall = true;
    }

    // technically this will shortcut in evaluation from fire or fall
    // before hitting simple or complex but this is more explicit
    if( avoid_fire || avoid_fall || avoid_simple || avoid_complex ) {
        const ter_id target = here.ter( p );

        // Don't enter lava if we have any concept of heat being bad
        if( avoid_fire && target == t_lava ) {
            return false;
        }

        if( avoid_fall ) {
            // Don't throw ourselves off cliffs if we have a concept of falling
            if( !here.has_floor( p ) && !flies() ) {
                return false;
            }

            // Don't enter open pits ever unless tiny, can fly or climb well
            if( !( type->size == creature_size::tiny || can_climb() ) &&
                ( target == t_pit || target == t_pit_spiked || target == t_pit_glass ) ) {
                return false;
            }
        }

        // Some things are only avoided if we're not attacking
        if( attitude( &get_player_character() ) != MATT_ATTACK ) {
            // Sharp terrain is ignored while attacking
            if( avoid_simple && here.has_flag( ter_furn_flag::TFLAG_SHARP, p ) &&
                !( type->size == creature_size::tiny || flies() ) ) {
                return false;
            }
        }

        const field &target_field = here.field_at( p );

        // Higher awareness is needed for identifying these as threats.
        if( avoid_complex ) {
            // Don't enter any dangerous fields
            if( is_dangerous_fields( target_field ) ) {
                return false;
            }
            // Don't step on any traps (if we can see)
            const trap &target_trap = here.tr_at( p );
            if( has_flag( MF_SEES ) && !target_trap.is_benign() && here.has_floor( p ) ) {
                return false;
            }
        }

        // Without avoid_complex, only fire and electricity are checked for field avoidance.
        if( avoid_fire && target_field.find_field( fd_fire ) ) {
            return false;
        }
        if( avoid_simple && target_field.find_field( fd_electricity ) ) {
            return false;
        }
    }

    return true;
}

bool monster::can_reach_to( const tripoint &p ) const
{
    map &here = get_map();
    if( p.z > pos().z && z_is_valid( pos().z ) ) {
        if( here.has_flag( ter_furn_flag::TFLAG_RAMP_UP, tripoint( p.xy(), p.z - 1 ) ) ) {
            return true;
        }
        if( !here.has_flag( ter_furn_flag::TFLAG_GOES_UP, pos() ) &&
            !here.has_flag( ter_furn_flag::TFLAG_NO_FLOOR, p ) ) {
            // can't go through the roof
            return false;
        }
    } else if( p.z < pos().z && z_is_valid( pos().z ) ) {
        if( !here.has_flag( ter_furn_flag::TFLAG_GOES_DOWN, pos() ) ) {
            // can't go through the floor
            // you would fall anyway if there was no floor, so no need to check for that here
            return false;
        }
    }
    return true;
}

bool monster::can_move_to( const tripoint &p ) const
{
    return can_reach_to( p ) && will_move_to( p );
}

float monster::rate_target( Creature &c, float best, bool smart ) const
{
    const FastDistanceApproximation d = rl_dist_fast( pos(), c.pos() );
    if( d <= 0 ) {
        return FLT_MAX;
    }

    // Check a very common and cheap case first
    if( !smart && d >= best ) {
        return FLT_MAX;
    }

    if( !sees( c ) ) {
        return FLT_MAX;
    }

    if( !smart ) {
        return static_cast<int>( d );
    }

    float power = c.power_rating();
    monster *mon = dynamic_cast< monster * >( &c );
    // Their attitude to us and not ours to them, so that bobcats won't get gunned down
    if( mon != nullptr && mon->attitude_to( *this ) == Attitude::HOSTILE ) {
        power += 2;
    }

    if( power > 0 ) {
        return static_cast<int>( d ) / power;
    }

    return FLT_MAX;
}

void monster::plan()
{
    const auto &factions = g->critter_tracker->factions();

    // Bots are more intelligent than most living stuff
    bool smart_planning = has_flag( MF_PRIORITIZE_TARGETS );
    Creature *target = nullptr;
    int max_sight_range = std::max( type->vision_day, type->vision_night );
    // 8.6f is rating for tank drone 60 tiles away, moose 16 or boomer 33
    float dist = !smart_planning ? max_sight_range : 8.6f;
    bool fleeing = false;
    bool docile = friendly != 0 && has_effect( effect_docile );

    const bool angers_hostile_weak = type->has_anger_trigger( mon_trigger::HOSTILE_WEAK );
    const int angers_hostile_near = type->has_anger_trigger( mon_trigger::HOSTILE_CLOSE ) ? 5 : 0;
    const int angers_hostile_seen = type->has_anger_trigger( mon_trigger::HOSTILE_SEEN ) ? rng( 0,
                                    2 ) : 0;
    const int angers_mating_season = type->has_anger_trigger( mon_trigger::MATING_SEASON ) ? 3 : 0;
    const int angers_cub_threatened = type->has_anger_trigger( mon_trigger::PLAYER_NEAR_BABY ) ? 8 : 0;
    const int fears_hostile_near = type->has_fear_trigger( mon_trigger::HOSTILE_CLOSE ) ? 5 : 0;
    const int fears_hostile_seen = type->has_fear_trigger( mon_trigger::HOSTILE_SEEN ) ? rng( 0,
                                   2 ) : 0;

    map &here = get_map();
    std::bitset<OVERMAP_LAYERS> seen_levels = here.get_inter_level_visibility( pos().z );
    bool group_morale = has_flag( MF_GROUP_MORALE ) && morale < type->morale;
    bool swarms = has_flag( MF_SWARMS );
    monster_attitude mood = attitude();
    Character &player_character = get_player_character();
    // If we can see the player, move toward them or flee.
    if( friendly == 0 && seen_levels.test( player_character.pos().z + OVERMAP_DEPTH ) &&
        sees( player_character ) ) {
        dist = rate_target( player_character, dist, smart_planning );
        fleeing = fleeing || is_fleeing( player_character );
        target = &player_character;
        if( !fleeing && anger <= 20 ) {
            anger += angers_hostile_seen;
        }
        if( !fleeing ) {
            morale -= fears_hostile_seen;
        }
        if( dist <= 5 ) {
            if( anger <= 30 ) {
                anger += angers_hostile_near;
            }
            morale -= fears_hostile_near;
            if( angers_mating_season > 0  && anger <= 30 ) {
                bool mating_angry = false;
                season_type season = season_of_year( calendar::turn );
                for( const std::string &elem : type->baby_flags ) {
                    if( ( season == SUMMER && elem == "SUMMER" ) ||
                        ( season == WINTER && elem == "WINTER" ) ||
                        ( season == SPRING && elem == "SPRING" ) ||
                        ( season == AUTUMN && elem == "AUTUMN" ) ) {
                        mating_angry = true;
                        break;
                    }
                }
                if( mating_angry ) {
                    anger += angers_mating_season;
                }
            }
        }
        if( angers_cub_threatened > 0 ) {
            for( monster &tmp : g->all_monsters() ) {
                if( type->baby_monster == tmp.type->id ) {
                    // baby nearby; is the player too close?
                    dist = tmp.rate_target( player_character, dist, smart_planning );
                    if( dist <= 3 ) {
                        //proximity to baby; monster gets furious and less likely to flee
                        anger += angers_cub_threatened;
                        morale += angers_cub_threatened / 2;
                    }
                }
            }
        }
    } else if( friendly != 0 && !docile ) {
        for( monster &tmp : g->all_monsters() ) {
            if( tmp.friendly == 0 && tmp.attitude_to( *this ) == Attitude::HOSTILE &&
                seen_levels.test( tmp.pos().z + OVERMAP_DEPTH ) ) {
                float rating = rate_target( tmp, dist, smart_planning );
                if( rating < dist ) {
                    target = &tmp;
                    dist = rating;
                }
            }
        }
    }

    if( docile ) {
        if( friendly != 0 && target != nullptr ) {
            set_dest( target->get_location() );
        }

        return;
    }

    int valid_targets = ( target == nullptr ) ? 0 : 1;
    for( npc &who : g->all_npcs() ) {
        mf_attitude faction_att = faction.obj().attitude( who.get_monster_faction() );
        if( faction_att == MFA_NEUTRAL || faction_att == MFA_FRIENDLY ) {
            continue;
        }
        if( !seen_levels.test( who.pos().z + OVERMAP_DEPTH ) ) {
            continue;
        }

        float rating = rate_target( who, dist, smart_planning );
        bool fleeing_from = is_fleeing( who );
        if( rating == dist && ( fleeing || attitude( &who ) == MATT_ATTACK ||
                                attitude( &who ) == MATT_FOLLOW ) ) {
            ++valid_targets;
            if( one_in( valid_targets ) ) {
                target = &who;
            }
        }
        // Switch targets if closer and hostile or scarier than current target
        if( ( rating < dist && fleeing ) ||
            ( faction_att == MFA_HATE ) ||
            ( rating < dist && attitude( &who ) == MATT_ATTACK ) ||
            ( !fleeing && fleeing_from ) ) {
            target = &who;
            dist = rating;
            valid_targets = 1;
        }
        fleeing = fleeing || fleeing_from;
        if( rating <= 5 ) {
            if( anger <= 30 ) {
                anger += angers_hostile_near;
            }
            morale -= fears_hostile_near;
            if( angers_mating_season > 0 && anger <= 30 ) {
                bool mating_angry = false;
                season_type season = season_of_year( calendar::turn );
                for( const std::string &elem : type->baby_flags ) {
                    if( ( season == SUMMER && elem == "SUMMER" ) ||
                        ( season == WINTER && elem == "WINTER" ) ||
                        ( season == SPRING && elem == "SPRING" ) ||
                        ( season == AUTUMN && elem == "AUTUMN" ) ) {
                        mating_angry = true;
                        break;
                    }
                }
                if( mating_angry ) {
                    anger += angers_mating_season;
                }
            }
        }
        if( !fleeing && anger <= 20 && valid_targets != 0 ) {
            anger += angers_hostile_seen;
        }
        if( !fleeing && valid_targets != 0 ) {
            morale -= fears_hostile_seen;
        }
    }

    fleeing = fleeing || ( mood == MATT_FLEE );
    // Throttle monster thinking, if there are no apparent threats, stop paying attention.
    constexpr int max_turns_for_rate_limiting = 1800;
    constexpr double max_turns_to_skip = 600.0;
    // Outputs a range from 0.0 - 1.0.
    float rate_limiting_factor = 1.0 - logarithmic_range( 0, max_turns_for_rate_limiting,
                                 turns_since_target );
    int turns_to_skip = max_turns_to_skip * rate_limiting_factor;
    if( friendly == 0 && ( turns_to_skip == 0 || turns_since_target % turns_to_skip == 0 ) ) {
        for( const auto &fac_list : factions ) {
            mf_attitude faction_att = faction.obj().attitude( fac_list.first );
            if( faction_att == MFA_NEUTRAL || faction_att == MFA_FRIENDLY ) {
                continue;
            }

            for( const auto &fac : fac_list.second ) {
                if( !seen_levels.test( fac.first + OVERMAP_DEPTH ) ) {
                    continue;
                }
                for( const weak_ptr_fast<monster> &weak : fac.second ) {
                    const shared_ptr_fast<monster> shared = weak.lock();
                    if( !shared ) {
                        continue;
                    }
                    monster &mon = *shared;
                    float rating = rate_target( mon, dist, smart_planning );
                    if( rating == dist ) {
                        ++valid_targets;
                        if( one_in( valid_targets ) ) {
                            target = &mon;
                        }
                    }
                    if( rating < dist ) {
                        target = &mon;
                        dist = rating;
                        valid_targets = 1;
                    }
                    if( rating <= 5 ) {
                        if( anger <= 30 ) {
                            anger += angers_hostile_near;
                        }
                        morale -= fears_hostile_near;
                    }
                    if( !fleeing && anger <= 20 && valid_targets != 0 ) {
                        anger += angers_hostile_seen;
                    }
                    if( !fleeing && valid_targets != 0 ) {
                        morale -= fears_hostile_seen;
                    }
                }
            }
        }
    }
    if( target == nullptr ) {
        // Just avoiding overflow.
        turns_since_target = std::min( turns_since_target + 1, max_turns_for_rate_limiting );
    } else {
        turns_since_target = 0;
    }

    // Friendly monsters here
    // Avoid for hordes of same-faction stuff or it could get expensive
    const auto actual_faction = friendly == 0 ? faction : STATIC( mfaction_str_id( "player" ) );
    const auto &myfaction_iter = factions.find( actual_faction );
    if( myfaction_iter == factions.end() ) {
        DebugLog( D_ERROR, D_GAME ) << disp_name() << " tried to find faction "
                                    << actual_faction.id().str()
                                    << " which wasn't loaded in game::monmove";
        swarms = false;
        group_morale = false;
    }
    swarms = swarms && target == nullptr; // Only swarm if we have no target
    if( group_morale || swarms ) {
        for( const auto &fac : myfaction_iter->second ) {
            if( !seen_levels.test( fac.first + OVERMAP_DEPTH ) ) {
                continue;
            }
            for( const weak_ptr_fast<monster> &weak : fac.second ) {
                const shared_ptr_fast<monster> shared = weak.lock();
                if( !shared ) {
                    continue;
                }
                monster &mon = *shared;
                float rating = rate_target( mon, dist, smart_planning );
                if( group_morale && rating <= 10 ) {
                    morale += 10 - rating;
                }
                if( swarms ) {
                    if( rating < 5 ) { // Too crowded here
                        wander_pos = get_location() + point( rng( 1, 3 ), rng( 1, 3 ) );
                        wandf = 2;
                        target = nullptr;
                        // Swarm to the furthest ally you can see
                    } else if( rating < FLT_MAX && rating > dist && wandf <= 0 ) {
                        target = &mon;
                        dist = rating;
                    }
                }
            }
        }
    }

    // Operating monster keep you safe while they operate, how nice....
    if( type->has_special_attack( "OPERATE" ) ) {
        if( has_effect( effect_operating ) ) {
            friendly = 100;
            for( Creature *critter : here.get_creatures_in_radius( pos(), 6 ) ) {
                monster *mon = dynamic_cast<monster *>( critter );
                if( mon != nullptr && mon->type->in_species( species_ZOMBIE ) ) {
                    anger = 100;
                } else {
                    anger = 0;
                }
            }
        }
    }

    if( has_effect( effect_dragging ) ) {

        if( type->has_special_attack( "OPERATE" ) ) {

            bool found_path_to_couch = false;
            tripoint tmp( pos() + point( 12, 12 ) );
            tripoint couch_loc;
            for( const auto &couch_pos : here.find_furnitures_with_flag_in_radius( pos(), 10,
                    ter_furn_flag::TFLAG_AUTODOC_COUCH ) ) {
                if( here.clear_path( pos(), couch_pos, 10, 0, 100 ) ) {
                    if( rl_dist( pos(), couch_pos ) < rl_dist( pos(), tmp ) ) {
                        tmp = couch_pos;
                        found_path_to_couch = true;
                        couch_loc = couch_pos;
                    }
                }
            }

            if( !found_path_to_couch ) {
                anger = 0;
                remove_effect( effect_dragging );
            } else {
                set_dest( here.getglobal( couch_loc ) );
            }
        }

    } else if( target != nullptr ) {

        const tripoint_abs_ms dest = target->get_location();
        Creature::Attitude att_to_target = attitude_to( *target );
        if( att_to_target == Attitude::HOSTILE && !fleeing ) {
            set_dest( dest );
        } else if( fleeing ) {
            tripoint_abs_ms away = get_location() - dest + get_location();
            away.z() = posz();
            set_dest( away );
        }
        if( angers_hostile_weak && att_to_target != Attitude::FRIENDLY ) {
            int hp_per = target->hp_percentage();
            if( hp_per <= 70 ) {
                anger += 10 - static_cast<int>( hp_per / 10 );
            }
        }
    } else if( !patrol_route.empty() ) {
        // If we have a patrol route and no target, find the current step on the route
        tripoint_abs_ms next_stop = patrol_route.at( next_patrol_point );

        // if there is more than one patrol point, advance to the next one if we're almost there
        // this handles impassable obstancles but patrollers can still get stuck
        if( ( patrol_route.size() > 1 ) && rl_dist( next_stop, get_location() ) < 2 ) {
            next_patrol_point = ( next_patrol_point + 1 ) % patrol_route.size();
            next_stop = patrol_route.at( next_patrol_point );
        }
<<<<<<< HEAD
        set_dest( next_stop_loc_ms );
=======
        set_dest( next_stop );
    } else if( friendly > 0 && one_in( 3 ) ) {
        // Grow restless with no targets
        friendly--;
>>>>>>> 0ad26d72
    } else if( friendly != 0 && has_effect( effect_led_by_leash ) ) {
        // visibility doesn't matter, we're getting pulled by a leash
        if( rl_dist( get_location(), player_character.get_location() ) > 1 ) {
            set_dest( player_character.get_location() );
        } else {
            unset_dest();
        }
<<<<<<< HEAD
        if( friendly > 0 && one_in( 3 ) ) {
            // Grow restless with no targets
            friendly--;
        }
    } else if( friendly > 0 && one_in( 3 ) ) {
        // Grow restless with no targets
        friendly--;
    } else if( friendly < 0 && sees( player_character ) &&
               // Simpleminded animals are too dumb to follow the player.
               !has_flag( MF_PET_WONT_FOLLOW ) ) {
        if( rl_dist( pos(), player_character.pos() ) > 2 ) {
            set_dest( player_character.pos() );
=======
    } else if( friendly < 0 && sees( player_character ) && !has_flag( MF_PET_WONT_FOLLOW ) ) {
        if( rl_dist( get_location(), player_character.get_location() ) > 2 ) {
            set_dest( player_character.get_location() );
>>>>>>> 0ad26d72
        } else {
            unset_dest();
        }
    }
}

/**
 * Method to make monster movement speed consistent in the face of staggering behavior and
 * differing distance metrics.
 * It works by scaling the cost to take a step by
 * how much that step reduces the distance to your goal.
 * Since it incorporates the current distance metric,
 * it also scales for diagonal vs orthogonal movement.
 **/
static float get_stagger_adjust( const tripoint &source, const tripoint &destination,
                                 const tripoint &next_step )
{
    // TODO: push this down into rl_dist
    const float initial_dist =
        trigdist ? trig_dist( source, destination ) : rl_dist( source, destination );
    const float new_dist =
        trigdist ? trig_dist( next_step, destination ) : rl_dist( next_step, destination );
    // If we return 0, it wil cancel the action.
    return std::max( 0.01f, initial_dist - new_dist );
}

/**
 * Returns true if the given square presents a possibility of drowning for the monster: it's deep water, it's liquid,
 * the monster can drown, and there is no boardable vehicle part present.
 */
bool monster::is_aquatic_danger( const tripoint &at_pos )
{
    map &here = get_map();
    return here.has_flag_ter( ter_furn_flag::TFLAG_DEEP_WATER, at_pos ) &&
           here.has_flag( ter_furn_flag::TFLAG_LIQUID, at_pos ) &&
           can_drown() && !here.veh_at( at_pos ).part_with_feature( "BOARDABLE", false );
}

bool monster::die_if_drowning( const tripoint &at_pos, const int chance )
{
    if( is_aquatic_danger( at_pos ) && one_in( chance ) ) {
        die( nullptr );
        add_msg_if_player_sees( at_pos, _( "The %s drowns!" ), name() );
        return true;
    }
    return false;
}

// General movement.
// Currently, priority goes:
// 1) Special Attack
// 2) Sight-based tracking
// 3) Scent-based tracking
// 4) Sound-based tracking
void monster::move()
{
    // We decrement wandf no matter what.  We'll save our wander_to plans until
    // after we finish out set_dest plans, UNLESS they time out first.
    if( wandf > 0 ) {
        wandf--;
    }

    //Hallucinations have a chance of disappearing each turn
    if( is_hallucination() && one_in( 25 ) ) {
        die( nullptr );
        return;
    }
    map &here = get_map();
    Character &player_character = get_player_character();

    behavior::monster_oracle_t oracle( this );
    behavior::tree goals;
    goals.add( type->get_goals() );
    std::string action = goals.tick( &oracle );
    //The monster can consume objects it stands on. Check if there are any.
    //If there are. Consume them.
    // TODO: Stick this in a map and dispatch to it via the action string.
    if( action == "consume_items" ) {
        add_msg_if_player_sees( *this,
                                _( "The %s flows around the objects on the floor and they are quickly dissolved!" ),
                                name() );
        static const auto volume_per_hp = 250_ml;
        for( item &elem : here.i_at( pos() ) ) {
            hp += elem.volume() / volume_per_hp; // Yeah this means it can get more HP than normal.
            if( has_flag( MF_ABSORBS_SPLITS ) ) {
                while( hp / 2 > type->hp ) {
                    monster *const spawn = g->place_critter_around( type->id, pos(), 1 );
                    if( !spawn ) {
                        break;
                    }
                    hp -= type->hp;
                    //this is a new copy of the monster. Ideally we should copy the stats/effects that affect the parent
                    spawn->make_ally( *this );
                    add_msg_if_player_sees( *this, _( "The %s splits in two!" ), name() );
                }
            }
        }
        here.i_clear( pos() );
    } else if( action == "eat_crop" ) {
        // TODO: Create a special attacks whitelist unordered map instead of an if chain.
        std::map<std::string, mtype_special_attack>::const_iterator attack =
            type->special_attacks.find( action );
        if( attack != type->special_attacks.end() && attack->second->call( *this ) ) {
            if( special_attacks.count( action ) != 0 ) {
                reset_special( action );
            }
        }
    }
    // record position before moving to put the player there if we're dragging
    tripoint_abs_ms drag_to = get_location();

    const bool pacified = has_effect( effect_pacified );

    // First, use the special attack, if we can!
    // The attack may change `monster::special_attacks` (e.g. by transforming
    // this into another monster type). Therefore we can not iterate over it
    // directly and instead iterate over the map from the monster type
    // (properties of monster types should never change).
    for( const auto &sp_type : type->special_attacks ) {
        const std::string &special_name = sp_type.first;
        const auto local_iter = special_attacks.find( special_name );
        if( local_iter == special_attacks.end() ) {
            continue;
        }
        mon_special_attack &local_attack_data = local_iter->second;
        if( !local_attack_data.enabled ) {
            continue;
        }

        // Cooldowns are decremented in monster::process_turn

        if( local_attack_data.cooldown == 0 && !pacified && !is_hallucination() ) {
            if( !sp_type.second->call( *this ) ) {
                continue;
            }

            // `special_attacks` might have changed at this point. Sadly `reset_special`
            // doesn't check the attack name, so we need to do it here.
            if( special_attacks.count( special_name ) == 0 ) {
                continue;
            }
            reset_special( special_name );
        }
    }

    // Check if they're dragging a foe and find their hapless victim
    Character *dragged_foe = find_dragged_foe();

    // Give nursebots a chance to do surgery.
    nursebot_operate( dragged_foe );

    // The monster can sometimes hang in air due to last fall being blocked
    if( !flies() && here.has_flag( ter_furn_flag::TFLAG_NO_FLOOR, pos() ) ) {
        here.creature_on_trap( *this, false );
        if( is_dead() ) {
            return;
        }
    }

    // if the monster is in a deep water tile, it has a chance to drown
    if( die_if_drowning( pos(), 10 ) ) {
        return;
    }

    if( moves < 0 ) {
        return;
    }

    // TODO: Move this to attack_at/move_to/etc. functions
    bool attacking = false;
    if( !move_effects( attacking ) ) {
        moves = 0;
        return;
    }
    if( has_flag( MF_IMMOBILE ) || has_flag( MF_RIDEABLE_MECH ) ) {
        moves = 0;
        return;
    }
    if( has_effect( effect_stunned ) ) {
        stumble();
        moves = 0;
        return;
    }
    if( friendly > 0 ) {
        --friendly;
    }

    // don't move if a passenger in a moving vehicle
    optional_vpart_position vp = here.veh_at( pos() );
    bool harness_part = static_cast<bool>( here.veh_at( pos() ).part_with_feature( "ANIMAL_CTRL",
                                           true ) );
    if( vp && ( ( friendly != 0 && vp->vehicle().is_moving() &&
                  vp->vehicle().get_monster( vp->part_index() ) ) ||
                // Don't move if harnessed, even if vehicle is stationary
                has_effect( effect_harnessed ) ) ) {
        moves = 0;
        return;
        // If harnessed monster finds itself moved from the harness point, the harness probably broke!
    } else if( !harness_part && has_effect( effect_harnessed ) ) {
        remove_effect( effect_harnessed );
    }
    // Set attitude to attitude to our current target
    monster_attitude current_attitude = attitude( nullptr );
    if( !is_wandering() ) {
        if( get_dest() == player_character.get_location() ) {
            current_attitude = attitude( &player_character );
        } else {
            for( const npc &guy : g->all_npcs() ) {
                if( get_dest() == guy.get_location() ) {
                    current_attitude = attitude( &guy );
                }
            }
        }
    }

    if( ( current_attitude == MATT_IGNORE && patrol_route.empty() ) ||
        ( ( current_attitude == MATT_FOLLOW ||
            ( has_flag( MF_KEEP_DISTANCE ) && !( current_attitude == MATT_FLEE ) ) )
          && rl_dist( get_location(), get_dest() ) <= type->tracking_distance ) ) {
        moves = 0;
        stumble();
        return;
    }

    bool moved = false;
    tripoint destination;

    bool try_to_move = false;
    creature_tracker &creatures = get_creature_tracker();
    for( const tripoint &dest : here.points_in_radius( pos(), 1 ) ) {
        if( dest != pos() ) {
            if( can_move_to( dest ) &&
                creatures.creature_at( dest, true ) == nullptr ) {
                try_to_move = true;
                break;
            }
        }
    }
    // If true, don't try to greedily avoid locally bad paths
    bool pathed = false;
    const tripoint local_dest = here.getlocal( get_dest() );
    if( try_to_move ) {
        if( !is_wandering() ) {
            while( !path.empty() && path.front() == pos() ) {
                path.erase( path.begin() );
            }

            const auto &pf_settings = get_pathfinding_settings();
            if( pf_settings.max_dist >= rl_dist( get_location(), get_dest() ) &&
                ( path.empty() || rl_dist( pos(), path.front() ) >= 2 || path.back() != local_dest ) ) {
                // We need a new path
                path = here.route( pos(), local_dest, pf_settings, get_path_avoid() );
            }

            // Try to respect old paths, even if we can't pathfind at the moment
            if( !path.empty() && path.back() == local_dest ) {
                destination = path.front();
                moved = true;
                pathed = true;
            } else {
                // Straight line forward, probably because we can't pathfind (well enough)
                destination = local_dest;
                moved = true;
            }
        }
    }
    if( !moved && has_flag( MF_SMELLS ) ) {
        // No sight... or our plans are invalid (e.g. moving through a transparent, but
        //  solid, square of terrain).  Fall back to smell if we have it.
        unset_dest();
        tripoint tmp = scent_move();
        if( tmp.x != -1 ) {
            destination = tmp;
            moved = true;
        }
    }
    if( wandf > 0 && !moved && friendly == 0 ) { // No LOS, no scent, so as a fall-back follow sound
        unset_dest();
        if( wander_pos != get_location() ) {
            destination = here.getlocal( wander_pos );
            moved = true;
        }
    }

    if( !here.has_zlevels() ) {
        // Otherwise weird things happen
        destination.z = posz();
    }

    point new_d( destination.xy() - pos().xy() );

    // toggle facing direction for sdl flip
    if( !tile_iso ) {
        if( new_d.x < 0 ) {
            facing = FacingDirection::LEFT;
        } else if( new_d.x > 0 ) {
            facing = FacingDirection::RIGHT;
        }
    } else {
        if( new_d.y <= 0 && new_d.x <= 0 ) {
            facing = FacingDirection::LEFT;
        }
        if( new_d.x >= 0 && new_d.y >= 0 ) {
            facing = FacingDirection::RIGHT;
        }
    }

    tripoint_abs_ms next_step;
    const bool can_open_doors = has_flag( MF_CAN_OPEN_DOORS );
    const bool staggers = has_flag( MF_STUMBLES );
    if( moved ) {
        // Implement both avoiding obstacles and staggering.
        moved = false;
        float switch_chance = 0.0f;
        const bool can_bash = bash_skill() > 0;
        // This is a float and using trig_dist() because that Does the Right Thing(tm)
        // in both circular and roguelike distance modes.
        const float distance_to_target = trig_dist( pos(), destination );
        for( tripoint &candidate : squares_closer_to( pos(), destination ) ) {
            // rare scenario when monster is on the border of the map and it's goal is outside of the map
            if( !here.inbounds( candidate ) ) {
                continue;
            }

            bool via_ramp = false;
            if( here.has_flag( ter_furn_flag::TFLAG_RAMP_UP, candidate ) ) {
                via_ramp = true;
                candidate.z += 1;
            } else if( here.has_flag( ter_furn_flag::TFLAG_RAMP_DOWN, candidate ) ) {
                via_ramp = true;
                candidate.z -= 1;
            }
            const tripoint_abs_ms candidate_abs = get_map().getglobal( candidate );

            if( candidate.z != posz() ) {
                bool can_z_move = true;
                if( !here.valid_move( pos(), candidate, false, true, via_ramp ) ) {
                    // Can't phase through floor
                    can_z_move = false;
                }

                // If we're trying to go up but can't fly, check if we can climb. If we can't, then don't
                // This prevents non-climb/fly enemies running up walls
                if( candidate.z > posz() && !( via_ramp || flies() ) ) {
                    if( !can_climb() || !here.has_floor_or_support( candidate ) ) {
                        // Can't "jump" up a whole z-level
                        can_z_move = false;
                    }
                }

                // Last chance - we can still do the z-level stair teleport bullshit that isn't removed yet
                // TODO: Remove z-level stair bullshit teleport after aligning all stairs
                if( !can_z_move &&
                    posx() / ( SEEX * 2 ) == candidate.x / ( SEEX * 2 ) &&
                    posy() / ( SEEY * 2 ) == candidate.y / ( SEEY * 2 ) ) {
                    const tripoint upper = candidate.z > posz() ? candidate : pos();
                    const tripoint lower = candidate.z > posz() ? pos() : candidate;
                    if( here.has_flag( ter_furn_flag::TFLAG_GOES_DOWN, upper ) &&
                        here.has_flag( ter_furn_flag::TFLAG_GOES_UP, lower ) ) {
                        can_z_move = true;
                    }
                }

                if( !can_z_move ) {
                    continue;
                }
            }

            // A flag to allow non-stumbling critters to stumble when the most direct choice is bad.
            bool bad_choice = false;

            const Creature *target = creatures.creature_at( candidate, is_hallucination() );
            if( target != nullptr ) {
                const Attitude att = attitude_to( *target );
                if( att == Attitude::HOSTILE ) {
                    // When attacking an adjacent enemy, we're direct.
                    moved = true;
                    next_step = candidate_abs;
                    break;
                }
                if( att == Attitude::FRIENDLY && ( target->is_avatar() || target->is_npc() ||
                                                   target->has_flag( MF_QUEEN ) ) ) {
                    // Friendly firing the player or an NPC is illegal for gameplay reasons.
                    // Monsters should instinctively avoid attacking queens that regenerate their own population.
                    continue;
                }
                if( !has_flag( MF_ATTACKMON ) && !has_flag( MF_PUSH_MON ) ) {
                    // Bail out if there's a non-hostile monster in the way and we're not pushy.
                    continue;
                }
                // Friendly fire and pushing are always bad choices - they take a lot of time
                bad_choice = true;
            }

            // is there an openable door?
            if( can_open_doors &&
                here.open_door( candidate, !here.is_outside( pos() ), true ) ) {
                moved = true;
                next_step = candidate_abs;
                continue;
            }

            // Try to shove vehicle out of the way
            shove_vehicle( destination, candidate );
            // Bail out if we can't move there and we can't bash.
            if( !pathed && !can_move_to( candidate ) ) {
                if( !can_bash ) {
                    continue;
                }
                // Don't bash if we're just tracking a noise.
                if( !provocative_sound && is_wandering() && destination == here.getlocal( wander_pos ) ) {
                    continue;
                }
                const int estimate = here.bash_rating( bash_estimate(), candidate );
                if( estimate <= 0 ) {
                    continue;
                }

                if( estimate < 5 ) {
                    bad_choice = true;
                }
            }

            const float progress = distance_to_target - trig_dist( candidate, destination );
            // The x2 makes the first (and most direct) path twice as likely,
            // since the chance of switching is 1/1, 1/4, 1/6, 1/8
            switch_chance += progress * 2;
            // Randomly pick one of the viable squares to move to weighted by distance.
            if( progress > 0 && ( !moved || x_in_y( progress, switch_chance ) ) ) {
                moved = true;
                next_step = candidate_abs;
                // If we stumble, pick a random square, otherwise take the first one,
                // which is the most direct path.
                // Except if the direct path is bad, then check others
                // Or if the path is given by pathfinder
                if( !staggers && ( !bad_choice || pathed ) ) {
                    break;
                }
            }
        }
    }
    // Finished logic section.  By this point, we should have chosen a square to
    //  move to (moved = true).
    if( moved ) { // Actual effects of moving to the square we've chosen
        const tripoint local_next_step = here.getlocal( next_step );
        const bool did_something =
            ( !pacified && attack_at( local_next_step ) ) ||
            ( !pacified && can_open_doors && here.open_door( local_next_step, !here.is_outside( pos() ) ) ) ||
            ( !pacified && bash_at( local_next_step ) ) ||
            ( !pacified && push_to( local_next_step, 0, 0 ) ) ||
            move_to( local_next_step, false, false, get_stagger_adjust( pos(), destination, local_next_step ) );

        if( !did_something ) {
            moves -= 100; // If we don't do this, we'll get infinite loops.
        }
        if( has_effect( effect_dragging ) && dragged_foe != nullptr ) {

            if( !dragged_foe->has_effect( effect_grabbed ) ) {
                dragged_foe = nullptr;
                remove_effect( effect_dragging );
            } else if( drag_to != get_location() && creatures.creature_at( drag_to ) == nullptr ) {
                dragged_foe->move_to( drag_to );
            }
        }
    } else {
        moves = 0;
        stumble();
        path.clear();
    }
    if( has_effect( effect_led_by_leash ) ) {
        if( rl_dist( get_location(), player_character.get_location() ) > 2 ) {
            // Either failed to keep up with the player or moved away
            remove_effect( effect_led_by_leash );
            add_msg( m_info, _( "You lose hold of a leash." ) );
        }
    }
}

Character *monster::find_dragged_foe()
{
    // Make sure they're actually dragging someone.
    if( !dragged_foe_id.is_valid() || !has_effect( effect_dragging ) ) {
        dragged_foe_id = character_id();
        return nullptr;
    }

    // Dragged critters may die or otherwise become invalid, which is why we look
    // them up each time. Luckily, monsters dragging critters is relatively rare,
    // so this check should happen infrequently.
    Character *dragged_foe = g->critter_by_id<Character>( dragged_foe_id );

    if( dragged_foe == nullptr ) {
        // Target no longer valid.
        dragged_foe_id = character_id();
        remove_effect( effect_dragging );
    }

    return dragged_foe;
}

// Nursebot surgery code
void monster::nursebot_operate( Character *dragged_foe )
{
    // No dragged foe, nothing to do.
    if( dragged_foe == nullptr || !has_dest() ) {
        return;
    }

    // Nothing to do if they can't operate, or they don't think they're dragging.
    if( !( type->has_special_attack( "OPERATE" ) && has_effect( effect_dragging ) ) ) {
        return;
    }

    creature_tracker &creatures = get_creature_tracker();
    map &here = get_map();
    if( rl_dist( get_location(), get_dest() ) == 1 &&
        !here.has_flag_furn( ter_furn_flag::TFLAG_AUTODOC_COUCH, here.getlocal( get_dest() ) ) &&
        !has_effect( effect_operating ) ) {
        if( dragged_foe->has_effect( effect_grabbed ) && !has_effect( effect_countdown ) &&
            ( creatures.creature_at( get_dest() ) == nullptr ||
              creatures.creature_at( get_dest() ) == dragged_foe ) ) {
            add_msg( m_bad, _( "The %1$s slowly but firmly puts %2$s down onto the autodoc couch." ), name(),
                     dragged_foe->disp_name() );

            dragged_foe->move_to( get_dest() );

            // There's still time to get away
            add_effect( effect_countdown, 2_turns );
            add_msg( m_bad, _( "The %s produces a syringe full of some translucent liquid." ), name() );
        } else if( creatures.creature_at( get_dest() ) != nullptr && has_effect( effect_dragging ) ) {
            sounds::sound( pos(), 8, sounds::sound_t::electronic_speech,
                           string_format(
                               _( "a soft robotic voice say, \"Please step away from the autodoc, this patient needs immediate care.\"" ) ) );
            // TODO: Make it able to push NPC/player
            push_to( here.getlocal( get_dest() ), 4, 0 );
        }
    }
    if( get_effect_dur( effect_countdown ) == 1_turns && !has_effect( effect_operating ) ) {
        if( dragged_foe->has_effect( effect_grabbed ) ) {

            const bionic_collection &collec = *dragged_foe->my_bionics;
            const int index = rng( 0, collec.size() - 1 );
            const bionic &target_cbm = collec[index];

            //8 intelligence*4 + 8 first aid*4 + 3 computer *3 + 4 electronic*1 = 77
            const float adjusted_skill = static_cast<float>( 77 ) - std::min( static_cast<float>( 40 ),
                                         static_cast<float>( 77 ) - static_cast<float>( 77 ) / static_cast<float>( 10.0 ) );

            get_player_character().uninstall_bionic( target_cbm, *this, *dragged_foe, adjusted_skill );

            dragged_foe->remove_effect( effect_grabbed );
            remove_effect( effect_dragging );
            dragged_foe_id = character_id();

        }
    }
}

// footsteps will determine how loud a monster's normal movement is
// and create a sound in the monsters location when they move
void monster::footsteps( const tripoint &p )
{
    if( made_footstep ) {
        return;
    }
    made_footstep = true;
    int volume = 6; // same as player's footsteps
    if( flies() ) {
        volume = 0;    // Flying monsters don't have footsteps!
    }
    if( digging() ) {
        volume = 10;
    }
    switch( type->size ) {
        case creature_size::tiny:
            volume = 0; // No sound for the tinies
            break;
        case creature_size::small:
            volume /= 3;
            break;
        case creature_size::medium:
            break;
        case creature_size::large:
            volume *= 1.5;
            break;
        case creature_size::huge:
            volume *= 2;
            break;
        default:
            break;
    }
    if( has_flag( MF_LOUDMOVES ) ) {
        volume += 6;
    }
    if( volume == 0 ) {
        return;
    }
    int dist = rl_dist( p, get_player_character().pos() );
    sounds::add_footstep( p, volume, dist, this, type->get_footsteps() );
}

tripoint monster::scent_move()
{
    // TODO: Remove when scentmap is 3D
    if( std::abs( posz() - get_map().get_abs_sub().z ) > SCENT_MAP_Z_REACH ) {
        return { -1, -1, INT_MIN };
    }
    scent_map &scents = get_scent();
    bool in_range = scents.inbounds( pos() );
    if( !in_range ) {
        return { -1, -1, INT_MIN };
    }

    const std::set<scenttype_id> &tracked_scents = type->scents_tracked;
    const std::set<scenttype_id> &ignored_scents = type->scents_ignored;

    std::vector<tripoint> smoves;

    int bestsmell = 10; // Squares with smell 0 are not eligible targets.
    int smell_threshold = 200; // Squares at or above this level are ineligible.
    if( has_flag( MF_KEENNOSE ) ) {
        bestsmell = 1;
        smell_threshold = 400;
    }

    Character &player_character = get_player_character();
    const bool fleeing = is_fleeing( player_character );
    int scent_here = scents.get_unsafe( pos() );
    if( fleeing ) {
        bestsmell = scent_here;
    }

    tripoint next( -1, -1, posz() );
    // When the scent is *either* too strong or too weak, can't follow it.
    if( ( !fleeing && scent_here > smell_threshold ) ||
        ( scent_here == 0 ) ) {
        return next;
    }
    // Check for the scent type being compatible.
    const scenttype_id &type_scent = scents.get_type();
    bool right_scent = false;
    // is the monster tracking this scent
    if( !tracked_scents.empty() ) {
        right_scent = tracked_scents.find( type_scent ) != tracked_scents.end();
    }
    //is this scent recognised by the monster species
    if( !type_scent.is_empty() ) {
        const std::set<species_id> &receptive_species = type_scent->receptive_species;
        const std::set<species_id> &monster_species = type->species;
        std::vector<species_id> v_intersection;
        std::set_intersection( receptive_species.begin(), receptive_species.end(), monster_species.begin(),
                               monster_species.end(), std::back_inserter( v_intersection ) );
        if( !v_intersection.empty() ) {
            right_scent = true;
        }
    }
    // is the monster actually ignoring this scent
    if( !ignored_scents.empty() && ( ignored_scents.find( type_scent ) != ignored_scents.end() ) ) {
        right_scent = false;
    }
    if( !right_scent ) {
        return { -1, -1, INT_MIN };
    }

    const bool can_bash = bash_skill() > 0;
    map &here = get_map();
    for( const tripoint &dest : here.points_in_radius( pos(), 1, SCENT_MAP_Z_REACH ) ) {
        int smell = scents.get( dest );

        if( ( !fleeing && smell < bestsmell ) || ( fleeing && smell > bestsmell ) ) {
            continue;
        }
        if( here.valid_move( pos(), dest, can_bash, true ) &&
            ( can_move_to( dest ) || ( dest == player_character.pos() ) ||
              ( can_bash && here.bash_rating( bash_estimate(), dest ) > 0 ) ) ) {
            if( ( !fleeing && smell > bestsmell ) || ( fleeing && smell < bestsmell ) ) {
                smoves.clear();
                smoves.push_back( dest );
                bestsmell = smell;
            } else if( ( !fleeing && smell == bestsmell ) || ( fleeing && smell == bestsmell ) ) {
                smoves.push_back( dest );
            }
        }
    }

    return random_entry( smoves, next );
}

int monster::calc_movecost( const tripoint &f, const tripoint &t ) const
{
    int movecost = 0;

    map &here = get_map();
    const int source_cost = here.move_cost( f );
    const int dest_cost = here.move_cost( t );
    // Digging and flying monsters ignore terrain cost
    if( flies() || ( digging() && here.has_flag( ter_furn_flag::TFLAG_DIGGABLE, t ) ) ) {
        movecost = 100;
        // Swimming monsters move super fast in water
    } else if( swims() ) {
        if( here.has_flag( ter_furn_flag::TFLAG_SWIMMABLE, f ) ) {
            movecost += 25;
        } else {
            movecost += 50 * here.move_cost( f );
        }
        if( here.has_flag( ter_furn_flag::TFLAG_SWIMMABLE, t ) ) {
            movecost += 25;
        } else {
            movecost += 50 * here.move_cost( t );
        }
    } else if( can_submerge() ) {
        // No-breathe monsters have to walk underwater slowly
        if( here.has_flag( ter_furn_flag::TFLAG_SWIMMABLE, f ) ) {
            movecost += 250;
        } else {
            movecost += 50 * here.move_cost( f );
        }
        if( here.has_flag( ter_furn_flag::TFLAG_SWIMMABLE, t ) ) {
            movecost += 250;
        } else {
            movecost += 50 * here.move_cost( t );
        }
        movecost /= 2;
    } else if( climbs() ) {
        if( here.has_flag( ter_furn_flag::TFLAG_CLIMBABLE, f ) ) {
            movecost += 150;
        } else {
            movecost += 50 * here.move_cost( f );
        }
        if( here.has_flag( ter_furn_flag::TFLAG_CLIMBABLE, t ) ) {
            movecost += 150;
        } else {
            movecost += 50 * here.move_cost( t );
        }
        movecost /= 2;
    } else {
        movecost = ( ( 50 * source_cost ) + ( 50 * dest_cost ) ) / 2.0;
    }

    return movecost;
}

int monster::calc_climb_cost( const tripoint &f, const tripoint &t ) const
{
    if( flies() ) {
        return 100;
    }

    map &here = get_map();
    if( climbs() && !here.has_flag( ter_furn_flag::TFLAG_NO_FLOOR, t ) ) {
        const int diff = here.climb_difficulty( f );
        if( diff <= 10 ) {
            return 150;
        }
    }

    return 0;
}

/*
 * Return points of an area extending 1 tile to either side and
 * (maxdepth) tiles behind basher.
 */
static std::vector<tripoint> get_bashing_zone( const tripoint &bashee, const tripoint &basher,
        int maxdepth )
{
    std::vector<tripoint> direction;
    direction.push_back( bashee );
    direction.push_back( basher );
    // Draw a line from the target through the attacker.
    std::vector<tripoint> path = continue_line( direction, maxdepth );
    // Remove the target.
    path.insert( path.begin(), basher );
    std::vector<tripoint> zone;
    // Go ahead and reserve enough room for all the points since
    // we know how many it will be.
    zone.reserve( 3 * maxdepth );
    tripoint previous = bashee;
    for( const tripoint &p : path ) {
        std::vector<point> swath = squares_in_direction( previous.xy(), p.xy() );
        for( const point &q : swath ) {
            zone.emplace_back( q, bashee.z );
        }

        previous = p;
    }
    return zone;
}

bool monster::bash_at( const tripoint &p )
{
    if( p.z != posz() ) {
        // TODO: Remove this
        return false;
    }

    //Hallucinations can't bash stuff.
    if( is_hallucination() ) {
        return false;
    }

    // Don't bash if a friendly monster is standing there
    monster *target = get_creature_tracker().creature_at<monster>( p );
    if( target != nullptr && attitude_to( *target ) == Attitude::FRIENDLY ) {
        return false;
    }

    bool try_bash = !can_move_to( p ) || one_in( 3 );
    if( !try_bash ) {
        return false;
    }

    if( bash_skill() <= 0 ) {
        return false;
    }

    map &here = get_map();
    if( !( here.is_bashable_furn( p ) || here.veh_at( p ).obstacle_at_part() ) ) {
        // if the only thing here is road or flat, rarely bash it
        bool flat_ground = here.has_flag( ter_furn_flag::TFLAG_ROAD, p ) ||
                           here.has_flag( ter_furn_flag::TFLAG_FLAT, p );
        if( !here.is_bashable_ter( p ) || ( flat_ground && !one_in( 50 ) ) ) {
            return false;
        }
    }

    int bashskill = group_bash_skill( p );
    here.bash( p, bashskill );
    moves -= 100;
    return true;
}

int monster::bash_estimate()
{
    int estimate = bash_skill();
    if( has_flag( MF_GROUP_BASH ) ) {
        // Right now just give them a boost so they try to bash a lot of stuff.
        // TODO: base it on number of nearby friendlies.
        estimate *= 2;
    }
    return estimate;
}

int monster::bash_skill()
{
    return type->bash_skill;
}

int monster::group_bash_skill( const tripoint &target )
{
    if( !has_flag( MF_GROUP_BASH ) ) {
        return bash_skill();
    }
    int bashskill = 0;

    // pileup = more bash skill, but only help bashing mob directly in front of target
    const int max_helper_depth = 5;
    const std::vector<tripoint> bzone = get_bashing_zone( target, pos(), max_helper_depth );

    creature_tracker &creatures = get_creature_tracker();
    for( const tripoint &candidate : bzone ) {
        // Drawing this line backwards excludes the target and includes the candidate.
        std::vector<tripoint> path_to_target = line_to( target, candidate, 0, 0 );
        bool connected = true;
        monster *mon = nullptr;
        for( const tripoint &in_path : path_to_target ) {
            // If any point in the line from zombie to target is not a cooperating zombie,
            // it can't contribute.
            mon = creatures.creature_at<monster>( in_path );
            if( !mon ) {
                connected = false;
                break;
            }
            monster &helpermon = *mon;
            if( !helpermon.has_flag( MF_GROUP_BASH ) || helpermon.is_hallucination() ) {
                connected = false;
                break;
            }
        }
        if( !connected || !mon ) {
            continue;
        }
        // If we made it here, the last monster checked was the candidate.
        monster &helpermon = *mon;
        // Contribution falls off rapidly with distance from target.
        bashskill += helpermon.bash_skill() / rl_dist( candidate, target );
    }

    return bashskill;
}

bool monster::attack_at( const tripoint &p )
{
    if( has_flag( MF_PACIFIST ) ) {
        return false;
    }

    Character &player_character = get_player_character();
    if( p == player_character.pos() && sees( player_character ) ) {
        return melee_attack( player_character );
    }

    creature_tracker &creatures = get_creature_tracker();
    if( monster *mon_ = creatures.creature_at<monster>( p, is_hallucination() ) ) {
        monster &mon = *mon_;

        // Don't attack yourself.
        if( &mon == this ) {
            return false;
        }

        // With no melee dice, we can't attack, but we had to process until here
        // because hallucinations require no melee dice to destroy.
        if( type->melee_dice <= 0 ) {
            return false;
        }

        Creature::Attitude attitude = attitude_to( mon );
        // MF_ATTACKMON == hulk behavior, whack everything in your way
        if( attitude == Attitude::HOSTILE || has_flag( MF_ATTACKMON ) ) {
            return melee_attack( mon );
        }

        return false;
    }

    npc *const guy = creatures.creature_at<npc>( p );
    if( guy && type->melee_dice > 0 ) {
        // For now we're always attacking NPCs that are getting into our
        // way. This is consistent with how it worked previously, but
        // later on not hitting allied NPCs would be cool.
        guy->on_attacked( *this ); // allow NPC hallucination to be one shot by monsters
        return melee_attack( *guy );
    }

    // Nothing to attack.
    return false;
}

static tripoint find_closest_stair( const tripoint &near_this, const ter_furn_flag stair_type )
{
    map &here = get_map();
    for( const tripoint &candidate : closest_points_first( near_this, 10 ) ) {
        if( here.has_flag( stair_type, candidate ) ) {
            return candidate;
        }
    }
    // we didn't find it
    return near_this;
}

bool monster::move_to( const tripoint &p, bool force, bool step_on_critter,
                       const float stagger_adjustment )
{
    const bool on_ground = !digging() && !flies();

    const bool z_move = p.z != pos().z;
    const bool going_up = p.z > pos().z;

    tripoint destination = p;
    map &here = get_map();

    // This is stair teleportation hackery.
    // TODO: Remove this in favor of stair alignment
    if( going_up ) {
        if( here.has_flag( ter_furn_flag::TFLAG_GOES_UP, pos() ) ) {
            destination = find_closest_stair( p, ter_furn_flag::TFLAG_GOES_DOWN );
        }
    } else if( z_move ) {
        if( here.has_flag( ter_furn_flag::TFLAG_GOES_DOWN, pos() ) ) {
            destination = find_closest_stair( p, ter_furn_flag::TFLAG_GOES_UP );
        }
    }

    // Allows climbing monsters to move on terrain with movecost <= 0
    Creature *critter = get_creature_tracker().creature_at( destination, is_hallucination() );
    if( here.has_flag( ter_furn_flag::TFLAG_CLIMBABLE, destination ) ) {
        if( here.impassable( destination ) && critter == nullptr ) {
            if( flies() ) {
                moves -= 100;
                force = true;
                add_msg_if_player_sees( *this, _( "The %1$s flies over the %2$s." ), name(),
                                        here.has_flag_furn( ter_furn_flag::TFLAG_CLIMBABLE, p ) ? here.furnname( p ) :
                                        here.tername( p ) );
            } else if( climbs() ) {
                moves -= 150;
                force = true;
                add_msg_if_player_sees( *this, _( "The %1$s climbs over the %2$s." ), name(),
                                        here.has_flag_furn( ter_furn_flag::TFLAG_CLIMBABLE, p ) ? here.furnname( p ) :
                                        here.tername( p ) );
            }
        }
    }

    if( critter != nullptr && !step_on_critter ) {
        return false;
    }

    // Make sure that we can move there, unless force is true.
    if( !force && !can_move_to( destination ) ) {
        return false;
    }

    if( !force ) {
        // This adjustment is to make it so that monster movement speed relative to the player
        // is consistent even if the monster stumbles,
        // and the same regardless of the distance measurement mode.
        // Note: Keep this as float here or else it will cancel valid moves
        const float cost = stagger_adjustment *
                           static_cast<float>( climbs() &&
                                               here.has_flag( ter_furn_flag::TFLAG_NO_FLOOR, p ) ? calc_climb_cost( pos(),
                                                       destination ) : calc_movecost( pos(),
                                                               destination ) );
        if( cost > 0.0f ) {
            moves -= static_cast<int>( std::ceil( cost ) );
        } else {
            return false;
        }
    }

    //Check for moving into/out of water
    bool was_water = underwater;
    bool will_be_water =
        on_ground && (
            // AQUATIC monsters always "swim under" the vehicles, while other swimming monsters are forced to surface
            has_flag( MF_AQUATIC ) || ( can_submerge() && !here.veh_at( destination ) )
        ) && here.is_divable( destination );

    //Birds and other flying creatures flying over the deep water terrain
    if( was_water && flies() ) {
        if( one_in( 4 ) ) {
            add_msg_if_player_sees( *this, m_warning, _( "A %1$s flies over the %2$s!" ),
                                    name(), here.tername( pos() ) );
        }
    } else if( was_water && !will_be_water ) {
        // Use more dramatic messages for swimming monsters
        add_msg_if_player_sees( *this, m_warning,
                                //~ Message when a monster emerges from water
                                //~ %1$s: monster name, %2$s: leaps/emerges, %3$s: terrain name
                                pgettext( "monster movement", "A %1$s %2$s from the %3$s!" ),
                                name(), swims() || has_flag( MF_AQUATIC ) ? _( "leaps" ) : _( "emerges" ), here.tername( pos() ) );
    } else if( !was_water && will_be_water ) {
        add_msg_if_player_sees( *this, m_warning, pgettext( "monster movement",
                                //~ Message when a monster enters water
                                //~ %1$s: monster name, %2$s: dives/sinks, %3$s: terrain name
                                "A %1$s %2$s into the %3$s!" ),
                                name(), swims() ||
                                has_flag( MF_AQUATIC ) ? _( "dives" ) : _( "sinks" ), here.tername( destination ) );
    }

    setpos( destination );
    footsteps( destination );
    underwater = will_be_water;
    if( is_hallucination() ) {
        //Hallucinations don't do any of the stuff after this point
        return true;
    }

    if( type->size != creature_size::tiny && on_ground ) {
        const int sharp_damage = rng( 1, 10 );
        const int rough_damage = rng( 1, 2 );
        if( here.has_flag( ter_furn_flag::TFLAG_SHARP, pos() ) && !one_in( 4 ) &&
            get_armor_cut( bodypart_id( "torso" ) ) < sharp_damage ) {
            apply_damage( nullptr, bodypart_id( "torso" ), sharp_damage );
        }
        if( here.has_flag( ter_furn_flag::TFLAG_ROUGH, pos() ) && one_in( 6 ) &&
            get_armor_cut( bodypart_id( "torso" ) ) < rough_damage ) {
            apply_damage( nullptr, bodypart_id( "torso" ), rough_damage );
        }
    }

    if( here.has_flag( ter_furn_flag::TFLAG_UNSTABLE, destination ) && on_ground ) {
        add_effect( effect_bouldering, 1_turns, true );
    } else if( has_effect( effect_bouldering ) ) {
        remove_effect( effect_bouldering );
    }

    if( here.has_flag_ter_or_furn( ter_furn_flag::TFLAG_NO_SIGHT, destination ) && on_ground ) {
        add_effect( effect_no_sight, 1_turns, true );
    } else if( has_effect( effect_no_sight ) ) {
        remove_effect( effect_no_sight );
    }

    here.creature_on_trap( *this );
    if( is_dead() ) {
        return true;
    }
    if( !will_be_water && ( digs() || can_dig() ) ) {
        underwater = here.has_flag( ter_furn_flag::TFLAG_DIGGABLE, pos() );
    }
    // Diggers turn the dirt into dirtmound
    if( digging() && here.has_flag( ter_furn_flag::TFLAG_DIGGABLE, pos() ) ) {
        int factor = 0;
        switch( type->size ) {
            case creature_size::tiny:
                factor = 100;
                break;
            case creature_size::small:
                factor = 30;
                break;
            case creature_size::medium:
                factor = 6;
                break;
            case creature_size::large:
                factor = 3;
                break;
            case creature_size::huge:
                factor = 1;
                break;
            case creature_size::num_sizes:
                debugmsg( "ERROR: Invalid Creature size class." );
                break;
        }
        // TODO: make this take terrain type into account so diggers traveling under sand will create mounds of sand etc.
        if( one_in( factor ) ) {
            here.ter_set( pos(), t_dirtmound );
        }
    }
    // Acid trail monsters leave... a trail of acid
    if( has_flag( MF_ACIDTRAIL ) ) {
        here.add_field( pos(), fd_acid, 3 );
    }

    // Not all acid trail monsters leave as much acid. Every time this monster takes a step, there is a 1/5 chance it will drop a puddle.
    if( has_flag( MF_SHORTACIDTRAIL ) ) {
        if( one_in( 5 ) ) {
            here.add_field( pos(), fd_acid, 3 );
        }
    }

    if( has_flag( MF_SLUDGETRAIL ) ) {
        for( const tripoint &sludge_p : here.points_in_radius( pos(), 1 ) ) {
            const int fstr = 3 - ( std::abs( sludge_p.x - posx() ) + std::abs( sludge_p.y - posy() ) );
            if( fstr >= 2 ) {
                here.add_field( sludge_p, fd_sludge, fstr );
            }
        }
    }

    if( has_flag( MF_SMALLSLUDGETRAIL ) ) {
        if( one_in( 2 ) ) {
            here.add_field( pos(), fd_sludge, 1 );
        }
    }

    if( has_flag( MF_DRIPS_NAPALM ) ) {
        if( one_in( 10 ) ) {
            // if it has more napalm, drop some and reduce ammo in tank
            if( ammo[itype_pressurized_tank] > 0 ) {
                here.add_item_or_charges( pos(), item( "napalm", calendar::turn, 50 ) );
                ammo[itype_pressurized_tank] -= 50;
            } else {
                // TODO: remove MF_DRIPS_NAPALM flag since no more napalm in tank
                // Not possible for now since flag check is done on type, not individual monster
            }
        }
    }
    if( has_flag( MF_DRIPS_GASOLINE ) ) {
        if( one_in( 5 ) ) {
            // TODO: use same idea that limits napalm dripping
            here.add_item_or_charges( pos(), item( "gasoline" ) );
        }
    }
    return true;
}

bool monster::push_to( const tripoint &p, const int boost, const size_t depth )
{
    if( is_hallucination() ) {
        // Don't let hallucinations push, not even other hallucinations
        return false;
    }

    if( !has_flag( MF_PUSH_MON ) || depth > 2 || has_effect( effect_pushed ) ) {
        return false;
    }

    creature_tracker &creatures = get_creature_tracker();
    // TODO: Generalize this to Creature
    monster *const critter = creatures.creature_at<monster>( p );
    if( critter == nullptr || critter == this ||
        p == pos() || critter->movement_impaired() ) {
        return false;
    }

    if( !can_move_to( p ) ) {
        return false;
    }

    if( critter->is_hallucination() ) {
        // Kill the hallu, but return false so that the regular move_to is uses instead
        critter->die( nullptr );
        return false;
    }

    // Stability roll of the pushed critter
    const int defend = critter->stability_roll();
    // Stability roll of the pushing zed
    const int attack = stability_roll() + boost;
    if( defend > attack ) {
        return false;
    }

    map &here = get_map();
    const int movecost_from = 50 * here.move_cost( p );
    const int movecost_attacker = std::max( movecost_from, 200 - 10 * ( attack - defend ) );
    const tripoint dir = p - pos();

    // Mark self as pushed to simplify recursive pushing
    add_effect( effect_pushed, 1_turns );

    for( size_t i = 0; i < 6; i++ ) {
        const point d( rng( -1, 1 ), rng( -1, 1 ) );
        if( d.x == 0 && d.y == 0 ) {
            continue;
        }

        // Pushing forward is easier than pushing aside
        const int direction_penalty = std::abs( d.x - dir.x ) + std::abs( d.y - dir.y );
        if( direction_penalty > 2 ) {
            continue;
        }

        tripoint dest( p + d );
        const int dest_movecost_from = 50 * here.move_cost( dest );

        // Pushing into cars/windows etc. is harder
        const int movecost_penalty = here.move_cost( dest ) - 2;
        if( movecost_penalty <= -2 ) {
            // Can't push into unpassable terrain
            continue;
        }

        int roll = attack - ( defend + direction_penalty + movecost_penalty );
        if( roll < 0 ) {
            continue;
        }

        Creature *critter_recur = creatures.creature_at( dest );
        if( !( critter_recur == nullptr || critter_recur->is_hallucination() ) ) {
            // Try to push recursively
            monster *mon_recur = dynamic_cast< monster * >( critter_recur );
            if( mon_recur == nullptr ) {
                continue;
            }

            if( critter->push_to( dest, roll, depth + 1 ) ) {
                // The tile isn't necessarily free, need to check
                if( !creatures.creature_at( p ) ) {
                    move_to( p );
                }

                moves -= movecost_attacker;

                // Don't knock down a creature that successfully
                // pushed another creature, just reduce moves
                critter->moves -= dest_movecost_from;
                return true;
            } else {
                return false;
            }
        }

        critter_recur = creatures.creature_at( dest );
        if( critter_recur != nullptr ) {
            if( critter_recur->is_hallucination() ) {
                critter_recur->die( nullptr );
            }
        } else if( !critter->has_flag( MF_IMMOBILE ) ) {
            critter->setpos( dest );
            move_to( p );
            moves -= movecost_attacker;
            critter->add_effect( effect_downed, time_duration::from_turns( movecost_from / 100 + 1 ) );
        }
        return true;
    }

    // Try to trample over a much weaker zed (or one with worse rolls)
    // Don't allow trampling with boost
    if( boost > 0 || attack < 2 * defend ) {
        return false;
    }

    g->swap_critters( *critter, *this );
    critter->add_effect( effect_stunned, rng( 0_turns, 2_turns ) );
    Character &player_character = get_player_character();
    // Only print the message when near player or it can get spammy
    if( rl_dist( player_character.pos(), pos() ) < 4 ) {
        add_msg_if_player_sees( *critter, m_warning, _( "The %1$s tramples %2$s" ),
                                name(), critter->disp_name() );
    }

    moves -= movecost_attacker;
    if( movecost_from > 100 ) {
        critter->add_effect( effect_downed, time_duration::from_turns( movecost_from / 100 + 1 ) );
    } else {
        critter->moves -= movecost_from;
    }

    return true;
}

/**
 * Stumble in a random direction, but with some caveats.
 */
void monster::stumble()
{
    // Only move every 10 turns.
    if( !one_in( 10 ) ) {
        return;
    }

    map &here = get_map();
    std::vector<tripoint> valid_stumbles;
    valid_stumbles.reserve( 11 );
    const bool avoid_water = has_flag( MF_NO_BREATHE ) && !swims() && !has_flag( MF_AQUATIC );
    for( const tripoint &dest : here.points_in_radius( pos(), 1 ) ) {
        if( dest != pos() ) {
            if( here.has_flag( ter_furn_flag::TFLAG_RAMP_DOWN, dest ) ) {
                valid_stumbles.emplace_back( dest.xy(), dest.z - 1 );
            } else  if( here.has_flag( ter_furn_flag::TFLAG_RAMP_UP, dest ) ) {
                valid_stumbles.emplace_back( dest.xy(), dest.z + 1 );
            } else {
                valid_stumbles.push_back( dest );
            }
        }
    }

    if( here.has_zlevels() ) {
        tripoint below( posx(), posy(), posz() - 1 );
        if( here.valid_move( pos(), below, false, true ) ) {
            valid_stumbles.push_back( below );
        }
    }
    creature_tracker &creatures = get_creature_tracker();
    while( !valid_stumbles.empty() && !is_dead() ) {
        const tripoint dest = random_entry_removed( valid_stumbles );
        if( can_move_to( dest ) &&
            //Stop zombies and other non-breathing monsters wandering INTO water
            //(Unless they can swim/are aquatic)
            //But let them wander OUT of water if they are there.
            !( avoid_water &&
               here.has_flag( ter_furn_flag::TFLAG_SWIMMABLE, dest ) &&
               !here.has_flag( ter_furn_flag::TFLAG_SWIMMABLE, pos() ) ) &&
            ( creatures.creature_at( dest, is_hallucination() ) == nullptr ) ) {
            if( move_to( dest, true, false ) ) {
                break;
            }
        }
    }
}

void monster::knock_back_to( const tripoint &to )
{
    if( to == pos() ) {
        return; // No effect
    }

    if( is_hallucination() ) {
        die( nullptr );
        return;
    }

    bool u_see = get_player_view().sees( to );

    creature_tracker &creatures = get_creature_tracker();
    // First, see if we hit another monster
    if( monster *const z = creatures.creature_at<monster>( to ) ) {
        apply_damage( z, bodypart_id( "torso" ), static_cast<float>( z->type->size ) );
        add_effect( effect_stunned, 1_turns );
        if( type->size > 1 + z->type->size ) {
            z->knock_back_from( pos() ); // Chain reaction!
            z->apply_damage( this, bodypart_id( "torso" ), static_cast<float>( type->size ) );
            z->add_effect( effect_stunned, 1_turns );
        } else if( type->size > z->type->size ) {
            z->apply_damage( this, bodypart_id( "torso" ), static_cast<float>( type->size ) );
            z->add_effect( effect_stunned, 1_turns );
        }
        z->check_dead_state();

        if( u_see ) {
            add_msg( _( "The %1$s bounces off a %2$s!" ), name(), z->name() );
        }

        return;
    }

    if( npc *const p = creatures.creature_at<npc>( to ) ) {
        apply_damage( p, bodypart_id( "torso" ), 3 );
        add_effect( effect_stunned, 1_turns );
        p->deal_damage( this, bodypart_id( "torso" ),
                        damage_instance( damage_type::BASH, static_cast<float>( type->size ) ) );
        if( u_see ) {
            add_msg( _( "The %1$s bounces off %2$s!" ), name(), p->get_name() );
        }

        p->check_dead_state();
        return;
    }

    // If we're still in the function at this point, we're actually moving a tile!
    // die_if_drowning will kill the monster if necessary, but if the deep water
    // tile is on a vehicle, we should check for swimmers out of water
    if( !die_if_drowning( to ) && has_flag( MF_AQUATIC ) ) {
        die( nullptr );
        if( u_see ) {
            add_msg( _( "The %s flops around and dies!" ), name() );
        }
    }

    map &here = get_map();
    // It's some kind of wall.
    if( here.impassable( to ) ) {
        const int dam = static_cast<int>( type->size );
        apply_damage( nullptr, bodypart_id( "torso" ), dam );
        add_effect( effect_stunned, 2_turns );
        if( u_see ) {
            add_msg( _( "The %1$s bounces off a %2$s and takes %3$d damage." ), name(),
                     here.obstacle_name( to ), dam );
        }

    } else { // It's no wall
        setpos( to );
    }
    check_dead_state();
}

/* will_reach() is used for determining whether we'll get to stairs (and
 * potentially other locations of interest).  It is generally permissive.
 * TODO: Pathfinding;
         Make sure that non-smashing monsters won't "teleport" through windows
         Injure monsters if they're gonna be walking through pits or whatever
 */
bool monster::will_reach( const point &p )
{
    monster_attitude att = attitude( &get_player_character() );
    if( att != MATT_FOLLOW && att != MATT_ATTACK && att != MATT_FRIEND ) {
        return false;
    }

    if( digs() || has_flag( MF_AQUATIC ) ) {
        return false;
    }

    if( ( has_flag( MF_IMMOBILE ) || has_flag( MF_RIDEABLE_MECH ) ) && ( pos().xy() != p ) ) {
        return false;
    }

    auto path = get_map().route( pos(), tripoint( p, posz() ), get_pathfinding_settings() );
    if( path.empty() ) {
        return false;
    }

    if( has_flag( MF_SMELLS ) && get_scent().get( pos() ) > 0 &&
        get_scent().get( { p, posz() } ) > get_scent().get( pos() ) ) {
        return true;
    }

    if( can_hear() && wandf > 0 && rl_dist( get_map().getlocal( wander_pos ).xy(), p ) <= 2 &&
        rl_dist( get_location().xy(), wander_pos.xy() ) <= wandf ) {
        return true;
    }

    if( can_see() && sees( tripoint( p, posz() ) ) ) {
        return true;
    }

    return false;
}

int monster::turns_to_reach( const point &p )
{
    map &here = get_map();
    // HACK: This function is a(n old) temporary hack that should soon be removed
    auto path = here.route( pos(), tripoint( p, posz() ), get_pathfinding_settings() );
    if( path.empty() ) {
        return 999;
    }

    double turns = 0.;
    for( size_t i = 0; i < path.size(); i++ ) {
        const tripoint &next = path[i];
        if( here.impassable( next ) ) {
            // No bashing through, it looks stupid when you go back and find
            // the doors intact.
            return 999;
        } else if( i == 0 ) {
            turns += static_cast<double>( calc_movecost( pos(), next ) ) / get_speed();
        } else {
            turns += static_cast<double>( calc_movecost( path[i - 1], next ) ) / get_speed();
        }
    }

    return static_cast<int>( turns + .9 ); // Halve (to get turns) and round up
}

void monster::shove_vehicle( const tripoint &remote_destination,
                             const tripoint &nearby_destination )
{
    map &here = get_map();
    if( this->has_flag( MF_PUSH_VEH ) ) {
        optional_vpart_position vp = here.veh_at( nearby_destination );
        if( vp ) {
            vehicle &veh = vp->vehicle();
            const units::mass veh_mass = veh.total_mass();
            int shove_moves_minimal = 0;
            int shove_veh_mass_moves_factor = 0;
            int shove_velocity = 0;
            float shove_damage_min = 0.00F;
            float shove_damage_max = 0.00F;
            switch( this->get_size() ) {
                case creature_size::tiny:
                case creature_size::small:
                    break;
                case creature_size::medium:
                    if( veh_mass < 500_kilogram ) {
                        shove_moves_minimal = 150;
                        shove_veh_mass_moves_factor = 20;
                        shove_velocity = 500;
                        shove_damage_min = 0.00F;
                        shove_damage_max = 0.01F;
                    }
                    break;
                case creature_size::large:
                    if( veh_mass < 1000_kilogram ) {
                        shove_moves_minimal = 100;
                        shove_veh_mass_moves_factor = 8;
                        shove_velocity = 1000;
                        shove_damage_min = 0.00F;
                        shove_damage_max = 0.03F;
                    }
                    break;
                case creature_size::huge:
                    if( veh_mass < 2000_kilogram ) {
                        shove_moves_minimal = 50;
                        shove_veh_mass_moves_factor = 4;
                        shove_velocity = 1500;
                        shove_damage_min = 0.00F;
                        shove_damage_max = 0.05F;
                    }
                    break;
                default:
                    break;
            }
            if( shove_velocity > 0 ) {
                //~ %1$s - monster name, %2$s - vehicle name
                add_msg_if_player_sees( this->pos(), m_bad, _( "%1$s shoves %2$s out of their way!" ),
                                        this->disp_name(),
                                        veh.disp_name() );
                int shove_moves = shove_veh_mass_moves_factor * veh_mass / 10_kilogram;
                shove_moves = std::max( shove_moves, shove_moves_minimal );
                this->mod_moves( -shove_moves );
                const tripoint destination_delta( -nearby_destination + remote_destination );
                const tripoint shove_destination( clamp( destination_delta.x, -1, 1 ),
                                                  clamp( destination_delta.y, -1, 1 ),
                                                  clamp( destination_delta.z, -1, 1 ) );
                veh.skidding = true;
                veh.velocity = shove_velocity;
                if( shove_destination != tripoint_zero ) {
                    if( shove_destination.z != 0 ) {
                        veh.vertical_velocity = shove_destination.z < 0 ? -shove_velocity : +shove_velocity;
                    }
                    here.move_vehicle( veh, shove_destination, veh.face );
                }
                veh.move = tileray( destination_delta.xy() );
                veh.smash( here, shove_damage_min, shove_damage_max, 0.10F );
            }
        }
    }
}<|MERGE_RESOLUTION|>--- conflicted
+++ resolved
@@ -614,14 +614,7 @@
             next_patrol_point = ( next_patrol_point + 1 ) % patrol_route.size();
             next_stop = patrol_route.at( next_patrol_point );
         }
-<<<<<<< HEAD
-        set_dest( next_stop_loc_ms );
-=======
         set_dest( next_stop );
-    } else if( friendly > 0 && one_in( 3 ) ) {
-        // Grow restless with no targets
-        friendly--;
->>>>>>> 0ad26d72
     } else if( friendly != 0 && has_effect( effect_led_by_leash ) ) {
         // visibility doesn't matter, we're getting pulled by a leash
         if( rl_dist( get_location(), player_character.get_location() ) > 1 ) {
@@ -629,7 +622,6 @@
         } else {
             unset_dest();
         }
-<<<<<<< HEAD
         if( friendly > 0 && one_in( 3 ) ) {
             // Grow restless with no targets
             friendly--;
@@ -640,13 +632,8 @@
     } else if( friendly < 0 && sees( player_character ) &&
                // Simpleminded animals are too dumb to follow the player.
                !has_flag( MF_PET_WONT_FOLLOW ) ) {
-        if( rl_dist( pos(), player_character.pos() ) > 2 ) {
-            set_dest( player_character.pos() );
-=======
-    } else if( friendly < 0 && sees( player_character ) && !has_flag( MF_PET_WONT_FOLLOW ) ) {
         if( rl_dist( get_location(), player_character.get_location() ) > 2 ) {
             set_dest( player_character.get_location() );
->>>>>>> 0ad26d72
         } else {
             unset_dest();
         }
