--- conflicted
+++ resolved
@@ -596,13 +596,7 @@
 
         it_artifact_tool def;
 
-<<<<<<< HEAD
-        int form = rng( ARTTOOLFORM_NULL + 1, NUM_ARTTOOLFORMS - 1 );
-
-        const artifact_tool_form_datum &info = artifact_tool_form_data[form];
-=======
         const artifact_tool_form_datum &info = random_entry_ref( artifact_tool_form_data );
->>>>>>> a088cbc4
         def.create_name( _( info.name.c_str() ) );
         def.color = info.color;
         def.sym = std::string( 1, info.sym );
@@ -620,15 +614,9 @@
         }
         // Add an extra weapon perhaps?
         if (one_in(2)) {
-<<<<<<< HEAD
-            int select = rng( 0, 2 );
-            if (info.extra_weapons[select] != ARTWEAP_NULL) {
-                const artifact_weapon_datum &weapon = artifact_weapon_data[info.extra_weapons[select]];
-=======
             const artifact_weapon_type select = random_entry_ref( info.extra_weapons );
             if( select != NUM_ARTWEAPS ) {
                 const artifact_weapon_datum &weapon = artifact_weapon_data[select];
->>>>>>> a088cbc4
                 def.volume += weapon.volume;
                 def.weight += weapon.weight;
                 def.melee[DT_BASH] += rng(weapon.bash_min, weapon.bash_max);
@@ -725,12 +713,7 @@
 
         it_artifact_armor def;
 
-<<<<<<< HEAD
-        int form = rng( ARTARMFORM_NULL + 1, NUM_ARTARMFORMS - 1 );
-        const artifact_armor_form_datum &info = artifact_armor_form_data[form];
-=======
         const artifact_armor_form_datum &info = random_entry_ref( artifact_armor_form_data );
->>>>>>> a088cbc4
 
         def.create_name( _( info.name.c_str() ) );
         def.sym = "["; // Armor is always [
@@ -756,14 +739,8 @@
 
         // Modify the armor further
         if (!one_in(4)) {
-<<<<<<< HEAD
-            int index = rng( 0, 4 );
-            if (info.available_mods[index] != ARMORMOD_NULL) {
-                artifact_armor_mod mod = info.available_mods[index];
-=======
             const artifact_armor_mod mod = random_entry_ref( info.available_mods );
             if( mod != ARMORMOD_NULL ) {
->>>>>>> a088cbc4
                 const artifact_armor_form_datum &modinfo = artifact_armor_mod_data[mod];
                 if( modinfo.volume >= 0 || def.volume > -modinfo.volume ) {
                     def.volume += modinfo.volume;
