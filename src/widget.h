--- conflicted
+++ resolved
@@ -24,12 +24,8 @@
     sound,          // Current sound level, integer
     speed,          // Current speed, integer
     stamina,        // Current stamina 0-10000, greater being fuller stamina reserves
-<<<<<<< HEAD
     strain,         // Current strain something something IDK the implementation
-    fatigue,        // Current fatigue, integer
-=======
     sleepiness,        // Current sleepiness, integer
->>>>>>> 28aa11c4
     health,         // Current hidden health value, -200 to +200
     mana,           // Current available mana, integer
     max_mana,       // Current maximum mana, integer
