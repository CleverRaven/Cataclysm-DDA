#include "game.h" // IWYU pragma: associated

#include <algorithm>
#include <map>
#include <set>
#include <sstream>
#include <string>
#include <vector>
#include <type_traits>
#include <unordered_set>
#include <utility>
#include <unordered_map>

#include "avatar.h"
#include "coordinate_conversions.h"
#include "creature_tracker.h"
#include "debug.h"
#include "faction.h"
#include "int_id.h"
#include "cata_io.h"
#include "kill_tracker.h"
#include "map.h"
#include "messages.h"
#include "mission.h"
#include "mongroup.h"
#include "monster.h"
#include "npc.h"
#include "options.h"
#include "output.h"
#include "overmap.h"
#include "scent_map.h"
#include "translations.h"
#include "hash_utils.h"
#include "basecamp.h"
#include "json.h"
#include "omdata.h"
#include "overmap_types.h"
#include "regional_settings.h"
#include "stats_tracker.h"
#include "string_id.h"

#if defined(__ANDROID__)
#include "input.h"

extern std::map<std::string, std::list<input_event>> quick_shortcuts_map;
#endif

/*
 * Changes that break backwards compatibility should bump this number, so the game can
 * load a legacy format loader.
 */
const int savegame_version = 27;

/*
 * This is a global set by detected version header in .sav, maps.txt, or overmap.
 * This allows loaders for classes that exist in multiple files (such as item) to have
 * support for backwards compatibility as well.
 */
int savegame_loading_version = savegame_version;

/*
 * Save to opened character.sav
 */
void game::serialize( std::ostream &fout )
{
    /*
     * Format version 12: Fully json, save the header. Weather and memorial exist elsewhere.
     * To prevent (or encourage) confusion, there is no version 8. (cata 0.8 uses v7)
     */
    // Header
    fout << "# version " << savegame_version << std::endl;

    JsonOut json( fout, true ); // pretty-print

    json.start_object();
    // basic game state information.
    json.member( "turn", calendar::turn );
    json.member( "calendar_start", calendar::start_of_cataclysm );
    json.member( "initial_season", static_cast<int>( calendar::initial_season ) );
    json.member( "auto_travel_mode", auto_travel_mode );
    json.member( "run_mode", static_cast<int>( safe_mode ) );
    json.member( "mostseen", mostseen );
    // current map coordinates
    tripoint pos_sm = m.get_abs_sub();
    const point pos_om = sm_to_om_remain( pos_sm.x, pos_sm.y );
    json.member( "levx", pos_sm.x );
    json.member( "levy", pos_sm.y );
    json.member( "levz", pos_sm.z );
    json.member( "om_x", pos_om.x );
    json.member( "om_y", pos_om.y );

    json.member( "grscent", scent.serialize() );
    json.member( "typescent", scent.serialize( true ) );

    // Then each monster
    json.member( "active_monsters", *critter_tracker );
    json.member( "stair_monsters", coming_to_stairs );

    // save stats.
    json.member( "kill_tracker", *kill_tracker_ptr );
    json.member( "stats_tracker", *stats_tracker_ptr );

    json.member( "player", u );
    Messages::serialize( json );

    json.end_object();
}

std::string scent_map::serialize( bool is_type ) const
{
    std::stringstream rle_out;
    if( is_type ) {
        rle_out << typescent.str();
    } else {
        int rle_lastval = -1;
        int rle_count = 0;
        for( auto &elem : grscent ) {
            for( auto &val : elem ) {
                if( val == rle_lastval ) {
                    rle_count++;
                } else {
                    if( rle_count ) {
                        rle_out << rle_count << " ";
                    }
                    rle_out << val << " ";
                    rle_lastval = val;
                    rle_count = 1;
                }
            }
        }
        rle_out << rle_count;
    }

    return rle_out.str();
}

static void chkversion( std::istream &fin )
{
    if( fin.peek() == '#' ) {
        std::string vline;
        getline( fin, vline );
        std::string tmphash;
        std::string tmpver;
        int savedver = -1;
        std::stringstream vliness( vline );
        vliness >> tmphash >> tmpver >> savedver;
        if( tmpver == "version" && savedver != -1 ) {
            savegame_loading_version = savedver;
        }
    }
}

/*
 * Parse an open .sav file.
 */
void game::unserialize( std::istream &fin )
{
    chkversion( fin );
    int tmpturn = 0;
    int tmpcalstart = 0;
    int tmprun = 0;
    int levx = 0;
    int levy = 0;
    int levz = 0;
    int comx = 0;
    int comy = 0;
    JsonIn jsin( fin );
    try {
        JsonObject data = jsin.get_object();

        data.read( "turn", tmpturn );
        data.read( "calendar_start", tmpcalstart );
        calendar::initial_season = static_cast<season_type>( data.get_int( "initial_season",
                                   static_cast<int>( SPRING ) ) );
        // 0.E stable
        if( savegame_loading_version < 26 ) {
            tmpturn *= 6;
            tmpcalstart *= 6;
        }
        data.read( "auto_travel_mode", auto_travel_mode );
        data.read( "run_mode", tmprun );
        data.read( "mostseen", mostseen );
        data.read( "levx", levx );
        data.read( "levy", levy );
        data.read( "levz", levz );
        data.read( "om_x", comx );
        data.read( "om_y", comy );

        calendar::turn = tmpturn;
        calendar::start_of_cataclysm = tmpcalstart;

        load_map( tripoint( levx + comx * OMAPX * 2, levy + comy * OMAPY * 2, levz ) );

        safe_mode = static_cast<safe_mode_type>( tmprun );
        if( get_option<bool>( "SAFEMODE" ) && safe_mode == SAFE_MODE_OFF ) {
            safe_mode = SAFE_MODE_ON;
        }

        std::string linebuff;
        std::string linebuf;
        if( data.read( "grscent", linebuf ) && data.read( "typescent", linebuff ) ) {
            scent.deserialize( linebuf );
            scent.deserialize( linebuff, true );
        } else {
            scent.reset();
        }
        data.read( "active_monsters", *critter_tracker );

        coming_to_stairs.clear();
        for( auto elem : data.get_array( "stair_monsters" ) ) {
            monster stairtmp;
            elem.read( stairtmp );
            coming_to_stairs.push_back( stairtmp );
        }

        if( data.has_object( "kill_tracker" ) ) {
            data.read( "kill_tracker", *kill_tracker_ptr );
        } else {
            // Legacy support for when kills were stored directly in game
            std::map<mtype_id, int> kills;
            std::vector<std::string> npc_kills;
            for( const JsonMember member : data.get_object( "kills" ) ) {
                kills[mtype_id( member.name() )] = member.get_int();
            }

            for( const std::string npc_name : data.get_array( "npc_kills" ) ) {
                npc_kills.push_back( npc_name );
            }

            kill_tracker_ptr->reset( kills, npc_kills );
        }

        data.read( "player", u );
        data.read( "stats_tracker", *stats_tracker_ptr );
        Messages::deserialize( data );

    } catch( const JsonError &jsonerr ) {
        debugmsg( "Bad save json\n%s", jsonerr.c_str() );
        return;
    }
}

void scent_map::deserialize( const std::string &data, bool is_type )
{
    std::istringstream buffer( data );
    if( is_type ) {
        std::string str;
        buffer >> str;
        typescent = scenttype_id( str );
    } else {
        int stmp = 0;
        int count = 0;
        for( auto &elem : grscent ) {
            for( auto &val : elem ) {
                if( count == 0 ) {
                    buffer >> stmp >> count;
                }
                count--;
                val = stmp;
            }
        }
    }
}

#if defined(__ANDROID__)
///// quick shortcuts
void game::load_shortcuts( std::istream &fin )
{
    JsonIn jsin( fin );
    try {
        JsonObject data = jsin.get_object();

        if( get_option<bool>( "ANDROID_SHORTCUT_PERSISTENCE" ) ) {
            quick_shortcuts_map.clear();
            for( const JsonMember &member : data.get_object( "quick_shortcuts" ) ) {
                std::list<input_event> &qslist = quick_shortcuts_map[member.name()];
                for( const int i : member.get_array() ) {
                    qslist.push_back( input_event( i, CATA_INPUT_KEYBOARD ) );
                }
            }
        }
    } catch( const JsonError &jsonerr ) {
        debugmsg( "Bad shortcuts json\n%s", jsonerr.c_str() );
        return;
    }
}

void game::save_shortcuts( std::ostream &fout )
{
    JsonOut json( fout, true ); // pretty-print

    json.start_object();
    if( get_option<bool>( "ANDROID_SHORTCUT_PERSISTENCE" ) ) {
        json.member( "quick_shortcuts" );
        json.start_object();
        for( auto &e : quick_shortcuts_map ) {
            json.member( e.first );
            const std::list<input_event> &qsl = e.second;
            json.start_array();
            for( const auto &event : qsl ) {
                json.write( event.get_first_input() );
            }
            json.end_array();
        }
        json.end_object();
    }
    json.end_object();
}
#endif

std::unordered_set<std::string> obsolete_terrains;

void overmap::load_obsolete_terrains( const JsonObject &jo )
{
    for( const std::string line : jo.get_array( "terrains" ) ) {
        obsolete_terrains.emplace( line );
    }
}

bool overmap::obsolete_terrain( const std::string &ter )
{
    return obsolete_terrains.find( ter ) != obsolete_terrains.end();
}

/*
 * Complex conversion of outdated overmap terrain ids.
 * This is used when loading saved games with old oter_ids.
 */
void overmap::convert_terrain( const std::unordered_map<tripoint, std::string> &needs_conversion )
{
    for( const auto &convert : needs_conversion ) {
        const tripoint pos = convert.first;
        const std::string old = convert.second;

        struct convert_nearby {
            int xoffset;
            std::string x_id;
            int yoffset;
            std::string y_id;
            std::string new_id;
        };

        std::vector<convert_nearby> nearby;
        std::vector<std::pair<tripoint, std::string>> convert_unrelated_adjacent_tiles;

        if( old == "apartments_con_tower_1_entrance" ||
            old == "apartments_mod_tower_1_entrance" ) {
            const std::string base = old.substr( 0, old.rfind( "1_entrance" ) );
            const std::string other = base + "1";
            nearby.push_back( { 1, other, -1, other, base + "SW_north" } );
            nearby.push_back( { -1, other, 1, other, base + "SW_south" } );
            nearby.push_back( { 1, other, 1, other, base + "SW_east" } );
            nearby.push_back( { -1, other, -1, other, base + "SW_west" } );

        } else if( old == "apartments_con_tower_1" || old == "apartments_mod_tower_1" ) {
            const std::string base = old.substr( 0, old.rfind( '1' ) );
            const std::string entr = base + "1_entrance";
            nearby.push_back( { 1, old, 1, entr, base + "NW_north" } );
            nearby.push_back( { -1, old, -1, entr, base + "NW_south" } );
            nearby.push_back( { -1, entr, 1, old, base + "NW_east" } );
            nearby.push_back( { 1, entr, -1, old, base + "NW_west" } );
            nearby.push_back( { -1, old, 1, old, base + "NE_north" } );
            nearby.push_back( { 1, old, -1, old, base + "NE_south" } );
            nearby.push_back( { -1, old, -1, old, base + "NE_east" } );
            nearby.push_back( { 1, old, 1, old, base + "NE_west" } );
            nearby.push_back( { -1, entr, -1, old, base + "SE_north" } );
            nearby.push_back( { 1, entr, 1, old, base + "SE_south" } );
            nearby.push_back( { 1, old, -1, entr, base + "SE_east" } );
            nearby.push_back( { -1, old, 1, entr, base + "SE_west" } );

        } else if( old == "subway_station" ) {
            ter_set( pos, oter_id( "underground_sub_station" ) );
        } else if( old == "bridge_ew" ) {
            ter_set( pos, oter_id( "bridge_east" ) );
        } else if( old == "bridge_ns" ) {
            ter_set( pos, oter_id( "bridge_north" ) );
        } else if( old == "public_works_entrance" ) {
            const std::string base = "public_works_";
            const std::string other = "public_works";
            nearby.push_back( { 1, other, -1, other, base + "SW_north" } );
            nearby.push_back( { -1, other, 1, other, base + "SW_south" } );
            nearby.push_back( { 1, other, 1, other, base + "SW_east" } );
            nearby.push_back( { -1, other, -1, other, base + "SW_west" } );

        } else if( old == "public_works" ) {
            const std::string base = "public_works_";
            const std::string entr = "public_works_entrance";
            nearby.push_back( { 1, old, 1, entr, base + "NW_north" } );
            nearby.push_back( { -1, old, -1, entr, base + "NW_south" } );
            nearby.push_back( { -1, entr, 1, old, base + "NW_east" } );
            nearby.push_back( { 1, entr, -1, old, base + "NW_west" } );
            nearby.push_back( { -1, old, 1, old, base + "NE_north" } );
            nearby.push_back( { 1, old, -1, old, base + "NE_south" } );
            nearby.push_back( { -1, old, -1, old, base + "NE_east" } );
            nearby.push_back( { 1, old, 1, old, base + "NE_west" } );
            nearby.push_back( { -1, entr, -1, old, base + "SE_north" } );
            nearby.push_back( { 1, entr, 1, old, base + "SE_south" } );
            nearby.push_back( { 1, old, -1, entr, base + "SE_east" } );
            nearby.push_back( { -1, old, 1, entr, base + "SE_west" } );

        } else if( old.compare( 0, 7, "school_" ) == 0 ) {
            const std::string school = "school_";
            const std::string school_1 = school + "1_";
            if( old == school + "1" ) {
                nearby.push_back( { -1, school + "2", 1, school + "4", school_1 + "1_north" } );
                nearby.push_back( { -1, school + "4", -1, school + "2", school_1 + "1_east" } );
                nearby.push_back( { 1, school + "2", -1, school + "4", school_1 + "1_south" } );
                nearby.push_back( { 1, school + "4", 1, school + "2", school_1 + "1_west" } );
            } else if( old == school + "2" ) {
                nearby.push_back( { -1, school + "3", 1, school + "5", school_1 + "2_north" } );
                nearby.push_back( { -1, school + "5", -1, school + "3", school_1 + "2_east" } );
                nearby.push_back( { 1, school + "3", -1, school + "5", school_1 + "2_south" } );
                nearby.push_back( { 1, school + "5", 1, school + "3", school_1 + "2_west" } );
            } else if( old == school + "3" ) {
                nearby.push_back( { 1, school + "2", 1, school + "6", school_1 + "3_north" } );
                nearby.push_back( { -1, school + "6", 1, school + "2", school_1 + "3_east" } );
                nearby.push_back( { -1, school + "2", -1, school + "6", school_1 + "3_south" } );
                nearby.push_back( { 1, school + "6", -1, school + "2", school_1 + "3_west" } );
            } else if( old == school + "4" ) {
                nearby.push_back( { -1, school + "5", 1, school + "7", school_1 + "4_north" } );
                nearby.push_back( { -1, school + "7", -1, school + "5", school_1 + "4_east" } );
                nearby.push_back( { 1, school + "5", -1, school + "7", school_1 + "4_south" } );
                nearby.push_back( { 1, school + "7", 1, school + "5", school_1 + "4_west" } );
            } else if( old == school + "5" ) {
                nearby.push_back( { -1, school + "6", 1, school + "8", school_1 + "5_north" } );
                nearby.push_back( { -1, school + "8", -1, school + "6", school_1 + "5_east" } );
                nearby.push_back( { 1, school + "6", -1, school + "8", school_1 + "5_south" } );
                nearby.push_back( { 1, school + "8", 1, school + "6", school_1 + "5_west" } );
            } else if( old == school + "6" ) {
                nearby.push_back( { 1, school + "5", 1, school + "9", school_1 + "6_north" } );
                nearby.push_back( { -1, school + "9", 1, school + "5", school_1 + "6_east" } );
                nearby.push_back( { -1, school + "5", -1, school + "9", school_1 + "6_south" } );
                nearby.push_back( { 1, school + "9", -1, school + "5", school_1 + "6_west" } );
            } else if( old == school + "7" ) {
                nearby.push_back( { -1, school + "8", -1, school + "4", school_1 + "7_north" } );
                nearby.push_back( { 1, school + "4", -1, school + "8", school_1 + "7_east" } );
                nearby.push_back( { 1, school + "8", 1, school + "4", school_1 + "7_south" } );
                nearby.push_back( { -1, school + "4", 1, school + "8", school_1 + "7_west" } );
            } else if( old == school + "8" ) {
                nearby.push_back( { -1, school + "9", -1, school + "5", school_1 + "8_north" } );
                nearby.push_back( { 1, school + "5", -1, school + "9", school_1 + "8_east" } );
                nearby.push_back( { 1, school + "9", 1, school + "5", school_1 + "8_south" } );
                nearby.push_back( { -1, school + "5", 1, school + "9", school_1 + "8_west" } );
            } else if( old == school + "9" ) {
                nearby.push_back( { 1, school + "8", -1, school + "6", school_1 + "9_north" } );
                nearby.push_back( { 1, school + "6", 1, school + "8", school_1 + "9_east" } );
                nearby.push_back( { -1, school + "8", 1, school + "6", school_1 + "9_south" } );
                nearby.push_back( { -1, school + "6", -1, school + "8", school_1 + "9_west" } );
            }

        } else if( old.compare( 0, 7, "prison_" ) == 0 ) {
            const std::string prison = "prison_";
            const std::string prison_1 = prison + "1_";
            if( old == "prison_b_entrance" ) {
                ter_set( pos, oter_id( "prison_1_b_2_north" ) );
            } else if( old == "prison_b" ) {
                if( pos.z < 0 ) {
                    nearby.push_back( { -1, "prison_b_entrance",  1, "prison_b",          "prison_1_b_1_north" } );
                    nearby.push_back( {  1, "prison_b_entrance",  1, "prison_b",          "prison_1_b_3_north" } );
                    nearby.push_back( { -2, "prison_b",           1, "prison_b",          "prison_1_b_4_north" } );
                    nearby.push_back( {  0, "prison_b",          -1, "prison_b_entrance", "prison_1_b_5_north" } );
                    nearby.push_back( {  2, "prison_b",           1, "prison_b",          "prison_1_b_6_north" } );
                    nearby.push_back( { -2, "prison_b",          -2, "prison_b",          "prison_1_b_7_north" } );
                    nearby.push_back( {  0, "prison_b",          -2, "prison_b_entrance", "prison_1_b_8_north" } );
                    nearby.push_back( {  2, "prison_b",          -2, "prison_b",          "prison_1_b_9_north" } );
                }
            } else if( old == prison + "1" ) {
                nearby.push_back( { -1, prison + "2", 1, prison + "4", prison_1 + "1_north" } );
                nearby.push_back( { -1, prison + "4", -1, prison + "2", prison_1 + "1_east" } );
                nearby.push_back( { 1, prison + "2", -1, prison + "4", prison_1 + "1_south" } );
                nearby.push_back( { 1, prison + "4", 1, prison + "2", prison_1 + "1_west" } );
            } else if( old == prison + "2" ) {
                nearby.push_back( { -1, prison + "3", 1, prison + "5", prison_1 + "2_north" } );
                nearby.push_back( { -1, prison + "5", -1, prison + "3", prison_1 + "2_east" } );
                nearby.push_back( { 1, prison + "3", -1, prison + "5", prison_1 + "2_south" } );
                nearby.push_back( { 1, prison + "5", 1, prison + "3", prison_1 + "2_west" } );
            } else if( old == prison + "3" ) {
                nearby.push_back( { 1, prison + "2", 1, prison + "6", prison_1 + "3_north" } );
                nearby.push_back( { -1, prison + "6", 1, prison + "2", prison_1 + "3_east" } );
                nearby.push_back( { -1, prison + "2", -1, prison + "6", prison_1 + "3_south" } );
                nearby.push_back( { 1, prison + "6", -1, prison + "2", prison_1 + "3_west" } );
            } else if( old == prison + "4" ) {
                nearby.push_back( { -1, prison + "5", 1, prison + "7", prison_1 + "4_north" } );
                nearby.push_back( { -1, prison + "7", -1, prison + "5", prison_1 + "4_east" } );
                nearby.push_back( { 1, prison + "5", -1, prison + "7", prison_1 + "4_south" } );
                nearby.push_back( { 1, prison + "7", 1, prison + "5", prison_1 + "4_west" } );
            } else if( old == prison + "5" ) {
                nearby.push_back( { -1, prison + "6", 1, prison + "8", prison_1 + "5_north" } );
                nearby.push_back( { -1, prison + "8", -1, prison + "6", prison_1 + "5_east" } );
                nearby.push_back( { 1, prison + "6", -1, prison + "8", prison_1 + "5_south" } );
                nearby.push_back( { 1, prison + "8", 1, prison + "6", prison_1 + "5_west" } );
            } else if( old == prison + "6" ) {
                nearby.push_back( { 1, prison + "5", 1, prison + "9", prison_1 + "6_north" } );
                nearby.push_back( { -1, prison + "9", 1, prison + "5", prison_1 + "6_east" } );
                nearby.push_back( { -1, prison + "5", -1, prison + "9", prison_1 + "6_south" } );
                nearby.push_back( { 1, prison + "9", -1, prison + "5", prison_1 + "6_west" } );
            } else if( old == prison + "7" ) {
                nearby.push_back( { -1, prison + "8", -1, prison + "4", prison_1 + "7_north" } );
                nearby.push_back( { 1, prison + "4", -1, prison + "8", prison_1 + "7_east" } );
                nearby.push_back( { 1, prison + "8", 1, prison + "4", prison_1 + "7_south" } );
                nearby.push_back( { -1, prison + "4", 1, prison + "8", prison_1 + "7_west" } );
            } else if( old == prison + "8" ) {
                nearby.push_back( { -1, prison + "9", -1, prison + "5", prison_1 + "8_north" } );
                nearby.push_back( { 1, prison + "5", -1, prison + "9", prison_1 + "8_east" } );
                nearby.push_back( { 1, prison + "9", 1, prison + "5", prison_1 + "8_south" } );
                nearby.push_back( { -1, prison + "5", 1, prison + "9", prison_1 + "8_west" } );
            } else if( old == prison + "9" ) {
                nearby.push_back( { 1, prison + "8", -1, prison + "6", prison_1 + "9_north" } );
                nearby.push_back( { 1, prison + "6", 1, prison + "8", prison_1 + "9_east" } );
                nearby.push_back( { -1, prison + "8", 1, prison + "6", prison_1 + "9_south" } );
                nearby.push_back( { -1, prison + "6", -1, prison + "8", prison_1 + "9_west" } );
            }

        } else if( old.compare( 0, 8, "hospital" ) == 0 ) {
            const std::string hospital = "hospital";
            const std::string hospital_entrance = "hospital_entrance";
            if( old == hospital_entrance ) {
                ter_set( pos, oter_id( hospital + "_2_north" ) );
            } else if( old == hospital ) {
                nearby.push_back( { -1, hospital_entrance,  1, hospital,          hospital + "_1_north" } );
                nearby.push_back( {  1, hospital_entrance,  1, hospital,          hospital + "_3_north" } );
                nearby.push_back( { -2, hospital,           1, hospital,          hospital + "_4_north" } );
                nearby.push_back( {  0, hospital,          -1, hospital_entrance, hospital + "_5_north" } );
                nearby.push_back( {  2, hospital,           1, hospital,          hospital + "_6_north" } );
                nearby.push_back( { -2, hospital,          -2, hospital,          hospital + "_7_north" } );
                nearby.push_back( {  0, hospital,          -2, hospital_entrance, hospital + "_8_north" } );
                nearby.push_back( {  2, hospital,          -2, hospital,          hospital + "_9_north" } );
            }

        } else if( old == "sewage_treatment" ) {
            ter_set( pos, oter_id( "sewage_treatment_0_1_0_north" ) );
            convert_unrelated_adjacent_tiles.push_back( { tripoint_north, "sewage_treatment_0_0_0_north" } );
            convert_unrelated_adjacent_tiles.push_back( { tripoint_east, "sewage_treatment_1_1_0_north" } );
            convert_unrelated_adjacent_tiles.push_back( { tripoint_north_east, "sewage_treatment_1_0_0_north" } );
            convert_unrelated_adjacent_tiles.push_back( { tripoint_above, "sewage_treatment_0_1_roof_north" } );
            convert_unrelated_adjacent_tiles.push_back( { tripoint_north + tripoint_above, "sewage_treatment_0_0_roof_north" } );
            convert_unrelated_adjacent_tiles.push_back( { tripoint_east + tripoint_above, "sewage_treatment_1_1_roof_north" } );
            convert_unrelated_adjacent_tiles.push_back( { tripoint_north_east + tripoint_above, "sewage_treatment_1_0_roof_north" } );
        } else if( old == "sewage_treatment_under" ) {
            const std::string base = "sewage_treatment_under";
            const std::string hub = "sewage_treatment_hub";
            nearby.push_back( { -1, hub,   0, base, "sewage_treatment_1_1_-1_north" } );
            nearby.push_back( { -1, base,  1, hub,  "sewage_treatment_0_0_-1_north" } );
            nearby.push_back( { -1, base,  1, base, "sewage_treatment_1_0_-1_north" } );
            // Fill empty space with something other than drivethrus.
            nearby.push_back( { 1,  hub,   0, base, "empty_rock" } );
            nearby.push_back( { 1,  base,  0, base, "empty_rock" } );
            nearby.push_back( { -1, base, -1, base, "empty_rock" } );
            nearby.push_back( { 0,  base, -1, base, "empty_rock" } );
            nearby.push_back( { 1,  base, -1, base, "empty_rock" } );
        } else if( old == "sewage_treatment_hub" ) {
            ter_set( pos, oter_id( "sewage_treatment_0_1_-1_north" ) );
            convert_unrelated_adjacent_tiles.push_back( { tripoint( 2, 0, 0 ), "sewage_treatment_2_1_-1_north" } );
            convert_unrelated_adjacent_tiles.push_back( { tripoint( 2, -1, 0 ), "sewage_treatment_2_0_-1_north" } );
        } else if( old == "cathedral_1_entrance" ) {
            const std::string base = "cathedral_1_";
            const std::string other = "cathedral_1";
            nearby.push_back( { 1, other, -1, other, base + "SW_north" } );
            nearby.push_back( { -1, other, 1, other, base + "SW_south" } );
            nearby.push_back( { 1, other, 1, other, base + "SW_east" } );
            nearby.push_back( { -1, other, -1, other, base + "SW_west" } );

        } else if( old == "cathedral_1" ) {
            const std::string base = "cathedral_1_";
            const std::string entr = "cathedral_1_entrance";
            nearby.push_back( { 1, old, 1, entr, base + "NW_north" } );
            nearby.push_back( { -1, old, -1, entr, base + "NW_south" } );
            nearby.push_back( { -1, entr, 1, old, base + "NW_east" } );
            nearby.push_back( { 1, entr, -1, old, base + "NW_west" } );
            nearby.push_back( { -1, old, 1, old, base + "NE_north" } );
            nearby.push_back( { 1, old, -1, old, base + "NE_south" } );
            nearby.push_back( { -1, old, -1, old, base + "NE_east" } );
            nearby.push_back( { 1, old, 1, old, base + "NE_west" } );
            nearby.push_back( { -1, entr, -1, old, base + "SE_north" } );
            nearby.push_back( { 1, entr, 1, old, base + "SE_south" } );
            nearby.push_back( { 1, old, -1, entr, base + "SE_east" } );
            nearby.push_back( { -1, old, 1, entr, base + "SE_west" } );

        } else if( old == "cathedral_b_entrance" ) {
            const std::string base = "cathedral_b_";
            const std::string other = "cathedral_b";
            nearby.push_back( { 1, other, -1, other, base + "SW_north" } );
            nearby.push_back( { -1, other, 1, other, base + "SW_south" } );
            nearby.push_back( { 1, other, 1, other, base + "SW_east" } );
            nearby.push_back( { -1, other, -1, other, base + "SW_west" } );

        } else if( old == "cathedral_b" ) {
            const std::string base = "cathedral_b_";
            const std::string entr = "cathedral_b_entrance";
            nearby.push_back( { 1, old, 1, entr, base + "NW_north" } );
            nearby.push_back( { -1, old, -1, entr, base + "NW_south" } );
            nearby.push_back( { -1, entr, 1, old, base + "NW_east" } );
            nearby.push_back( { 1, entr, -1, old, base + "NW_west" } );
            nearby.push_back( { -1, old, 1, old, base + "NE_north" } );
            nearby.push_back( { 1, old, -1, old, base + "NE_south" } );
            nearby.push_back( { -1, old, -1, old, base + "NE_east" } );
            nearby.push_back( { 1, old, 1, old, base + "NE_west" } );
            nearby.push_back( { -1, entr, -1, old, base + "SE_north" } );
            nearby.push_back( { 1, entr, 1, old, base + "SE_south" } );
            nearby.push_back( { 1, old, -1, entr, base + "SE_east" } );
            nearby.push_back( { -1, old, 1, entr, base + "SE_west" } );

        } else if( old.compare( 0, 14, "hotel_tower_1_" ) == 0 ) {
            const std::string hotel = "hotel_tower_1_";
            if( old == hotel + "1" ) {
                nearby.push_back( { -1, hotel + "2", 1, hotel + "4", hotel + "1_north" } );
                nearby.push_back( { -1, hotel + "4", -1, hotel + "2", hotel + "1_east" } );
                nearby.push_back( { 1, hotel + "2", -1, hotel + "4", hotel + "1_south" } );
                nearby.push_back( { 1, hotel + "4", 1, hotel + "2", hotel + "1_west" } );
            } else if( old == hotel + "2" ) {
                nearby.push_back( { -1, hotel + "3", 1, hotel + "5", hotel + "2_north" } );
                nearby.push_back( { -1, hotel + "5", -1, hotel + "3", hotel + "2_east" } );
                nearby.push_back( { 1, hotel + "3", -1, hotel + "5", hotel + "2_south" } );
                nearby.push_back( { 1, hotel + "5", 1, hotel + "3", hotel + "2_west" } );
            } else if( old == hotel + "3" ) {
                nearby.push_back( { 1, hotel + "2", 1, hotel + "6", hotel + "3_north" } );
                nearby.push_back( { -1, hotel + "6", 1, hotel + "2", hotel + "3_east" } );
                nearby.push_back( { -1, hotel + "2", -1, hotel + "6", hotel + "3_south" } );
                nearby.push_back( { 1, hotel + "6", -1, hotel + "2", hotel + "3_west" } );
            } else if( old == hotel + "4" ) {
                nearby.push_back( { -1, hotel + "5", 1, hotel + "7", hotel + "4_north" } );
                nearby.push_back( { -1, hotel + "7", -1, hotel + "5", hotel + "4_east" } );
                nearby.push_back( { 1, hotel + "5", -1, hotel + "7", hotel + "4_south" } );
                nearby.push_back( { 1, hotel + "7", 1, hotel + "5", hotel + "4_west" } );
            } else if( old == hotel + "5" ) {
                nearby.push_back( { -1, hotel + "6", 1, hotel + "8", hotel + "5_north" } );
                nearby.push_back( { -1, hotel + "8", -1, hotel + "6", hotel + "5_east" } );
                nearby.push_back( { 1, hotel + "6", -1, hotel + "8", hotel + "5_south" } );
                nearby.push_back( { 1, hotel + "8", 1, hotel + "6", hotel + "5_west" } );
            } else if( old == hotel + "6" ) {
                nearby.push_back( { 1, hotel + "5", 1, hotel + "9", hotel + "6_north" } );
                nearby.push_back( { -1, hotel + "9", 1, hotel + "5", hotel + "6_east" } );
                nearby.push_back( { -1, hotel + "5", -1, hotel + "9", hotel + "6_south" } );
                nearby.push_back( { 1, hotel + "9", -1, hotel + "5", hotel + "6_west" } );
            } else if( old == hotel + "7" ) {
                nearby.push_back( { -1, hotel + "8", -1, hotel + "4", hotel + "7_north" } );
                nearby.push_back( { 1, hotel + "4", -1, hotel + "8", hotel + "7_east" } );
                nearby.push_back( { 1, hotel + "8", 1, hotel + "4", hotel + "7_south" } );
                nearby.push_back( { -1, hotel + "4", 1, hotel + "8", hotel + "7_west" } );
            } else if( old == hotel + "8" ) {
                nearby.push_back( { -1, hotel + "9", -1, hotel + "5", hotel + "8_north" } );
                nearby.push_back( { 1, hotel + "5", -1, hotel + "9", hotel + "8_east" } );
                nearby.push_back( { 1, hotel + "9", 1, hotel + "5", hotel + "8_south" } );
                nearby.push_back( { -1, hotel + "5", 1, hotel + "9", hotel + "8_west" } );
            } else if( old == hotel + "9" ) {
                nearby.push_back( { 1, hotel + "8", -1, hotel + "6", hotel + "9_north" } );
                nearby.push_back( { 1, hotel + "6", 1, hotel + "8", hotel + "9_east" } );
                nearby.push_back( { -1, hotel + "8", 1, hotel + "6", hotel + "9_south" } );
                nearby.push_back( { -1, hotel + "6", -1, hotel + "8", hotel + "9_west" } );
            }

        } else if( old.compare( 0, 14, "hotel_tower_b_" ) == 0 ) {
            const std::string hotelb = "hotel_tower_b_";
            if( old == hotelb + "1" ) {
                nearby.push_back( { -1, hotelb + "2", 0, hotelb + "1", hotelb + "1_north" } );
                nearby.push_back( { 0, hotelb + "1", -1, hotelb + "2", hotelb + "1_east" } );
                nearby.push_back( { 1, hotelb + "2", 0, hotelb + "1", hotelb + "1_south" } );
                nearby.push_back( { 0, hotelb + "1", 1, hotelb + "2", hotelb + "1_west" } );
            } else if( old == hotelb + "2" ) {
                nearby.push_back( { -1, hotelb + "3", 0, hotelb + "2", hotelb + "2_north" } );
                nearby.push_back( { 0, hotelb + "2", -1, hotelb + "3", hotelb + "2_east" } );
                nearby.push_back( { 1, hotelb + "3", 0, hotelb + "2", hotelb + "2_south" } );
                nearby.push_back( { 0, hotelb + "2", 1, hotelb + "3", hotelb + "2_west" } );
            } else if( old == hotelb + "3" ) {
                nearby.push_back( { 1, hotelb + "2", 0, hotelb + "3", hotelb + "3_north" } );
                nearby.push_back( { 0, hotelb + "3", 1, hotelb + "2", hotelb + "3_east" } );
                nearby.push_back( { -1, hotelb + "2", 0, hotelb + "3", hotelb + "3_south" } );
                nearby.push_back( { 0, hotelb + "3", -1, hotelb + "2", hotelb + "3_west" } );
            }
        } else if( old == "bunker" ) {
            if( pos.z < 0 ) {
                ter_set( pos, oter_id( "bunker_basement" ) );
            } else if( is_ot_match( "road", ter( pos + point_east ), ot_match_type::type ) ) {
                ter_set( pos, oter_id( "bunker_west" ) );
            } else if( is_ot_match( "road", ter( pos + point_west ), ot_match_type::type ) ) {
                ter_set( pos, oter_id( "bunker_east" ) );
            } else if( is_ot_match( "road", ter( pos + point_south ), ot_match_type::type ) ) {
                ter_set( pos, oter_id( "bunker_north" ) );
            } else {
                ter_set( pos, oter_id( "bunker_south" ) );
            }

        } else if( old == "farm" ) {
            ter_set( pos, oter_id( "farm_2_north" ) );

        } else if( old == "farm_field" ) {
            nearby.push_back( { -1, "farm",        1, "farm_field", "farm_1_north" } );
            nearby.push_back( {  1, "farm",        1, "farm_field", "farm_3_north" } );
            nearby.push_back( { -2, "farm_field",  1, "farm_field", "farm_4_north" } );
            nearby.push_back( {  0, "farm_field", -1, "farm",       "farm_5_north" } );
            nearby.push_back( {  2, "farm_field",  1, "farm_field", "farm_6_north" } );
            nearby.push_back( { -2, "farm_field", -2, "farm_field", "farm_7_north" } );
            nearby.push_back( {  0, "farm_field", -2, "farm",       "farm_8_north" } );
            nearby.push_back( {  2, "farm_field", -2, "farm_field", "farm_9_north" } );
        } else if( old.compare( 0, 7, "mansion" ) == 0 ) {
            if( old == "mansion_entrance" ) {
                ter_set( pos, oter_id( "mansion_e1_north" ) );
            } else if( old == "mansion" ) {
                nearby.push_back( { -1, "mansion_entrance",  1, "mansion",          "mansion_c1_east" } );
                nearby.push_back( {  1, "mansion_entrance",  1, "mansion",          "mansion_c3_north" } );
                nearby.push_back( { -2, "mansion",           1, "mansion",          "mansion_t2_west" } );
                nearby.push_back( {  0, "mansion",          -1, "mansion_entrance", "mansion_+4_north" } );
                nearby.push_back( {  2, "mansion",           1, "mansion",          "mansion_t4_east" } );
                nearby.push_back( { -2, "mansion",          -2, "mansion",          "mansion_c4_south" } );
                nearby.push_back( {  0, "mansion",          -2, "mansion_entrance", "mansion_t2_north" } );
                nearby.push_back( {  2, "mansion",          -2, "mansion",          "mansion_c2_west" } );
            }

            // Migrate terrains with NO_ROTATE flag to rotatable
        } else if( old.compare( 0, 4, "lmoe" ) == 0 ||
                   old.compare( 0, 5, "cabin" ) == 0 ||
                   old.compare( 0, 5, "pond_" ) == 0 ||
                   old.compare( 0, 6, "bandit" ) == 0 ||
                   old.compare( 0, 7, "shelter" ) == 0 ||
                   old.compare( 0, 8, "campsite" ) == 0 ||
                   old.compare( 0, 9, "pwr_large" ) == 0 ||
                   old.compare( 0, 9, "shipwreck" ) == 0 ||
                   old.compare( 0, 9, "robofachq" ) == 0 ||
                   old.compare( 0, 10, "ranch_camp" ) == 0 ||
                   old.compare( 0, 11, "hdwr_large_" ) == 0 ||
                   old.compare( 0, 14, "loffice_tower_" ) == 0 ||
                   old.compare( 0, 17, "cemetery_4square_" ) == 0 ) {
            ter_set( pos, oter_id( old + "_north" ) );

        } else if( old == "hunter_shack" ||
<<<<<<< HEAD
                   old == "magic_basement" ||
=======
                   old == "basement_bionic" ||
>>>>>>> d8e86183
                   old == "outpost" ||
                   old == "park" ||
                   old == "pool" ||
                   old == "pwr_sub_s" ||
                   old == "radio_tower" ||
                   old == "sai" ||
                   old == "toxic_dump" ||
                   old == "orchard_stall" ||
                   old == "orchard_tree_apple" ||
                   old == "orchard_processing" ||
                   old == "dairy_farm_NW" ||
                   old == "dairy_farm_NE" ||
                   old == "dairy_farm_SW" ||
                   old == "dairy_farm_SE" ) {
            ter_set( pos, oter_id( old + "_north" ) );

        } else if( old == "megastore_entrance" ) {
            const std::string megastore = "megastore";
            const std::string megastore_entrance = "megastore_entrance";
            const auto ter_test_n = needs_conversion.find( pos + point( 0, -2 ) );
            const auto ter_test_s = needs_conversion.find( pos + point( 0,  2 ) );
            const auto ter_test_e = needs_conversion.find( pos + point( 2,  0 ) );
            const auto ter_test_w = needs_conversion.find( pos + point( -2,  0 ) );
            //North
            if( ter_test_n != needs_conversion.end() && ter_test_n->second == megastore ) {
                ter_set( pos + point_north + point_north_west, oter_id( megastore + "_0_0_0_north" ) );
                ter_set( pos + point_north + point_north, oter_id( megastore + "_1_0_0_north" ) );
                ter_set( pos + point_north + point_north_east, oter_id( megastore + "_2_0_0_north" ) );
                ter_set( pos + point_north_west, oter_id( megastore + "_0_1_0_north" ) );
                ter_set( pos + point_north, oter_id( megastore + "_1_1_0_north" ) );
                ter_set( pos + point_north_east, oter_id( megastore + "_2_1_0_north" ) );
                ter_set( pos + point_west, oter_id( megastore + "_0_2_0_north" ) );
                ter_set( pos + point_zero, oter_id( megastore + "_1_2_0_north" ) );
                ter_set( pos + point_east, oter_id( megastore + "_2_2_0_north" ) );
            } else if( ter_test_s != needs_conversion.end() && ter_test_s->second == megastore ) {
                ter_set( pos + point_west, oter_id( megastore + "_2_2_0_south" ) );
                ter_set( pos + point_zero, oter_id( megastore + "_1_2_0_south" ) );
                ter_set( pos + point_east, oter_id( megastore + "_0_2_0_south" ) );
                ter_set( pos + point_south_west, oter_id( megastore + "_2_1_0_south" ) );
                ter_set( pos + point_south, oter_id( megastore + "_1_1_0_south" ) );
                ter_set( pos + point_south_east, oter_id( megastore + "_0_1_0_south" ) );
                ter_set( pos + point_south + point_south_west, oter_id( megastore + "_2_0_0_south" ) );
                ter_set( pos + point_south + point_south, oter_id( megastore + "_1_0_0_south" ) );
                ter_set( pos + point_south + point_south_east, oter_id( megastore + "_0_0_0_south" ) );
            } else if( ter_test_e != needs_conversion.end() && ter_test_e->second == megastore ) {
                ter_set( pos + point_north, oter_id( megastore + "_0_2_0_east" ) );
                ter_set( pos + point_north_east, oter_id( megastore + "_0_1_0_east" ) );
                ter_set( pos + point_east + point_north_east, oter_id( megastore + "_0_0_0_east" ) );
                ter_set( pos + point_zero, oter_id( megastore + "_1_2_0_east" ) );
                ter_set( pos + point_east, oter_id( megastore + "_1_1_0_east" ) );
                ter_set( pos + point_east + point_east, oter_id( megastore + "_1_0_0_east" ) );
                ter_set( pos + point_south, oter_id( megastore + "_2_2_0_east" ) );
                ter_set( pos + point_south_east, oter_id( megastore + "_2_1_0_east" ) );
                ter_set( pos + point_east + point_south_east, oter_id( megastore + "_2_0_0_east" ) );
            } else if( ter_test_w != needs_conversion.end() && ter_test_w->second == megastore ) {
                ter_set( pos + point_west + point_north_west, oter_id( megastore + "_2_0_0_west" ) );
                ter_set( pos + point_north_west, oter_id( megastore + "_2_1_0_west" ) );
                ter_set( pos + point_north, oter_id( megastore + "_2_2_0_west" ) );
                ter_set( pos + point_west + point_west, oter_id( megastore + "_1_0_0_west" ) );
                ter_set( pos + point_west, oter_id( megastore + "_1_1_0_west" ) );
                ter_set( pos + point_zero, oter_id( megastore + "_1_2_0_west" ) );
                ter_set( pos + point_west + point_south_west, oter_id( megastore + "_0_0_0_west" ) );
                ter_set( pos + point_south_west, oter_id( megastore + "_0_1_0_west" ) );
                ter_set( pos + point_south, oter_id( megastore + "_0_2_0_west" ) );
            } else {
                debugmsg( "Malformed Megastore" );
            }

        } else if( old.compare( 0, 7, "haz_sar" ) == 0 ) {
            if( old == "haz_sar_entrance" || old == "haz_sar_entrance_north" ) {
                ter_set( pos, oter_id( "haz_sar_1_1_north" ) );
                ter_set( pos + point_west, oter_id( "haz_sar_1_2_north" ) );
                ter_set( pos + point_south, oter_id( "haz_sar_1_3_north" ) );
                ter_set( pos + point_south_west, oter_id( "haz_sar_1_4_north" ) );
            } else if( old == "haz_sar_entrance_south" ) {
                ter_set( pos, oter_id( "haz_sar_1_1_south" ) );
                ter_set( pos + point_north, oter_id( "haz_sar_1_2_south" ) );
                ter_set( pos + point_west, oter_id( "haz_sar_1_3_south" ) );
                ter_set( pos + point_north_west, oter_id( "haz_sar_1_4_south" ) );
            } else if( old == "haz_sar_entrance_east" ) {
                ter_set( pos, oter_id( "haz_sar_1_1_east" ) );
                ter_set( pos + point_north, oter_id( "haz_sar_1_2_east" ) );
                ter_set( pos + point_west, oter_id( "haz_sar_1_3_east" ) );
                ter_set( pos + point_north_west, oter_id( "haz_sar_1_4_east" ) );
            } else if( old == "haz_sar_entrance_west" ) {
                ter_set( pos, oter_id( "haz_sar_1_1_west" ) );
                ter_set( pos + point_south, oter_id( "haz_sar_1_2_west" ) );
                ter_set( pos + point_east, oter_id( "haz_sar_1_3_west" ) );
                ter_set( pos + point_south_east, oter_id( "haz_sar_1_4_west" ) );
            }

            if( old == "haz_sar_entrance_b1" || old == "haz_sar_entrance_b1_north" ) {
                ter_set( pos, oter_id( "haz_sar_b_1_north" ) );
                ter_set( pos + point_west, oter_id( "haz_sar_b_2_north" ) );
                ter_set( pos + point_south, oter_id( "haz_sar_b_3_north" ) );
                ter_set( pos + point_south_west, oter_id( "haz_sar_b_4_north" ) );
            } else if( old == "haz_sar_entrance_b1_south" ) {
                ter_set( pos, oter_id( "haz_sar_b_1_south" ) );
                ter_set( pos + point_north, oter_id( "haz_sar_b_2_south" ) );
                ter_set( pos + point_west, oter_id( "haz_sar_b_3_south" ) );
                ter_set( pos + point_north_west, oter_id( "haz_sar_b_4_south" ) );
            } else if( old == "haz_sar_entrance_b1_east" ) {
                ter_set( pos, oter_id( "haz_sar_b_1_east" ) );
                ter_set( pos + point_north, oter_id( "haz_sar_b_2_east" ) );
                ter_set( pos + point_west, oter_id( "haz_sar_b_3_east" ) );
                ter_set( pos + point_north_west, oter_id( "haz_sar_b_4_east" ) );
            } else if( old == "haz_sar_entrance_b1_west" ) {
                ter_set( pos, oter_id( "haz_sar_b_1_west" ) );
                ter_set( pos + point_south, oter_id( "haz_sar_b_2_west" ) );
                ter_set( pos + point_east, oter_id( "haz_sar_b_3_west" ) );
                ter_set( pos + point_south_east, oter_id( "haz_sar_b_4_west" ) );
            }

        } else if( old == "house_base_north" ) {
            ter_set( pos, oter_id( "house_north" ) );
        } else if( old == "house_base_south" ) {
            ter_set( pos, oter_id( "house_south" ) );
        } else if( old == "house_base_east" ) {
            ter_set( pos, oter_id( "house_east" ) );
        } else if( old == "house_base_west" ) {
            ter_set( pos, oter_id( "house_west" ) );
        }

        for( const auto &conv : nearby ) {
            const auto x_it = needs_conversion.find( pos + point( conv.xoffset, 0 ) );
            const auto y_it = needs_conversion.find( pos + point( 0, conv.yoffset ) );
            if( x_it != needs_conversion.end() && x_it->second == conv.x_id &&
                y_it != needs_conversion.end() && y_it->second == conv.y_id ) {
                ter_set( pos, oter_id( conv.new_id ) );
                break;
            }
        }

        for( const std::pair<tripoint, std::string> &conv : convert_unrelated_adjacent_tiles ) {
            ter_set( pos + conv.first, oter_id( conv.second ) );
        }
    }
}

void overmap::load_monster_groups( JsonIn &jsin )
{
    jsin.start_array();
    while( !jsin.end_array() ) {
        jsin.start_array();

        mongroup new_group;
        new_group.deserialize( jsin );

        jsin.start_array();
        tripoint temp;
        while( !jsin.end_array() ) {
            temp.deserialize( jsin );
            new_group.pos = temp;
            add_mon_group( new_group );
        }

        jsin.end_array();
    }
}

void overmap::load_legacy_monstergroups( JsonIn &jsin )
{
    jsin.start_array();
    while( !jsin.end_array() ) {
        mongroup new_group;
        new_group.deserialize_legacy( jsin );
        add_mon_group( new_group );
    }
}

// throws std::exception
void overmap::unserialize( std::istream &fin )
{
    chkversion( fin );
    JsonIn jsin( fin );
    jsin.start_object();
    while( !jsin.end_object() ) {
        const std::string name = jsin.get_member_name();
        if( name == "layers" ) {
            std::unordered_map<tripoint, std::string> needs_conversion;
            jsin.start_array();
            for( int z = 0; z < OVERMAP_LAYERS; ++z ) {
                jsin.start_array();
                int count = 0;
                std::string tmp_ter;
                oter_id tmp_otid( 0 );
                for( int j = 0; j < OMAPY; j++ ) {
                    for( int i = 0; i < OMAPX; i++ ) {
                        if( count == 0 ) {
                            jsin.start_array();
                            jsin.read( tmp_ter );
                            jsin.read( count );
                            jsin.end_array();
                            if( obsolete_terrain( tmp_ter ) ) {
                                for( int p = i; p < i + count; p++ ) {
                                    needs_conversion.emplace( tripoint( p, j, z - OVERMAP_DEPTH ),
                                                              tmp_ter );
                                }
                                tmp_otid = oter_id( 0 );
                            } else if( oter_str_id( tmp_ter ).is_valid() ) {
                                tmp_otid = oter_id( tmp_ter );
                            } else {
                                debugmsg( "Loaded bad ter!  ter %s", tmp_ter.c_str() );
                                tmp_otid = oter_id( 0 );
                            }
                        }
                        count--;
                        layer[z].terrain[i][j] = tmp_otid;
                    }
                }
                jsin.end_array();
            }
            jsin.end_array();
            convert_terrain( needs_conversion );
        } else if( name == "region_id" ) {
            std::string new_region_id;
            jsin.read( new_region_id );
            if( settings.id != new_region_id ) {
                t_regional_settings_map_citr rit = region_settings_map.find( new_region_id );
                if( rit != region_settings_map.end() ) {
                    // TODO: optimize
                    settings = rit->second;
                }
            }
        } else if( name == "mongroups" ) {
            load_legacy_monstergroups( jsin );
        } else if( name == "monster_groups" ) {
            load_monster_groups( jsin );
        } else if( name == "cities" ) {
            jsin.start_array();
            while( !jsin.end_array() ) {
                jsin.start_object();
                city new_city;
                while( !jsin.end_object() ) {
                    std::string city_member_name = jsin.get_member_name();
                    if( city_member_name == "name" ) {
                        jsin.read( new_city.name );
                    } else if( city_member_name == "x" ) {
                        jsin.read( new_city.pos.x );
                    } else if( city_member_name == "y" ) {
                        jsin.read( new_city.pos.y );
                    } else if( city_member_name == "size" ) {
                        jsin.read( new_city.size );
                    }
                }
                cities.push_back( new_city );
            }
        } else if( name == "connections_out" ) {
            jsin.read( connections_out );
        } else if( name == "roads_out" ) {
            // Legacy data, superceded by that stored in the "connections_out" member. A load and save
            // cycle will migrate this to "connections_out".
            std::vector<tripoint> &roads_out = connections_out[string_id<overmap_connection>( "local_road" )];
            jsin.start_array();
            while( !jsin.end_array() ) {
                jsin.start_object();
                tripoint new_road;
                while( !jsin.end_object() ) {
                    std::string road_member_name = jsin.get_member_name();
                    if( road_member_name == "x" ) {
                        jsin.read( new_road.x );
                    } else if( road_member_name == "y" ) {
                        jsin.read( new_road.y );
                    }
                }
                roads_out.push_back( new_road );
            }
        } else if( name == "radios" ) {
            jsin.start_array();
            while( !jsin.end_array() ) {
                jsin.start_object();
                radio_tower new_radio( point_min );
                while( !jsin.end_object() ) {
                    const std::string radio_member_name = jsin.get_member_name();
                    if( radio_member_name == "type" ) {
                        const std::string radio_name = jsin.get_string();
                        const auto mapping =
                            find_if( radio_type_names.begin(), radio_type_names.end(),
                        [radio_name]( const std::pair<int, std::string> &p ) {
                            return p.second == radio_name;
                        } );
                        if( mapping != radio_type_names.end() ) {
                            new_radio.type = mapping->first;
                        }
                    } else if( radio_member_name == "x" ) {
                        jsin.read( new_radio.pos.x );
                    } else if( radio_member_name == "y" ) {
                        jsin.read( new_radio.pos.y );
                    } else if( radio_member_name == "strength" ) {
                        jsin.read( new_radio.strength );
                    } else if( radio_member_name == "message" ) {
                        jsin.read( new_radio.message );
                    }
                }
                radios.push_back( new_radio );
            }
        } else if( name == "monster_map" ) {
            jsin.start_array();
            while( !jsin.end_array() ) {
                tripoint monster_location;
                monster new_monster;
                monster_location.deserialize( jsin );
                new_monster.deserialize( jsin );
                monster_map.insert( std::make_pair( monster_location,
                                                    std::move( new_monster ) ) );
            }
        } else if( name == "tracked_vehicles" ) {
            jsin.start_array();
            while( !jsin.end_array() ) {
                jsin.start_object();
                om_vehicle new_tracker;
                int id;
                while( !jsin.end_object() ) {
                    std::string tracker_member_name = jsin.get_member_name();
                    if( tracker_member_name == "id" ) {
                        jsin.read( id );
                    } else if( tracker_member_name == "x" ) {
                        jsin.read( new_tracker.p.x );
                    } else if( tracker_member_name == "y" ) {
                        jsin.read( new_tracker.p.y );
                    } else if( tracker_member_name == "name" ) {
                        jsin.read( new_tracker.name );
                    }
                }
                vehicles[id] = new_tracker;
            }
        } else if( name == "scent_traces" ) {
            jsin.start_array();
            while( !jsin.end_array() ) {
                jsin.start_object();
                tripoint pos;
                time_point time = calendar::before_time_starts;
                int strength = 0;
                while( !jsin.end_object() ) {
                    std::string scent_member_name = jsin.get_member_name();
                    if( scent_member_name == "pos" ) {
                        jsin.read( pos );
                    } else if( scent_member_name == "time" ) {
                        jsin.read( time );
                    } else if( scent_member_name == "strength" ) {
                        jsin.read( strength );
                    }
                }
                scents[pos] = scent_trace( time, strength );
            }
        } else if( name == "npcs" ) {
            jsin.start_array();
            while( !jsin.end_array() ) {
                shared_ptr_fast<npc> new_npc = make_shared_fast<npc>();
                new_npc->deserialize( jsin );
                if( !new_npc->get_fac_id().str().empty() ) {
                    new_npc->set_fac( new_npc->get_fac_id() );
                }
                npcs.push_back( new_npc );
            }
        } else if( name == "camps" ) {
            jsin.start_array();
            while( !jsin.end_array() ) {
                basecamp new_camp;
                new_camp.deserialize( jsin );
                camps.push_back( new_camp );
            }
        } else if( name == "overmap_special_placements" ) {
            jsin.start_array();
            while( !jsin.end_array() ) {
                jsin.start_object();
                overmap_special_id s;
                while( !jsin.end_object() ) {
                    std::string name = jsin.get_member_name();
                    if( name == "special" ) {
                        jsin.read( s );
                    } else if( name == "placements" ) {
                        jsin.start_array();
                        while( !jsin.end_array() ) {
                            jsin.start_object();
                            while( !jsin.end_object() ) {
                                std::string name = jsin.get_member_name();
                                if( name == "points" ) {
                                    jsin.start_array();
                                    while( !jsin.end_array() ) {
                                        jsin.start_object();
                                        tripoint p;
                                        while( !jsin.end_object() ) {
                                            std::string name = jsin.get_member_name();
                                            if( name == "p" ) {
                                                jsin.read( p );
                                                overmap_special_placements[p] = s;
                                            }
                                        }
                                    }
                                }
                            }
                        }
                    }
                }
            }
        }
    }
}

static void unserialize_array_from_compacted_sequence( JsonIn &jsin, bool ( &array )[OMAPX][OMAPY] )
{
    int count = 0;
    bool value = false;
    for( int j = 0; j < OMAPY; j++ ) {
        for( auto &array_col : array ) {
            if( count == 0 ) {
                jsin.start_array();
                jsin.read( value );
                jsin.read( count );
                jsin.end_array();
            }
            count--;
            array_col[j] = value;
        }
    }
}

// throws std::exception
void overmap::unserialize_view( std::istream &fin )
{
    chkversion( fin );
    JsonIn jsin( fin );
    jsin.start_object();
    while( !jsin.end_object() ) {
        const std::string name = jsin.get_member_name();
        if( name == "visible" ) {
            jsin.start_array();
            for( int z = 0; z < OVERMAP_LAYERS; ++z ) {
                jsin.start_array();
                unserialize_array_from_compacted_sequence( jsin, layer[z].visible );
                jsin.end_array();
            }
            jsin.end_array();
        } else if( name == "explored" ) {
            jsin.start_array();
            for( int z = 0; z < OVERMAP_LAYERS; ++z ) {
                jsin.start_array();
                unserialize_array_from_compacted_sequence( jsin, layer[z].explored );
                jsin.end_array();
            }
            jsin.end_array();
        } else if( name == "notes" ) {
            jsin.start_array();
            for( int z = 0; z < OVERMAP_LAYERS; ++z ) {
                jsin.start_array();
                while( !jsin.end_array() ) {
                    om_note tmp;
                    jsin.start_array();
                    jsin.read( tmp.p.x );
                    jsin.read( tmp.p.y );
                    jsin.read( tmp.text );
                    jsin.read( tmp.dangerous );
                    jsin.read( tmp.danger_radius );
                    jsin.end_array();

                    layer[z].notes.push_back( tmp );
                }
            }
            jsin.end_array();
        } else if( name == "extras" ) {
            jsin.start_array();
            for( int z = 0; z < OVERMAP_LAYERS; ++z ) {
                jsin.start_array();
                while( !jsin.end_array() ) {
                    om_map_extra tmp;
                    jsin.start_array();
                    jsin.read( tmp.p.x );
                    jsin.read( tmp.p.y );
                    jsin.read( tmp.id );
                    jsin.end_array();

                    layer[z].extras.push_back( tmp );
                }
            }
            jsin.end_array();
        }
    }
}

static void serialize_array_to_compacted_sequence( JsonOut &json,
        const bool ( &array )[OMAPX][OMAPY] )
{
    int count = 0;
    int lastval = -1;
    for( int j = 0; j < OMAPY; j++ ) {
        for( const auto &array_col : array ) {
            const int value = array_col[j];
            if( value != lastval ) {
                if( count ) {
                    json.write( count );
                    json.end_array();
                }
                lastval = value;
                json.start_array();
                json.write( static_cast<bool>( value ) );
                count = 1;
            } else {
                count++;
            }
        }
    }
    json.write( count );
    json.end_array();
}

void overmap::serialize_view( std::ostream &fout ) const
{
    fout << "# version " << savegame_version << std::endl;

    JsonOut json( fout, false );
    json.start_object();

    json.member( "visible" );
    json.start_array();
    for( int z = 0; z < OVERMAP_LAYERS; ++z ) {
        json.start_array();
        serialize_array_to_compacted_sequence( json, layer[z].visible );
        json.end_array();
        fout << std::endl;
    }
    json.end_array();

    json.member( "explored" );
    json.start_array();
    for( int z = 0; z < OVERMAP_LAYERS; ++z ) {
        json.start_array();
        serialize_array_to_compacted_sequence( json, layer[z].explored );
        json.end_array();
        fout << std::endl;
    }
    json.end_array();

    json.member( "notes" );
    json.start_array();
    for( int z = 0; z < OVERMAP_LAYERS; ++z ) {
        json.start_array();
        for( auto &i : layer[z].notes ) {
            json.start_array();
            json.write( i.p.x );
            json.write( i.p.y );
            json.write( i.text );
            json.write( i.dangerous );
            json.write( i.danger_radius );
            json.end_array();
            fout << std::endl;
        }
        json.end_array();
    }
    json.end_array();

    json.member( "extras" );
    json.start_array();
    for( int z = 0; z < OVERMAP_LAYERS; ++z ) {
        json.start_array();
        for( auto &i : layer[z].extras ) {
            json.start_array();
            json.write( i.p.x );
            json.write( i.p.y );
            json.write( i.id );
            json.end_array();
            fout << std::endl;
        }
        json.end_array();
    }
    json.end_array();

    json.end_object();
}

// Compares all fields except position and monsters
// If any group has monsters, it is never equal to any group (because monsters are unique)
struct mongroup_bin_eq {
    bool operator()( const mongroup &a, const mongroup &b ) const {
        return a.monsters.empty() &&
               b.monsters.empty() &&
               a.type == b.type &&
               a.radius == b.radius &&
               a.population == b.population &&
               a.target == b.target &&
               a.interest == b.interest &&
               a.dying == b.dying &&
               a.horde == b.horde &&
               a.horde_behaviour == b.horde_behaviour &&
               a.diffuse == b.diffuse;
    }
};

struct mongroup_hash {
    std::size_t operator()( const mongroup &mg ) const {
        // Note: not hashing monsters or position
        size_t ret = std::hash<mongroup_id>()( mg.type );
        cata::hash_combine( ret, mg.radius );
        cata::hash_combine( ret, mg.population );
        cata::hash_combine( ret, mg.target );
        cata::hash_combine( ret, mg.interest );
        cata::hash_combine( ret, mg.dying );
        cata::hash_combine( ret, mg.horde );
        cata::hash_combine( ret, mg.horde_behaviour );
        cata::hash_combine( ret, mg.diffuse );
        return ret;
    }
};

void overmap::save_monster_groups( JsonOut &jout ) const
{
    jout.member( "monster_groups" );
    jout.start_array();
    // Bin groups by their fields, except positions and monsters
    std::unordered_map<mongroup, std::list<tripoint>, mongroup_hash, mongroup_bin_eq> binned_groups;
    binned_groups.reserve( zg.size() );
    for( const auto &pos_group : zg ) {
        // Each group in bin adds only position
        // so that 100 identical groups are 1 group data and 100 tripoints
        std::list<tripoint> &positions = binned_groups[pos_group.second];
        positions.emplace_back( pos_group.first );
    }

    for( auto &group_bin : binned_groups ) {
        jout.start_array();
        // Zero the bin position so that it isn't serialized
        // The position is stored separately, in the list
        // TODO: Do it without the copy
        mongroup saved_group = group_bin.first;
        saved_group.pos = tripoint_zero;
        jout.write( saved_group );
        jout.write( group_bin.second );
        jout.end_array();
    }
    jout.end_array();
}

void overmap::serialize( std::ostream &fout ) const
{
    fout << "# version " << savegame_version << std::endl;

    JsonOut json( fout, false );
    json.start_object();

    json.member( "layers" );
    json.start_array();
    for( int z = 0; z < OVERMAP_LAYERS; ++z ) {
        auto &layer_terrain = layer[z].terrain;
        int count = 0;
        oter_id last_tertype( -1 );
        json.start_array();
        for( int j = 0; j < OMAPY; j++ ) {
            // NOLINTNEXTLINE(modernize-loop-convert)
            for( int i = 0; i < OMAPX; i++ ) {
                oter_id t = layer_terrain[i][j];
                if( t != last_tertype ) {
                    if( count ) {
                        json.write( count );
                        json.end_array();
                    }
                    last_tertype = t;
                    json.start_array();
                    json.write( t.id() );
                    count = 1;
                } else {
                    count++;
                }
            }
        }
        json.write( count );
        // End the last entry for a z-level.
        json.end_array();
        // End the z-level
        json.end_array();
        // Insert a newline occasionally so the file isn't totally unreadable.
        fout << std::endl;
    }
    json.end_array();

    // temporary, to allow user to manually switch regions during play until regionmap is done.
    json.member( "region_id", settings.id );
    fout << std::endl;

    save_monster_groups( json );
    fout << std::endl;

    json.member( "cities" );
    json.start_array();
    for( auto &i : cities ) {
        json.start_object();
        json.member( "name", i.name );
        json.member( "x", i.pos.x );
        json.member( "y", i.pos.y );
        json.member( "size", i.size );
        json.end_object();
    }
    json.end_array();
    fout << std::endl;

    json.member( "connections_out", connections_out );
    fout << std::endl;

    json.member( "radios" );
    json.start_array();
    for( auto &i : radios ) {
        json.start_object();
        json.member( "x", i.pos.x );
        json.member( "y", i.pos.y );
        json.member( "strength", i.strength );
        json.member( "type", radio_type_names[i.type] );
        json.member( "message", i.message );
        json.end_object();
    }
    json.end_array();
    fout << std::endl;

    json.member( "monster_map" );
    json.start_array();
    for( auto &i : monster_map ) {
        i.first.serialize( json );
        i.second.serialize( json );
    }
    json.end_array();
    fout << std::endl;

    json.member( "tracked_vehicles" );
    json.start_array();
    for( const auto &i : vehicles ) {
        json.start_object();
        json.member( "id", i.first );
        json.member( "name", i.second.name );
        json.member( "x", i.second.p.x );
        json.member( "y", i.second.p.y );
        json.end_object();
    }
    json.end_array();
    fout << std::endl;

    json.member( "scent_traces" );
    json.start_array();
    for( const auto &scent : scents ) {
        json.start_object();
        json.member( "pos", scent.first );
        json.member( "time", scent.second.creation_time );
        json.member( "strength", scent.second.initial_strength );
        json.end_object();
    }
    json.end_array();
    fout << std::endl;

    json.member( "npcs" );
    json.start_array();
    for( auto &i : npcs ) {
        json.write( *i );
    }
    json.end_array();
    fout << std::endl;

    json.member( "camps" );
    json.start_array();
    for( auto &i : camps ) {
        json.write( i );
    }
    json.end_array();
    fout << std::endl;

    // Condense the overmap special placements so that all placements of a given special
    // are grouped under a single key for that special.
    std::map<overmap_special_id, std::vector<tripoint>> condensed_overmap_special_placements;
    for( const auto &placement : overmap_special_placements ) {
        condensed_overmap_special_placements[placement.second].emplace_back( placement.first );
    }

    json.member( "overmap_special_placements" );
    json.start_array();
    for( const auto &placement : condensed_overmap_special_placements ) {
        json.start_object();
        json.member( "special", placement.first );
        json.member( "placements" );
        json.start_array();
        // When we have a discriminator for different instances of a given special,
        // we'd use that that group them, but since that doesn't exist yet we'll
        // dump all the points of a given special into a single entry.
        json.start_object();
        json.member( "points" );
        json.start_array();
        for( const tripoint &pos : placement.second ) {
            json.start_object();
            json.member( "p", pos );
            json.end_object();
        }
        json.end_array();
        json.end_object();
        json.end_array();
        json.end_object();
    }
    json.end_array();
    fout << std::endl;

    json.end_object();
    fout << std::endl;
}

////////////////////////////////////////////////////////////////////////////////////////
///// mongroup
template<typename Archive>
void mongroup::io( Archive &archive )
{
    archive.io( "type", type );
    archive.io( "pos", pos, tripoint_zero );
    archive.io( "radius", radius, 1u );
    archive.io( "population", population, 1u );
    archive.io( "diffuse", diffuse, false );
    archive.io( "dying", dying, false );
    archive.io( "horde", horde, false );
    archive.io( "target", target, tripoint_zero );
    archive.io( "interest", interest, 0 );
    archive.io( "horde_behaviour", horde_behaviour, io::empty_default_tag() );
    archive.io( "monsters", monsters, io::empty_default_tag() );
}

void mongroup::deserialize( JsonIn &data )
{
    io::JsonObjectInputArchive archive( data );
    io( archive );
}

void mongroup::serialize( JsonOut &json ) const
{
    io::JsonObjectOutputArchive archive( json );
    const_cast<mongroup *>( this )->io( archive );
}

void mongroup::deserialize_legacy( JsonIn &json )
{
    json.start_object();
    while( !json.end_object() ) {
        std::string name = json.get_member_name();
        if( name == "type" ) {
            type = mongroup_id( json.get_string() );
        } else if( name == "pos" ) {
            pos.deserialize( json );
        } else if( name == "radius" ) {
            radius = json.get_int();
        } else if( name == "population" ) {
            population = json.get_int();
        } else if( name == "diffuse" ) {
            diffuse = json.get_bool();
        } else if( name == "dying" ) {
            dying = json.get_bool();
        } else if( name == "horde" ) {
            horde = json.get_bool();
        } else if( name == "target" ) {
            target.deserialize( json );
        } else if( name == "interest" ) {
            interest = json.get_int();
        } else if( name == "horde_behaviour" ) {
            horde_behaviour = json.get_string();
        } else if( name == "monsters" ) {
            json.start_array();
            while( !json.end_array() ) {
                monster new_monster;
                new_monster.deserialize( json );
                monsters.push_back( new_monster );
            }
        }
    }
}

////////////////////////////////////////////////////////////////////////////////////////
///// mapbuffer

///////////////////////////////////////////////////////////////////////////////////////
///// SAVE_MASTER (i.e. master.gsav)

void mission::unserialize_all( JsonIn &jsin )
{
    jsin.start_array();
    while( !jsin.end_array() ) {
        mission mis;
        mis.deserialize( jsin );
        add_existing( mis );
    }
}

void game::unserialize_master( std::istream &fin )
{
    savegame_loading_version = 0;
    chkversion( fin );
    if( savegame_loading_version < 11 ) {
        popup_nowait(
            _( "Cannot find loader for save data in old version %d, attempting to load as current version %d." ),
            savegame_loading_version, savegame_version );
    }
    try {
        // single-pass parsing example
        JsonIn jsin( fin );
        jsin.start_object();
        while( !jsin.end_object() ) {
            std::string name = jsin.get_member_name();
            if( name == "next_mission_id" ) {
                next_mission_id = jsin.get_int();
            } else if( name == "next_npc_id" ) {
                next_npc_id.deserialize( jsin );
            } else if( name == "active_missions" ) {
                mission::unserialize_all( jsin );
            } else if( name == "factions" ) {
                jsin.read( *faction_manager_ptr );
            } else if( name == "seed" ) {
                jsin.read( seed );
            } else if( name == "weather" ) {
                JsonObject w = jsin.get_object();
                w.read( "lightning", weather.lightning_active );
            } else {
                // silently ignore anything else
                jsin.skip_value();
            }
        }
    } catch( const JsonError &e ) {
        debugmsg( "error loading %s: %s", SAVE_MASTER, e.c_str() );
    }
}

void mission::serialize_all( JsonOut &json )
{
    json.start_array();
    for( auto &e : get_all_active() ) {
        e->serialize( json );
    }
    json.end_array();
}

void game::serialize_master( std::ostream &fout )
{
    fout << "# version " << savegame_version << std::endl;
    try {
        JsonOut json( fout, true ); // pretty-print
        json.start_object();

        json.member( "next_mission_id", next_mission_id );
        json.member( "next_npc_id", next_npc_id );

        json.member( "active_missions" );
        mission::serialize_all( json );

        json.member( "factions", *faction_manager_ptr );
        json.member( "seed", seed );

        json.member( "weather" );
        json.start_object();
        json.member( "lightning", weather.lightning_active );
        json.end_object();

        json.end_object();
    } catch( const JsonError &e ) {
        debugmsg( "error saving to %s: %s", SAVE_MASTER, e.c_str() );
    }
}

void faction_manager::serialize( JsonOut &jsout ) const
{
    std::vector<faction> local_facs;
    for( auto &elem : factions ) {
        local_facs.push_back( elem.second );
    }
    jsout.write( local_facs );
}

void faction_manager::deserialize( JsonIn &jsin )
{
    if( jsin.test_object() ) {
        // whoops - this recovers factions saved under the wrong format.
        jsin.start_object();
        while( !jsin.end_object() ) {
            faction add_fac;
            add_fac.id = faction_id( jsin.get_member_name() );
            jsin.read( add_fac );
            faction *old_fac = get( add_fac.id, false );
            if( old_fac ) {
                *old_fac = add_fac;
                // force a revalidation of add_fac
                get( add_fac.id, false );
            } else {
                factions[add_fac.id] = add_fac;
            }
        }
    } else if( jsin.test_array() ) {
        // how it should have been serialized.
        jsin.start_array();
        while( !jsin.end_array() ) {
            faction add_fac;
            jsin.read( add_fac );
            faction *old_fac = get( add_fac.id, false );
            if( old_fac ) {
                *old_fac = add_fac;
                // force a revalidation of add_fac
                get( add_fac.id, false );
            } else {
                factions[add_fac.id] = add_fac;
            }
        }
    }
}

void Creature_tracker::deserialize( JsonIn &jsin )
{
    monsters_list.clear();
    monsters_by_location.clear();
    jsin.start_array();
    while( !jsin.end_array() ) {
        // TODO: would be nice if monster had a constructor using JsonIn or similar, so this could be one statement.
        shared_ptr_fast<monster> mptr = make_shared_fast<monster>();
        jsin.read( *mptr );
        add( mptr );
    }
}

void Creature_tracker::serialize( JsonOut &jsout ) const
{
    jsout.start_array();
    for( const auto &monster_ptr : monsters_list ) {
        jsout.write( *monster_ptr );
    }
    jsout.end_array();
}<|MERGE_RESOLUTION|>--- conflicted
+++ resolved
@@ -723,11 +723,8 @@
             ter_set( pos, oter_id( old + "_north" ) );
 
         } else if( old == "hunter_shack" ||
-<<<<<<< HEAD
                    old == "magic_basement" ||
-=======
                    old == "basement_bionic" ||
->>>>>>> d8e86183
                    old == "outpost" ||
                    old == "park" ||
                    old == "pool" ||
