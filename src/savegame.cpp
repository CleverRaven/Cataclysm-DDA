#include "game.h"
#include "output.h"
#include "skill.h"
#include "line.h"
#include "computer.h"
#include "options.h"
#include "auto_pickup.h"
#include "mapbuffer.h"
#include "debug.h"
#include "map.h"
#include "output.h"
#include "artifact.h"
#include "mission.h"
#include "faction.h"
#include "overmapbuffer.h"
#include "trap.h"
#include "messages.h"
#include "mapdata.h"
#include "translations.h"
#include <map>
#include <set>
#include <algorithm>
#include <string>
#include <fstream>
#include <sstream>
#include <math.h>
#include <vector>
#include "debug.h"
#include "weather.h"
#include "mapsharing.h"

#include "savegame.h"
#include "tile_id_data.h"

/*
 * Changes that break backwards compatibility should bump this number, so the game can
 * load a legacy format loader.
 */
<<<<<<< HEAD
const int savegame_version = 22;
=======
const int savegame_version = 23;
>>>>>>> 587e5ab5
const int savegame_minver_game = 11;

/*
 * This is a global set by detected version header in .sav, maps.txt, or overmap.
 * This allows loaders for classes that exist in multiple files (such as item) to have
 * support for backwards compatibility as well.
 */
int savegame_loading_version = savegame_version;

////////////////////////////////////////////////////////////////////////////////////////
///// on runtime populate lookup tables.
std::map<std::string, int> obj_type_id;

void game::init_savedata_translation_tables() {
    obj_type_id.clear();
    for(int i = 0; i < NUM_OBJECTS; i++) {
        obj_type_id[ obj_type_name[i] ] = i;
    }
}
////////////////////////////////////////////////////////////////////////////////////////
///// game.sav

/*
 * Save to opened character.sav
 */
void game::serialize(std::ofstream & fout) {
/*
 * Format version 12: Fully json, save the header. Weather and memorial exist elsewhere.
 * To prevent (or encourage) confusion, there is no version 8. (cata 0.8 uses v7)
 */
        // Header
        fout << "# version " << savegame_version << std::endl;

        JsonOut json(fout, true); // pretty-print

        json.start_object();
        // basic game state information.
        json.member("turn", (int)calendar::turn);
        json.member("calendar_start", (int)calendar::start);
        json.member( "last_target", (int)last_target );
        json.member( "run_mode", (int)safe_mode );
        json.member( "mostseen", mostseen );
        json.member( "nextspawn", (int)nextspawn );
        // current map coordinates
        json.member( "levx", levx );
        json.member( "levy", levy );
        json.member( "levz", levz );
        json.member( "om_x", cur_om->pos().x );
        json.member( "om_y", cur_om->pos().y );

        // Next, the scent map.
        std::stringstream rle_out;
        int rle_lastval = -1;
        int rle_count = 0;
        for( auto &elem : grscent ) {
            for( auto val : elem ) {

               if (val == rle_lastval) {
                   rle_count++;
               } else {
                   if ( rle_count ) {
                       rle_out << rle_count << " ";
                   }
                   rle_out << val << " ";
                   rle_lastval = val;
                   rle_count = 1;
               }
            }
        }
        rle_out << rle_count;
        json.member( "grscent", rle_out.str() );

        // Then each monster
        json.member( "active_monsters", critter_tracker.list() );
        json.member( "stair_monsters", coming_to_stairs );

        // save killcounts.
        json.member( "kills" );
        json.start_object();
        for( auto &elem : kills ) {
            json.member( elem.first, elem.second );
        }
        json.end_object();

        json.member( "player", u );
        Messages::serialize( json );

        json.end_object();
}

/*
 * Properly reuse a stringstream object for line by line parsing
 */
inline std::stringstream & stream_line(std::ifstream & f, std::stringstream & s, std::string & buf) {
    s.clear();
    s.str("");
    getline(f, buf);
    s.str(buf);
    return s;
}

/*
 * Convenience macro for the above
 */
#define parseline() stream_line(fin,linein,linebuf)

void chkversion(std::istream & fin) {
   if ( fin.peek() == '#' ) {
       std::string vline;
       getline(fin, vline);
       std::string tmphash, tmpver;
       int savedver=-1;
       std::stringstream vliness(vline);
       vliness >> tmphash >> tmpver >> savedver;
       if ( tmpver == "version" && savedver != -1 ) {
           savegame_loading_version = savedver;
       }
   }
}

/*
 * Parse an open .sav file.
 */
void game::unserialize(std::ifstream & fin)
{
    if ( fin.peek() == '#' ) {
        std::string vline;
        getline(fin, vline);
        std::string tmphash, tmpver;
        int savedver=-1;
        std::stringstream vliness(vline);
        vliness >> tmphash >> tmpver >> savedver;
        if ( tmpver == "version" && savedver != -1 ) {
            savegame_loading_version = savedver;
        }
    }
   if (savegame_loading_version != savegame_version &&
            savegame_loading_version < savegame_minver_game ) {
        if ( unserialize_legacy(fin) == true ) {
            return;
        } else {
            popup_nowait(_("Cannot find loader for save data in old version %d, attempting to load as current version %d."),savegame_loading_version, savegame_version);
        }
    }
    // Format version 12. After radical compatibility breaking changes, raise savegame_version, cut below and add to
    // unserialize_legacy in savegame_legacy.cpp
    std::string linebuf;
    std::stringstream linein;

    int tmpturn, tmpcalstart = 0, tmpspawn, tmprun, tmptar, comx, comy;
    JsonIn jsin(fin);
    try {
        JsonObject data = jsin.get_object();

        data.read("turn",tmpturn);
        data.read("calendar_start",tmpcalstart);
        data.read("last_target",tmptar);
        data.read("run_mode", tmprun);
        data.read("mostseen", mostseen);
        data.read("nextspawn",tmpspawn);
        data.read("levx",levx);
        data.read("levy",levy);
        data.read("levz",levz);
        data.read("om_x",comx);
        data.read("om_y",comy);

        calendar::turn = tmpturn;
        calendar::start = tmpcalstart;
        nextspawn = tmpspawn;

        cur_om = &overmap_buffer.get(comx, comy);
        m.load(levx, levy, levz, true, cur_om);

        safe_mode = static_cast<safe_mode_type>( tmprun );
        if (OPTIONS["SAFEMODE"] && safe_mode == SAFE_MODE_OFF) {
            safe_mode = SAFE_MODE_ON;
        }
        autosafemode = OPTIONS["AUTOSAFEMODE"];
        safemodeveh = OPTIONS["SAFEMODEVEH"];
        last_target = tmptar;

        linebuf="";
        if ( data.read("grscent",linebuf) ) {
            linein.clear();
            linein.str(linebuf);

            int stmp;
            int count = 0;
            for( auto &elem : grscent ) {
                for( auto &elem_j : elem ) {
                    if (count == 0) {
                        linein >> stmp >> count;
                    }
                    count--;
                    elem_j = stmp;
                }
            }
        }

        JsonArray vdata = data.get_array("active_monsters");
        clear_zombies();
        while (vdata.has_more()) {
            monster montmp;
            vdata.read_next(montmp);
            add_zombie(montmp);
        }

        vdata = data.get_array("stair_monsters");
        coming_to_stairs.clear();
        while (vdata.has_more()) {
            monster stairtmp;
            vdata.read_next(stairtmp);
            coming_to_stairs.push_back(stairtmp);
        }

        JsonObject odata = data.get_object("kills");
        std::set<std::string> members = odata.get_member_names();
        for( const auto &member : members ) {
            kills[member] = odata.get_int( member );
        }

        data.read("player", u);
        Messages::deserialize( data );

    } catch (std::string jsonerr) {
        debugmsg("Bad save json\n%s", jsonerr.c_str() );
        return;
    }
}

///// weather
void game::load_weather(std::ifstream & fin) {
   if ( fin.peek() == '#' ) {
       std::string vline;
       getline(fin, vline);
       std::string tmphash, tmpver;
       int savedver=-1;
       std::stringstream vliness(vline);
       vliness >> tmphash >> tmpver >> savedver;
       if ( tmpver == "version" && savedver != -1 ) {
           savegame_loading_version = savedver;
       }
   }

   //Check for "lightning:" marker - if absent, ignore
   if (fin.peek() == 'l') {
       std::string line;
       getline(fin, line);
       lightning_active = (line.compare("lightning: 1") == 0);
   } else {
       lightning_active = false;
   }
    if (fin.peek() == 's') {
        std::string line, label;
        getline(fin, line);
        int seed(0);
        std::stringstream liness(line);
        liness >> label >> seed;
        weatherSeed = seed;
    }
}

void game::save_weather(std::ofstream & fout) {
    fout << "# version " << savegame_version << std::endl;
    fout << "lightning: " << (lightning_active ? "1" : "0") << std::endl;
    fout << "seed: " << weatherSeed;
}
///// overmap
void overmap::unserialize(std::ifstream & fin, std::string const & plrfilename,
                          std::string const & terfilename) {
    // DEBUG VARS
    int nummg = 0;
    char datatype;
    int cx, cy, cz, cs, cp, cd, cdying, horde, tx, ty, intr;
    std::string cstr;
    city tmp;
    std::list<item> npc_inventory;

    if ( fin.peek() == '#' ) {
        std::string vline;
        getline(fin, vline);
        std::string tmphash, tmpver;
        int savedver=-1;
        std::stringstream vliness(vline);
        vliness >> tmphash >> tmpver >> savedver;
        if ( tmpver == "version" && savedver != -1 ) {
            savegame_loading_version = savedver;
        }
    }
    if (savegame_loading_version != savegame_version) {
        if ( unserialize_legacy(fin, plrfilename, terfilename) == true ) {
            return;
        }
    }

    int z = 0; // assumption
    while (fin >> datatype) {
        if (datatype == 'L') { // Load layer data, and switch to layer
            fin >> z;

            std::string tmp_ter;
            oter_id tmp_otid(0);
            if (z >= 0 && z < OVERMAP_LAYERS) {
                int count = 0;
                for (int j = 0; j < OMAPY; j++) {
                    for (int i = 0; i < OMAPX; i++) {
                        if (count == 0) {
                            fin >> tmp_ter >> count;
                            if( otermap.count( tmp_ter ) > 0 ) {
                                tmp_otid = tmp_ter;
                            } else if( tmp_ter.compare( 0, 7, "mall_a_" ) == 0 &&
                                       otermap.count( tmp_ter + "_north" ) > 0 ) {
                                tmp_otid = tmp_ter + "_north";
                            } else if( tmp_ter.compare( 0, 13, "necropolis_a_" ) == 0 &&
                                       otermap.count( tmp_ter + "_north" ) > 0 ) {
                                tmp_otid = tmp_ter + "_north";
                            } else {
                                debugmsg("Loaded bad ter!  %s; ter %s", terfilename.c_str(), tmp_ter.c_str());
                                tmp_otid = 0;
                            }
                        }
                        count--;
                        layer[z].terrain[i][j] = tmp_otid; //otermap[tmp_ter].loadid;
                        layer[z].visible[i][j] = false;
                    }
                }
            } else {
                debugmsg("Loaded z level out of range (z: %d)", z);
            }
        } else if (datatype == 'Z') { // Monster group
            // save compatiblity hack: read the line, initialze new members to 0,
            // "parse" line,
            std::string tmp;
            getline(fin, tmp);
            std::istringstream buffer(tmp);
            horde = 0;
            tx = 0;
            ty = 0;
            intr = 0;
            buffer >> cstr >> cx >> cy >> cz >> cs >> cp >> cd >> cdying >> horde >> tx >> ty >>intr;
            mongroup mg( cstr, cx, cy, cz, cs, cp );
            // Bugfix for old saves: population of 2147483647 is far too much and will
            // crash the game. This specific number was caused by a bug in
            // overmap::add_mon_group.
            if( mg.population == 2147483647ul ) {
                mg.population = rng( 1, 10 );
            }
            mg.diffuse = cd;
            mg.dying = cdying;
            mg.horde = horde;
            mg.set_target( tx, ty );
            mg.interest = intr;
            add_mon_group( mg );
            nummg++;
        } else if( datatype == 'M' ) {
            tripoint mon_loc;
            monster new_monster;
            fin >> mon_loc.x >> mon_loc.y >> mon_loc.z;
            std::string data;
            getline( fin, data );
            new_monster.deserialize( data );
            monster_map.insert( std::make_pair( std::move(mon_loc),
                                                std::move(new_monster) ) );
        } else if (datatype == 't') { // City
            fin >> cx >> cy >> cs;
            tmp.x = cx; tmp.y = cy; tmp.s = cs;
            cities.push_back(tmp);
        } else if (datatype == 'R') { // Road leading out
            fin >> cx >> cy;
            tmp.x = cx; tmp.y = cy; tmp.s = 0;
            roads_out.push_back(tmp);
        } else if (datatype == 'T') { // Radio tower
            radio_tower tmp;
            int tmp_type;
            fin >> tmp.x >> tmp.y >> tmp.strength >> tmp_type;
            tmp.type = (radio_type)tmp_type;
            getline(fin, tmp.message); // Chomp endl
            getline(fin, tmp.message);
            radios.push_back(tmp);
        } else if ( datatype == 'v' ) {
            om_vehicle v;
            int id;
            fin >> id >> v.name >> v.x >> v.y;
            vehicles[id]=v;
        } else if (datatype == 'n') { // NPC
// When we start loading a new NPC, check to see if we've accumulated items for
//   assignment to an NPC.

            if (!npc_inventory.empty() && !npcs.empty()) {
                npcs.back()->inv.add_stack(npc_inventory);
                npc_inventory.clear();
            }
            std::string npcdata;
            getline(fin, npcdata);
            npc * tmp = new npc();
            tmp->load_info(npcdata);
            npcs.push_back(tmp);
        } else if (datatype == 'P') {
            // Chomp the invlet_cache, since the npc doesn't use it.
            std::string itemdata;
            getline(fin, itemdata);
        } else if (datatype == 'I' || datatype == 'C' || datatype == 'W' ||
                   datatype == 'w' || datatype == 'c') {
            std::string itemdata;
            getline(fin, itemdata);
            if (npcs.empty()) {
                debugmsg("Overmap %d:%d:%d tried to load object data, without an NPC!\n%s",
                         loc.x, loc.y, itemdata.c_str());
            } else {
                item tmp(itemdata);
                npc* last = npcs.back();
                switch (datatype) {
                case 'I': npc_inventory.push_back(tmp);                 break;
                case 'C': npc_inventory.back().contents.push_back(tmp); break;
                case 'W': last->worn.push_back(tmp);                    break;
                case 'w': last->weapon = tmp;                           break;
                case 'c': last->weapon.contents.push_back(tmp);         break;
                }
            }
        } else if ( datatype == '!' ) { // temporary holder for future sanity
            std::string tmpstr;
            getline(fin, tmpstr);
            if ( tmpstr.size() > 1 && ( tmpstr[0] == '{' || tmpstr[1] == '{' ) ) {
                std::stringstream derp;
                derp << tmpstr;
                JsonIn jsin(derp);
                try {
                    JsonObject data = jsin.get_object();

                    if ( data.read("region_id",tmpstr) ) { // temporary, until option DEFAULT_REGION becomes start_scenario.region_id
                        if ( settings.id != tmpstr ) {
                            std::unordered_map<std::string, regional_settings>::const_iterator rit =
                                region_settings_map.find( tmpstr );
                            if ( rit != region_settings_map.end() ) {
                                // temporary; user changed option, this overmap should remain whatever it was set to.
                                settings = rit->second; // todo optimize
                            } else { // ruh-roh! user changed option and deleted the .json with this overmap's region. We'll have to become current default. And whine about it.
                                std::string tmpopt = ACTIVE_WORLD_OPTIONS["DEFAULT_REGION"].getValue();
                                rit = region_settings_map.find( tmpopt );
                                if ( rit == region_settings_map.end() ) { // ...oy. Hopefully 'default' exists. If not, it's crashtime anyway.
                                    debugmsg("               WARNING: overmap uses missing region settings '%s'                 \n\
                ERROR, 'default_region' option uses missing region settings '%s'. Falling back to 'default'               \n\
                ....... good luck.                 \n",
                                              tmpstr.c_str(), tmpopt.c_str() );
                                    // fallback means we already loaded default and got a warning earlier.
                                } else {
                                    debugmsg("               WARNING: overmap uses missing region settings '%s', falling back to '%s'                \n",
                                              tmpstr.c_str(), tmpopt.c_str() );
                                    // fallback means we already loaded ACTIVE_WORLD_OPTIONS["DEFAULT_REGION"]
                                }
                            }
                        }
                    }
                } catch(std::string jsonerr) {
                    debugmsg("load overmap: json error\n%s", jsonerr.c_str() );
                    // just continue with default region
                }
            }
        }
    }

// If we accrued an npc_inventory, assign it now
    if (!npc_inventory.empty() && !npcs.empty()) {
        npcs.back()->inv.add_stack(npc_inventory);
    }

    std::ifstream sfin;
    // Private/per-character data
    sfin.open(plrfilename.c_str());
    if ( fin.peek() == '#' ) { // not handling muilti-version seen cache
        std::string vline;
        getline(fin, vline);
    }
    if (sfin.is_open()) { // Load private seen data
        int z = 0; // assumption
        while (sfin >> datatype) {
            if (datatype == 'L') {  // Load layer data, and switch to layer
                sfin >> z;

                std::string dataline;
                getline(sfin, dataline); // Chomp endl

                int count = 0;
                int vis;
                if (z >= 0 && z < OVERMAP_LAYERS) {
                    for (int j = 0; j < OMAPY; j++) {
                        for (int i = 0; i < OMAPX; i++) {
                            if (count == 0) {
                                sfin >> vis >> count;
                            }
                            count--;
                            layer[z].visible[i][j] = (vis == 1);
                        }
                    }
                }
            } else if (datatype == 'E') { //Load explored areas
                sfin >> z;

                std::string dataline;
                getline(sfin, dataline); // Chomp endl

                int count = 0;
                int explored;
                if (z >= 0 && z < OVERMAP_LAYERS) {
                    for (int j = 0; j < OMAPY; j++) {
                        for (int i = 0; i < OMAPX; i++) {
                            if (count == 0) {
                                sfin >> explored >> count;
                            }
                            count--;
                            layer[z].explored[i][j] = (explored == 1);
                        }
                    }
                }
            } else if (datatype == 'N') { // Load notes
                om_note tmp;
                sfin >> tmp.x >> tmp.y >> tmp.num;
                getline(sfin, tmp.text); // Chomp endl
                getline(sfin, tmp.text);
                if (z >= 0 && z < OVERMAP_LAYERS) {
                    layer[z].notes.push_back(tmp);
                }
            }
        }
        sfin.close();
    }
}

// Note: this may throw io errors from std::ofstream
void overmap::save() const
{
    std::ofstream fout;
    fout.exceptions(std::ios::badbit | std::ios::failbit);
    std::string const plrfilename = overmapbuffer::player_filename(loc.x, loc.y);
    std::string const terfilename = overmapbuffer::terrain_filename(loc.x, loc.y);

    // Player specific data
    fout.open(plrfilename.c_str());

    fout << "# version " << savegame_version << std::endl;

    for (int z = 0; z < OVERMAP_LAYERS; ++z) {
        fout << "L " << z << std::endl;
        int count = 0;
        int lastvis = -1;
        int lastexp = -1;
        for (int j = 0; j < OMAPY; j++) {
            for (int i = 0; i < OMAPX; i++) {
                int v = (layer[z].visible[i][j] ? 1 : 0);
                if (v != lastvis) {
                    if (count) {
                        fout << count << " ";
                    }
                    lastvis = v;
                    fout << v << " ";
                    count = 1;
                } else {
                    count++;
                }
            }
        }
        fout << count;
        fout << std::endl;

        //So we don't break saves that don't have this data, we add a new type.
        fout << "E " << z << std::endl;
        count = 0;

        for (int j = 0; j < OMAPY; j++) {
            for (int i = 0; i < OMAPX; i++) {
                int e = (layer[z].explored[i][j] ? 1 : 0);
                if (e != lastexp) {
                    if (count) {
                        fout << count << " ";
                    }
                    lastexp = e;
                    fout << e << " ";
                    count = 1;
                } else {
                    count++;
                }
            }
        }
        fout << count;
        fout << std::endl;

        for (auto &i : layer[z].notes) {
            fout << "N " << i.x << " " << i.y << " " << i.num << std::endl << i.text << std::endl;
        }
    }
    fout.close();

    // World terrain data
    fopen_exclusive(fout, terfilename.c_str(), std::ios_base::trunc);
    if(!fout.is_open()) {
        return;
    }
    fout << "# version " << savegame_version << std::endl;
    for (int z = 0; z < OVERMAP_LAYERS; ++z) {
        fout << "L " << z << std::endl;
        int count = 0;
        oter_id last_tertype(-1);
        for (int j = 0; j < OMAPY; j++) {
            for (int i = 0; i < OMAPX; i++) {
                oter_id t = layer[z].terrain[i][j];
                if (t != last_tertype) {
                    if (count) {
                        fout << count << " ";
                    }
                    last_tertype = t;
                    fout << std::string(t) << " ";
                    count = 1;
                } else {
                    count++;
                }
            }
        }
        fout << count;
        fout << std::endl;
    }

    try {
        fout << "! ";
        JsonOut json(fout, false);
        json.start_object();
        json.member("region_id", settings.id); // temporary, to allow user to manually switch regions during play until regionmap is done.
        json.end_object();
    } catch (std::string e) {
        //debugmsg("error saving overmap: %s", e.c_str());
    }
    fout << std::endl;

    for( auto &mgv : zg ) {
        auto &mg = mgv.second;
        fout << "Z " << mg.type << " " << mg.posx << " " << mg.posy << " " <<
            mg.posz << " " << int(mg.radius) << " " << mg.population << " " <<
            mg.diffuse << " " << mg.dying << " " <<
            mg.horde << " " << mg.tx << " " << mg.ty << " " << mg.interest << std::endl;
    }
    for (auto &i : cities)
        fout << "t " << i.x << " " << i.y << " " << i.s << std::endl;
    for (auto &i : roads_out)
        fout << "R " << i.x << " " << i.y << std::endl;
    for (auto &i : radios)
        fout << "T " << i.x << " " << i.y << " " << i.strength <<
            " " << i.type << " " << std::endl << i.message << std::endl;

    for( const auto &mdata : monster_map ) {
        fout << "M " << mdata.first.x << " " << mdata.first.y << " " << mdata.first.z <<
            " " << mdata.second.serialize() << std::endl;
    }

    // store tracked vehicle locations and names
    for( const auto &elem : vehicles ) {
        int id = elem.first;
        om_vehicle v = elem.second;
        fout << "v " << id << " " << v.name << " " << v.x << " " << v.y << std::endl;
    }

    //saving the npcs
    for (auto &i : npcs)
        fout << "n " << i->save_info() << std::endl;

    fclose_exclusive(fout, terfilename.c_str());
}

////////////////////////////////////////////////////////////////////////////////////////
///// mapbuffer

///////////////////////////////////////////////////////////////////////////////////////
///// master.gsav

void game::unserialize_master(std::ifstream &fin) {
   savegame_loading_version = 0;
   chkversion(fin);
   if (savegame_loading_version != savegame_version && savegame_loading_version < 11) {
       if ( unserialize_master_legacy(fin) == true ) {
            return;
       } else {
           popup_nowait(_("Cannot find loader for save data in old version %d, attempting to load as current version %d."),savegame_loading_version, savegame_version);
       }
   }
    try {
        // single-pass parsing example
        JsonIn jsin(fin);
        jsin.start_object();
        while (!jsin.end_object()) {
            std::string name = jsin.get_member_name();
            if (name == "next_mission_id") {
                next_mission_id = jsin.get_int();
            } else if (name == "next_faction_id") {
                next_faction_id = jsin.get_int();
            } else if (name == "next_npc_id") {
                next_npc_id = jsin.get_int();
            } else if (name == "active_missions") {
                jsin.start_array();
                while (!jsin.end_array()) {
                    mission mis;
                    mis.deserialize(jsin);
                    active_missions.push_back(mis);
                }
            } else if (name == "factions") {
                jsin.start_array();
                while (!jsin.end_array()) {
                    faction fac;
                    fac.deserialize(jsin);
                    factions.push_back(fac);
                }
            } else {
                // silently ignore anything else
                jsin.skip_value();
            }
        }
    } catch (std::string e) {
        debugmsg("error loading master.gsav: %s", e.c_str());
    }
}

void game::serialize_master(std::ofstream &fout) {
    fout << "# version " << savegame_version << std::endl;
    try {
        JsonOut json(fout, true); // pretty-print
        json.start_object();

        json.member("next_mission_id", next_mission_id);
        json.member("next_faction_id", next_faction_id);
        json.member("next_npc_id", next_npc_id);

        json.member("active_missions");
        json.start_array();
        for (auto &i : active_missions) {
            i.serialize(json);
        }
        json.end_array();

        json.member("factions");
        json.start_array();
        for (auto &i : factions) {
            i.serialize(json);
        }
        json.end_array();

        json.end_object();
    } catch (std::string e) {
        debugmsg("error saving to master.gsav: %s", e.c_str());
    }
}
<|MERGE_RESOLUTION|>--- conflicted
+++ resolved
@@ -36,11 +36,7 @@
  * Changes that break backwards compatibility should bump this number, so the game can
  * load a legacy format loader.
  */
-<<<<<<< HEAD
-const int savegame_version = 22;
-=======
-const int savegame_version = 23;
->>>>>>> 587e5ab5
+const int savegame_version = 24;
 const int savegame_minver_game = 11;
 
 /*
