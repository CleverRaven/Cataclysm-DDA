#pragma once
#ifndef CATA_SRC_AMMO_EFFECT_H
#define CATA_SRC_AMMO_EFFECT_H

#include <cstddef>
#include <string>
#include <vector>

#include "explosion.h"
<<<<<<< HEAD
#include "field_type.h"
#include "int_id.h"
=======
>>>>>>> 21ebc293
#include "string_id.h"
#include "type_id.h"

extern field_type_id fd_null;
class JsonObject;

struct ammo_effect {
    public:
        void load( const JsonObject &jo, const std::string &src );
        void finalize();
        void check() const;

    public:
        field_type_id aoe_field_type = fd_null;
        /** used during JSON loading only */
        std::string aoe_field_type_name = "fd_null";
        int aoe_intensity_min = 0;
        int aoe_intensity_max = 0;
        int aoe_radius = 1;
        int aoe_radius_z = 0;
        int aoe_chance = 100;
        int aoe_size = 0;
        explosion_data aoe_explosion_data;
        bool aoe_check_passable = false;

        bool aoe_check_sees = false;
        int aoe_check_sees_radius = 0;
        bool do_flashbang = false;
        bool do_emp_blast = false;

        field_type_id trail_field_type = fd_null;
        /** used during JSON loading only */
        std::string trail_field_type_name = "fd_null";
        int trail_intensity_min = 0;
        int trail_intensity_max = 0;
        int trail_chance = 100;

    public:
        // Used by generic_factory
        string_id<ammo_effect> id;
        bool was_loaded = false;

    public:
        static size_t count();
};

namespace ammo_effects
{

void load( const JsonObject &jo, const std::string &src );
void finalize_all();
void check_consistency();
void reset();

const std::vector<ammo_effect> &get_all();

} // namespace ammo_effects

extern ammo_effect_id AE_NULL;

#endif // CATA_SRC_AMMO_EFFECT_H<|MERGE_RESOLUTION|>--- conflicted
+++ resolved
@@ -7,11 +7,6 @@
 #include <vector>
 
 #include "explosion.h"
-<<<<<<< HEAD
-#include "field_type.h"
-#include "int_id.h"
-=======
->>>>>>> 21ebc293
 #include "string_id.h"
 #include "type_id.h"
 
