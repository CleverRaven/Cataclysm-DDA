--- conflicted
+++ resolved
@@ -220,18 +220,12 @@
     } );
     // This handles liquids stored in vehicle parts directly (e.g. tanks).
     std::set<vehicle *> opts;
-<<<<<<< HEAD
+
     for( const auto &e : here.points_in_radius( g->u.pos(), 1 ) ) {
         auto veh = veh_pointer_or_null( here.veh_at( e ) );
-        if( veh && std::any_of( veh->parts.begin(), veh->parts.end(), [&liquid]( const vehicle_part & pt ) {
-        return pt.can_reload( liquid );
-=======
-    for( const auto &e : g->m.points_in_radius( g->u.pos(), 1 ) ) {
-        auto veh = veh_pointer_or_null( g->m.veh_at( e ) );
         vehicle_part_range vpr = veh->get_all_parts();
         if( veh && std::any_of( vpr.begin(), vpr.end(), [&liquid]( const vpart_reference & pt ) {
         return pt.part().can_reload( liquid );
->>>>>>> ab977f70
         } ) ) {
             opts.insert( veh );
         }
