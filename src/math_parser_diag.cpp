--- conflicted
+++ resolved
@@ -1336,7 +1336,7 @@
     { "addiction_turns", { "un", 1, addiction_turns_eval } },
     { "armor", { "un", 2, armor_eval } },
     { "attack_speed", { "un", 0, attack_speed_eval } },
-    { "characters_nearby", { "ung", -1, characters_nearby_eval } },
+    { "characters_nearby", { "ung", 0, characters_nearby_eval } },
     { "charge_count", { "un", 1, charge_count_eval } },
     { "coverage", { "un", 1, coverage_eval } },
     { "damage_level", { "un", 0, damage_level_eval } },
@@ -1348,10 +1348,6 @@
     { "faction_respect", { "g", 1, faction_respect_eval } },
     { "faction_trust", { "g", 1, faction_trust_eval } },
     { "field_strength", { "ung", 1, field_strength_eval } },
-<<<<<<< HEAD
-=======
-    { "friends_nearby", { "ung", 0, friends_nearby_eval } },
->>>>>>> 28e6e412
     { "gun_damage", { "un", 1, gun_damage_eval } },
     { "game_option", { "g", 1, option_eval } },
     { "has_flag", { "un", 1, has_flag_eval } },
