#pragma once
#ifndef CATA_SRC_CHARACTER_H
#define CATA_SRC_CHARACTER_H

#include <functional>
#include <algorithm>
#include <bitset>
#include <climits>
#include <cstdint>
#include <functional>
#include <iosfwd>
#include <limits>
#include <list>
#include <map>
#include <new>
#include <set>
#include <string>
#include <type_traits>
#include <unordered_map>
#include <unordered_set>
#include <utility>
#include <vector>

#include "activity_tracker.h"
#include "activity_type.h"
#include "bodypart.h"
#include "calendar.h"
#include "cata_utility.h"
#include "character_id.h"
#include "coordinates.h"
#include "craft_command.h"
#include "creature.h"
#include "damage.h"
#include "enums.h"
#include "flat_set.h"
#include "game_constants.h"
#include "item.h"
#include "item_contents.h"
#include "item_location.h"
#include "item_pocket.h"
#include "magic_enchantment.h"
#include "memory_fast.h"
#include "optional.h"
#include "pimpl.h"
#include "player_activity.h"
#include "pldata.h"
#include "point.h"
#include "recipe.h"
#include "ret_val.h"
#include "stomach.h"
#include "string_formatter.h"
#include "type_id.h"
#include "units_fwd.h"
#include "visitable.h"
#include "weighted_list.h"

class Character;
class JsonIn;
class JsonObject;
class JsonOut;
class SkillLevel;
class SkillLevelMap;
class basecamp;
class bionic_collection;
class character_martial_arts;
class dispersion_sources;
class effect;
class effect_source;
class faction;
class inventory;
class known_magic;
class ma_technique;
class map;
class monster;
class nc_color;
class npc;
class player;
class player_morale;
class proficiency_set;
class recipe_subset;
class spell;
class vpart_reference;
struct bionic;
struct construction;
struct dealt_projectile_attack;
struct display_proficiency;
/// @brief Item slot used to apply modifications from food and meds
struct islot_comestible;
struct item_comp;
struct itype;
struct mutation_branch;
struct needs_rates;
struct pathfinding_settings;
struct points_left;
struct requirement_data;
struct tool_comp;
struct trap;
struct w_point;
template <typename E> struct enum_traits;

enum npc_attitude : int;
enum action_id : int;
enum class steed_type : int;

using drop_location = std::pair<item_location, int>;
using drop_locations = std::list<drop_location>;

constexpr int MAX_CLAIRVOYANCE = 40;

/// @brief type of conditions that effect vision
/// @note vision modes do not necessarily match json ids or flags
enum vision_modes {
    DEBUG_NIGHTVISION,
    NV_GOGGLES,
    NIGHTVISION_1,
    NIGHTVISION_2,
    NIGHTVISION_3,
    FULL_ELFA_VISION,
    ELFA_VISION,
    CEPH_VISION,
    /// mutate w/ id "FEL_NV" & name "Feline Vision" see pretty well at night
    FELINE_VISION,
    /// Bird mutation named "Avian Eyes": Perception +4
    BIRD_EYE,
    /// mutate w/ id "URSINE_EYE" & name "Ursine Vision" see better in dark, nearsight in light
    URSINE_VISION,
    BOOMERED,
    DARKNESS,
    IR_VISION,
    VISION_CLAIRVOYANCE,
    VISION_CLAIRVOYANCE_PLUS,
    VISION_CLAIRVOYANCE_SUPER,
    NUM_VISION_MODES
};

enum class fatigue_levels : int {
    TIRED = 191,
    DEAD_TIRED = 383,
    EXHAUSTED = 575,
    MASSIVE_FATIGUE = 1000
};
const std::unordered_map<std::string, fatigue_levels> fatigue_level_strs = { {
        { "TIRED", fatigue_levels::TIRED },
        { "DEAD_TIRED", fatigue_levels::DEAD_TIRED },
        { "EXHAUSTED", fatigue_levels::EXHAUSTED },
        { "MASSIVE_FATIGUE", fatigue_levels::MASSIVE_FATIGUE }
    }
};

constexpr inline bool operator>=( const fatigue_levels &lhs, const fatigue_levels &rhs )
{
    return static_cast<int>( lhs ) >= static_cast<int>( rhs );
}

constexpr inline bool operator<( const fatigue_levels &lhs, const fatigue_levels &rhs )
{
    return static_cast<int>( lhs ) < static_cast<int>( rhs );
}

template<typename T>
constexpr inline bool operator>=( const T &lhs, const fatigue_levels &rhs )
{
    return lhs >= static_cast<T>( rhs );
}

template<typename T>
constexpr inline bool operator>( const T &lhs, const fatigue_levels &rhs )
{
    return lhs > static_cast<T>( rhs );
}

template<typename T>
constexpr inline bool operator<=( const T &lhs, const fatigue_levels &rhs )
{
    return lhs <= static_cast<T>( rhs );
}

template<typename T>
constexpr inline bool operator<( const T &lhs, const fatigue_levels &rhs )
{
    return lhs < static_cast<T>( rhs );
}

template<typename T>
constexpr inline int operator/( const fatigue_levels &lhs, const T &rhs )
{
    return static_cast<T>( lhs ) / rhs;
}

template<typename T>
constexpr inline int operator+( const fatigue_levels &lhs, const T &rhs )
{
    return static_cast<T>( lhs ) + rhs;
}

template<typename T>
constexpr inline int operator-( const fatigue_levels &lhs, const T &rhs )
{
    return static_cast<T>( lhs ) - rhs;
}

template<typename T>
constexpr inline int operator-( const T &lhs, const fatigue_levels &rhs )
{
    return lhs - static_cast<T>( rhs );
}

/** @brief five levels of consequences for days without sleep
    @details Sleep deprivation, distinct from fatigue, is defined in minutes. Although most
    calculations scale linearly, malus is bestowed only upon reaching the tiers defined below.
    @note Sleep deprivation increases fatigue. Fatigue increase scales with the severity of sleep
    deprivation.
    @note Sleep deprivation kicks in if lack of sleep is avoided with stimulants or otherwise for
    long periods of time
    @see https://github.com/CleverRaven/Cataclysm-DDA/blob/master/src/character.cpp#L5566
*/
enum sleep_deprivation_levels {
    /// 2 days
    SLEEP_DEPRIVATION_HARMLESS = 2 * 24 * 60,
    /// 4 days
    SLEEP_DEPRIVATION_MINOR = 4 * 24 * 60,
    /// 7 days
    SLEEP_DEPRIVATION_SERIOUS = 7 * 24 * 60,
    /// 10 days
    SLEEP_DEPRIVATION_MAJOR = 10 * 24 * 60,
    /// 14 days
    SLEEP_DEPRIVATION_MASSIVE = 14 * 24 * 60
};

enum class blood_type {
    blood_O,
    blood_A,
    blood_B,
    blood_AB,
    num_bt
};

template<>
struct enum_traits<blood_type> {
    static constexpr blood_type last = blood_type::num_bt;
};

/// @brief how digestible or palatable an item is
/// @details This tries to represent both rating and character's decision to respect said rating
/// (ie "they can eat it, though they are disgusted by it")
enum edible_rating {
    /// Edible or we pretend it is
    EDIBLE,
    /// Not food at all
    INEDIBLE,
    /// Not food because character has mutated mouth/system
    INEDIBLE_MUTATION,
    /// You can eat it, but it will hurt morale because of negative trait such as Hates Fruit
    ALLERGY,
    /// Smaller allergy penalty
    ALLERGY_WEAK,
    /// Penalty for eating human flesh (unless psycho/cannibal)
    CANNIBALISM,
    /// Comestible has parasites
    PARASITES,
    /// Rotten (or, for saprophages, not rotten enough)
    ROTTEN,
    /// Can provoke vomiting if you already feel nauseous.
    NAUSEA,
    /// We can eat this, but we'll suffer from overeat
    TOO_FULL,
    /// Some weird stuff that requires a tool we don't have
    NO_TOOL
};

struct aim_type {
    std::string name;
    std::string action;
    std::string help;
    bool has_threshold;
    int threshold;
};

struct special_attack {
    std::string text;
    damage_instance damage;
};

struct consumption_event {
    time_point time;
    itype_id type_id;
    uint64_t component_hash;

    consumption_event() = default;
    explicit consumption_event( const item &food ) : time( calendar::turn ) {
        type_id = food.typeId();
        component_hash = food.make_component_hash();
    }
    void serialize( JsonOut &json ) const;
    void deserialize( JsonIn &jsin );
};

inline social_modifiers operator+( social_modifiers lhs, const social_modifiers &rhs )
{
    lhs += rhs;
    return lhs;
}

/// @brief Four ability stats available on character creation
/// @details  Default is 8. Minimum value is 4 and 14 is considered to be max human value.
enum class character_stat : char {
    STRENGTH,
    DEXTERITY,
    INTELLIGENCE,
    PERCEPTION,
    DUMMY_STAT
};

/**
 * Records a batch of unsealed containers and handles spilling at once. This
 * is preferred over handling containers right after unsealing because the latter
 * can cause items to be invalidated when later code still needs to access them.
 * See @ref `Character::handle_contents_changed` for more detail.
 */
class contents_change_handler
{
    public:
        contents_change_handler() = default;
        /**
         * Add an already unsealed container to the list. This item location
         * should remain valid when `handle_by` is called.
         */
        void add_unsealed( const item_location &loc );
        /**
         * Unseal the pocket containing `loc` and add `loc`'s parent to the list.
         * Does nothing if `loc` does not have a parent container. The parent of
         * `loc` should remain valid when `handle_by` is called, but `loc` only
         * needs to be valid here (for example, the item may be consumed afterwards).
         */
        void unseal_pocket_containing( const item_location &loc );
        /**
         * Let the guy handle any container that needs spilling. This may invalidate
         * items in and out of the list of containers. The list is cleared after handling.
         */
        void handle_by( Character &guy );
        /**
         * Serialization for activities
         */
        void serialize( JsonOut &jsout ) const;
        /**
         * Deserialization for activities
         */
        void deserialize( JsonIn &jsin );
    private:
        std::vector<item_location> unsealed;
};

enum class book_mastery {
    CANT_DETERMINE, // book not yet identified, so you don't know yet
    CANT_UNDERSTAND, // does not have enough skill to read
    LEARNING,
    MASTERED // can no longer increase skill by reading
};

class Character : public Creature, public visitable
{
    public:
        Character( const Character & ) = delete;
        Character &operator=( const Character & ) = delete;
        ~Character() override;

        Character *as_character() override {
            return this;
        }
        const Character *as_character() const override {
            return this;
        }

        character_id getID() const;
        /// sets the ID, will *only* succeed when the current id is not valid
        /// allows forcing a -1 id which is required for templates to not throw errors
        void setID( character_id i, bool force = false );

        field_type_id bloodType() const override;
        field_type_id gibType() const override;
        bool is_warm() const override;
        bool in_species( const species_id &spec ) const override;
        /// Turned to false for simulating NPCs on distant missions so they don't drop all their gear in sight
        bool death_drops;
        /// Is currently in control of a vehicle
        bool controlling_vehicle = false;

        enum class comfort_level : int {
            impossible = -999,
            uncomfortable = -7,
            neutral = 0,
            slightly_comfortable = 3,
            comfortable = 5,
            very_comfortable = 10
        };

        /// @brief Character stats
        /// @todo Make those protected
        int str_max;
        int dex_max;
        int int_max;
        int per_max;

        int str_cur;
        int dex_cur;
        int int_cur;
        int per_cur;

        // The prevalence of getter, setter, and mutator functions here is partially
        // a result of the slow, piece-wise migration of the player class upwards into
        // the character class. As enough logic is moved upwards to fully separate
        // utility upwards out of the player class, as many of these as possible should
        // be eliminated to allow for proper code separation. (Note: Not "all", many").
        /** Getters for stats exclusive to characters */
        virtual int get_str() const;
        virtual int get_dex() const;
        virtual int get_per() const;
        virtual int get_int() const;

        virtual int get_str_base() const;
        virtual int get_dex_base() const;
        virtual int get_per_base() const;
        virtual int get_int_base() const;

        virtual int get_str_bonus() const;
        virtual int get_dex_bonus() const;
        virtual int get_per_bonus() const;
        virtual int get_int_bonus() const;

        int get_speed() const override;

        // Penalty modifiers applied for ranged attacks due to low stats
        virtual int ranged_dex_mod() const;
        virtual int ranged_per_mod() const;

        /** Setters for stats exclusive to characters */
        virtual void set_str_bonus( int nstr );
        virtual void set_dex_bonus( int ndex );
        virtual void set_per_bonus( int nper );
        virtual void set_int_bonus( int nint );
        virtual void mod_str_bonus( int nstr );
        virtual void mod_dex_bonus( int ndex );
        virtual void mod_per_bonus( int nper );
        virtual void mod_int_bonus( int nint );

        // Prints message(s) about current health
        void print_health() const;

        /** Getters for health values exclusive to characters */
        virtual int get_healthy() const;
        virtual int get_healthy_mod() const;

        /** Modifiers for health values exclusive to characters */
        virtual void mod_healthy( int nhealthy );
        virtual void mod_healthy_mod( int nhealthy_mod, int cap );

        /** Setters for health values exclusive to characters */
        virtual void set_healthy( int nhealthy );
        virtual void set_healthy_mod( int nhealthy_mod );

        /** Getter for need values exclusive to characters */
        virtual int get_stored_kcal() const;
        virtual int get_healthy_kcal() const;
        virtual float get_kcal_percent() const;
        virtual int get_hunger() const;
        virtual int get_starvation() const;
        virtual int get_thirst() const;

        std::pair<std::string, nc_color> get_thirst_description() const;
        std::pair<std::string, nc_color> get_hunger_description() const;
        std::pair<std::string, nc_color> get_fatigue_description() const;
        std::pair<std::string, nc_color> get_weight_description() const;
        int get_fatigue() const;
        int get_sleep_deprivation() const;

        std::pair<std::string, nc_color> get_pain_description() const override;

        /** Modifiers for need values exclusive to characters */
        virtual void mod_stored_kcal( int nkcal, bool ignore_weariness = false );
        virtual void mod_stored_nutr( int nnutr );
        virtual void mod_hunger( int nhunger );
        virtual void mod_thirst( int nthirst );
        virtual void mod_fatigue( int nfatigue );
        virtual void mod_sleep_deprivation( int nsleep_deprivation );

        /** Setters for need values exclusive to characters */
        virtual void set_stored_kcal( int kcal );
        virtual void set_hunger( int nhunger );
        virtual void set_thirst( int nthirst );
        virtual void set_fatigue( int nfatigue );
        virtual void set_fatigue( fatigue_levels nfatigue );
        virtual void set_sleep_deprivation( int nsleep_deprivation );

    protected:

        // These accept values in calories, 1/1000s of kcals (or Calories)
        virtual void mod_stored_calories( int ncal, bool ignore_weariness = false );
        virtual void set_stored_calories( int cal );

    public:

        void mod_stat( const std::string &stat, float modifier ) override;

        int get_standard_stamina_cost( const item *thrown_item = nullptr ) const;

        /**Get bonus to max_hp from excess stored fat*/
        int get_fat_to_hp() const;

        /** Get size class of character **/
        creature_size get_size() const override;
        /** Recalculate size class of character **/
        void recalculate_size();

        /** Returns either "you" or the player's name. capitalize_first assumes
            that the character's name is already upper case and uses it only for
            possessive "your" and "you"
        **/
        std::string disp_name( bool possessive = false, bool capitalize_first = false ) const override;
        /** Returns the name of the player's outer layer, e.g. "armor plates" */
        std::string skin_name() const override;

        /* returns the character's faction */
        virtual faction *get_faction() const {
            return nullptr;
        }
        void set_fac_id( const std::string &my_fac_id );

        // Has item with mission_id
        bool has_mission_item( int mission_id ) const;

        /* Adjusts provided sight dispersion to account for player stats */
        int effective_dispersion( int dispersion ) const;

        /* Accessors for aspects of aim speed. */
        std::vector<aim_type> get_aim_types( const item &gun ) const;
        std::pair<int, int> get_fastest_sight( const item &gun, double recoil ) const;
        int get_most_accurate_sight( const item &gun ) const;
        double aim_speed_skill_modifier( const skill_id &gun_skill ) const;
        double aim_speed_dex_modifier() const;
        double aim_speed_encumbrance_modifier() const;
        double aim_cap_from_volume( const item &gun ) const;

        /* Gun stuff */
        /**
         * Check whether the player has a gun that uses the given type of ammo.
         */
        bool has_gun_for_ammo( const ammotype &at ) const;
        bool has_magazine_for_ammo( const ammotype &at ) const;

        /* Calculate aim improvement per move spent aiming at a given @ref recoil */
        double aim_per_move( const item &gun, double recoil ) const;

        /** Called after the player has successfully dodged an attack */
        void on_dodge( Creature *source, float difficulty ) override;

        /** Combat getters */
        float get_dodge_base() const override;
        /** Returns the player's dodge_roll to be compared against an aggressor's hit_roll() */
        float dodge_roll() const override;
        /** Returns Creature::get_dodge() modified by any Character effects */
        float get_dodge() const override;
        /** Handles the uncanny dodge bionic and effects, returns true if the player successfully dodges */
        bool uncanny_dodge() override;
        float get_hit_base() const override;

        const tripoint &pos() const override;
        /** Returns the player's sight range */
        int sight_range( int light_level ) const override;
        /** Returns the player maximum vision range factoring in mutations, diseases, and other effects */
        int  unimpaired_range() const;
        /** Returns true if overmap tile is within player line-of-sight */
        bool overmap_los( const tripoint_abs_omt &omt, int sight_points );
        /** Returns the distance the player can see on the overmap */
        int  overmap_sight_range( int light_level ) const;
        /** Returns the distance the player can see through walls */
        int  clairvoyance() const;
        /** Returns true if the player has some form of impaired sight */
        bool sight_impaired() const;
        /** Returns true if the player or their vehicle has an alarm clock */
        bool has_alarm_clock() const;
        /** Returns true if the player or their vehicle has a watch */
        bool has_watch() const;
        /** Called after every action, invalidates player caches */
        void action_taken();
        /** Returns true if the player is knocked over or has broken legs */
        bool is_on_ground() const override;
        /** Returns the player's speed for swimming across water tiles */
        int  swim_speed() const;
        /** Returns melee skill level, to be used to throttle dodge practice. **/
        float get_melee() const override;
        /**
         * @brief Adds a reason for why the player would miss a melee attack.
         *
         * @details To possibly be messaged to the player when he misses a melee attack.
         * @param reason A message for the player that gives a reason for him missing.
         * @param weight The weight used when choosing what reason to pick when the
         * player misses.
         */
        void add_miss_reason( const std::string &reason, unsigned int weight );
        /** Clears the list of reasons for why the player would miss a melee attack. */
        void clear_miss_reasons();
        /**
         * Returns an explanation for why the player would miss a melee attack.
         */
        std::string get_miss_reason();

        /**
          * Handles passive regeneration of pain and maybe hp.
          */
        void regen( int rate_multiplier );
        /// called once per 24 hours to enforce the minimum of 1 hp healed per day
        /// @todo Move to Character once heal() is moved
        void enforce_minimum_healing();
        /** get best quality item that this character has */
        item *best_quality_item( const quality_id &qual );
        /** Handles health fluctuations over time */
        virtual void update_health( int external_modifiers = 0 );
        /** Updates all "biology" by one turn. Should be called once every turn. */
        void update_body();
        /** Updates all "biology" as if time between `from` and `to` passed. */
        void update_body( const time_point &from, const time_point &to );
        /** Updates the stomach to give accurate hunger messages */
        void update_stomach( const time_point &from, const time_point &to );
        /** Increases hunger, thirst, fatigue and stimulants wearing off. `rate_multiplier` is for retroactive updates. */
        void update_needs( int rate_multiplier );
        needs_rates calc_needs_rates() const;
        /** Kills the player if too hungry, stimmed up etc., forces tired player to sleep and prints warnings. */
        void check_needs_extremes();
        /** Handles the chance to be infected by random diseases */
        void get_sick();
        /** Returns if the player has hibernation mutation and is asleep and well fed */
        bool is_hibernating() const;
        /** Maintains body temperature */
        void update_bodytemp();
        void update_frostbite( const bodypart_id &bp, int FBwindPower );
        /** Equalizes heat between body parts */
        void temp_equalizer( const bodypart_id &bp1, const bodypart_id &bp2 );

        struct comfort_response_t {
            comfort_level level = comfort_level::neutral;
            const item *aid = nullptr;
        };
        /** Rate point's ability to serve as a bed. Only takes certain mutations into account, and not fatigue nor stimulants. */
        comfort_response_t base_comfort_value( const tripoint &p ) const;

        /** Define blood loss (in percents) */
        int blood_loss( const bodypart_id &bp ) const;

        /** Resets the value of all bonus fields to 0. */
        void reset_bonuses() override;
        /** Resets stats, and applies effects in an idempotent manner */
        void reset_stats() override;
        /** Handles stat and bonus reset. */
        void reset() override;

        /** Returns ENC provided by armor, etc. */
        int encumb( const bodypart_id &bp ) const;

        /** Returns body weight plus weight of inventory and worn/wielded items */
        units::mass get_weight() const override;

        /** Returns true if the character is wearing power armor */
        bool is_wearing_power_armor( bool *hasHelmet = nullptr ) const;
        /** Returns true if the character is wearing active power */
        bool is_wearing_active_power_armor() const;
        /** Returns true if the player is wearing an active optical cloak */
        bool is_wearing_active_optcloak() const;

        /** Returns true if the player is in a climate controlled area or armor */
        bool in_climate_control();

        /** Returns wind resistance provided by armor, etc **/
        int get_wind_resistance( const bodypart_id &bp ) const;

        /** Returns true if the player isn't able to see */
        bool is_blind() const;

        bool is_invisible() const;
        /** Checks is_invisible() as well as other factors */
        int visibility( bool check_color = false, int stillness = 0 ) const;

        /** Returns character luminosity based on the brightest active item they are carrying */
        float active_light() const;

        bool sees_with_specials( const Creature &critter ) const;

        /** Bitset of all the body parts covered only with items with `flag` (or nothing) */
        body_part_set exclusive_flag_coverage( const flag_id &flag ) const;

        /** Processes effects which may prevent the Character from moving (bear traps, crushed, etc.).
         *  Returns false if movement is stopped. */
        bool move_effects( bool attacking ) override;

        void wait_effects( bool attacking = false );

        /** Series of checks to remove effects for waiting or moving */
        bool try_remove_grab();
        void try_remove_downed();
        void try_remove_bear_trap();
        void try_remove_lightsnare();
        void try_remove_heavysnare();
        void try_remove_crushed();
        void try_remove_webs();
        void try_remove_impeding_effect();

        /** Check against the character's current movement mode */
        bool movement_mode_is( const move_mode_id &mode ) const;
        move_mode_id current_movement_mode() const;

        bool is_running() const;
        bool is_walking() const;
        bool is_crouching() const;

        bool can_switch_to( const move_mode_id &mode ) const;
        steed_type get_steed_type() const;
        virtual void set_movement_mode( const move_mode_id &mode ) = 0;

        /**Determine if character is susceptible to dis_type and if so apply the symptoms*/
        void expose_to_disease( const diseasetype_id &dis_type );
        /**
         * Handles end-of-turn processing.
         */
        void process_turn() override;

        /** Recalculates HP after a change to max strength */
        void recalc_hp();
        int get_part_hp_max( const bodypart_id &id ) const;
        /** Modifies the player's sight values
         *  Must be called when any of the following change:
         *  This must be called when any of the following change:
         * - effects
         * - bionics
         * - traits
         * - underwater
         * - clothes
         */

        /** Maintains body wetness and handles the rate at which the player dries */
        void update_body_wetness( const w_point &weather );

        void recalc_sight_limits();
        /**
         * Returns the apparent light level at which the player can see.
         * This is adjusted by the light level at the *character's* position
         * to simulate glare, etc, night vision only works if you are in the dark.
         */
        float get_vision_threshold( float light_level ) const;
        /**
         * Flag encumbrance for updating.
        */
        void flag_encumbrance();
        /**
         * Checks worn items for the "RESET_ENCUMBRANCE" flag, which indicates
         * that encumbrance may have changed and require recalculating.
         */
        void check_item_encumbrance_flag();

        /** Returns true if the character is wearing something on the entered body_part, ignoring items with the ALLOWS_NATURAL_ATTACKS flag */
        bool natural_attack_restricted_on( const bodypart_id &bp ) const;

        int blocks_left;
        int dodges_left;

        double recoil = MAX_RECOIL;

        std::string custom_profession;

        /** Returns true if the player is able to use a miss recovery technique */
        bool can_miss_recovery( const item &weap ) const;
        /** Returns true if the player has quiet melee attacks */
        bool is_quiet() const;

        // melee.cpp
        /** Checks for valid block abilities and reduces damage accordingly. Returns true if the player blocks */
        bool block_hit( Creature *source, bodypart_id &bp_hit, damage_instance &dam ) override;
        /** Returns the best item for blocking with */
        item &best_shield();
        /** Calculates melee weapon wear-and-tear through use, returns true if item is destroyed. */
        bool handle_melee_wear( item &shield, float wear_multiplier = 1.0f );
        /** Returns a random valid technique */
        matec_id pick_technique( Creature &t, const item &weap,
                                 bool crit, bool dodge_counter, bool block_counter );
        void perform_technique( const ma_technique &technique, Creature &t, damage_instance &di,
                                int &move_cost );

        // modifies the damage dealt based on the character's enchantments
        damage_instance modify_damage_dealt_with_enchantments( const damage_instance &dam ) const override;
        /**
         * Sets up a melee attack and handles melee attack function calls
         * @param t Creature to attack
         * @param allow_special whether non-forced martial art technique or mutation attack should be
         *   possible with this attack.
         * @param force_technique special technique to use in attack.
         * @param allow_unarmed always uses the wielded weapon regardless of martialarts style
         */
        bool melee_attack( Creature &t, bool allow_special, const matec_id &force_technique,
                           bool allow_unarmed = true );
        bool melee_attack_abstract( Creature &t, bool allow_special, const matec_id &force_technique,
                                    bool allow_unarmed = true );

        /** Handles reach melee attacks */
        void reach_attack( const tripoint &p );

        /**
         * Calls the to other melee_attack function with an empty technique id (meaning no specific
         * technique should be used).
         */
        bool melee_attack( Creature &t, bool allow_special );
        /** Handles combat effects, returns a string of any valid combat effect messages */
        std::string melee_special_effects( Creature &t, damage_instance &d, item &weap );
        /** Performs special attacks and their effects (poisonous, stinger, etc.) */
        void perform_special_attacks( Creature &t, dealt_damage_instance &dealt_dam );
        bool reach_attacking = false;

        /** Returns a vector of valid mutation attacks */
        std::vector<special_attack> mutation_attacks( Creature &t ) const;
        /** Returns the bonus bashing damage the player deals based on their stats */
        float bonus_damage( bool random ) const;
        /** Returns weapon skill */
        float get_melee_hit_base() const;
        /** Returns the player's basic hit roll that is compared to the target's dodge roll */
        float hit_roll() const override;
        /** Returns the chance to critical given a hit roll and target's dodge roll */
        double crit_chance( float roll_hit, float target_dodge, const item &weap ) const;
        /** Returns true if the player scores a critical hit */
        bool scored_crit( float target_dodge, const item &weap ) const;
        /** Returns cost (in moves) of attacking with given item (no modifiers, like stuck) */
        int attack_speed( const item &weap ) const;
        /** Gets melee accuracy component from weapon+skills */
        float get_hit_weapon( const item &weap ) const;

        /** NPC-related item rating functions */
        double weapon_value( const item &weap, int ammo = 10 ) const; // Evaluates item as a weapon
        double gun_value( const item &weap, int ammo = 10 ) const; // Evaluates item as a gun
        double melee_value( const item &weap ) const; // As above, but only as melee
        double unarmed_value() const; // Evaluate yourself!
        /**
         * Returns a weapon's modified dispersion value.
         * @param obj Weapon to check dispersion on
         */
        dispersion_sources get_weapon_dispersion( const item &obj ) const;

        // If average == true, adds expected values of random rolls instead of rolling.
        /** Adds all 3 types of physical damage to instance */
        void roll_all_damage( bool crit, damage_instance &di, bool average, const item &weap ) const;
        /** Adds player's total bash damage to the damage instance */
        void roll_bash_damage( bool crit, damage_instance &di, bool average, const item &weap ) const;
        /** Adds player's total cut damage to the damage instance */
        void roll_cut_damage( bool crit, damage_instance &di, bool average, const item &weap ) const;
        /** Adds player's total stab damage to the damage instance */
        void roll_stab_damage( bool crit, damage_instance &di, bool average, const item &weap ) const;
        /** Adds player's total non-bash, non-cut, non-stab damage to the damage instance */
        void roll_other_damage( bool crit, damage_instance &di, bool average, const item &weap ) const;

        /** Returns true if the player should be dead */
        bool is_dead_state() const override;
        /** Returns true if the player has stealthy movement */
        bool is_stealthy() const;
        /** Returns true if the current martial art works with the player's current weapon */
        bool can_melee() const;
        /** Returns value of player's stable footing */
        float stability_roll() const override;
        /** Returns true if the player can learn the entered martial art */
        bool can_autolearn( const matype_id &ma_id ) const;
        /** Returns true if the player is able to use a grab breaking technique */
        bool can_grab_break( const item &weap ) const;
    private:
        /** Check if an area-of-effect technique has valid targets */
        bool valid_aoe_technique( Creature &t, const ma_technique &technique );
        bool valid_aoe_technique( Creature &t, const ma_technique &technique,
                                  std::vector<Creature *> &targets );
    public:

        /** This handles giving xp for a skill */
        void practice( const skill_id &id, int amount, int cap = 99, bool suppress_warning = false );
        /** This handles warning the player that there current activity will not give them xp */
        void handle_skill_warning( const skill_id &id, bool force_warning = false );

        /**
         * Check player capable of wielding an item.
         * @param it Thing to be wielded
         */
        ret_val<bool> can_wield( const item &it ) const;

        bool unwield();

        /** Get the formatted name of the currently wielded item (if any) with current gun mode (if gun) */
        std::string weapname() const;

        // any side effects that might happen when the Character is hit
        /** Handles special defenses from an attack that hit us (source can be null) */
        void on_hit( Creature *source, bodypart_id bp_hit,
                     float difficulty = INT_MIN, dealt_projectile_attack const *proj = nullptr ) override;
        // any side effects that might happen when the Character hits a Creature
        void did_hit( Creature &target );

        /** Actually hurt the player, hurts a body_part directly, no armor reduction */
        void apply_damage( Creature *source, bodypart_id hurt, int dam,
                           bool bypass_med = false ) override;
        /** Calls Creature::deal_damage and handles damaged effects (waking up, etc.) */
        dealt_damage_instance deal_damage( Creature *source, bodypart_id bp,
                                           const damage_instance &d ) override;
        /** Reduce healing effect intensity, return initial intensity of the effect */
        int reduce_healing_effect( const efftype_id &eff_id, int remove_med, const bodypart_id &hurt );

        void cough( bool harmful = false, int loudness = 4 );
        /**
         * Check for relevant passive, non-clothing that can absorb damage, and reduce by specified
         * damage unit.  Only flat bonuses are checked here.  Multiplicative ones are checked in
         * @ref player::absorb_hit.  The damage amount will never be reduced to less than 0.
         * This is called from @ref player::absorb_hit
         */
        void passive_absorb_hit( const bodypart_id &bp, damage_unit &du ) const;
        /** Runs through all bionics and armor on a part and reduces damage through their armor_absorb */
        void absorb_hit( const bodypart_id &bp, damage_instance &dam ) override;
        /**
         * Reduces and mutates du, prints messages about armor taking damage.
         * @return true if the armor was completely destroyed (and the item must be deleted).
         */
        bool armor_absorb( damage_unit &du, item &armor, const bodypart_id &bp );
        /**
         * Check for passive bionics that provide armor, and returns the armor bonus
         * This is called from player::passive_absorb_hit
         */
        float bionic_armor_bonus( const bodypart_id &bp, damage_type dt ) const;
        /** Returns the armor bonus against given type from martial arts buffs */
        int mabuff_armor_bonus( damage_type type ) const;
        /** Returns overall fire resistance for the body part */
        int get_armor_fire( const bodypart_id &bp ) const;
        // --------------- Mutation Stuff ---------------
        // In newcharacter.cpp
        /** Returns the id of a random starting trait that costs >= 0 points */
        trait_id random_good_trait();
        /** Returns the id of a random starting trait that costs < 0 points */
        trait_id random_bad_trait();
        /** Returns the id of a random trait matching the given predicate */
        trait_id get_random_trait( const std::function<bool( const mutation_branch & )> &func );
        void randomize_cosmetic_trait( std::string mutation_type );

        // In mutation.cpp
        /** Returns true if the player has a conflicting trait to the entered trait
         *  Uses has_opposite_trait(), has_lower_trait(), and has_higher_trait() to determine conflicts.
         */
        bool has_conflicting_trait( const trait_id &flag ) const;
        /** Returns true if the player has a trait which upgrades into the entered trait */
        bool has_lower_trait( const trait_id &flag ) const;
        /** Returns true if the player has a trait which is an upgrade of the entered trait */
        bool has_higher_trait( const trait_id &flag ) const;
        /** Returns true if the player has a trait that shares a type with the entered trait */
        bool has_same_type_trait( const trait_id &flag ) const;
        /** Returns true if the entered trait may be purified away
         *  Defaults to true
         */
        bool purifiable( const trait_id &flag ) const;
        /** Returns a dream's description selected randomly from the player's highest mutation category */
        std::string get_category_dream( const mutation_category_id &cat, int strength ) const;
        /** Returns true if the player has the entered trait */
        bool has_trait( const trait_id &b ) const override;
        /** Returns true if the player has the entered starting trait */
        bool has_base_trait( const trait_id &b ) const;
        /** Returns true if player has a trait with a flag */
        bool has_trait_flag( const json_character_flag &b ) const;
        /** Returns true if player has a bionic with a flag */
        bool has_bionic_with_flag( const json_character_flag &flag ) const;
        /** This is to prevent clang complaining about overloading a virtual function, the creature version uses monster flags so confusion is unlikely. */
        using Creature::has_flag;
        /** Returns true if player has a trait, bionic or effect with a flag */
        bool has_flag( const json_character_flag &flag ) const;
        /** Returns the trait id with the given invlet, or an empty string if no trait has that invlet */
        trait_id trait_by_invlet( int ch ) const;

        /** Toggles a trait on the player and in their mutation list */
        void toggle_trait( const trait_id & );
        /** Add or removes a mutation on the player, but does not trigger mutation loss/gain effects. */
        void set_mutations( const std::vector<trait_id> &traits );
        void set_mutation( const trait_id & );
    protected:
        // Set a mutation, but don't do any of the necessary updates
        // Only call this from one of the above two functions
        void set_mutation_unsafe( const trait_id & );
    public:
        // Do the mutation updates necessary when adding a mutation (nonspecific cache updates)
        void do_mutation_updates();
        void unset_mutation( const trait_id & );
        /**Unset switched mutation and set target mutation instead*/
        void switch_mutations( const trait_id &switched, const trait_id &target, bool start_powered );

        bool can_power_mutation( const trait_id &mut );
        /** Generates and handles the UI for player interaction with installed bionics */
        virtual void power_bionics() {}
        /**
        * Check whether player has a bionic power armor interface.
        * @return true if player has an active bionic capable of powering armor, false otherwise.
        */
        bool can_interface_armor() const;
        // TODO: Implement NPCs activating mutations
        virtual void power_mutations() {}

        /**Trigger reflex activation if the mutation has one*/
        void mutation_reflex_trigger( const trait_id &mut );

        // Trigger and disable mutations that can be so toggled.
        void activate_mutation( const trait_id &mutation );
        void deactivate_mutation( const trait_id &mut );

        bool can_mount( const monster &critter ) const;
        void mount_creature( monster &z );
        bool is_mounted() const;
        bool check_mount_will_move( const tripoint &dest_loc );
        bool check_mount_is_spooked();
        void dismount();
        void forced_dismount();

        bool is_deaf() const;
        bool is_mute() const;
        /** Returns true if the player has two functioning arms */
        bool has_two_arms() const;
        /** Returns the number of functioning arms */
        int get_working_arm_count() const;
        /** Returns the number of functioning legs */
        int get_working_leg_count() const;
        /** Returns true if the limb is disabled(12.5% or less hp)*/
        bool is_limb_disabled( const bodypart_id &limb ) const;
        /** Returns true if the limb is broken */
        bool is_limb_broken( const bodypart_id &limb ) const;
        /** source of truth of whether a Character can run */
        bool can_run() const;
        /** Hurts all body parts for dam, no armor reduction */
        void hurtall( int dam, Creature *source, bool disturb = true );
        /** Harms all body parts for dam, with armor reduction. If vary > 0 damage to parts are random within vary % (1-100) */
        int hitall( int dam, int vary, Creature *source );
        /** Handles effects that happen when the player is damaged and aware of the fact. */
        void on_hurt( Creature *source, bool disturb = true );
        /** Heals a body_part for dam */
        void heal_bp( bodypart_id bp, int dam ) override;
        /** Heals an part for dam */
        void heal( const bodypart_id &healed, int dam );
        /** Heals all body parts for dam */
        void healall( int dam );

        /** used for profession spawning and save migration for nested containers. remove after 0.F */
        void migrate_items_to_storage( bool disintegrate );

        /**
         * Displays menu with body part hp, optionally with hp estimation after healing.
         * Returns selected part.
         * menu_header - name of item that triggers this menu
         * show_all - show and enable choice of all limbs, not only healable
         * precise - show numerical hp
         * normal_bonus - heal normal limb
         * head_bonus - heal head
         * torso_bonus - heal torso
         * bleed - chance to stop bleeding
         * bite - chance to remove bite
         * infect - chance to remove infection
         * bandage_power - quality of bandage
         * disinfectant_power - quality of disinfectant
         */
        bodypart_id body_window( const std::string &menu_header,
                                 bool show_all, bool precise,
                                 int normal_bonus, int head_bonus, int torso_bonus,
                                 int bleed, float bite, float infect, float bandage_power, float disinfectant_power ) const;

        // Returns color which this limb would have in healing menus
        nc_color limb_color( const bodypart_id &bp, bool bleed, bool bite, bool infect ) const;

        static const std::vector<material_id> fleshy;
        bool made_of( const material_id &m ) const override;
        bool made_of_any( const std::set<material_id> &ms ) const override;

        inline int posx() const override {
            return position.x;
        }
        inline int posy() const override {
            return position.y;
        }
        inline int posz() const override {
            return position.z;
        }
        inline void setx( int x ) {
            setpos( tripoint( x, position.y, position.z ) );
        }
        inline void sety( int y ) {
            setpos( tripoint( position.x, y, position.z ) );
        }
        inline void setz( int z ) {
            setpos( tripoint( position.xy(), z ) );
        }
        inline void setpos( const tripoint &p ) override {
            position = p;
            // In case we've moved out of range of lifting assist.
            invalidate_weight_carried_cache();
        }

        /**
         * Global position, expressed in map square coordinate system
         * (the most detailed coordinate system), used by the @ref map.
         */
        virtual tripoint global_square_location() const;
        /**
        * Returns the location of the player in global submap coordinates.
        */
        tripoint global_sm_location() const;
        /**
        * Returns the location of the player in global overmap terrain coordinates.
        */
        tripoint_abs_omt global_omt_location() const;

    private:
        /** Retrieves a stat mod of a mutation. */
        int get_mod( const trait_id &mut, const std::string &arg ) const;
        /** Applies skill-based boosts to stats **/
        void apply_skill_boost();
        /**
          * What is the best pocket to put @it into?
          * the pockets in @avoid do not count
          */
        std::pair<item_location, item_pocket *> best_pocket( const item &it, const item *avoid );
    protected:

        void do_skill_rust();
        /** Applies stat mods to character. */
        void apply_mods( const trait_id &mut, bool add_remove );

        /** Applies encumbrance from mutations and bionics only */
        void mut_cbm_encumb( std::map<bodypart_id, encumbrance_data> &vals ) const;

        void apply_mut_encumbrance( std::map<bodypart_id, encumbrance_data> &vals ) const;

        /** Return the position in the worn list where new_item would be
         * put by default */
        std::list<item>::iterator position_to_wear_new_item( const item &new_item );

        /** Applies encumbrance from items only
         * If new_item is not null, then calculate under the asumption that it
         * is added to existing work items. */
        void item_encumb( std::map<bodypart_id, encumbrance_data> &vals, const item &new_item ) const;

    public:
        /** Recalculate encumbrance for all body parts. */
        void calc_encumbrance();
        /** Recalculate encumbrance for all body parts as if `new_item` was also worn. */
        void calc_encumbrance( const item &new_item );

        // recalculates enchantment cache by iterating through all held, worn, and wielded items
        void recalculate_enchantment_cache();
        // gets add and mult value from enchantment cache
        double calculate_by_enchantment( double modify, enchant_vals::mod value,
                                         bool round_output = false ) const;

        /** Returns true if the player has any martial arts buffs attached */
        bool has_mabuff( const mabuff_id &buff_id ) const;
        /** Returns true if the player has a grab breaking technique available */
        bool has_grab_break_tec() const override;

        /** Returns the to hit bonus from martial arts buffs */
        float mabuff_tohit_bonus() const;
        /** Returns the critical hit chance bonus from martial arts buffs */
        float mabuff_critical_hit_chance_bonus() const;
        /** Returns the dodge bonus from martial arts buffs */
        float mabuff_dodge_bonus() const;
        /** Returns the blocking effectiveness bonus from martial arts buffs */
        int mabuff_block_effectiveness_bonus() const;
        /** Returns the block bonus from martial arts buffs */
        int mabuff_block_bonus() const;
        /** Returns the speed bonus from martial arts buffs */
        int mabuff_speed_bonus() const;
        /** Returns the damage multiplier to given type from martial arts buffs */
        float mabuff_damage_mult( damage_type type ) const;
        /** Returns the flat damage bonus to given type from martial arts buffs, applied after the multiplier */
        int mabuff_damage_bonus( damage_type type ) const;
        /** Returns the flat penalty to move cost of attacks. If negative, that's a bonus. Applied after multiplier. */
        int mabuff_attack_cost_penalty() const;
        /** Returns the multiplier on move cost of attacks. */
        float mabuff_attack_cost_mult() const;

        /** Handles things like destruction of armor, etc. */
        void mutation_effect( const trait_id &mut, bool worn_destroyed_override );
        /** Handles what happens when you lose a mutation. */
        void mutation_loss_effect( const trait_id &mut );

        bool has_active_mutation( const trait_id &b ) const;

        int get_cost_timer( const trait_id &mut_id ) const;
        void set_cost_timer( const trait_id &mut, int set );
        void mod_cost_timer( const trait_id &mut, int mod );

        /** Picks a random valid mutation and gives it to the Character, possibly removing/changing others along the way */
        void mutate();
        /** Returns true if the player doesn't have the mutation or a conflicting one and it complies with the force typing */
        bool mutation_ok( const trait_id &mutation, bool force_good, bool force_bad ) const;
        /** Picks a random valid mutation in a category and mutate_towards() it */
        void mutate_category( const mutation_category_id &mut_cat );
        /** Mutates toward one of the given mutations, upgrading or removing conflicts if necessary */
        bool mutate_towards( std::vector<trait_id> muts, int num_tries = INT_MAX );
        /** Mutates toward the entered mutation, upgrading or removing conflicts if necessary */
        bool mutate_towards( const trait_id &mut );
        /** Removes a mutation, downgrading to the previous level if possible */
        void remove_mutation( const trait_id &mut, bool silent = false );
        /** Returns true if the player has the entered mutation child flag */
        bool has_child_flag( const trait_id &flag ) const;
        /** Removes the mutation's child flag from the player's list */
        void remove_child_flag( const trait_id &flag );
        /** Recalculates mutation_category_level[] values for the player */
        void set_highest_cat_level();
        /** Returns the highest mutation category */
        mutation_category_id get_highest_category() const;
        /** Recalculates mutation drench protection for all bodyparts (ignored/good/neutral stats) */
        void drench_mut_calc();
        /** Recursively traverses the mutation's prerequisites and replacements, building up a map */
        void build_mut_dependency_map( const trait_id &mut,
                                       std::unordered_map<trait_id, int> &dependency_map, int distance );

        /**
        * Returns true if this category of mutation is allowed.
        */
        bool is_category_allowed( const std::vector<mutation_category_id> &category ) const;
        bool is_category_allowed( const mutation_category_id &category ) const;

        bool is_weak_to_water() const;

        /**Check for mutation disallowing the use of an healing item*/
        bool can_use_heal_item( const item &med ) const;

        bool can_install_cbm_on_bp( const std::vector<bodypart_id> &bps ) const;

        /// @brief Returns resistances on a body part provided by mutations
        /// @todo Cache this, it's kinda expensive to compute
        resistances mutation_armor( bodypart_id bp ) const;
        float mutation_armor( bodypart_id bp, damage_type dt ) const;
        float mutation_armor( bodypart_id bp, const damage_unit &du ) const;

        // --------------- Bionic Stuff ---------------
        /** Handles bionic activation effects of the entered bionic, returns if anything activated */
        bool activate_bionic( int b, bool eff_only = false, bool *close_bionics_ui = nullptr );
        std::vector<bionic_id> get_bionics() const;
<<<<<<< HEAD
        std::vector<item> get_pseudo_items() const;
        /** Returns amount of Storage CBMs in the corpse **/
        std::pair<int, int> amount_of_storage_bionics() const;
=======
>>>>>>> dc17463e
        /** Returns true if the player has the entered bionic id */
        bool has_bionic( const bionic_id &b ) const;
        /** Returns true if the player has the entered bionic id and it is powered on */
        bool has_active_bionic( const bionic_id &b ) const;
        /**Returns true if the player has any bionic*/
        bool has_any_bionic() const;
        /**Returns true if the character can fuel a bionic with the item*/
        bool can_fuel_bionic_with( const item &it ) const;
        /**Return bionic_id of bionics able to use it as fuel*/
        std::vector<bionic_id> get_bionic_fueled_with( const item &it ) const;
        std::vector<bionic_id> get_bionic_fueled_with( const material_id &mat ) const;
        /**Return bionic_id of fueled bionics*/
        std::vector<bionic_id> get_fueled_bionics() const;
        /**Returns bionic_id of first remote fueled bionic found*/
        bionic_id get_remote_fueled_bionic() const;
        /**Return bionic_id of bionic of most fuel efficient bionic*/
        bionic_id get_most_efficient_bionic( const std::vector<bionic_id> &bids ) const;
        /**Return list of available fuel for this bionic*/
        std::vector<material_id> get_fuel_available( const bionic_id &bio ) const;
        /**Return available space to store specified fuel*/
        int get_fuel_capacity( const material_id &fuel ) const;
        /**Return total space to store specified fuel*/
        int get_total_fuel_capacity( const material_id &fuel ) const;
        /**Updates which bionic contain fuel and which is empty*/
        void update_fuel_storage( const material_id &fuel );
        /**Get stat bonus from bionic*/
        int get_mod_stat_from_bionic( const character_stat &Stat ) const;
        // route for overmap-scale traveling
        std::vector<tripoint_abs_omt> omt_path;

        /** Handles bionic effects over time of the entered bionic */
        void process_bionic( int b );
        /** finds the index of the bionic that corresponds to the currently wielded fake item
         *  i.e. bionic is `BIONIC_WEAPON` and weapon.typeId() == bio.info().fake_item */
        cata::optional<int> active_bionic_weapon_index() const;
        /** Checks if bionic can be deactivated (e.g. it's not incapacitated and power level is sufficient)
         *  returns either success or failure with log message */
        ret_val<bool> can_deactivate_bionic( int b, bool eff_only = false ) const;
        /** Handles bionic deactivation effects of the entered bionic, returns if anything
         *  deactivated */
        bool deactivate_bionic( int b, bool eff_only = false );
        /** Returns the size of my_bionics[] */
        int num_bionics() const;
        /** Returns the bionic at a given index in my_bionics[] */
        bionic &bionic_at_index( int i );
        /** Remove all bionics */
        void clear_bionics();
        int get_used_bionics_slots( const bodypart_id &bp ) const;
        int get_total_bionics_slots( const bodypart_id &bp ) const;
        int get_free_bionics_slots( const bodypart_id &bp ) const;

        /**Has enough anesthetic for surgery*/
        bool has_enough_anesth( const itype &cbm, player &patient );
        bool has_enough_anesth( const itype &cbm );
        void consume_anesth_requirement( const itype &cbm, player &patient );
        /**Has the required equipment for manual installation*/
        bool has_installation_requirement( const bionic_id &bid );
        void consume_installation_requirement( const bionic_id &bid );
        /** Handles process of introducing patient into anesthesia during Autodoc operations. Requires anesthesia kits or NOPAIN mutation */
        void introduce_into_anesthesia( const time_duration &duration, player &installer,
                                        bool needs_anesthesia );
        /** Removes a bionic from my_bionics[] */
        void remove_bionic( const bionic_id &b );
        /** Adds a bionic to my_bionics[] */
        void add_bionic( const bionic_id &b );
        /**Calculate skill bonus from tiles in radius*/
        float env_surgery_bonus( int radius ) const;
        /** Calculate skill for (un)installing bionics */
        float bionics_adjusted_skill( bool autodoc, int skill_level = -1 ) const;
        /** Calculate non adjusted skill for (un)installing bionics */
        int bionics_pl_skill( bool autodoc, int skill_level = -1 ) const;
        /**Is the installation possible*/
        bool can_install_bionics( const itype &type, Character &installer, bool autodoc = false,
                                  int skill_level = -1 );
        /** Is this bionic elligible to be installed in the player? */
        // Should be ret_val<void>, but ret_val.h doesn't like it
        ret_val<bool> is_installable( const item_location &loc, bool by_autodoc ) const;
        std::map<bodypart_id, int> bionic_installation_issues( const bionic_id &bioid );
        /** Initialize all the values needed to start the operation player_activity */
        bool install_bionics( const itype &type, player &installer, bool autodoc = false,
                              int skill_level = -1 );
        /**Success or failure of installation happens here*/
        void perform_install( const bionic_id &bid, const bionic_id &upbid, int difficulty, int success,
                              int pl_skill, const std::string &installer_name,
                              const std::vector<trait_id> &trait_to_rem, const tripoint &patient_pos );
        void bionics_install_failure( const bionic_id &bid, const std::string &installer, int difficulty,
                                      int success, float adjusted_skill, const tripoint &patient_pos );

        /**Is The uninstallation possible*/
        bool can_uninstall_bionic( const bionic_id &b_id, player &installer, bool autodoc = false,
                                   int skill_level = -1 );
        /** Initialize all the values needed to start the operation player_activity */
        bool uninstall_bionic( const bionic_id &b_id, player &installer, bool autodoc = false,
                               int skill_level = -1 );
        /**Success or failure of removal happens here*/
        void perform_uninstall( const bionic_id &bid, int difficulty, int success,
                                const units::energy &power_lvl, int pl_skill );
        /**When a player fails the surgery*/
        void bionics_uninstall_failure( int difficulty, int success, float adjusted_skill );

        /**When a critical failure occurs*/
        void roll_critical_bionics_failure( const bodypart_id &bp );

        /**Used by monster to perform surgery*/
        bool uninstall_bionic( const bionic &target_cbm, monster &installer, player &patient,
                               float adjusted_skill );
        /**When a monster fails the surgery*/
        void bionics_uninstall_failure( monster &installer, player &patient, int difficulty, int success,
                                        float adjusted_skill );

        /**Passively produce power from PERPETUAL fuel*/
        void passive_power_gen( int b );
        /**Find fuel used by remote powered bionic*/
        material_id find_remote_fuel( bool look_only = false );
        /**Consume fuel used by remote powered bionic, return amount of request unfulfilled (0 if totally successful).*/
        int consume_remote_fuel( int amount );
        void reset_remote_fuel();
        /**Handle heat from exothermic power generation*/
        void heat_emission( int b, int fuel_energy );
        /**Applies modifier to fuel_efficiency and returns the resulting efficiency*/
        float get_effective_efficiency( int b, float fuel_efficiency );

        units::energy get_power_level() const;
        units::energy get_max_power_level() const;
        void mod_power_level( const units::energy &npower );
        void mod_max_power_level( const units::energy &npower_max );
        void set_power_level( const units::energy &npower );
        void set_max_power_level( const units::energy &npower_max );
        bool is_max_power() const;
        bool has_power() const;
        bool has_max_power() const;
        bool enough_power_for( const bionic_id &bid ) const;

        void conduct_blood_analysis();
        // --------------- Generic Item Stuff ---------------

        struct has_mission_item_filter {
            int mission_id;
            bool operator()( const item &it ) {
                return it.mission_id == mission_id || it.contents.has_any_with( [&]( const item & it ) {
                    return it.mission_id == mission_id;
                }, item_pocket::pocket_type::SOFTWARE );
            }
        };

        // -2 position is 0 worn index, -3 position is 1 worn index, etc
        static int worn_position_to_index( int position ) {
            return -2 - position;
        }

        // checks to see if an item is worn
        bool is_worn( const item &thing ) const {
            for( const auto &elem : worn ) {
                if( &thing == &elem ) {
                    return true;
                }
            }
            return false;
        }

        /**
         * Asks how to use the item (if it has more than one use_method) and uses it.
         * Returns true if it destroys the item. Consumes charges from the item.
         * Multi-use items are ONLY supported when all use_methods are iuse_actor!
         */
        virtual bool invoke_item( item *, const tripoint &pt, int pre_obtain_moves = -1 );
        /** As above, but with a pre-selected method. Debugmsg if this item doesn't have this method. */
        virtual bool invoke_item( item *, const std::string &, const tripoint &pt,
                                  int pre_obtain_moves = -1 );
        /** As above two, but with position equal to current position */
        virtual bool invoke_item( item * );
        virtual bool invoke_item( item *, const std::string & );

        /**
         * Drop, wear, stash or otherwise try to dispose of an item consuming appropriate moves
         * @param obj item to dispose of
         * @param prompt optional message to display in any menu
         * @return whether the item was successfully disposed of
         */
        virtual bool dispose_item( item_location &&obj, const std::string &prompt = std::string() );

        /**
         * Has the item enough charges to invoke its use function?
         * Also checks if UPS from this player is used instead of item charges.
         */
        bool has_enough_charges( const item &it, bool show_msg ) const;

        /** Consume charges of a tool or comestible item, potentially destroying it in the process
         *  @param used item consuming the charges
         *  @param qty number of charges to consume which must be non-zero
         *  @return true if item was destroyed */
        bool consume_charges( item &used, int qty );
        /**
         * Remove charges from a specific item.
         * The item must exist and it must be counted by charges.
         * @param it A pointer to the item, it *must* exist.
         * @param quantity The number of charges to remove, must not be larger than
         * the current charges of the item.
         * @return An item that contains the removed charges, it's effectively a
         * copy of the item with the proper charges.
         */
        item reduce_charges( item *it, int quantity );

        /**
         * Calculate (but do not deduct) the number of moves required when handling (e.g. storing, drawing etc.) an item
         * @param it Item to calculate handling cost for
         * @param penalties Whether item volume and temporary effects (e.g. GRABBED, DOWNED) should be considered.
         * @param base_cost Cost due to storage type.
         * @return cost in moves ranging from 0 to MAX_HANDLING_COST
         */
        int item_handling_cost( const item &it, bool penalties = true,
                                int base_cost = INVENTORY_HANDLING_PENALTY ) const;

        /**
         * Calculate (but do not deduct) the number of moves required when storing an item in a container
         * @param it Item to calculate storage cost for
         * @param container Container to store item in
         * @param penalties Whether item volume and temporary effects (e.g. GRABBED, DOWNED) should be considered.
         * @param base_cost Cost due to storage type.
         * @return cost in moves ranging from 0 to MAX_HANDLING_COST
         */
        int item_store_cost( const item &it, const item &container, bool penalties = true,
                             int base_cost = INVENTORY_HANDLING_PENALTY ) const;

        /**
         * Calculate (but do not deduct) the number of moves required when drawing a weapon from an holster or sheathe
         * @param it Item to calculate retrieve cost for
         * @param container Container where the item is
         * @param penalties Whether item volume and temporary effects (e.g. GRABBED, DOWNED) should be considered.
         * @param base_cost Cost due to storage type.
         * @return cost in moves ranging from 0 to MAX_HANDLING_COST
         */
        int item_retrieve_cost( const item &it, const item &container, bool penalties = true,
                                int base_cost = INVENTORY_HANDLING_PENALTY ) const;

        /** Calculate (but do not deduct) the number of moves required to wear an item */
        int item_wear_cost( const item &it ) const;

        /** Wear item; returns nullopt on fail, or pointer to newly worn item on success.
         * If interactive is false, don't alert the player or drain moves on completion.
         * If do_calc_encumbrance is false, don't recalculate encumbrance, caller must call it eventually.
         */
        cata::optional<std::list<item>::iterator>
        wear_item( const item &to_wear, bool interactive = true, bool do_calc_encumbrance = true );

        /** Returns the amount of item `type' that is currently worn */
        int  amount_worn( const itype_id &id ) const;

        /** Returns the amount of software `type' that are in the inventory */
        int count_softwares( const itype_id &id );

        /** Returns nearby items which match the provided predicate */
        std::vector<item_location> nearby( const std::function<bool( const item *, const item * )> &func,
                                           int radius = 1 ) const;

        /**
         * Similar to @ref remove_items_with, but considers only worn items and not their
         * content (@ref item::contents is not checked).
         * If the filter function returns true, the item is removed.
         */
        std::list<item> remove_worn_items_with( const std::function<bool( item & )> &filter );

        // returns a list of all item_location the character has, including items contained in other items.
        // only for CONTAINER pocket type; does not look for magazines
        std::vector<item_location> all_items_loc();
        // Returns list of all the top level item_lodation the character has. Includes worn items but excludes items held on hand.
        std::vector<item_location> top_items_loc();
        /** Return the item pointer of the item with given invlet, return nullptr if
         * the player does not have such an item with that invlet. Don't use this on npcs.
         * Only use the invlet in the user interface, otherwise always use the item position. */
        item *invlet_to_item( int invlet );

        // Returns the item with a given inventory position.
        item &i_at( int position );
        const item &i_at( int position ) const;
        /**
         * Returns the item position (suitable for @ref i_at or similar) of a
         * specific item. Returns INT_MIN if the item is not found.
         * Note that this may lose some information, for example the returned position is the
         * same when the given item points to the container and when it points to the item inside
         * the container. All items that are part of the same stack have the same item position.
         */
        int get_item_position( const item *it ) const;

        /**
         * Returns a reference to the item which will be used to make attacks.
         * At the moment it's always @ref weapon or a reference to a null item.
         */
        /*@{*/
        const item &used_weapon() const;
        item &used_weapon();
        /*@}*/

        /**
         * Adds the item to the character's worn items or wields it, or prompts if the Character cannot pick it up.
         * @avoid is the item to not put @it into
         */
        item &i_add( item it, bool should_stack = true, const item *avoid = nullptr, bool allow_drop = true,
                     bool allow_wield = true );
        /** tries to add to the character's inventory without a popup. returns nullptr if it fails. */
        item *try_add( item it, const item *avoid = nullptr, bool allow_wield = true );

        /**
         * Try to pour the given liquid into the given container/vehicle. The transferred charges are
         * removed from the liquid item. Check the charges of afterwards to see if anything has
         * been transferred at all.
         * The functions do not consume any move points.
         * @return Whether anything has been moved at all. `false` indicates the transfer is not
         * possible at all. `true` indicates at least some of the liquid has been moved.
         */
        /**@{*/
        bool pour_into( item &container, item &liquid );
        bool pour_into( const vpart_reference &vp, item &liquid ) const;
        /**@}*/

        /**
         * Remove a specific item from player possession. The item is compared
         * by pointer. Contents of the item are removed as well.
         * @param it A pointer to the item to be removed. The item *must* exists
         * in the players possession (one can use @ref has_item to check for this).
         * @return A copy of the removed item.
         */
        item i_rem( const item *it );
        void i_rem_keep_contents( const item *it );
        /** Sets invlet and adds to inventory if possible, drops otherwise, returns true if either succeeded.
         *  An optional qty can be provided (and will perform better than separate calls). */
        bool i_add_or_drop( item &it, int qty = 1, const item *avoid = nullptr );

        /**
         * Check any already unsealed pockets in items pointed to by `containers`
         * and propagate the unsealed status through the container tree. In the
         * process the player may be asked to handle containers or spill contents,
         * so make sure all unsealed containers are passed to this fucntion in a
         * single batch; items (not limited to the ones listed in `containers` and
         * their contents) may be invalidated or moved after a call to this function.
         *
         * @param containers Item locations pointing to containers. Item locations
         *        in this vector can contain each other, but should always be valid
         *        (i.e. if A contains B and B contains C, A and C can be in the vector
         *        at the same time and should be valid, but B shouldn't be invalidated
         *        either, otherwise C is invalidated). Item location in this vector
         *        should be unique.
         */
        void handle_contents_changed( const std::vector<item_location> &containers );

        /** Only use for UI things. Returns all invlets that are currently used in
         * the player inventory, the weapon slot and the worn items. */
        std::bitset<std::numeric_limits<char>::max()> allocated_invlets() const;

        /**
         * Whether the player carries an active item of the given item type.
         */
        bool has_active_item( const itype_id &id ) const;
        item remove_weapon();
        void remove_mission_items( int mission_id );

        /**
         * Returns the items that are ammo and have the matching ammo type.
         */
        std::vector<const item *> get_ammo( const ammotype &at ) const;

        /**
         * Searches for ammo or magazines that can be used to reload obj
         * @param obj item to be reloaded. By design any currently loaded ammunition or magazine is ignored
         * @param empty whether empty magazines should be considered as possible ammo
         * @param radius adjacent map/vehicle tiles to search. 0 for only player tile, -1 for only inventory
         */
        std::vector<item_location> find_ammo( const item &obj, bool empty = true, int radius = 1 ) const;

        /**
         * Searches for weapons and magazines that can be reloaded.
         */
        std::vector<item_location> find_reloadables();
        /**
         * Counts ammo and UPS charges (lower of) for a given gun on the character.
         */
        int ammo_count_for( const item &gun );

        /**
         * Whether a tool or gun is potentially reloadable (optionally considering a specific ammo)
         * @param it Thing to be reloaded
         * @param ammo if set also check item currently compatible with this specific ammo or magazine
         * @note items currently loaded with a detachable magazine are considered reloadable
         * @note items with integral magazines are reloadable if free capacity permits (+/- ammo matches)
         */
        bool can_reload( const item &it, const itype_id &ammo = itype_id() ) const;

        /** Same as `Character::can_reload`, but checks for attached gunmods as well. */
        hint_rating rate_action_reload( const item &it ) const;
        /** Whether a tool or a gun can be unloaded. */
        hint_rating rate_action_unload( const item &it ) const;
        /**
          * So far only called by unload() from game.cpp
          * @avoid - do not put @it into @avoid
          */
        bool add_or_drop_with_msg( item &it, bool unloading = false, const item *avoid = nullptr );
        /**
         * Unload item.
         * @param bypass_activity If item requires an activity for its unloading, unload item immediately instead.
         */
        bool unload( item_location &loc, bool bypass_activity = false );
        /**
         * Calculate (but do not deduct) the number of moves required to reload an item with specified quantity of ammo
         * @param it Item to calculate reload cost for
         * @param ammo either ammo or magazine to use when reloading the item
         * @param qty maximum units of ammo to reload. Capped by remaining capacity and ignored if reloading using a magazine.
         */
        int item_reload_cost( const item &it, const item &ammo, int qty ) const;

        projectile thrown_item_projectile( const item &thrown ) const;
        int thrown_item_adjusted_damage( const item &thrown ) const;
        // calculates the total damage possible from a thrown item, without resistances and such.
        int thrown_item_total_damage_raw( const item &thrown ) const;
        /** Maximum thrown range with a given item, taking all active effects into account. */
        int throw_range( const item & ) const;
        /** Dispersion of a thrown item, against a given target, taking into account whether or not the throw was blind. */
        int throwing_dispersion( const item &to_throw, Creature *critter = nullptr,
                                 bool is_blind_throw = false ) const;
        /** How much dispersion does one point of target's dodge add when throwing at said target? */
        int throw_dispersion_per_dodge( bool add_encumbrance = true ) const;

        /** True if unarmed or wielding a weapon with the UNARMED_WEAPON flag */
        bool unarmed_attack() const;
        /// Checks for items, tools, and vehicles with the Lifting quality near the character
        /// returning the largest weight liftable by an item in range.
        units::mass best_nearby_lifting_assist() const;

        /// Alternate version if you need to specify a different origin point for nearby vehicle sources of lifting
        /// used for operations on distant objects (e.g. vehicle installation/uninstallation)
        units::mass best_nearby_lifting_assist( const tripoint &world_pos ) const;

        // Inventory + weapon + worn (for death, etc)
        std::vector<item *> inv_dump();

        units::mass weight_carried() const;
        units::volume volume_carried() const;

        units::length max_single_item_length() const;
        units::volume max_single_item_volume() const;

        /// Sometimes we need to calculate hypothetical volume or weight.  This
        /// struct offers two possible tweaks: a collection of items and
        /// counts to remove, or an entire replacement inventory.
        struct item_tweaks {
            item_tweaks() = default;
            explicit item_tweaks( const std::map<const item *, int> &w ) :
                without_items( std::cref( w ) )
            {}
            explicit item_tweaks( const inventory &r ) :
                replace_inv( std::cref( r ) )
            {}
            const cata::optional<std::reference_wrapper<const std::map<const item *, int>>> without_items;
            const cata::optional<std::reference_wrapper<const inventory>> replace_inv;
        };

        units::mass weight_carried_with_tweaks( const item_tweaks &tweaks ) const;
        units::mass weight_carried_with_tweaks( const std::vector<std::pair<item_location, int>>
                                                &locations ) const;
        units::mass get_selected_stack_weight( const item *i,
                                               const std::map<const item *, int> &without ) const;
        units::volume volume_carried_with_tweaks( const item_tweaks &tweaks ) const;
        units::volume volume_carried_with_tweaks( const std::vector<std::pair<item_location, int>>
                &locations ) const;
        units::mass weight_capacity() const override;
        units::volume volume_capacity() const;
        units::volume volume_capacity_with_tweaks( const item_tweaks &tweaks ) const;
        units::volume volume_capacity_with_tweaks( const std::vector<std::pair<item_location, int>>
                &locations ) const;
        units::volume free_space() const;

        /** Note that we've read a book at least once. **/
        virtual bool has_identified( const itype_id &item_id ) const = 0;
        book_mastery get_book_mastery( const item &book ) const;
        virtual void identify( const item &item ) = 0;
        /** Calculates the total fun bonus relative to this character's traits and chapter progress */
        bool fun_to_read( const item &book ) const;
        int book_fun_for( const item &book, const Character &p ) const;

        bool can_pickVolume( const item &it, bool safe = false, const item *avoid = nullptr ) const;
        bool can_pickWeight( const item &it, bool safe = true ) const;
        bool can_pickWeight_partial( const item &it, bool safe = true ) const;
        /**
         * Checks if character stats and skills meet minimum requirements for the item.
         * Prints an appropriate message if requirements not met.
         * @param it Item we are checking
         * @param context optionally override effective item when checking contextual skills
         */
        bool can_use( const item &it, const item &context = item() ) const;
        /**
         * Check character capable of wearing an item.
         * @param it Thing to be worn
         * @param with_equip_change If true returns if it could be worn if things were taken off
         */
        ret_val<bool> can_wear( const item &it, bool with_equip_change = false ) const;
        /**
         * Returns true if the character is wielding something.
         * Note: this item may not actually be used to attack.
         */
        bool is_armed() const;

        /**
        * Returns true if the character is wielding something and it can't be combined with the item
        * passed as a parameter
        */
        bool has_wield_conflicts( const item &it ) const;

        /**
         * Removes currently wielded item (if any) and replaces it with the target item.
         * @param target replacement item to wield or null item to remove existing weapon without replacing it
         * @return whether both removal and replacement were successful (they are performed atomically)
         */
        virtual bool wield( item &target ) = 0;
        /**
         * Check player capable of unwielding an item.
         * @param it Thing to be unwielded
         */
        ret_val<bool> can_unwield( const item &it ) const;
        /**
         * Check player capable of dropping an item.
         * @param it Thing to be unwielded
         */
        ret_val<bool> can_drop( const item &it ) const;

        void drop_invalid_inventory();
        // this cache is for checking if items in the character's inventory can't actually fit into other items they are inside of
        void invalidate_inventory_validity_cache();

        void invalidate_weight_carried_cache();
        /** Returns all items that must be taken off before taking off this item */
        std::list<item *> get_dependent_worn_items( const item &it );
        /** Drops an item to the specified location */
        void drop( item_location loc, const tripoint &where );
        virtual void drop( const drop_locations &what, const tripoint &target, bool stash = false );

        bool is_wielding( const item &target ) const;

        bool covered_with_flag( const flag_id &flag, const body_part_set &parts ) const;
        bool is_waterproof( const body_part_set &parts ) const;
        // Carried items may leak radiation or chemicals
        int leak_level( const flag_id &flag ) const;

        // --------------- Clothing Stuff ---------------
        /** Returns true if the player is wearing the item. */
        bool is_wearing( const itype_id &it ) const;
        /** Returns true if the player is wearing the item on the given body part. */
        bool is_wearing_on_bp( const itype_id &it, const bodypart_id &bp ) const;
        /** Returns true if the player is wearing an item with the given flag. */
        bool worn_with_flag( const flag_id &flag, const bodypart_id &bp ) const;
        bool worn_with_flag( const flag_id &flag ) const;
        /** Returns the first worn item with a given flag. */
        item item_worn_with_flag( const flag_id &flag, const bodypart_id &bp ) const;
        item item_worn_with_flag( const flag_id &flag ) const;

        // drawing related stuff
        /**
         * Returns a list of the IDs of overlays on this character,
         * sorted from "lowest" to "highest".
         *
         * Only required for rendering.
         */
        std::vector<std::string> get_overlay_ids() const;

        // --------------- Skill Stuff ---------------
        int get_skill_level( const skill_id &ident ) const;
        int get_skill_level( const skill_id &ident, const item &context ) const;

        const SkillLevelMap &get_all_skills() const;
        SkillLevel &get_skill_level_object( const skill_id &ident );
        const SkillLevel &get_skill_level_object( const skill_id &ident ) const;

        void set_skill_level( const skill_id &ident, int level );
        void mod_skill_level( const skill_id &ident, int delta );
        /** Checks whether the character's skills meet the required */
        bool meets_skill_requirements( const std::map<skill_id, int> &req,
                                       const item &context = item() ) const;
        /** Checks whether the character's skills meet the required */
        bool meets_skill_requirements( const construction &con ) const;
        /** Checks whether the character's stats meets the stats required by the item */
        bool meets_stat_requirements( const item &it ) const;
        /** Checks whether the character meets overall requirements to be able to use the item */
        bool meets_requirements( const item &it, const item &context = item() ) const;
        /** Returns a string of missed requirements (both stats and skills) */
        std::string enumerate_unmet_requirements( const item &it, const item &context = item() ) const;

        /** Returns the player's skill rust rate */
        int rust_rate() const;

        // Mental skills and stats
        /** Returns the player's reading speed */
        int read_speed( bool return_stat_effect = true ) const;
        /** Returns a value used when attempting to convince NPC's of something */
        int talk_skill() const;
        /** Returns a value used when attempting to intimidate NPC's */
        int intimidation() const;

        // --------------- Proficiency Stuff ----------------
        bool has_proficiency( const proficiency_id &prof ) const;
        bool has_prof_prereqs( const proficiency_id &prof ) const;
        void add_proficiency( const proficiency_id &prof, bool ignore_requirements = false );
        void lose_proficiency( const proficiency_id &prof, bool ignore_requirements = false );
        void practice_proficiency( const proficiency_id &prof, const time_duration &amount,
                                   const cata::optional<time_duration> &max = cata::nullopt );
        time_duration proficiency_training_needed( const proficiency_id &prof ) const;
        std::vector<display_proficiency> display_proficiencies() const;
        std::vector<proficiency_id> known_proficiencies() const;
        std::vector<proficiency_id> learning_proficiencies() const;

        // --------------- Other Stuff ---------------

        /** return the calendar::turn the character expired */
        time_point get_time_died() const {
            return time_died;
        }
        /** set the turn the turn the character died if not already done */
        void set_time_died( const time_point &time ) {
            if( time_died != calendar::before_time_starts ) {
                time_died = time;
            }
        }
        // magic mod
        pimpl<known_magic> magic;

        // gets all the spells known by this character that have this spell class
        // spells returned are a copy, do not try to edit them from here, instead use known_magic::get_spell
        std::vector<spell> spells_known_of_class( const trait_id &spell_class ) const;
        bool cast_spell( spell &sp, bool fake_spell, cata::optional<tripoint> target );

        void make_bleed( const effect_source &source, const bodypart_id &bp, time_duration duration,
                         int intensity = 1, bool permanent = false, bool force = false, bool defferred = false ) override;

        /** Calls Creature::normalize()
         *  nulls out the player's weapon
         *  Should only be called through player::normalize(), not on it's own!
         */
        void normalize() override;
        void die( Creature *nkiller ) override;

        std::string get_name() const override;

        std::vector<std::string> get_grammatical_genders() const override;

        /**
         * It is supposed to hide the query_yn to simplify player vs. npc code.
         */
        template<typename ...Args>
        bool query_yn( const char *const msg, Args &&... args ) const {
            return query_yn( string_format( msg, std::forward<Args>( args ) ... ) );
        }
        virtual bool query_yn( const std::string &msg ) const = 0;

        bool is_immune_field( const field_type_id &fid ) const override;
        /** Returns true is the player is protected from electric shocks */
        bool is_elec_immune() const override;
        /** Returns true if the player is immune to this kind of effect */
        bool is_immune_effect( const efftype_id & ) const override;
        /** Returns true if the player is immune to this kind of damage */
        bool is_immune_damage( damage_type ) const override;
        /** Returns true if the player is protected from radiation */
        bool is_rad_immune() const;
        /** Returns true if the player is immune to throws */
        bool is_throw_immune() const;

        /** Returns true if the player has some form of night vision */
        bool has_nv();

        /**
         * Returns >0 if character is sitting/lying and relatively inactive.
         * 1 represents sleep on comfortable bed, so anything above that should be rare.
         */
        float rest_quality() const;
        /**
         * Average hit points healed per turn.
         */
        float healing_rate( float at_rest_quality ) const;
        /**
         * Average hit points healed per turn from healing effects.
         */
        float healing_rate_medicine( float at_rest_quality, const bodypart_id &bp ) const;

        /**
         * Goes over all mutations, gets min and max of a value with given name
         * @return min( 0, lowest ) + max( 0, highest )
         */
        float mutation_value( const std::string &val ) const;

        /**
         * Goes over all mutations/bionics, returning the sum of the social modifiers
         */
        social_modifiers get_mutation_bionic_social_mods() const;

        // Display
        nc_color symbol_color() const override;
        const std::string &symbol() const override;

        std::string extended_description() const override;

        // In newcharacter.cpp
        void empty_skills();
        /** Returns a random name from NAMES_* */
        void pick_name( bool bUseDefault = false );
        /** Get the idents of all base traits. */
        std::vector<trait_id> get_base_traits() const;
        /** Get the idents of all traits/mutations. */
        std::vector<trait_id> get_mutations( bool include_hidden = true ) const;
        const std::bitset<NUM_VISION_MODES> &get_vision_modes() const {
            return vision_mode_cache;
        }
        /** Empties the trait and mutations lists */
        void clear_mutations();
        /**
         * Adds mandatory scenario and profession traits unless you already have them
         * And if you do already have them, refunds the points for the trait
         */
        void add_traits();
        void add_traits( points_left &points );
        /** Returns true if the player has crossed a mutation threshold
         *  Player can only cross one mutation threshold.
         */
        bool crossed_threshold() const;

        // --------------- Values ---------------
        std::string name;
        bool male = false;

        bool is_dead = false;

        std::list<item> worn;
        bool nv_cached = false;
        // Means player sit inside vehicle on the tile he is now
        bool in_vehicle = false;
        bool hauling = false;

        player_activity stashed_outbounds_activity;
        player_activity stashed_outbounds_backlog;
        player_activity activity;
        std::list<player_activity> backlog;
        cata::optional<tripoint> destination_point;
        pimpl<inventory> inv;
        itype_id last_item;
        item weapon;

        int scent = 0;
        pimpl<bionic_collection> my_bionics;
        pimpl<character_martial_arts> martial_arts_data;

        stomach_contents stomach;
        stomach_contents guts;
        std::list<consumption_event> consumption_history;

        int oxygen = 0;
        int slow_rad = 0;
        blood_type my_blood_type;
        bool blood_rh_factor = false;
        // Randomizes characters' blood type and Rh
        void randomize_blood();

        int get_focus() const {
            return std::max( 1, focus_pool / 1000 );
        }
        void mod_focus( int amount ) {
            focus_pool += amount * 1000;
            focus_pool = std::max( focus_pool, 0 );
        }
        // Set the focus pool directly, only use for debugging.
        void set_focus( int amount ) {
            focus_pool = amount * 1000;
        }
    protected:
        int focus_pool = 0;
    public:
        int cash = 0;
        std::set<character_id> follower_ids;
        weak_ptr_fast<Creature> last_target;
        cata::optional<tripoint> last_target_pos;
        // Save favorite ammo location
        item_location ammo_location;
        std::set<tripoint_abs_omt> camps;

        std::vector <addiction> addictions;
        /** Adds an addiction to the player */
        void add_addiction( add_type type, int strength );
        /** Removes an addition from the player */
        void rem_addiction( add_type type );
        /** Returns true if the player has an addiction of the specified type */
        bool has_addiction( add_type type ) const;
        /** Returns the intensity of the specified addiction */
        int addiction_level( add_type type ) const;

        shared_ptr_fast<monster> mounted_creature;
        // for loading NPC mounts
        int mounted_creature_id = 0;
        // for vehicle work
        int activity_vehicle_part_index = -1;

        // Hauling items on the ground
        void start_hauling();
        void stop_hauling();
        bool is_hauling() const;

        // Has a weapon, inventory item or worn item with flag
        bool has_item_with_flag( const flag_id &flag, bool need_charges = false ) const;
        /**
         * All items that have the given flag (@ref item::has_flag).
         */
        std::vector<const item *> all_items_with_flag( const flag_id &flag ) const;

        bool has_charges( const itype_id &it, int quantity,
                          const std::function<bool( const item & )> &filter = return_true<item> ) const override;

        // has_amount works ONLY for quantity.
        // has_charges works ONLY for charges.
        std::list<item> use_amount( const itype_id &it, int quantity,
                                    const std::function<bool( const item & )> &filter = return_true<item> );
        // Uses up charges
        bool use_charges_if_avail( const itype_id &it, int quantity );

        /**
        * Use charges in character inventory.
        * @param what itype_id of item using charges
        * @param qty Number of charges
        * @param filter Filter
        * @return List of items used
        */
        std::list<item> use_charges( const itype_id &what, int qty,
                                     const std::function<bool( const item & )> &filter = return_true<item> );
        /**
        * Use charges within a radius. Includes character inventory.
        * @param what itype_id of item using charges
        * @param qty Number of charges
        * @param radius Radius from the character. Use -1 to use from character inventory only.
        * @param filter Filter
        * @return List of items used
        */
        std::list<item> use_charges( const itype_id &what, int qty, int radius,
                                     const std::function<bool( const item & )> &filter = return_true<item> );

        item find_firestarter_with_charges( int quantity ) const;
        bool has_fire( int quantity ) const;
        void use_fire( int quantity );
        void assign_stashed_activity();
        bool check_outbounds_activity( const player_activity &act, bool check_only = false );
        /// @warning Legacy activity assignment, does not work for any activities using
        /// the new activity_actor class and may cause issues with resuming.
        /// @todo delete this once migration of activities to the activity_actor system is complete
        void assign_activity( const activity_id &type, int moves = calendar::INDEFINITELY_LONG,
                              int index = -1, int pos = INT_MIN,
                              const std::string &name = "" );
        /** Assigns activity to player, possibly resuming old activity if it's similar enough. */
        void assign_activity( const player_activity &act, bool allow_resume = true );
        /** Check if player currently has a given activity */
        bool has_activity( const activity_id &type ) const;
        /** Check if player currently has any of the given activities */
        bool has_activity( const std::vector<activity_id> &types ) const;
        void resume_backlog_activity();
        void cancel_activity();
        void cancel_stashed_activity();
        player_activity get_stashed_activity() const;
        void set_stashed_activity( const player_activity &act,
                                   const player_activity &act_back = player_activity() );
        bool has_stashed_activity() const;
        bool can_stash( const item &it );
        bool can_stash_partial( const item &it );
        void initialize_stomach_contents();

        /** Stable base metabolic rate due to traits */
        float metabolic_rate_base() const;
        /** Current metabolic rate due to traits, hunger, speed, etc. */
        float metabolic_rate() const;
        // gets the max value healthy you can be, related to your weight
        int get_max_healthy() const;
        // gets the string that describes your weight
        std::string get_weight_string() const;
        // gets the description, printed in player_display, related to your current bmi
        std::string get_weight_long_description() const;
        // calculates the BMI
        float get_bmi() const;
        // returns amount of calories burned in a day given various metabolic factors
        int get_bmr() const;
        // add spent calories to calorie diary (if avatar)
        virtual void add_spent_calories( int /* cal */ ) {}
        // add gained calories to calorie diary (if avatar)
        virtual void add_gained_calories( int /* gained */ ) {}
        // log the activity level in the calorie diary (if avatar)
        virtual void log_activity_level( float /*level*/ ) {}
        // Reset age and height to defaults for consistent test results
        void reset_chargen_attributes();
        // age in years, determined at character creation
        int base_age() const;
        void set_base_age( int age );
        void mod_base_age( int mod );
        // age in years
        int age() const;
        std::string age_string() const;
        // returns the height in cm
        int base_height() const;
        void set_base_height( int height );
        void mod_base_height( int mod );
        std::string height_string() const;
        // returns the height of the player character in cm
        int height() const;
        // Randomizes characters' height
        void randomize_height();
        // returns bodyweight of the Character
        units::mass bodyweight() const;
        // returns total weight of installed bionics
        units::mass bionics_weight() const;
        // increases the activity level to the specified level
        // does not decrease activity level
        void set_activity_level( float new_level );
        // decreases activity level to the specified level
        // does not increase activity level
        void decrease_activity_level( float new_level );
        // sets activity level to NO_EXERCISE
        void reset_activity_level();
        // outputs player activity level to a printable string
        std::string activity_level_str() const;

        /** Returns overall bashing resistance for the body_part */
        int get_armor_bash( bodypart_id bp ) const override;
        /** Returns overall cutting resistance for the body_part */
        int get_armor_cut( bodypart_id bp ) const override;
        /** Returns overall bullet resistance for the body_part */
        int get_armor_bullet( bodypart_id bp ) const override;
        /** Returns bashing resistance from the creature and armor only */
        int get_armor_bash_base( bodypart_id bp ) const override;
        /** Returns cutting resistance from the creature and armor only */
        int get_armor_cut_base( bodypart_id bp ) const override;
        /** Returns cutting resistance from the creature and armor only */
        int get_armor_bullet_base( bodypart_id bp ) const override;
        /** Returns overall env_resist on a body_part */
        int get_env_resist( bodypart_id bp ) const override;
        /** Returns overall acid resistance for the body part */
        int get_armor_acid( bodypart_id bp ) const;
        /** Returns overall resistance to given type on the bod part */
        int get_armor_type( damage_type dt, bodypart_id bp ) const override;

        int get_stim() const;
        void set_stim( int new_stim );
        void mod_stim( int mod );

        int get_rad() const;
        void set_rad( int new_rad );
        void mod_rad( int mod );

        int get_stamina() const;
        int get_stamina_max() const;
        void set_stamina( int new_stamina );
        void mod_stamina( int mod );
        void burn_move_stamina( int moves );
        float stamina_move_cost_modifier() const;
        /** Regenerates stamina */
        void update_stamina( int turns );

    protected:
        void on_damage_of_type( int adjusted_damage, damage_type type, const bodypart_id &bp ) override;
    public:
        /** Called when an item is worn */
        void on_item_wear( const item &it );
        /** Called when an item is taken off */
        void on_item_takeoff( const item &it );
        /** Called when an item is washed */
        void on_worn_item_washed( const item &it );
        /** Called when effect intensity has been changed */
        void on_effect_int_change( const efftype_id &eid, int intensity,
                                   const bodypart_id &bp = bodypart_id( "bp_null" ) ) override;
        /** Called when a mutation is gained */
        void on_mutation_gain( const trait_id &mid );
        /** Called when a mutation is lost */
        void on_mutation_loss( const trait_id &mid );
        /** Called when a stat is changed */
        void on_stat_change( const std::string &stat, int value ) override;
        /** Returns an unoccupied, safe adjacent point. If none exists, returns player position. */
        tripoint adjacent_tile() const;
        /** Returns true if the player has a trait which cancels the entered trait */
        bool has_opposite_trait( const trait_id &flag ) const;
        /** Removes "sleep" and "lying_down" */
        void wake_up();
        // how loud a character can shout. based on mutations and clothing
        int get_shout_volume() const;
        // shouts a message
        void shout( std::string msg = "", bool order = false );
        /** Handles Character vomiting effects */
        void vomit();

        std::map<mutation_category_id, int> mutation_category_level;

        int adjust_for_focus( int amount ) const;
        void update_type_of_scent( bool init = false );
        void update_type_of_scent( const trait_id &mut, bool gain = true );
        void set_type_of_scent( const scenttype_id &id );
        scenttype_id get_type_of_scent() const;
        /**restore scent after masked_scent effect run out or is removed by water*/
        void restore_scent();
        /** Modifies intensity of painkillers  */
        void mod_painkiller( int npkill );
        /** Sets intensity of painkillers  */
        void set_painkiller( int npkill );
        /** Returns intensity of painkillers  */
        int get_painkiller() const;
        void react_to_felt_pain( int intensity );

        void spores();
        void blossoms();

        /** Handles rooting effects */
        void rooted_message() const;
        void rooted();

        /** Adds "sleep" to the player */
        void fall_asleep();
        void fall_asleep( const time_duration &duration );
        /** Checks to see if the player is using floor items to keep warm, and return the name of one such item if so */
        std::string is_snuggling() const;

        /** Prompts user about crushing item at item_location loc, for harvesting of frozen liquids
        * @param loc Location for item to crush */
        bool crush_frozen_liquid( item_location loc );

        float power_rating() const override;
        float speed_rating() const override;

        /** Returns the item in the player's inventory with the highest of the specified quality*/
        item &item_with_best_of_quality( const quality_id &qid );
        /**
         * Check whether the this player can see the other creature with infrared. This implies
         * this player can see infrared and the target is visible with infrared (is warm).
         * And of course a line of sight exists.
        */
        bool sees_with_infrared( const Creature &critter ) const;
        // Put corpse+inventory on map at the place where this is.
        void place_corpse();
        // Put corpse+inventory on defined om tile
        void place_corpse( const tripoint_abs_omt &om_target );

        /** Returns the player's modified base movement cost */
        int  run_cost( int base_cost, bool diag = false ) const;
        const pathfinding_settings &get_pathfinding_settings() const override;
        std::set<tripoint> get_path_avoid() const override;
        /**
         * Get all hostile creatures currently visible to this player.
         */
        std::vector<Creature *> get_hostile_creatures( int range ) const;

        /**
         * Returns all creatures that this player can see and that are in the given
         * range. This player object itself is never included.
         * The player character (g->u) is checked and might be included (if applicable).
         * @param range The maximal distance (@ref rl_dist), creatures at this distance or less
         * are included.
         */
        std::vector<Creature *> get_visible_creatures( int range ) const;
        /**
         * As above, but includes all creatures the player can detect well enough to target
         * with ranged weapons, e.g. with infrared vision.
         */
        std::vector<Creature *> get_targetable_creatures( int range, bool melee ) const;
        /** Returns an enumeration of visible mutations with colors */
        std::string visible_mutations( int visibility_cap ) const;
        player_activity get_destination_activity() const;
        void set_destination_activity( const player_activity &new_destination_activity );
        void clear_destination_activity();
        /** Returns warmth provided by armor, etc. */
        int warmth( const bodypart_id &bp ) const;
        /** Returns warmth provided by an armor's bonus, like hoods, pockets, etc. */
        int bonus_item_warmth( const bodypart_id &bp ) const;
        /** Can the player lie down and cover self with blankets etc. **/
        bool can_use_floor_warmth() const;
        /**
         * Warmth from terrain, furniture, vehicle furniture and traps.
         * Can be negative.
         **/
        static int floor_bedding_warmth( const tripoint &pos );
        /** Warmth from clothing on the floor **/
        static int floor_item_warmth( const tripoint &pos );
        /** Final warmth from the floor **/
        int floor_warmth( const tripoint &pos ) const;

        /** Correction factor of the body temperature due to traits and mutations **/
        int bodytemp_modifier_traits( bool overheated ) const;
        /** Correction factor of the body temperature due to traits and mutations for player lying on the floor **/
        int bodytemp_modifier_traits_floor() const;
        /** Value of the body temperature corrected by climate control **/
        int temp_corrected_by_climate_control( int temperature ) const;

        bool in_sleep_state() const override;
        /** Set vitamin deficiency/excess disease states dependent upon current vitamin levels */
        void update_vitamins( const vitamin_id &vit );
        /**
         * @brief Check current level of a vitamin
         *
         * @details Accesses level of a given vitamin.  If the vitamin_id specified does not
         * exist then this function simply returns 0.
         *
         * @param vit ID of vitamin to check level for (ie "vitA", "vitB").
         * @returns character's current level for specified vitamin
         */
        int vitamin_get( const vitamin_id &vit ) const;
        /**
         * Sets level of a vitamin or returns false if id given in vit does not exist
         *
         * @note status effects are still set for deficiency/excess
         *
         * @param[in] vit ID of vitamin to adjust quantity for
         * @param[in] qty Quantity to set level to
         * @returns false if given vitamin_id does not exist, otherwise true
         */
        bool vitamin_set( const vitamin_id &vit, int qty );
        /**
          * Add or subtract vitamins from character storage pools
         * @param vit ID of vitamin to modify
         * @param qty amount by which to adjust vitamin (negative values are permitted)
         * @param capped if true prevent vitamins which can accumulate in excess from doing so
         * @return adjusted level for the vitamin or zero if vitamin does not exist
         */
        int vitamin_mod( const vitamin_id &vit, int qty, bool capped = true );
        void vitamins_mod( const std::map<vitamin_id, int> &, bool capped = true );
        /** Get vitamin usage rate (minutes per unit) accounting for bionics, mutations and effects */
        time_duration vitamin_rate( const vitamin_id &vit ) const;
        /** Modify vitamin intake (e.g. due to effects) */
        std::map<vitamin_id, int> effect_vitamin_mod( const std::map<vitamin_id, int> & );
        /** Remove all vitamins */
        void clear_vitamins();

        /** Handles the nutrition value for a comestible **/
        int nutrition_for( const item &comest ) const;
        /** Can the food be [theoretically] eaten no matter the consequences? */
        ret_val<edible_rating> can_eat( const item &food ) const;
        /**
         * Same as @ref can_eat, but takes consequences into account.
         * Asks about them if @param interactive is true, refuses otherwise.
         */
        ret_val<edible_rating> will_eat( const item &food, bool interactive = false ) const;
        /** Determine character's capability of recharging their CBMs. */
        int get_acquirable_energy( const item &it ) const;

        /**
        * Recharge CBMs whenever possible.
        * @return true when recharging was successful.
        */
        bool fuel_bionic_with( item &it );
        /** Used to apply stimulation modifications from food and medication **/
        void modify_stimulation( const islot_comestible &comest );
        /** Used to apply fatigue modifications from food and medication **/
        /** Used to apply radiation from food and medication **/
        void modify_fatigue( const islot_comestible &comest );
        void modify_radiation( const islot_comestible &comest );
        /** Used to apply addiction modifications from food and medication **/
        void modify_addiction( const islot_comestible &comest );
        /** Used to apply health modifications from food and medication **/
        void modify_health( const islot_comestible &comest );
        /** Used to compute how filling a food is.*/
        double compute_effective_food_volume_ratio( const item &food ) const;
        /** Used to calculate dry volume of a chewed food **/
        units::volume masticated_volume( const item &food ) const;
        /** Used to to display how filling a food is. */
        int compute_calories_per_effective_volume( const item &food,
                const nutrients *nutrient = nullptr ) const;
        /** Handles the effects of consuming an item */
        bool consume_effects( item &food );
        /** Check whether the character can consume this very item */
        bool can_consume_as_is( const item &it ) const;
        /** Check whether the character can consume this item or any of its contents */
        bool can_consume( const item &it ) const;
        /** True if the character has enough skill (in cooking or survival) to estimate time to rot */
        bool can_estimate_rot() const;
        /**
         * Returns a reference to the item itself (if it's consumable),
         * the first of its contents (if it's consumable) or null item otherwise.
         * WARNING: consumable does not necessarily guarantee the comestible type.
         */
        item &get_consumable_from( item &it ) const;

        /** Get calorie & vitamin contents for a comestible, taking into
         * account character traits */
        /** Get range of possible nutrient content, for a particular recipe,
         * depending on choice of ingredients */
        std::pair<nutrients, nutrients> compute_nutrient_range(
            const item &, const recipe_id &,
            const cata::flat_set<flag_id> &extra_flags = {} ) const;
        /** Same, but across arbitrary recipes */
        std::pair<nutrients, nutrients> compute_nutrient_range(
            const itype_id &, const cata::flat_set<flag_id> &extra_flags = {} ) const;
        /** Returns allergy type or MORALE_NULL if not allergic for this character */
        morale_type allergy_type( const item &food ) const;
        nutrients compute_effective_nutrients( const item & ) const;
        /** Returns true if the character is wearing something on the entered body part */
        bool wearing_something_on( const bodypart_id &bp ) const;
        /** Returns true if the character is wearing something occupying the helmet slot */
        bool is_wearing_helmet() const;
        /** Returns the total encumbrance of all SKINTIGHT and HELMET_COMPAT items covering
         *  the head */
        int head_cloth_encumbrance() const;
        /** Same as footwear factor, but for arms */
        double armwear_factor() const;
        /** Returns 1 if the player is wearing an item of that count on one foot, 2 if on both,
         *  and zero if on neither */
        int shoe_type_count( const itype_id &it ) const;
        /** Returns 1 if the player is wearing footwear on both feet, .5 if on one,
         *  and 0 if on neither */
        double footwear_factor() const;
        /** Returns true if the player is wearing something on their feet that is not SKINTIGHT */
        bool is_wearing_shoes( const side &which_side = side::BOTH ) const;

        /** Swap side on which item is worn; returns false on fail. If interactive is false, don't alert player or drain moves */
        bool change_side( item &it, bool interactive = true );
        bool change_side( item_location &loc, bool interactive = true );

        bool get_check_encumbrance() const {
            return check_encumbrance;
        }
        void set_check_encumbrance( bool new_check ) {
            check_encumbrance = new_check;
        }
        /** Ticks down morale counters and removes them */
        void update_morale();
        /** Ensures persistent morale effects are up-to-date */
        void apply_persistent_morale();
        // the morale penalty for hoarders
        void hoarder_morale_penalty();
        /** Used to apply morale modifications from food and medication **/
        void modify_morale( item &food, int nutr = 0 );
        // Modified by traits, &c
        int get_morale_level() const;
        void add_morale( const morale_type &type, int bonus, int max_bonus = 0,
                         const time_duration &duration = 1_hours,
                         const time_duration &decay_start = 30_minutes, bool capped = false,
                         const itype *item_type = nullptr );
        int has_morale( const morale_type &type ) const;
        void rem_morale( const morale_type &type, const itype *item_type = nullptr );
        void clear_morale();
        bool has_morale_to_read() const;
        bool has_morale_to_craft() const;
        const inventory &crafting_inventory( bool clear_path ) const;
        /**
        * Returns items that can be used to craft with. Always includes character inventory.
        * @param src_pos Character position.
        * @param radius Radius from src_pos. -1 to return items in character inventory only.
        * @param clear_path True to select only items within view. False to select all within the radius.
        * @returns Craftable inventory items found.
        * */
        const inventory &crafting_inventory( const tripoint &src_pos = tripoint_zero,
                                             int radius = PICKUP_RANGE, bool clear_path = true ) const;
        void invalidate_crafting_inventory();

        /** Returns a value from 1.0 to 11.0 that acts as a multiplier
         * for the time taken to perform tasks that require detail vision,
         * above 4.0 means these activities cannot be performed.
         * takes pos as a parameter so that remote spots can be judged
         * if they will potentially have enough light when player gets there */
        float fine_detail_vision_mod( const tripoint &p = tripoint_zero ) const;

        // ---- CRAFTING ----
        void make_craft_with_command( const recipe_id &id_to_make, int batch_size, bool is_long,
                                      const cata::optional<tripoint> &loc );
        pimpl<craft_command> last_craft;

        recipe_id lastrecipe;
        int last_batch;
        itype_id lastconsumed;        //used in crafting.cpp and construction.cpp

        // Checks crafting inventory for books providing the requested recipe.
        // Then checks nearby NPCs who could provide it too.
        // Returns -1 to indicate recipe not found, otherwise difficulty to learn.
        int has_recipe( const recipe *r, const inventory &crafting_inv,
                        const std::vector<npc *> &helpers ) const;
        bool knows_recipe( const recipe *rec ) const;
        void learn_recipe( const recipe *rec );
        int exceeds_recipe_requirements( const recipe &rec ) const;
        bool has_recipe_requirements( const recipe &rec ) const;
        bool can_decomp_learn( const recipe &rec ) const;

        bool studied_all_recipes( const itype &book ) const;

        /** Returns all known recipes. */
        const recipe_subset &get_learned_recipes() const;
        /** Returns all recipes that are known from the books (either in inventory or nearby). */
        recipe_subset get_recipes_from_books( const inventory &crafting_inv ) const;
        /**
          * Returns all available recipes (from books and npc companions)
          * @param crafting_inv Current available items to craft
          * @param helpers List of NPCs that could help with crafting.
          */
        recipe_subset get_available_recipes( const inventory &crafting_inv,
                                             const std::vector<npc *> *helpers = nullptr ) const;
        /**
          * Returns the set of book types in crafting_inv that provide the
          * given recipe.
          * @param crafting_inv Current available items that may contain readable books
          * @param r Recipe to search for in the available books
          */
        std::set<itype_id> get_books_for_recipe( const inventory &crafting_inv,
                const recipe *r ) const;

        // crafting.cpp
        float morale_crafting_speed_multiplier( const recipe &rec ) const;
        float lighting_craft_speed_multiplier( const recipe &rec ) const;
        float crafting_speed_multiplier( const recipe &rec, bool in_progress = false ) const;
        /** For use with in progress crafts */
        float crafting_speed_multiplier( const item &craft, const cata::optional<tripoint> &loc ) const;
        int available_assistant_count( const recipe &rec ) const;
        /**
         * Expected time to craft a recipe, with assumption that multipliers stay constant.
         */
        int64_t expected_time_to_craft( const recipe &rec, int batch_size = 1 ) const;
        std::vector<const item *> get_eligible_containers_for_crafting() const;
        bool check_eligible_containers_for_crafting( const recipe &rec, int batch_size = 1 ) const;
        bool can_make( const recipe *r, int batch_size = 1 );  // have components?
        /**
         * Returns true if the player can start crafting the recipe with the given batch size
         * The player is not required to have enough tool charges to finish crafting, only to
         * complete the first step (total / 20 + total % 20 charges)
         */
        bool can_start_craft( const recipe *rec, recipe_filter_flags, int batch_size = 1 );
        bool making_would_work( const recipe_id &id_to_make, int batch_size );

        /**
         * Start various types of crafts
         * @param loc the location of the workbench. cata::nullopt indicates crafting from inventory.
         */
        void craft( const cata::optional<tripoint> &loc = cata::nullopt );
        void recraft( const cata::optional<tripoint> &loc = cata::nullopt );
        void long_craft( const cata::optional<tripoint> &loc = cata::nullopt );
        void make_craft( const recipe_id &id, int batch_size,
                         const cata::optional<tripoint> &loc = cata::nullopt );
        void make_all_craft( const recipe_id &id, int batch_size,
                             const cata::optional<tripoint> &loc );
        /** consume components and create an active, in progress craft containing them */
        void start_craft( craft_command &command, const cata::optional<tripoint> &loc );
        /**
         * Calculate a value representing the success of the player at crafting the given recipe,
         * taking player skill, recipe difficulty, npc helpers, and player mutations into account.
         * @param making the recipe for which to calculate
         * @return a value >= 0.0 with >= 1.0 representing unequivocal success
         */
        double crafting_success_roll( const recipe &making ) const;
        void complete_craft( item &craft, const cata::optional<tripoint> &loc );
        /**
         * Check if the player meets the requirements to continue the in progress craft and if
         * unable to continue print messages explaining the reason.
         * If the craft is missing components due to messing up, prompt to consume new ones to
         * allow the craft to be continued.
         * @param craft the currently in progress craft
         * @return if the craft can be continued
         */
        bool can_continue_craft( item &craft );
        bool can_continue_craft( item &craft, const requirement_data &continue_reqs );
        /** Returns nearby NPCs ready and willing to help with crafting. */
        std::vector<npc *> get_crafting_helpers() const;
        int get_num_crafting_helpers( int max ) const;
        /**
         * Handle skill gain for player and followers during crafting
         * @param craft the currently in progress craft
         * @param num_practice_ticks to trigger.  This is used to apply
         * multiple steps of incremental skill gain simultaneously if needed.
         */
        void craft_skill_gain( const item &craft, const int &num_practice_ticks );
        /**
         * Handle proficiency practice for player and followers while crafting
         * @param craft - the in progress craft
         * @param time - the amount of time since the last practice tick
         */
        void craft_proficiency_gain( const item &craft, const time_duration &time );
        /**
         * Check if the player can disassemble an item using the current crafting inventory
         * @param obj Object to check for disassembly
         * @param inv current crafting inventory
         */
        ret_val<bool> can_disassemble( const item &obj, const read_only_visitable &inv ) const;
        item_location create_in_progress_disassembly( item_location target );

        bool disassemble();
        bool disassemble( item_location target, bool interactive = true );
        void disassemble_all( bool one_pass ); // Disassemble all items on the tile
        void complete_disassemble( item_location target );
        void complete_disassemble( item_location &target, const recipe &dis );

        const requirement_data *select_requirements(
            const std::vector<const requirement_data *> &, int batch, const read_only_visitable &,
            const std::function<bool( const item & )> &filter ) const;
        comp_selection<item_comp>
        select_item_component( const std::vector<item_comp> &components,
                               int batch, read_only_visitable &map_inv, bool can_cancel = false,
                               const std::function<bool( const item & )> &filter = return_true<item>, bool player_inv = true );
        std::list<item> consume_items( const comp_selection<item_comp> &is, int batch,
                                       const std::function<bool( const item & )> &filter = return_true<item> );
        std::list<item> consume_items( map &m, const comp_selection<item_comp> &is, int batch,
                                       const std::function<bool( const item & )> &filter = return_true<item>,
                                       const tripoint &origin = tripoint_zero, int radius = PICKUP_RANGE );
        std::list<item> consume_items( const std::vector<item_comp> &components, int batch = 1,
                                       const std::function<bool( const item & )> &filter = return_true<item> );
        bool consume_software_container( const itype_id &software_id );
        comp_selection<tool_comp>
        select_tool_component( const std::vector<tool_comp> &tools, int batch, read_only_visitable &map_inv,
                               bool can_cancel = false, bool player_inv = true,
        const std::function<int( int )> &charges_required_modifier = []( int i ) {
            return i;
        } );
        /** Consume tools for the next multiplier * 5% progress of the craft */
        bool craft_consume_tools( item &craft, int multiplier, bool start_craft );
        void consume_tools( const comp_selection<tool_comp> &tool, int batch );
        void consume_tools( map &m, const comp_selection<tool_comp> &tool, int batch,
                            const tripoint &origin = tripoint_zero, int radius = PICKUP_RANGE,
                            basecamp *bcp = nullptr );
        void consume_tools( const std::vector<tool_comp> &tools, int batch = 1 );

        /** Checks permanent morale for consistency and recovers it when an inconsistency is found. */
        void check_and_recover_morale();

        /** Handles the enjoyability value for a comestible. First value is enjoyability, second is cap. **/
        std::pair<int, int> fun_for( const item &comest ) const;

        /** Handles a large number of timers decrementing and other randomized effects */
        void suffer();
        /** Handles mitigation and application of radiation */
        bool irradiate( float rads, bool bypass = false );
        /** Handles the chance for broken limbs to spontaneously heal to 1 HP */
        void mend( int rate_multiplier );

        /** Creates an auditory hallucination */
        void sound_hallu();

        /** Checks if a Character is driving */
        bool is_driving() const;

        /** Drenches the player with water, saturation is the percent gotten wet */
        void drench( int saturation, const body_part_set &flags, bool ignore_waterproof );
        /** Recalculates morale penalty/bonus from wetness based on mutations, equipment and temperature */
        void apply_wetness_morale( int temperature );
        int heartrate_bpm() const;
        std::vector<std::string> short_description_parts() const;
        std::string short_description() const;
        // Checks whether a player can hear a sound at a given volume and location.
        bool can_hear( const tripoint &source, int volume ) const;
        // Returns a multiplier indicating the keenness of a player's hearing.
        float hearing_ability() const;

        using trap_map = std::map<tripoint, std::string>;
        // Use @ref trap::can_see to check whether a character knows about a
        // specific trap - it will consider visibile and known traps.
        bool knows_trap( const tripoint &pos ) const;
        void add_known_trap( const tripoint &pos, const trap &t );
        /** Define color for displaying the body temperature */
        nc_color bodytemp_color( const bodypart_id &bp ) const;

        // see Creature::sees
        bool sees( const tripoint &t, bool is_player = false, int range_mod = 0 ) const override;
        // see Creature::sees
        bool sees( const Creature &critter ) const override;
        Attitude attitude_to( const Creature &other ) const override;
        virtual npc_attitude get_attitude() const;

        // used in debugging all health
        int get_lowest_hp() const;
        bool has_weapon() const override;
        void shift_destination( const point &shift );
        // Auto move methods
        void set_destination( const std::vector<tripoint> &route,
                              const player_activity &new_destination_activity = player_activity() );
        void clear_destination();
        bool has_distant_destination() const;

        // true if the player is auto moving, or if the player is going to finish
        // auto moving but the destination is not yet reset, such as in avatar_action::move
        bool is_auto_moving() const;
        // true if there are further moves in the auto move route
        bool has_destination() const;
        // true if player has destination activity AND is standing on destination tile
        bool has_destination_activity() const;
        // starts destination activity and cleans up to ensure it is called only once
        void start_destination_activity();
        std::vector<tripoint> &get_auto_move_route();
        action_id get_next_auto_move_direction();
        bool defer_move( const tripoint &next );
        time_duration get_consume_time( const item &it );

        // For display purposes mainly, how far we are from the next level of weariness
        std::pair<int, int> weariness_transition_progress() const;
        int weariness_level() const;
        int weary_threshold() const;
        int weariness() const;
        float activity_level() const;
        float instantaneous_activity_level() const;
        float exertion_adjusted_move_multiplier( float level = -1.0f ) const;
        float maximum_exertion_level() const;
        std::string activity_level_str( float level ) const;
        std::string debug_weary_info() const;
        // returns empty because this is avatar specific
        void add_pain_msg( int, const bodypart_id & ) const {}
        /** Returns the modifier value used for vomiting effects. */
        double vomit_mod();
        /** Checked each turn during "lying_down", returns true if the player falls asleep */
        bool can_sleep();
        /** Rate point's ability to serve as a bed. Takes all mutations, fatigue and stimulants into account. */
        int sleep_spot( const tripoint &p ) const;
        /** Processes human-specific effects of effects before calling Creature::process_effects(). */
        void process_effects() override;
        /** Handles the still hard-coded effects. */
        void hardcoded_effects( effect &it );

        // inherited from visitable
        bool has_quality( const quality_id &qual, int level = 1, int qty = 1 ) const override;
        int max_quality( const quality_id &qual ) const override;
        VisitResponse visit_items( const std::function<VisitResponse( item *, item * )> &func ) const
        override;
        std::list<item> remove_items_with( const std::function<bool( const item & )> &filter,
                                           int count = INT_MAX ) override;
        int charges_of( const itype_id &what, int limit = INT_MAX,
                        const std::function<bool( const item & )> &filter = return_true<item>,
                        const std::function<void( int )> &visitor = nullptr ) const override;
        int amount_of( const itype_id &what, bool pseudo = true,
                       int limit = INT_MAX,
                       const std::function<bool( const item & )> &filter = return_true<item> ) const override;

    protected:
        Character();
        Character( Character && ) noexcept( map_is_noexcept );
        Character &operator=( Character && ) noexcept( list_is_noexcept );
    public:
        struct trait_data {
            /** Whether the mutation is activated. */
            bool powered = false;
            /** Key to select the mutation in the UI. */
            char key = ' ';
            /**
             * Time (in turns) until the mutation increase hunger/thirst/fatigue according
             * to its cost (@ref mutation_branch::cost). When those costs have been paid, this
             * is reset to @ref mutation_branch::cooldown.
             */
            int charge = 0;
            void serialize( JsonOut &json ) const;
            void deserialize( JsonIn &jsin );
        };

        // The player's position on the local map.
        tripoint position;

        /** Bonuses to stats, calculated each turn */
        int str_bonus = 0;
        int dex_bonus = 0;
        int per_bonus = 0;
        int int_bonus = 0;

        /** How healthy the character is. */
        int healthy = 0;
        int healthy_mod = 0;

        // Our bmr at no activity level
        int base_bmr() const;

        /** age in years at character creation */
        int init_age = 25;
        /**height at character creation*/
        int init_height = 175;
        /** Size class of character. */
        creature_size size_class = creature_size::medium;

        // the player's activity level for metabolism calculations
        activity_tracker activity_history;

        trap_map known_traps;
        mutable std::map<std::string, double> cached_info;
        bool bio_soporific_powered_at_last_sleep_check = false;
        /** last time we checked for sleep */
        time_point last_sleep_check = calendar::turn_zero;
        /** warnings from a faction about bad behavior */
        std::map<faction_id, std::pair<int, time_point>> warning_record;
        /**
         * Traits / mutations of the character. Key is the mutation id (it's also a valid
         * key into @ref mutation_data), the value describes the status of the mutation.
         * If there is not entry for a mutation, the character does not have it. If the map
         * contains the entry, the character has the mutation.
         */
        std::unordered_map<trait_id, trait_data> my_mutations;
        /**
         * Contains mutation ids of the base traits.
         */
        std::unordered_set<trait_id> my_traits;
        /**
         * Pointers to mutation branches in @ref my_mutations.
         */
        std::vector<const mutation_branch *> cached_mutations;
        /**
         * The amount of weight the Character is carrying.
         * If it is nullopt, needs to be recalculated
         */
        mutable cata::optional<units::mass> cached_weight_carried = cata::nullopt;

        void store( JsonOut &json ) const;
        void load( const JsonObject &data );

        // --------------- Values ---------------
        pimpl<SkillLevelMap> _skills;

        pimpl<proficiency_set> _proficiencies;

        // Cached vision values.
        std::bitset<NUM_VISION_MODES> vision_mode_cache;
        int sight_max = 0;

        /// turn the character expired, if calendar::before_time_starts it has not been set yet.
        /// @todo change into an optional<time_point>
        time_point time_died = calendar::before_time_starts;

        /**
         * Cache for pathfinding settings.
         * Most of it isn't changed too often, hence mutable.
         */
        mutable pimpl<pathfinding_settings> path_settings;

        // faction API versions
        // 2 - allies are in your_followers faction; NPCATT_FOLLOW is follower but not an ally
        // 0 - allies may be in your_followers faction; NPCATT_FOLLOW is an ally (legacy)
        // faction API versioning
        int faction_api_version = 2;
        // A temp variable used to inform the game which faction to link
        faction_id fac_id;
        faction *my_fac = nullptr;

        move_mode_id move_mode;
        /** Current deficiency/excess quantity for each vitamin */
        std::map<vitamin_id, int> vitamin_levels;

        pimpl<player_morale> morale;
        /** Processes human-specific effects of an effect. */
        void process_one_effect( effect &it, bool is_new ) override;

    public:
        /**
         * Map body parts to their total exposure, from 0.0 (fully covered) to 1.0 (buck naked).
         * Clothing layers are multiplied, ex. two layers of 50% coverage will leave only 25% exposed.
         * Used to determine suffering effects of albinism and solar sensitivity.
         */
        std::map<bodypart_id, float> bodypart_exposure();
    private:
        /** suffer() subcalls */
        void suffer_water_damage( const trait_id &mut_id );
        void suffer_mutation_power( const trait_id &mut_id );
        void suffer_while_underwater();
        void suffer_from_addictions();
        void suffer_while_awake( int current_stim );
        void suffer_from_chemimbalance();
        void suffer_from_schizophrenia();
        void suffer_from_asthma( int current_stim );
        void suffer_from_pain();
        void suffer_in_sunlight();
        void suffer_from_sunburn();
        void suffer_from_other_mutations();
        void suffer_from_item_dropping();
        void suffer_from_radiation();
        void suffer_from_bad_bionics();
        void suffer_from_stimulants( int current_stim );
        void suffer_from_exertion();
        void suffer_without_sleep( int sleep_deprivation );
        void suffer_from_tourniquet();
        /**
         * Check whether the other creature is in range and can be seen by this creature.
         * @param critter Creature to check for visibility
         * @param range The maximal distance (@ref rl_dist), creatures at this distance or less
         * are included.
         */
        bool is_visible_in_range( const Creature &critter, int range ) const;

        struct auto_toggle_bionic_result;

        /**
         * Automatically turn bionic on or off according to remaining fuel and
         * user settings, and return info of the first burnable fuel.
         */
        auto_toggle_bionic_result auto_toggle_bionic( int b, bool start );
        /**
         *Convert fuel to bionic power
         */
        void burn_fuel( int b, const auto_toggle_bionic_result &result );

        player_activity destination_activity;
        /// A unique ID number, assigned by the game class. Values should never be reused.
        character_id id;

        units::energy power_level;
        units::energy max_power_level;

        // Our weariness level last turn, so we know when we transition
        int old_weary_level = 0;

        /// @brief Needs (hunger, starvation, thirst, fatigue, etc.)
        // Stored calories is a value in 'calories' - 1/1000s of kcals (or Calories)
        int stored_calories;
        int healthy_calories;

        int hunger;
        int thirst;
        int stamina;

        int fatigue;
        int sleep_deprivation;
        bool check_encumbrance = true;
        bool cache_inventory_is_valid = false;

        int stim;
        int pkill;

        int radiation;

        std::vector<tripoint> auto_move_route;
        // Used to make sure auto move is canceled if we stumble off course
        cata::optional<tripoint> next_expected_position;
        scenttype_id type_of_scent;

        struct weighted_int_list<std::string> melee_miss_reasons;

        struct crafting_cache_type {
            time_point time;
            int moves;
            tripoint position;
            int radius;
            pimpl<inventory> crafting_inventory;
        };
        mutable crafting_cache_type crafting_cache;

        time_point melee_warning_turn = calendar::turn_zero;
    protected:
        /** Subset of learned recipes. Needs to be mutable for lazy initialization. */
        mutable pimpl<recipe_subset> learned_recipes;

        /** Stamp of skills. @ref learned_recipes are valid only with this set of skills. */
        mutable decltype( _skills ) valid_autolearn_skills;

        /** Amount of time the player has spent in each overmap tile. */
        std::unordered_map<point_abs_omt, time_duration> overmap_time;

    public:
        time_point next_climate_control_check;
        bool last_climate_control_ret;

        // a cache of all active enchantment values.
        // is recalculated every turn in Character::recalculate_enchantment_cache
        pimpl<enchantment> enchantment_cache;
};

Character &get_player_character();

template<>
struct enum_traits<character_stat> {
    static constexpr character_stat last = character_stat::DUMMY_STAT;
};
/// Get translated name of a stat
std::string get_stat_name( character_stat Stat );
#endif // CATA_SRC_CHARACTER_H<|MERGE_RESOLUTION|>--- conflicted
+++ resolved
@@ -1234,12 +1234,9 @@
         /** Handles bionic activation effects of the entered bionic, returns if anything activated */
         bool activate_bionic( int b, bool eff_only = false, bool *close_bionics_ui = nullptr );
         std::vector<bionic_id> get_bionics() const;
-<<<<<<< HEAD
         std::vector<item> get_pseudo_items() const;
         /** Returns amount of Storage CBMs in the corpse **/
         std::pair<int, int> amount_of_storage_bionics() const;
-=======
->>>>>>> dc17463e
         /** Returns true if the player has the entered bionic id */
         bool has_bionic( const bionic_id &b ) const;
         /** Returns true if the player has the entered bionic id and it is powered on */
