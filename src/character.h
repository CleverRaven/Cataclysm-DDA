--- conflicted
+++ resolved
@@ -857,17 +857,10 @@
          * bandage_power - quality of bandage
          * disinfectant_power - quality of disinfectant
          */
-<<<<<<< HEAD
-        hp_part body_window( const std::string &menu_header,
-                             bool show_all, bool precise,
-                             int normal_bonus, int head_bonus, int torso_bonus,
-                             int bleed, float bite, float infect, float bandage_power, float disinfectant_power ) const;
-=======
         bodypart_id body_window( const std::string &menu_header,
                                  bool show_all, bool precise,
                                  int normal_bonus, int head_bonus, int torso_bonus,
-                                 float bleed, float bite, float infect, float bandage_power, float disinfectant_power ) const;
->>>>>>> 49296495
+                                 int bleed, float bite, float infect, float bandage_power, float disinfectant_power ) const;
 
         // Returns color which this limb would have in healing menus
         nc_color limb_color( const bodypart_id &bp, bool bleed, bool bite, bool infect ) const;
