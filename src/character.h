--- conflicted
+++ resolved
@@ -144,82 +144,82 @@
     NUM_VISION_MODES
 };
 
-enum class sleepiness_levels : int {
+enum class fatigue_levels : int {
     TIRED = 191,
     DEAD_TIRED = 383,
     EXHAUSTED = 575,
-    MASSIVE_SLEEPINESS = 1000
+    MASSIVE_FATIGUE = 1000
 };
-const std::unordered_map<std::string, sleepiness_levels> sleepiness_level_strs = { {
-        { "TIRED", sleepiness_levels::TIRED },
-        { "DEAD_TIRED", sleepiness_levels::DEAD_TIRED },
-        { "EXHAUSTED", sleepiness_levels::EXHAUSTED },
-        { "MASSIVE_SLEEPINESS", sleepiness_levels::MASSIVE_SLEEPINESS }
+const std::unordered_map<std::string, fatigue_levels> fatigue_level_strs = { {
+        { "TIRED", fatigue_levels::TIRED },
+        { "DEAD_TIRED", fatigue_levels::DEAD_TIRED },
+        { "EXHAUSTED", fatigue_levels::EXHAUSTED },
+        { "MASSIVE_FATIGUE", fatigue_levels::MASSIVE_FATIGUE }
     }
 };
 
-constexpr inline bool operator>=( const sleepiness_levels &lhs, const sleepiness_levels &rhs )
+constexpr inline bool operator>=( const fatigue_levels &lhs, const fatigue_levels &rhs )
 {
     return static_cast<int>( lhs ) >= static_cast<int>( rhs );
 }
 
-constexpr inline bool operator<( const sleepiness_levels &lhs, const sleepiness_levels &rhs )
+constexpr inline bool operator<( const fatigue_levels &lhs, const fatigue_levels &rhs )
 {
     return static_cast<int>( lhs ) < static_cast<int>( rhs );
 }
 
 template<typename T>
-constexpr inline bool operator>=( const T &lhs, const sleepiness_levels &rhs )
+constexpr inline bool operator>=( const T &lhs, const fatigue_levels &rhs )
 {
     return lhs >= static_cast<T>( rhs );
 }
 
 template<typename T>
-constexpr inline bool operator>( const T &lhs, const sleepiness_levels &rhs )
+constexpr inline bool operator>( const T &lhs, const fatigue_levels &rhs )
 {
     return lhs > static_cast<T>( rhs );
 }
 
 template<typename T>
-constexpr inline bool operator<=( const T &lhs, const sleepiness_levels &rhs )
+constexpr inline bool operator<=( const T &lhs, const fatigue_levels &rhs )
 {
     return lhs <= static_cast<T>( rhs );
 }
 
 template<typename T>
-constexpr inline bool operator<( const T &lhs, const sleepiness_levels &rhs )
+constexpr inline bool operator<( const T &lhs, const fatigue_levels &rhs )
 {
     return lhs < static_cast<T>( rhs );
 }
 
 template<typename T>
-constexpr inline int operator/( const sleepiness_levels &lhs, const T &rhs )
+constexpr inline int operator/( const fatigue_levels &lhs, const T &rhs )
 {
     return static_cast<T>( lhs ) / rhs;
 }
 
 template<typename T>
-constexpr inline int operator+( const sleepiness_levels &lhs, const T &rhs )
+constexpr inline int operator+( const fatigue_levels &lhs, const T &rhs )
 {
     return static_cast<T>( lhs ) + rhs;
 }
 
 template<typename T>
-constexpr inline int operator-( const sleepiness_levels &lhs, const T &rhs )
+constexpr inline int operator-( const fatigue_levels &lhs, const T &rhs )
 {
     return static_cast<T>( lhs ) - rhs;
 }
 
 template<typename T>
-constexpr inline int operator-( const T &lhs, const sleepiness_levels &rhs )
+constexpr inline int operator-( const T &lhs, const fatigue_levels &rhs )
 {
     return lhs - static_cast<T>( rhs );
 }
 
 /** @brief five levels of consequences for days without sleep
-    @details Sleep deprivation, distinct from sleepiness, is defined in minutes. Although most
+    @details Sleep deprivation, distinct from fatigue, is defined in minutes. Although most
     calculations scale linearly, malus is bestowed only upon reaching the tiers defined below.
-    @note Sleep deprivation increases sleepiness. Fatigue increase scales with the severity of sleep
+    @note Sleep deprivation increases fatigue. Fatigue increase scales with the severity of sleep
     deprivation.
     @note Sleep deprivation kicks in if lack of sleep is avoided with stimulants or otherwise for
     long periods of time
@@ -489,7 +489,7 @@
 struct needs_rates {
     float thirst = 0.0f;
     float hunger = 0.0f;
-    float sleepiness = 0.0f;
+    float fatigue = 0.0f;
     float recovery = 0.0f;
     float kcal = 0.0f;
 };
@@ -691,22 +691,22 @@
         void mod_continuous_sleep( time_duration mod );
         void reset_continuous_sleep();
 
-        int get_sleepiness() const;
+        int get_fatigue() const;
         int get_sleep_deprivation() const;
 
         /** Modifiers for need values exclusive to characters */
         void mod_stored_kcal( int nkcal, bool ignore_weariness = false );
         void mod_hunger( int nhunger );
         void mod_thirst( int nthirst );
-        void mod_sleepiness( int nsleepiness );
+        void mod_fatigue( int nfatigue );
         void mod_sleep_deprivation( int nsleep_deprivation );
 
         /** Setters for need values exclusive to characters */
         void set_stored_kcal( int kcal );
         void set_hunger( int nhunger );
         void set_thirst( int nthirst );
-        void set_sleepiness( int nsleepiness );
-        void set_sleepiness( sleepiness_levels nsleepiness );
+        void set_fatigue( int nfatigue );
+        void set_fatigue( fatigue_levels nfatigue );
         void set_sleep_deprivation( int nsleep_deprivation );
 
     protected:
@@ -926,7 +926,7 @@
         void update_enchantment_mutations();
         /** Returns true if character needs food, false if character is an NPC with NO_NPC_FOOD set */
         bool needs_food() const;
-        /** Increases hunger, thirst, sleepiness and stimulants wearing off. `rate_multiplier` is for retroactive updates. */
+        /** Increases hunger, thirst, fatigue and stimulants wearing off. `rate_multiplier` is for retroactive updates. */
         void update_needs( int rate_multiplier );
         needs_rates calc_needs_rates() const;
         void calc_sleep_recovery_rate( needs_rates &rates ) const;
@@ -947,16 +947,11 @@
             comfort_level level = comfort_level::neutral;
             const item *aid = nullptr;
         };
-<<<<<<< HEAD
-        /** Rate point's ability to serve as a bed. Only takes certain mutations into account, and not sleepiness nor stimulants. */
-        comfort_response_t base_comfort_value( const tripoint &p ) const;
-=======
         /** Rate point's ability to serve as a bed. Only takes certain mutations into account, and not fatigue nor stimulants. */
         comfort_response_t base_comfort_value( const tripoint_bub_ms &p ) const;
->>>>>>> 951fac0f
-
-        /** Returns focus equilibrium cap due to sleepiness **/
-        int focus_equilibrium_sleepiness_cap( int equilibrium ) const;
+
+        /** Returns focus equilibrium cap due to fatigue **/
+        int focus_equilibrium_fatigue_cap( int equilibrium ) const;
         /** Uses morale and other factors to return the character's focus target goto value */
         int calc_focus_equilibrium( bool ignore_pain = false ) const;
         /** Calculates actual focus gain/loss value from focus equilibrium*/
@@ -3327,9 +3322,9 @@
 
         /** Used to apply stimulation modifications from food and medication **/
         void modify_stimulation( const islot_comestible &comest );
-        /** Used to apply sleepiness modifications from food and medication **/
+        /** Used to apply fatigue modifications from food and medication **/
         /** Used to apply radiation from food and medication **/
-        void modify_sleepiness( const islot_comestible &comest );
+        void modify_fatigue( const islot_comestible &comest );
         void modify_radiation( const islot_comestible &comest );
         /** Used to apply addiction modifications from food and medication **/
         void modify_addiction( const islot_comestible &comest );
@@ -3750,13 +3745,8 @@
         double vomit_mod();
         /** Checked each turn during "lying_down", returns true if the player falls asleep */
         bool can_sleep();
-<<<<<<< HEAD
-        /** Rate point's ability to serve as a bed. Takes all mutations, sleepiness and stimulants into account. */
-        int sleep_spot( const tripoint &p ) const;
-=======
         /** Rate point's ability to serve as a bed. Takes all mutations, fatigue and stimulants into account. */
         int sleep_spot( const tripoint_bub_ms &p ) const;
->>>>>>> 951fac0f
         /** Processes human-specific effects of effects before calling Creature::process_effects(). */
         void process_effects() override;
         /** Handles the still hard-coded effects. */
@@ -3807,7 +3797,7 @@
             /** Key to select the mutation in the UI. */
             char key = ' ';
             /**
-             * Time (in turns) until the mutation increase hunger/thirst/sleepiness according
+             * Time (in turns) until the mutation increase hunger/thirst/fatigue according
              * to its cost (@ref mutation_branch::cost). When those costs have been paid, this
              * is reset to @ref mutation_branch::cooldown.
              */
@@ -3987,7 +3977,7 @@
         // Additional vision sources, currently only used by avatars
         std::map<mtype_id, int> moncams;
 
-        /// @brief Needs (hunger, starvation, thirst, sleepiness, etc.)
+        /// @brief Needs (hunger, starvation, thirst, fatigue, etc.)
         // Stored calories is a value in 'calories' - 1/1000s of kcals (or Calories)
         int stored_calories;
         int healthy_calories;
@@ -4012,7 +4002,7 @@
         time_duration daily_sleep = 0_turns;
         time_duration continuous_sleep = 0_turns;
 
-        int sleepiness;
+        int fatigue;
         int sleep_deprivation;
         bool check_encumbrance = true;
         bool cache_inventory_is_valid = false;
