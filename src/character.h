#pragma once
#ifndef CHARACTER_H
#define CHARACTER_H

#include <cstddef>
#include <bitset>
#include <map>
#include <unordered_map>
#include <unordered_set>
#include <vector>
#include <array>
#include <functional>
#include <limits>
#include <list>
#include <set>
#include <string>
#include <utility>

#include "bodypart.h"
#include "calendar.h"
#include "character_id.h"
#include "character_martial_arts.h"
#include "creature.h"
#include "game_constants.h"
#include "inventory.h"
#include "pimpl.h"
#include "pldata.h"
#include "visitable.h"
#include "color.h"
#include "damage.h"
#include "enums.h"
#include "item.h"
#include "optional.h"
#include "overmapbuffer.h"
#include "player_activity.h"
#include "stomach.h"
#include "string_formatter.h"
#include "string_id.h"
#include "type_id.h"
#include "units.h"
#include "point.h"
#include "magic_enchantment.h"

struct pathfinding_settings;
class item_location;
class SkillLevel;
class SkillLevelMap;

class JsonObject;
class JsonIn;
class JsonOut;
class vehicle;
struct mutation_branch;
class bionic_collection;
class player_morale;
struct points_left;
class faction;
struct construction;

enum vision_modes {
    DEBUG_NIGHTVISION,
    NV_GOGGLES,
    NIGHTVISION_1,
    NIGHTVISION_2,
    NIGHTVISION_3,
    FULL_ELFA_VISION,
    ELFA_VISION,
    CEPH_VISION,
    FELINE_VISION,
    BIRD_EYE,
    URSINE_VISION,
    BOOMERED,
    DARKNESS,
    IR_VISION,
    VISION_CLAIRVOYANCE,
    VISION_CLAIRVOYANCE_PLUS,
    VISION_CLAIRVOYANCE_SUPER,
    NUM_VISION_MODES
};

enum character_movemode : unsigned char {
    CMM_WALK = 0,
    CMM_RUN = 1,
    CMM_CROUCH = 2,
    CMM_COUNT
};

static const std::array< std::string, CMM_COUNT > character_movemode_str = { {
        "walk",
        "run",
        "crouch"
    }
};

enum fatigue_levels {
    TIRED = 191,
    DEAD_TIRED = 383,
    EXHAUSTED = 575,
    MASSIVE_FATIGUE = 1000
};
const std::unordered_map<std::string, fatigue_levels> fatigue_level_strs = { {
        { "TIRED", TIRED },
        { "DEAD_TIRED", DEAD_TIRED },
        { "EXHAUSTED", EXHAUSTED },
        { "MASSIVE_FATIGUE", MASSIVE_FATIGUE }
    }
};

// Sleep deprivation is defined in minutes, and although most calculations scale linearly,
// maluses are bestowed only upon reaching the tiers defined below.
enum sleep_deprivation_levels {
    SLEEP_DEPRIVATION_HARMLESS = 2 * 24 * 60,
    SLEEP_DEPRIVATION_MINOR = 4 * 24 * 60,
    SLEEP_DEPRIVATION_SERIOUS = 7 * 24 * 60,
    SLEEP_DEPRIVATION_MAJOR = 10 * 24 * 60,
    SLEEP_DEPRIVATION_MASSIVE = 14 * 24 * 60
};

struct layer_details {

    std::vector<int> pieces;
    int max = 0;
    int total = 0;

    void reset();
    int layer( int encumbrance );

    bool operator ==( const layer_details &rhs ) const {
        return max == rhs.max &&
               total == rhs.total &&
               pieces == rhs.pieces;
    }
};

struct encumbrance_data {
    int encumbrance = 0;
    int armor_encumbrance = 0;
    int layer_penalty = 0;

    std::array<layer_details, static_cast<size_t>( layer_level::MAX_CLOTHING_LAYER )>
    layer_penalty_details;

    void layer( const layer_level level, const int encumbrance ) {
        layer_penalty += layer_penalty_details[static_cast<size_t>( level )].layer( encumbrance );
    }

    void reset() {
        *this = encumbrance_data();
    }

    bool operator ==( const encumbrance_data &rhs ) const {
        return encumbrance == rhs.encumbrance &&
               armor_encumbrance == rhs.armor_encumbrance &&
               layer_penalty == rhs.layer_penalty &&
               layer_penalty_details == rhs.layer_penalty_details;
    }
};

struct aim_type {
    std::string name;
    std::string action;
    std::string help;
    bool has_threshold;
    int threshold;
};

struct social_modifiers {
    int lie = 0;
    int persuade = 0;
    int intimidate = 0;

    social_modifiers &operator+=( const social_modifiers &other ) {
        this->lie += other.lie;
        this->persuade += other.persuade;
        this->intimidate += other.intimidate;
        return *this;
    }
};
inline social_modifiers operator+( social_modifiers lhs, const social_modifiers &rhs )
{
    lhs += rhs;
    return lhs;
}

class Character : public Creature, public visitable<Character>
{
    public:
        Character( const Character & ) = delete;
        Character &operator=( const Character & ) = delete;
        ~Character() override;

        Character *as_character() override {
            return this;
        }
        const Character *as_character() const override {
            return this;
        }

        character_id getID() const;
        // sets the ID, will *only* succeed when the current id is not valid
        void setID( character_id i );

        field_type_id bloodType() const override;
        field_type_id gibType() const override;
        bool is_warm() const override;
        bool in_species( const species_id &spec ) const override;

        const std::string &symbol() const override;

        enum stat {
            STRENGTH,
            DEXTERITY,
            INTELLIGENCE,
            PERCEPTION,
            DUMMY_STAT
        };

        // Character stats
        // TODO: Make those protected
        int str_max;
        int dex_max;
        int int_max;
        int per_max;

        int str_cur;
        int dex_cur;
        int int_cur;
        int per_cur;

        // The prevalence of getter, setter, and mutator functions here is partially
        // a result of the slow, piece-wise migration of the player class upwards into
        // the character class. As enough logic is moved upwards to fully separate
        // utility upwards out of the player class, as many of these as possible should
        // be eliminated to allow for proper code separation. (Note: Not "all", many").
        /** Getters for stats exclusive to characters */
        virtual int get_str() const;
        virtual int get_dex() const;
        virtual int get_per() const;
        virtual int get_int() const;

        virtual int get_str_base() const;
        virtual int get_dex_base() const;
        virtual int get_per_base() const;
        virtual int get_int_base() const;

        virtual int get_str_bonus() const;
        virtual int get_dex_bonus() const;
        virtual int get_per_bonus() const;
        virtual int get_int_bonus() const;

        int get_speed() const override;

        // Penalty modifiers applied for ranged attacks due to low stats
        virtual int ranged_dex_mod() const;
        virtual int ranged_per_mod() const;

        /** Setters for stats exclusive to characters */
        virtual void set_str_bonus( int nstr );
        virtual void set_dex_bonus( int ndex );
        virtual void set_per_bonus( int nper );
        virtual void set_int_bonus( int nint );
        virtual void mod_str_bonus( int nstr );
        virtual void mod_dex_bonus( int ndex );
        virtual void mod_per_bonus( int nper );
        virtual void mod_int_bonus( int nint );

        /** Getters for health values exclusive to characters */
        virtual int get_healthy() const;
        virtual int get_healthy_mod() const;

        /** Modifiers for health values exclusive to characters */
        virtual void mod_healthy( int nhealthy );
        virtual void mod_healthy_mod( int nhealthy_mod, int cap );

        /** Setters for health values exclusive to characters */
        virtual void set_healthy( int nhealthy );
        virtual void set_healthy_mod( int nhealthy_mod );

        /** Getter for need values exclusive to characters */
        virtual int get_stored_kcal() const;
        virtual int get_healthy_kcal() const;
        virtual float get_kcal_percent() const;
        virtual int get_hunger() const;
        virtual int get_starvation() const;
        virtual int get_thirst() const;
        virtual std::pair<std::string, nc_color> get_thirst_description() const;
        virtual std::pair<std::string, nc_color> get_hunger_description() const;
        virtual std::pair<std::string, nc_color> get_fatigue_description() const;
        virtual int get_fatigue() const;
        virtual int get_sleep_deprivation() const;

        /** Modifiers for need values exclusive to characters */
        virtual void mod_stored_kcal( int nkcal );
        virtual void mod_stored_nutr( int nnutr );
        virtual void mod_hunger( int nhunger );
        virtual void mod_thirst( int nthirst );
        virtual void mod_fatigue( int nfatigue );
        virtual void mod_sleep_deprivation( int nsleep_deprivation );

        /** Setters for need values exclusive to characters */
        virtual void set_stored_kcal( int kcal );
        virtual void set_hunger( int nhunger );
        virtual void set_thirst( int nthirst );
        virtual void set_fatigue( int nfatigue );
        virtual void set_sleep_deprivation( int nsleep_deprivation );

        void mod_stat( const std::string &stat, float modifier ) override;

        /**Get bonus to max_hp from excess stored fat*/
        int get_fat_to_hp() const;

        /** Returns either "you" or the player's name */
        std::string disp_name( bool possessive = false ) const override;
        /** Returns the name of the player's outer layer, e.g. "armor plates" */
        std::string skin_name() const override;

        /* returns the character's faction */
        virtual faction *get_faction() const {
            return nullptr;
        }
        void set_fac_id( const std::string &my_fac_id );

        /* Adjusts provided sight dispersion to account for player stats */
        int effective_dispersion( int dispersion ) const;

        /* Accessors for aspects of aim speed. */
        std::vector<aim_type> get_aim_types( const item &gun ) const;
        std::pair<int, int> get_fastest_sight( const item &gun, double recoil ) const;
        int get_most_accurate_sight( const item &gun ) const;
        double aim_speed_skill_modifier( const skill_id &gun_skill ) const;
        double aim_speed_dex_modifier() const;
        double aim_speed_encumbrance_modifier() const;
        double aim_cap_from_volume( const item &gun ) const;

        /* Calculate aim improvement per move spent aiming at a given @ref recoil */
        double aim_per_move( const item &gun, double recoil ) const;

        /** Combat getters */
        float get_dodge_base() const override;
        float get_hit_base() const override;

        /** Handles health fluctuations over time */
        virtual void update_health( int external_modifiers = 0 );

        /** Maintains body temperature */
        void update_bodytemp();

        /** Equalizes heat between body parts */
        void temp_equalizer( body_part bp1, body_part bp2 );

        /** Define blood loss (in percents) */
        int blood_loss( body_part bp ) const;

        /** Resets the value of all bonus fields to 0. */
        void reset_bonuses() override;
        /** Resets stats, and applies effects in an idempotent manner */
        void reset_stats() override;
        /** Handles stat and bonus reset. */
        void reset() override;

        /** Picks a random body part, adjusting for mutations, broken body parts etc. */
        body_part get_random_body_part( bool main ) const override;
        /** Returns all body parts this character has, in order they should be displayed. */
        std::vector<body_part> get_all_body_parts( bool only_main = false ) const override;

        /** Recalculates encumbrance cache. */
        void reset_encumbrance();
        /** Returns ENC provided by armor, etc. */
        int encumb( body_part bp ) const;

        /** Returns body weight plus weight of inventory and worn/wielded items */
        units::mass get_weight() const override;
        /** Get encumbrance for all body parts. */
        std::array<encumbrance_data, num_bp> get_encumbrance() const;
        /** Get encumbrance for all body parts as if `new_item` was also worn. */
        std::array<encumbrance_data, num_bp> get_encumbrance( const item &new_item ) const;
        /** Get encumbrance penalty per layer & body part */
        int extraEncumbrance( layer_level level, int bp ) const;

        /** Returns true if the character is wearing power armor */
        bool is_wearing_power_armor( bool *hasHelmet = nullptr ) const;
        /** Returns true if the character is wearing active power */
        bool is_wearing_active_power_armor() const;
        /** Returns true if the player is wearing an active optical cloak */
        bool is_wearing_active_optcloak() const;

        /** Returns true if the player is in a climate controlled area or armor */
        bool in_climate_control();

        /** Returns wind resistance provided by armor, etc **/
        int get_wind_resistance( body_part bp ) const;

        /** Returns true if the player isn't able to see */
        bool is_blind() const;

        bool is_invisible() const;
        /** Checks is_invisible() as well as other factors */
        int visibility( bool check_color = false, int stillness = 0 ) const;

        bool sees_with_specials( const Creature &critter ) const;

        /** Bitset of all the body parts covered only with items with `flag` (or nothing) */
        body_part_set exclusive_flag_coverage( const std::string &flag ) const;

        /** Processes effects which may prevent the Character from moving (bear traps, crushed, etc.).
         *  Returns false if movement is stopped. */
        bool move_effects( bool attacking ) override;
        /** Check against the character's current movement mode */
        bool movement_mode_is( character_movemode mode ) const;

        virtual void set_movement_mode( character_movemode mode ) = 0;

        /** Performs any Character-specific modifications to the arguments before passing to Creature::add_effect(). */
        void add_effect( const efftype_id &eff_id, time_duration dur, body_part bp = num_bp,
                         bool permanent = false,
                         int intensity = 0, bool force = false, bool deferred = false ) override;
        /**
         * Handles end-of-turn processing.
         */
        void process_turn() override;

        /** Recalculates HP after a change to max strength */
        void recalc_hp();
        /** Modifies the player's sight values
         *  Must be called when any of the following change:
         *  This must be called when any of the following change:
         * - effects
         * - bionics
         * - traits
         * - underwater
         * - clothes
         */
        void recalc_sight_limits();
        /**
         * Returns the apparent light level at which the player can see.
         * This is adjusted by the light level at the *character's* position
         * to simulate glare, etc, night vision only works if you are in the dark.
         */
        float get_vision_threshold( float light_level ) const;
        /**
         * Flag encumbrance for updating.
        */
        void flag_encumbrance();
        /**
         * Checks worn items for the "RESET_ENCUMBRANCE" flag, which indicates
         * that encumbrance may have changed and require recalculating.
         */
        void check_item_encumbrance_flag();

        // any side effects that might happen when the Character is hit
        void on_hit( Creature *source, body_part /*bp_hit*/,
                     float /*difficulty*/, dealt_projectile_attack const * /*proj*/ ) override;
        // any side effects that might happen when the Character hits a Creature
        void did_hit( Creature &target );

        /**
         * Check for relevant passive, non-clothing that can absorb damage, and reduce by specified
         * damage unit.  Only flat bonuses are checked here.  Multiplicative ones are checked in
         * @ref player::absorb_hit.  The damage amount will never be reduced to less than 0.
         * This is called from @ref player::absorb_hit
         */
        void passive_absorb_hit( body_part bp, damage_unit &du ) const;
        /** Runs through all bionics and armor on a part and reduces damage through their armor_absorb */
        void absorb_hit( body_part bp, damage_instance &dam ) override;
        /**
         * Reduces and mutates du, prints messages about armor taking damage.
         * @return true if the armor was completely destroyed (and the item must be deleted).
         */
        bool armor_absorb( damage_unit &du, item &armor );
        /**
         * Check for passive bionics that provide armor, and returns the armor bonus
         * This is called from player::passive_absorb_hit
         */
        float bionic_armor_bonus( body_part bp, damage_type dt ) const;
        /** Returns the armor bonus against given type from martial arts buffs */
        int mabuff_armor_bonus( damage_type type ) const;
        /** Returns overall fire resistance for the body part */
        int get_armor_fire( body_part bp ) const;
        // --------------- Mutation Stuff ---------------
        // In newcharacter.cpp
        /** Returns the id of a random starting trait that costs >= 0 points */
        trait_id random_good_trait();
        /** Returns the id of a random starting trait that costs < 0 points */
        trait_id random_bad_trait();

        // In mutation.cpp
        /** Returns true if the player has the entered trait */
        bool has_trait( const trait_id &b ) const override;
        /** Returns true if the player has the entered starting trait */
        bool has_base_trait( const trait_id &b ) const;
        /** Returns true if player has a trait with a flag */
        bool has_trait_flag( const std::string &b ) const;
        /** Returns the trait id with the given invlet, or an empty string if no trait has that invlet */
        trait_id trait_by_invlet( int ch ) const;

        /** Toggles a trait on the player and in their mutation list */
        void toggle_trait( const trait_id &flag );
        /** Add or removes a mutation on the player, but does not trigger mutation loss/gain effects. */
        void set_mutation( const trait_id &flag );
        void unset_mutation( const trait_id &flag );

        /** Converts a body_part to an hp_part */
        static hp_part bp_to_hp( body_part bp );
        /** Converts an hp_part to a body_part */
        static body_part hp_to_bp( hp_part hpart );

        bool can_mount( const monster &critter ) const;
        void mount_creature( monster &z );
        bool is_mounted() const;
        void dismount();
        void forced_dismount();

        /** Returns true if the player has two functioning arms */
        bool has_two_arms() const;
        /** Returns the number of functioning arms */
        int get_working_arm_count() const;
        /** Returns the number of functioning legs */
        int get_working_leg_count() const;
        /** Returns true if the limb is disabled(12.5% or less hp)*/
        bool is_limb_disabled( hp_part limb ) const;
        /** Returns true if the limb is hindered(40% or less hp) */
        bool is_limb_hindered( hp_part limb ) const;
        /** Returns true if the limb is broken */
        bool is_limb_broken( hp_part limb ) const;
        /** source of truth of whether a Character can run */
        bool can_run();
        /** Hurts all body parts for dam, no armor reduction */
        void hurtall( int dam, Creature *source, bool disturb = true );
        /** Harms all body parts for dam, with armor reduction. If vary > 0 damage to parts are random within vary % (1-100) */
        int hitall( int dam, int vary, Creature *source );
        /** Handles effects that happen when the player is damaged and aware of the fact. */
        void on_hurt( Creature *source, bool disturb = true );
        /** Heals a body_part for dam */
        void heal( body_part healed, int dam );
        /** Heals an hp_part for dam */
        void heal( hp_part healed, int dam );
        /** Heals all body parts for dam */
        void healall( int dam );
        /**
         * Displays menu with body part hp, optionally with hp estimation after healing.
         * Returns selected part.
         * menu_header - name of item that triggers this menu
         * show_all - show and enable choice of all limbs, not only healable
         * precise - show numerical hp
         * normal_bonus - heal normal limb
         * head_bonus - heal head
         * torso_bonus - heal torso
         * bleed - chance to stop bleeding
         * bite - chance to remove bite
         * infect - chance to remove infection
         * bandage_power - quality of bandage
         * disinfectant_power - quality of disinfectant
         */
        hp_part body_window( const std::string &menu_header,
                             bool show_all, bool precise,
                             int normal_bonus, int head_bonus, int torso_bonus,
                             float bleed, float bite, float infect, float bandage_power, float disinfectant_power ) const;

        // Returns color which this limb would have in healing menus
        nc_color limb_color( body_part bp, bool bleed, bool bite, bool infect ) const;

        static const std::vector<material_id> fleshy;
        bool made_of( const material_id &m ) const override;
        bool made_of_any( const std::set<material_id> &ms ) const override;

        // Drench cache
        enum water_tolerance {
            WT_IGNORED = 0,
            WT_NEUTRAL,
            WT_GOOD,
            NUM_WATER_TOLERANCE
        };
        inline int posx() const override {
            return position.x;
        }
        inline int posy() const override {
            return position.y;
        }
        inline int posz() const override {
            return position.z;
        }
        inline void setx( int x ) {
            setpos( tripoint( x, position.y, position.z ) );
        }
        inline void sety( int y ) {
            setpos( tripoint( position.x, y, position.z ) );
        }
        inline void setz( int z ) {
            setpos( tripoint( position.xy(), z ) );
        }
        inline void setpos( const tripoint &p ) override {
            position = p;
        }

        /**
         * Global position, expressed in map square coordinate system
         * (the most detailed coordinate system), used by the @ref map.
         */
        virtual tripoint global_square_location() const;
        /**
        * Returns the location of the player in global submap coordinates.
        */
        tripoint global_sm_location() const;
        /**
        * Returns the location of the player in global overmap terrain coordinates.
        */
        tripoint global_omt_location() const;

    private:
        /** Retrieves a stat mod of a mutation. */
        int get_mod( const trait_id &mut, const std::string &arg ) const;
        /** Applies skill-based boosts to stats **/
        void apply_skill_boost();
    protected:
        /** Applies stat mods to character. */
        void apply_mods( const trait_id &mut, bool add_remove );

        /** Recalculate encumbrance for all body parts. */
        std::array<encumbrance_data, num_bp> calc_encumbrance() const;
        /** Recalculate encumbrance for all body parts as if `new_item` was also worn. */
        std::array<encumbrance_data, num_bp> calc_encumbrance( const item &new_item ) const;

        /** Applies encumbrance from mutations and bionics only */
        void mut_cbm_encumb( std::array<encumbrance_data, num_bp> &vals ) const;

        /** Return the position in the worn list where new_item would be
         * put by default */
        std::list<item>::iterator position_to_wear_new_item( const item &new_item );

        /** Applies encumbrance from items only
         * If new_item is not null, then calculate under the asumption that it
         * is added to existing work items. */
        void item_encumb( std::array<encumbrance_data, num_bp> &vals,
                          const item &new_item ) const;

        std::array<std::array<int, NUM_WATER_TOLERANCE>, num_bp> mut_drench;
    public:
        // recalculates enchantment cache by iterating through all held, worn, and wielded items
        void recalculate_enchantment_cache();
        // gets add and mult value from enchantment cache
        double calculate_by_enchantment( double modify, enchantment::mod value,
                                         bool round_output = false ) const;

        /** Returns true if the player has any martial arts buffs attached */
        bool has_mabuff( const mabuff_id &buff_id ) const;
        /** Returns true if the player has a grab breaking technique available */
        bool has_grab_break_tec() const override {
            return martial_arts_data.has_grab_break_tec();
        };

        /** Returns the to hit bonus from martial arts buffs */
        float mabuff_tohit_bonus() const;
        /** Returns the dodge bonus from martial arts buffs */
        float mabuff_dodge_bonus() const;
        /** Returns the block bonus from martial arts buffs */
        int mabuff_block_bonus() const;
        /** Returns the speed bonus from martial arts buffs */
        int mabuff_speed_bonus() const;
        /** Returns the damage multiplier to given type from martial arts buffs */
        float mabuff_damage_mult( damage_type type ) const;
        /** Returns the flat damage bonus to given type from martial arts buffs, applied after the multiplier */
        int mabuff_damage_bonus( damage_type type ) const;
        /** Returns the flat penalty to move cost of attacks. If negative, that's a bonus. Applied after multiplier. */
        int mabuff_attack_cost_penalty() const;
        /** Returns the multiplier on move cost of attacks. */
        float mabuff_attack_cost_mult() const;

        /** Handles things like destruction of armor, etc. */
        void mutation_effect( const trait_id &mut );
        /** Handles what happens when you lose a mutation. */
        void mutation_loss_effect( const trait_id &mut );

        bool has_active_mutation( const trait_id &b ) const;
        /** Picks a random valid mutation and gives it to the Character, possibly removing/changing others along the way */
        void mutate();
        /** Returns true if the player doesn't have the mutation or a conflicting one and it complies with the force typing */
        bool mutation_ok( const trait_id &mutation, bool force_good, bool force_bad ) const;
        /** Picks a random valid mutation in a category and mutate_towards() it */
        void mutate_category( const std::string &mut_cat );
        /** Mutates toward one of the given mutations, upgrading or removing conflicts if necessary */
        bool mutate_towards( std::vector<trait_id> muts, int num_tries = INT_MAX );
        /** Mutates toward the entered mutation, upgrading or removing conflicts if necessary */
        bool mutate_towards( const trait_id &mut );
        /** Removes a mutation, downgrading to the previous level if possible */
        void remove_mutation( const trait_id &mut, bool silent = false );
        /** Returns true if the player has the entered mutation child flag */
        bool has_child_flag( const trait_id &flag ) const;
        /** Removes the mutation's child flag from the player's list */
        void remove_child_flag( const trait_id &flag );
        /** Recalculates mutation_category_level[] values for the player */
        void set_highest_cat_level();
        /** Returns the highest mutation category */
        std::string get_highest_category() const;
        /** Recalculates mutation drench protection for all bodyparts (ignored/good/neutral stats) */
        void drench_mut_calc();
        /** Recursively traverses the mutation's prerequisites and replacements, building up a map */
        void build_mut_dependency_map( const trait_id &mut,
                                       std::unordered_map<trait_id, int> &dependency_map, int distance );

        /**
        * Returns true if this category of mutation is allowed.
        */
        bool is_category_allowed( const std::vector<std::string> &category ) const;
        bool is_category_allowed( const std::string &category ) const;

        bool is_weak_to_water() const;

        /**Check for mutation disallowing the use of an healing item*/
        bool can_use_heal_item( const item &med ) const;

        bool can_install_cbm_on_bp( const std::vector<body_part> &bps ) const;

        /**
         * Returns resistances on a body part provided by mutations
         */
        // TODO: Cache this, it's kinda expensive to compute
        resistances mutation_armor( body_part bp ) const;
        float mutation_armor( body_part bp, damage_type dt ) const;
        float mutation_armor( body_part bp, const damage_unit &du ) const;

        // --------------- Bionic Stuff ---------------
        std::vector<bionic_id> get_bionics() const;
        /** Returns true if the player has the entered bionic id */
        bool has_bionic( const bionic_id &b ) const;
        /** Returns true if the player has the entered bionic id and it is powered on */
        bool has_active_bionic( const bionic_id &b ) const;
        /**Returns true if the player has any bionic*/
        bool has_any_bionic() const;
        /**Returns true if the character can fuel a bionic with the item*/
        bool can_fuel_bionic_with( const item &it ) const;
        /**Return bionic_id of bionics able to use it as fuel*/
        std::vector<bionic_id> get_bionic_fueled_with( const item &it ) const;
        /**Return bionic_id of fueled bionics*/
        std::vector<bionic_id> get_fueled_bionics() const;
        /**Return bionic_id of bionic of most fuel efficient bionic*/
        bionic_id get_most_efficient_bionic( const std::vector<bionic_id> &bids ) const;
        /**Return list of available fuel for this bionic*/
        std::vector<itype_id> get_fuel_available( const bionic_id &bio ) const;
        /**Return available space to store specified fuel*/
        int get_fuel_capacity( itype_id fuel ) const;
        /**Return total space to store specified fuel*/
        int get_total_fuel_capacity( itype_id fuel ) const;
        /**Updates which bionic contain fuel and which is empty*/
        void update_fuel_storage( const itype_id &fuel );
        /**Get stat bonus from bionic*/
        int get_mod_stat_from_bionic( const Character::stat &Stat ) const;
        // route for overmap-scale travelling
        std::vector<tripoint> omt_path;

        units::energy get_power_level() const;
        units::energy get_max_power_level() const;
        void mod_power_level( units::energy npower );
        void mod_max_power_level( units::energy npower_max );
        void set_power_level( units::energy npower );
        void set_max_power_level( units::energy npower_max );
        bool is_max_power() const;
        bool has_power() const;
        bool has_max_power() const;
        bool enough_power_for( const bionic_id &bid ) const;
        // --------------- Generic Item Stuff ---------------

        struct has_mission_item_filter {
            int mission_id;
            bool operator()( const item &it ) {
                return it.mission_id == mission_id;
            }
        };

        // -2 position is 0 worn index, -3 position is 1 worn index, etc
        static int worn_position_to_index( int position ) {
            return -2 - position;
        }

        // checks to see if an item is worn
        bool is_worn( const item &thing ) const {
            for( const auto &elem : worn ) {
                if( &thing == &elem ) {
                    return true;
                }
            }
            return false;
        }

        /**
         * Calculate (but do not deduct) the number of moves required when handling (e.g. storing, drawing etc.) an item
         * @param it Item to calculate handling cost for
         * @param penalties Whether item volume and temporary effects (e.g. GRABBED, DOWNED) should be considered.
         * @param base_cost Cost due to storage type.
         * @return cost in moves ranging from 0 to MAX_HANDLING_COST
         */
        int item_handling_cost( const item &it, bool penalties = true,
                                int base_cost = INVENTORY_HANDLING_PENALTY ) const;

        /**
         * Calculate (but do not deduct) the number of moves required when storing an item in a container
         * @param it Item to calculate storage cost for
         * @param container Container to store item in
         * @param penalties Whether item volume and temporary effects (e.g. GRABBED, DOWNED) should be considered.
         * @param base_cost Cost due to storage type.
         * @return cost in moves ranging from 0 to MAX_HANDLING_COST
         */
        int item_store_cost( const item &it, const item &container, bool penalties = true,
                             int base_cost = INVENTORY_HANDLING_PENALTY ) const;

        /** Returns nearby items which match the provided predicate */
        std::vector<item_location> nearby( const std::function<bool( const item *, const item * )> &func,
                                           int radius = 1 ) const;

        /**
         * Similar to @ref remove_items_with, but considers only worn items and not their
         * content (@ref item::contents is not checked).
         * If the filter function returns true, the item is removed.
         */
        std::list<item> remove_worn_items_with( std::function<bool( item & )> filter );

        item &i_at( int position ); // Returns the item with a given inventory position.
        const item &i_at( int position ) const;
        /**
         * Returns the item position (suitable for @ref i_at or similar) of a
         * specific item. Returns INT_MIN if the item is not found.
         * Note that this may lose some information, for example the returned position is the
         * same when the given item points to the container and when it points to the item inside
         * the container. All items that are part of the same stack have the same item position.
         */
        int get_item_position( const item *it ) const;

        /**
         * Returns a reference to the item which will be used to make attacks.
         * At the moment it's always @ref weapon or a reference to a null item.
         */
        /*@{*/
        const item &used_weapon() const;
        item &used_weapon();
        /*@}*/

        /**
         * Try to find a container/s on character containing ammo of type it.typeId() and
         * add charges until the container is full.
         * @param unloading Do not try to add to a container when the item was intentionally unloaded.
         * @return Remaining charges which could not be stored in a container.
         */
        int i_add_to_container( const item &it, bool unloading );
        item &i_add( item it, bool should_stack = true );

        /**
         * Try to pour the given liquid into the given container/vehicle. The transferred charges are
         * removed from the liquid item. Check the charges of afterwards to see if anything has
         * been transferred at all.
         * The functions do not consume any move points.
         * @return Whether anything has been moved at all. `false` indicates the transfer is not
         * possible at all. `true` indicates at least some of the liquid has been moved.
         */
        /**@{*/
        bool pour_into( item &container, item &liquid );
        bool pour_into( vehicle &veh, item &liquid );
        /**@}*/

        /**
         * Remove a specific item from player possession. The item is compared
         * by pointer. Contents of the item are removed as well.
         * @param pos The item position of the item to be removed. The item *must*
         * exists, use @ref has_item to check this.
         * @return A copy of the removed item.
         */
        item i_rem( int pos );
        /**
         * Remove a specific item from player possession. The item is compared
         * by pointer. Contents of the item are removed as well.
         * @param it A pointer to the item to be removed. The item *must* exists
         * in the players possession (one can use @ref has_item to check for this).
         * @return A copy of the removed item.
         */
        item i_rem( const item *it );
        void i_rem_keep_contents( int pos );
        /** Sets invlet and adds to inventory if possible, drops otherwise, returns true if either succeeded.
         *  An optional qty can be provided (and will perform better than separate calls). */
        bool i_add_or_drop( item &it, int qty = 1 );

        /** Only use for UI things. Returns all invlets that are currently used in
         * the player inventory, the weapon slot and the worn items. */
        std::bitset<std::numeric_limits<char>::max()> allocated_invlets() const;

        /**
         * Whether the player carries an active item of the given item type.
         */
        bool has_active_item( const itype_id &id ) const;
        item remove_weapon();
        void remove_mission_items( int mission_id );

        /**
         * Returns the items that are ammo and have the matching ammo type.
         */
        std::vector<const item *> get_ammo( const ammotype &at ) const;

        /**
         * Searches for ammo or magazines that can be used to reload obj
         * @param obj item to be reloaded. By design any currently loaded ammunition or magazine is ignored
         * @param empty whether empty magazines should be considered as possible ammo
         * @param radius adjacent map/vehicle tiles to search. 0 for only player tile, -1 for only inventory
         */
        std::vector<item_location> find_ammo( const item &obj, bool empty = true, int radius = 1 ) const;

        /**
         * Searches for weapons and magazines that can be reloaded.
         */
        std::vector<item_location> find_reloadables();
        /**
         * Counts ammo and UPS charges (lower of) for a given gun on the character.
         */
        int ammo_count_for( const item &gun );

        /** Maximum thrown range with a given item, taking all active effects into account. */
        int throw_range( const item & ) const;
        /** Dispersion of a thrown item, against a given target, taking into account whether or not the throw was blind. */
        int throwing_dispersion( const item &to_throw, Creature *critter = nullptr,
                                 bool is_blind_throw = false ) const;
        /** How much dispersion does one point of target's dodge add when throwing at said target? */
        int throw_dispersion_per_dodge( bool add_encumbrance = true ) const;

        /** True if unarmed or wielding a weapon with the UNARMED_WEAPON flag */
        bool unarmed_attack() const;
        /// Checks for items, tools, and vehicles with the Lifting quality near the character
        /// returning the highest quality in range.
        int best_nearby_lifting_assist() const;

        /// Alternate version if you need to specify a different orign point for nearby vehicle sources of lifting
        /// used for operations on distant objects (e.g. vehicle installation/uninstallation)
        int best_nearby_lifting_assist( const tripoint &world_pos ) const;

        units::mass weight_carried() const;
        units::volume volume_carried() const;

        /// Sometimes we need to calculate hypothetical volume or weight.  This
        /// struct offers two possible tweaks: a collection of items and
        /// coutnts to remove, or an entire replacement inventory.
        struct item_tweaks {
            item_tweaks() = default;
            item_tweaks( const std::map<const item *, int> &w ) :
                without_items( std::cref( w ) )
            {}
            item_tweaks( const inventory &r ) :
                replace_inv( std::cref( r ) )
            {}
            const cata::optional<std::reference_wrapper<const std::map<const item *, int>>> without_items;
            const cata::optional<std::reference_wrapper<const inventory>> replace_inv;
        };

        units::mass weight_carried_with_tweaks( const item_tweaks & ) const;
        units::volume volume_carried_with_tweaks( const item_tweaks & ) const;
        units::mass weight_capacity() const override;
        units::volume volume_capacity() const;
        units::volume volume_capacity_reduced_by(
            const units::volume &mod,
            const std::map<const item *, int> &without_items = {} ) const;

        bool can_pickVolume( const item &it, bool safe = false ) const;
        bool can_pickWeight( const item &it, bool safe = true ) const;
        /**
         * Checks if character stats and skills meet minimum requirements for the item.
         * Prints an appropriate message if requirements not met.
         * @param it Item we are checking
         * @param context optionally override effective item when checking contextual skills
         */
        bool can_use( const item &it, const item &context = item() ) const;
        /**
         * Returns true if the character is wielding something.
         * Note: this item may not actually be used to attack.
         */
        bool is_armed() const;

        /**
         * Removes currently wielded item (if any) and replaces it with the target item.
         * @param target replacement item to wield or null item to remove existing weapon without replacing it
         * @return whether both removal and replacement were successful (they are performed atomically)
         */
        virtual bool wield( item &target ) = 0;

        void drop_invalid_inventory();

        virtual bool has_artifact_with( art_effect_passive effect ) const;

        bool is_wielding( const item &target ) const;

        // --------------- Clothing Stuff ---------------
        /** Returns true if the player is wearing the item. */
        bool is_wearing( const itype_id &it ) const;
        /** Returns true if the player is wearing the item on the given body_part. */
        bool is_wearing_on_bp( const itype_id &it, body_part bp ) const;
        /** Returns true if the player is wearing an item with the given flag. */
        bool worn_with_flag( const std::string &flag, body_part bp = num_bp ) const;


        // drawing related stuff
        /**
         * Returns a list of the IDs of overlays on this character,
         * sorted from "lowest" to "highest".
         *
         * Only required for rendering.
         */
        std::vector<std::string> get_overlay_ids() const;

        // --------------- Skill Stuff ---------------
        int get_skill_level( const skill_id &ident ) const;
        int get_skill_level( const skill_id &ident, const item &context ) const;

        const SkillLevelMap &get_all_skills() const;
        SkillLevel &get_skill_level_object( const skill_id &ident );
        const SkillLevel &get_skill_level_object( const skill_id &ident ) const;

        void set_skill_level( const skill_id &ident, int level );
        void mod_skill_level( const skill_id &ident, int delta );
        /** Checks whether the character's skills meet the required */
        bool meets_skill_requirements( const std::map<skill_id, int> &req,
                                       const item &context = item() ) const;
        /** Checks whether the character's skills meet the required */
        bool meets_skill_requirements( const construction &con ) const;
        /** Checks whether the character's stats meets the stats required by the item */
        bool meets_stat_requirements( const item &it ) const;
        /** Checks whether the character meets overall requirements to be able to use the item */
        bool meets_requirements( const item &it, const item &context = item() ) const;
        /** Returns a string of missed requirements (both stats and skills) */
        std::string enumerate_unmet_requirements( const item &it, const item &context = item() ) const;

        // --------------- Other Stuff ---------------

        /** return the calendar::turn the character expired */
        time_point get_time_died() const {
            return time_died;
        }
        /** set the turn the turn the character died if not already done */
        void set_time_died( const time_point &time ) {
            if( time_died != calendar::before_time_starts ) {
                time_died = time;
            }
        }
        // magic mod
        known_magic magic;

        void make_bleed( body_part bp, time_duration duration, int intensity = 1,
                         bool permanent = false,
                         bool force = false, bool defferred = false );

        /** Calls Creature::normalize()
         *  nulls out the player's weapon
         *  Should only be called through player::normalize(), not on it's own!
         */
        void normalize() override;
        void die( Creature *nkiller ) override;

        std::string get_name() const override;

        std::vector<std::string> get_grammatical_genders() const override;

        /**
         * It is supposed to hide the query_yn to simplify player vs. npc code.
         */
        template<typename ...Args>
        bool query_yn( const char *const msg, Args &&... args ) const {
            return query_yn( string_format( msg, std::forward<Args>( args ) ... ) );
        }
        virtual bool query_yn( const std::string &msg ) const = 0;

        bool is_immune_field( field_type_id fid ) const override;

        /** Returns true if the player has some form of night vision */
        bool has_nv();

        /**
         * Returns >0 if character is sitting/lying and relatively inactive.
         * 1 represents sleep on comfortable bed, so anything above that should be rare.
         */
        float rest_quality() const;
        /**
         * Average hit points healed per turn.
         */
        float healing_rate( float at_rest_quality ) const;
        /**
         * Average hit points healed per turn from healing effects.
         */
        float healing_rate_medicine( float at_rest_quality, body_part bp ) const;

        /**
         * Goes over all mutations, gets min and max of a value with given name
         * @return min( 0, lowest ) + max( 0, highest )
         */
        float mutation_value( const std::string &val ) const;

        /**
         * Goes over all mutations, returning the sum of the social modifiers
         */
        social_modifiers get_mutation_social_mods() const;

        /** Color's character's tile's background */
        nc_color symbol_color() const override;

        std::string extended_description() const override;

        // In newcharacter.cpp
        void empty_skills();
        /** Returns a random name from NAMES_* */
        void pick_name( bool bUseDefault = false );
        /** Get the idents of all base traits. */
        std::vector<trait_id> get_base_traits() const;
        /** Get the idents of all traits/mutations. */
        std::vector<trait_id> get_mutations( bool include_hidden = true ) const;
        const std::bitset<NUM_VISION_MODES> &get_vision_modes() const {
            return vision_mode_cache;
        }
        /** Empties the trait list */
        void empty_traits();
        /**
         * Adds mandatory scenario and profession traits unless you already have them
         * And if you do already have them, refunds the points for the trait
         */
        void add_traits();
        void add_traits( points_left &points );
        /** Returns true if the player has crossed a mutation threshold
         *  Player can only cross one mutation threshold.
         */
        bool crossed_threshold() const;

        // --------------- Values ---------------
        std::string name;
        bool male;

        std::list<item> worn;
        std::array<int, num_hp_parts> hp_cur, hp_max, damage_bandaged, damage_disinfected;
        bool nv_cached;
        // Means player sit inside vehicle on the tile he is now
        bool in_vehicle;
        bool hauling;

        player_activity activity;
        std::list<player_activity> backlog;
        inventory inv;
        itype_id last_item;
        item weapon;

        pimpl<bionic_collection> my_bionics;
        character_martial_arts martial_arts_data;

        stomach_contents stomach;
        stomach_contents guts;

        int oxygen;
        int radiation;

        std::shared_ptr<monster> mounted_creature;
        // for loading NPC mounts
        int mounted_creature_id;
        // for vehicle work
        int activity_vehicle_part_index = -1;

        // Hauling items on the ground
        void start_hauling();
        void stop_hauling();
        bool is_hauling() const;

        // Has a weapon, inventory item or worn item with flag
        bool has_item_with_flag( const std::string &flag, bool need_charges = false ) const;
        /**
         * All items that have the given flag (@ref item::has_flag).
         */
        std::vector<const item *> all_items_with_flag( const std::string &flag ) const;

        bool has_charges( const itype_id &it, int quantity,
                          const std::function<bool( const item & )> &filter = return_true<item> ) const;

        // has_amount works ONLY for quantity.
        // has_charges works ONLY for charges.
        std::list<item> use_amount( itype_id it, int quantity,
                                    const std::function<bool( const item & )> &filter = return_true<item> );
        // Uses up charges
        bool use_charges_if_avail( const itype_id &it, int quantity );

        // Uses up charges
        std::list<item> use_charges( const itype_id &what, int qty,
                                     const std::function<bool( const item & )> &filter = return_true<item> );

        bool has_fire( int quantity ) const;
        void use_fire( int quantity );

        /** Legacy activity assignment, should not be used where resuming is important. */
        void assign_activity( const activity_id &type, int moves = calendar::INDEFINITELY_LONG,
                              int index = -1, int pos = INT_MIN,
                              const std::string &name = "" );
        /** Assigns activity to player, possibly resuming old activity if it's similar enough. */
        void assign_activity( const player_activity &act, bool allow_resume = true );
        /** Check if player currently has a given activity */
        bool has_activity( const activity_id &type ) const;
        /** Check if player currently has any of the given activities */
        bool has_activity( const std::vector<activity_id> &types ) const;
        void resume_backlog_activity();
        void cancel_activity();

        void initialize_stomach_contents();

        /** Stable base metabolic rate due to traits */
        float metabolic_rate_base() const;
        /** Current metabolic rate due to traits, hunger, speed, etc. */
        float metabolic_rate() const;
        // gets the max value healthy you can be, related to your weight
        int get_max_healthy() const;
        // gets the string that describes your weight
        std::string get_weight_string() const;
        // gets the description, printed in player_display, related to your current bmi
        std::string get_weight_description() const;
        // calculates the BMI
        float get_bmi() const;
        // returns amount of calories burned in a day given various metabolic factors
        int get_bmr() const;
        // returns the height of the player character in cm
        int height() const;
        // returns bodyweight of the Character
        units::mass bodyweight() const;
        // returns total weight of installed bionics
        units::mass bionics_weight() const;
        // increases the activity level to the next level
        // does not decrease activity level
        void increase_activity_level( float new_level );
        // decreases the activity level to the previous level
        // does not increase activity level
        void decrease_activity_level( float new_level );
        // sets activity level to NO_EXERCISE
        void reset_activity_level();
        // outputs player activity level to a printable string
        std::string activity_level_str() const;

        int get_stim() const;
        void set_stim( int new_stim );
        void mod_stim( int mod );

        int get_stamina() const;
        int get_stamina_max() const;
        void set_stamina( int new_stamina );
        void mod_stamina( int mod );
        void burn_move_stamina( int moves );
        /** Regenerates stamina */
        void update_stamina( int turns );

    protected:
        void on_stat_change( const std::string &, int ) override {}
        void on_damage_of_type( int adjusted_damage, damage_type type, body_part bp ) override;
        virtual void on_mutation_gain( const trait_id & ) {}
        virtual void on_mutation_loss( const trait_id & ) {}
    public:
        virtual void on_item_wear( const item & ) {}
        virtual void on_item_takeoff( const item & ) {}
        virtual void on_worn_item_washed( const item & ) {}

        /** Returns an unoccupied, safe adjacent point. If none exists, returns player position. */
        tripoint adjacent_tile() const;

        /** Removes "sleep" and "lying_down" */
        void wake_up();
        // how loud a character can shout. based on mutations and clothing
        int get_shout_volume() const;
        // shouts a message
        void shout( std::string msg = "", bool order = false );
        /** Handles Character vomiting effects */
        void vomit();
        // adds total healing to the bodypart. this is only a counter.
        void healed_bp( int bp, int amount );

        // the amount healed per bodypart per day
        std::array<int, num_hp_parts> healed_total;

        std::map<std::string, int> mutation_category_level;

<<<<<<< HEAD
        scenttype_id get_scent_type();
=======
        /** Modifies intensity of painkillers  */
        void mod_painkiller( int npkill );
        /** Sets intensity of painkillers  */
        void set_painkiller( int npkill );
        /** Returns intensity of painkillers  */
        int get_painkiller() const;
        void react_to_felt_pain( int intensity );
>>>>>>> ae829afd

        void spores();
        void blossoms();

        /** Handles rooting effects */
        void rooted_message() const;
        void rooted();

        /** Adds "sleep" to the player */
        void fall_asleep();
        void fall_asleep( const time_duration &duration );
        /** Checks to see if the player is using floor items to keep warm, and return the name of one such item if so */
        std::string is_snuggling() const;

        player_activity get_destination_activity() const;
        void set_destination_activity( const player_activity &new_destination_activity );
        void clear_destination_activity();
        /** Returns warmth provided by armor, etc. */
        int warmth( body_part bp ) const;
        /** Returns warmth provided by an armor's bonus, like hoods, pockets, etc. */
        int bonus_item_warmth( body_part bp ) const;
        /** Can the player lie down and cover self with blankets etc. **/
        bool can_use_floor_warmth() const;
        /**
         * Warmth from terrain, furniture, vehicle furniture and traps.
         * Can be negative.
         **/
        static int floor_bedding_warmth( const tripoint &pos );
        /** Warmth from clothing on the floor **/
        static int floor_item_warmth( const tripoint &pos );
        /** Final warmth from the floor **/
        int floor_warmth( const tripoint &pos ) const;

        /** Correction factor of the body temperature due to traits and mutations **/
        int bodytemp_modifier_traits( bool overheated ) const;
        /** Correction factor of the body temperature due to traits and mutations for player lying on the floor **/
        int bodytemp_modifier_traits_floor() const;
        /** Value of the body temperature corrected by climate control **/
        int temp_corrected_by_climate_control( int temperature ) const;

        bool in_sleep_state() const override {
            return Creature::in_sleep_state() || activity.id() == "ACT_TRY_SLEEP";
        }

        /** Set vitamin deficiency/excess disease states dependent upon current vitamin levels */
        void update_vitamins( const vitamin_id &vit );
        /**
         * Check current level of a vitamin
         *
         * Accesses level of a given vitamin.  If the vitamin_id specified does not
         * exist then this function simply returns 0.
         *
         * @param vit ID of vitamin to check level for.
         * @returns current level for specified vitamin
         */
        int vitamin_get( const vitamin_id &vit ) const;
        /**
         * Add or subtract vitamins from player storage pools
         * @param vit ID of vitamin to modify
         * @param qty amount by which to adjust vitamin (negative values are permitted)
         * @param capped if true prevent vitamins which can accumulate in excess from doing so
         * @return adjusted level for the vitamin or zero if vitamin does not exist
         */
        int vitamin_mod( const vitamin_id &vit, int qty, bool capped = true );

        /** Returns true if the player is wearing something on the entered body_part */
        bool wearing_something_on( body_part bp ) const;
        /** Returns 1 if the player is wearing something on both feet, .5 if on one, and 0 if on neither */
        double footwear_factor() const;
        /** Returns true if the player is wearing something on their feet that is not SKINTIGHT */
        bool is_wearing_shoes( const side &which_side = side::BOTH ) const;

        /** Ticks down morale counters and removes them */
        void update_morale();
        /** Ensures persistent morale effects are up-to-date */
        void apply_persistent_morale();
        /** Used to apply morale modifications from food and medication **/
        void modify_morale( item &food, int nutr = 0 );
        int get_morale_level() const; // Modified by traits, &c
        void add_morale( const morale_type &type, int bonus, int max_bonus = 0,
                         const time_duration &duration = 1_hours,
                         const time_duration &decay_start = 30_minutes, bool capped = false,
                         const itype *item_type = nullptr );
        int has_morale( const morale_type &type ) const;
        void rem_morale( const morale_type &type, const itype *item_type = nullptr );
        void clear_morale();
        bool has_morale_to_read() const;
        bool has_morale_to_craft() const;
        /** Checks permanent morale for consistency and recovers it when an inconsistency is found. */
        void check_and_recover_morale();

        /** Handles the enjoyability value for a comestible. First value is enjoyability, second is cap. **/
        std::pair<int, int> fun_for( const item &comest ) const;

    protected:
        Character();
        Character( Character && );
        Character &operator=( Character && );
        struct trait_data {
            /** Whether the mutation is activated. */
            bool powered = false;
            /** Key to select the mutation in the UI. */
            char key = ' ';
            /**
             * Time (in turns) until the mutation increase hunger/thirst/fatigue according
             * to its cost (@ref mutation_branch::cost). When those costs have been paid, this
             * is reset to @ref mutation_branch::cooldown.
             */
            int charge = 0;
            void serialize( JsonOut &json ) const;
            void deserialize( JsonIn &jsin );
        };

        // The player's position on the local map.
        tripoint position;

        /** Bonuses to stats, calculated each turn */
        int str_bonus;
        int dex_bonus;
        int per_bonus;
        int int_bonus;

        /** How healthy the character is. */
        int healthy;
        int healthy_mod;

        /**height at character creation*/
        int init_height = 175;

        // the player's activity level for metabolism calculations
        float activity_level = NO_EXERCISE;

        std::array<encumbrance_data, num_bp> encumbrance_cache;
        mutable std::map<std::string, double> cached_info;

        /**
         * Traits / mutations of the character. Key is the mutation id (it's also a valid
         * key into @ref mutation_data), the value describes the status of the mutation.
         * If there is not entry for a mutation, the character does not have it. If the map
         * contains the entry, the character has the mutation.
         */
        std::unordered_map<trait_id, trait_data> my_mutations;
        /**
         * Contains mutation ids of the base traits.
         */
        std::unordered_set<trait_id> my_traits;
        /**
         * Pointers to mutation branches in @ref my_mutations.
         */
        std::vector<const mutation_branch *> cached_mutations;

        void store( JsonOut &json ) const;
        void load( JsonObject &data );

        // --------------- Values ---------------
        pimpl<SkillLevelMap> _skills;

        // Cached vision values.
        std::bitset<NUM_VISION_MODES> vision_mode_cache;
        int sight_max;

        // turn the character expired, if calendar::before_time_starts it has not been set yet.
        // TODO: change into an optional<time_point>
        time_point time_died = calendar::before_time_starts;

        /**
         * Cache for pathfinding settings.
         * Most of it isn't changed too often, hence mutable.
         */
        mutable pimpl<pathfinding_settings> path_settings;

        // faction API versions
        // 2 - allies are in your_followers faction; NPCATT_FOLLOW is follower but not an ally
        // 0 - allies may be in your_followers faction; NPCATT_FOLLOW is an ally (legacy)
        int faction_api_version = 2;  // faction API versioning
        faction_id fac_id; // A temp variable used to inform the game which faction to link
        faction *my_fac = nullptr;

        character_movemode move_mode;
        /** Current deficiency/excess quantity for each vitamin */
        std::map<vitamin_id, int> vitamin_levels;

        pimpl<player_morale> morale;

    private:
        // a cache of all active enchantment values.
        // is recalculated every turn in Character::recalculate_enchantment_cache
        enchantment enchantment_cache;
        player_activity destination_activity;
        // A unique ID number, assigned by the game class. Values should never be reused.
        character_id id;

        units::energy power_level;
        units::energy max_power_level;

        /** Needs (hunger, starvation, thirst, fatigue, etc.) */
        int stored_calories;
        int healthy_calories;

        int hunger;
        int thirst;
        int stamina;

        int fatigue;
        int sleep_deprivation;
        bool check_encumbrance;

        int stim;
        int pkill;

    protected:
        /** Amount of time the player has spent in each overmap tile. */
        std::unordered_map<point, time_duration> overmap_time;

    public:
        // TODO: make these private
        std::array<int, num_bp> temp_cur, frostbite_timer, temp_conv;
        std::array<int, num_bp> body_wetness;
        std::array<int, num_bp> drench_capacity;

        time_point next_climate_control_check;
        bool last_climate_control_ret;
};

template<>
struct enum_traits<Character::stat> {
    static constexpr Character::stat last = Character::stat::DUMMY_STAT;
};
/**Get translated name of a stat*/
std::string get_stat_name( Character::stat Stat );
#endif<|MERGE_RESOLUTION|>--- conflicted
+++ resolved
@@ -1267,9 +1267,8 @@
 
         std::map<std::string, int> mutation_category_level;
 
-<<<<<<< HEAD
         scenttype_id get_scent_type();
-=======
+        
         /** Modifies intensity of painkillers  */
         void mod_painkiller( int npkill );
         /** Sets intensity of painkillers  */
@@ -1277,7 +1276,6 @@
         /** Returns intensity of painkillers  */
         int get_painkiller() const;
         void react_to_felt_pain( int intensity );
->>>>>>> ae829afd
 
         void spores();
         void blossoms();
