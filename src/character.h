--- conflicted
+++ resolved
@@ -226,11 +226,7 @@
         
         // --------------- Skill Stuff ---------------
         SkillLevel &skillLevel(const Skill* _skill);
-<<<<<<< HEAD
-        SkillLevel const& skillLevel(const Skill* _skill) const;
-=======
         SkillLevel &skillLevel(Skill const &_skill);
->>>>>>> 31bdc811
         SkillLevel &skillLevel(std::string ident);
 
         /** for serialization */
