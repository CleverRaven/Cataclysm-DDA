--- conflicted
+++ resolved
@@ -795,11 +795,8 @@
     add_actor( std::make_unique<pick_lock_actor>() );
     add_actor( std::make_unique<deploy_furn_actor>() );
     add_actor( std::make_unique<place_monster_iuse>() );
-<<<<<<< HEAD
     add_actor( std::make_unique<change_scent_iuse>() );
-=======
     add_actor( std::make_unique<place_npc_iuse>() );
->>>>>>> 8c616da1
     add_actor( std::make_unique<reveal_map_actor>() );
     add_actor( std::make_unique<salvage_actor>() );
     add_actor( std::make_unique<unfold_vehicle_iuse>() );
