--- conflicted
+++ resolved
@@ -379,13 +379,7 @@
         }
         const it_tool* tool = dynamic_cast<const it_tool*>(type);
         if(tool != 0) {
-<<<<<<< HEAD
-            if(tool->max_charges != 0 || tool->def_charges != 0 || tool->rand_charges != std::vector<long> (1,0) ) {
-                check_ammo_type(msg, tool->ammo);
-            }
-=======
             check_ammo_type(msg, tool->ammo);
->>>>>>> b0c8af5e
             if(tool->revert_to != "null" && !has_template(tool->revert_to)) {
                 msg << string_format("invalid revert_to property %s", tool->revert_to.c_str()) << "\n";
             }
