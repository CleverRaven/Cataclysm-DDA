--- conflicted
+++ resolved
@@ -1851,7 +1851,7 @@
         float specific_heat_liquid = 0;
         float latent_heat = 0;
 
-        for( std::string m : jo.get_tags( "material" ) ) {
+        for( const std::string &m : jo.get_tags( "material" ) ) {
             specific_heat_solid += material_id( m )->specific_heat_solid();
             specific_heat_liquid += material_id( m )->specific_heat_liquid();
             latent_heat += material_id( m )->latent_heat();
@@ -1863,31 +1863,17 @@
     }
 
     bool is_not_boring = false;
-<<<<<<< HEAD
     if( jo.has_member( "primary_material" ) ) {
         std::string mat = jo.get_string( "primary_material" );
         is_not_boring = is_not_boring || mat == "junk";
     }
     if( jo.has_member( "material" ) ) {
-        for( std::string m : jo.get_tags( "material" ) ) {
+        for( const std::string &m : jo.get_tags( "material" ) ) {
             is_not_boring = is_not_boring || m == "junk";
         }
     }
     if( jo.has_member( "stim" ) ) {
         is_not_boring = is_not_boring || jo.get_int( "stim" ) != 0;
-=======
-    if (jo.has_member("primary_material")) {
-        std::string mat = jo.get_string("primary_material");
-        is_not_boring = is_not_boring || mat == "junk";
-    }
-    if (jo.has_member("material")) {
-        for (auto& m : jo.get_tags("material")) {
-            is_not_boring = is_not_boring || m == "junk";
-        }
-    }
-    if (jo.has_member("stim")) {
-        is_not_boring = is_not_boring || jo.get_int("stim") != 0;
->>>>>>> 56e609ca
     }
 
     if( is_not_boring ) { // Junk food, stimulants and depressants never get old by default, but this can still be overriden.
