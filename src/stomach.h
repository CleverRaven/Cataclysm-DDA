#pragma once
#ifndef CATA_SRC_STOMACH_H
#define CATA_SRC_STOMACH_H

#include <map>

#include "calendar.h"
#include "type_id.h"
#include "units.h"

class Character;
class JsonObject;
class JsonOut;
struct needs_rates;

namespace vitamin_units
{
using mass = units::quantity<int, units::mass_in_microgram_tag>;

constexpr mass microgram = units::quantity<int, units::mass_in_microgram_tag>( 1, {} );
constexpr mass milligram = units::quantity<int, units::mass_in_microgram_tag>( 1000, {} );
constexpr mass gram = units::quantity<int, units::mass_in_microgram_tag>( 1'000'000, {} );
const std::vector<std::pair<std::string, mass>> mass_units = { {
        { "ug", microgram },
        { "μg", microgram },
        { "mcg", microgram },
        { "mg", milligram },
        { "g", gram }
    }
};
} // namespace vitamin_units

// Separate struct for nutrients so that we can easily perform arithmetic on
// them
struct nutrients {
<<<<<<< HEAD
    /** amount of calories (1/1000s of kcal) this food has */
    int calories = 0;

    /** vitamins potentially provided by this comestible (if any) */
    std::map<vitamin_id, int> vitamins;

    /** Replace the values here with the minimum (or maximum) of themselves and the corresponding
     * values taken from r. */
    void min_in_place( const nutrients &r );
    void max_in_place( const nutrients &r );

    int get_vitamin( const vitamin_id & ) const;
    int kcal() const;

    bool operator==( const nutrients &r ) const;
    bool operator!=( const nutrients &r ) const {
        return !( *this == r );
    }

    nutrients &operator+=( const nutrients &r );
    nutrients &operator-=( const nutrients &r );
    nutrients &operator*=( int r );
    nutrients &operator/=( int r );

    friend nutrients operator*( nutrients l, int r ) {
        l *= r;
        return l;
    }

    friend nutrients operator/( nutrients l, int r ) {
        l /= r;
        return l;
    }
=======
        /** amount of calories (1/1000s of kcal) this food has */
        int calories = 0;

        /** Replace the values here with the minimum (or maximum) of themselves and the corresponding
         * values taken from r. */
        void min_in_place( const nutrients &r );
        void max_in_place( const nutrients &r );

        // vitamin -> how many vitamin units of it are included
        std::map<vitamin_id, int> vitamins() const;

        // For vitamins that support units::mass quantities
        // If finalized == true, these will instantly convert to units,
        // so make sure finalized = false if you call these before vitamins are loaded
        void set_vitamin( const vitamin_id &, vitamin_units::mass mass );
        void add_vitamin( const vitamin_id &, vitamin_units::mass mass );

        void set_vitamin( const vitamin_id &, int units );
        void add_vitamin( const vitamin_id &, int units );

        // Remove a vitamin completely from the data structure
        void remove_vitamin( const vitamin_id & );

        int get_vitamin( const vitamin_id & ) const;
        int kcal() const;

        void finalize_vitamins();

        bool operator==( const nutrients &r ) const;
        bool operator!=( const nutrients &r ) const {
            return !( *this == r );
        }

        nutrients &operator+=( const nutrients &r );
        nutrients &operator-=( const nutrients &r );
        nutrients &operator*=( int r );
        nutrients &operator/=( int r );

        friend nutrients operator*( nutrients l, int r ) {
            l *= r;
            return l;
        }

        friend nutrients operator/( nutrients l, int r ) {
            l /= r;
            return l;
        }

        // All vitamins are in vitamin units, not units::mass (e.g. all JSON has been loaded)
        // defaults to true because this is only false when nutrients are loaded from JSON,
        // where it is set explicitly to false
        bool finalized = true;

    private:
        /** vitamins potentially provided by this comestible (if any) */
        std::map<vitamin_id, std::variant<int, vitamin_units::mass>> vitamins_;
>>>>>>> 695ae227
};

// Contains all information that can pass out of (or into) a stomach
struct food_summary {
    units::volume water;
    units::volume solids;
    nutrients nutr;
};

// how much a stomach_contents can digest
// based on 30 minute increments
struct stomach_digest_rates {
    units::volume solids = 0_ml;
    units::volume water = 0_ml;
    float percent_kcal = 0.0f;
    // calories, or 1/1000s of kcals
    int min_calories = 0;
    float percent_vitamin = 0.0f;
    int min_vitamin = 0;
};

// an abstract of food that has been eaten.
class stomach_contents
{
    public:
        stomach_contents();
        /**
         * @brief Construct a new stomach contents object
         * Stomachs always process their food in a few hours. Guts take significantly longer,
         * and their rate is dependent on the metabolic rate of their owner.
         * @param max_volume Base capacity, subject to modification, i.e. by traits
         * @param is_stomach If true, treated as stomach, if false, treated as guts
         */
        stomach_contents( units::volume max_volume, bool is_stomach );

        /**
         * @brief Directly adds food to stomach contents.
         * Will still add contents if past maximum volume. Also updates last_ate to current turn.
         * @param ingested The food to be ingested
         */
        void ingest( const food_summary &ingested );

        /**
         * @brief Processes food and outputs nutrients that are finished processing
         * Metabolic rates are required because they determine the rate of absorption of
         * nutrients into the body.
         * All returned values are >= 0, with the exception of water, which
         * can be negative in some circumstances (i.e. after eating dry/salty food).
         * TODO: Update stomach capacity upon mutation changes, instead of calculating every time we
         * need it, so we can get rid of 'owner' parameter here.
         * @param owner The owner of this stomach
         * @param metabolic_rates The metabolic rates of the owner of this stomach
         * @param five_mins Five-minute intervals passed since this method was last called
         * @param half_hours Half-hour intervals passed since this method was last called
         * @return nutrients that are done processing in this stomach
         */
        food_summary digest( const Character &owner, const needs_rates &metabolic_rates,
                             int five_mins, int half_hours );

        // Empties the stomach of all contents.
        void empty();

        /**
         * @brief Calculates the capacity of this stomach.
         * This function needs a ref to the stomach's owner so it can account for relevant mutations.
         * TODO: JSONize stomach capacity multipliers.
         * @param owner This stomach's owner
         * @return This stomach's capacity, in units::volume
         */
        units::volume capacity( const Character &owner ) const;
        // how much stomach capacity you have left before you puke from stuffing your gob
        units::volume stomach_remaining( const Character &owner ) const;
        // how much volume is in the stomach_contents
        units::volume contains() const;

        int get_calories() const;
        units::volume get_water() const;

        // changes calorie amount
        void mod_calories( int kcal );

        // changes calorie amount based on old nutr value
        void mod_nutr( int nutr );
        // changes water amount in stomach
        // overflow draws from player thirst
        void mod_water( const units::volume &h2o );
        // changes water amount in stomach converted from quench value
        // TODO: Move to mL values of water
        void mod_quench( int quench );
        // adds volume to your stomach
        void mod_contents( const units::volume &vol );

        // how long has it been since i ate?
        // only really relevant for player::stomach
        time_duration time_since_ate() const;
        // update last_ate to calendar::turn
        void ate();

        void serialize( JsonOut &json ) const;
        void deserialize( const JsonObject &jo );

    private:

        // If true, this object represents a stomach; if false, this object represents guts.
        bool stomach = false; // NOLINT(cata-serialize)

        // nutrients (calories and vitamins)
        nutrients nutr;
        // volume of water in stomach_contents
        units::volume water = 0_ml;
        /**
        * this is the maximum volume without modifiers such as mutations
        * in order to get the maximum volume with all modifiers properly,
        * call stomach_capacity()
        */
        units::volume max_volume = 0_ml;
        // volume of food in stomach_contents
        units::volume contents = 0_ml;
        // when did this stomach_contents call stomach_contents::ingest()
        time_point last_ate = calendar::turn_zero;

        // Gets the rates at which this stomach will digest things.
        stomach_digest_rates get_digest_rates( const needs_rates &metabolic_rates,
                                               const Character &owner ) const;

};

#endif // CATA_SRC_STOMACH_H<|MERGE_RESOLUTION|>--- conflicted
+++ resolved
@@ -33,41 +33,6 @@
 // Separate struct for nutrients so that we can easily perform arithmetic on
 // them
 struct nutrients {
-<<<<<<< HEAD
-    /** amount of calories (1/1000s of kcal) this food has */
-    int calories = 0;
-
-    /** vitamins potentially provided by this comestible (if any) */
-    std::map<vitamin_id, int> vitamins;
-
-    /** Replace the values here with the minimum (or maximum) of themselves and the corresponding
-     * values taken from r. */
-    void min_in_place( const nutrients &r );
-    void max_in_place( const nutrients &r );
-
-    int get_vitamin( const vitamin_id & ) const;
-    int kcal() const;
-
-    bool operator==( const nutrients &r ) const;
-    bool operator!=( const nutrients &r ) const {
-        return !( *this == r );
-    }
-
-    nutrients &operator+=( const nutrients &r );
-    nutrients &operator-=( const nutrients &r );
-    nutrients &operator*=( int r );
-    nutrients &operator/=( int r );
-
-    friend nutrients operator*( nutrients l, int r ) {
-        l *= r;
-        return l;
-    }
-
-    friend nutrients operator/( nutrients l, int r ) {
-        l /= r;
-        return l;
-    }
-=======
         /** amount of calories (1/1000s of kcal) this food has */
         int calories = 0;
 
@@ -124,7 +89,6 @@
     private:
         /** vitamins potentially provided by this comestible (if any) */
         std::map<vitamin_id, std::variant<int, vitamin_units::mass>> vitamins_;
->>>>>>> 695ae227
 };
 
 // Contains all information that can pass out of (or into) a stomach
