#include "itype.h"

#include <cstdlib>
#include <utility>

#include "debug.h"
#include "item.h"
#include "player.h"
#include "ret_val.h"
<<<<<<< HEAD
#include "rng.h"
=======
#include "translations.h"
>>>>>>> d1c43aa9

struct tripoint;

std::string gunmod_location::name() const
{
    // Yes, currently the name is just the translated id.
    return _( _id );
}

namespace io
{
template<>
std::string enum_to_string<condition_type>( condition_type data )
{
    switch( data ) {
        case condition_type::FLAG:
            return "FLAG";
        case condition_type::COMPONENT_ID:
            return "COMPONENT_ID";
        case condition_type::num_condition_types:
            break;
    }
    debugmsg( "Invalid condition_type" );
    abort();
}
} // namespace io

std::string itype::nname( unsigned int quantity ) const
{
    // Always use singular form for liquids.
    // (Maybe gases too?  There are no gases at the moment)
    if( phase == LIQUID ) {
        quantity = 1;
    }
    return name.translated( quantity );
}

int itype::charges_per_volume( const units::volume &vol ) const
{
    if( volume == 0_ml ) {
        // TODO: items should not have 0 volume at all!
        return item::INFINITE_CHARGES;
    }
    return ( count_by_charges() ? stack_size : 1 ) * vol / volume;
}

// Members of iuse struct, which is slowly morphing into a class.
bool itype::has_use() const
{
    return !use_methods.empty();
}

bool itype::can_use( const std::string &iuse_name ) const
{
    return get_use( iuse_name ) != nullptr;
}

const use_function *itype::get_use( const std::string &iuse_name ) const
{
    const auto iter = use_methods.find( iuse_name );
    return iter != use_methods.end() ? &iter->second : nullptr;
}

int itype::tick( player &p, item &it, const tripoint &pos ) const
{
    // Note: can go higher than current charge count
    // Maybe should move charge decrementing here?
    // also steps on charges_to_use function defined in itype.h,
    // and I wonder if that is what was meant to be used here
    int charges_to_use = 0;
    // looping through all the use_methods and asking them how
    // many charges they use... why?
    // also this makes them do whatever they do just by calling
    // the method - maybe the "mystery" bool has some deeper meaning
    // than "I called you automatically"
    for( auto &method : use_methods ) {
        const int val = method.second.call( p, it, true, pos );
        if( charges_to_use < 0 || val < 0 ) {
            charges_to_use = -1;
        } else {
            charges_to_use += val;
        }
    }

    return charges_to_use;
}

int itype::invoke( player &p, item &it, const tripoint &pos ) const
{
    if( !has_use() ) {
        return 0;
    }
    return invoke( p, it, pos, use_methods.begin()->first );
}

int itype::invoke( player &p, item &it, const tripoint &pos, const std::string &iuse_name ) const
{
    const use_function *use = get_use( iuse_name );
    if( use == nullptr ) {
        debugmsg( "Tried to invoke %s on a %s, which doesn't have this use_function",
                  iuse_name, nname( 1 ) );
        return 0;
    }

    const auto ret = use->can_call( p, it, false, pos );

    if( !ret.success() ) {
        p.add_msg_if_player( m_info, ret.str() );
        return 0;
    }

    return use->call( p, it, false, pos );
}

std::string gun_type_type::name() const
{
    return pgettext( "gun_type_type", name_.c_str() );
}

int itype::power_draw_as_battery_charge( time_duration time ) const
{
    if( tool && tool->power_draw > 0 ) {
        float seconds = to_seconds<float>( time );
        // get charge (legacy battery unit) per period time from power_draw (milliwatts)
        // assuming a "disposable light battery" is an AA battery, it has 300 charges
        // so lets call 300 charges ~= 15kJ (2850mAh, 1.5v reference)
        // so 1 charge ~= .05kJ so draw 1 charge per 50,000mw each second
        float charges_consumed = ( static_cast<float>( tool->power_draw ) / 50000.0f ) * seconds;
        int charges_floored = std::floor<int>( charges_consumed );
        // ... except charges is an int so we lack the precision to do this directly
        // so for decimal amounts treat them as a 1 in X chance to deplete a charge
        return ( charges_floored + ( x_in_y( 1, 1 / charges_consumed - charges_floored ) ? 1 : 0 ) );

    }
    return 0; // we don't know, because the tool doesn't have power_draw
    // you should probably deal with charges_to_use instead
}


bool itype::can_have_charges() const
{
    if( count_by_charges() ) {
        return true;
    }
    if( tool && tool->max_charges > 0 ) {
        return true;
    }
    if( gun && gun->clip > 0 ) {
        return true;
    }
    if( item_tags.count( "CAN_HAVE_CHARGES" ) ) {
        return true;
    }
    return false;
}<|MERGE_RESOLUTION|>--- conflicted
+++ resolved
@@ -7,11 +7,8 @@
 #include "item.h"
 #include "player.h"
 #include "ret_val.h"
-<<<<<<< HEAD
+#include "translations.h"
 #include "rng.h"
-=======
-#include "translations.h"
->>>>>>> d1c43aa9
 
 struct tripoint;
 
