--- conflicted
+++ resolved
@@ -727,30 +727,11 @@
 
     //~ the sound of a dissector dissecting
     sounds::sound( p, 10, sounds::sound_t::combat, _( "BRZZZAP!" ), false, "trap", "dissector" );
-<<<<<<< HEAD
-    if( c != nullptr ) {
-        if( g->u.sees( p ) ) {
-            add_msg( m_bad, _( "Electrical beams emit from the floor and slice the %s!" ), c->get_name() );
-        }
-        c->deal_damage( nullptr, bp_head, damage_instance( DT_CUT, 15 ) );
-        c->deal_damage( nullptr, bp_chest, damage_instance( DT_CUT, 20 ) );
-        c->deal_damage( nullptr, bp_abdomen, damage_instance( DT_CUT, 20 ) );
-        c->deal_damage( nullptr, bp_pelvis, damage_instance( DT_CUT, 15 ) );
-        c->deal_damage( nullptr, bp_arm_r, damage_instance( DT_CUT, 12 ) );
-        c->deal_damage( nullptr, bp_arm_l, damage_instance( DT_CUT, 12 ) );
-        c->deal_damage( nullptr, bp_hand_r, damage_instance( DT_CUT, 10 ) );
-        c->deal_damage( nullptr, bp_hand_l, damage_instance( DT_CUT, 10 ) );
-        c->deal_damage( nullptr, bp_leg_r, damage_instance( DT_CUT, 12 ) );
-        c->deal_damage( nullptr, bp_leg_r, damage_instance( DT_CUT, 12 ) );
-        c->deal_damage( nullptr, bp_foot_l, damage_instance( DT_CUT, 10 ) );
-        c->deal_damage( nullptr, bp_foot_r, damage_instance( DT_CUT, 10 ) );
-    }
-=======
-    if( g->u.sees( p ) ) {
-        add_msg( m_bad, _( "Electrical beams emit from the floor and slice the %s!" ), c->get_name() );
-    }
+
     c->deal_damage( nullptr, bp_head, damage_instance( DT_CUT, 15 ) );
-    c->deal_damage( nullptr, bp_torso, damage_instance( DT_CUT, 20 ) );
+    c->deal_damage( nullptr, bp_chest, damage_instance( DT_CUT, 20 ) );
+    c->deal_damage( nullptr, bp_abdomen, damage_instance( DT_CUT, 20 ) );
+    c->deal_damage( nullptr, bp_pelvis, damage_instance( DT_CUT, 15 ) );
     c->deal_damage( nullptr, bp_arm_r, damage_instance( DT_CUT, 12 ) );
     c->deal_damage( nullptr, bp_arm_l, damage_instance( DT_CUT, 12 ) );
     c->deal_damage( nullptr, bp_hand_r, damage_instance( DT_CUT, 10 ) );
@@ -759,8 +740,6 @@
     c->deal_damage( nullptr, bp_leg_r, damage_instance( DT_CUT, 12 ) );
     c->deal_damage( nullptr, bp_foot_l, damage_instance( DT_CUT, 10 ) );
     c->deal_damage( nullptr, bp_foot_r, damage_instance( DT_CUT, 10 ) );
-
->>>>>>> dfd736e7
     c->check_dead_state();
     return true;
 }
