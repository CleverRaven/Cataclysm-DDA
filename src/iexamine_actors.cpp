#include "iexamine_actors.h"

<<<<<<< HEAD
#include "ammo_effect.h"
#include "avatar.h"
#include "dialogue_helpers.h"
#include "effect_on_condition.h"
#include "explosion.h"
=======
#include <algorithm>
#include <cstddef>
#include <memory>
#include <utility>

#include "calendar.h"
#include "character.h"
#include "coordinates.h"
#include "creature.h"
#include "debug.h"
#include "dialogue.h"
#include "effect_on_condition.h"
#include "flexbuffer_json.h"
>>>>>>> b117062b
#include "game.h"
#include "game_inventory.h"
#include "generic_factory.h"
<<<<<<< HEAD
#include "inventory_ui.h"
#include "item.h"
#include "itype.h"
#include "line.h"
=======
#include "item.h"
#include "item_location.h"
>>>>>>> b117062b
#include "map.h"
#include "map_iterator.h"
#include "mapgen_functions.h"
#include "mapgendata.h"
#include "messages.h"
#include "monster.h"
#include "mtype.h"
#include "output.h"
<<<<<<< HEAD
#include "overmap_ui.h"
#include "overmapbuffer.h"
#include "timed_event.h"
=======
#include "point.h"
#include "ret_val.h"
#include "talker.h"
#include "translations.h"
#include "ui.h"
>>>>>>> b117062b
#include "veh_appliance.h"

static const ter_str_id ter_t_door_metal_c( "t_door_metal_c" );
static const ter_str_id ter_t_door_metal_locked( "t_door_metal_locked" );

static const activity_id ACT_MORTAR_AIMING( "ACT_MORTAR_AIMING" );

void appliance_convert_examine_actor::load( const JsonObject &jo, const std::string & )
{
    optional( jo, false, "furn_set", furn_set );
    optional( jo, false, "ter_set", ter_set );
    mandatory( jo, false, "item", appliance_item );
}

void appliance_convert_examine_actor::call( Character &you, const tripoint_bub_ms &examp ) const
{
    if( !query_yn( _( "Connect %s to grid?" ), item::nname( appliance_item ) ) ) {
        return;
    }
    map &here = get_map();
    if( furn_set ) {
        here.furn_set( examp, *furn_set );
    }
    if( ter_set ) {
        here.ter_set( examp, *ter_set );
    }

    place_appliance( here, examp, vpart_appliance_from_item( appliance_item ), you );
}

void appliance_convert_examine_actor::finalize() const
{
    if( furn_set && !furn_set->is_valid() ) {
        debugmsg( "Invalid furniture id %s in appliance_convert action", furn_set->str() );
    }
    if( ter_set && !ter_set->is_valid() ) {
        debugmsg( "Invalid terrain id %s in appliance_convert action", ter_set->str() );
    }

    if( !appliance_item.is_valid() ) {
        debugmsg( "Invalid appliance item %s in appliance_convert action", appliance_item.str() );
    } else if( !vpart_appliance_from_item( appliance_item ).is_valid() ) {
        // This will never actually trigger now, but is here if the semantics of vpart_appliance_from_item change
        debugmsg( "In appliance_convert action, %s does not correspond to an appliance",
                  appliance_item.str() );
    }
}

std::unique_ptr<iexamine_actor> appliance_convert_examine_actor::clone() const
{
    return std::make_unique<appliance_convert_examine_actor>( *this );
}

void cardreader_examine_actor::consume_card( const std::vector<item_location> &cards ) const
{
    if( !consume ) {
        return;
    }
    std::vector<item_location> opts;
    for( const item_location &it : cards ) {
        const auto stacks = [&it]( const item_location & compare ) {
            return it->stacks_with( *compare );
        };
        if( std::any_of( opts.begin(), opts.end(), stacks ) ) {
            continue;
        }
        opts.push_back( it );
    }

    if( opts.size() == 1 ) {
        opts[0].remove_item();
        return;
    }

    uilist query;
    query.text = _( "Use which item?" );
    query.allow_cancel = false;
    for( size_t i = 0; i < opts.size(); ++i ) {
        query.entries.emplace_back( static_cast<int>( i ), true, -1, opts[i]->tname() );
    }
    query.query();
    opts[query.ret].remove_item();
}

std::vector<item_location> cardreader_examine_actor::get_cards( Character &you,
        const tripoint_bub_ms &examp )const
{
    std::vector<item_location> ret;

    for( const item_location &it : you.all_items_loc() ) {
        const auto has_card_flag = [&it]( const flag_id & flag ) {
            return it->has_flag( flag );
        };
        if( std::none_of( allowed_flags.begin(), allowed_flags.end(), has_card_flag ) ) {
            continue;
        }
        if( omt_allowed_radius ) {
            tripoint_abs_omt cardloc = coords::project_to<coords::omt>(
                                           it->get_var( "spawn_location", tripoint_abs_ms::min ) );
            // Cards without a location are treated as valid
            if( cardloc == tripoint_abs_omt::min ) {
                ret.push_back( it );
                continue;
            }
            int dist = rl_dist( cardloc.xy(),
                                coords::project_to<coords::omt>( get_map().get_abs( examp ) ).xy() );
            if( dist > *omt_allowed_radius ) {
                continue;
            }
        }

        ret.push_back( it );
    }

    return ret;
}

bool cardreader_examine_actor::apply( const tripoint_bub_ms &examp ) const
{
    bool open = true;

    map &here = get_map();
    if( map_regen ) {
        tripoint_abs_omt omt_pos( coords::project_to<coords::omt>( here.get_abs( examp ) ) );
        const ret_val<void> has_colliding_vehicle = run_mapgen_update_func( mapgen_id, omt_pos, {}, nullptr,
                false );
        if( !has_colliding_vehicle.success() ) {
            debugmsg( "Failed to apply magen function %s, collision with %s", mapgen_id.str(),
                      has_colliding_vehicle.str() );
        }
        set_queued_points();
        here.set_seen_cache_dirty( examp );
        here.set_transparency_cache_dirty( examp.z() );
    } else {
        open = false;
        const tripoint_range<tripoint_bub_ms> points = here.points_in_radius( examp, radius );
        for( const tripoint_bub_ms &tmp : points ) {
            const auto ter_iter = terrain_changes.find( here.ter( tmp ).id() );
            const auto furn_iter = furn_changes.find( here.furn( tmp ).id() );
            if( ter_iter != terrain_changes.end() ) {
                here.ter_set( tmp, ter_iter->second );
                open = true;
            }
            if( furn_iter != furn_changes.end() ) {
                here.furn_set( tmp, furn_iter->second );
                open = true;
            }
        }
    }

    return open;
}

/**
 * Use id/hack reader. Using an id despawns turrets.
 */
void cardreader_examine_actor::call( Character &you, const tripoint_bub_ms &examp ) const
{
    bool open = false;
    map &here = get_map();

    std::vector<item_location> cards = get_cards( you, examp );

    if( !cards.empty() && query_yn( _( query_msg ) ) ) {
        you.mod_moves( -to_moves<int>( 1_seconds ) );
        open = apply( examp );
        for( monster &critter : g->all_monsters() ) {
            if( !despawn_monsters ) {
                break;
            }
            // Check 1) same overmap coords, 2) turret, 3) hostile
            if( coords::project_to<coords::omt>( here.get_abs( critter.pos_bub() ) ) ==
                coords::project_to<coords::omt>( here.get_abs( examp ) ) &&
                critter.has_flag( mon_flag_ID_CARD_DESPAWN ) &&
                critter.attitude_to( you ) == Creature::Attitude::HOSTILE ) {
                g->remove_zombie( critter );
            }
        }
        if( open ) {
            add_msg( _( success_msg ) );
            consume_card( cards );
        } else {
            add_msg( _( redundant_msg ) );
        }
    } else if( allow_hacking && iexamine::can_hack( you ) &&
               query_yn( _( "Attempt to hack this card-reader?" ) ) ) {
        iexamine::try_start_hacking( you, examp );
    } else if( !allow_hacking && iexamine::can_hack( you ) ) {
        add_msg( _( "This card-reader cannot be hacked." ) );
    }
}

void cardreader_examine_actor::load( const JsonObject &jo, const std::string & )
{
    mandatory( jo, false, "flags", allowed_flags );
    optional( jo, false, "consume_card", consume, true );
    optional( jo, false, "allow_hacking", allow_hacking, true );
    optional( jo, false, "despawn_monsters", despawn_monsters, true );
    optional( jo, false, "omt_allowed_radius", omt_allowed_radius );
    if( jo.has_string( "mapgen_id" ) ) {
        optional( jo, false, "mapgen_id", mapgen_id );
        map_regen = true;
    } else {
        optional( jo, false, "radius", radius, 3 );
        optional( jo, false, "terrain_changes", terrain_changes );
        optional( jo, false, "furn_changes", furn_changes );
    }
    optional( jo, false, "query", query, true );
    optional( jo, false, "query_msg", query_msg );
    mandatory( jo, false, "success_msg", success_msg );
    mandatory( jo, false, "redundant_msg", redundant_msg );

}

void cardreader_examine_actor::finalize() const
{
    if( allowed_flags.empty() ) {
        debugmsg( "Cardreader examine actor has no allowed card flags." );
    }

    for( const flag_id &flag : allowed_flags ) {
        if( !flag.is_valid() ) {
            debugmsg( "Cardreader uses flag %s that does not exist!", flag.str() );
        }
    }

    if( terrain_changes.empty() && furn_changes.empty() && mapgen_id.is_empty() ) {
        debugmsg( "Cardreader examine actor does not change either terrain or furniture" );
    }

    if( query && query_msg.empty() ) {
        debugmsg( "Cardreader is told to query, yet does not have a query message defined." );
    }

    if( allow_hacking && ( !furn_changes.empty() || terrain_changes.size() != 1 ||
                           terrain_changes.count( ter_t_door_metal_locked ) != 1 ||
                           terrain_changes.at( ter_t_door_metal_locked ) != ter_t_door_metal_c ) ) {
        debugmsg( "Cardreader allows hacking, but activities different that if hacked." );
    }
}

std::unique_ptr<iexamine_actor> cardreader_examine_actor::clone() const
{
    return std::make_unique<cardreader_examine_actor>( *this );
}

void eoc_examine_actor::call( Character &you, const tripoint_bub_ms &examp ) const
{
    dialogue d( get_talker_for( you ), nullptr );
    d.set_value( "this", get_map().furn( examp ).id().str() );
    d.set_value( "pos", get_map().get_abs( examp ).to_string() );
    for( const effect_on_condition_id &eoc : eocs ) {
        eoc->activate( d );
    }
}

void eoc_examine_actor::load( const JsonObject &jo, const std::string &src )
{
    for( JsonValue jv : jo.get_array( "effect_on_conditions" ) ) {
        eocs.emplace_back( effect_on_conditions::load_inline_eoc( jv, src ) );
    }
}

void eoc_examine_actor::finalize() const
{
    for( const effect_on_condition_id &eoc : eocs ) {
        if( !eoc.is_valid() ) {
            debugmsg( "Invalid effect_on_condition_id: %s", eoc.str() );
        }
    }
}

std::unique_ptr<iexamine_actor> eoc_examine_actor::clone() const
{
    return std::make_unique<eoc_examine_actor>( *this );
}

void mortar_examine_actor::call( Character &you, const tripoint_bub_ms &examp ) const
{
    dialogue d( get_talker_for( you ), nullptr );

    if( has_condition && !condition( d ) ) {
        add_msg( condition_fail_msg.translated() );
        return;
    }

    std::vector<ammotype> expected_ammo_types = ammo_type;
    inventory_filter_preset preset( [expected_ammo_types]( const item_location & loc ) {
        for( ammotype desired_ammo : expected_ammo_types ) {
            if( desired_ammo == loc->ammo_type() ) {
                return true;
            };
        }
        return false;
    } );
    inventory_pick_selector inv_s( you, preset );
    inv_s.add_nearby_items( PICKUP_RANGE );
    inv_s.add_character_items( you );
    inv_s.set_title( _( "Pick a projectile to be used." ) );

    if( inv_s.empty() ) {
        add_msg( _( "You have no rounds to use the mortar." ) );
        return;
    }

    item_location loc;
    if( inv_s.item_entry_count() == 0 ) {
        add_msg( _( "You have no rounds to use the mortar." ) );
        return;
    } else if( inv_s.item_entry_count() == 1 ) {
        loc = inv_s.get_only_choice().first;
    } else {
        loc = inv_s.execute();
    }

    if( loc == item_location::nowhere ) {
        return;
    }

    const int aim_range = range / 24;
    const tripoint_abs_omt pos_omt = project_to<coords::omt>( get_map().get_abs( examp ) );
    tripoint_abs_omt target = ui::omap::choose_point( "Pick a target.", pos_omt, false, aim_range );

    if( target == tripoint_abs_omt::invalid ) {
        return;
    }

    if( rl_dist( you.pos_abs_omt(), target ) <=
        std::ceil( static_cast<float>( MAX_VIEW_DISTANCE ) / ( 2 * SEEX ) ) ) {
        add_msg( _( "Target is too close." ) );
        return;
    }

    you.assign_activity( ACT_MORTAR_AIMING, to_moves<int>( aim_duration.evaluate( d ) ) );

    tripoint_abs_ms target_abs_ms = project_to<coords::ms>( target );

    const int deviation = ( aim_deviation.evaluate( d ) * rl_dist( you.pos_abs(), target_abs_ms ) / 2 );
    // aim at the center of OMT, but with some deviation
    // we just assume mortar projectiles fall at 90 degrees, duh
    target_abs_ms.x() += rng_float( 12 + deviation, 12 - deviation );
    target_abs_ms.y() += rng_float( 12 + deviation, 12 - deviation );
    // we can have edge cases with it if, for example, we target radio tower (high building, but with small profile)
    target_abs_ms.z() = overmap_buffer.highest_omt_point( project_to<coords::omt>( target_abs_ms ) );

    for( ammo_effect_str_id ammo_eff : loc.get_item()->ammo_data()->ammo->ammo_effects ) {
        get_timed_events().add( timed_event_type::EXPLOSION, calendar::turn + 5_minutes,
                                target_abs_ms, ammo_eff.obj().aoe_explosion_data );
    }

    loc->charges--;
    if( loc->charges <= 0 ) {
        loc.remove_item();
    }

    d.set_value( "this", get_map().furn( examp ).id().str() );
    d.set_value( "pos", get_map().get_abs( examp ).to_string() );
    d.set_value( "target", target_abs_ms.to_string() );
    for( const effect_on_condition_id &eoc : eocs ) {
        eoc->activate( d );
    }
}

void mortar_examine_actor::load( const JsonObject &jo, const std::string &src )
{
    mandatory( jo, false, "ammo", ammo_type );
    mandatory( jo, false, "range", range );
    if( jo.has_member( "condition" ) ) {
        read_condition( jo, "condition", condition, false );
        has_condition = true;
    }
    optional( jo, false, "condition_fail_msg", condition_fail_msg,
              to_translation( "You can't use this mortar." ) );

    aim_deviation = get_dbl_or_var( jo, "aim_deviation", false, 0.0f );
    aim_duration = get_duration_or_var( jo, "aim_duration", false, 0_seconds );

    for( JsonValue jv : jo.get_array( "effect_on_conditions" ) ) {
        eocs.emplace_back( effect_on_conditions::load_inline_eoc( jv, src ) );
    }
}

void mortar_examine_actor::finalize() const
{
    for( ammotype ammo : ammo_type ) {
        if( !ammo.is_valid() ) {
            debugmsg( "Invalid ammo type: %s", ammo.str() );
        }
    }
}

std::unique_ptr<iexamine_actor> mortar_examine_actor::clone() const
{
    return std::make_unique<mortar_examine_actor>( *this );
}<|MERGE_RESOLUTION|>--- conflicted
+++ resolved
@@ -1,12 +1,5 @@
 #include "iexamine_actors.h"
 
-<<<<<<< HEAD
-#include "ammo_effect.h"
-#include "avatar.h"
-#include "dialogue_helpers.h"
-#include "effect_on_condition.h"
-#include "explosion.h"
-=======
 #include <algorithm>
 #include <cstddef>
 #include <memory>
@@ -20,19 +13,10 @@
 #include "dialogue.h"
 #include "effect_on_condition.h"
 #include "flexbuffer_json.h"
->>>>>>> b117062b
 #include "game.h"
-#include "game_inventory.h"
 #include "generic_factory.h"
-<<<<<<< HEAD
-#include "inventory_ui.h"
-#include "item.h"
-#include "itype.h"
-#include "line.h"
-=======
 #include "item.h"
 #include "item_location.h"
->>>>>>> b117062b
 #include "map.h"
 #include "map_iterator.h"
 #include "mapgen_functions.h"
@@ -41,23 +25,15 @@
 #include "monster.h"
 #include "mtype.h"
 #include "output.h"
-<<<<<<< HEAD
-#include "overmap_ui.h"
-#include "overmapbuffer.h"
-#include "timed_event.h"
-=======
 #include "point.h"
 #include "ret_val.h"
 #include "talker.h"
 #include "translations.h"
 #include "ui.h"
->>>>>>> b117062b
 #include "veh_appliance.h"
 
 static const ter_str_id ter_t_door_metal_c( "t_door_metal_c" );
 static const ter_str_id ter_t_door_metal_locked( "t_door_metal_locked" );
-
-static const activity_id ACT_MORTAR_AIMING( "ACT_MORTAR_AIMING" );
 
 void appliance_convert_examine_actor::load( const JsonObject &jo, const std::string & )
 {
@@ -327,123 +303,4 @@
 std::unique_ptr<iexamine_actor> eoc_examine_actor::clone() const
 {
     return std::make_unique<eoc_examine_actor>( *this );
-}
-
-void mortar_examine_actor::call( Character &you, const tripoint_bub_ms &examp ) const
-{
-    dialogue d( get_talker_for( you ), nullptr );
-
-    if( has_condition && !condition( d ) ) {
-        add_msg( condition_fail_msg.translated() );
-        return;
-    }
-
-    std::vector<ammotype> expected_ammo_types = ammo_type;
-    inventory_filter_preset preset( [expected_ammo_types]( const item_location & loc ) {
-        for( ammotype desired_ammo : expected_ammo_types ) {
-            if( desired_ammo == loc->ammo_type() ) {
-                return true;
-            };
-        }
-        return false;
-    } );
-    inventory_pick_selector inv_s( you, preset );
-    inv_s.add_nearby_items( PICKUP_RANGE );
-    inv_s.add_character_items( you );
-    inv_s.set_title( _( "Pick a projectile to be used." ) );
-
-    if( inv_s.empty() ) {
-        add_msg( _( "You have no rounds to use the mortar." ) );
-        return;
-    }
-
-    item_location loc;
-    if( inv_s.item_entry_count() == 0 ) {
-        add_msg( _( "You have no rounds to use the mortar." ) );
-        return;
-    } else if( inv_s.item_entry_count() == 1 ) {
-        loc = inv_s.get_only_choice().first;
-    } else {
-        loc = inv_s.execute();
-    }
-
-    if( loc == item_location::nowhere ) {
-        return;
-    }
-
-    const int aim_range = range / 24;
-    const tripoint_abs_omt pos_omt = project_to<coords::omt>( get_map().get_abs( examp ) );
-    tripoint_abs_omt target = ui::omap::choose_point( "Pick a target.", pos_omt, false, aim_range );
-
-    if( target == tripoint_abs_omt::invalid ) {
-        return;
-    }
-
-    if( rl_dist( you.pos_abs_omt(), target ) <=
-        std::ceil( static_cast<float>( MAX_VIEW_DISTANCE ) / ( 2 * SEEX ) ) ) {
-        add_msg( _( "Target is too close." ) );
-        return;
-    }
-
-    you.assign_activity( ACT_MORTAR_AIMING, to_moves<int>( aim_duration.evaluate( d ) ) );
-
-    tripoint_abs_ms target_abs_ms = project_to<coords::ms>( target );
-
-    const int deviation = ( aim_deviation.evaluate( d ) * rl_dist( you.pos_abs(), target_abs_ms ) / 2 );
-    // aim at the center of OMT, but with some deviation
-    // we just assume mortar projectiles fall at 90 degrees, duh
-    target_abs_ms.x() += rng_float( 12 + deviation, 12 - deviation );
-    target_abs_ms.y() += rng_float( 12 + deviation, 12 - deviation );
-    // we can have edge cases with it if, for example, we target radio tower (high building, but with small profile)
-    target_abs_ms.z() = overmap_buffer.highest_omt_point( project_to<coords::omt>( target_abs_ms ) );
-
-    for( ammo_effect_str_id ammo_eff : loc.get_item()->ammo_data()->ammo->ammo_effects ) {
-        get_timed_events().add( timed_event_type::EXPLOSION, calendar::turn + 5_minutes,
-                                target_abs_ms, ammo_eff.obj().aoe_explosion_data );
-    }
-
-    loc->charges--;
-    if( loc->charges <= 0 ) {
-        loc.remove_item();
-    }
-
-    d.set_value( "this", get_map().furn( examp ).id().str() );
-    d.set_value( "pos", get_map().get_abs( examp ).to_string() );
-    d.set_value( "target", target_abs_ms.to_string() );
-    for( const effect_on_condition_id &eoc : eocs ) {
-        eoc->activate( d );
-    }
-}
-
-void mortar_examine_actor::load( const JsonObject &jo, const std::string &src )
-{
-    mandatory( jo, false, "ammo", ammo_type );
-    mandatory( jo, false, "range", range );
-    if( jo.has_member( "condition" ) ) {
-        read_condition( jo, "condition", condition, false );
-        has_condition = true;
-    }
-    optional( jo, false, "condition_fail_msg", condition_fail_msg,
-              to_translation( "You can't use this mortar." ) );
-
-    aim_deviation = get_dbl_or_var( jo, "aim_deviation", false, 0.0f );
-    aim_duration = get_duration_or_var( jo, "aim_duration", false, 0_seconds );
-
-    for( JsonValue jv : jo.get_array( "effect_on_conditions" ) ) {
-        eocs.emplace_back( effect_on_conditions::load_inline_eoc( jv, src ) );
-    }
-}
-
-void mortar_examine_actor::finalize() const
-{
-    for( ammotype ammo : ammo_type ) {
-        if( !ammo.is_valid() ) {
-            debugmsg( "Invalid ammo type: %s", ammo.str() );
-        }
-    }
-}
-
-std::unique_ptr<iexamine_actor> mortar_examine_actor::clone() const
-{
-    return std::make_unique<mortar_examine_actor>( *this );
 }