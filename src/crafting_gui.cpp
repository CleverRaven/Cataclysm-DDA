--- conflicted
+++ resolved
@@ -478,11 +478,7 @@
                    "because of the proficiencies the crafter has.</color>\n" ), max_skill_malus - skill_maluses );
     }
     if( !can_craft_this && !avail.has_proficiencies ) {
-<<<<<<< HEAD
-        oss << _( "<color_red>Cannot be crafted because the crafter lacs"
-=======
         oss << _( "<color_red>Cannot be crafted because the crafter lacks"
->>>>>>> c496e930
                   " the required proficiencies.</color>\n" );
     }
 
