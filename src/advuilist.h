#ifndef CATA_SRC_ADVUILIST_H
#define CATA_SRC_ADVUILIST_H

#include <algorithm>   // for max, find_if, stable_sort
#include <cmath>       // for ceil
#include <cstddef>     // for size_t
#include <functional>  // for function
#include <iterator>    // for distance
#include <memory>      // for shared_ptr, unique_ptr, __shared...
#include <string>      // for string, operator==, basic_string
#include <tuple>       // for tuple
#include <type_traits> // for declval
#include <utility>     // for pair
#include <vector>      // for vector

#include "advuilist_const.h"    // for ACTION_
#include "cata_utility.h"       // for lcmatch
#include "color.h"              // for color_manager, hilite, c_dark_gray
#include "cursesdef.h"          // for mvwprintw, newwin, werase, window
#include "input.h"              // for input_context
#include "output.h"             // for trim_and_print, draw_border, rig...
#include "point.h"              // for point
#include "string_formatter.h"   // for string_format
#include "string_input_popup.h" // for string_input_popup
#include "translations.h"       // for _, localized_compare
#include "ui.h"                 // for uilist
#include "ui_manager.h"         // for redraw, ui_adaptor
#include "uistate.h"            // for advuilist_save_state

// TODO:
//     mark element & expand SELECT

template <class Container, typename T = typename Container::value_type>
class advuilist
{
  public:
    /// column printer function
    using fcol_t = std::function<std::string( T const & )>;
    using cwidth_t = float;
    /// name, column printer function, width weight
    using col_t = std::tuple<std::string, fcol_t, cwidth_t>;
    /// counting function. used only for partial/whole selection
    using fcounter_t = std::function<std::size_t( T const & )>;
    /// on_rebuild function. params are first_item, element
    using frebuild_t = std::function<void( bool, T const & )>;
    using fdraw_t = std::function<void( catacurses::window * )>;
    /// sorting function
    using fsort_t = std::function<bool( T const &, T const & )>;
    /// name, sorting function
    using sorter_t = std::pair<std::string, fsort_t>;
    /// filter function. params are element, filter string
    using ffilter_t = std::function<bool( T const &, std::string const & )>;
    /// filter description, filter function
    using filter_t = std::pair<std::string, ffilter_t>;
    /// ctxt handler function for adding extra functionality
    using fctxt_t = std::function<void( advuilist<Container, T> *, std::string const & )>;
    /// group sorter function
    using fgsort_t = std::function<bool( T const &, T const & )>;
    /// group label printer
    using fglabel_t = std::function<std::string( T const & )>;
    /// group name, ID function, label printer
    using grouper_t = std::tuple<std::string, fgsort_t, fglabel_t>;

    using ptr_t = typename Container::iterator;
    /// count, pointer. count is always > 0
    using selection_t = std::pair<std::size_t, ptr_t>;
    using select_t = std::vector<selection_t>;

    advuilist( Container *list, point size = { -1, -1 }, point origin = { -1, -1 },
               std::string const &ctxtname = advuilist_literals::CTXT_DEFAULT, bool init = true );

    /// sets up columns and replaces implicit column sorters (does not affect additional sorters
    /// added with addSorter())
    ///@param columns
    void setColumns( std::vector<col_t> const &columns );
    /// adds a new sorter. replaces existing sorter with same name (including implicit column
    /// sorters)
    ///@param sorter
    void addSorter( sorter_t const &sorter );
    /// adds a new grouper. replaces existing grouper with same name
    ///@param grouper
    void addGrouper( grouper_t const &grouper );
    /// sets a handler for input_context actions. this is executed after all internal actions are
    /// handled
    void setctxthandler( fctxt_t const &func );
    /// sets the element counting function. enables partial and whole selection
    void setcountingf( fcounter_t const &func );
    /// if set, func gets called for every element that gets added to the internal list. This is
    /// meant to be used for collecting stats
    void on_rebuild( frebuild_t const &func );
    /// if set, func gets called after all internal printing calls and before wnoutrefresh(). This
    /// is meant to be used for drawing extra decorations or stats
    void on_redraw( fdraw_t const &func );
    /// sets the filtering function
    void setfilterf( filter_t const &func );
    select_t select();
    void sort( std::string const &name );
    void rebuild( Container *list = nullptr );
    /// returns the currently hilighted element. meant to be called from the external ctxt handler
    /// added by setctxthandler()
    select_t peek();
    /// breaks internal loop in select(). meant to be called from the external ctxt handler added by
    /// setctxthandler()
    void suspend();
    /// moves internal ui_adaptor to top of stack
    void totop();
    void hide();

    input_context *get_ctxt();
    catacurses::window *get_window();
    std::shared_ptr<ui_adaptor> get_ui();
    std::pair<point, point> get_size();

    void savestate( advuilist_save_state *state );
    void loadstate( advuilist_save_state *state, bool reb = true );

  protected:
    // semi-hacks: functions needed due to initialization order in advuilist_sourced
    void _init();
    void _resize( point size, point origin );

  private:
    /// pair of index, pointer. index is used for "none" sorting mode and is not meant to represent
    /// index in the original Container (which may not even be indexable)
    using entry_t = std::pair<std::size_t, ptr_t>;
    using list_t = std::vector<entry_t>;
    using colscont_t = std::vector<col_t>;
    using sortcont_t = std::vector<sorter_t>;
    /// groups are pairs of begin and end iterators of the internal list
    /// NOTE: this only works well with RandomAccessIterator
    using group_t = std::pair<typename list_t::iterator, typename list_t::iterator>;
    /// pages are pairs of direct indices of the internal list
    using page_t = std::pair<typename list_t::size_type, typename list_t::size_type>;
    using groupcont_t = std::vector<group_t>;
    using groupercont_t = std::vector<grouper_t>;
    using pagecont_t = std::vector<page_t>;

    point _size;
    point _origin;
    std::size_t _pagesize = 0;
    list_t _list;
    colscont_t _columns;
    sortcont_t _sorters;
    groupercont_t _groupers;
    groupcont_t _groups;
    pagecont_t _pages;
    ffilter_t _ffilter;
    fcounter_t _fcounter;
    frebuild_t _frebuild;
    fdraw_t _fdraw;
    fctxt_t _fctxt;
    std::string _filter;
    std::string _filterdsc;
    typename sortcont_t::size_type _csort = 0;
    typename groupercont_t::size_type _cgroup = 0;
    typename list_t::size_type _cidx = 0;
    typename pagecont_t::size_type _cpage = 0;
    /// total column width weights
    cwidth_t _tweight = 0;
    std::size_t _innerw = 0;
    bool _exit = true;

    input_context _ctxt;
    catacurses::window _w;
    std::shared_ptr<ui_adaptor> _ui;

    Container *_olist = nullptr;

    /// number of lines at the top of the window reserved for decorations
    static constexpr int const _headersize = 2;
    /// number of lines at the bottom of the window reserved for decorations
    static constexpr int const _footersize = 1;
    /// first usable column after decorations
    static constexpr int const _firstcol = 1;
    /// minimum whitespace between columns
    static constexpr int const _colspacing = 1;

    select_t _peek( std::size_t amount );
    select_t _peekall();
    std::size_t _count( std::size_t idx );
    std::size_t _peekcount();

    void _initui();
    void _initctxt();
    void _print();
    int _printcol( col_t const &col, std::string const &str, point const &p, nc_color const &color );
    void _printheaders();
    void _printfooters();
    void _sort( typename sortcont_t::size_type idx );
    void _group( typename groupercont_t::size_type idx );
    void _querysort();
    void _queryfilter();
    std::size_t _querypartial( std::size_t max );
    void _setfilter( std::string const &filter );
    bool _basicfilter( T const &it, std::string const &filter ) const;
    typename pagecont_t::size_type _idxtopage( typename list_t::size_type idx );
    void _incidx( std::size_t amount );
    void _decidx( std::size_t amount );
    void _setidx( std::size_t idx );
};

// *INDENT-OFF*
template <class Container, typename T>
advuilist<Container, T>::advuilist( Container *list, point size, point origin,
                                    std::string const &ctxtname, bool init )
    : _size( size.x > 0 ? size.x : TERMX / 4, size.y > 0 ? size.y : TERMY / 4 ),
      _origin( origin.x >= 0 ? origin.x : TERMX / 2 - _size.x / 2,
               origin.y >= 0 ? origin.y : TERMY / 2 - _size.y / 2 ),
      // leave space for decorations and column headers
      _pagesize(
          static_cast<std::size_t>( std::max( 0, _size.y - ( _headersize + _footersize + 1 ) ) ) ),
      // insert dummy sorter for "none" sort mode
      _sorters{ { "none", []( T const & /**/, T const & /**/ ) { return false; } } },
      // insert dummy grouper for "none" grouping mode
      _groupers{ { "none", []( T const & /**/, T const & /**/ ) { return false; },
                   []( T const & /**/ ) { return std::string(); } } },
      // ugly hack that lets us use our implicit basic filter if one isn't supplied
      _ffilter{ [this]( T const &it, std::string const &filter ) {
          return this->_basicfilter( it, filter );
      } },
      _innerw( _size.x - _firstcol * 2 ),
      _ctxt( ctxtname ),
      // remember constructor list so we can rebuild internal list when filtering
      _olist( list )
// *INDENT-ON*
{
    if( init ) {
        _init();
    }
}

template <class Container, typename T>
void advuilist<Container, T>::setColumns( std::vector<col_t> const &columns )
{
    typename colscont_t::size_type const ncols_old = _columns.size();
    _columns.clear();
    _tweight = 0;

    sortcont_t tmp;
    for( auto const &v : columns ) {
        _columns.emplace_back( v );
        _tweight += std::get<cwidth_t>( v );
        // build new implicit column sorters
        std::size_t const idx = _columns.size() - 1;
        tmp.emplace_back( std::get<std::string>( v ),
                          [this, idx]( T const &lhs, T const &rhs ) -> bool {
                              return localized_compare( std::get<fcol_t>( _columns[idx] )( lhs ),
                                                        std::get<fcol_t>( _columns[idx] )( rhs ) );
                          } );
    }

    // replace old implicit column sorters (keep "none" and additional sorters added with addSorter)
    _sorters.erase( _sorters.begin() + 1,
                    _sorters.begin() + 1 +
                        static_cast<typename sortcont_t::difference_type>( ncols_old ) );
    _sorters.insert( _sorters.begin() + 1, std::make_move_iterator( tmp.begin() ),
                     std::make_move_iterator( tmp.end() ) );
}

template <class Container, typename T>
void advuilist<Container, T>::addSorter( sorter_t const &sorter )
{
    auto it = std::find_if( _sorters.begin(), _sorters.end(), [&]( auto const &v ) {
        return std::get<std::string>( v ) == std::get<std::string>( sorter );
    } );
    // replace sorter with same name if it already exists (including implicit sorters)
    if( it != _sorters.end() ) {
        *it = sorter;
    } else {
        _sorters.emplace_back( sorter );
    }
}

// FIXME: can I deduplicate this with addSorter?
template <class Container, typename T>
void advuilist<Container, T>::addGrouper( grouper_t const &grouper )
{
    auto it = std::find_if( _groupers.begin(), _groupers.end(), [&]( auto const &v ) {
        return std::get<std::string>( v ) == std::get<std::string>( grouper );
    } );
    // replace grouper with same name
    if( it != _groupers.end() ) {
        *it = grouper;
    } else {
        _groupers.emplace_back( grouper );
    }
}

template <class Container, typename T>
void advuilist<Container, T>::setctxthandler( fctxt_t const &func )
{
    _fctxt = func;
}

template <class Container, typename T>
void advuilist<Container, T>::setcountingf( fcounter_t const &func )
{
    _fcounter = func;
}

template <class Container, typename T>
void advuilist<Container, T>::on_rebuild( frebuild_t const &func )
{
    _frebuild = func;
}

template <class Container, typename T>
void advuilist<Container, T>::on_redraw( fdraw_t const &func )
{
    _fdraw = func;
}

template <class Container, typename T>
void advuilist<Container, T>::setfilterf( filter_t const &func )
{
    _filterdsc = std::get<std::string>( func );
    _ffilter = std::get<ffilter_t>( func );
}

template <class Container, typename T>
typename advuilist<Container, T>::select_t advuilist<Container, T>::select()
{
    using namespace advuilist_literals;
    // reset exit variable in case suspend() was called earlier
    _exit = false;

    if( !_ui ) {
        _initui();
    }

    while( !_exit ) {

        ui_manager::redraw();
        std::string const action = _ctxt.handle_input();

        if( action == ACTION_UP ) {
            _decidx( 1 );
        } else if( action == ACTION_DOWN ) {
            _incidx( 1 );
        } else if( action == ACTION_PAGE_UP ) {
            _decidx( _pagesize );
        } else if( action == ACTION_PAGE_DOWN ) {
            _incidx( _pagesize );
        } else if( action == ACTION_SORT ) {
            _querysort();
        } else if( action == ACTION_FILTER ) {
            _queryfilter();
        } else if( action == ACTION_RESET_FILTER ) {
            _setfilter( std::string() );
        } else if( action == ACTION_SELECT ) {
            return peek();
        } else if( action == ACTION_SELECT_PARTIAL ) {
            std::size_t const count = _peekcount();
            std::size_t const input = _querypartial( count );
            if( input > 0 ) {
                return _peek( input );
            }
        } else if( action == ACTION_SELECT_WHOLE ) {
            std::size_t const count = _peekcount();
            return _peek( count );
        } else if( action == ACTION_SELECT_ALL ) {
            return _peekall();
        } else if( action == ACTION_QUIT ) {
            _exit = true;
        }

        if( _fctxt ) {
            _fctxt( this, action );
        }
    }

    return select_t();
}

template <class Container, typename T>
void advuilist<Container, T>::sort( std::string const &name )
{
    auto const it = std::find_if( _sorters.begin(), _sorters.end(), [&]( auto const &v ) {
        return std::get<std::string>( v ) == name;
    } );
    if( it != _sorters.end() ) {
        _sort(
            static_cast<typename sortcont_t::size_type>( std::distance( _sorters.begin(), it ) ) );
    }
}

template <class Container, typename T>
void advuilist<Container, T>::rebuild( Container *list )
{
    _list.clear();
    Container *rlist = list == nullptr ? _olist : list;
    std::size_t idx = 0;
    for( auto it = rlist->begin(); it != rlist->end(); ++it ) {
        if( !_ffilter or _filter.empty() or _ffilter( *it, _filter ) ) {
            if( _frebuild ) {
                _frebuild( _list.empty(), *it );
            }
            _list.emplace_back( idx++, it );
        }
    }
    _group( _cgroup );
    _sort( _csort );
    _setidx( _cidx );    
    _cpage = _idxtopage( _cidx );
}

template <class Container, typename T>
typename advuilist<Container, T>::select_t advuilist<Container, T>::peek()
{
    return _peek( 1 );
}

template <class Container, typename T>
void advuilist<Container, T>::suspend()
{
    _exit = true;
}

template <class Container, typename T>
void advuilist<Container, T>::totop()
{
    // FIXME: is there a better way? Ask Qrox
    _initui();
}

template <class Container, typename T>
void advuilist<Container, T>::hide()
{
    _ui.reset();
}

template <class Container, typename T>
input_context *advuilist<Container, T>::get_ctxt()
{
    return &_ctxt;
}

template <class Container, typename T>
catacurses::window *advuilist<Container, T>::get_window()
{
    return &_w;
}

template <class Container, typename T>
std::shared_ptr<ui_adaptor> advuilist<Container, T>::get_ui()
{
    return _ui;
}

template <class Container, typename T>
std::pair<point, point> advuilist<Container, T>::get_size()
{
    return { _size, _origin };
}

template <class Container, typename T>
void advuilist<Container, T>::savestate( advuilist_save_state *state )
{
    state->idx = _cidx;
    state->sort = _csort;
    state->group = _cgroup;
    state->filter = _filter;
}

template <class Container, typename T>
void advuilist<Container, T>::loadstate( advuilist_save_state *state, bool reb )
{
    _csort = state->sort;
    _cgroup = state->group;
    _filter = state->filter;
    if( reb ) {
        rebuild();
    } else {
        _setidx( state->idx );
        _cpage = _idxtopage( _cidx );
    }
}

template <class Container, typename T>
typename advuilist<Container, T>::select_t advuilist<Container, T>::_peek( std::size_t amount )
{
    return select_t{ selection_t{ amount, std::get<ptr_t>( _list[_cidx] ) } };
}

template <class Container, typename T>
typename advuilist<Container, T>::select_t advuilist<Container, T>::_peekall()
{
    select_t ret;
    for( std::size_t idx = 0; idx < _list.size(); idx++ ) {
        std::size_t const amount = _count( idx );
        ret.emplace_back( amount, std::get<ptr_t>( _list[idx] ) );
    }

    return ret;
}

template <class Container, typename T>
std::size_t advuilist<Container, T>::_count( std::size_t idx )
{
    if( _fcounter ) {
        return _fcounter( *std::get<ptr_t>( _list[idx] ) );
    } else {
        return 1;
    }
}

template <class Container, typename T>
std::size_t advuilist<Container, T>::_peekcount()
{
    return _count( _cidx );
}

template <class Container, typename T>
void advuilist<Container, T>::_init()
{
    rebuild( _olist );
    _initctxt();
}

template <class Container, typename T>
void advuilist<Container, T>::_resize( point size, point origin )
{
    _size = size;
    _origin = origin;
    _pagesize =
        static_cast<std::size_t>( std::max( 0, _size.y - ( _headersize + _footersize + 1 ) ) );
}

template <class Container, typename T>
void advuilist<Container, T>::_initui()
{
    _ui = std::make_shared<ui_adaptor>();
    _ui->on_screen_resize( [&]( ui_adaptor &ui ) {
        _w = catacurses::newwin( _size.y, _size.x, _origin );
        ui.position_from_window( _w );
    } );
    _ui->mark_resize();

    _ui->on_redraw( [&]( const ui_adaptor & ) {
        werase( _w );
        draw_border( _w, _exit ? c_dark_gray : c_light_gray );
        _print();
        if( _fdraw ) {
            _fdraw( &_w );
        }
        wnoutrefresh( _w );
    } );
}

template <class Container, typename T>
void advuilist<Container, T>::_initctxt()
{
    using namespace advuilist_literals;
    _ctxt.register_updown();
    _ctxt.register_action( ACTION_PAGE_UP );
    _ctxt.register_action( ACTION_PAGE_DOWN );
    _ctxt.register_action( ACTION_SORT );
    _ctxt.register_action( ACTION_FILTER );
    _ctxt.register_action( ACTION_RESET_FILTER );
    _ctxt.register_action( ACTION_SELECT );
    _ctxt.register_action( ACTION_SELECT_ALL );
    _ctxt.register_action( ACTION_SELECT_PARTIAL );
    _ctxt.register_action( ACTION_SELECT_WHOLE );
    _ctxt.register_action( ACTION_QUIT );
    _ctxt.register_action( ACTION_HELP_KEYBINDINGS );
}

template <class Container, typename T>
void advuilist<Container, T>::_print()
{
    _printheaders();

    point lpos( _firstcol, _headersize );

    nc_color const colcolor = _exit ? c_light_gray : c_white;
    // print column headers
    for( auto const &col : _columns ) {
        lpos.x += _printcol( col, std::get<std::string>( col ), lpos, colcolor );
    }
    lpos.y += 1;

    // print entries
    std::size_t const cpagebegin = _pages[_cpage].first;
    std::size_t const cpageend = _pages[_cpage].second;
    std::string cgroup;
    fglabel_t const &fglabel = std::get<fglabel_t>( _groupers[_cgroup] );
    for( std::size_t idx = cpagebegin; idx < cpageend; idx++ ) {
        T const &it = *std::get<ptr_t>( _list[idx] );

        // print group header if appropriate
        std::string const &ngroup = fglabel( it );
        if( _cgroup != 0 and ngroup != cgroup ) {
            cgroup = ngroup;
            center_print( _w, lpos.y, c_cyan, string_format( "[%s]", fglabel( it ) ) );
            lpos.y += 1;
        }

        lpos.x = _firstcol;
        nc_color const basecolor = _exit ? c_dark_gray : c_light_gray;
        bool const hilited = idx == _cidx and !_exit;
        nc_color const color = hilited ? hilite( basecolor ) : basecolor;

        if( hilited ) {
            mvwprintz( _w, lpos, color, string_format( "%*s", _innerw, std::string() ) );
        }

        for( auto const &col : _columns ) {
            std::string const rawmsg = std::get<fcol_t>( col )( it );
            std::string const msg = hilited ? remove_color_tags( rawmsg ) : rawmsg;
            lpos.x += _printcol( col, msg, lpos, color );
        }
        lpos.y += 1;
    }

    _printfooters();
}

template <class Container, typename T>
int advuilist<Container, T>::_printcol( col_t const &col, std::string const &str, point const &p,
                                        nc_color const &color)
{
    int const colwidth =
        std::ceil( std::get<cwidth_t>( col ) * _innerw / _tweight );
    trim_and_print( _w, p, colwidth - _colspacing, color, str );
    return colwidth;
}

template <class Container, typename T>
void advuilist<Container, T>::_printheaders()
{
    using namespace advuilist_literals;
    // sort mode
    mvwprintw( _w, { _firstcol, 0 }, _( "< [%s] Sort: %s >" ), _ctxt.get_desc( ACTION_SORT ),
               std::get<std::string>( _sorters[_csort] ) );

    // page index
    std::size_t const cpage = _cpage + 1;
    std::size_t const npages = _pages.size();
    std::string const msg2 = string_format( _( "[<] page %1$d of %2$d [>]" ), cpage, npages );
    trim_and_print( _w, { _firstcol, 1 }, _size.x, c_light_blue, msg2 );

    // keybinding hint
    std::string const msg3 = string_format( _( "< [<color_yellow>%s</color>] keybindings >" ),
                                            _ctxt.get_desc( ACTION_HELP_KEYBINDINGS ) );
    right_print( _w, 0, 0, c_white, msg3 );
}

template <class Container, typename T>
void advuilist<Container, T>::_printfooters()
{
    using namespace advuilist_literals;
    // filter
    std::string fprefix = string_format( _( "[%s] Filter" ), _ctxt.get_desc( ACTION_FILTER ) );
    if( !_filter.empty() ) {
        mvwprintw( _w, { _firstcol, _size.y - 1 }, "< %s: %s >", fprefix, _filter );
    } else {
        mvwprintw( _w, { _firstcol, _size.y - 1 }, "< %s >", fprefix );
    }
}

template <class Container, typename T>
void advuilist<Container, T>::_sort( typename sortcont_t::size_type idx )
{
    // FIXME: deduplicate
    if( idx > 0 ) {
        struct cmp {
            fsort_t const &sorter;
            cmp( sorter_t const &_s ) : sorter( std::get<fsort_t>( _s ) ) {}

            constexpr bool operator()( entry_t const &lhs, entry_t const &rhs ) const
            {
                return sorter( *std::get<ptr_t>( lhs ), *std::get<ptr_t>( rhs ) );
            }
        };
        for( auto const &v : _groups ) {
            std::stable_sort( v.first, v.second, cmp( _sorters[idx] ) );
        }
    } else {
        // "none" sort mode needs special handling unfortunately
        struct cmp {
            constexpr bool operator()( entry_t const &lhs, entry_t const &rhs ) const
            {
                return std::get<std::size_t>( lhs ) < std::get<std::size_t>( rhs );
            }
        };
        for( auto const &v : _groups ) {
            std::stable_sort( v.first, v.second, cmp() );
        }
    }
    _csort = idx;
}

template <class Container, typename T>
void advuilist<Container, T>::_group( typename groupercont_t::size_type idx )
{
    _groups.clear();
    _pages.clear();

    // first sort the list by group id. don't bother sorting for "none" grouping mode
    if( idx != 0 ) {
        struct cmp {
            fgsort_t const &fgsort;
            cmp( grouper_t const &_f ) : fgsort( std::get<fgsort_t>( _f ) ) {}
            constexpr bool operator()( entry_t const &lhs, entry_t const &rhs ) const
            {
                return fgsort( *std::get<ptr_t>( lhs ), *std::get<ptr_t>( rhs ) );
            }
        };
        std::sort( _list.begin(), _list.end(), cmp( _groupers[idx] ) );
    }

    // build group and page index pairs
    typename list_t::iterator gbegin = _list.begin();
    typename list_t::size_type pbegin = 0;
    // reserve extra space for the first group header;
    std::size_t lpagesize = _pagesize - ( idx != 0 ? 1 : 0 );
    std::size_t cpentries = 0;
    fglabel_t const &fglabel = std::get<fglabel_t>( _groupers[idx] );
    for( auto it = _list.begin(); it != _list.end(); ++it ) {
        if( cpentries >= lpagesize ) {
            // avoid printing group headers on the last line of the page
            auto const ci = std::distance( _list.begin(), it ) - ( cpentries > lpagesize ? 1 : 0 );
            _pages.emplace_back( pbegin, ci );
            pbegin = ci;
            cpentries = 0;
        }

        if( fglabel( *it->second ) != fglabel( *gbegin->second ) ) {
            _groups.emplace_back( gbegin, it );
            gbegin = it + 1;
            // group header takes up the space of one entry
            cpentries++;
        }

        cpentries++;
    }
    if( gbegin != _list.end() ) {
        _groups.emplace_back( gbegin, _list.end() );
    }
    if( pbegin < _list.size() or _list.empty() ) {
        _pages.emplace_back( pbegin, std::max( 1UL, _list.size() ) );
    }
    _cgroup = idx;
}

template <class Container, typename T>
void advuilist<Container, T>::_querysort()
{
    uilist menu;
    menu.text = _( "Sort by…" );
    int const nsorters = static_cast<int>( _sorters.size() );
    int const ngroupers = static_cast<int>( _groupers.size() );
    for( int i = 0; i < nsorters; i++ ) {
        menu.addentry( i, true, MENU_AUTOASSIGN, std::get<std::string>( _sorters[i] ) );
    }
    menu.addentry( nsorters, false, 0, _( "Group by…" ), '-' );
    for( int i = 0; i < ngroupers; i++ ) {
        menu.addentry( nsorters + i, true, MENU_AUTOASSIGN, std::get<std::string>( _groupers[i] ) );
    }
    menu.query();
    if( menu.ret >= 0 ) {
        if( menu.ret < nsorters ) {
            _sort( menu.ret );
        } else {
            _group( menu.ret - nsorters );
            _sort( _csort );
        }
    }
}

template <class Container, typename T>
void advuilist<Container, T>::_queryfilter()
{
    string_input_popup spopup;
    spopup.max_length( 256 ).text( _filter );
    if( !_filterdsc.empty() ) {
        spopup.description( _filterdsc );
    }

    do {
        ui_manager::redraw();
        std::string const nfilter = spopup.query_string( false );
        if( !spopup.canceled() && nfilter != _filter ) {
            _setfilter( nfilter );
        }
    } while( !spopup.canceled() && !spopup.confirmed() );
}

template <class Container, typename T>
std::size_t advuilist<Container, T>::_querypartial( std::size_t max )
{
    string_input_popup spopup;
    spopup.title(
        string_format( _( "How many do you want to select?  [Max %d] (0 to cancel)" ), max ) );
    spopup.width( 20 );
    spopup.only_digits( true );
    std::size_t amount = spopup.query_int64_t();

    return spopup.canceled() ? 0 : std::min( max, amount );
}

template <class Container, typename T>
void advuilist<Container, T>::_setfilter( std::string const &filter )
{
    _filter = filter;
    rebuild( _olist );
}

template <class Container, typename T>
bool advuilist<Container, T>::_basicfilter( T const &it, std::string const &filter ) const
{
    for( auto const &col : _columns ) {
        if( lcmatch( remove_color_tags( std::get<fcol_t>( col )( it ) ), filter ) ) {
            return true;
        }
    }

    return false;
}

template <class Container, typename T>
typename advuilist<Container, T>::pagecont_t::size_type
advuilist<Container, T>::_idxtopage( typename list_t::size_type idx )
{
    // FIXME: this hack me no likey
    typename pagecont_t::size_type cpage = 0;
    while( _pages[cpage].first < idx and idx >= _pages[cpage].second ) {
        cpage++;
    }
    return cpage;
}

template <class Container, typename T>
void advuilist<Container, T>::_incidx( std::size_t amount )
{
<<<<<<< HEAD
=======
    if( _pages.back().second == 0 ) {
        _cidx = 0;
        _cpage = 0;
        return;
    }
>>>>>>> 6b957c9c
    if( _cidx == _pages.back().second - 1 ) {
        _cidx = _pages.front().first;
    } else {
        _cidx = std::min( _cidx + amount, _pages.back().second - 1 );
    }
    _cpage = _idxtopage( _cidx );
}

template <class Container, typename T>
void advuilist<Container, T>::_decidx( std::size_t amount )
{
<<<<<<< HEAD
=======
    if( _pages.back().second == 0 ) {
        _cidx = 0;
        _cpage = 0;
        return;
    }
>>>>>>> 6b957c9c
    if( _cidx == _pages.front().first ) {
        _cidx = _pages.back().second - 1;
    } else {
        _cidx = _pages.front().first + amount > _cidx ? _pages.front().first : _cidx - amount;
    }
    _cpage = _idxtopage( _cidx );
}

template <class Container, typename T>
void advuilist<Container, T>::_setidx( std::size_t idx )
{
    _cidx = idx > _pages.back().second - 1 ? _pages.back().second - 1 : idx;
}

#endif // CATA_SRC_ADVUILIST_H<|MERGE_RESOLUTION|>--- conflicted
+++ resolved
@@ -833,14 +833,11 @@
 template <class Container, typename T>
 void advuilist<Container, T>::_incidx( std::size_t amount )
 {
-<<<<<<< HEAD
-=======
     if( _pages.back().second == 0 ) {
         _cidx = 0;
         _cpage = 0;
         return;
     }
->>>>>>> 6b957c9c
     if( _cidx == _pages.back().second - 1 ) {
         _cidx = _pages.front().first;
     } else {
@@ -852,14 +849,11 @@
 template <class Container, typename T>
 void advuilist<Container, T>::_decidx( std::size_t amount )
 {
-<<<<<<< HEAD
-=======
     if( _pages.back().second == 0 ) {
         _cidx = 0;
         _cpage = 0;
         return;
     }
->>>>>>> 6b957c9c
     if( _cidx == _pages.front().first ) {
         _cidx = _pages.back().second - 1;
     } else {
