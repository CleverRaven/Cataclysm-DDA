#ifndef _OVERMAP_H_
#define _OVERMAP_H_
#include "enums.h"
#include "string.h"
#include "omdata.h"
#include "mongroup.h"
#include "settlement.h"
#include "output.h"
#include <vector>
#include <iosfwd>
<<<<<<< HEAD

#include "cursesdef.h"

=======
#include "cursesdef.h"
>>>>>>> 3ff88c47

class npc;
struct settlement;

struct city {
 int x;
 int y;
 int s;
 city(int X = -1, int Y = -1, int S = -1) : x (X), y (Y), s (S) {}
};

struct om_note {
 int x;
 int y;
 int num;
 std::string text;
 om_note(int X = -1, int Y = -1, int N = -1, std::string T = "") :
         x (X), y (Y), num (N), text (T) {}
};

struct radio_tower {
 int x;
 int y;
 int strength;
 std::string message;
 radio_tower(int X = -1, int Y = -1, int S = -1, std::string M = "") :
             x (X), y (Y), strength (S), message (M) {}
};

class overmap
{
 public:
  overmap();
  overmap(const overmap & om);
  overmap(game *g, int x, int y, int z);
  ~overmap();
  void save(std::string name);
  void save(std::string name, int x, int y, int z);
  void open(game *g, int x, int y, int z);
  void generate(game *g, overmap* north, overmap* east, overmap* south,
                overmap* west);
  void generate_sub(overmap* above);
  void make_tutorial();
  void first_house(int &x, int &y);

  void process_mongroups(); // Makes them die out, maybe more

/* Returns the closest point of terrain type [type, type + type_range)
 * Use type_range of 4, for instance, to match all gun stores (4 rotations).
 * dist is set to the distance between the two points.
 * You can give dist a value, which will be used as the maximum distance; a
 *  value of 0 will search the entire overmap.
 * Use must_be_seen=true if only terrain seen by the player should be searched.
 * If no such tile can be found, (-1, -1) is returned.
 */
  point find_closest(point origin, oter_id type, int type_range,
                     int &dist, bool must_be_seen);
  std::vector<point> find_all(point origin, oter_id type, int type_range,
                            int &dist, bool must_be_seen);
  std::vector<point> find_terrain(std::string term, int cursx, int cursy);
  int closest_city(point p);
  point random_house_in_city(int city_id);
  int dist_from_city(point p);
// Interactive point choosing; used as the map screen
  point choose_point(game *g);

  bool ter_in_type_range(int x, int y, oter_id type, int type_range);
  oter_id& ter(int x, int y);
  unsigned zones(int x, int y);
  std::vector<mongroup*> monsters_at(int x, int y);
  bool is_safe(int x, int y); // true if monsters_at is empty, or only woodland
  bool&   seen(int x, int y);

  bool has_note(int x, int y);
  std::string note(int x, int y);
  void add_note(int x, int y, std::string message);
  point find_note(point origin, std::string text);
  void delete_note(int x, int y);
  point display_notes();

  std::vector<city> cities;
  std::vector<city> roads_out;
  std::vector<settlement> towns;
  std::vector<mongroup> zg;
  std::vector<radio_tower> radios;
  int posx, posy, posz;
  std::vector<npc> npcs;

 private:
  oter_id t[OMAPX][OMAPY];
  oter_id nullret;
  bool s[OMAPX][OMAPY];
  bool nullbool;
  std::vector<om_note> notes;
  //Drawing
  void draw(WINDOW *w, game *g, int &cursx, int &cursy,
                   int &origx, int &origy, char &ch, bool blink);
  // Overall terrain
  void place_river(point pa, point pb);
  void place_forest();
  // City Building
  void place_cities();
  void put_buildings(int x, int y, int dir, city town);
  void make_road(int cx, int cy, int cs, int dir, city town);
  void build_lab(int x, int y, int s);
  void build_anthill(int x, int y, int s);
  void build_tunnel(int x, int y, int s, int dir);
  void build_slimepit(int x, int y, int s);
  void build_mine(int x, int y, int s);
  void place_rifts();
  // Connection highways
  void place_hiways(std::vector<city> cities, oter_id base);
  void place_subways(std::vector<point> stations);
  void make_hiway(int x1, int y1, int x2, int y2, oter_id base);
  void building_on_hiway(int x, int y, int dir);
  // Polishing
  bool is_road(oter_id base, int x, int y); // Dependant on road type
  bool is_road(int x, int y);
  void polish(oter_id min = ot_null, oter_id max = ot_tutorial);
  void good_road(oter_id base, int x, int y);
  void good_river(int x, int y);
  // Monsters, radios, etc.
  void place_specials();
  void place_special(overmap_special special, point p);
  void place_mongroups();
  void place_radios();
  // File I/O

  friend std::ostream & operator<<(std::ostream &, const overmap *);
};

std::ostream & operator<<(std::ostream &, const overmap *);
std::ostream & operator<<(std::ostream &, const overmap &);
std::ostream & operator<<(std::ostream &, const city &);

#endif<|MERGE_RESOLUTION|>--- conflicted
+++ resolved
@@ -8,13 +8,7 @@
 #include "output.h"
 #include <vector>
 #include <iosfwd>
-<<<<<<< HEAD
-
 #include "cursesdef.h"
-
-=======
-#include "cursesdef.h"
->>>>>>> 3ff88c47
 
 class npc;
 struct settlement;
@@ -94,7 +88,7 @@
   point find_note(point origin, std::string text);
   void delete_note(int x, int y);
   point display_notes();
-
+  
   std::vector<city> cities;
   std::vector<city> roads_out;
   std::vector<settlement> towns;
@@ -110,7 +104,7 @@
   bool nullbool;
   std::vector<om_note> notes;
   //Drawing
-  void draw(WINDOW *w, game *g, int &cursx, int &cursy,
+  void draw(WINDOW *w, game *g, int &cursx, int &cursy, 
                    int &origx, int &origy, char &ch, bool blink);
   // Overall terrain
   void place_river(point pa, point pb);
