--- conflicted
+++ resolved
@@ -720,11 +720,7 @@
   refresh();
  }
 
-<<<<<<< HEAD
- update_bodytemp();
-=======
 // update_bodytemp();
->>>>>>> 87af41d2
 
  rustCheck();
  if (turn % 10 == 0)
@@ -784,11 +780,7 @@
   int blister_pen = dis_type(DI_BLISTERS) + 1 + i, hot_pen  = dis_type(DI_HOT) + 1 + i;
   int cold_pen = dis_type(DI_COLD)+ 1 + i, frost_pen = dis_type(DI_FROSTBITE) + 1 + i;
   // Convergeant temperature is affected by ambient temperature, clothing warmth, and body wetness.
-<<<<<<< HEAD
-  signed int temp_conv = BODYTEMP_NORM + adjusted_temp + clothing_warmth_adjustement; 
-=======
   signed int temp_conv = BODYTEMP_NORM + adjusted_temp + clothing_warmth_adjustement;
->>>>>>> 87af41d2
   // Fatigue also affects convergeant temperature
   if (!u.has_disease(DI_SLEEP)) temp_conv -= 10*u.fatigue/6;
   else {
@@ -878,11 +870,7 @@
   else if (temp_before < BODYTEMP_SCORCHING && temp_after > BODYTEMP_SCORCHING) add_msg("You feel your %s getting red hot from the heat!", body_part_name(body_part(i), -1).c_str());
   else if (temp_before < BODYTEMP_VERY_HOT  && temp_after > BODYTEMP_VERY_HOT)  add_msg("You feel your %s getting very hot.", body_part_name(body_part(i), -1).c_str());
   else if (temp_before < BODYTEMP_HOT       && temp_after > BODYTEMP_HOT)       add_msg("You feel your %s getting hot.", body_part_name(body_part(i), -1).c_str());
-<<<<<<< HEAD
- 
-=======
-
->>>>>>> 87af41d2
+
   // Debug
   //add_msg("%s temperature : %d", body_part_name(body_part(i), -1).c_str(), u.temp_cur[i]);
 
@@ -948,11 +936,7 @@
     return;
    }
    veh->refill (AT_GAS, 200);
-<<<<<<< HEAD
-   if(one_in(100)) {
-=======
    if(one_in(10)) {
->>>>>>> 87af41d2
      // Scan for the gas pump we're refuelling from and deactivate it.
     for(int i = -1; i <= 1; i++)
      for(int j = -1; j <= 1; j++)
@@ -5054,11 +5038,7 @@
    u.moves -= 300;
    handle_liquid(gas, false, true);
   }
-<<<<<<< HEAD
-  if (one_in(1000)) {
-=======
   if (one_in(100)) {
->>>>>>> 87af41d2
     add_msg("With a clang and a shudder, the gas pump goes silent.");
     m.ter(examx, examy) = t_gas_pump_empty;
   }
