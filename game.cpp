#include "game.h"
#include "rng.h"
#include "input.h"
#include "keypress.h"
#include "output.h"
#include "skill.h"
#include "line.h"
#include "computer.h"
#include "veh_interact.h"
#include "options.h"
#include "auto_pickup.h"
#include "mapbuffer.h"
#include "debug.h"
#include "bodypart.h"
#include "map.h"
#include "output.h"
#include "uistate.h"
#include "item_factory.h"
#include "helper.h"
#include "text_snippets.h"
#include "catajson.h"
#include "artifact.h"
#include "overmapbuffer.h"
#include "trap.h"
#include "mapdata.h"
#include "catacharset.h"
#include "translations.h"
#include <map>
#include <set>
#include <algorithm>
#include <string>
#include <fstream>
#include <sstream>
#include <math.h>
#include <vector>
#ifndef _MSC_VER
#include <unistd.h>
#include <dirent.h>
#endif
#include <sys/stat.h>
#include "debug.h"
#include "artifactdata.h"

#if (defined _WIN32 || defined __WIN32__)
#include <windows.h>
#include <tchar.h>
#endif

#ifdef _MSC_VER
// MSVC doesn't have c99-compatible "snprintf", so do what picojson does and use _snprintf_s instead
#define snprintf _snprintf_s
#endif

#define dbg(x) dout((DebugLevel)(x),D_GAME) << __FILE__ << ":" << __LINE__ << ": "
void intro();
nc_color sev(int a);	// Right now, ONLY used for scent debugging....

//The one and only game instance
game *g;

uistatedata uistate;

// This is the main game set-up process.
game::game() :
 w_terrain(NULL),
 w_minimap(NULL),
 w_HP(NULL),
 w_messages(NULL),
 w_location(NULL),
 w_status(NULL),
 w_status2(NULL),
 om_hori(NULL),
 om_vert(NULL),
 om_diag(NULL),
 gamemode(NULL)
{
 dout() << "Game initialized.";

 try {
 if(!json_good())
  throw (std::string)"Failed to initialize a static variable";
 // Gee, it sure is init-y around here!
 init_npctalk();
 init_materials();
 init_artifacts();
 init_weather();
 init_overmap();
 init_fields();
 init_faction_data();
 init_morale();
 init_traits();
 init_skills();
 init_professions();
 init_bionics();              // Set up bionics                   (SEE bionics.cpp)
 init_itypes();	              // Set up item types                (SEE itypedef.cpp)
 SNIPPET.load();
 item_controller->init(this); //Item manager
 init_mtypes();	              // Set up monster types             (SEE mtypedef.cpp)
 init_monitems();             // Set up the items monsters carry  (SEE monitemsdef.cpp)
 init_traps();                // Set up the trap types            (SEE trapdef.cpp)
 init_recipes();              // Set up crafting reciptes         (SEE crafting.cpp)
 init_mongroups();            // Set up monster groupings         (SEE mongroupdef.cpp)
 init_missions();             // Set up mission templates         (SEE missiondef.cpp)
 init_construction();         // Set up constructables            (SEE construction.cpp)
 init_mutations();
 init_vehicles();             // Set up vehicles                  (SEE veh_typedef.cpp)
 init_autosave();             // Set up autosave
 init_diseases();             // Set up disease lookup table
 } catch(std::string &error_message)
 {
     uquit = QUIT_ERROR;
     if(!error_message.empty())
        debugmsg(error_message.c_str());
     return;
 }
 load_keyboard_settings();
 moveCount = 0;

 gamemode = new special_game;	// Nothing, basically.
}

game::~game()
{
 delete gamemode;
 itypes.clear();
 for (int i = 0; i < mtypes.size(); i++)
  delete mtypes[i];
 delwin(w_terrain);
 delwin(w_minimap);
 delwin(w_HP);
 delwin(w_messages);
 delwin(w_location);
 delwin(w_status);
 delwin(w_status2);
}

void game::init_skills() throw (std::string)
{
    try
    {
    Skill::skills = Skill::loadSkills();
    }
    catch (std::string &error_message)
    {
        throw;
    }
}

// Fixed window sizes
#define MINIMAP_HEIGHT 7
#define MINIMAP_WIDTH 7

void game::init_ui(){
    clear();	// Clear the screen
    intro();	// Print an intro screen, make sure we're at least 80x25

    const int sidebarWidth = OPTIONS[OPT_SIDEBAR_STYLE] ? 45 : 55;

    #if (defined TILES || defined _WIN32 || defined __WIN32__)
        TERMX = sidebarWidth + (OPTIONS[OPT_VIEWPORT_X] * 2 + 1);
        TERMY = OPTIONS[OPT_VIEWPORT_Y] * 2 + 1;
        VIEWX = (OPTIONS[OPT_VIEWPORT_X] > 60) ? 60 : OPTIONS[OPT_VIEWPORT_X];
        VIEWY = (OPTIONS[OPT_VIEWPORT_Y] > 60) ? 60 : OPTIONS[OPT_VIEWPORT_Y];

        // If we've chosen the narrow sidebar, we might need to make the
        // viewport wider to fill an 80-column window.
        while (TERMX < FULL_SCREEN_WIDTH) {
            TERMX += 2;
            VIEWX += 1;
        }

        VIEW_OFFSET_X = (OPTIONS[OPT_VIEWPORT_X] > 60) ? OPTIONS[OPT_VIEWPORT_X]-60 : 0;
        VIEW_OFFSET_Y = (OPTIONS[OPT_VIEWPORT_Y] > 60) ? OPTIONS[OPT_VIEWPORT_Y]-60 : 0;
        TERRAIN_WINDOW_WIDTH  = (VIEWX * 2) + 1;
        TERRAIN_WINDOW_HEIGHT = (VIEWY * 2) + 1;
    #else
        getmaxyx(stdscr, TERMY, TERMX);

        //make sure TERRAIN_WINDOW_WIDTH and TERRAIN_WINDOW_HEIGHT are uneven
        if (TERMX%2 == 1) {
            TERMX--;
        }

        if (TERMY%2 == 0) {
            TERMY--;
        }

        TERRAIN_WINDOW_WIDTH = (TERMX - sidebarWidth > 121) ? 121 : TERMX - sidebarWidth;
        TERRAIN_WINDOW_HEIGHT = (TERMY > 121) ? 121 : TERMY;

        VIEW_OFFSET_X = (TERMX - sidebarWidth > 121) ? (TERMX - sidebarWidth - 121)/2 : 0;
        VIEW_OFFSET_Y = (TERMY > 121) ? (TERMY - 121)/2 : 0;

        VIEWX = (TERRAIN_WINDOW_WIDTH - 1) / 2;
        VIEWY = (TERRAIN_WINDOW_HEIGHT - 1) / 2;
    #endif

    if (VIEWX < 12) {
        VIEWX = 12;
    }

    if (VIEWY < 12) {
        VIEWY = 12;
    }

    // Set up the main UI windows.
    w_terrain = newwin(TERRAIN_WINDOW_HEIGHT, TERRAIN_WINDOW_WIDTH, VIEW_OFFSET_Y, VIEW_OFFSET_X);
    werase(w_terrain);

    int minimapX, minimapY; // always MINIMAP_WIDTH x MINIMAP_HEIGHT in size
    int hpX, hpY, hpW, hpH;
    int messX, messY, messW, messH;
    int locX, locY, locW, locH;
    int statX, statY, statW, statH;
    int stat2X, stat2Y, stat2W, stat2H;

    switch (int(OPTIONS[OPT_SIDEBAR_STYLE])) {
        case 0: // standard
            minimapX = 0;
            minimapY = 0;
            messX = MINIMAP_WIDTH;
            messY = 0;
            messW = sidebarWidth - messX;
            messH = 20;
            hpX = 0;
            hpY = MINIMAP_HEIGHT;
            hpH = 14;
            hpW = 7;
            locX = MINIMAP_WIDTH;
            locY = messY + messH;
            locH = 1;
            locW = sidebarWidth - locX;
            statX = 0;
            statY = locY + locH;
            statH = 4;
            statW = sidebarWidth;

            // The default style only uses one status window.
            // The second status window needs to consume the void at the bottom
            // of the sidebar.
            stat2X = 0;
            stat2Y = statY + statH;
            stat2H = TERMY - stat2Y;
            stat2W = sidebarWidth;

            break;


        case 1: // narrow

            // First, figure out how large each element will be.

            hpH         = 7;
            hpW         = 14;

            statH       = 7;
            statW       = sidebarWidth - MINIMAP_WIDTH - hpW;

            locH        = 1;
            locW        = sidebarWidth;

            stat2H      = 2;
            stat2W      = sidebarWidth;

            messH       = TERMY - (statH + locH + stat2H);
            messW       = sidebarWidth;


            // Now position the elements relative to each other.

            minimapX = 0;
            minimapY = 0;

            hpX = minimapX + MINIMAP_WIDTH;
            hpY = 0;

            locX = 0;
            locY = minimapY + MINIMAP_HEIGHT;

            statX = hpX + hpW;
            statY = 0;

            stat2X = 0;
            stat2Y = locY + locH;

            messX = 0;
            messY = stat2Y + stat2H;

            break;
    }

    int _y = VIEW_OFFSET_Y;
    int _x = TERMX - VIEW_OFFSET_X - sidebarWidth;

    w_minimap = newwin(MINIMAP_HEIGHT, MINIMAP_WIDTH, _y + minimapY, _x + minimapX);
    werase(w_minimap);

    w_HP = newwin(hpH, hpW, _y + hpY, _x + hpX);
    werase(w_HP);

    w_messages = newwin(messH, messW, _y + messY, _x + messX);
    werase(w_messages);

    w_location = newwin(locH, locW, _y + locY, _x + locX);
    werase(w_location);

    w_status = newwin(statH, statW, _y + statY, _x + statX);
    werase(w_status);

    w_status2 = newwin(stat2H, stat2W, _y + stat2Y, _x + stat2X);
    werase(w_status2);
}

void game::setup()
{
 u = player();
 m = map(&traps); // Init the root map with our vectors
 z.reserve(1000); // Reserve some space

// Even though we may already have 'd', nextinv will be incremented as needed
 nextinv = 'd';
 next_npc_id = 1;
 next_faction_id = 1;
 next_mission_id = 1;
// Clear monstair values
 monstairx = -1;
 monstairy = -1;
 monstairz = -1;
 last_target = -1;	// We haven't targeted any monsters yet
 curmes = 0;		// We haven't read any messages yet
 uquit = QUIT_NO;	// We haven't quit the game
 debugmon = false;	// We're not printing debug messages

 weather = WEATHER_CLEAR; // Start with some nice weather...
 // Weather shift in 30
 nextweather = HOURS(OPTIONS[OPT_INITIAL_TIME]) + MINUTES(30);

 turnssincelastmon = 0; //Auto safe mode init
 autosafemode = OPTIONS[OPT_AUTOSAFEMODE];

 footsteps.clear();
 footsteps_source.clear();
 z.clear();
 coming_to_stairs.clear();
 active_npc.clear();
 factions.clear();
 active_missions.clear();
 items_dragged.clear();
 messages.clear();
 events.clear();

 turn.set_season(SUMMER);    // ... with winter conveniently a long ways off

 for (int i = 0; i < num_monsters; i++)	// Reset kill counts to 0
  kills[i] = 0;
// Set the scent map to 0
 for (int i = 0; i < SEEX * MAPSIZE; i++) {
  for (int j = 0; j < SEEX * MAPSIZE; j++)
   grscent[i][j] = 0;
 }

 load_auto_pickup(false); // Load global auto pickup rules

 if (opening_screen()) {// Opening menu
// Finally, draw the screen!
  refresh_all();
  draw();
 }
}

// Set up all default values for a new game
void game::start_game()
{
 turn = HOURS(OPTIONS[OPT_INITIAL_TIME]);
 run_mode = (OPTIONS[OPT_SAFEMODE] ? 1 : 0);
 mostseen = 0;	// ...and mostseen is 0, we haven't seen any monsters yet.

 popup_nowait(_("Please wait as we build your world"));
// Init some factions.
 if (!load_master())	// Master data record contains factions.
  create_factions();
 cur_om = &overmap_buffer.get(this, 0, 0);	// We start in the (0,0,0) overmap.

// Find a random house on the map, and set us there.
 cur_om->first_house(levx, levy);
 levx -= int(int(MAPSIZE / 2) / 2);
 levy -= int(int(MAPSIZE / 2) / 2);
 levz = 0;
// Start the overmap with out immediate neighborhood visible
 for (int i = -15; i <= 15; i++) {
  for (int j = -15; j <= 15; j++)
   cur_om->seen(levx + i, levy + j, 0) = true;
 }
// Convert the overmap coordinates to submap coordinates
 levx = levx * 2 - 1;
 levy = levy * 2 - 1;
 set_adjacent_overmaps(true);
// Init the starting map at this location.
 m.load(this, levx, levy, levz);
// Start us off somewhere in the shelter.
 u.posx = SEEX * int(MAPSIZE / 2) + 5;
 u.posy = SEEY * int(MAPSIZE / 2) + 6;
 u.str_cur = u.str_max;
 u.per_cur = u.per_max;
 u.int_cur = u.int_max;
 u.dex_cur = u.dex_max;
 nextspawn = int(turn);
 temperature = 65; // Springtime-appropriate?
 u.next_climate_control_check=0;  // Force recheck at startup
 u.last_climate_control_ret=false;

 //Reset character pickup rules
 vAutoPickupRules[2].clear();
 //Load NPCs. Set nearby npcs to active.
 load_npcs();
 //spawn the monsters
 m.spawn_monsters(this);	// Static monsters
 //Put some NPCs in there!
 create_starting_npcs();

 MAPBUFFER.set_dirty();
}

void game::create_factions()
{
 int num = dice(4, 3);
 faction tmp(0);
 tmp.make_army();
 factions.push_back(tmp);
 for (int i = 0; i < num; i++) {
  tmp = faction(assign_faction_id());
  tmp.randomize();
  tmp.likes_u = 100;
  tmp.respects_u = 100;
  tmp.known_by_u = true;
  factions.push_back(tmp);
 }
}

//Make any nearby overmap npcs active, and put them in the right location.
void game::load_npcs()
{
    for (int i = 0; i < cur_om->npcs.size(); i++)
    {

        if (square_dist(levx + int(MAPSIZE / 2), levy + int(MAPSIZE / 2),
              cur_om->npcs[i]->mapx, cur_om->npcs[i]->mapy) <=
              int(MAPSIZE / 2) + 1 && !cur_om->npcs[i]->is_active(this))
        {
            int dx = cur_om->npcs[i]->mapx - levx, dy = cur_om->npcs[i]->mapy - levy;
            if (debugmon)debugmsg("game::load_npcs: Spawning static NPC, %d:%d (%d:%d)", levx, levy, cur_om->npcs[i]->mapx, cur_om->npcs[i]->mapy);

            npc * temp = cur_om->npcs[i];

            if (temp->posx == -1 || temp->posy == -1)
            {
                dbg(D_ERROR) << "game::load_npcs: Static NPC with no fine location "
                    "data (" << temp->posx << ":" << temp->posy << ").";
                debugmsg("game::load_npcs Static NPC with no fine location data (%d:%d) New loc data (%d:%d).",
                         temp->posx, temp->posy, SEEX * 2 * (temp->mapx - levx) + rng(0 - SEEX, SEEX),
                         SEEY * 2 * (temp->mapy - levy) + rng(0 - SEEY, SEEY));
                temp->posx = SEEX * 2 * (temp->mapx - levx) + rng(0 - SEEX, SEEX);
                temp->posy = SEEY * 2 * (temp->mapy - levy) + rng(0 - SEEY, SEEY);
            } else {
                if (debugmon) debugmsg("game::load_npcs Static NPC fine location %d:%d (%d:%d)", temp->posx, temp->posy, temp->posx + dx * SEEX, temp->posy + dy * SEEY);
                temp->posx += dx * SEEX;
                temp->posy += dy * SEEY;
            }

        //check if the loaded position doesn't already contain an object, monster or npc.
        //If it isn't free, spiralsearch for a free spot.
        temp->place_near(this, temp->posx, temp->posy);

        //In the rare case the npc was marked for death while it was on the overmap. Kill it.
        if (temp->marked_for_death)
            temp->die(this, false);
        else
            active_npc.push_back(temp);
        }
    }
}

void game::create_starting_npcs()
{
 if(!OPTIONS[OPT_STATIC_NPC])
 	return; //Do not generate a starting npc.
 npc * tmp = new npc();
 tmp->normalize(this);
 tmp->randomize(this, (one_in(2) ? NC_DOCTOR : NC_NONE));
 tmp->spawn_at(cur_om, levx, levy, levz); //spawn the npc in the overmap.
 tmp->place_near(this, SEEX * int(MAPSIZE / 2) + SEEX, SEEY * int(MAPSIZE / 2) + 6);
 tmp->form_opinion(&u);
 tmp->attitude = NPCATT_NULL;
 tmp->mission = NPC_MISSION_SHELTER; //This sets the npc mission. This NPC remains in the shelter.
 tmp->chatbin.first_topic = TALK_SHELTER;
 tmp->chatbin.missions.push_back(
     reserve_random_mission(ORIGIN_OPENER_NPC, om_location(), tmp->getID()) ); //one random shelter mission/

 active_npc.push_back(tmp);
}

void game::cleanup_at_end(){
 write_msg();
 if (uquit == QUIT_DIED || uquit == QUIT_SUICIDE || uquit == QUIT_SAVED)
	{
		// Save the factions's, missions and set the NPC's overmap coords
		// Npcs are saved in the overmap.
		save_factions_missions_npcs(); //missions need to be saved as they are global for all saves.

		// save artifacts.
		save_artifacts();

		// and the overmap, and the local map.
		save_maps(); //Omap also contains the npcs who need to be saved.
	}

 // Clear the future weather for future projects
 future_weather.clear();

    if (uquit == QUIT_DIED)
    {
        popup_top(_("Game over! Press spacebar..."));
    }
    if (uquit == QUIT_DIED || uquit == QUIT_SUICIDE)
    {
        death_screen();
        if (OPTIONS[OPT_DELETE_WORLD] == 1
         || (OPTIONS[OPT_DELETE_WORLD] == 2 && query_yn(_("Delete saved world?"))))
        {
            delete_save();
            MAPBUFFER.reset();
            MAPBUFFER.make_volatile();
        }
        if(gamemode)
        {
            delete gamemode;
            gamemode = new special_game;	// null gamemode or something..
        }
    }
    overmap_buffer.clear();
}

// MAIN GAME LOOP
// Returns true if game is over (death, saved, quit, etc)
bool game::do_turn()
{
 if (is_game_over()) {
  cleanup_at_end();
  return true;
 }
// Actual stuff
 gamemode->per_turn(this);
 turn.increment();
 process_events();
 process_missions();
 if (turn.hours() == 0 && turn.minutes() == 0 && turn.seconds() == 0) // Midnight!
  cur_om->process_mongroups();

// Check if we've overdosed... in any deadly way.
 if (u.stim > 250) {
  add_msg(_("You have a sudden heart attack!"));
  u.hp_cur[hp_torso] = 0;
 } else if (u.stim < -200 || u.pkill > 240) {
  add_msg(_("Your breathing stops completely."));
  u.hp_cur[hp_torso] = 0;
 }
// Check if we're starving or have starved
    if (u.hunger > 2999) {
     switch (u.hunger) {
         case 3000: if (turn % 10 == 0)
          add_msg(_("You haven't eaten in over a week!")); break;
         case 4000: if (turn % 10 == 0)
          add_msg(_("You are STARVING!")); break;
         case 5000: if (turn % 10 == 0)
          add_msg(_("Food...")); break;
         case 6000:
          add_msg(_("You have starved to death."));
          u.hp_cur[hp_torso] = 0;
          break;
     }
    }
// Check if we're dying of thirst
    if (u.thirst > 599) {
     switch (u.thirst) {
         case  600: if (turn % 10 == 0)
          add_msg(_("You haven't had anything to drink in 2 days!")); break;
         case  800: if (turn % 10 == 0)
          add_msg(_("You are THIRSTY!")); break;
         case 1000: if (turn % 10 == 0)
          add_msg(_("4 days... no water..")); break;
         case 1200:
          add_msg(_("You have died of dehydration."));
          u.hp_cur[hp_torso] = 0;
          break;
     }
    }
// Check if we're falling asleep
    if (u.fatigue > 599) {
     switch (u.fatigue) {
         case  600: if (turn % 10 == 0)
          add_msg(_("You haven't slept in 2 days!")); break;
         case  800: if (turn % 10 == 0)
          add_msg(_("Anywhere would be a good place to sleep...")); break;
         case 1000:
          add_msg(_("Surivor sleep now."));
          u.fatigue -= 10;
          u.try_to_sleep(this);
          break;
     }
    }

 if (turn % 50 == 0) {	// Hunger, thirst, & fatigue up every 5 minutes
  if ((!u.has_trait(PF_LIGHTEATER) || !one_in(3)) &&
      (!u.has_bionic("bio_recycler") || turn % 300 == 0))
   u.hunger++;
  if ((!u.has_bionic("bio_recycler") || turn % 100 == 0) &&
      (!u.has_trait(PF_PLANTSKIN) || !one_in(5)))
   u.thirst++;
  u.fatigue++;
  if (u.fatigue == 192 && !u.has_disease("lying_down") &&
      !u.has_disease("sleep")) {
   if (u.activity.type == ACT_NULL)
     add_msg(_("You're feeling tired.  %s to lie down for sleep."),
             press_x(ACTION_SLEEP).c_str());
   else
    cancel_activity_query(_("You're feeling tired."));
  }
  if (u.stim < 0)
   u.stim++;
  if (u.stim > 0)
   u.stim--;
  if (u.pkill > 0)
   u.pkill--;
  if (u.pkill < 0)
   u.pkill++;
  if (u.has_bionic("bio_solar") && is_in_sunlight(u.posx, u.posy))
   u.charge_power(1);
 }
 if (turn % 300 == 0) {	// Pain up/down every 30 minutes
  if (u.pain > 0)
   u.pain -= 1 + int(u.pain / 10);
  else if (u.pain < 0)
   u.pain++;
// Mutation healing effects
  if (u.has_trait(PF_FASTHEALER2) && one_in(5))
   u.healall(1);
  if (u.has_trait(PF_REGEN) && one_in(2))
   u.healall(1);
  if (u.has_trait(PF_ROT2) && one_in(5))
   u.hurtall(1);
  if (u.has_trait(PF_ROT3) && one_in(2))
   u.hurtall(1);

  if (u.radiation > 1 && one_in(3))
   u.radiation--;
  u.get_sick(this);
 }

// Auto-save if autosave is enabled
 if (OPTIONS[OPT_AUTOSAVE] &&
     turn % ((int)OPTIONS[OPT_AUTOSAVE_TURNS] * 10) == 0)
     autosave();

 update_weather();

// The following happens when we stay still; 10/40 minutes overdue for spawn
 if ((!u.has_trait(PF_INCONSPICUOUS) && turn > nextspawn +  100) ||
     ( u.has_trait(PF_INCONSPICUOUS) && turn > nextspawn +  400)   ) {
  spawn_mon(-1 + 2 * rng(0, 1), -1 + 2 * rng(0, 1));
  nextspawn = turn;
 }

 process_activity();
 if(u.moves > 0) {
     while (u.moves > 0) {
          cleanup_dead();
          if (!u.has_disease("sleep") && u.activity.type == ACT_NULL)
              draw();

          if(handle_action()) {
              ++moves_since_last_save;
              u.action_taken();
          }

          if (is_game_over()) {
              cleanup_at_end();
              return true;
          }
     }
 } else {
     handle_key_blocking_activity();
 }
 update_scent();
 m.vehmove(this);
 m.process_fields(this);
 m.process_active_items(this);
 m.step_in_field(u.posx, u.posy, this);

 monmove();
 update_stair_monsters();
 u.reset(this);
 u.process_active_items(this);
 u.suffer(this);

 if (levz >= 0) {
  weather_effect weffect;
  (weffect.*(weather_data[weather].effect))(this);
 }

 if (u.has_disease("sleep") && int(turn) % 300 == 0) {
  draw();
  refresh();
 }

 u.update_bodytemp(this);

 rustCheck();
 if (turn % 10 == 0)
  u.update_morale();
 return false;
}

void game::rustCheck()
{
    for (std::vector<Skill*>::iterator aSkill = ++Skill::skills.begin();
         aSkill != Skill::skills.end(); ++aSkill) {
        if (u.rust_rate() <= rng(0, 1000)) continue;
        bool charged_bio_mem = u.has_bionic("bio_memory") && u.power_level > 0;
        int oldSkillLevel = u.skillLevel(*aSkill);

        if (u.skillLevel(*aSkill).rust(turn, charged_bio_mem))
        {
            u.power_level--;
        }
        int newSkill =u.skillLevel(*aSkill);
        if (newSkill < oldSkillLevel)
        {
            add_msg(_("Your skill in %s has reduced to %d!"),
                    (*aSkill)->name().c_str(), newSkill);
        }
    }
}

void game::process_events()
{
 for (int i = 0; i < events.size(); i++) {
  events[i].per_turn(this);
  if (events[i].turn <= int(turn)) {
   events[i].actualize(this);
   events.erase(events.begin() + i);
   i--;
  }
 }
}

void game::process_activity()
{
 it_book* reading;
 bool no_recipes;
 if (u.activity.type != ACT_NULL) {
  if (int(turn) % 150 == 0)
   draw();
  if (u.activity.type == ACT_WAIT) {	// Based on time, not speed
   u.activity.moves_left -= 100;
   u.pause(this);
  } else if (u.activity.type == ACT_REFILL_VEHICLE) {
   vehicle *veh = m.veh_at( u.activity.placement.x, u.activity.placement.y );
   if (!veh) {  // Vehicle must've moved or something!
    u.activity.moves_left = 0;
    return;
   }
   for(int i = -1; i <= 1; i++) {
    for(int j = -1; j <= 1; j++) {
     if(m.ter(u.posx + i, u.posy + j) == t_gas_pump) {
      for (int n = 0; n < m.i_at(u.posx + i, u.posy + j).size(); n++) {
       if (m.i_at(u.posx + i, u.posy + j)[n].type->id == "gasoline") {
        item* gas = &(m.i_at(u.posx + i, u.posy + j)[n]);
        int lack = (veh->fuel_capacity("gasoline") - veh->fuel_left("gasoline")) < 200 ?
                   (veh->fuel_capacity("gasoline") - veh->fuel_left("gasoline")) : 200;
        if (gas->charges > lack) {
         veh->refill ("gasoline", lack);
         gas->charges -= lack;
         u.activity.moves_left -= 100;
        } else {
         add_msg(_("With a clang and a shudder, the gasoline pump goes silent."));
         veh->refill ("gasoline", gas->charges);
         m.i_at(u.posx + i, u.posy + j).erase(m.i_at(u.posx + i, u.posy + j).begin() + n);
         u.activity.moves_left = 0;
        }
        i = 2; j = 2;
        break;
       }
      }
     }
    }
   }
   u.pause(this);
  } else {
   u.activity.moves_left -= u.moves;
   u.moves = 0;
  }

  if (u.activity.moves_left <= 0) {	// We finished our activity!

   switch (u.activity.type) {

   case ACT_RELOAD:
    if (u.weapon.reload(u, u.activity.invlet))
     if (u.weapon.is_gun() && u.weapon.has_flag("RELOAD_ONE")) {
      add_msg(_("You insert a cartridge into your %s."),
              u.weapon.tname(this).c_str());
      if (u.recoil < 8)
       u.recoil = 8;
      if (u.recoil > 8)
       u.recoil = (8 + u.recoil) / 2;
     } else {
      add_msg(_("You reload your %s."), u.weapon.tname(this).c_str());
      u.recoil = 6;
     }
    else
     add_msg(_("Can't reload your %s."), u.weapon.tname(this).c_str());
    break;

   case ACT_READ:
    if (u.activity.index == -2)
     reading = dynamic_cast<it_book*>(u.weapon.type);
    else
     reading = dynamic_cast<it_book*>(u.inv.item_by_letter(u.activity.invlet).type);

    if (reading->fun != 0) {
     std::stringstream morale_text;
     u.add_morale(MORALE_BOOK, reading->fun * 5, reading->fun * 15, 60, 30,
                  true, reading);
    }

    no_recipes = true;
    if (reading->recipes.size() > 0)
    {
        bool recipe_learned = false;

        recipe_learned = u.try_study_recipe(this, reading);
        if (!u.studied_all_recipes(reading))
        {
            no_recipes = false;
        }

        // for books that the player cannot yet read due to skill level or have no skill component,
        // but contain lower level recipes, break out once recipe has been studied
        if (reading->type == NULL || (u.skillLevel(reading->type) < (int)reading->req))
        {
            if (recipe_learned)
                add_msg(_("The rest of the book is currently still beyond your understanding."));
            break;
        }
    }

    if (u.skillLevel(reading->type) < (int)reading->level) {
     int originalSkillLevel = u.skillLevel(reading->type);
     int min_ex = reading->time / 10 + u.int_cur / 4,
         max_ex = reading->time /  5 + u.int_cur / 2 - originalSkillLevel;
     if (min_ex < 1)
     {
         min_ex = 1;
     }
     if (max_ex < 2)
     {
         max_ex = 2;
     }
     if (max_ex > 10)
     {
         max_ex = 10;
     }
     if (max_ex < min_ex)
     {
         max_ex = min_ex;
     }

     min_ex *= originalSkillLevel + 1;
     max_ex *= originalSkillLevel + 1;

     u.skillLevel(reading->type).readBook(min_ex, max_ex, turn, reading->level);

     add_msg(_("You learn a little about %s! (%d%%%%)"), reading->type->name().c_str(),
             u.skillLevel(reading->type).exercise());

     if (u.skillLevel(reading->type) == originalSkillLevel && (u.activity.continuous || query_yn(_("Study %s?"), reading->type->name().c_str()))) {
      u.cancel_activity();
      if (u.activity.index == -2) {
       u.read(this,u.weapon.invlet);
      } else {
       u.read(this,u.activity.invlet);
      }
      if (u.activity.type != ACT_NULL) {
       u.activity.continuous = true;
       return;
      }
     }

     u.activity.continuous = false;

     if (u.skillLevel(reading->type) > originalSkillLevel)
      add_msg(_("You increase %s to level %d."),
              reading->type->name().c_str(),
              (int)u.skillLevel(reading->type));

     if (u.skillLevel(reading->type) == (int)reading->level) {
      if (no_recipes) {
       add_msg(_("You can no longer learn from %s."), reading->name.c_str());
      } else {
       add_msg(_("Your skill level won't improve, but %s has more recipes for you."), reading->name.c_str());
      }
     }
    }
    break;

   case ACT_WAIT:
    u.activity.continuous = false;
    add_msg(_("You finish waiting."));
    break;

   case ACT_CRAFT:
   case ACT_LONGCRAFT:
    complete_craft();
    break;

   case ACT_DISASSEMBLE:
    complete_disassemble();
    break;

   case ACT_BUTCHER:
    complete_butcher(u.activity.index);
    break;

   case ACT_FORAGE:
    forage();
    break;

   case ACT_BUILD:
    complete_construction();
    break;

   case ACT_TRAIN:
    if (u.activity.index < 0) {
     add_msg(_("You learn %s."), martial_arts_itype_ids[0 - u.activity.index].c_str());
     u.styles.push_back( martial_arts_itype_ids[0 - u.activity.index] );
    } else {
     Skill* skill = Skill::skill(u.activity.name);
     int skillLevel = u.skillLevel(skill);
     u.skillLevel(skill).level(skillLevel + 1);
     add_msg(_("You finish training %s to level %d."),
             skill->name().c_str(),
             (int)u.skillLevel(skill));
    }
    break;

   case ACT_VEHICLE:
    complete_vehicle (this);
    break;
   }

   bool act_veh = (u.activity.type == ACT_VEHICLE);
   bool act_longcraft = (u.activity.type == ACT_LONGCRAFT);
   u.activity.type = ACT_NULL;
   if (act_veh) {
    if (u.activity.values.size() < 7)
    {
     dbg(D_ERROR) << "game:process_activity: invalid ACT_VEHICLE values: "
                  << u.activity.values.size();
     debugmsg ("process_activity invalid ACT_VEHICLE values:%d",
                u.activity.values.size());
    }
    else {
     vehicle *veh = m.veh_at(u.activity.values[0], u.activity.values[1]);
     if (veh) {
      exam_vehicle(*veh, u.activity.values[0], u.activity.values[1],
                         u.activity.values[2], u.activity.values[3]);
      return;
     } else
     {
      dbg(D_ERROR) << "game:process_activity: ACT_VEHICLE: vehicle not found";
      debugmsg ("process_activity ACT_VEHICLE: vehicle not found");
     }
    }
   } else if (act_longcraft) {
    if (making_would_work(u.lastrecipe))
     make_all_craft(u.lastrecipe);
   }
  }
 }
}

void game::cancel_activity()
{
 u.cancel_activity();
}

bool game::cancel_activity_or_ignore_query(const char* reason, ...) {
  if(u.activity.type == ACT_NULL) return false;
  char buff[1024];
  va_list ap;
  va_start(ap, reason);
  vsprintf(buff, reason, ap);
  va_end(ap);
  std::string s(buff);

  bool force_uc = OPTIONS[OPT_FORCE_YN];
  int ch=(int)' ';

  std::string verbs[NUM_ACTIVITIES] = {
    _("whatever"),
    _("reloading"), _("reading"), _("waiting"), _("crafting"), _("crafting"),
    _("disassembly"), _("butchering"), _("foraging"), _("construction"), _("construction"), _("pumping gas"),
    _("training")
  };
  do {
    ch=popup_getkey(_("%s Stop %s? (Y)es, (N)o, (I)gnore further distractions and finish."),
      s.c_str(), verbs[u.activity.type].c_str() );
  } while (ch != '\n' && ch != ' ' && ch != KEY_ESCAPE &&
    ch != 'Y' && ch != 'N' && ch != 'I' &&
    (force_uc || (ch != 'y' && ch != 'n' && ch != 'i'))
  );
  if (ch == 'Y' || ch == 'y') {
    u.cancel_activity();
  } else if (ch == 'I' || ch == 'i' ) {
    return true;
  }
  return false;
}

void game::cancel_activity_query(const char* message, ...)
{
 char buff[1024];
 va_list ap;
 va_start(ap, message);
 vsprintf(buff, message, ap);
 va_end(ap);
 std::string s(buff);

 bool doit = false;;
 std::string verbs[NUM_ACTIVITIES] = {
    _("whatever"),
    _("reloading"), _("reading"), _("waiting"), _("crafting"), _("crafting"),
    _("disassembly"), _("butchering"), _("foraging"), _("construction"), _("construction"), _("pumping gas"),
    _("training")
 };

 if(ACT_NULL==u.activity.type)
 {
  doit = false;
 }
 else
 {
   if (query_yn(_("%s Stop %s?"), s.c_str(), verbs[u.activity.type].c_str()))
    doit = true;
 }

 if (doit)
  u.cancel_activity();
}

void game::update_weather()
{
    season_type season;
    // Default to current weather, and update to the furthest future weather if any.
    weather_segment prev_weather = {temperature, weather, nextweather};
    if( !future_weather.empty() )
    {
        prev_weather = future_weather.back();
    }

    while( prev_weather.deadline < turn + HOURS(MAX_FUTURE_WEATHER) )
    {
        weather_segment new_weather;
        // Pick a new weather type (most likely the same one)
        int chances[NUM_WEATHER_TYPES];
        int total = 0;
        season = prev_weather.deadline.get_season();
        for (int i = 0; i < NUM_WEATHER_TYPES; i++) {
            // Reduce the chance for freezing-temp-only weather to 0 if it's above freezing
            // and vice versa.
            if ((weather_data[i].avg_temperature[season] < 32 && temperature > 32) ||
                (weather_data[i].avg_temperature[season] > 32 && temperature < 32)   )
            {
                chances[i] = 0;
            } else {
                chances[i] = weather_shift[season][prev_weather.weather][i];
                if (weather_data[i].dangerous && u.has_artifact_with(AEP_BAD_WEATHER))
                {
                    chances[i] = chances[i] * 4 + 10;
                }
                total += chances[i];
            }
        }
        int choice = rng(0, total - 1);
        new_weather.weather = WEATHER_CLEAR;

        if (total > 0)
        {
            while (choice >= chances[new_weather.weather])
            {
                choice -= chances[new_weather.weather];
                new_weather.weather = weather_type(int(new_weather.weather) + 1);
            }
        } else {
            new_weather.weather = weather_type(int(new_weather.weather) + 1);
        }
        // Advance the weather timer
        int minutes = rng(weather_data[new_weather.weather].mintime,
                          weather_data[new_weather.weather].maxtime);
        new_weather.deadline = prev_weather.deadline + MINUTES(minutes);
        if (new_weather.weather == WEATHER_SUNNY && new_weather.deadline.is_night())
        {
            new_weather.weather = WEATHER_CLEAR;
        }

        // Now update temperature
        if (!one_in(4))
        { // 3 in 4 chance of respecting avg temp for the weather
            int average = weather_data[weather].avg_temperature[season];
            if (prev_weather.temperature < average)
            {
                new_weather.temperature = prev_weather.temperature + 1;
            } else if (prev_weather.temperature > average) {
                new_weather.temperature = prev_weather.temperature - 1;
            } else {
                new_weather.temperature = prev_weather.temperature;
            }
        } else {// 1 in 4 chance of random walk
            new_weather.temperature = prev_weather.temperature + rng(-1, 1);
        }

        if (turn.is_night())
        {
            new_weather.temperature += rng(-2, 1);
        } else {
            new_weather.temperature += rng(-1, 2);
        }
        prev_weather = new_weather;
        future_weather.push_back(new_weather);
    }

    if( turn >= nextweather )
    {
        weather_type old_weather = weather;
        weather = future_weather.front().weather;
        temperature = future_weather.front().temperature;
        nextweather = future_weather.front().deadline;
        future_weather.pop_front();
        if (weather != old_weather && weather_data[weather].dangerous &&
            levz >= 0 && m.is_outside(u.posx, u.posy))
        {
            cancel_activity_query(_("The weather changed to %s!"), weather_data[weather].name.c_str());
        }
    }
}

int game::assign_mission_id()
{
 int ret = next_mission_id;
 next_mission_id++;
 return ret;
}

void game::give_mission(mission_id type)
{
 mission tmp = mission_types[type].create(this);
 active_missions.push_back(tmp);
 u.active_missions.push_back(tmp.uid);
 u.active_mission = u.active_missions.size() - 1;
 mission_start m_s;
 mission *miss = find_mission(tmp.uid);
 (m_s.*miss->type->start)(this, miss);
}

void game::assign_mission(int id)
{
 u.active_missions.push_back(id);
 u.active_mission = u.active_missions.size() - 1;
 mission_start m_s;
 mission *miss = find_mission(id);
 (m_s.*miss->type->start)(this, miss);
}

int game::reserve_mission(mission_id type, int npc_id)
{
 mission tmp = mission_types[type].create(this, npc_id);
 active_missions.push_back(tmp);
 return tmp.uid;
}

int game::reserve_random_mission(mission_origin origin, point p, int npc_id)
{
 std::vector<int> valid;
 mission_place place;
 for (int i = 0; i < mission_types.size(); i++) {
  for (int j = 0; j < mission_types[i].origins.size(); j++) {
   if (mission_types[i].origins[j] == origin &&
       (place.*mission_types[i].place)(this, p.x, p.y)) {
    valid.push_back(i);
    j = mission_types[i].origins.size();
   }
  }
 }

 if (valid.empty())
  return -1;

 int index = valid[rng(0, valid.size() - 1)];

 return reserve_mission(mission_id(index), npc_id);
}

npc* game::find_npc(int id)
{
    //All the active NPCS are listed in the overmap.
    for (int i = 0; i < cur_om->npcs.size(); i++)
    {
        if (cur_om->npcs[i]->getID() == id)
            return (cur_om->npcs[i]);
    }
    return NULL;
}

int game::kill_count(mon_id mon){
 std::vector<mtype *> types;
 for (int i = 0; i < num_monsters; i++) {
  if (mtypes[i]-> id == mon)
   return kills[i];
 }
 return 0;
}

mission* game::find_mission(int id)
{
 for (int i = 0; i < active_missions.size(); i++) {
  if (active_missions[i].uid == id)
   return &(active_missions[i]);
 }
 dbg(D_ERROR) << "game:find_mission: " << id << " - it's NULL!";
 debugmsg("game::find_mission(%d) - it's NULL!", id);
 return NULL;
}

mission_type* game::find_mission_type(int id)
{
 for (int i = 0; i < active_missions.size(); i++) {
  if (active_missions[i].uid == id)
   return active_missions[i].type;
 }
 return NULL;
}

bool game::mission_complete(int id, int npc_id)
{
 mission *miss = find_mission(id);
 if (miss == NULL) { return false; }
 mission_type* type = miss->type;
 switch (type->goal) {
  case MGOAL_GO_TO: {
   point cur_pos(levx + int(MAPSIZE / 2), levy + int(MAPSIZE / 2));
   if (rl_dist(cur_pos.x, cur_pos.y, miss->target.x, miss->target.y) <= 1)
    return true;
   return false;
  } break;

  case MGOAL_GO_TO_TYPE: {
   oter_id cur_ter = cur_om->ter((levx + int (MAPSIZE / 2)) / 2, (levy + int (MAPSIZE / 2)) / 2, levz);
   if (cur_ter == miss->type->target_id){
    return true;}
   return false;
  } break;

  case MGOAL_FIND_ITEM:
   if (!u.has_amount(type->item_id, 1))
    return false;
   if (miss->npc_id != -1 && miss->npc_id != npc_id)
    return false;
   return true;

  case MGOAL_FIND_ANY_ITEM:
   return (u.has_mission_item(miss->uid) &&
           (miss->npc_id == -1 || miss->npc_id == npc_id));

  case MGOAL_FIND_MONSTER:
   if (miss->npc_id != -1 && miss->npc_id != npc_id)
    return false;
   for (int i = 0; i < z.size(); i++) {
    if (z[i].mission_id == miss->uid)
     return true;
   }
   return false;

  case MGOAL_RECRUIT_NPC:
   for (int i = 0; i < cur_om->npcs.size(); i++) {
    if (cur_om->npcs[i]->getID() == miss->recruit_npc_id) {
        if (cur_om->npcs[i]->attitude == NPCATT_FOLLOW)
            return true;
    }
   }
   return false;

  case MGOAL_RECRUIT_NPC_CLASS:
   for (int i = 0; i < cur_om->npcs.size(); i++) {
    if (cur_om->npcs[i]->myclass == miss->recruit_class) {
            if (cur_om->npcs[i]->attitude == NPCATT_FOLLOW)
                return true;
    }
   }
   return false;

  case MGOAL_FIND_NPC:
   return (miss->npc_id == npc_id);

  case MGOAL_KILL_MONSTER:
   return (miss->step >= 1);

  case MGOAL_KILL_MONSTER_TYPE:
   debugmsg("%d kill count", kill_count(miss->monster_type));
   debugmsg("%d goal", miss->monster_kill_goal);
   if (kill_count(miss->monster_type) >= miss->monster_kill_goal){
    return true;}
   return false;

  default:
   return false;
 }
 return false;
}

bool game::mission_failed(int id)
{
    mission *miss = find_mission(id);
    if (miss == NULL) { return true;} //If the mission is null it is failed.
    return (miss->failed);
}

void game::wrap_up_mission(int id)
{
 mission *miss = find_mission(id);
 if (miss == NULL) { return; }
 u.completed_missions.push_back( id );
 for (int i = 0; i < u.active_missions.size(); i++) {
  if (u.active_missions[i] == id) {
   u.active_missions.erase( u.active_missions.begin() + i );
   i--;
  }
 }
 switch (miss->type->goal) {
  case MGOAL_FIND_ITEM:
   u.use_amount(miss->type->item_id, 1);
   break;
  case MGOAL_FIND_ANY_ITEM:
   u.remove_mission_items(miss->uid);
   break;
 }
 mission_end endfunc;
 (endfunc.*miss->type->end)(this, miss);
}

void game::fail_mission(int id)
{
 mission *miss = find_mission(id);
 if (miss == NULL) { return; }
 miss->failed = true;
 u.failed_missions.push_back( id );
 for (int i = 0; i < u.active_missions.size(); i++) {
  if (u.active_missions[i] == id) {
   u.active_missions.erase( u.active_missions.begin() + i );
   i--;
  }
 }
 mission_fail failfunc;
 (failfunc.*miss->type->fail)(this, miss);
}

void game::mission_step_complete(int id, int step)
{
 mission *miss = find_mission(id);
 if (miss == NULL) { return; }
 miss->step = step;
 switch (miss->type->goal) {
  case MGOAL_FIND_ITEM:
  case MGOAL_FIND_MONSTER:
  case MGOAL_KILL_MONSTER: {
   bool npc_found = false;
   for (int i = 0; i < cur_om->npcs.size(); i++) {
    if (cur_om->npcs[i]->getID() == miss->npc_id) {
     miss->target = point(cur_om->npcs[i]->mapx, cur_om->npcs[i]->mapy);
     npc_found = true;
    }
   }
   if (!npc_found)
    miss->target = point(-1, -1);
  } break;
 }
}

void game::process_missions()
{
 for (int i = 0; i < active_missions.size(); i++) {
  if (active_missions[i].deadline > 0 &&
      int(turn) > active_missions[i].deadline)
   fail_mission(active_missions[i].uid);
 }
}

void game::handle_key_blocking_activity() {
    if (u.activity.moves_left > 0 && u.activity.continuous == true &&
        (  // bool activity_is_abortable() ?
            u.activity.type == ACT_READ ||
            u.activity.type == ACT_BUILD ||
            u.activity.type == ACT_LONGCRAFT ||
            u.activity.type == ACT_REFILL_VEHICLE ||
            u.activity.type == ACT_WAIT
        )
    ) {
        timeout(1);
        char ch = input();
        if(ch != ERR) {
            timeout(-1);
            switch(keymap[ch]){  // should probably make the switch in handle_action() a function
                case ACTION_PAUSE:
                    cancel_activity_query(_("Confirm:"));
                    break;
                case ACTION_PL_INFO:
                    u.disp_info(this);
                    refresh_all();
                    break;
                case ACTION_MESSAGES:
                    msg_buffer();
                    break;
                case ACTION_HELP:
                    help();
                    refresh_all();
                    break;
            }
        }
        timeout(-1);
    }
}
//// item submenu for 'i' and '/'
int game::inventory_item_menu(char chItem, int iStartX, int iWidth) {
    int cMenu = (int)'+';

    if (u.has_item(chItem)) {
        item oThisItem = u.i_at(chItem);
        std::vector<iteminfo> vThisItem, vDummy, vMenu;

        const int iOffsetX = 2;
        const bool bHPR = hasPickupRule(oThisItem.tname(this));

        vMenu.push_back(iteminfo("MENU", "", "iOffsetX", iOffsetX));
        vMenu.push_back(iteminfo("MENU", "", "iOffsetY", 0));
        vMenu.push_back(iteminfo("MENU", "a", _("<a>ctivate"), u.rate_action_use(&oThisItem)));
        vMenu.push_back(iteminfo("MENU", "R", _("<R>ead"), u.rate_action_read(&oThisItem, this)));
        vMenu.push_back(iteminfo("MENU", "E", _("<E>at"), u.rate_action_eat(&oThisItem)));
        vMenu.push_back(iteminfo("MENU", "W", _("<W>ear"), u.rate_action_wear(&oThisItem)));
        vMenu.push_back(iteminfo("MENU", "w", _("<w>ield")));
        vMenu.push_back(iteminfo("MENU", "t", _("<t>hrow")));
        vMenu.push_back(iteminfo("MENU", "T", _("<T>ake off"), u.rate_action_takeoff(&oThisItem)));
        vMenu.push_back(iteminfo("MENU", "d", _("<d>rop")));
        vMenu.push_back(iteminfo("MENU", "U", _("<U>nload"), u.rate_action_unload(&oThisItem)));
        vMenu.push_back(iteminfo("MENU", "r", _("<r>eload"), u.rate_action_reload(&oThisItem)));
        vMenu.push_back(iteminfo("MENU", "D", _("<D>isassemble"), u.rate_action_disassemble(&oThisItem, this)));
        vMenu.push_back(iteminfo("MENU", "=", _("<=> reassign")));
        vMenu.push_back(iteminfo("MENU", (bHPR) ? "-":"+", (bHPR) ? _("<-> Autopickup") : _("<+> Autopickup"), (bHPR) ? HINT_IFFY : HINT_GOOD));

        oThisItem.info(true, &vThisItem, this);
        compare_split_screen_popup(iStartX,iWidth, TERMY-VIEW_OFFSET_Y*2, oThisItem.tname(this), vThisItem, vDummy);

        const int iMenuStart = iOffsetX;
        const int iMenuItems = vMenu.size() - 1;
        int iSelected = iOffsetX - 1;

        do {
            cMenu = compare_split_screen_popup(iStartX + iWidth, iMenuItems + iOffsetX, vMenu.size()+iOffsetX*2, "", vMenu, vDummy,
                iSelected >= iOffsetX && iSelected <= iMenuItems ? iSelected : -1
            );

            switch(cMenu) {
                case 'a':
                 use_item(chItem);
                 break;
                case 'E':
                 eat(chItem);
                 break;
                case 'W':
                 wear(chItem);
                 break;
                case 'w':
                 wield(chItem);
                 break;
                case 't':
                 plthrow(chItem);
                 break;
                case 'T':
                 takeoff(chItem);
                 break;
                case 'd':
                 drop(chItem);
                 break;
                case 'U':
                 unload(chItem);
                 break;
                case 'r':
                 reload(chItem);
                 break;
                case 'R':
                 u.read(this, chItem);
                 break;
                case 'D':
                 disassemble(chItem);
                 break;
                case '=':
                 reassign_item(chItem);
                 break;
                case KEY_UP:
                 iSelected--;
                 break;
                case KEY_DOWN:
                 iSelected++;
                 break;
                case '+':
                 if (!bHPR) {
                  addPickupRule(oThisItem.tname(this));
                  add_msg(_("'%s' added to character pickup rules."), oThisItem.tname(this).c_str());
                 }
                 break;
                case '-':
                 if (bHPR) {
                  removePickupRule(oThisItem.tname(this));
                  add_msg(_("'%s' removed from character pickup rules."), oThisItem.tname(this).c_str());
                 }
                 break;
                default:
                 break;
            }
            if( iSelected < iMenuStart-1 ) { // wraparound, but can be hidden
                iSelected = iMenuItems;
            } else if ( iSelected > iMenuItems + 1 ) {
                iSelected = iMenuStart;
            }
        } while (cMenu == KEY_DOWN || cMenu == KEY_UP );
    }
    return cMenu;
}
//

bool game::handle_action()
{
    char ch = '.';

    char cGlyph = ',';
    nc_color colGlyph = c_ltblue;
    float fFactor = 0.01f;

    bool bWeatherEffect = true;
    switch(weather) {
        case WEATHER_ACID_DRIZZLE:
            cGlyph = '.';
            colGlyph = c_ltgreen;
            fFactor = 0.01f;
            break;
        case WEATHER_ACID_RAIN:
            cGlyph = ',';
            colGlyph = c_ltgreen;
            fFactor = 0.02f;
            break;
        case WEATHER_DRIZZLE:
            cGlyph = '.';
            colGlyph = c_ltblue;
            fFactor = 0.01f;
            break;
        case WEATHER_RAINY:
            cGlyph = ',';
            colGlyph = c_ltblue;
            fFactor = 0.02f;
            break;
        case WEATHER_THUNDER:
            cGlyph = '.';
            colGlyph = c_ltblue;
            fFactor = 0.02f;
            break;
        case WEATHER_LIGHTNING:
            cGlyph = ',';
            colGlyph = c_ltblue;
            fFactor = 0.04f;
            break;
        case WEATHER_SNOW:
            cGlyph = '*';
            colGlyph = c_white;
            fFactor = 0.02f;
            break;
        case WEATHER_SNOWSTORM:
            cGlyph = '*';
            colGlyph = c_white;
            fFactor = 0.04f;
            break;
        default:
            bWeatherEffect = false;
            break;
    }

    if (bWeatherEffect && OPTIONS[OPT_RAIN_ANIMATION]) {
        int iStartX = (TERRAIN_WINDOW_WIDTH > 121) ? (TERRAIN_WINDOW_WIDTH-121)/2 : 0;
        int iStartY = (TERRAIN_WINDOW_HEIGHT > 121) ? (TERRAIN_WINDOW_HEIGHT-121)/2: 0;
        int iEndX = (TERRAIN_WINDOW_WIDTH > 121) ? TERRAIN_WINDOW_WIDTH-(TERRAIN_WINDOW_WIDTH-121)/2: TERRAIN_WINDOW_WIDTH;
        int iEndY = (TERRAIN_WINDOW_HEIGHT > 121) ? TERRAIN_WINDOW_HEIGHT-(TERRAIN_WINDOW_HEIGHT-121)/2: TERRAIN_WINDOW_HEIGHT;

        //x% of the Viewport, only shown on visible areas
        int dropCount = iEndX * iEndY * fFactor;
        std::vector<std::pair<int, int> > vDrops;

        int iCh;

        timeout(125);
        do {
            for(int i=0; i < vDrops.size(); i++) {
                m.drawsq(w_terrain, u,
                         vDrops[i].first - getmaxx(w_terrain)/2 + u.posx + u.view_offset_x,
                         vDrops[i].second - getmaxy(w_terrain)/2 + u.posy + u.view_offset_y,
                         false,
                         true,
                         u.posx + u.view_offset_x,
                         u.posy + u.view_offset_y);
            }

            vDrops.clear();

            for(int i=0; i < dropCount; i++) {
                int iRandX = rng(iStartX, iEndX-1);
                int iRandY = rng(iStartY, iEndY-1);

                if (mapRain[iRandY][iRandX]) {
                    vDrops.push_back(std::make_pair(iRandX, iRandY));
                    mvwputch(w_terrain, iRandY, iRandX, colGlyph, cGlyph);
                }
            }

            wrefresh(w_terrain);
        } while ((iCh = getch()) == ERR);
        timeout(-1);

        ch = input(iCh);
    } else {
        ch = input();
    }

  if (keymap.find(ch) == keymap.end()) {
	  if (ch != ' ' && ch != '\n')
		  add_msg(_("Unknown command: '%c'"), ch);
	  return false;
  }

 action_id act = keymap[ch];

// This has no action unless we're in a special game mode.
 gamemode->pre_action(this, act);

 int veh_part;
 vehicle *veh = m.veh_at(u.posx, u.posy, veh_part);
 bool veh_ctrl = veh && veh->player_in_control (&u);

 int soffset = OPTIONS[OPT_MOVE_VIEW_OFFSET];
 int soffsetr = 0 - soffset;

 int before_action_moves = u.moves;

 switch (act) {

  case ACTION_PAUSE:
   if (run_mode == 2) // Monsters around and we don't wanna pause
     add_msg(_("Monster spotted--safe mode is on! (%s to turn it off.)"),
             press_x(ACTION_TOGGLE_SAFEMODE).c_str());
   else
    u.pause(this);
   break;

  case ACTION_MOVE_N:
   moveCount++;

   if (veh_ctrl)
    pldrive(0, -1);
   else
    plmove(0, -1);
   break;

  case ACTION_MOVE_NE:
   moveCount++;

   if (veh_ctrl)
    pldrive(1, -1);
   else
    plmove(1, -1);
   break;

  case ACTION_MOVE_E:
   moveCount++;

   if (veh_ctrl)
    pldrive(1, 0);
   else
    plmove(1, 0);
   break;

  case ACTION_MOVE_SE:
   moveCount++;

   if (veh_ctrl)
    pldrive(1, 1);
   else
    plmove(1, 1);
   break;

  case ACTION_MOVE_S:
   moveCount++;

   if (veh_ctrl)
    pldrive(0, 1);
   else
   plmove(0, 1);
   break;

  case ACTION_MOVE_SW:
   moveCount++;

   if (veh_ctrl)
    pldrive(-1, 1);
   else
    plmove(-1, 1);
   break;

  case ACTION_MOVE_W:
   moveCount++;

   if (veh_ctrl)
    pldrive(-1, 0);
   else
    plmove(-1, 0);
   break;

  case ACTION_MOVE_NW:
   moveCount++;

   if (veh_ctrl)
    pldrive(-1, -1);
   else
    plmove(-1, -1);
   break;

  case ACTION_MOVE_DOWN:
   if (!u.in_vehicle)
    vertical_move(-1, false);
   break;

  case ACTION_MOVE_UP:
   if (!u.in_vehicle)
    vertical_move( 1, false);
   break;

  case ACTION_CENTER:
   u.view_offset_x = 0;
   u.view_offset_y = 0;
   break;

  case ACTION_SHIFT_N:
   u.view_offset_y += soffsetr;
   break;

  case ACTION_SHIFT_NE:
   u.view_offset_x += soffset;
   u.view_offset_y += soffsetr;
   break;

  case ACTION_SHIFT_E:
   u.view_offset_x += soffset;
   break;

  case ACTION_SHIFT_SE:
   u.view_offset_x += soffset;
   u.view_offset_y += soffset;
   break;

  case ACTION_SHIFT_S:
   u.view_offset_y += soffset;
   break;

  case ACTION_SHIFT_SW:
   u.view_offset_x += soffsetr;
   u.view_offset_y += soffset;
   break;

  case ACTION_SHIFT_W:
   u.view_offset_x += soffsetr;
   break;

  case ACTION_SHIFT_NW:
   u.view_offset_x += soffsetr;
   u.view_offset_y += soffsetr;
   break;

  case ACTION_OPEN:
   open();
   break;

  case ACTION_CLOSE:
   close();
   break;

  case ACTION_SMASH:
   if (veh_ctrl)
    handbrake();
   else
    smash();
   break;

  case ACTION_EXAMINE:
   examine();
   break;

  case ACTION_ADVANCEDINV:
   advanced_inv();
   break;

  case ACTION_PICKUP:
   pickup(u.posx, u.posy, 1);
   break;

  case ACTION_BUTCHER:
   butcher();
   break;

  case ACTION_CHAT:
   chat();
   break;

  case ACTION_LOOK:
   look_around();
   break;

  case ACTION_PEEK:
   peek();
   break;

  case ACTION_LIST_ITEMS:
   list_items();
   break;

  case ACTION_INVENTORY: {
   int cMenu = ' ';
   do {
     const std::string sSpaces = "                              ";
     char chItem = inv(_("Inventory:"));
     cMenu=inventory_item_menu(chItem);
   } while (cMenu == ' ' || cMenu == '.' || cMenu == 'q' || cMenu == '\n' || cMenu == KEY_ESCAPE || cMenu == KEY_LEFT || cMenu == '=' );
   refresh_all();
  } break;

  case ACTION_COMPARE:
   compare();
   break;

  case ACTION_ORGANIZE:
   reassign_item();
   break;

  case ACTION_USE:
   use_item();
   break;

  case ACTION_USE_WIELDED:
   use_wielded_item();
   break;

  case ACTION_WEAR:
   wear();
   break;

  case ACTION_TAKE_OFF:
   takeoff();
   break;

  case ACTION_EAT:
   eat();
   break;

  case ACTION_READ:
   read();
   break;

  case ACTION_WIELD:
   wield();
   break;

  case ACTION_PICK_STYLE:
   u.pick_style(this);
   if (u.weapon.type->id == "null" || u.weapon.is_style()) {
    u.weapon = item(itypes[u.style_selected], 0);
    u.weapon.invlet = ':';
   }
   refresh_all();
   break;

  case ACTION_RELOAD:
   reload();
   break;

  case ACTION_UNLOAD:
   unload(u.weapon);
   break;

  case ACTION_THROW:
   plthrow();
   break;

  case ACTION_FIRE:
   plfire(false);
   break;

  case ACTION_FIRE_BURST:
   plfire(true);
   break;

  case ACTION_SELECT_FIRE_MODE:
   u.weapon.next_mode();
   break;

  case ACTION_DROP:
   drop();
   break;

  case ACTION_DIR_DROP:
   drop_in_direction();
   break;

  case ACTION_BIONICS:
   u.power_bionics(this);
   refresh_all();
   break;

  case ACTION_SORT_ARMOR:
    u.sort_armor(this);
    refresh_all();
    break;

  case ACTION_WAIT:
   wait();
   if (veh_ctrl) {
    veh->turret_mode++;
    if (veh->turret_mode > 1)
     veh->turret_mode = 0;
   }
   break;

  case ACTION_CRAFT:
   craft();
   break;

  case ACTION_RECRAFT:
   recraft();
   break;

  case ACTION_LONGCRAFT:
   long_craft();
   break;

  case ACTION_DISASSEMBLE:
   if (u.in_vehicle)
    add_msg(_("You can't disassemble items while in vehicle."));
   else
    disassemble();
   break;

  case ACTION_CONSTRUCT:
   if (u.in_vehicle)
    add_msg(_("You can't construct while in vehicle."));
   else
    construction_menu();
   break;

  case ACTION_SLEEP:
    if (veh_ctrl)
    {
        add_msg(_("Vehicle control has moved, %s"),
        press_x(ACTION_CONTROL_VEHICLE, _("new binding is "), _("new default binding is '^'.")).c_str());

    }
    else
    {
        uimenu as_m;
        as_m.text = _("Are you sure you want to sleep?");
        as_m.entries.push_back(uimenu_entry(0, true, (OPTIONS[OPT_FORCE_YN]?'Y':'y'), _("Yes.")) );

        if (OPTIONS[OPT_SAVESLEEP])
        {
            as_m.entries.push_back(uimenu_entry(1,
            (moves_since_last_save || item_exchanges_since_save),
            (OPTIONS[OPT_FORCE_YN]?'S':'s'),
            _("Yes, and save game before sleeping.") ));
        }

        as_m.entries.push_back(uimenu_entry(2, true, (OPTIONS[OPT_FORCE_YN]?'N':'n'), _("No.")) );

        if (u.has_item_with_flag("ALARMCLOCK"))
        {
            as_m.entries.push_back(uimenu_entry(3, true, '3', _("Set alarm to wake up in 3 hours.") ));
            as_m.entries.push_back(uimenu_entry(4, true, '4', _("Set alarm to wake up in 4 hours.") ));
            as_m.entries.push_back(uimenu_entry(5, true, '5', _("Set alarm to wake up in 5 hours.") ));
            as_m.entries.push_back(uimenu_entry(6, true, '6', _("Set alarm to wake up in 6 hours.") ));
            as_m.entries.push_back(uimenu_entry(7, true, '7', _("Set alarm to wake up in 7 hours.") ));
            as_m.entries.push_back(uimenu_entry(8, true, '8', _("Set alarm to wake up in 8 hours.") ));
            as_m.entries.push_back(uimenu_entry(9, true, '9', _("Set alarm to wake up in 9 hours.") ));
        }

        as_m.query(); /* calculate key and window variables, generate window, and loop until we get a valid answer */

        bool bSleep = false;
        if (as_m.ret == 0)
        {
            bSleep = true;
        }
        else if (as_m.ret == 1)
        {
            quicksave();
            bSleep = true;
        }
        else if (as_m.ret >= 3 && as_m.ret <= 9)
        {
            u.add_disease("alarm_clock", 600*as_m.ret);
            bSleep = true;
        }

        if (bSleep)
        {
            u.moves = 0;
            u.try_to_sleep(this);
        }
    }
    break;

  case ACTION_CONTROL_VEHICLE:
   control_vehicle();
   break;

  case ACTION_TOGGLE_SAFEMODE:
   if (run_mode == 0 ) {
    run_mode = 1;
    mostseen = 0;
    add_msg(_("Safe mode ON!"));
   } else {
    turnssincelastmon = 0;
    run_mode = 0;
    if (autosafemode)
    add_msg(_("Safe mode OFF! (Auto safe mode still enabled!)"));
    else
    add_msg(_("Safe mode OFF!"));
   }
   break;

  case ACTION_TOGGLE_AUTOSAFE:
   if (autosafemode) {
    add_msg(_("Auto safe mode OFF!"));
    autosafemode = false;
   } else {
    add_msg(_("Auto safe mode ON"));
    autosafemode = true;
   }
   break;

  case ACTION_IGNORE_ENEMY:
   if (run_mode == 2) {
    add_msg(_("Ignoring enemy!"));
    run_mode = 1;
   }
   break;

  case ACTION_SAVE:
   if (query_yn(_("Save and quit?"))) {
    save();
    u.moves = 0;
    uquit = QUIT_SAVED;
    MAPBUFFER.make_volatile();
   }
   break;

  case ACTION_QUICKSAVE:
    quicksave();
    return false;

  case ACTION_QUIT:
   if (query_yn(_("Commit suicide?"))) {
    u.moves = 0;
    place_corpse();
    uquit = QUIT_SUICIDE;
   }
   break;

  case ACTION_PL_INFO:
   u.disp_info(this);
   refresh_all();
   break;

  case ACTION_MAP:
   draw_overmap();
   break;

  case ACTION_MISSIONS:
   list_missions();
   break;

  case ACTION_KILLS:
   disp_kills();
   break;

  case ACTION_FACTIONS:
   list_factions(_("FACTIONS:"));
   break;

  case ACTION_MORALE:
   u.disp_morale(this);
   refresh_all();
   break;

  case ACTION_MESSAGES:
   msg_buffer();
   break;

  case ACTION_HELP:
   help();
   refresh_all();
   break;

  case ACTION_DEBUG:
   debug();
   break;

  case ACTION_DISPLAY_SCENT:
   display_scent();
   break;

  case ACTION_TOGGLE_DEBUGMON:
   debugmon = !debugmon;
   add_msg(_("Debug messages %s!"), (debugmon ? _("ON") : _("OFF")));
   break;
 }

 gamemode->post_action(this, act);

 u.movecounter = before_action_moves - u.moves;

 return true;
}

#define SCENT_RADIUS 40

int& game::scent(int x, int y)
{
  if (x < (SEEX * MAPSIZE / 2) - SCENT_RADIUS || x >= (SEEX * MAPSIZE / 2) + SCENT_RADIUS ||
      y < (SEEY * MAPSIZE / 2) - SCENT_RADIUS || y >= (SEEY * MAPSIZE / 2) + SCENT_RADIUS) {
  nulscent = 0;
  return nulscent;	// Out-of-bounds - null scent
 }
 return grscent[x][y];
}

void game::update_scent()
{
 int newscent[SEEX * MAPSIZE][SEEY * MAPSIZE];
 int scale[SEEX * MAPSIZE][SEEY * MAPSIZE];
 if (!u.has_active_bionic("bio_scent_mask"))
  grscent[u.posx][u.posy] = u.scent;

 for (int x = u.posx - SCENT_RADIUS; x <= u.posx + SCENT_RADIUS; x++) {
  for (int y = u.posy - SCENT_RADIUS; y <= u.posy + SCENT_RADIUS; y++) {
   const int move_cost = m.move_cost_ter_furn(x, y);
   field &field_at = m.field_at(x, y);
   const bool is_bashable = m.has_flag(bashable, x, y);
   newscent[x][y] = 0;
   scale[x][y] = 1;
   if (move_cost != 0 || is_bashable) {
    int squares_used = 0;
    const int this_field = grscent[x][y];
    /*
    for (int i = x - 1; i <= x + 1; i++) {
        for (int j = y - 1; j <= y + 1; j++) {
           const int scent = grscent[i][j];
           newscent[x][y] += (scent >= this_field) * scent;
           squares_used += (scent >= this_field);
        }
    }
    */
    // Unrolled for performance.  The above block is the rolled up equivalent.
    newscent[x][y] += grscent[x - 1] [y - 1] * (grscent  [x - 1] [y - 1] >= this_field);
    squares_used +=   grscent[x - 1] [y - 1] >= this_field;
    newscent[x][y] += grscent[x - 1] [y]     * (grscent  [x - 1] [y]     >= this_field);
    squares_used +=   grscent[x - 1] [y]     >= this_field;
    newscent[x][y] += grscent[x - 1] [y + 1] * (grscent  [x - 1] [y + 1] >= this_field);
    squares_used +=   grscent[x - 1] [y + 1] >= this_field;
    newscent[x][y] += grscent[x]     [y - 1] * (grscent  [x]     [y - 1] >= this_field);
    squares_used +=   grscent[x]     [y - 1] >= this_field;
    newscent[x][y] += grscent[x]     [y]     * (grscent  [x]     [y]     >= this_field);
    squares_used +=   grscent[x]     [y]     >= this_field;
    newscent[x][y] += grscent[x]     [y + 1] * (grscent  [x]     [y + 1] >= this_field);
    squares_used +=   grscent[x]     [y + 1] >= this_field;
    newscent[x][y] += grscent[x + 1] [y - 1] * (grscent  [x + 1] [y - 1] >= this_field);
    squares_used +=   grscent[x + 1] [y - 1] >= this_field;
    newscent[x][y] += grscent[x + 1] [y]     * (grscent  [x + 1] [y]     >= this_field);
    squares_used +=   grscent[x + 1] [y]     >= this_field;
    newscent[x][y] += grscent[x + 1] [y + 1] * (grscent  [x + 1] [y + 1] >= this_field);
    squares_used +=   grscent[x + 1] [y + 1] >= this_field;

    scale[x][y] += squares_used;
    if (field_at.findField(fd_slime) && newscent[x][y] < 10 * field_at.findField(fd_slime)->getFieldDensity())
    {
        newscent[x][y] = 10 * field_at.findField(fd_slime)->getFieldDensity();
    }
    if (newscent[x][y] > 10000)
    {
     dbg(D_ERROR) << "game:update_scent: Wacky scent at " << x << ","
                  << y << " (" << newscent[x][y] << ")";
     debugmsg("Wacky scent at %d, %d (%d)", x, y, newscent[x][y]);
     newscent[x][y] = 0; // Scent should never be higher
    }
    //Greatly reduce scent for bashable barriers, even more for ductaped barriers
    if( move_cost == 0 && is_bashable)
    {
        if( m.has_flag(reduce_scent, x, y))
        {
            scale[x][y] *= 12;
        } else {
            scale[x][y] *= 4;
        }
    }
   }
  }
 }
 // Simultaneously copy the scent values back and scale them down based on factors determined in
 // the first loop.
 for (int x = u.posx - SCENT_RADIUS; x <= u.posx + SCENT_RADIUS; x++) {
     for (int y = u.posy - SCENT_RADIUS; y <= u.posy + SCENT_RADIUS; y++) {
         grscent[x][y] = newscent[x][y] / scale[x][y];
     }
 }
}

bool game::is_game_over()
{
 if (uquit != QUIT_NO)
  return true;
 for (int i = 0; i <= hp_torso; i++) {
  if (u.hp_cur[i] < 1) {
   place_corpse();
   std::stringstream playerfile;
   playerfile << "save/" << base64_encode(u.name) << ".sav";
   unlink(playerfile.str().c_str());
   uquit = QUIT_DIED;
   return true;
  }
 }
 return false;
}

void game::place_corpse()
{
  std::vector<item *> tmp = u.inv_dump();
  item your_body;
  your_body.make_corpse(itypes["corpse"], mtypes[mon_null], turn);
  your_body.name = u.name;
  for (int i = 0; i < tmp.size(); i++)
    m.add_item_or_charges(u.posx, u.posy, *(tmp[i]));
  for (int i = 0; i < u.my_bionics.size(); i++) {
    if (itypes.find(u.my_bionics[i].id) != itypes.end()) {
      your_body.contents.push_back(item(itypes[u.my_bionics[i].id], turn));
    }
  }
  int pow = u.max_power_level;
  while (pow >= 4) {
    if (pow % 4 != 0 && pow >= 10){
      pow -= 10;
      your_body.contents.push_back(item(itypes["bio_power_storage_mkII"], turn));
    } else {
      pow -= 4;
      your_body.contents.push_back(item(itypes["bio_power_storage"], turn));
    }
  }
  m.add_item_or_charges(u.posx, u.posy, your_body);
}

void game::death_screen()
{
    gamemode->game_over(this);

#if (defined _WIN32 || defined __WIN32__)
    WIN32_FIND_DATA FindFileData;
    HANDLE hFind;
    TCHAR Buffer[MAX_PATH];

    GetCurrentDirectory(MAX_PATH, Buffer);
    SetCurrentDirectory("save");
    std::stringstream playerfile;
    playerfile << base64_encode(u.name) << "*";
    hFind = FindFirstFile(playerfile.str().c_str(), &FindFileData);
    if(INVALID_HANDLE_VALUE != hFind) {
        do {
            DeleteFile(FindFileData.cFileName);
        } while(FindNextFile(hFind, &FindFileData) != 0);
        FindClose(hFind);
    }
    SetCurrentDirectory(Buffer);
#else
    DIR *save_dir = opendir("save");
    struct dirent *save_dirent = NULL;
    if(save_dir != NULL && 0 == chdir("save"))
    {
        while ((save_dirent = readdir(save_dir)) != NULL)
        {
            std::string name_prefix = save_dirent->d_name;
            std::string tmpname = base64_encode(u.name);
            name_prefix = name_prefix.substr(0,tmpname.length());

            if (tmpname == name_prefix)
            {
                (void)unlink(save_dirent->d_name);
            }
        }
        (void)chdir("..");
        (void)closedir(save_dir);
    }
#endif

    const std::string sText = _("GAME OVER - Press Spacebar to Quit");

    WINDOW *w_death = newwin(5, 6+sText.size(), (TERMY-5)/2, (TERMX+6-sText.size())/2);

    wborder(w_death, LINE_XOXO, LINE_XOXO, LINE_OXOX, LINE_OXOX,
                     LINE_OXXO, LINE_OOXX, LINE_XXOO, LINE_XOOX );

    mvwprintz(w_death, 2, 3, c_ltred, sText.c_str());
    wrefresh(w_death);
    refresh();
    InputEvent input;
    do
        input = get_input();
    while(input != Cancel && input != Close && input != Confirm);
    delwin(w_death);

    msg_buffer();
    disp_kills();
}


bool game::load_master()
{
 std::ifstream fin;
 std::string data;
 char junk;
 fin.open("save/master.gsav");
 if (!fin.is_open())
  return false;

// First, get the next ID numbers for each of these
 fin >> next_mission_id >> next_faction_id >> next_npc_id;
 int num_missions, num_factions;

 fin >> num_missions;
 if (fin.peek() == '\n')
  fin.get(junk); // Chomp that pesky endline
 for (int i = 0; i < num_missions; i++) {
  mission tmpmiss;
  tmpmiss.load_info(this, fin);
  active_missions.push_back(tmpmiss);
 }

 fin >> num_factions;
 if (fin.peek() == '\n')
  fin.get(junk); // Chomp that pesky endline
 for (int i = 0; i < num_factions; i++) {
  getline(fin, data);
  faction tmp;
  tmp.load_info(data);
  factions.push_back(tmp);
 }
 fin.close();
 return true;
}

void game::load_artifacts()
{
    std::ifstream file_test("save/artifacts.gsav");
    if(!file_test.good())
    {
    	file_test.close();
    	return;
    }
    file_test.close();

    catajson artifact_list(std::string("save/artifacts.gsav"));

    if(!json_good())
    {
        uquit = QUIT_ERROR;
        return;
    }

    artifact_list.set_begin();
    while (artifact_list.has_curr())
    {
	catajson artifact = artifact_list.curr();
	std::string id = artifact.get(std::string("id")).as_string();
	unsigned int price = artifact.get(std::string("price")).as_int();
	std::string name = artifact.get(std::string("name")).as_string();
	std::string description =
	    artifact.get(std::string("description")).as_string();
	char sym = artifact.get(std::string("sym")).as_int();
	nc_color color =
	    int_to_color(artifact.get(std::string("color")).as_int());
	std::string m1 = artifact.get(std::string("m1")).as_string();
	std::string m2 = artifact.get(std::string("m2")).as_string();
	unsigned short volume = artifact.get(std::string("volume")).as_int();
	unsigned short weight = artifact.get(std::string("weight")).as_int();
 signed char melee_dam = artifact.get(std::string("melee_dam")).as_int();
 signed char melee_cut = artifact.get(std::string("melee_cut")).as_int();
	signed char m_to_hit = artifact.get(std::string("m_to_hit")).as_int();
 std::set<std::string> item_tags = artifact.get(std::string("item_flags")).as_tags();

	std::string type = artifact.get(std::string("type")).as_string();
	if (type == "artifact_tool")
	{
	    unsigned int max_charges =
		artifact.get(std::string("max_charges")).as_int();
	    unsigned int def_charges =
		artifact.get(std::string("def_charges")).as_int();
	    unsigned char charges_per_use =
		artifact.get(std::string("charges_per_use")).as_int();
	    unsigned char turns_per_charge =
		artifact.get(std::string("turns_per_charge")).as_int();
	    ammotype ammo = artifact.get(std::string("ammo")).as_string();
	    std::string revert_to =
		artifact.get(std::string("revert_to")).as_string();

	    it_artifact_tool* art_type = new it_artifact_tool(
		id, price, name, description, sym, color, m1, m2, volume,
		weight, melee_dam, melee_cut, m_to_hit, item_tags,

		max_charges, def_charges, charges_per_use, turns_per_charge,
		ammo, revert_to);

	    art_charge charge_type =
		(art_charge)artifact.get(std::string("charge_type")).as_int();

	    catajson effects_wielded_json =
		artifact.get(std::string("effects_wielded"));
	    effects_wielded_json.set_begin();
	    std::vector<art_effect_passive> effects_wielded;
	    while (effects_wielded_json.has_curr())
	    {
		art_effect_passive effect =
		    (art_effect_passive)effects_wielded_json.curr().as_int();
		effects_wielded.push_back(effect);
		effects_wielded_json.next();
	    }

	    catajson effects_activated_json =
		artifact.get(std::string("effects_activated"));
	    effects_activated_json.set_begin();
	    std::vector<art_effect_active> effects_activated;
	    while (effects_activated_json.has_curr())
	    {
		art_effect_active effect =
		    (art_effect_active)effects_activated_json.curr().as_int();
		effects_activated.push_back(effect);
		effects_activated_json.next();
	    }

	    catajson effects_carried_json =
		artifact.get(std::string("effects_carried"));
	    effects_carried_json.set_begin();
	    std::vector<art_effect_passive> effects_carried;
	    while (effects_carried_json.has_curr())
	    {
		art_effect_passive effect =
		    (art_effect_passive)effects_carried_json.curr().as_int();
		effects_carried.push_back(effect);
		effects_carried_json.next();
	    }

	    art_type->charge_type = charge_type;
	    art_type->effects_wielded = effects_wielded;
	    art_type->effects_activated = effects_activated;
	    art_type->effects_carried = effects_carried;

	    itypes[id] = art_type;
	}
	else if (type == "artifact_armor")
	{
	    unsigned char covers =
		artifact.get(std::string("covers")).as_int();
	    signed char encumber =
		artifact.get(std::string("encumber")).as_int();
	    unsigned char coverage =
		artifact.get(std::string("coverage")).as_int();
	    unsigned char thickness =
		artifact.get(std::string("material_thickness")).as_int();
	    unsigned char env_resist =
		artifact.get(std::string("env_resist")).as_int();
	    signed char warmth = artifact.get(std::string("warmth")).as_int();
	    unsigned char storage =
		artifact.get(std::string("storage")).as_int();
	    bool power_armor =
		artifact.get(std::string("power_armor")).as_bool();

	    it_artifact_armor* art_type = new it_artifact_armor(
		id, price, name, description, sym, color, m1, m2, volume,
		weight, melee_dam, melee_cut, m_to_hit, item_tags,

		covers, encumber, coverage, thickness, env_resist, warmth,
		storage);
	    art_type->power_armor = power_armor;

	    catajson effects_worn_json =
		artifact.get(std::string("effects_worn"));
	    effects_worn_json.set_begin();
	    std::vector<art_effect_passive> effects_worn;
	    while (effects_worn_json.has_curr())
	    {
		art_effect_passive effect =
		    (art_effect_passive)effects_worn_json.curr().as_int();
		effects_worn.push_back(effect);
		effects_worn_json.next();
	    }
	    art_type->effects_worn = effects_worn;

	    itypes[id] = art_type;
	}

	artifact_list.next();
    }

    if(!json_good())
    	uquit = QUIT_ERROR;
}

void game::load_weather(std::ifstream &fin)
{
    int tmpnextweather, tmpweather, tmptemp, num_segments;
    weather_segment new_segment;

    fin >> num_segments >> tmpnextweather >> tmpweather >> tmptemp;

    weather = weather_type(tmpweather);
    temperature = tmptemp;
    nextweather = tmpnextweather;

    for( int i = 0; i < num_segments - 1; ++i)
    {
        fin >> tmpnextweather >> tmpweather >> tmptemp;
        new_segment.weather = weather_type(tmpweather);
        new_segment.temperature = tmptemp;
        new_segment.deadline = tmpnextweather;
        future_weather.push_back(new_segment);
    }
}

void game::load(std::string name)
{
 std::ifstream fin;
 std::stringstream playerfile;
 playerfile << "save/" << name << ".sav";
 fin.open(playerfile.str().c_str());
// First, read in basic game state information.
 if (!fin.is_open()) {
  dbg(D_ERROR) << "game:load: No save game exists!";
  debugmsg("No save game exists!");
  return;
 }
 u = player();
 u.name = base64_decode(name);
 u.ret_null = item(itypes["null"], 0);
 u.weapon = item(itypes["null"], 0);
 int tmpturn, tmpspawn, tmprun, tmptar, comx, comy;
 fin >> tmpturn >> tmptar >> tmprun >> mostseen >> nextinv >> next_npc_id >>
     next_faction_id >> next_mission_id >> tmpspawn;

 load_weather(fin);

 fin >> levx >> levy >> levz >> comx >> comy;

 turn = tmpturn;
 nextspawn = tmpspawn;

 cur_om = &overmap_buffer.get(this, comx, comy);
 m.load(this, levx, levy, levz);

 run_mode = tmprun;
 if (OPTIONS[OPT_SAFEMODE] && run_mode == 0)
  run_mode = 1;
 autosafemode = OPTIONS[OPT_AUTOSAFEMODE];
 last_target = tmptar;

// Next, the scent map.
 for (int i = 0; i < SEEX * MAPSIZE; i++) {
  for (int j = 0; j < SEEY * MAPSIZE; j++)
   fin >> grscent[i][j];
 }
// Now the number of monsters...
 int nummon;
 fin >> nummon;
// ... and the data on each one.
 std::string data;
 z.clear();
 monster montmp;
 char junk;
 int num_items;
 if (fin.peek() == '\n')
  fin.get(junk); // Chomp that pesky endline
 for (int i = 0; i < nummon; i++) {
  getline(fin, data);
  montmp.load_info(data, &mtypes);

  fin >> num_items;
  // Chomp the endline after number of items.
  getline( fin, data );
  for (int i = 0; i < num_items; i++) {
      getline( fin, data );
      montmp.inv.push_back( item( data, this ) );
  }

  z.push_back(montmp);
 }
// And the kill counts;
 if (fin.peek() == '\n')
  fin.get(junk); // Chomp that pesky endline
 for (int i = 0; i < num_monsters; i++)
  fin >> kills[i];
// Finally, the data on the player.
 if (fin.peek() == '\n')
  fin.get(junk); // Chomp that pesky endline
 getline(fin, data);
 u.load_info(this, data);
// And the player's inventory...
 char item_place;
 std::string itemdata;
// We need a temporary vector of items.  Otherwise, when we encounter an item
// which is contained in another item, the auto-sort/stacking behavior of the
// player's inventory may cause the contained item to be misplaced.
 std::list<item> tmpinv;
 while (!fin.eof()) {
  fin >> item_place;
  if (!fin.eof()) {
   getline(fin, itemdata);
   if (item_place == 'I')
    tmpinv.push_back(item(itemdata, this));
   else if (item_place == 'C')
    tmpinv.back().contents.push_back(item(itemdata, this));
   else if (item_place == 'W')
    u.worn.push_back(item(itemdata, this));
   else if (item_place == 'S')
    u.worn.back().contents.push_back(item(itemdata, this));
   else if (item_place == 'w')
    u.weapon = item(itemdata, this);
   else if (item_place == 'c')
    u.weapon.contents.push_back(item(itemdata, this));
  }
 }
// Now dump tmpinv into the player's inventory
 u.inv.add_stack(tmpinv);
 fin.close();
 load_auto_pickup(true); // Load character auto pickup rules
// Now load up the master game data; factions (and more?)
 load_master();
 update_map(u.posx, u.posy);
 set_adjacent_overmaps(true);
 MAPBUFFER.set_dirty();
 draw();
}

//Saves all factions and missions and npcs.
//Requires a valid std:stringstream masterfile to save the
void game::save_factions_missions_npcs ()
{
	std::stringstream masterfile;
	std::ofstream fout;
    masterfile << "save/master.gsav";

    fout.open(masterfile.str().c_str());

    fout << next_mission_id << " " << next_faction_id << " " << next_npc_id <<
        " " << active_missions.size() << " ";
    for (int i = 0; i < active_missions.size(); i++)
        fout << active_missions[i].save_info() << " ";

    fout << factions.size() << std::endl;
    for (int i = 0; i < factions.size(); i++)
        fout << factions[i].save_info() << std::endl;

    fout.close();
}

void game::save_artifacts()
{
    std::ofstream fout;
    std::vector<picojson::value> artifacts;
    fout.open("save/artifacts.gsav");
    for ( std::vector<std::string>::iterator it =
	      artifact_itype_ids.begin();
	  it != artifact_itype_ids.end(); ++it)
    {
	artifacts.push_back(itypes[*it]->save_data());
    }
    picojson::value out = picojson::value(artifacts);
    fout << out.serialize();
    fout.close();
}

void game::save_maps()
{
    m.save(cur_om, turn, levx, levy, levz);
    overmap_buffer.save();
    MAPBUFFER.save();
}

std::string game::save_weather() const
{
    std::stringstream weather_string;
    weather_string << future_weather.size() + 1 << " ";
    weather_string << int(nextweather) << " " << weather << " " << int(temperature) << " ";
    for( std::list<weather_segment>::const_iterator current_weather = future_weather.begin();
         current_weather != future_weather.end(); ++current_weather )
    {
        weather_string << int(current_weather->deadline) << " ";
        weather_string << current_weather->weather << " ";
        weather_string << int(current_weather->temperature) << " ";
    }
    return weather_string.str();
}

void game::save()
{
 std::stringstream playerfile;
 std::ofstream fout;
 playerfile << "save/" << base64_encode(u.name) << ".sav";

 fout.open(playerfile.str().c_str());
 // First, write out basic game state information.
 fout << int(turn) << " " << int(last_target) << " " << int(run_mode) << " " <<
         mostseen << " " << nextinv << " " << next_npc_id << " " <<
     next_faction_id << " " << next_mission_id << " " << int(nextspawn) << " ";

 fout << save_weather();

 fout << levx << " " << levy << " " << levz << " " << cur_om->pos().x <<
         " " << cur_om->pos().y << " " << std::endl;
 // Next, the scent map.
 for (int i = 0; i < SEEX * MAPSIZE; i++) {
  for (int j = 0; j < SEEY * MAPSIZE; j++)
   fout << grscent[i][j] << " ";
 }
 // Now save all monsters.
 fout << std::endl << z.size() << std::endl;
 for (int i = 0; i < z.size(); i++) {
     fout << z[i].save_info() << std::endl;
     fout << z[i].inv.size() << std::endl;
     for( std::vector<item>::iterator it = z[i].inv.begin(); it != z[i].inv.end(); ++it )
     {
         fout << it->save_info() << std::endl;
     }
 }
 for (int i = 0; i < num_monsters; i++)	// Save the kill counts, too.
  fout << kills[i] << " ";
 // And finally the player.
 fout << u.save_info() << std::endl;
 fout << std::endl;
 fout.close();
 //factions, missions, and npcs, maps and artifact data is saved in cleanup_at_end()
 save_auto_pickup(true); // Save character auto pickup rules
}

void game::delete_save()
{
#if (defined _WIN32 || defined __WIN32__)
      WIN32_FIND_DATA FindFileData;
      HANDLE hFind;
      TCHAR Buffer[MAX_PATH];

      GetCurrentDirectory(MAX_PATH, Buffer);
      SetCurrentDirectory("save");
      hFind = FindFirstFile("*", &FindFileData);
      if(INVALID_HANDLE_VALUE != hFind) {
       do {
        DeleteFile(FindFileData.cFileName);
       } while(FindNextFile(hFind, &FindFileData) != 0);
       FindClose(hFind);
      }
      SetCurrentDirectory(Buffer);
#else
     DIR *save_dir = opendir("save");
     struct dirent *save_dirent = NULL;
     if(save_dir != NULL && 0 == chdir("save"))
     {
      while ((save_dirent = readdir(save_dir)) != NULL)
       (void)unlink(save_dirent->d_name);
      (void)chdir("..");
      (void)closedir(save_dir);
     }
#endif
}

void game::advance_nextinv()
{
  if (nextinv == inv_chars.end()[-1])
    nextinv = inv_chars.begin()[0];
  else
    nextinv = inv_chars[inv_chars.find(nextinv) + 1];
}

void game::decrease_nextinv()
{
  if (nextinv == inv_chars.begin()[0])
    nextinv = inv_chars.end()[-1];
  else
    nextinv = inv_chars[inv_chars.find(nextinv) - 1];
}

void game::vadd_msg(const char* msg, va_list ap)
{
 char buff[1024];
 vsprintf(buff, msg, ap);
 std::string s(buff);
 add_msg_string(s);
}

void game::add_msg_string(const std::string &s)
{
 if (s.length() == 0)
  return;
 if (!messages.empty() && int(messages.back().turn) + 3 >= int(turn) &&
     s == messages.back().message) {
  messages.back().count++;
  messages.back().turn = turn;
  return;
 }

 if (messages.size() == 256)
  messages.erase(messages.begin());
 messages.push_back( game_message(turn, s) );
}

void game::add_msg(const char* msg, ...)
{
 va_list ap;
 va_start(ap, msg);
 vadd_msg(msg, ap);
 va_end(ap);
}

void game::add_msg_if_player(player *p, const char* msg, ...)
{
 if (p && !p->is_npc())
 {
  va_list ap;
  va_start(ap, msg);
  vadd_msg(msg, ap);
  va_end(ap);
 }
}

void game::add_msg_player_or_npc(player *p, const char* player_str, const char* npc_str, ...)
{
    va_list ap;
    if( !p ) {return; }

    va_start( ap, npc_str );

    if( !p->is_npc() ) {
        vadd_msg( player_str, ap );
    } else if( u_see( p ) ) {
        char buff[1024];
        vsprintf(buff, npc_str, ap);
        std::string processed_npc_string(buff);
        // These strings contain the substring <npcname>,
        // if present replace it with the actual npc name.
        int offset = processed_npc_string.find("<npcname>");
        if( offset != std::string::npos ) {
            processed_npc_string.replace(offset, sizeof("<npcname>"),  p->name);
        }
        add_msg_string( processed_npc_string );
    }

    va_end(ap);
}

void game::add_event(event_type type, int on_turn, int faction_id, int x, int y)
{
 event tmp(type, on_turn, faction_id, x, y);
 events.push_back(tmp);
}

bool game::event_queued(event_type type)
{
 for (int i = 0; i < events.size(); i++) {
  if (events[i].type == type)
   return true;
  }
  return false;
}

void game::debug()
{
 int action = menu(true, // cancelable
                   _("Debug Functions - Using these is CHEATING!"),
                   _("Wish for an item"),       // 1
                   _("Teleport - Short Range"), // 2
                   _("Teleport - Long Range"),  // 3
                   _("Reveal map"),             // 4
                   _("Spawn NPC"),              // 5
                   _("Spawn Monster"),          // 6
                   _("Check game state..."),    // 7
                   _("Kill NPCs"),              // 8
                   _("Mutate"),                 // 9
                   _("Spawn a vehicle"),        // 10
                   _("Increase all skills"),    // 11
                   _("Learn all melee styles"), // 12
                   _("Check NPC"),              // 13
                   _("Spawn Artifact"),         // 14
                   _("Spawn Clarivoyance Artifact"), //15
                   _("Map editor"), // 16
                   _("Cancel"),                 // 17
                   NULL);
 int veh_num;
 std::vector<std::string> opts;
 switch (action) {
  case 1:
   wish();
   break;

  case 2:
   teleport();
   break;

  case 3: {
        point tmp = cur_om->draw_overmap(this, levz);
        if (tmp.x != -1)
        {
            //First offload the active npcs.
            for (int i = 0; i < active_npc.size(); i++)
            {
                active_npc[i]->omx = cur_om->pos().x;
                active_npc[i]->omy = cur_om->pos().y;
                active_npc[i]->mapx = levx + (active_npc[i]->posx / SEEX);
                active_npc[i]->mapy = levy + (active_npc[i]->posy / SEEY);
                active_npc[i]->posx %= SEEX;
                active_npc[i]->posy %= SEEY;
            }
            active_npc.clear();
            z.clear();
            levx = tmp.x * 2 - int(MAPSIZE / 2);
            levy = tmp.y * 2 - int(MAPSIZE / 2);
            set_adjacent_overmaps(true);
            m.load(this, levx, levy, levz);
            load_npcs();
            m.spawn_monsters(this);	// Static monsters
        }
    } break;
  case 4:
   debugmsg("%d radio towers", cur_om->radios.size());
   for (int i = 0; i < OMAPX; i++) {
       for (int j = 0; j < OMAPY; j++) {
           for (int k = -OVERMAP_DEPTH; k <= OVERMAP_HEIGHT; k++)
           {
               cur_om->seen(i, j, k) = true;
           }
       }
   }
   add_msg(_("Current overmap revealed."));
   break;

  case 5: {
   npc * temp = new npc();
   temp->normalize(this);
   temp->randomize(this);
   //temp.attitude = NPCATT_TALK; //not needed
   temp->spawn_at(cur_om, levx, levy, levz);
   temp->place_near(this, u.posx - 4, u.posy - 4);
   temp->form_opinion(&u);
   //temp.attitude = NPCATT_TALK;//The newly spawned npc always wants to talk. Disabled as form opinion sets the attitude.
   temp->mission = NPC_MISSION_NULL;
   int mission_index = reserve_random_mission(ORIGIN_ANY_NPC,
                                              om_location(), temp->getID());
   if (mission_index != -1)
   temp->chatbin.missions.push_back(mission_index);
   active_npc.push_back(temp);
  } break;

  case 6:
   monster_wish();
   break;

  case 7:
   popup_top(_("\
Location %d:%d in %d:%d, %s\n\
Current turn: %d; Next spawn %d.\n\
NPCs are %s spawn.\n\
%d monsters exist.\n\
%d currently active NPC's.\n\
%d events planned."), u.posx, u.posy, levx, levy,
oterlist[cur_om->ter(levx / 2, levy / 2, levz)].name.c_str(),
int(turn), int(nextspawn), (!OPTIONS[OPT_RANDOM_NPC] ? _("NOT going to") : _("going to")),
z.size(), active_npc.size(), events.size());

		 if (!active_npc.empty())
			{
                for (int i = 0; i < active_npc.size(); i++) {
                    add_msg(_("%s: map (%d:%d) pos (%d:%d)"), active_npc[i]->name.c_str(), active_npc[i]->mapx, active_npc[i]->mapy,
                        active_npc[i]->posx, active_npc[i]->posy);
                }
                add_msg(_("(you: %d:%d)"), u.posx, u.posy);
			}
   break;

  case 8:
   for (int i = 0; i < active_npc.size(); i++) {
    add_msg(_("%s's head implodes!"), active_npc[i]->name.c_str());
    active_npc[i]->hp_cur[bp_head] = 0;
   }
   break;

  case 9:
   mutation_wish();
   break;

  case 10:
   if (m.veh_at(u.posx, u.posy)) {
    dbg(D_ERROR) << "game:load: There's already vehicle here";
    debugmsg ("There's already vehicle here");
   }
   else {
    for (int i = 2; i < vtypes.size(); i++)
     opts.push_back (vtypes[i]->name);
    opts.push_back (std::string(_("Cancel")));
    veh_num = menu_vec (false, _("Choose vehicle to spawn"), opts) + 1;
    if (veh_num > 1 && veh_num < num_vehicles)
     m.add_vehicle (this, (vhtype_id)veh_num, u.posx, u.posy, -90, 100, 0);
     m.board_vehicle (this, u.posx, u.posy, &u);
   }
   break;

  case 11:
    for (std::vector<Skill*>::iterator aSkill = Skill::skills.begin(); aSkill != Skill::skills.end(); ++aSkill)
      u.skillLevel(*aSkill).level(u.skillLevel(*aSkill) + 3);
    add_msg(_("Skils increased."));
   break;

  case 12:
    for(std::vector<std::string>::iterator it = martial_arts_itype_ids.begin();
          it != martial_arts_itype_ids.end(); ++it){
        u.styles.push_back(*it);
    }
    add_msg(_("Martial arts gained."));
   break;

  case 13: {
   point pos = look_around();
   int npcdex = npc_at(pos.x, pos.y);
   if (npcdex == -1)
    popup(_("No NPC there."));
   else {
    std::stringstream data;
    npc *p = active_npc[npcdex];
    data << p->name << " " << (p->male ? _("Male") : _("Female")) << std::endl;
    data << npc_class_name(p->myclass) << "; " <<
            npc_attitude_name(p->attitude) << std::endl;
    if (p->has_destination())
     data << _("Destination: ") << p->goalx << ":" << p->goaly << "(" <<
             oterlist[ cur_om->ter(p->goalx, p->goaly, p->goalz) ].name << ")" <<
             std::endl;
    else
     data << _("No destination.") << std::endl;
    data << _("Trust: ") << p->op_of_u.trust << _(" Fear: ") << p->op_of_u.fear <<
            _(" Value: ") << p->op_of_u.value << _(" Anger: ") << p->op_of_u.anger <<
            _(" Owed: ") << p->op_of_u.owed << std::endl;
    data << _("Aggression: ") << int(p->personality.aggression) << _(" Bravery: ") <<
            int(p->personality.bravery) << _(" Collector: ") <<
            int(p->personality.collector) << _(" Altruism: ") <<
            int(p->personality.altruism) << std::endl;
    for (std::vector<Skill*>::iterator aSkill = Skill::skills.begin(); aSkill != Skill::skills.end(); ++aSkill) {
      data << (*aSkill)->name() << ": " << p->skillLevel(*aSkill) << std::endl;
    }

    full_screen_popup(data.str().c_str());
   }
  } break;

  case 14:
  {
   point center = look_around();
   artifact_natural_property prop =
    artifact_natural_property(rng(ARTPROP_NULL + 1, ARTPROP_MAX - 1));
   m.create_anomaly(center.x, center.y, prop);
   m.spawn_artifact(center.x, center.y, new_natural_artifact(prop), 0);
  }
  break;

  case 15:
  {
      std::string artifact_name(std::string type);

      it_artifact_tool *art = new it_artifact_tool();
      artifact_tool_form_datum *info = &(artifact_tool_form_data[ARTTOOLFORM_CUBE]);
      art->name = artifact_name(info->name);
      art->color = info->color;
      art->sym = info->sym;
      art->m1 = info->m1;
      art->m2 = info->m2;
      art->volume = rng(info->volume_min, info->volume_max);
      art->weight = rng(info->weight_min, info->weight_max);
      // Set up the basic weapon type
      artifact_weapon_datum *weapon = &(artifact_weapon_data[info->base_weapon]);
      art->melee_dam = rng(weapon->bash_min, weapon->bash_max);
      art->melee_cut = rng(weapon->cut_min, weapon->cut_max);
      art->m_to_hit = rng(weapon->to_hit_min, weapon->to_hit_max);
      if( weapon->tag != "" ) {
          art->item_tags.insert(weapon->tag);
      }
      // Add an extra weapon perhaps?
      art->description = _("The architect's cube.");
      art->effects_carried.push_back(AEP_SUPER_CLAIRVOYANCE);
      art->id = itypes.size();
      itypes[art->name] = art;

      item artifact( art, 0);
      u.i_add(artifact);
  }
  break;

  case 16: {
      point coord = look_debug();
  }
  break;
 }
 erase();
 refresh_all();
}

void game::mondebug()
{
 int tc;
 for (int i = 0; i < z.size(); i++) {
  z[i].debug(u);
  if (z[i].has_flag(MF_SEES) &&
      m.sees(z[i].posx, z[i].posy, u.posx, u.posy, -1, tc))
   debugmsg("The %s can see you.", z[i].name().c_str());
  else
   debugmsg("The %s can't see you...", z[i].name().c_str());
 }
}

void game::groupdebug()
{
 erase();
 mvprintw(0, 0, "OM %d : %d    M %d : %d", cur_om->pos().x, cur_om->pos().y, levx,
                                           levy);
 int dist, linenum = 1;
 for (int i = 0; i < cur_om->zg.size(); i++) {
 	if (cur_om->zg[i].posz != levz) { continue; }
  dist = trig_dist(levx, levy, cur_om->zg[i].posx, cur_om->zg[i].posy);
  if (dist <= cur_om->zg[i].radius) {
   mvprintw(linenum, 0, "Zgroup %d: Centered at %d:%d, radius %d, pop %d",
            i, cur_om->zg[i].posx, cur_om->zg[i].posy, cur_om->zg[i].radius,
            cur_om->zg[i].population);
   linenum++;
  }
 }
 getch();
}

void game::draw_overmap()
{
 cur_om->draw_overmap(this, levz);
}

void game::disp_kills()
{
 WINDOW *w = newwin(FULL_SCREEN_HEIGHT, FULL_SCREEN_WIDTH,
                    (TERMY > FULL_SCREEN_HEIGHT) ? (TERMY-FULL_SCREEN_HEIGHT)/2 : 0,
                    (TERMX > FULL_SCREEN_WIDTH) ? (TERMX-FULL_SCREEN_WIDTH)/2 : 0);

 wborder(w, LINE_XOXO, LINE_XOXO, LINE_OXOX, LINE_OXOX,
            LINE_OXXO, LINE_OOXX, LINE_XXOO, LINE_XOOX );

 std::vector<mtype *> types;
 std::vector<int> count;
 for (int i = 0; i < num_monsters; i++) {
  if (kills[i] > 0) {
   types.push_back(mtypes[i]);
   count.push_back(kills[i]);
  }
 }

 mvwprintz(w, 1, 32, c_white, "KILL COUNT:");

 if (types.size() == 0) {
  mvwprintz(w, 2, 2, c_white, _("You haven't killed any monsters yet!"));
  wrefresh(w);
  getch();
  werase(w);
  wrefresh(w);
  delwin(w);
  refresh_all();
  return;
 }
 int totalkills = 0;
 int hori = 1;
 int horimove = 0;
 int vert = -2;
 // display individual kill counts
 for (int i = 0; i < types.size(); i++) {
  hori = 1;
  if (i > 21) {
   hori = 28;
   vert = 20;
  }
  if( i > 43) {
   hori = 56;
   vert = 42;
  }
  mvwprintz(w, i - vert, hori, types[i]->color, "%c %s", types[i]->sym, types[i]->name.c_str());
  if (count[i] >= 10)
   horimove = -1;
  if (count[i] >= 100)
   horimove = -2;
  if (count[i] >= 1000)
   horimove = -3;
  mvwprintz(w, i - vert, hori + 22 + horimove, c_white, "%d", count[i]);
  totalkills += count[i];
  horimove = 0;
 }
 // Display total killcount at top of window
 mvwprintz(w, 1, 44, c_white, "%d", totalkills);

 wrefresh(w);
 getch();
 werase(w);
 wrefresh(w);
 delwin(w);
 refresh_all();
}

void game::disp_NPCs()
{
 WINDOW *w = newwin(FULL_SCREEN_HEIGHT, FULL_SCREEN_WIDTH,
                    (TERMY > FULL_SCREEN_HEIGHT) ? (TERMY-FULL_SCREEN_HEIGHT)/2 : 0,
                    (TERMX > FULL_SCREEN_WIDTH) ? (TERMX-FULL_SCREEN_WIDTH)/2 : 0);

 mvwprintz(w, 0, 0, c_white, _("Your position: %d:%d"), levx, levy);
 std::vector<npc*> closest;
 closest.push_back(cur_om->npcs[0]);
 for (int i = 1; i < cur_om->npcs.size(); i++) {
  if (closest.size() < 20)
   closest.push_back(cur_om->npcs[i]);
  else if (rl_dist(levx, levy, cur_om->npcs[i]->mapx, cur_om->npcs[i]->mapy) <
           rl_dist(levx, levy, closest[19]->mapx, closest[19]->mapy)) {
   for (int j = 0; j < 20; j++) {
    if (rl_dist(levx, levy, closest[j]->mapx, closest[j]->mapy) >
        rl_dist(levx, levy, cur_om->npcs[i]->mapx, cur_om->npcs[i]->mapy)) {
     closest.insert(closest.begin() + j, cur_om->npcs[i]);
     closest.erase(closest.end() - 1);
     j = 20;
    }
   }
  }
 }
 for (int i = 0; i < 20; i++)
  mvwprintz(w, i + 2, 0, c_white, "%s: %d:%d", closest[i]->name.c_str(),
            closest[i]->mapx, closest[i]->mapy);

 wrefresh(w);
 getch();
 werase(w);
 wrefresh(w);
 delwin(w);
}

faction* game::list_factions(std::string title)
{
 std::vector<faction> valfac;	// Factions that we know of.
 for (int i = 0; i < factions.size(); i++) {
  if (factions[i].known_by_u)
   valfac.push_back(factions[i]);
 }
 if (valfac.size() == 0) {	// We don't know of any factions!
  popup(_("You don't know of any factions.  Press Spacebar..."));
  return NULL;
 }

 WINDOW *w_list = newwin(FULL_SCREEN_HEIGHT, FULL_SCREEN_WIDTH,
                         ((TERMY > FULL_SCREEN_HEIGHT) ? (TERMY-FULL_SCREEN_HEIGHT)/2 : 0),
                         (TERMX > FULL_SCREEN_WIDTH) ? (TERMX-FULL_SCREEN_WIDTH)/2 : 0);
 WINDOW *w_info = newwin(FULL_SCREEN_HEIGHT-2, FULL_SCREEN_WIDTH-1 - MAX_FAC_NAME_SIZE,
                         1 + ((TERMY > FULL_SCREEN_HEIGHT) ? (TERMY-FULL_SCREEN_HEIGHT)/2 : 0),
                         MAX_FAC_NAME_SIZE + ((TERMX > FULL_SCREEN_WIDTH) ? (TERMX-FULL_SCREEN_WIDTH)/2 : 0));

 wborder(w_list, LINE_XOXO, LINE_XOXO, LINE_OXOX, LINE_OXOX,
                 LINE_OXXO, LINE_OOXX, LINE_XXOO, LINE_XOOX );

 int maxlength = FULL_SCREEN_WIDTH - 1 - MAX_FAC_NAME_SIZE;
 int sel = 0;

// Init w_list content
 mvwprintz(w_list, 1, 1, c_white, title.c_str());
 for (int i = 0; i < valfac.size(); i++) {
  nc_color col = (i == 0 ? h_white : c_white);
  mvwprintz(w_list, i + 2, 1, col, valfac[i].name.c_str());
 }
 wrefresh(w_list);
// Init w_info content
// fac_*_text() is in faction.cpp
 mvwprintz(w_info, 0, 0, c_white,
          _("Ranking: %s"), fac_ranking_text(valfac[0].likes_u).c_str());
 mvwprintz(w_info, 1, 0, c_white,
          _("Respect: %s"), fac_respect_text(valfac[0].respects_u).c_str());
 fold_and_print(w_info, 3, 0, maxlength, c_white, valfac[0].describe().c_str());
 wrefresh(w_info);
 InputEvent input;
 do {
  input = get_input();
  switch ( input ) {
  case DirectionS:	// Move selection down
   mvwprintz(w_list, sel + 2, 1, c_white, valfac[sel].name.c_str());
   if (sel == valfac.size() - 1)
    sel = 0;	// Wrap around
   else
    sel++;
   break;
  case DirectionN:	// Move selection up
   mvwprintz(w_list, sel + 2, 1, c_white, valfac[sel].name.c_str());
   if (sel == 0)
    sel = valfac.size() - 1;	// Wrap around
   else
    sel--;
   break;
  case Cancel:
  case Close:
   sel = -1;
   break;
  }
  if (input == DirectionS || input == DirectionN) {	// Changed our selection... update the windows
   mvwprintz(w_list, sel + 2, 1, h_white, valfac[sel].name.c_str());
   wrefresh(w_list);
   werase(w_info);
// fac_*_text() is in faction.cpp
   mvwprintz(w_info, 0, 0, c_white,
            _("Ranking: %s"), fac_ranking_text(valfac[sel].likes_u).c_str());
   mvwprintz(w_info, 1, 0, c_white,
            _("Respect: %s"), fac_respect_text(valfac[sel].respects_u).c_str());
   fold_and_print(w_info, 3, 0, maxlength, c_white, valfac[sel].describe().c_str());
   wrefresh(w_info);
  }
 } while (input != Cancel && input != Confirm && input != Close);
 werase(w_list);
 werase(w_info);
 delwin(w_list);
 delwin(w_info);
 refresh_all();
 if (sel == -1)
  return NULL;
 return &(factions[valfac[sel].id]);
}

void game::list_missions()
{
 WINDOW *w_missions = newwin(FULL_SCREEN_HEIGHT, FULL_SCREEN_WIDTH,
                              (TERMY > FULL_SCREEN_HEIGHT) ? (TERMY-FULL_SCREEN_HEIGHT)/2 : 0,
                              (TERMX > FULL_SCREEN_WIDTH) ? (TERMX-FULL_SCREEN_WIDTH)/2 : 0);

 int tab = 0, selection = 0;
 InputEvent input;
 do {
  werase(w_missions);
  //draw_tabs(w_missions, tab, "ACTIVE MISSIONS", "COMPLETED MISSIONS", "FAILED MISSIONS", NULL);
  std::vector<int> umissions;
  switch (tab) {
   case 0: umissions = u.active_missions;	break;
   case 1: umissions = u.completed_missions;	break;
   case 2: umissions = u.failed_missions;	break;
  }

  for (int i = 1; i < FULL_SCREEN_WIDTH-1; i++) {
   mvwputch(w_missions, 2, i, c_ltgray, LINE_OXOX);
   mvwputch(w_missions, FULL_SCREEN_HEIGHT-1, i, c_ltgray, LINE_OXOX);

   if (i > 2 && i < FULL_SCREEN_HEIGHT-1) {
    mvwputch(w_missions, i, 0, c_ltgray, LINE_XOXO);
    mvwputch(w_missions, i, 30, c_ltgray, LINE_XOXO);
    mvwputch(w_missions, i, FULL_SCREEN_WIDTH-1, c_ltgray, LINE_XOXO);
   }
  }

  draw_tab(w_missions, 7, _("ACTIVE MISSIONS"), (tab == 0) ? true : false);
  draw_tab(w_missions, 30, _("COMPLETED MISSIONS"), (tab == 1) ? true : false);
  draw_tab(w_missions, 56, "FAILED MISSIONS", (tab == 2) ? true : false);

  mvwputch(w_missions, 2,  0, c_white, LINE_OXXO); // |^
  mvwputch(w_missions, 2, FULL_SCREEN_WIDTH-1, c_white, LINE_OOXX); // ^|

  mvwputch(w_missions, FULL_SCREEN_HEIGHT-1, 0, c_ltgray, LINE_XXOO); // |
  mvwputch(w_missions, FULL_SCREEN_HEIGHT-1, FULL_SCREEN_WIDTH-1, c_ltgray, LINE_XOOX); // _|

  mvwputch(w_missions, 2, 30, c_white, (tab == 1) ? LINE_XOXX : LINE_XXXX); // + || -|
  mvwputch(w_missions, FULL_SCREEN_HEIGHT-1, 30, c_white, LINE_XXOX); // _|_

  for (int i = 0; i < umissions.size(); i++) {
   mission *miss = find_mission(umissions[i]);
   nc_color col = c_white;
   if (i == u.active_mission && tab == 0)
    col = c_ltred;
   if (selection == i)
    mvwprintz(w_missions, 3 + i, 1, hilite(col), miss->name().c_str());
   else
    mvwprintz(w_missions, 3 + i, 1, col, miss->name().c_str());
  }

  if (selection >= 0 && selection < umissions.size()) {
   mission *miss = find_mission(umissions[selection]);
   mvwprintz(w_missions, 4, 31, c_white,
             miss->description.c_str());
   if (miss->deadline != 0)
    mvwprintz(w_missions, 5, 31, c_white, _("Deadline: %d (%d)"),
              miss->deadline, int(turn));
   mvwprintz(w_missions, 6, 31, c_white, _("Target: (%d, %d)   You: (%d, %d)"),
             miss->target.x, miss->target.y,
             (levx + int (MAPSIZE / 2)) / 2, (levy + int (MAPSIZE / 2)) / 2);
  } else {
   std::string nope;
   switch (tab) {
    case 0: nope = _("You have no active missions!"); break;
    case 1: nope = _("You haven't completed any missions!"); break;
    case 2: nope = _("You haven't failed any missions!"); break;
   }
   mvwprintz(w_missions, 4, 31, c_ltred, nope.c_str());
  }

  wrefresh(w_missions);
  input = get_input();
  switch (input) {
  case DirectionE:
   tab++;
   if (tab == 3)
    tab = 0;
   break;
  case DirectionW:
   tab--;
   if (tab < 0)
    tab = 2;
   break;
  case DirectionS:
   selection++;
   if (selection >= umissions.size())
    selection = 0;
   break;
  case DirectionN:
   selection--;
   if (selection < 0)
    selection = umissions.size() - 1;
   break;
  case Confirm:
   u.active_mission = selection;
   break;
  }

 } while (input != Cancel && input != Close);


 werase(w_missions);
 delwin(w_missions);
 refresh_all();
}

void game::draw()
{
    // Draw map
    werase(w_terrain);
    draw_ter();
    draw_footsteps();

    // Draw Status
    draw_HP();
    werase(w_status);
    werase(w_status2);
    u.disp_status(w_status, w_status2, this);

    const int sideStyle = OPTIONS[OPT_SIDEBAR_STYLE];

    WINDOW *time_window = sideStyle ? w_status2 : w_status;
    wmove(time_window, sideStyle ? 0 : 1, sideStyle ? 15 : 41);
    if ( u.has_item_with_flag("WATCH") ) {
        wprintz(time_window, c_white, turn.print_time().c_str());
    } else {
        std::vector<std::pair<char, nc_color> > vGlyphs;
        vGlyphs.push_back(std::make_pair('_', c_red));
        vGlyphs.push_back(std::make_pair('_', c_cyan));
        vGlyphs.push_back(std::make_pair('.', c_brown));
        vGlyphs.push_back(std::make_pair(',', c_blue));
        vGlyphs.push_back(std::make_pair('+', c_yellow));
        vGlyphs.push_back(std::make_pair('c', c_ltblue));
        vGlyphs.push_back(std::make_pair('*', c_yellow));
        vGlyphs.push_back(std::make_pair('C', c_white));
        vGlyphs.push_back(std::make_pair('+', c_yellow));
        vGlyphs.push_back(std::make_pair('c', c_ltblue));
        vGlyphs.push_back(std::make_pair('.', c_brown));
        vGlyphs.push_back(std::make_pair(',', c_blue));
        vGlyphs.push_back(std::make_pair('_', c_red));
        vGlyphs.push_back(std::make_pair('_', c_cyan));

        const int iHour = turn.getHour();
        wprintz(time_window, c_white, "[");
        bool bAddTrail = false;

        for (int i=0; i < 14; i+=2) {
            if (iHour >= 8+i && iHour <= 13+(i/2)) {
                wputch(time_window, hilite(c_white), ' ');

            } else if (iHour >= 6+i && iHour <= 7+i) {
                wputch(time_window, hilite(vGlyphs[i].second), vGlyphs[i].first);
                bAddTrail = true;

            } else if (iHour >= (18+i)%24 && iHour <= (19+i)%24) {
                wputch(time_window, vGlyphs[i+1].second, vGlyphs[i+1].first);

            } else if (bAddTrail && iHour >= 6+(i/2)) {
                wputch(time_window, hilite(c_white), ' ');

            } else {
                wputch(time_window, c_white, ' ');
            }
        }

        wprintz(time_window, c_white, "]");
    }

    oter_id cur_ter = cur_om->ter((levx + int(MAPSIZE / 2)) / 2, (levy + int(MAPSIZE / 2)) / 2, levz);
    std::string tername = oterlist[cur_ter].name;
    werase(w_location);
    mvwprintz(w_location, 0,  0, oterlist[cur_ter].color, utf8_substr(tername, 0, 14).c_str());

    if (levz < 0) {
        mvwprintz(w_location, 0, 18, c_ltgray, _("Underground"));
    } else {
        mvwprintz(w_location, 0, 18, weather_data[weather].color, weather_data[weather].name.c_str());
    }

    nc_color col_temp = c_blue;
    if (temperature >= 90) {
        col_temp = c_red;
    } else if (temperature >= 75) {
        col_temp = c_yellow;
    } else if (temperature >= 60) {
        col_temp = c_ltgreen;
    } else if (temperature >= 50) {
        col_temp = c_cyan;
    } else if (temperature >  32) {
        col_temp = c_ltblue;
    }

    wprintz(w_location, col_temp, (std::string(" ") + print_temperature(temperature)).c_str());
    wrefresh(w_location);

    //Safemode coloring
    WINDOW *day_window = sideStyle ? w_status2 : w_status;
    mvwprintz(day_window, 0, sideStyle ? 0 : 41, c_white, _("%s, day %d"), _(season_name[turn.get_season()].c_str()), turn.days() + 1);
    if (run_mode != 0 || autosafemode != 0) {
        int iPercent = ((turnssincelastmon*100)/OPTIONS[OPT_AUTOSAFEMODETURNS]);
        wmove(w_status, sideStyle ? 4 : 1, getmaxx(w_status) - 4);
        const char *letters[] = {"S", "A", "F", "E"};
        for (int i = 0; i < 4; i++) {
            nc_color c = (run_mode == 0 && iPercent < (i + 1) * 25) ? c_red : c_green;
            wprintz(w_status, c, letters[i]);
        }
    }
    wrefresh(w_status);
    wrefresh(w_status2);

    std::string *graffiti = m.graffiti_at(u.posx, u.posy).contents;
    if (graffiti) {
        add_msg(_("Written here: %s"), utf8_substr(*graffiti, 0, 40).c_str());
    }

    // Draw messages
    write_msg();
<<<<<<< HEAD
    if ( w_void_lines > 0 ) {
        if (m.graffiti_at(u.posx, u.posy).contents) {
            mvwprintz(w_void, 0, 1, c_white,_("Written here: "));
            wprintz(w_void, c_magenta,"%s", utf8_substr(*m.graffiti_at(u.posx, u.posy).contents, 0, STATUS_WIDTH-15 ).c_str() );
        } else {
            mvwprintw(w_void, 0, 0,"%s", std::string(STATUS_WIDTH, ' ').c_str());
        }
        wrefresh(w_void);
    }
    if (debugmon) {
        real_coords abc;
        abc.fromabs( g->m.getabs( g->u.posx, g->u.posy ) );
        mvprintz(VIEW_OFFSET_Y+3,TERMX - MONINFO_WIDTH - VIEW_OFFSET_X,c_cyan,
          "abs[%d,%d] sub[%d'%d,%d'%d] om[%d'%d,%d'%d]",
          abc.abs_pos.x,abc.abs_pos.y,
          abc.abs_sub.x, abc.abs_sub_pos.x, abc.abs_sub.y, abc.abs_sub_pos.y,
          abc.abs_om.x, abc.abs_om_pos.x, abc.abs_om.y, abc.abs_om_pos.y
        );
    }
=======
>>>>>>> fe489988
}

bool game::isBetween(int test, int down, int up)
{
	if(test>down && test<up) return true;
	else return false;
}

void game::draw_ter(int posx, int posy)
{
 mapRain.clear();
// posx/posy default to -999
 if (posx == -999)
  posx = u.posx + u.view_offset_x;
 if (posy == -999)
  posy = u.posy + u.view_offset_y;
 m.build_map_cache(this);
 m.draw(this, w_terrain, point(posx, posy));

 // Draw monsters
 int distx, disty;
 for (int i = 0; i < z.size(); i++) {
  disty = abs(z[i].posy - posy);
  distx = abs(z[i].posx - posx);
  if (distx <= VIEWX && disty <= VIEWY && u_see(&(z[i]))) {
   z[i].draw(w_terrain, posx, posy, false);
   mapRain[VIEWY + z[i].posy - posy][VIEWX + z[i].posx - posx] = false;
  } else if (z[i].has_flag(MF_WARM) && distx <= VIEWX && disty <= VIEWY &&
           (u.has_active_bionic("bio_infrared") || u.has_trait(PF_INFRARED)))
   mvwputch(w_terrain, VIEWY + z[i].posy - posy, VIEWX + z[i].posx - posx,
            c_red, '?');
 }
 // Draw NPCs
 for (int i = 0; i < active_npc.size(); i++) {
  disty = abs(active_npc[i]->posy - posy);
  distx = abs(active_npc[i]->posx - posx);
  if (distx <= VIEWX && disty <= VIEWY &&
      u_see(active_npc[i]->posx, active_npc[i]->posy))
   active_npc[i]->draw(w_terrain, posx, posy, false);
 }
 if (u.has_active_bionic("bio_scent_vision")) {
  for (int realx = posx - VIEWX; realx <= posx + VIEWX; realx++) {
   for (int realy = posy - VIEWY; realy <= posy + VIEWY; realy++) {
    if (scent(realx, realy) != 0) {
     int tempx = posx - realx, tempy = posy - realy;
     if (!(isBetween(tempx, -2, 2) && isBetween(tempy, -2, 2))) {
      if (mon_at(realx, realy) != -1)
       mvwputch(w_terrain, realy + VIEWY - posy, realx + VIEWX - posx,
                c_white, '?');
      else
       mvwputch(w_terrain, realy + VIEWY - posy, realx + VIEWX - posx,
                c_magenta, '#');
     }
    }
   }
  }
 }
 wrefresh(w_terrain);
 if (u.has_disease("visuals") || (u.has_disease("hot_head") && u.disease_intensity("hot_head") != 1))
   hallucinate(posx, posy);
}

void game::refresh_all()
{
 m.reset_vehicle_cache();
 draw();
 draw_minimap();
 draw_HP();
 wrefresh(w_messages);
 refresh();
}

void game::draw_HP()
{
    werase(w_HP);
    int current_hp;
    nc_color color;
    std::string health_bar = "";

    // The HP window can be in "tall" mode (7x14) or "wide" mode (14x7).
    bool wide = (getmaxy(w_HP) == 7);
    int hpx = wide ? 7 : 0;
    int hpy = wide ? 0 : 1;
    int dy  = wide ? 1 : 2;
    for (int i = 0; i < num_hp_parts; i++) {
        current_hp = u.hp_cur[i];
        if (current_hp == u.hp_max[i]){
          color = c_green;
          health_bar = "|||||";
        } else if (current_hp > u.hp_max[i] * .9) {
          color = c_green;
          health_bar = "||||\\";
        } else if (current_hp > u.hp_max[i] * .8) {
          color = c_ltgreen;
          health_bar = "||||";
        } else if (current_hp > u.hp_max[i] * .7) {
          color = c_ltgreen;
          health_bar = "|||\\";
        } else if (current_hp > u.hp_max[i] * .6) {
          color = c_yellow;
          health_bar = "|||";
        } else if (current_hp > u.hp_max[i] * .5) {
          color = c_yellow;
          health_bar = "||\\";
        } else if (current_hp > u.hp_max[i] * .4) {
          color = c_ltred;
          health_bar = "||";
        } else if (current_hp > u.hp_max[i] * .3) {
          color = c_ltred;
          health_bar = "|\\";
        } else if (current_hp > u.hp_max[i] * .2) {
          color = c_red;
          health_bar = "|";
        } else if (current_hp > u.hp_max[i] * .1) {
          color = c_red;
          health_bar = "\\";
        } else if (current_hp > 0) {
          color = c_red;
          health_bar = ":";
        } else {
          color = c_ltgray;
          health_bar = "-----";
        }
        wmove(w_HP, i * dy + hpy, hpx);
        if (u.has_trait(PF_SELFAWARE)) {
            wprintz(w_HP, color, "%3d  ", current_hp);
        } else {
            wprintz(w_HP, color, health_bar.c_str());

            //Add the trailing symbols for a not-quite-full health bar
            int bar_remainder = 5;
            while(bar_remainder > health_bar.size()){
                --bar_remainder;
                wprintz(w_HP, c_white, ".");
            }
        }
    }

    static const char *body_parts[] = { _("HEAD"), _("TORSO"), _("L ARM"),
                           _("R ARM"), _("L LEG"), _("R LEG"), _("POWER") };
    int num_parts = sizeof(body_parts) / sizeof(body_parts[0]);
    for (int i = 0; i < num_parts; i++) {
        nc_color c = c_ltgray;
        const char *str = body_parts[i];
        wmove(w_HP, i * dy, 0);
        if (wide)
            wprintz(w_HP, c, " ");
        wprintz(w_HP, c, str);
        if (!wide)
            wprintz(w_HP, c, ":");
    }

    int powx = hpx;
    int powy = wide ? 6 : 13;
    if (u.max_power_level == 0){
        wmove(w_HP, powy, powx);
        if (wide)
            for (int i = 0; i < 2; i++)
                wputch(w_HP, c_ltgray, LINE_OXOX);
        else
            wprintz(w_HP, c_ltgray, " --   ");
    } else {
        if (u.power_level == u.max_power_level){
            color = c_blue;
        } else if (u.power_level >= u.max_power_level * .5){
            color = c_ltblue;
        } else if (u.power_level > 0){
            color = c_yellow;
        } else {
            color = c_red;
        }
        mvwprintz(w_HP, powy, powx, color, "%-3d", u.power_level);
    }
    wrefresh(w_HP);
}

void game::draw_minimap()
{
 // Draw the box
 werase(w_minimap);
 mvwputch(w_minimap, 0, 0, c_white, LINE_OXXO);
 mvwputch(w_minimap, 0, 6, c_white, LINE_OOXX);
 mvwputch(w_minimap, 6, 0, c_white, LINE_XXOO);
 mvwputch(w_minimap, 6, 6, c_white, LINE_XOOX);
 for (int i = 1; i < 6; i++) {
  mvwputch(w_minimap, i, 0, c_white, LINE_XOXO);
  mvwputch(w_minimap, i, 6, c_white, LINE_XOXO);
  mvwputch(w_minimap, 0, i, c_white, LINE_OXOX);
  mvwputch(w_minimap, 6, i, c_white, LINE_OXOX);
 }

 int cursx = (levx + int(MAPSIZE / 2)) / 2;
 int cursy = (levy + int(MAPSIZE / 2)) / 2;

 bool drew_mission = false;
 point targ(-1, -1);
 if (u.active_mission >= 0 && u.active_mission < u.active_missions.size())
  targ = find_mission(u.active_missions[u.active_mission])->target;
 else
  drew_mission = true;

 if (targ.x == -1)
  drew_mission = true;

 for (int i = -2; i <= 2; i++) {
  for (int j = -2; j <= 2; j++) {
   int omx = cursx + i;
   int omy = cursy + j;
   bool seen = false;
   oter_id cur_ter = ot_null;
   long note_sym = 0;
   bool note = false;
   if (omx >= 0 && omx < OMAPX && omy >= 0 && omy < OMAPY) {
    cur_ter = cur_om->ter(omx, omy, levz);
    seen    = cur_om->seen(omx, omy, levz);
    if (cur_om->has_note(omx,omy,levz))
    {
        if (cur_om->note(omx,omy,levz)[1] == ':')
            note_sym = cur_om->note(omx,omy,levz)[0];
        note = true;
    }
   } else if ((omx < 0 || omx >= OMAPX) && (omy < 0 || omy >= OMAPY)) {
    if (omx < 0) omx += OMAPX;
    else         omx -= OMAPX;
    if (omy < 0) omy += OMAPY;
    else         omy -= OMAPY;
    cur_ter = om_diag->ter(omx, omy, levz);
    seen    = om_diag->seen(omx, omy, levz);
    if (om_diag->has_note(omx,omy,levz))
    {
        if (om_diag->note(omx,omy,levz)[1] == ':')
            note_sym = om_diag->note(omx,omy,levz)[0];
        note = true;
    }
   } else if (omx < 0 || omx >= OMAPX) {
    if (omx < 0) omx += OMAPX;
    else         omx -= OMAPX;
    cur_ter = om_hori->ter(omx, omy, levz);
    seen    = om_hori->seen(omx, omy, levz);
    if (om_hori->has_note(omx,omy,levz))
    {
        if (om_hori->note(omx,omy,levz)[1] == ':')
            note_sym = om_hori->note(omx,omy,levz)[0];
        note = true;
    }
   } else if (omy < 0 || omy >= OMAPY) {
    if (omy < 0) omy += OMAPY;
    else         omy -= OMAPY;
    cur_ter = om_vert->ter(omx, omy, levz);
    seen    = om_vert->seen(omx, omy, levz);
    if (om_vert->has_note(omx,omy,levz))
    {
        if (om_vert->note(omx,omy,levz)[1] == ':')
            note_sym = om_vert->note(omx,omy,levz)[0];
        note = true;
    }
   } else {
    dbg(D_ERROR) << "game:draw_minimap: No data loaded! omx: "
                 << omx << " omy: " << omy;
    debugmsg("No data loaded! omx: %d omy: %d", omx, omy);
   }
   nc_color ter_color = oterlist[cur_ter].color;
   long ter_sym = oterlist[cur_ter].sym;
   if (note)
   {
       ter_sym = note_sym ? note_sym : 'N';
       ter_color = c_yellow;
   }
   if (seen) {
    if (!drew_mission && targ.x == omx && targ.y == omy) {
     drew_mission = true;
     if (i != 0 || j != 0)
      mvwputch   (w_minimap, 3 + j, 3 + i, red_background(ter_color), ter_sym);
     else
      mvwputch_hi(w_minimap, 3,     3,     ter_color, ter_sym);
    } else if (i == 0 && j == 0)
     mvwputch_hi(w_minimap, 3,     3,     ter_color, ter_sym);
    else
     mvwputch   (w_minimap, 3 + j, 3 + i, ter_color, ter_sym);
   }
  }
 }

// Print arrow to mission if we have one!
 if (!drew_mission) {
  double slope;
  if (cursx != targ.x)
   slope = double(targ.y - cursy) / double(targ.x - cursx);
  if (cursx == targ.x || abs(slope) > 3.5 ) { // Vertical slope
   if (targ.y > cursy)
    mvwputch(w_minimap, 6, 3, c_red, '*');
   else
    mvwputch(w_minimap, 0, 3, c_red, '*');
  } else {
   int arrowx = 3, arrowy = 3;
   if (abs(slope) >= 1.) { // y diff is bigger!
    arrowy = (targ.y > cursy ? 6 : 0);
    arrowx = 3 + 3 * (targ.y > cursy ? slope : (0 - slope));
    if (arrowx < 0)
     arrowx = 0;
    if (arrowx > 6)
     arrowx = 6;
   } else {
    arrowx = (targ.x > cursx ? 6 : 0);
    arrowy = 3 + 3 * (targ.x > cursx ? slope : (0 - slope));
    if (arrowy < 0)
     arrowy = 0;
    if (arrowy > 6)
     arrowy = 6;
   }
   mvwputch(w_minimap, arrowy, arrowx, c_red, '*');
  }
 }

 wrefresh(w_minimap);
}

void game::hallucinate(const int x, const int y)
{
 for (int i = 0; i <= TERRAIN_WINDOW_WIDTH; i++) {
  for (int j = 0; j <= TERRAIN_WINDOW_HEIGHT; j++) {
   if (one_in(10)) {
    char ter_sym = terlist[m.ter(i + x - VIEWX + rng(-2, 2), j + y - VIEWY + rng(-2, 2))].sym;
    nc_color ter_col = terlist[m.ter(i + x - VIEWX + rng(-2, 2), j + y - VIEWY+ rng(-2, 2))].color;
    mvwputch(w_terrain, j, i, ter_col, ter_sym);
   }
  }
 }
 wrefresh(w_terrain);
}

float game::natural_light_level() const
{
 float ret = 0;

 if (levz >= 0) {
  ret = turn.sunlight();
  ret += weather_data[weather].light_modifier;
 }

 return std::max(0.0f, ret);
}

unsigned char game::light_level()
{
 //already found the light level for now?
 if(turn == latest_lightlevel_turn)
  return latest_lightlevel;

 int ret;
 if (levz < 0)	// Underground!
  ret = 1;
 else {
  ret = turn.sunlight();
  ret -= weather_data[weather].sight_penalty;
 }
 for (int i = 0; i < events.size(); i++) {
  // The EVENT_DIM event slowly dims the sky, then relights it
  // EVENT_DIM has an occurance date of turn + 50, so the first 25 dim it
  if (events[i].type == EVENT_DIM) {
   int turns_left = events[i].turn - int(turn);
   i = events.size();
   if (turns_left > 25)
    ret = (ret * (turns_left - 25)) / 25;
   else
    ret = (ret * (25 - turns_left)) / 25;
  }
 }
 if (ret < 8 && event_queued(EVENT_ARTIFACT_LIGHT))
  ret = 8;
 if(ret < 1)
  ret = 1;

 latest_lightlevel = ret;
 latest_lightlevel_turn = turn;
 return ret;
}

void game::reset_light_level()
{
 latest_lightlevel = 0;
 latest_lightlevel_turn = 0;
}

//Gets the next free ID, also used for player ID's.
int game::assign_npc_id()
{
 int ret = next_npc_id;
 next_npc_id++;
 return ret;
}

int game::assign_faction_id()
{
 int ret = next_faction_id;
 next_faction_id++;
 return ret;
}

faction* game::faction_by_id(int id)
{
 for (int i = 0; i < factions.size(); i++) {
  if (factions[i].id == id)
   return &(factions[i]);
 }
 return NULL;
}

faction* game::random_good_faction()
{
 std::vector<int> valid;
 for (int i = 0; i < factions.size(); i++) {
  if (factions[i].good >= 5)
   valid.push_back(i);
 }
 if (valid.size() > 0) {
  int index = valid[rng(0, valid.size() - 1)];
  return &(factions[index]);
 }
// No good factions exist!  So create one!
 faction newfac(assign_faction_id());
 do
  newfac.randomize();
 while (newfac.good < 5);
 newfac.id = factions.size();
 factions.push_back(newfac);
 return &(factions[factions.size() - 1]);
}

faction* game::random_evil_faction()
{
 std::vector<int> valid;
 for (int i = 0; i < factions.size(); i++) {
  if (factions[i].good <= -5)
   valid.push_back(i);
 }
 if (valid.size() > 0) {
  int index = valid[rng(0, valid.size() - 1)];
  return &(factions[index]);
 }
// No good factions exist!  So create one!
 faction newfac(assign_faction_id());
 do
  newfac.randomize();
 while (newfac.good > -5);
 newfac.id = factions.size();
 factions.push_back(newfac);
 return &(factions[factions.size() - 1]);
}

bool game::sees_u(int x, int y, int &t)
{
 // TODO: [lightmap] Apply default monster vison levels here
 //                  the light map should deal lighting from player or fires
 int range = light_level();

 // Set to max possible value if the player is lit brightly
 if (m.light_at(u.posx, u.posy) >= LL_LOW)
  range = DAYLIGHT_LEVEL;

 int mondex = mon_at(x,y);
 if (mondex != -1) {
  if(z[mondex].has_flag(MF_VIS10))
   range -= 50;
  else if(z[mondex].has_flag(MF_VIS20))
   range -= 40;
  else if(z[mondex].has_flag(MF_VIS30))
   range -= 30;
  else if(z[mondex].has_flag(MF_VIS40))
   range -= 20;
  else if(z[mondex].has_flag(MF_VIS50))
   range -= 10;
 }
 if( range <= 0)
  range = 1;

 return (!(u.has_active_bionic("bio_cloak") || u.has_active_bionic("bio_night") ||
           u.has_artifact_with(AEP_INVISIBLE)) && m.sees(x, y, u.posx, u.posy, range, t));
}

bool game::u_see(int x, int y)
{
 int wanted_range = rl_dist(u.posx, u.posy, x, y);

 bool can_see = false;
 if (wanted_range < u.clairvoyance())
  can_see = true;
 else if (wanted_range <= u.sight_range(light_level()) ||
          (wanted_range <= u.sight_range(DAYLIGHT_LEVEL) &&
            m.light_at(x, y) >= LL_LOW))
     can_see = m.pl_sees(u.posx, u.posy, x, y, wanted_range);
     if (u.has_active_bionic("bio_night") && wanted_range < 15 && wanted_range > u.sight_range(1))
        return false;

 return can_see;
}

bool game::u_see(player *p)
{
 return u_see(p->posx, p->posy);
}

bool game::u_see(monster *mon)
{
 int dist = rl_dist(u.posx, u.posy, mon->posx, mon->posy);
 if (u.has_trait(PF_ANTENNAE) && dist <= 3)
  return true;
 if (mon->has_flag(MF_DIGS) && !u.has_active_bionic("bio_ground_sonar") &&
     dist > 1)
  return false;	// Can't see digging monsters until we're right next to them

 return u_see(mon->posx, mon->posy);
}

bool game::pl_sees(player *p, monster *mon, int &t)
{
 // TODO: [lightmap] Allow npcs to use the lightmap
 if (mon->has_flag(MF_DIGS) && !p->has_active_bionic("bio_ground_sonar") &&
     rl_dist(p->posx, p->posy, mon->posx, mon->posy) > 1)
  return false;	// Can't see digging monsters until we're right next to them
 int range = p->sight_range(light_level());
 return m.sees(p->posx, p->posy, mon->posx, mon->posy, range, t);
}

point game::find_item(item *it)
{
 if (u.has_item(it))
  return point(u.posx, u.posy);
 point ret = m.find_item(it);
 if (ret.x != -1 && ret.y != -1)
  return ret;
 for (int i = 0; i < active_npc.size(); i++) {
  if (active_npc[i]->inv.has_item(it))
   return point(active_npc[i]->posx, active_npc[i]->posy);
 }
 return point(-999, -999);
}

void game::remove_item(item *it)
{
 point ret;
 if (it == &u.weapon) {
  u.remove_weapon();
  return;
 }
 if (!u.inv.remove_item(it).is_null()) {
  return;
 }
 for (int i = 0; i < u.worn.size(); i++) {
  if (it == &u.worn[i]) {
   u.worn.erase(u.worn.begin() + i);
   return;
  }
 }
 ret = m.find_item(it);
 if (ret.x != -1 && ret.y != -1) {
  for (int i = 0; i < m.i_at(ret.x, ret.y).size(); i++) {
   if (it == &m.i_at(ret.x, ret.y)[i]) {
    m.i_rem(ret.x, ret.y, i);
    return;
   }
  }
 }
 for (int i = 0; i < active_npc.size(); i++) {
  if (it == &active_npc[i]->weapon) {
   active_npc[i]->remove_weapon();
   return;
  }
  if (!active_npc[i]->inv.remove_item(it).is_null()) {
   return;
  }
  for (int j = 0; j < active_npc[i]->worn.size(); j++) {
   if (it == &active_npc[i]->worn[j]) {
    active_npc[i]->worn.erase(active_npc[i]->worn.begin() + j);
    return;
   }
  }
 }
}

bool vector_has(std::vector<int> vec, int test)
{
 for (int i = 0; i < vec.size(); i++) {
  if (vec[i] == test)
   return true;
 }
 return false;
}

// Print monster info to the given window, and return the lowest row (0-indexed)
// to which we printed. This is used to share a window with the message log and
// make optimal use of space.
int game::mon_info(WINDOW *w)
{
    const int width = getmaxx(w);
    const int maxheight = 12;
    const int startrow = OPTIONS[OPT_SIDEBAR_STYLE] ? 1 : 0;

    int buff;
    int newseen = 0;
    const int iProxyDist = (OPTIONS[OPT_SAFEMODEPROXIMITY] <= 0) ? 60 : OPTIONS[OPT_SAFEMODEPROXIMITY];
    int newdist = 4096;
    int newtarget = -1;
    // 7 0 1	unique_types uses these indices;
    // 6 8 2	0-7 are provide by direction_from()
    // 5 4 3	8 is used for local monsters (for when we explain them below)
    std::vector<int> unique_types[9];
    // dangerous_types tracks whether we should print in red to warn the player
    bool dangerous[8];
    for (int i = 0; i < 8; i++)
        dangerous[i] = false;

    direction dir_to_mon, dir_to_npc;
    int viewx = u.posx + u.view_offset_x;
    int viewy = u.posy + u.view_offset_y;
    for (int i = 0; i < z.size(); i++) {
        if (u_see(&(z[i]))) {
            dir_to_mon = direction_from(viewx, viewy, z[i].posx, z[i].posy);
            int index = (abs(viewx - z[i].posx) <= VIEWX &&
                         abs(viewy - z[i].posy) <= VIEWY) ?
                         8 : dir_to_mon;

            monster_attitude matt = z[i].attitude(&u);
            if (MATT_ATTACK == matt || MATT_FOLLOW == matt) {
                int j;
                if (index < 8 && sees_u(z[i].posx, z[i].posy, j))
                    dangerous[index] = true;

                int mondist = rl_dist(u.posx, u.posy, z[i].posx, z[i].posy);
                if (mondist <= iProxyDist) {
                    newseen++;
                    if ( mondist < newdist ) {
                        newdist = mondist; // todo: prioritize dist * attack+follow > attack > follow
                        newtarget = i; // todo: populate alt targeting map
                    }
                }
            }

            if (!vector_has(unique_types[dir_to_mon], z[i].type->id))
                unique_types[index].push_back(z[i].type->id);
        }
    }

    for (int i = 0; i < active_npc.size(); i++) {
        point npcp(active_npc[i]->posx, active_npc[i]->posy);
        if (u_see(npcp.x, npcp.y)) { // TODO: NPC invis
            if (active_npc[i]->attitude == NPCATT_KILL)
                if (rl_dist(u.posx, u.posy, npcp.x, npcp.y) <= iProxyDist)
                    newseen++;

            dir_to_npc = direction_from(viewx, viewy, npcp.x, npcp.y);
            int index = (abs(viewx - npcp.x) <= VIEWX &&
                         abs(viewy - npcp.y) <= VIEWY) ?
                         8 : dir_to_npc;
            unique_types[index].push_back(-1 - i);
        }
    }

    if (newseen > mostseen) {
        if (u.activity.type == ACT_REFILL_VEHICLE)
            cancel_activity_query(_("Monster Spotted!"));
        cancel_activity_query(_("Monster spotted!"));
        turnssincelastmon = 0;
        if (run_mode == 1) {
            run_mode = 2;	// Stop movement!
            if ( last_target == -1 && newtarget != -1 ) {
                last_target = newtarget;
            }
        }
    } else if (autosafemode && newseen == 0) { // Auto-safemode
        turnssincelastmon++;
        if (turnssincelastmon >= OPTIONS[OPT_AUTOSAFEMODETURNS] && run_mode == 0)
            run_mode = 1;
    }

    if (newseen == 0 && run_mode == 2)
        run_mode = 1;

    mostseen = newseen;

    // Print the direction headings
    // Reminder:
    // 7 0 1	unique_types uses these indices;
    // 6 8 2	0-7 are provide by direction_from()
    // 5 4 3	8 is used for local monsters (for when we explain them below)

    const char *dir_labels[] = {
        _("North:"), _("NE:"), _("East:"), _("SE:"),
        _("South:"), _("SW:"), _("West:"), _("NW:") };
    int widths[8];
    for (int i = 0; i < 8; i++) {
        widths[i] = strlen(dir_labels[i]);
    }
    const int row1spaces = width - (widths[7] + widths[0] + widths[1]);
    const int row3spaces = width - (widths[5] + widths[4] + widths[3]);
    int xcoords[8];
    const int ycoords[] = { 0, 0, 1, 2, 2, 2, 1, 0 };
    xcoords[0] = widths[7] +  row1spaces / 3;
    xcoords[1] = widths[7] - (row1spaces / 3) + row1spaces + widths[0];
    xcoords[4] = widths[5] +  row3spaces / 3;
    xcoords[3] = widths[5] - (row3spaces / 3) + row3spaces + widths[4];
    xcoords[2] = (xcoords[1] + xcoords[3]) / 2;
    xcoords[5] = xcoords[6] = xcoords[7] = 0;
    for (int i = 0; i < 8; i++) {
        nc_color c = unique_types[i].empty() ? c_dkgray
                   : (dangerous[i] ? c_ltred : c_ltgray);
        mvwprintz(w, ycoords[i] + startrow, xcoords[i], c, dir_labels[i]);
    }

    // The list of symbols needs a space on each end.
    const int symroom = row1spaces / 3 - 2;

    // Print the symbols of all monsters in all directions.
    for (int i = 0; i < 8; i++) {
        point pr(xcoords[i] + strlen(dir_labels[i]) + 1, ycoords[i] + startrow);

        const int typeshere = unique_types[i].size();
        for (int j = 0; j < typeshere && j < symroom; j++) {
            buff = unique_types[i][j];
            nc_color c;
            char sym;

            if (symroom < typeshere && j == symroom - 1) {
                // We've run out of room!
                c = c_white;
                sym = '+';
            } else if (buff < 0) { // It's an NPC!
                switch (active_npc[(buff + 1) * -1]->attitude) {
                    case NPCATT_KILL:   c = c_red;     break;
                    case NPCATT_FOLLOW: c = c_ltgreen; break;
                    case NPCATT_DEFEND: c = c_green;   break;
                    default:            c = c_pink;    break;
                }
                sym = '@';
            } else { // It's a monster!
                c   = mtypes[buff]->color;
                sym = mtypes[buff]->sym;
            }
            mvwputch(w, pr.y, pr.x, c, sym);

            pr.x++;
        }
    } // for (int i = 0; i < 8; i++)

    // Now we print their full names!

    bool listed_it[num_monsters]; // Don't list any twice!
    for (int i = 0; i < num_monsters; i++)
        listed_it[i] = false;

    // Start printing monster names on row 4. Rows 0-2 are for labels, and row 3
    // is blank.
    point pr(0, 4 + startrow);

    int lastrowprinted = 2 + startrow;

    // Print monster names, starting with those at location 8 (nearby).
    for (int j = 8; j >= 0 && pr.y < maxheight; j--) {
        // Separate names by some number of spaces (more for local monsters).
        int namesep = (j == 8 ? 2 : 1);
        for (int i = 0; i < unique_types[j].size() && pr.y < maxheight; i++) {
            buff = unique_types[j][i];
            // buff < 0 means an NPC!  Don't list those.
            if (buff >= 0 && !listed_it[buff]) {
                listed_it[buff] = true;
                std::string name = mtypes[buff]->name;

                // Move to the next row if necessary. (The +2 is for the "Z ").
                if (pr.x + 2 + name.length() >= width) {
                    pr.y++;
                    pr.x = 0;
                }

                if (pr.y < maxheight) { // Don't print if we've overflowed
                    lastrowprinted = pr.y;
                    mvwputch(w, pr.y, pr.x, mtypes[buff]->color, mtypes[buff]->sym);
                    pr.x += 2; // symbol and space
                    nc_color danger = c_dkgray;
                    if (mtypes[buff]->difficulty >= 30)
                        danger = c_red;
                    else if (mtypes[buff]->difficulty >= 16)
                        danger = c_ltred;
                    else if (mtypes[buff]->difficulty >= 8)
                        danger = c_white;
                    else if (mtypes[buff]->agro > 0)
                        danger = c_ltgray;
                    mvwprintz(w, pr.y, pr.x, danger, name.c_str());
                    pr.x += name.length() + namesep;
                }
            }
        }
    }

    return lastrowprinted;
}

void game::cleanup_dead()
{
    for( int i = 0; i < z.size(); i++ ) {
        if( z[i].dead || z[i].hp <= 0 ) {
            dbg (D_INFO) << string_format( "cleanup_dead: z[%d] %d,%d dead:%c hp:%d %s",
                                           i, z[i].posx, z[i].posy, (z[i].dead?'1':'0'),
                                           z[i].hp, z[i].type->name.c_str() );
            z.erase( z.begin() + i );
            if( last_target == i ) {
                last_target = -1;
            } else if( last_target > i ) {
                last_target--;
            }
            i--;
        }
    }

    //Cleanup any dead npcs.
    //This will remove the npc object, it is assumed that they have been transformed into
    //dead bodies before this.
    for (int i = 0; i < active_npc.size(); i++)
    {
        if (active_npc[i]->dead)
        {
            int npc_id = active_npc[i]->getID();
            active_npc.erase( active_npc.begin() + i );
            cur_om->remove_npc(npc_id);
            i--;
        }
    }
}

void game::monmove()
{
 cleanup_dead();
 for (int i = 0; i < z.size(); i++) {
  while (!z[i].dead && !z[i].can_move_to(this, z[i].posx, z[i].posy)) {
// If we can't move to our current position, assign us to a new one
   if (debugmon)
   {
    dbg(D_ERROR) << "game:monmove: " << z[i].name().c_str()
                 << " can't move to its location! (" << z[i].posx
                 << ":" << z[i].posy << "), "
                 << m.tername(z[i].posx, z[i].posy).c_str();
    debugmsg("%s can't move to its location! (%d:%d), %s", z[i].name().c_str(),
             z[i].posx, z[i].posy, m.tername(z[i].posx, z[i].posy).c_str());
   }
   bool okay = false;
   int xdir = rng(1, 2) * 2 - 3, ydir = rng(1, 2) * 2 - 3; // -1 or 1
   int startx = z[i].posx - 3 * xdir, endx = z[i].posx + 3 * xdir;
   int starty = z[i].posy - 3 * ydir, endy = z[i].posy + 3 * ydir;
   for (int x = startx; x != endx && !okay; x += xdir) {
    for (int y = starty; y != endy && !okay; y += ydir){
     if (z[i].can_move_to(this, x, y)) {
      z[i].posx = x;
      z[i].posy = y;
      okay = true;
     }
    }
   }
   if (!okay)
    z[i].dead = true;
  }

  if (!z[i].dead) {
   z[i].process_effects(this);
   if (z[i].hurt(0))
    kill_mon(i, false);
  }

  m.mon_in_field(z[i].posx, z[i].posy, this, &(z[i]));

  while (z[i].moves > 0 && !z[i].dead) {
   z[i].made_footstep = false;
   z[i].plan(this);	// Formulate a path to follow
   z[i].move(this);	// Move one square, possibly hit u
   z[i].process_triggers(this);
   m.mon_in_field(z[i].posx, z[i].posy, this, &(z[i]));
   if (z[i].hurt(0)) {	// Maybe we died...
    kill_mon(i, false);
    z[i].dead = true;
   }
  }

  if (!z[i].dead) {
   if (u.has_active_bionic("bio_alarm") && u.power_level >= 1 &&
       rl_dist(u.posx, u.posy, z[i].posx, z[i].posy) <= 5) {
    u.power_level--;
    add_msg(_("Your motion alarm goes off!"));
    cancel_activity_query(_("Your motion alarm goes off!"));
    if (u.has_disease("sleep") || u.has_disease("lying_down")) {
     u.rem_disease("sleep");
     u.rem_disease("lying_down");
    }
   }
// We might have stumbled out of range of the player; if so, kill us
   if (z[i].posx < 0 - (SEEX * MAPSIZE) / 6 ||
       z[i].posy < 0 - (SEEY * MAPSIZE) / 6 ||
       z[i].posx > (SEEX * MAPSIZE * 7) / 6 ||
       z[i].posy > (SEEY * MAPSIZE * 7) / 6   ) {
// Re-absorb into local group, if applicable
    int group = valid_group((mon_id)(z[i].type->id), levx, levy, levz);
    if (group != -1) {
     cur_om->zg[group].population++;
     if (cur_om->zg[group].population / (cur_om->zg[group].radius * cur_om->zg[group].radius) > 5 &&
         !cur_om->zg[group].diffuse )
      cur_om->zg[group].radius++;
    } else if (MonsterGroupManager::Monster2Group((mon_id)(z[i].type->id)) != "GROUP_NULL") {
     cur_om->zg.push_back(mongroup(MonsterGroupManager::Monster2Group((mon_id)(z[i].type->id)),
                                  levx, levy, levz, 1, 1));
    }
    z[i].dead = true;
   } else
    z[i].receive_moves();
  }
 }

 cleanup_dead();

// Now, do active NPCs.
 for (int i = 0; i < active_npc.size(); i++) {
  int turns = 0;
  if(active_npc[i]->hp_cur[hp_head] <= 0 || active_npc[i]->hp_cur[hp_torso] <= 0)
   active_npc[i]->die(this);
  else {
   active_npc[i]->reset(this);
   active_npc[i]->suffer(this);
   while (!active_npc[i]->dead && active_npc[i]->moves > 0 && turns < 10) {
    turns++;
    active_npc[i]->move(this);
    //build_monmap();
   }
   if (turns == 10) {
    add_msg(_("%s's brain explodes!"), active_npc[i]->name.c_str());
    active_npc[i]->die(this);
   }
  }
 }
 cleanup_dead();
}

bool game::sound(int x, int y, int vol, std::string description)
{
 vol *= 1.5; // Scale it a little
// First, alert all monsters (that can hear) to the sound
 for (int i = 0; i < z.size(); i++) {
  if (z[i].can_hear()) {
   int dist = rl_dist(x, y, z[i].posx, z[i].posy);
   int volume = vol - (z[i].has_flag(MF_GOODHEARING) ? int(dist / 2) : dist);
   z[i].wander_to(x, y, volume);
   z[i].process_trigger(MTRIG_SOUND, volume);
  }
 }
// Loud sounds make the next spawn sooner!
 int spawn_range = int(MAPSIZE / 2) * SEEX;
 if (vol >= spawn_range) {
  int max = (vol - spawn_range);
  int min = int(max / 6);
  if (max > spawn_range * 4)
   max = spawn_range * 4;
  if (min > spawn_range * 4)
   min = spawn_range * 4;
  int change = rng(min, max);
  if (nextspawn < change)
   nextspawn = 0;
  else
   nextspawn -= change;
 }
// Next, display the sound as the player hears it
 if (description == "")
  return false;	// No description (e.g., footsteps)
 if (u.has_disease("deaf"))
  return false;	// We're deaf, can't hear it

 if (u.has_bionic("bio_ears"))
  vol *= 3.5;
 if (u.has_trait(PF_BADHEARING))
  vol *= .5;
 if (u.has_trait(PF_CANINE_EARS))
  vol *= 1.5;
 int dist = rl_dist(x, y, u.posx, u.posy);
 if (dist > vol)
  return false;	// Too far away, we didn't hear it!
 if (u.has_disease("sleep") &&
     ((!u.has_trait(PF_HEAVYSLEEPER) && dice(2, 20) < vol - dist) ||
      ( u.has_trait(PF_HEAVYSLEEPER) && dice(3, 20) < vol - dist)   )) {
  u.rem_disease("sleep");
  if (description != "alarm_clock")
   add_msg(_("You're woken up by a noise."));
  return true;
 } else if (description == "alarm_clock") {
  return false;
 }
 if (!u.has_bionic("bio_ears") && rng( (vol - dist) / 2, (vol - dist) ) >= 150) {
  int duration = (vol - dist - 130) / 4;
  if (duration > 40)
   duration = 40;
  u.add_disease("deaf", duration);
 }
 if (x != u.posx || y != u.posy) {
  if(u.activity.ignore_trivial != true) {
    std::string query;
    if (description == "") {
        query = string_format(_("Heard %s!"), description.c_str());
    } else {
        query = _("Heard a noise!");
    }
    if( cancel_activity_or_ignore_query(query.c_str()) ) {
        u.activity.ignore_trivial = true;
    }
  }
 } else {
     u.volume += vol;
 }

// We need to figure out where it was coming from, relative to the player
 int dx = x - u.posx;
 int dy = y - u.posy;
// If it came from us, don't print a direction
 if (dx == 0 && dy == 0) {
  capitalize_letter(description, 0);
  add_msg("%s", description.c_str());
  return true;
 }
 std::string direction = direction_name(direction_from(u.posx, u.posy, x, y));
 add_msg(_("From the %s you hear %s"), direction.c_str(), description.c_str());
 return true;
}

// add_footstep will create a list of locations to draw monster
// footsteps. these will be more or less accurate depending on the
// characters hearing and how close they are
void game::add_footstep(int x, int y, int volume, int distance, monster* source)
{
 if (x == u.posx && y == u.posy)
  return;
 else if (u_see(x, y))
  return;
 int err_offset;
 if (volume / distance < 2)
  err_offset = 3;
 else if (volume / distance < 3)
  err_offset = 2;
 else
  err_offset = 1;
 if (u.has_bionic("bio_ears"))
  err_offset--;
 if (u.has_trait(PF_BADHEARING))
  err_offset++;

 int origx = x, origy = y;
 std::vector<point> point_vector;
 for (x = origx-err_offset; x <= origx+err_offset; x++)
 {
     for (y = origy-err_offset; y <= origy+err_offset; y++)
     {
         point_vector.push_back(point(x,y));
     }
 }
 footsteps.push_back(point_vector);
 footsteps_source.push_back(source);
 return;
}

// draws footsteps that have been created by monsters moving about
void game::draw_footsteps()
{
 for (int i = 0; i < footsteps.size(); i++) {
     if (!u_see(footsteps_source[i]->posx,footsteps_source[i]->posy))
     {
         std::vector<point> unseen_points;
         for (int j = 0; j < footsteps[i].size(); j++)
         {
             if (!u_see(footsteps[i][j].x,footsteps[i][j].y))
             {
                 unseen_points.push_back(point(footsteps[i][j].x,
                                               footsteps[i][j].y));
             }
         }

         if (unseen_points.size() > 0)
         {
             point selected = unseen_points[rng(0,unseen_points.size() - 1)];

             mvwputch(w_terrain,
                      VIEWY + selected.y - u.posy - u.view_offset_y,
                      VIEWX + selected.x - u.posx - u.view_offset_x,
                      c_yellow, '?');
         }
     }
 }
 footsteps.clear();
 footsteps_source.clear();
 wrefresh(w_terrain);
 return;
}

void game::explosion(int x, int y, int power, int shrapnel, bool has_fire)
{
 timespec ts;	// Timespec for the animation of the explosion
 ts.tv_sec = 0;
 ts.tv_nsec = EXPLOSION_SPEED;
 int radius = sqrt(double(power / 4));
 int dam;
 std::string junk;
 int noise = power * (has_fire ? 2 : 10);

 if (power >= 30)
  sound(x, y, noise, _("a huge explosion!"));
 else
  sound(x, y, noise, _("an explosion!"));
 for (int i = x - radius; i <= x + radius; i++) {
  for (int j = y - radius; j <= y + radius; j++) {
   if (i == x && j == y)
    dam = 3 * power;
   else
    dam = 3 * power / (rl_dist(x, y, i, j));
   if (m.has_flag(bashable, i, j))
    m.bash(i, j, dam, junk);
   if (m.has_flag(bashable, i, j))	// Double up for tough doors, etc.
    m.bash(i, j, dam, junk);
   if (m.is_destructable(i, j) && rng(25, 100) < dam)
    m.destroy(this, i, j, false);

   int mon_hit = mon_at(i, j), npc_hit = npc_at(i, j);
   if (mon_hit != -1 && !z[mon_hit].dead &&
       z[mon_hit].hurt(rng(dam / 2, dam * 1.5))) {
    if (z[mon_hit].hp < 0 - (z[mon_hit].type->size < 2? 1.5:3) * z[mon_hit].type->hp)
     explode_mon(mon_hit); // Explode them if it was big overkill
    else
     kill_mon(mon_hit); // TODO: player's fault?

    int vpart;
    vehicle *veh = m.veh_at(i, j, vpart);
    if (veh)
     veh->damage (vpart, dam, false);
   }

   if (npc_hit != -1) {
    active_npc[npc_hit]->hit(this, bp_torso, 0, rng(dam / 2, dam * 1.5), 0);
    active_npc[npc_hit]->hit(this, bp_head,  0, rng(dam / 3, dam),       0);
    active_npc[npc_hit]->hit(this, bp_legs,  0, rng(dam / 3, dam),       0);
    active_npc[npc_hit]->hit(this, bp_legs,  1, rng(dam / 3, dam),       0);
    active_npc[npc_hit]->hit(this, bp_arms,  0, rng(dam / 3, dam),       0);
    active_npc[npc_hit]->hit(this, bp_arms,  1, rng(dam / 3, dam),       0);
    if (active_npc[npc_hit]->hp_cur[hp_head]  <= 0 ||
        active_npc[npc_hit]->hp_cur[hp_torso] <= 0   ) {
     active_npc[npc_hit]->die(this, true);
    }
   }
   if (u.posx == i && u.posy == j) {
    add_msg(_("You're caught in the explosion!"));
    u.hit(this, bp_torso, 0, rng(dam / 2, dam * 1.5), 0);
    u.hit(this, bp_head,  0, rng(dam / 3, dam),       0);
    u.hit(this, bp_legs,  0, rng(dam / 3, dam),       0);
    u.hit(this, bp_legs,  1, rng(dam / 3, dam),       0);
    u.hit(this, bp_arms,  0, rng(dam / 3, dam),       0);
    u.hit(this, bp_arms,  1, rng(dam / 3, dam),       0);
   }
   if (has_fire) {
    m.add_field(this, i, j, fd_fire, dam / 10);
   }
  }
 }
// Draw the explosion
 for (int i = 1; i <= radius; i++) {
  mvwputch(w_terrain, y - i + VIEWY - u.posy - u.view_offset_y,
                      x - i + VIEWX - u.posx - u.view_offset_x, c_red, '/');
  mvwputch(w_terrain, y - i + VIEWY - u.posy - u.view_offset_y,
                      x + i + VIEWX - u.posx - u.view_offset_x, c_red,'\\');
  mvwputch(w_terrain, y + i + VIEWY - u.posy - u.view_offset_y,
                      x - i + VIEWX - u.posx - u.view_offset_x, c_red,'\\');
  mvwputch(w_terrain, y + i + VIEWY - u.posy - u.view_offset_y,
                      x + i + VIEWX - u.posx - u.view_offset_x, c_red, '/');
  for (int j = 1 - i; j < 0 + i; j++) {
   mvwputch(w_terrain, y - i + VIEWY - u.posy - u.view_offset_y,
                       x + j + VIEWX - u.posx - u.view_offset_x, c_red,'-');
   mvwputch(w_terrain, y + i + VIEWY - u.posy - u.view_offset_y,
                       x + j + VIEWX - u.posx - u.view_offset_x, c_red,'-');
   mvwputch(w_terrain, y + j + VIEWY - u.posy - u.view_offset_y,
                       x - i + VIEWX - u.posx - u.view_offset_x, c_red,'|');
   mvwputch(w_terrain, y + j + VIEWY - u.posy - u.view_offset_y,
                       x + i + VIEWX - u.posx - u.view_offset_x, c_red,'|');
  }
  wrefresh(w_terrain);
  nanosleep(&ts, NULL);
 }

// The rest of the function is shrapnel
 if (shrapnel <= 0)
  return;
 int sx, sy, t, tx, ty;
 std::vector<point> traj;
 ts.tv_sec = 0;
 ts.tv_nsec = BULLET_SPEED;	// Reset for animation of bullets
 for (int i = 0; i < shrapnel; i++) {
  sx = rng(x - 2 * radius, x + 2 * radius);
  sy = rng(y - 2 * radius, y + 2 * radius);
  if (m.sees(x, y, sx, sy, 50, t))
   traj = line_to(x, y, sx, sy, t);
  else
   traj = line_to(x, y, sx, sy, 0);
  dam = rng(20, 60);
  for (int j = 0; j < traj.size(); j++) {
   if (j > 0 && u_see(traj[j - 1].x, traj[j - 1].y))
    m.drawsq(w_terrain, u, traj[j - 1].x, traj[j - 1].y, false, true);
   if (u_see(traj[j].x, traj[j].y)) {
    mvwputch(w_terrain, traj[j].y + VIEWY - u.posy - u.view_offset_y,
                        traj[j].x + VIEWX - u.posx - u.view_offset_x, c_red, '`');
    wrefresh(w_terrain);
    nanosleep(&ts, NULL);
   }
   tx = traj[j].x;
   ty = traj[j].y;
   if (mon_at(tx, ty) != -1) {
    dam -= z[mon_at(tx, ty)].armor_cut();
    if (z[mon_at(tx, ty)].hurt(dam))
     kill_mon(mon_at(tx, ty));
   } else if (npc_at(tx, ty) != -1) {
    body_part hit = random_body_part();
    if (hit == bp_eyes || hit == bp_mouth || hit == bp_head)
     dam = rng(2 * dam, 5 * dam);
    else if (hit == bp_torso)
     dam = rng(1.5 * dam, 3 * dam);
    int npcdex = npc_at(tx, ty);
    active_npc[npcdex]->hit(this, hit, rng(0, 1), 0, dam);
    if (active_npc[npcdex]->hp_cur[hp_head] <= 0 ||
        active_npc[npcdex]->hp_cur[hp_torso] <= 0) {
     active_npc[npcdex]->die(this);
    }
   } else if (tx == u.posx && ty == u.posy) {
    body_part hit = random_body_part();
    int side = rng(0, 1);
    add_msg(_("Shrapnel hits your %s!"), body_part_name(hit, side).c_str());
    u.hit(this, hit, rng(0, 1), 0, dam);
   } else {
       std::set<std::string> shrapnel_effects;
       m.shoot(this, tx, ty, dam, j == traj.size() - 1, shrapnel_effects );
   }
  }
 }
}

void game::flashbang(int x, int y, bool player_immune)
{
 int dist = rl_dist(u.posx, u.posy, x, y), t;
 if (dist <= 8 && !player_immune) {
  if (!u.has_bionic("bio_ears"))
   u.add_disease("deaf", 40 - dist * 4);
  if (m.sees(u.posx, u.posy, x, y, 8, t))
   u.infect("blind", bp_eyes, (12 - dist) / 2, 10 - dist, this);
 }
 for (int i = 0; i < z.size(); i++) {
  dist = rl_dist(z[i].posx, z[i].posy, x, y);
  if (dist <= 4)
   z[i].add_effect(ME_STUNNED, 10 - dist);
  if (dist <= 8) {
   if (z[i].has_flag(MF_SEES) && m.sees(z[i].posx, z[i].posy, x, y, 8, t))
    z[i].add_effect(ME_BLIND, 18 - dist);
   if (z[i].has_flag(MF_HEARS))
    z[i].add_effect(ME_DEAF, 60 - dist * 4);
  }
 }
 sound(x, y, 12, _("a huge boom!"));
// TODO: Blind/deafen NPC
}

void game::shockwave(int x, int y, int radius, int force, int stun, int dam_mult, bool ignore_player)
{
  //borrowed code from game::explosion()
  timespec ts;	// Timespec for the animation of the explosion
  ts.tv_sec = 0;
  ts.tv_nsec = EXPLOSION_SPEED;
    for (int i = 1; i <= radius; i++) {
  mvwputch(w_terrain, y - i + VIEWY - u.posy - u.view_offset_y,
                      x - i + VIEWX - u.posx - u.view_offset_x, c_blue, '/');
  mvwputch(w_terrain, y - i + VIEWY - u.posy - u.view_offset_y,
                      x + i + VIEWX - u.posx - u.view_offset_x, c_blue,'\\');
  mvwputch(w_terrain, y + i + VIEWY - u.posy - u.view_offset_y,
                      x - i + VIEWX - u.posx - u.view_offset_x, c_blue,'\\');
  mvwputch(w_terrain, y + i + VIEWY - u.posy - u.view_offset_y,
                      x + i + VIEWX - u.posx - u.view_offset_x, c_blue, '/');
  for (int j = 1 - i; j < 0 + i; j++) {
   mvwputch(w_terrain, y - i + VIEWY - u.posy - u.view_offset_y,
                       x + j + VIEWX - u.posx - u.view_offset_x, c_blue,'-');
   mvwputch(w_terrain, y + i + VIEWY - u.posy - u.view_offset_y,
                       x + j + VIEWX - u.posx - u.view_offset_x, c_blue,'-');
   mvwputch(w_terrain, y + j + VIEWY - u.posy - u.view_offset_y,
                       x - i + VIEWX - u.posx - u.view_offset_x, c_blue,'|');
   mvwputch(w_terrain, y + j + VIEWY - u.posy - u.view_offset_y,
                       x + i + VIEWX - u.posx - u.view_offset_x, c_blue,'|');
  }
  wrefresh(w_terrain);
  nanosleep(&ts, NULL);
 }
 // end borrowed code from game::explosion()

    sound(x, y, force*force*dam_mult/2, _("Crack!"));
    for (int i = 0; i < z.size(); i++)
    {
        if (rl_dist(z[i].posx, z[i].posy, x, y) <= radius)
        {
            add_msg(_("%s is caught in the shockwave!"), z[i].name().c_str());
            knockback(x, y, z[i].posx, z[i].posy, force, stun, dam_mult);
        }
    }
    for (int i = 0; i < active_npc.size(); i++)
    {
        if (rl_dist(active_npc[i]->posx, active_npc[i]->posy, x, y) <= radius)
        {
            add_msg(_("%s is caught in the shockwave!"), active_npc[i]->name.c_str());
            knockback(x, y, active_npc[i]->posx, active_npc[i]->posy, force, stun, dam_mult);
        }
    }
    if (rl_dist(u.posx, u.posy, x, y) <= radius && !ignore_player)
    {
        add_msg(_("You're caught in the shockwave!"));
        knockback(x, y, u.posx, u.posy, force, stun, dam_mult);
    }
    return;
}

/* Knockback target at (tx,ty) by force number of tiles in direction from (sx,sy) to (tx,ty)
   stun > 0 indicates base stun duration, and causes impact stun; stun == -1 indicates only impact stun
   dam_mult multiplies impact damage, bash effect on impact, and sound level on impact */

void game::knockback(int sx, int sy, int tx, int ty, int force, int stun, int dam_mult)
{
    std::vector<point> traj;
    traj.clear();
    traj = line_to(sx, sy, tx, ty, 0);
    traj.insert(traj.begin(), point(sx, sy)); // how annoying, line_to() doesn't include the originating point!
    traj = continue_line(traj, force);
    traj.insert(traj.begin(), point(tx, ty)); // how annoying, continue_line() doesn't either!

    knockback(traj, force, stun, dam_mult);
    return;
}

/* Knockback target at traj.front() along line traj; traj should already have considered knockback distance.
   stun > 0 indicates base stun duration, and causes impact stun; stun == -1 indicates only impact stun
   dam_mult multiplies impact damage, bash effect on impact, and sound level on impact */

void game::knockback(std::vector<point>& traj, int force, int stun, int dam_mult)
{
    int tx = traj.front().x;
    int ty = traj.front().y;
    if (mon_at(tx, ty) == -1 && npc_at(tx, ty) == -1 && (u.posx != tx && u.posy != ty))
    {
        debugmsg(_("Nothing at (%d,%d) to knockback!"), tx, ty);
        return;
    }
    //add_msg("line from %d,%d to %d,%d",traj.front().x,traj.front().y,traj.back().x,traj.back().y);
    std::string junk;
    int force_remaining = 0;
    if (mon_at(tx, ty) != -1)
    {
        monster *targ = &z[mon_at(tx, ty)];
        if (stun > 0)
        {
            targ->add_effect(ME_STUNNED, stun);
            add_msg(_("%s was stunned for %d turn%s!"), targ->name().c_str(), stun, stun>1?"s":"");
        }
        for(int i = 1; i < traj.size(); i++)
        {
            if (m.move_cost(traj[i].x, traj[i].y) == 0 && !m.has_flag(liquid, traj[i].x, traj[i].y)) // oops, we hit a wall!
            {
                targ->posx = traj[i-1].x;
                targ->posy = traj[i-1].y;
                force_remaining = traj.size() - i;
                if (stun != 0)
                {
                    if (targ->has_effect(ME_STUNNED))
                    {
                        targ->add_effect(ME_STUNNED, force_remaining);
                        add_msg(_("%s was stunned AGAIN for %d turn%s!"),
                                targ->name().c_str(), force_remaining, force_remaining>1?_("s"):"");
                    }
                    else
                    {
                        targ->add_effect(ME_STUNNED, force_remaining);
                        add_msg(_("%s was stunned for %d turn%s!"),
                                targ->name().c_str(), force_remaining, force_remaining>1?_("s"):"");
                    }
                    add_msg(_("%s took %d damage!"), targ->name().c_str(), dam_mult*force_remaining);
                    targ->hp -= dam_mult*force_remaining;
                    if (targ->hp <= 0)
                        targ->die(this);
                }
                m.bash(traj[i].x, traj[i].y, 2*dam_mult*force_remaining, junk);
                sound(traj[i].x, traj[i].y, dam_mult*force_remaining*force_remaining/2, junk);
                break;
            }
            else if (mon_at(traj[i].x, traj[i].y) != -1 || npc_at(traj[i].x, traj[i].y) != -1 ||
                      (u.posx == traj[i].x && u.posy == traj[i].y))
            {
                targ->posx = traj[i-1].x;
                targ->posy = traj[i-1].y;
                force_remaining = traj.size() - i;
                if (stun != 0)
                {
                    if (targ->has_effect(ME_STUNNED))
                    {
                        targ->add_effect(ME_STUNNED, force_remaining);
                        add_msg(_("%s was stunned AGAIN for %d turn%s!"),
                                targ->name().c_str(), force_remaining, force_remaining>1?_("s"):"");
                    }
                    else
                    {
                        targ->add_effect(ME_STUNNED, force_remaining);
                        add_msg(_("%s was stunned for %d turn%s!"),
                                targ->name().c_str(), force_remaining, force_remaining>1?_("s"):"");
                    }
                }
                traj.erase(traj.begin(), traj.begin()+i);
                if (mon_at(traj.front().x, traj.front().y) != -1)
                    add_msg(_("%s collided with someTHING else and sent IT flying!"), targ->name().c_str());
                else if (npc_at(traj.front().x, traj.front().y) != -1)
                    add_msg(_("%s collided with someone else and sent %s flying!"), targ->name().c_str(),
                            active_npc[npc_at(traj.front().x, traj.front().y)]->male?_("him"):_("her"));
                else if (u.posx == traj.front().x && u.posy == traj.front().y)
                    add_msg(_("%s collided with you and sent you flying!"), targ->name().c_str());
                knockback(traj, force_remaining, stun, dam_mult);
                break;
            }
            targ->posx = traj[i].x;
            targ->posy = traj[i].y;
            if(m.has_flag(liquid, targ->posx, targ->posy) && !targ->has_flag(MF_SWIMS) &&
                !targ->has_flag(MF_AQUATIC) && !targ->has_flag(MF_FLIES) && !targ->dead)
            {
                targ->hurt(9999);
                if (u_see(targ))
                    add_msg(_("The %s drowns!"), targ->name().c_str());
            }
            if(!m.has_flag(liquid, targ->posx, targ->posy) && targ->has_flag(MF_AQUATIC) && !targ->dead)
            {
                targ->hurt(9999);
                if (u_see(targ))
                    add_msg(_("The %s flops around and dies!"), targ->name().c_str());
            }
        }
    }
    else if (npc_at(tx, ty) != -1)
    {
        npc *targ = active_npc[npc_at(tx, ty)];
        if (stun > 0)
        {
            targ->add_disease("stunned", stun);
            add_msg(_("%s was stunned for %d turn%s!"), targ->name.c_str(), stun, stun>1?_("s"):"");
        }
        for(int i = 1; i < traj.size(); i++)
        {
            if (m.move_cost(traj[i].x, traj[i].y) == 0 && !m.has_flag(liquid, traj[i].x, traj[i].y)) // oops, we hit a wall!
            {
                targ->posx = traj[i-1].x;
                targ->posy = traj[i-1].y;
                force_remaining = traj.size() - i;
                if (stun != 0)
                {
                    if (targ->has_disease("stunned"))
                    {
                        targ->add_disease("stunned", force_remaining);
                        if (targ->has_disease("stunned"))
                            add_msg(_("%s was stunned AGAIN for %d turn%s!"),
                                     targ->name.c_str(), force_remaining, force_remaining>1?_("s"):"");
                    }
                    else
                    {
                        targ->add_disease("stunned", force_remaining);
                        if (targ->has_disease("stunned"))
                            add_msg(_("%s was stunned for %d turns!"),
                                     targ->name.c_str(), force_remaining, force_remaining>1?_("s"):"");
                    }
                    add_msg(_("%s took %d damage! (before armor)"), targ->name.c_str(), dam_mult*force_remaining);
                    if (one_in(2)) targ->hit(this, bp_arms, 0, force_remaining*dam_mult, 0);
                    if (one_in(2)) targ->hit(this, bp_arms, 1, force_remaining*dam_mult, 0);
                    if (one_in(2)) targ->hit(this, bp_legs, 0, force_remaining*dam_mult, 0);
                    if (one_in(2)) targ->hit(this, bp_legs, 1, force_remaining*dam_mult, 0);
                    if (one_in(2)) targ->hit(this, bp_torso, 0, force_remaining*dam_mult, 0);
                    if (one_in(2)) targ->hit(this, bp_head, 0, force_remaining*dam_mult, 0);
                    if (one_in(2)) targ->hit(this, bp_hands, 0, force_remaining*dam_mult, 0);
                }
                m.bash(traj[i].x, traj[i].y, 2*dam_mult*force_remaining, junk);
                sound(traj[i].x, traj[i].y, dam_mult*force_remaining*force_remaining/2, junk);
                break;
            }
            else if (mon_at(traj[i].x, traj[i].y) != -1 || npc_at(traj[i].x, traj[i].y) != -1 ||
                      (u.posx == traj[i].x && u.posy == traj[i].y))
            {
                targ->posx = traj[i-1].x;
                targ->posy = traj[i-1].y;
                force_remaining = traj.size() - i;
                if (stun != 0)
                {
                    if (targ->has_disease("stunned"))
                    {
                        add_msg(_("%s was stunned AGAIN for %d turn%s!"),
                                 targ->name.c_str(), force_remaining, force_remaining>1?_("s"):"");
                    }
                    else
                    {
                        add_msg(_("%s was stunned for %d turn%s!"),
                                 targ->name.c_str(), force_remaining, force_remaining>1?_("s"):"");
                    }
                    targ->add_disease("stunned", force_remaining);
                }
                traj.erase(traj.begin(), traj.begin()+i);
                if (mon_at(traj.front().x, traj.front().y) != -1)
                    add_msg(_("%s collided with someTHING else and sent IT flying!"), targ->name.c_str());
                else if (npc_at(traj.front().x, traj.front().y) != -1)
                    add_msg(_("%s collided with someone else and sent %s flying!"), targ->name.c_str(),
                            active_npc[npc_at(traj.front().x, traj.front().y)]->male?_("him"):_("her"));
                else if (u.posx == traj.front().x && u.posy == traj.front().y)
                    add_msg(_("%s collided with you and sent you flying!"), targ->name.c_str());
                knockback(traj, force_remaining, stun, dam_mult);
                break;
            }
            targ->posx = traj[i].x;
            targ->posy = traj[i].y;
        }
    }
    else if (u.posx == tx && u.posy == ty)
    {
        if (stun > 0)
        {
            u.add_disease("stunned", stun);
            add_msg(_("You were stunned for %d turns!"), stun);
        }
        for(int i = 1; i < traj.size(); i++)
        {
            if (m.move_cost(traj[i].x, traj[i].y) == 0 && !m.has_flag(liquid, traj[i].x, traj[i].y)) // oops, we hit a wall!
            {
                u.posx = traj[i-1].x;
                u.posy = traj[i-1].y;
                force_remaining = traj.size() - i;
                if (stun != 0)
                {
                    if (u.has_disease("stunned"))
                    {
                        add_msg(_("You were stunned AGAIN for %d turns!"), force_remaining);
                    }
                    else
                    {
                        add_msg(_("You were stunned for %d turns!"), force_remaining);
                    }
                    u.add_disease("stunned", force_remaining);
                    if (one_in(2)) u.hit(this, bp_arms, 0, force_remaining*dam_mult, 0);
                    if (one_in(2)) u.hit(this, bp_arms, 1, force_remaining*dam_mult, 0);
                    if (one_in(2)) u.hit(this, bp_legs, 0, force_remaining*dam_mult, 0);
                    if (one_in(2)) u.hit(this, bp_legs, 1, force_remaining*dam_mult, 0);
                    if (one_in(2)) u.hit(this, bp_torso, 0, force_remaining*dam_mult, 0);
                    if (one_in(2)) u.hit(this, bp_head, 0, force_remaining*dam_mult, 0);
                    if (one_in(2)) u.hit(this, bp_hands, 0, force_remaining*dam_mult, 0);
                }
                m.bash(traj[i].x, traj[i].y, 2*dam_mult*force_remaining, junk);
                sound(traj[i].x, traj[i].y, dam_mult*force_remaining*force_remaining/2, junk);
                break;
            }
            else if (mon_at(traj[i].x, traj[i].y) != -1 || npc_at(traj[i].x, traj[i].y) != -1)
            {
                u.posx = traj[i-1].x;
                u.posy = traj[i-1].y;
                force_remaining = traj.size() - i;
                if (stun != 0)
                {
                    if (u.has_disease("stunned"))
                    {
                        add_msg(_("You were stunned AGAIN for %d turns!"), force_remaining);
                    }
                    else
                    {
                        add_msg(_("You were stunned for %d turns!"), force_remaining);
                    }
                    u.add_disease("stunned", force_remaining);
                }
                traj.erase(traj.begin(), traj.begin()+i);
                if (mon_at(traj.front().x, traj.front().y) != -1)
                    add_msg(_("You collided with someTHING else and sent IT flying!"));
                else if (npc_at(traj.front().x, traj.front().y) != -1)
                    add_msg(_("You collided with someone else and sent %s flying!"),
                            active_npc[npc_at(traj.front().x, traj.front().y)]->male?_("him"):_("her"));
                knockback(traj, force_remaining, stun, dam_mult);
                break;
            }
            if(m.has_flag(liquid, u.posx, u.posy) && force_remaining < 1)
            {
                plswim(u.posx, u.posy);
            }
            else
            {
                u.posx = traj[i].x;
                u.posy = traj[i].y;
            }
        }
    }
    return;
}

void game::use_computer(int x, int y)
{
 if (u.has_trait(PF_ILLITERATE)) {
  add_msg(_("You can not read a computer screen!"));
  return;
 }

 if (u.has_trait(PF_HYPEROPIC) && !u.is_wearing("glasses_reading")
     && !u.is_wearing("glasses_bifocal")) {
  add_msg(_("You'll need to put on reading glasses before you can see the screen."));
  return;
 }

 computer* used = m.computer_at(x, y);

 if (used == NULL) {
  dbg(D_ERROR) << "game:use_computer: Tried to use computer at (" << x
               << ", " << y << ") - none there";
  debugmsg("Tried to use computer at (%d, %d) - none there", x, y);
  return;
 }

 used->use(this);

 refresh_all();
}

void game::resonance_cascade(int x, int y)
{
 int maxglow = 100 - 5 * trig_dist(x, y, u.posx, u.posy);
 int minglow =  60 - 5 * trig_dist(x, y, u.posx, u.posy);
 mon_id spawn;
 monster invader;
 if (minglow < 0)
  minglow = 0;
 if (maxglow > 0)
  u.add_disease("teleglow", rng(minglow, maxglow) * 100);
 int startx = (x < 8 ? 0 : x - 8), endx = (x+8 >= SEEX*3 ? SEEX*3 - 1 : x + 8);
 int starty = (y < 8 ? 0 : y - 8), endy = (y+8 >= SEEY*3 ? SEEY*3 - 1 : y + 8);
 for (int i = startx; i <= endx; i++) {
  for (int j = starty; j <= endy; j++) {
   switch (rng(1, 80)) {
   case 1:
   case 2:
    emp_blast(i, j);
    break;
   case 3:
   case 4:
   case 5:
    for (int k = i - 1; k <= i + 1; k++) {
     for (int l = j - 1; l <= j + 1; l++) {
      field_id type;
      switch (rng(1, 7)) {
       case 1: type = fd_blood;
       case 2: type = fd_bile;
       case 3:
       case 4: type = fd_slime;
       case 5: type = fd_fire;
       case 6:
       case 7: type = fd_nuke_gas;
      }
      if (!one_in(3))
	   m.add_field(this, k, l, type, 3);
     }
    }
    break;
   case  6:
   case  7:
   case  8:
   case  9:
   case 10:
    m.tr_at(i, j) = tr_portal;
    break;
   case 11:
   case 12:
    m.tr_at(i, j) = tr_goo;
    break;
   case 13:
   case 14:
   case 15:
    spawn = MonsterGroupManager::GetMonsterFromGroup("GROUP_NETHER", &mtypes);
    invader = monster(mtypes[spawn], i, j);
    z.push_back(invader);
    break;
   case 16:
   case 17:
   case 18:
    m.destroy(this, i, j, true);
    break;
   case 19:
    explosion(i, j, rng(1, 10), rng(0, 1) * rng(0, 6), one_in(4));
    break;
   }
  }
 }
}

void game::scrambler_blast(int x, int y)
{
 int mondex = mon_at(x, y);
 if (mondex != -1) {
  if (z[mondex].has_flag(MF_ELECTRONIC))
    z[mondex].make_friendly();
   add_msg(_("The %s sparks and begins searching for a target!"), z[mondex].name().c_str());
 }
}
void game::emp_blast(int x, int y)
{
 int rn;
 if (m.has_flag(console, x, y)) {
  add_msg(_("The %s is rendered non-functional!"), m.tername(x, y).c_str());
  m.ter_set(x, y, t_console_broken);
  return;
 }
// TODO: More terrain effects.
 switch (m.ter(x, y)) {
 case t_card_science:
 case t_card_military:
  rn = rng(1, 100);
  if (rn > 92 || rn < 40) {
   add_msg(_("The card reader is rendered non-functional."));
   m.ter_set(x, y, t_card_reader_broken);
  }
  if (rn > 80) {
   add_msg(_("The nearby doors slide open!"));
   for (int i = -3; i <= 3; i++) {
    for (int j = -3; j <= 3; j++) {
     if (m.ter(x + i, y + j) == t_door_metal_locked)
      m.ter_set(x + i, y + j, t_floor);
    }
   }
  }
  if (rn >= 40 && rn <= 80)
   add_msg(_("Nothing happens."));
  break;
 }
 int mondex = mon_at(x, y);
 if (mondex != -1) {
  if (z[mondex].has_flag(MF_ELECTRONIC)) {
   add_msg(_("The EMP blast fries the %s!"), z[mondex].name().c_str());
   int dam = dice(10, 10);
   if (z[mondex].hurt(dam))
    kill_mon(mondex); // TODO: Player's fault?
   else if (one_in(6))
    z[mondex].make_friendly();
  } else
   add_msg(_("The %s is unaffected by the EMP blast."), z[mondex].name().c_str());
 }
 if (u.posx == x && u.posy == y) {
  if (u.power_level > 0) {
   add_msg(_("The EMP blast drains your power."));
   int max_drain = (u.power_level > 40 ? 40 : u.power_level);
   u.charge_power(0 - rng(1 + max_drain / 3, max_drain));
  }
// TODO: More effects?
 }
// Drain any items of their battery charge
 for (int i = 0; i < m.i_at(x, y).size(); i++) {
  if (m.i_at(x, y)[i].is_tool() &&
      (dynamic_cast<it_tool*>(m.i_at(x, y)[i].type))->ammo == "battery")
   m.i_at(x, y)[i].charges = 0;
 }
// TODO: Drain NPC energy reserves
}

int game::npc_at(int x, int y)
{
 for (int i = 0; i < active_npc.size(); i++) {
  if (active_npc[i]->posx == x && active_npc[i]->posy == y && !active_npc[i]->dead)
   return i;
 }
 return -1;
}

int game::npc_by_id(int id)
{
 for (int i = 0; i < active_npc.size(); i++) {
  if (active_npc[i]->getID() == id)
   return i;
 }
 return -1;
}

int game::mon_at(int x, int y)
{
 for (int i = 0; i < z.size(); i++) {
  if (z[i].posx == x && z[i].posy == y) {
   if (z[i].dead)
    return -1;
   else
    return i;
  }
 }
 return -1;
}

bool game::is_empty(int x, int y)
{
 return ((m.move_cost(x, y) > 0 || m.has_flag(liquid, x, y)) &&
         npc_at(x, y) == -1 && mon_at(x, y) == -1 &&
         (u.posx != x || u.posy != y));
}

bool game::is_in_sunlight(int x, int y)
{
 return (m.is_outside(x, y) && light_level() >= 40 &&
         (weather == WEATHER_CLEAR || weather == WEATHER_SUNNY));
}

void game::kill_mon(int index, bool u_did_it)
{
 if (index < 0 || index >= z.size()) {
  dbg(D_ERROR) << "game:kill_mon: Tried to kill monster " << index
               << "! (" << z.size() << " in play)";
  if (debugmon)  debugmsg("Tried to kill monster %d! (%d in play)", index, z.size());
  return;
 }
 if (!z[index].dead) {
  z[index].dead = true;
  if (u_did_it) {
   if (z[index].has_flag(MF_GUILT)) {
    mdeath tmpdeath;
    tmpdeath.guilt(this, &(z[index]));
   }
   if (z[index].type->species != species_hallu)
    kills[z[index].type->id]++;	// Increment our kill counter
  }
  for (int i = 0; i < z[index].inv.size(); i++)
   m.add_item_or_charges(z[index].posx, z[index].posy, z[index].inv[i]);
  z[index].die(this);
 }
}

void game::explode_mon(int index)
{
 if (index < 0 || index >= z.size()) {
  dbg(D_ERROR) << "game:explode_mon: Tried to explode monster " << index
               << "! (" << z.size() << " in play)";
  debugmsg("Tried to explode monster %d! (%d in play)", index, z.size());
  return;
 }
 if (!z[index].dead) {
  z[index].dead = true;
  kills[z[index].type->id]++;	// Increment our kill counter
// Send body parts and blood all over!
  mtype* corpse = z[index].type;
  if (corpse->mat == "flesh" || corpse->mat == "veggy") { // No chunks otherwise
   int num_chunks;
   switch (corpse->size) {
    case MS_TINY:   num_chunks =  1; break;
    case MS_SMALL:  num_chunks =  2; break;
    case MS_MEDIUM: num_chunks =  4; break;
    case MS_LARGE:  num_chunks =  8; break;
    case MS_HUGE:   num_chunks = 16; break;
   }
   itype_id meat;
   if (corpse->has_flag(MF_POISON)) {
    if (corpse->mat == "flesh")
     meat = "meat_tainted";
    else
     meat = "veggy_tainted";
   } else {
    if (corpse->mat == "flesh")
     meat = "meat";
    else
     meat = "veggy";
   }

   int posx = z[index].posx, posy = z[index].posy;
   for (int i = 0; i < num_chunks; i++) {
    int tarx = posx + rng(-3, 3), tary = posy + rng(-3, 3);
    std::vector<point> traj = line_to(posx, posy, tarx, tary, 0);

    bool done = false;
    for (int j = 0; j < traj.size() && !done; j++) {
     tarx = traj[j].x;
     tary = traj[j].y;
// Choose a blood type and place it
     field_id blood_type = fd_blood;
     if (corpse->dies == &mdeath::boomer)
      blood_type = fd_bile;
     else if (corpse->dies == &mdeath::acid)
      blood_type = fd_acid;

      m.add_field(this, tarx, tary, blood_type, 1);

     if (m.move_cost(tarx, tary) == 0) {
      std::string tmp = "";
      if (m.bash(tarx, tary, 3, tmp))
       sound(tarx, tary, 18, tmp);
      else {
       if (j > 0) {
        tarx = traj[j - 1].x;
        tary = traj[j - 1].y;
       }
       done = true;
      }
     }
    }
    m.spawn_item(tarx, tary, meat, turn);
   }
  }
 }

 // there WAS an erasure of the monster here, but it caused issues with loops
 // we should structure things so that z.erase is only called in specified cleanup
 // functions

 if (last_target == index)
  last_target = -1;
 else if (last_target > index)
   last_target--;
}

void game::revive_corpse(int x, int y, int n)
{
    if (m.i_at(x, y).size() <= n)
    {
        debugmsg("Tried to revive a non-existent corpse! (%d, %d), #%d of %d", x, y, n, m.i_at(x, y).size());
        return;
    }
    item* it = &m.i_at(x, y)[n];
    revive_corpse(x, y, it);
    m.i_rem(x, y, n);
}

void game::revive_corpse(int x, int y, item *it)
{
    if (it->type->id != "corpse" || it->corpse == NULL)
    {
        debugmsg("Tried to revive a non-corpse.");
        return;
    }
    int burnt_penalty = it->burnt;
    monster mon(it->corpse, x, y);
    mon.speed = int(mon.speed * .8) - burnt_penalty / 2;
    mon.hp    = int(mon.hp    * .7) - burnt_penalty;
    if (it->damage > 0)
    {
        mon.speed /= it->damage + 1;
        mon.hp /= it->damage + 1;
    }
    mon.no_extra_death_drops = true;
    z.push_back(mon);
}

void game::open()
{
    int openx, openy;
    if (!choose_adjacent(_("Open"), openx, openy))
        return;

    u.moves -= 100;
    bool didit = false;

    int vpart;
    vehicle *veh = m.veh_at(openx, openy, vpart);
    if (veh && veh->part_flag(vpart, vpf_openable)) {
        if (veh->parts[vpart].open) {
            add_msg(_("That door is already open."));
            u.moves += 100;
        } else {
            veh->parts[vpart].open = 1;
            veh->insides_dirty = true;
        }
        return;
    }

    if (m.is_outside(u.posx, u.posy))
        didit = m.open_door(openx, openy, false);
    else
        didit = m.open_door(openx, openy, true);

    if (!didit) {
        switch(m.ter(openx, openy)) {
        case t_door_locked:
        case t_door_locked_interior:
        case t_door_locked_alarm:
        case t_door_bar_locked:
            add_msg(_("The door is locked!"));
            break;	// Trying to open a locked door uses the full turn's movement
        case t_door_o:
            add_msg(_("That door is already open."));
            u.moves += 100;
            break;
        default:
            add_msg(_("No door there."));
            u.moves += 100;
        }
    }
}

void game::close()
{
    int closex, closey;
    if (!choose_adjacent(_("Close"), closex, closey))
        return;

    bool didit = false;

    int vpart;
    vehicle *veh = m.veh_at(closex, closey, vpart);
    if (mon_at(closex, closey) != -1)
        add_msg(_("There's a %s in the way!"),
                z[mon_at(closex, closey)].name().c_str());
    else if (veh && veh->part_flag(vpart, vpf_openable) &&
             veh->parts[vpart].open) {
        veh->parts[vpart].open = 0;
        veh->insides_dirty = true;
        didit = true;
    } else if (m.i_at(closex, closey).size() > 0)
        add_msg(_("There's %s in the way!"), m.i_at(closex, closey).size() == 1 ?
                m.i_at(closex, closey)[0].tname(this).c_str() : _("some stuff"));
    else if (closex == u.posx && closey == u.posy)
        add_msg(_("There's some buffoon in the way!"));
    else if (m.ter(closex, closey) == t_window_domestic &&
             m.is_outside(u.posx, u.posy))  {
        add_msg(_("You cannot close the curtains from outside. You must be inside the building."));
    } else if (m.has_furn(closex, closey) &&
               m.furn(closex, closey) != f_canvas_door_o &&
               m.furn(closex, closey) != f_skin_door_o) {
       add_msg(_("There's a %s in the way!"), m.furnname(closex, closey).c_str());
    } else
        didit = m.close_door(closex, closey, true);

    if (didit)
        u.moves -= 90;
}

void game::smash()
{
    const int move_cost = (u.weapon.is_null() ? 80 : u.weapon.attack_time() * 0.8);
    bool didit = false;
    std::string bashsound, extra;
    int smashskill = int(u.str_cur / 2.5 + u.weapon.type->melee_dam);
    int smashx, smashy;

    if (!choose_adjacent(_("Smash"), smashx, smashy))
        return;

    const int full_pulp_threshold = 4;
    std::list<item*> corpses;
    for (int i = 0; i < m.i_at(smashx, smashy).size(); ++i)
    {
        item *it = &m.i_at(smashx, smashy)[i];
        if (it->type->id == "corpse" && it->damage < full_pulp_threshold)
        {
            corpses.push_back(it);
        }
    }
    if (corpses.size() > 0)
    {
        add_msg(_("You swing at the corpse%s."), corpses.size() > 1 ? _("s") : "");

        // numbers logic: a str 8 character with a butcher knife (4 bash, 18 cut)
        // should have at least a 50% chance of damaging an intact zombie corpse (75 volume).
        // a str 8 character with a baseball bat (28 bash, 0 cut) should have around a 25% chance.

        int cut_power = u.weapon.type->melee_cut;
        // stabbing weapons are a lot less effective at pulping
        if (u.weapon.has_flag("STAB") || u.weapon.has_flag("SPEAR"))
        {
            cut_power /= 2;
        }
        double pulp_power = sqrt((double)(u.str_cur + u.weapon.type->melee_dam)) * sqrt((double)(cut_power + 1));
        pulp_power *= 20; // constant multiplier to get the chance right
        int rn = rng(0, pulp_power);
        while (rn > 0 && !corpses.empty())
        {
            item *it = corpses.front();
            corpses.pop_front();
            int damage = rn / it->volume();
            if (damage + it->damage > full_pulp_threshold)
            {
                damage = full_pulp_threshold - it->damage;
            }
            rn -= (damage + 1) * it->volume(); // slight efficiency loss to swing

            // chance of a critical success, higher chance for small critters
            // comes AFTER the loss of power from the above calculation
            if (one_in(it->volume()))
            {
                damage++;
            }

            if (damage > 0)
            {
                add_msg(_("You %sdamage the %s!"), (damage > 1 ? _("greatly ") : ""), it->tname().c_str());
                it->damage += damage;
                if (it->damage >= 4)
                {
                    add_msg(_("The corpse is now thoroughly pulped."));
                    it->damage = 4;
                    // TODO mark corpses as inactive when appropriate
                }
                // Splatter some blood around
                for (int x = smashx - 1; x <= smashx + 1; x++) {
                    for (int y = smashy - 1; y <= smashy + 1; y++) {
                        if (!one_in(damage+1)) {
                             m.add_field(this, x, y, fd_blood, 1);
                        }
                    }
                }
            }
        }
        u.moves -= move_cost;
        return; // don't smash terrain if we've smashed a corpse
    }
    else
    {
        didit = m.bash(smashx, smashy, smashskill, bashsound);
    }

    if (didit)
    {
        if (extra != "")
        {
            add_msg(extra.c_str());
        }
        sound(smashx, smashy, 18, bashsound);
        // TODO: Move this elsewhere, like maybe into the map on-break code
        if (m.has_flag(alarmed, smashx, smashy) &&
            !event_queued(EVENT_WANTED))
        {
            sound(smashx, smashy, 40, _("An alarm sounds!"));
            add_event(EVENT_WANTED, int(turn) + 300, 0, levx, levy);
        }
        u.moves -= move_cost;
        if (u.skillLevel("melee") == 0)
        {
            u.practice(turn, "melee", rng(0, 1) * rng(0, 1));
        }
        if (u.weapon.made_of("glass") &&
            rng(0, u.weapon.volume() + 3) < u.weapon.volume())
        {
            add_msg(_("Your %s shatters!"), u.weapon.tname(this).c_str());
            for (int i = 0; i < u.weapon.contents.size(); i++)
            {
                m.add_item_or_charges(u.posx, u.posy, u.weapon.contents[i]);
            }
            sound(u.posx, u.posy, 24, "");
            u.hit(this, bp_hands, 1, 0, rng(0, u.weapon.volume()));
            if (u.weapon.volume() > 20)
            {
                // Hurt left arm too, if it was big
                u.hit(this, bp_hands, 0, 0, rng(0, u.weapon.volume() * .5));
            }
            u.remove_weapon();
        }
    }
    else
    {
        add_msg(_("There's nothing there!"));
    }
}

void game::use_item(char chInput)
{
 char ch;
 if (chInput == '.')
  ch = inv(_("Use item:"));
 else
  ch = chInput;

 if (ch == ' ') {
  add_msg(_("Never mind."));
  return;
 }
 last_action += ch;
 u.use(this, ch);
}

void game::use_wielded_item()
{
  u.use_wielded(this);
}

bool game::choose_adjacent(std::string verb, int &x, int &y)
{
    refresh_all();
    std::string query_text = verb + _(" where? (Direction button)");
    mvwprintw(w_terrain, 0, 0, query_text.c_str());
    wrefresh(w_terrain);
    DebugLog() << "calling get_input() for " << verb << "\n";
    InputEvent input = get_input();
    last_action += input;
    if (input == Cancel || input == Close)
        return false;
    else
        get_direction(x, y, input);
    if (x == -2 || y == -2) {
        add_msg(_("Invalid direction."));
        return false;
    }
    x += u.posx;
    y += u.posy;
    return true;
}

bool game::vehicle_near ()
{
 for (int dx = -1; dx <= 1; dx++) {
  for (int dy = -1; dy <= 1; dy++) {
   if (m.veh_at(u.posx + dx, u.posy + dy))
    return true;
  }
 }
 return false;
}

bool game::pl_refill_vehicle (vehicle &veh, int part, bool test)
{
    if (!veh.part_flag(part, vpf_fuel_tank))
        return false;
    item* it = NULL;
    item *p_itm = NULL;
    int min_charges = -1;
    bool i_cont = false;

    std::string ftype = veh.part_info(part).fuel_type;
    itype_id itid = default_ammo(ftype);
    if (u.weapon.is_container() && u.weapon.contents.size() > 0 &&
        u.weapon.contents[0].type->id == itid)
    {
        it = &u.weapon;
        p_itm = &u.weapon.contents[0];
        min_charges = u.weapon.contents[0].charges;
        i_cont = true;
    }
    else if (u.weapon.type->id == itid)
    {
        it = &u.weapon;
        p_itm = it;
        min_charges = u.weapon.charges;
    }
    else
    {
        it = &u.inv.item_or_container(itid);
        if (!it->is_null())
        {
            if (it->type->id == itid)
            {
                p_itm = it;
            }
            else
            {
                //ah, must be a container of the thing
                p_itm = &(it->contents[0]);
                i_cont = true;
            }
            min_charges = p_itm->charges;
        }
    }
    if (it->is_null())
        return false;
    else if (test)
        return true;

    int fuel_per_charge = 1;
    if( ftype == "plutonium" ) { fuel_per_charge = 1000; }
    else if( ftype == "plasma" ) { fuel_per_charge = 100; }
    int max_fuel = veh.part_info(part).size;
    int dch = (max_fuel - veh.parts[part].amount) / fuel_per_charge;
    if (dch < 1)
        dch = 1;
    bool rem_itm = min_charges <= dch;
    int used_charges = rem_itm? min_charges : dch;
    veh.parts[part].amount += used_charges * fuel_per_charge;
    if (veh.parts[part].amount > max_fuel)
        veh.parts[part].amount = max_fuel;

    add_msg (_("You %s %s's %s%s."), ftype == "battery" ? _("recharge") : _("refill"), veh.name.c_str(),
             ftype == "battery" ? _("battery") : (ftype == "plutonium" ? _("reactor") : _("fuel tank")),
             veh.parts[part].amount == max_fuel? _(" to its maximum") : "");

    p_itm->charges -= used_charges;
    if (rem_itm)
    {
        if (i_cont)
        {
            it->contents.erase(it->contents.begin());
        }
        else if (&u.weapon == it)
        {
            u.remove_weapon();
        }
        else
        {
            u.inv.remove_item_by_letter(it->invlet);
        }
    }
    return true;
}

void game::handbrake ()
{
 vehicle *veh = m.veh_at (u.posx, u.posy);
 if (!veh)
  return;
 add_msg (_("You pull a handbrake."));
 veh->cruise_velocity = 0;
 if (veh->last_turn != 0 && rng (15, 60) * 100 < abs(veh->velocity)) {
  veh->skidding = true;
  add_msg (_("You lose control of %s."), veh->name.c_str());
  veh->turn (veh->last_turn > 0? 60 : -60);
 } else if (veh->velocity < 0)
  veh->stop();
 else {
  veh->velocity = veh->velocity / 2 - 10*100;
  if (veh->velocity < 0)
      veh->stop();
 }
 u.moves = 0;
}

void game::exam_vehicle(vehicle &veh, int examx, int examy, int cx, int cy)
{
    veh_interact vehint;
    vehint.cx = cx;
    vehint.cy = cy;
    vehint.exec(this, &veh, examx, examy);
//    debugmsg ("exam_vehicle cmd=%c %d", vehint.sel_cmd, (int) vehint.sel_cmd);
    if (vehint.sel_cmd != ' ')
    {                                                        // TODO: different activity times
        u.activity = player_activity(ACT_VEHICLE,
                                     vehint.sel_cmd == 'f' || vehint.sel_cmd == 's' ||
                                     vehint.sel_cmd == 'c' ? 200 : 20000,
                                     (int) vehint.sel_cmd, 0, "");
        u.activity.values.push_back (veh.global_x());    // values[0]
        u.activity.values.push_back (veh.global_y());    // values[1]
        u.activity.values.push_back (vehint.cx);   // values[2]
        u.activity.values.push_back (vehint.cy);   // values[3]
        u.activity.values.push_back (-vehint.ddx - vehint.cy);   // values[4]
        u.activity.values.push_back (vehint.cx - vehint.ddy);   // values[5]
        u.activity.values.push_back (vehint.sel_part); // values[6]
        u.activity.values.push_back (vehint.sel_type); // int. might make bitmask
        u.moves = 0;
    }
    refresh_all();
    draw_minimap(); // TODO: Figure out why this is necessary.
}

// A gate handle is adjacent to a wall section, and next to that wall section on one side or
// another is the gate.  There may be a handle on the other side, but this is optional.
// The gate continues until it reaches a non-floor tile, so they can be arbitrary length.
//
//   |  !|!  -++-++-  !|++++-
//   +   +      !      +
//   +   +   -++-++-   +
//   +   +             +
//   +   +   !|++++-   +
//  !|   |!        !   |
//
// The terrain type of the handle is passed in, and that is used to determine the type of
// the wall and gate.
void game::open_gate( game *g, const int examx, const int examy, const enum ter_id handle_type ) {

 enum ter_id v_wall_type;
 enum ter_id h_wall_type;
 enum ter_id door_type;
 enum ter_id floor_type;
 const char *pull_message;
 const char *open_message;
 const char *close_message;

 switch(handle_type) {
 case t_gates_mech_control:
  v_wall_type = t_wall_v;
  h_wall_type = t_wall_h;
  door_type   = t_door_metal_locked;
  floor_type  = t_floor;
  pull_message = _("You turn the handle...");
  open_message = _("The gate is opened!");
  close_message = _("The gate is closed!");
  break;

 case t_gates_control_concrete:
  v_wall_type = t_concrete_v;
  h_wall_type = t_concrete_h;
  door_type   = t_door_metal_locked;
  floor_type  = t_floor;
  pull_message = _("You turn the handle...");
  open_message = _("The gate is opened!");
  close_message = _("The gate is closed!");
  break;

 case t_barndoor:
  v_wall_type = t_wall_wood;
  h_wall_type = t_wall_wood;
  door_type   = t_door_metal_locked;
  floor_type  = t_dirtfloor;
  pull_message = _("You pull the rope...");
  open_message = _("The barn doors opened!");
  close_message = _("The barn doors closed!");
  break;

 case t_palisade_pulley:
  v_wall_type = t_palisade;
  h_wall_type = t_palisade;
  door_type   = t_palisade_gate;
  floor_type  = t_palisade_gate_o;
  pull_message = _("You pull the rope...");
  open_message = _("The palisade gate swings open!");
  close_message = _("The palisade gate swings closed with a crash!");
  break;

  default: return; // No matching gate type
 }

 g->add_msg(pull_message);
 g->u.moves -= 900;

 bool open = false;
 bool close = false;

 for (int wall_x = -1; wall_x <= 1; wall_x++) {
   for (int wall_y = -1; wall_y <= 1; wall_y++) {
     for (int gate_x = -1; gate_x <= 1; gate_x++) {
       for (int gate_y = -1; gate_y <= 1; gate_y++) {
         if ((wall_x + wall_y == 1 || wall_x + wall_y == -1) &&  // make sure wall not diagonally opposite to handle
             (gate_x + gate_y == 1 || gate_x + gate_y == -1) &&  // same for gate direction
            ((wall_y != 0 && (g->m.ter(examx+wall_x, examy+wall_y) == h_wall_type)) ||  //horizontal orientation of the gate
             (wall_x != 0 && (g->m.ter(examx+wall_x, examy+wall_y) == v_wall_type)))) { //vertical orientation of the gate

           int cur_x = examx+wall_x+gate_x;
           int cur_y = examy+wall_y+gate_y;

           if (!close && (g->m.ter(examx+wall_x+gate_x, examy+wall_y+gate_y) == door_type)) {  //opening the gate...
             open = true;
             while (g->m.ter(cur_x, cur_y) == door_type) {
               g->m.ter_set(cur_x, cur_y, floor_type);
               cur_x = cur_x+gate_x;
               cur_y = cur_y+gate_y;
             }
           }

           if (!open && (g->m.ter(examx+wall_x+gate_x, examy+wall_y+gate_y) == floor_type)) {  //closing the gate...
             close = true;
             while (g->m.ter(cur_x, cur_y) == floor_type) {
               g->m.ter_set(cur_x, cur_y, door_type);
               cur_x = cur_x+gate_x;
               cur_y = cur_y+gate_y;
             }
           }
         }
       }
     }
   }
 }

 if(open){
   g->add_msg(open_message);
 } else if(close){
   g->add_msg(close_message);
 } else {
   add_msg(_("Nothing happens."));
 }
}

void game::moving_vehicle_dismount(int tox, int toy)
{
    int vpart;
    vehicle *veh = m.veh_at(u.posx, u.posy, vpart);
    if (!veh) {
        debugmsg("Tried to exit non-existent vehicle.");
        return;
    }
    if (u.posx == tox && u.posy == toy) {
        debugmsg("Need somewhere to dismount towards.");
        return;
    }
    int d = (45 * (direction_from(u.posx, u.posy, tox, toy)) - 90) % 360;
    add_msg(_("You dive from the %s."), veh->name.c_str());
    m.unboard_vehicle(this, u.posx, u.posy);
    u.moves -= 200;
    // Dive three tiles in the direction of tox and toy
    fling_player_or_monster(&u, 0, d, 30, true);
    // Hit the ground according to vehicle speed
    if (!m.has_flag(swimmable, u.posx, u.posy)) {
        if (veh->velocity > 0)
            fling_player_or_monster(&u, 0, veh->face.dir(), veh->velocity / (float)100);
        else
            fling_player_or_monster(&u, 0, veh->face.dir() + 180, -(veh->velocity) / (float)100);
    }
    return;
}

void game::control_vehicle()
{
    int veh_part;
    vehicle *veh = m.veh_at(u.posx, u.posy, veh_part);

    if (veh && veh->player_in_control(&u)) {
        std::string message = veh->use_controls();
        if (!message.empty())
            add_msg(message.c_str());
    } else if (veh && veh->part_with_feature(veh_part, vpf_controls) >= 0
                   && u.in_vehicle) {
        u.controlling_vehicle = true;
        add_msg(_("You take control of the %s."), veh->name.c_str());
    } else {
        int examx, examy;
        if (!choose_adjacent(_("Control vehicle"), examx, examy))
            return;
        veh = m.veh_at(examx, examy, veh_part);
        if (!veh) {
            add_msg(_("No vehicle there."));
            return;
        }
        if (veh->part_with_feature(veh_part, vpf_controls) < 0) {
            add_msg(_("No controls there."));
            return;
        }
        std::string message = veh->use_controls();
        if (!message.empty())
            add_msg(message.c_str());
    }
}

void game::examine()
{
 int examx, examy;
 if (!choose_adjacent(_("Examine"), examx, examy))
    return;

 int veh_part = 0;
 vehicle *veh = m.veh_at (examx, examy, veh_part);
 if (veh) {
  int vpcargo = veh->part_with_feature(veh_part, vpf_cargo, false);
  int vpkitchen = veh->part_with_feature(veh_part, vpf_kitchen, true);
  if ((vpcargo >= 0 && veh->parts[vpcargo].items.size() > 0) || vpkitchen >= 0)
   pickup(examx, examy, 0);
  else if (u.in_vehicle)
   add_msg (_("You can't do that while onboard."));
  else if (abs(veh->velocity) > 0)
   add_msg (_("You can't do that on moving vehicle."));
  else
   exam_vehicle (*veh, examx, examy);
 }

 if (m.has_flag(console, examx, examy)) {
  use_computer(examx, examy);
  return;
 }
 const furn_t *xfurn_t = &furnlist[m.furn(examx,examy)];
 const ter_t *xter_t = &terlist[m.ter(examx,examy)];
 iexamine xmine;

 if (m.has_furn(examx, examy))
   (xmine.*xfurn_t->examine)(this,&u,&m,examx,examy);
 else
   (xmine.*xter_t->examine)(this,&u,&m,examx,examy);

 bool none = true;
 if (xter_t->examine != &iexamine::none || xfurn_t->examine != &iexamine::none)
   none = false;

 if (m.has_flag(sealed, examx, examy)) {
   if (none) add_msg(_("The %s is firmly sealed."), m.name(examx, examy).c_str());
 } else {
   //examx,examy has no traps, is a container and doesn't have a special examination function
  if (m.tr_at(examx, examy) == tr_null && m.i_at(examx, examy).size() == 0 && m.has_flag(container, examx, examy) && none)
   add_msg(_("It is empty."));
  else
   if (!veh)pickup(examx, examy, 0);
 }
  //check for disarming traps last to avoid disarming query black box issue.
 if(m.tr_at(examx, examy) != tr_null) xmine.trap(this,&u,&m,examx,examy);

}

#define ADVINVOFS 7
// abstract of selected origin which can be inventory, or  map tile / vehicle storage / aggregate
struct advanced_inv_area {
    const int id;
    const int hscreenx;
    const int hscreeny;
    const int offx;
    const int offy;
    int x;
    int y;
    const std::string name;
    const std::string shortname;
    bool canputitems;
    vehicle *veh;
    int vstor;
    int size;
    std::string desc;
    int volume, weight;
    int max_size, max_volume;
};

// for printing items in environment
struct advanced_inv_listitem {
    int idx;
    int area;
    item *it;
    std::string name;
    bool autopickup;
    int stacks;
    int volume;
    int weight;
    int cat;
};

// left/right listwindows
struct advanced_inv_pane {
    int pos;
    int area, offx, offy, size, vstor;  // quick lookup later
    int index, max_page, max_index, page;
    std::string area_string;
    int sortby;
    int issrc;
    vehicle *veh;
    WINDOW *window;
    std::vector<advanced_inv_listitem> items;
    int numcats;
};

int getsquare(int c , int &off_x, int &off_y, std::string &areastring, advanced_inv_area *squares) {
    int ret=-1;
    if (!( c >= 0 && c <= 10 )) return ret;
    ret=c;
    off_x = squares[ret].offx;
    off_y = squares[ret].offy;
    areastring = squares[ret].name;
    return ret;
}

int getsquare(char c , int &off_x, int &off_y, std::string &areastring, advanced_inv_area *squares) {
    int ret=-1;
    switch(c)
    {
        case '0':
        case 'I':
            ret=0;
            break;
        case '1':
        case 'B':
            ret=1;
            break;
        case '2':
        case 'J':
            ret=2;
            break;
        case '3':
        case 'N':
            ret=3;
            break;
        case '4':
        case 'H':
            ret=4;
            break;
        case '5':
        case 'G':
            ret=5;
            break;
        case '6':
        case 'L':
            ret=6;
            break;
        case '7':
        case 'Y':
            ret=7;
            break;
        case '8':
        case 'K':
            ret=8;
            break;
        case '9':
        case 'U':
            ret=9;
            break;
        case 'a':
            ret=10;
            break;
        default :
            return -1;
    }
    return getsquare(ret,off_x,off_y,areastring, squares);
}

void advprintItems(advanced_inv_pane &pane, advanced_inv_area* squares, bool active, game* g)
{
    std::vector<advanced_inv_listitem> &items = pane.items;
    WINDOW* window = pane.window;
    int page = pane.page;
    int selected_index = pane.index;
    bool isinventory = ( pane.area == 0 );
    bool isall = ( pane.area == 10 );
    int itemsPerPage;
    itemsPerPage = getmaxy( window ) - ADVINVOFS; // fixme
    int columns = getmaxx( window );
    int rightcol = columns - 8;
    int amount_column = columns - 15;
    nc_color norm = active ? c_white : c_dkgray;
    std::string spaces(getmaxx(window)-4, ' ');
    bool compact=(TERMX<=100);

    if(isinventory) {
        mvwprintz( window, 4, rightcol, c_ltgreen, "%3d %3d", g->u.weight_carried(), g->u.volume_carried() );
    } else {
        int hrightcol=rightcol; // intentionally -not- shifting rightcol since heavy items are rare, and we're stingy on screenspace
        if ( squares[pane.area].weight > 999 ) { // this is potentially the total of 9 tiles
          hrightcol--;
          if ( squares[pane.area].weight > 9999 ) { // not uncommon
            hrightcol--;
            if ( squares[pane.area].weight > 99999 ) { // hohum. time to consider tile destruction and sinkholes elsewhere?
              hrightcol--;
            }
          }
        }
        if ( squares[pane.area].volume > 999 ) { // pile 'o dead bears
          hrightcol--;
          if ( squares[pane.area].volume > 9999 ) { // theoretical limit; 1024*9
            hrightcol--;
          }
        }

        mvwprintz( window, 4, hrightcol, norm, "%3d %3d", squares[pane.area].weight, squares[pane.area].volume);
    }

    mvwprintz( window, 5, ( compact ? 1 : 4 ), c_ltgray, _("Name (charges)") );
    mvwprintz( window, 5, rightcol - 7, c_ltgray, _("%s weight vol"), ( isinventory ? _("amt") : ( isall ? _("src") : "   " ) ) );

    for(int i = page * itemsPerPage , x = 0 ; i < items.size() && x < itemsPerPage ; i++ ,x++) {
      if ( items[i].volume == -8 ) { // I'm a header!
        mvwprintz(window,6+x,( columns - items[i].name.size()-6 )/2,c_cyan, "[%s]", items[i].name.c_str() );
      } else {
        nc_color thiscolor = active ? items[i].it->color(&g->u) : norm;
        nc_color thiscolordark = c_dkgray;

        if(active && selected_index == x)
        {
            thiscolor = hilite(thiscolor);
            thiscolordark = hilite(thiscolordark);
            if ( compact ) {
                mvwprintz(window,6+x,1,thiscolor, "  %s", spaces.c_str());
            } else {
                mvwprintz(window,6+x,1,thiscolor, ">>%s", spaces.c_str());
            }

        }
        mvwprintz(window, 6 + x, ( compact ? 1 : 4 ), thiscolor, "%s", items[i].it->tname(g).c_str() );

        if(items[i].it->charges > 0) {
            wprintz(window, thiscolor, " (%d)",items[i].it->charges);
        } else if(items[i].it->contents.size() == 1 && items[i].it->contents[0].charges > 0) {
            wprintz(window, thiscolor, " (%d)",items[i].it->contents[0].charges);
        }

        if( isinventory && items[i].stacks > 1 ) {
            mvwprintz(window, 6 + x, amount_column, thiscolor, "[%d]", items[i].stacks);
        } else if ( isall ) {
            mvwprintz(window, 6 + x, amount_column, thiscolor, "%s", squares[items[i].area].shortname.c_str());
        }
//mvwprintz(window, 6 + x, amount_column-3, thiscolor, "%d", items[i].cat);
        int xrightcol=rightcol;
        if ( items[i].weight > 999 ) { // rare. bear = 2000
          xrightcol--;
          if ( items[i].weight > 9999 ) { // anything beyond this is excessive. Enjoy your clear plastic bottle of neutronium
            xrightcol--;
          }
        }
        if ( items[i].volume > 999 ) { // does not exist, but can fit in 1024 tile limit
          xrightcol--;
          if ( items[i].volume > 9999 ) { // oh hey what about z levels. best give up now
            xrightcol--;
          }
        }
        mvwprintz(window, 6 + x, xrightcol, (items[i].weight > 0 ? thiscolor : thiscolordark),
            "%3d", items[i].weight );

        wprintz(window, (items[i].volume > 0 ? thiscolor : thiscolordark), " %3d", items[i].volume );
        if(active && items[i].autopickup==true) {
          mvwprintz(window,6+x,1, magenta_background(items[i].it->color(&g->u)),"%s",(compact?items[i].it->tname(g).substr(0,1):">").c_str());
        }
      }
    }


}

// should probably move to an adv_inv_pane class

enum advanced_inv_sortby {
    SORTBY_NONE = 1 , SORTBY_NAME, SORTBY_WEIGHT, SORTBY_VOLUME, SORTBY_CHARGES, SORTBY_CATEGORY, NUM_SORTBY
};

struct advanced_inv_sort_case_insensitive_less : public std::binary_function< char,char,bool > {
    bool operator () (char x, char y) const {
        return toupper( static_cast< unsigned char >(x)) < toupper( static_cast< unsigned char >(y));
    }
};

struct advanced_inv_sorter {
    int sortby;
    advanced_inv_sorter(int sort) { sortby=sort; };
    bool operator()(const advanced_inv_listitem& d1, const advanced_inv_listitem& d2) {
        if ( sortby != SORTBY_NAME ) {
            switch(sortby) {
                case SORTBY_WEIGHT: {
                    if ( d1.weight != d2.weight ) return d1.weight > d2.weight;
                    break;
                }
                case SORTBY_VOLUME: {
                    if ( d1.volume != d2.volume ) return d1.volume > d2.volume;
                    break;
                }
                case SORTBY_CHARGES: {
                    if ( d1.it->charges != d2.it->charges ) return d1.it->charges > d2.it->charges;
                    break;
                }
                case SORTBY_CATEGORY: {
                    if ( d1.cat != d2.cat ) {
                      return d1.cat < d2.cat;
                    } else if ( d1.volume == -8 ) {
                      return true;
                    } else if ( d2.volume == -8 ) {
                      return false;
                    }
                    break;
                }
                default: return d1.idx > d2.idx; break;
            };
        }
        // secondary sort by name
        std::string n1=d1.name;
        std::string n2=d2.name;
        return std::lexicographical_compare( n1.begin(), n1.end(),
            n2.begin(), n2.end(), advanced_inv_sort_case_insensitive_less() );
    };
};

void advanced_inv_menu_square(advanced_inv_area* squares, uimenu *menu ) {
    int ofs=-25-4;
    int sel=menu->selected+1;
    for ( int i=1; i < 10; i++ ) {
        char key=(char)(i+48);
        char bracket[3]="[]";
        if ( squares[i].vstor >= 0 ) strcpy(bracket,"<>");
        bool canputitems=( squares[i].canputitems && menu->entries[i-1].enabled ? true : false);
        nc_color bcolor = ( canputitems ? ( sel == i ? h_cyan : c_cyan ) : c_dkgray );
        nc_color kcolor = ( canputitems ? ( sel == i ? h_ltgreen : c_ltgreen ) : c_dkgray );
        mvwprintz(menu->window,squares[i].hscreenx+5,squares[i].hscreeny+ofs, bcolor, "%c", bracket[0]);
        wprintz(menu->window, kcolor, "%c", key);
        wprintz(menu->window, bcolor, "%c", bracket[1]);
    }
}

void advanced_inv_print_header(advanced_inv_area* squares, advanced_inv_pane &pane, int sel=-1 )
{
    WINDOW* window=pane.window;
    int area=pane.area;
    int wwidth=getmaxx(window);
    int ofs=wwidth-25-2-14;
    for ( int i=0; i < 11; i++ ) {
        char key=( i == 0 ? 'I' : ( i == 10 ? 'A' : (char)(i+48) ) );
        char bracket[3]="[]";
        if ( squares[i].vstor >= 0 ) strcpy(bracket,"<>");
        nc_color bcolor = ( squares[i].canputitems ? ( area == i || ( area == 10 && i != 0 ) ? c_cyan : c_ltgray ) : c_red );
        nc_color kcolor = ( squares[i].canputitems ? ( area == i ? c_ltgreen : ( i == sel ? c_cyan : c_ltgray ) ) : c_red );
        mvwprintz(window,squares[i].hscreenx,squares[i].hscreeny+ofs, bcolor, "%c", bracket[0]);
        wprintz(window, kcolor, "%c", key);
        wprintz(window, bcolor, "%c", bracket[1]);
    }
}

void advanced_inv_update_area( advanced_inv_area &area, game *g ) {
    int i = area.id;
    player u = g->u;
    area.x = g->u.posx+area.offx;
    area.y = g->u.posy+area.offy;
    area.size = 0;
    area.veh = NULL;
    area.vstor = -1;
    area.desc = "";
    if( i > 0 && i < 10 ) {
        int vp = 0;
        area.veh = g->m.veh_at( u.posx+area.offx,u.posy+area.offy, vp );
        if ( area.veh ) {
            area.vstor = area.veh->part_with_feature(vp, vpf_cargo, false);
        }
        if ( area.vstor >= 0 ) {
            area.desc = area.veh->name;
            area.canputitems=true;
            area.size = area.veh->parts[area.vstor].items.size();
            area.max_size = MAX_ITEM_IN_VEHICLE_STORAGE;
            area.max_volume = area.veh->max_volume(area.vstor);
        } else {
            area.canputitems=(!(g->m.has_flag(noitem,u.posx+area.offx,u.posy+area.offy)) && !(g->m.has_flag(sealed,u.posx+area.offx,u.posy+area.offy) ));
            area.size = g->m.i_at(u.posx+area.offx,u.posy+area.offy).size();
            area.max_size = MAX_ITEM_IN_SQUARE;
            area.max_volume = g->m.max_volume(u.posx+area.offx,u.posy+area.offy);
            if (g->m.graffiti_at(u.posx+area.offx,u.posy+area.offy).contents) {
                area.desc = g->m.graffiti_at(u.posx+area.offx,u.posy+area.offy).contents->c_str();
            }
        }
    } else if ( i == 0 ) {
        area.size=u.inv.size();
        area.canputitems=true;
    } else {
        area.desc = _("All 9 squares");
        area.canputitems=true;
    }
    area.volume=0; // must update in main function
    area.weight=0; // must update in main function
}

int advanced_inv_getinvcat(item *it) {
    if ( it->is_gun() ) return 0;
    if ( it->is_ammo() ) return 1;
    if ( it->is_weap() ) return 2;
    if ( it->is_tool() ) return 3;
    if ( it->is_armor() ) return 4;
    if ( it->is_food_container() ) return 5;
    if ( it->is_food() ) {
        it_comest* comest = dynamic_cast<it_comest*>(it->type);
        return ( comest->comesttype != "MED" ? 5 : 6 );
    }
    if ( it->is_book() ) return 7;
    if (it->is_gunmod() || it->is_bionic()) return 8;
    return 9;
}

void game::advanced_inv()
{
    u.inv.sort();
    u.inv.restack(&u);

    const int head_height = 5;
    const int min_w_height = 10;
    const int min_w_width = FULL_SCREEN_WIDTH;
    const int max_w_width = 120;

    const int left = 0;  // readability, should be #define..
    const int right = 1;
    const int isinventory = 0;
    const int isall = 10;
    std::string sortnames[8] = { "-none-", _("none"), _("name"), _("weight"), _("volume"), _("charges"), _("category"), "-" };
    std::string invcats[10] = { _("guns"), _("ammo"), _("weapons"), _("tools"), _("clothing"), _("food"), _("drugs"), _("books"), _("mods"), _("other") };
    bool checkshowmsg=false;
    bool showmsg=false;

    int itemsPerPage = 10;
    int w_height = (TERMY<min_w_height+head_height) ? min_w_height : TERMY-head_height;
    int w_width = (TERMX<min_w_width) ? min_w_width : (TERMX>max_w_width) ? max_w_width : (int)TERMX;

    int headstart = 0; //(TERMY>w_height)?(TERMY-w_height)/2:0;
    int colstart = (TERMX > w_width) ? (TERMX - w_width)/2 : 0;
    WINDOW *head = newwin(head_height,w_width, headstart, colstart);
    WINDOW *left_window = newwin(w_height,w_width/2, headstart+head_height,colstart);
    WINDOW *right_window = newwin(w_height,w_width/2, headstart+head_height,colstart+w_width/2);

    itemsPerPage=getmaxy(left_window)-ADVINVOFS;
    // todo: awaiting ui::menu // last_tmpdest=-1;
    bool exit = false;
    bool redraw = true;
    bool recalc = true;
    int lastCh = 0;

    advanced_inv_area squares[11] = {
        {0, 2, 25, 0, 0, 0, 0, _("Inventory"), "IN", false, NULL, -1, 0, "", 0, 0, 0, 0 },
        {1, 3, 30, -1, 1, 0, 0, _("South West"), "SW", false, NULL, -1, 0, "", 0, 0, 0, 0 },
        {2, 3, 33, 0, 1, 0, 0, _("South"), "S", false, NULL, -1, 0, "", 0, 0, 0, 0 },
        {3, 3, 36, 1, 1, 0, 0, _("South East"), "SE", false, NULL, -1, 0, "", 0, 0, 0, 0 },
        {4, 2, 30, -1, 0, 0, 0, _("West"), "W", false, NULL, -1, 0, "", 0, 0, 0, 0 },
        {5, 2, 33, 0, 0, 0, 0, _("Directly below you"), "DN", false, NULL, -1, 0, "", 0, 0, 0, 0 },
        {6, 2, 36, 1, 0, 0, 0, _("East"), "E", false, NULL, -1, 0, "", 0, 0, 0, 0 },
        {7, 1, 30, -1, -1, 0, 0, _("North West"), "NW", false, NULL, -1, 0, "", 0, 0, 0, 0 },
        {8, 1, 33, 0, -1, 0, 0, _("North"), "N", false, NULL, -1, 0, "", 0, 0, 0, 0 },
        {9, 1, 36, 1, -1, 0, 0, _("North East"), "NE", false, NULL, -1, 0, "", 0, 0, 0, 0 },
        {10, 3, 25, 0, 0, 0, 0, _("Surrounding area"), "AL", false, NULL, -1, 0, "", 0, 0, 0, 0 }
    };

    for ( int i = 0; i < 11; i++ ) {
        advanced_inv_update_area(squares[i], this);
    }


    std::vector<advanced_inv_listitem> listitem_stub;
    advanced_inv_pane panes[2] = {
        {0,  5, 0, 0, 0, -1,  0, 0, 0, 0,  _("Initializing..."), 1, 0, NULL, NULL, listitem_stub, 0},
        {1,  isinventory, 0, 0, 0, -1,  0, 0, 0, 0,  _("Initializing..."), 1, 0, NULL, NULL, listitem_stub, 0},
    };

    panes[left].sortby = uistate.adv_inv_leftsort;
    panes[right].sortby = uistate.adv_inv_rightsort;
    panes[left].area = uistate.adv_inv_leftarea;
    panes[right].area = uistate.adv_inv_rightarea;
    bool moved=( uistate.adv_inv_last_coords.x != u.posx || uistate.adv_inv_last_coords.y != u.posy );
    if ( !moved || panes[left].area == isinventory ) {
        panes[left].index = uistate.adv_inv_leftindex;
        panes[left].page = uistate.adv_inv_leftpage;
    }
    if ( !moved || panes[right].area == isinventory ) {
        panes[right].index = uistate.adv_inv_rightindex;
        panes[right].page = uistate.adv_inv_rightpage;
    }

    panes[left].window = left_window;
    panes[right].window = right_window;

    int src = left; // the active screen , 0 for left , 1 for right.
    int dest = right;
    int max_inv = inv_chars.size() - u.worn.size() - ( u.is_armed() || u.weapon.is_style() ? 1 : 0 );

    while(!exit)
    {
        dest = (src==left ? right : left);
        if ( recalc ) redraw=true;
        if(redraw)
        {
            max_inv = inv_chars.size() - u.worn.size() - ( u.is_armed() || u.weapon.is_style() ? 1 : 0 );
            for (int i = 0; i < 2; i++) {
                int idest = (i==left ? right : left);

                // calculate the offset.
                getsquare(panes[i].area, panes[i].offx, panes[i].offy, panes[i].area_string, squares);

                if(recalc) {

                    panes[i].items.clear();
                    bool hascat[10]={false,false,false,false,false,false,false,false,false,false};
                    panes[i].numcats=0;
                    int avolume=0;
                    int aweight=0;
                    if(panes[i].area == isinventory) {

                        invslice stacks = u.inv.slice(0, u.inv.size());
                        for( int x = 0; x < stacks.size(); ++x ) {
                            item& item = stacks[x]->front();
                            advanced_inv_listitem it;
                            it.idx=x;
                            // todo: for the love of gods create a u.inv.stack_by_int()
                            int size = u.inv.stack_by_letter(item.invlet).size();
                            if ( size < 1 ) size = 1;
                            it.name=item.tname(this);
                            it.autopickup=hasPickupRule(it.name);
                            it.stacks=size;
                            it.weight=item.weight() * size;
                            it.volume=item.volume() * size;
                            it.cat=advanced_inv_getinvcat(&item);
                            it.it=&item;
                            it.area=panes[i].area;
                            if( !hascat[it.cat] ) {
                                hascat[it.cat]=true;
                                panes[i].numcats++;
                                if(panes[i].sortby == SORTBY_CATEGORY) {
                                    advanced_inv_listitem itc;
                                    itc.idx=-8; itc.stacks=-8; itc.weight=-8; itc.volume=-8;
                                    itc.cat=it.cat; itc.name=invcats[it.cat];
                                    itc.area=panes[i].area;
                                    panes[i].items.push_back(itc);
                                }
                            }
                            avolume+=it.volume;
                            aweight+=it.weight;
                            panes[i].items.push_back(it);
                        }
                    } else {

                        int s1 = panes[i].area;
                        int s2 = panes[i].area;
                        if ( panes[i].area == isall ) {
                            s1 = 1;
                            s2 = 9;
                        }
                        for(int s = s1; s <= s2; s++) {
                            int savolume=0;
                            int saweight=0;
                            advanced_inv_update_area(squares[s], this);
                            //mvprintw(s+(i*10), 0, "%d %d                                   ",i,s);
                            if( panes[idest].area != s && squares[s].canputitems ) {
                                std::vector<item>& items = squares[s].vstor >= 0 ?
                                    squares[s].veh->parts[squares[s].vstor].items :
                                    m.i_at(squares[s].x , squares[s].y );
                                for(int x = 0; x < items.size() ; x++) {
                                    advanced_inv_listitem it;
                                    it.idx=x;
                                    it.name=items[x].tname(this);
                                    it.autopickup=hasPickupRule(it.name);
                                    it.stacks=1;
                                    it.weight=items[x].weight();
                                    it.volume=items[x].volume();
                                    it.cat=advanced_inv_getinvcat(&items[x]);
                                    it.it=&items[x];
                                    it.area=s;
                                    if( ! hascat[it.cat] ) {
                                        hascat[it.cat]=true;
                                        panes[i].numcats++;
                                        if(panes[i].sortby == SORTBY_CATEGORY) {
                                            advanced_inv_listitem itc;
                                            itc.idx=-8; itc.stacks=-8; itc.weight=-8; itc.volume=-8;
                                            itc.cat=it.cat; itc.name=invcats[it.cat]; itc.area=s;
                                            panes[i].items.push_back(itc);
                                        }
                                    }

                                    savolume+=it.volume;
                                    saweight+=it.weight;
                                    panes[i].items.push_back(it);

                                } // for(int x = 0; x < items.size() ; x++)

                            } // if( panes[idest].area != s && squares[s].canputitems )
                            avolume+=savolume;
                            aweight+=saweight;
                        } // for(int s = s1; s <= s2; s++)

                    } // if(panes[i].area ?? isinventory)

                    advanced_inv_update_area(squares[panes[i].area], this);

                    squares[panes[i].area].volume = avolume;
                    squares[panes[i].area].weight = aweight;

                    panes[i].veh = squares[panes[i].area].veh; // <--v-- todo deprecate
                    panes[i].vstor = squares[panes[i].area].vstor;
                    panes[i].size = panes[i].items.size();

                    // sort the stuff
                    switch(panes[i].sortby) {
                        case SORTBY_NONE:
                            if ( i != isinventory ) {
                                std::sort( panes[i].items.begin(), panes[i].items.end(), advanced_inv_sorter(SORTBY_NONE) );
                            }
                            break;
                        default:
                            std::sort( panes[i].items.begin(), panes[i].items.end(), advanced_inv_sorter( panes[i].sortby ) );
                            break;
                    }
                }

                // paginate (not sure why)
                panes[i].max_page = (int)ceil(panes[i].size/(itemsPerPage+0.0)); //(int)ceil(panes[i].size/20.0);
                panes[i].max_index = panes[i].page == (-1 + panes[i].max_page) ? ((panes[i].size % itemsPerPage)==0?itemsPerPage:panes[i].size % itemsPerPage) : itemsPerPage;
                // check if things are out of bound
                panes[i].index = (panes[i].index >= panes[i].max_index) ? panes[i].max_index - 1 : panes[i].index;


                panes[i].page = panes[i].max_page == 0 ? 0 : ( panes[i].page >= panes[i].max_page ? panes[i].max_page - 1 : panes[i].page);

                if( panes[i].sortby == SORTBY_CATEGORY && panes[i].items.size() > 0 ) {
                  int lpos = panes[i].index + (panes[i].page * itemsPerPage);
                  if ( lpos < panes[i].items.size() && panes[i].items[lpos].volume == -8 ) {
                     panes[i].index += ( panes[i].index+1 >= itemsPerPage ? -1 : 1 );
                  }
                }

                // draw the stuff
                werase(panes[i].window);



                advprintItems( panes[i], squares, (src == i), this );

                int sel=-1;
                if ( panes[i].size > 0 ) sel = panes[i].items[panes[i].index].area;

                advanced_inv_print_header(squares,panes[i], sel );
                // todo move --v to --^
                mvwprintz(panes[i].window,1,2,src == i ? c_cyan : c_ltgray, "%s", panes[i].area_string.c_str());
                mvwprintz(panes[i].window, 2, 2, src == i ? c_green : c_dkgray , "%s", squares[panes[i].area].desc.c_str() );

            }

            recalc=false;

            werase(head);
            {
                wborder(head,LINE_XOXO,LINE_XOXO,LINE_OXOX,LINE_OXOX,LINE_OXXO,LINE_OOXX,LINE_XXOO,LINE_XOOX);
                int line=1;
                if( checkshowmsg || showmsg ) {
                  for (int i = messages.size() - 1; i >= 0 && line < 4; i--) {
                    std::string mes = messages[i].message;
                    if (messages[i].count > 1) {
                      std::stringstream mesSS;
                      mesSS << mes << " x " << messages[i].count;
                      mes = mesSS.str();
                    }
                    nc_color col = c_dkgray;
                    if (int(messages[i].turn) >= curmes) {
                       col = c_ltred;
                       showmsg=true;
                    } else {
                       col = c_ltgray;
                    }
                    if ( showmsg ) mvwprintz(head, line, 2, col, mes.c_str());
                    line++;
                  }
                }
                if ( ! showmsg ) {
                  mvwprintz(head,0,w_width-18,c_white,_("< [?] show log >"));
                  mvwprintz(head,1,2, c_white, _("hjkl or arrow keys to move cursor, [m]ove item between panes,"));
                  mvwprintz(head,2,2, c_white, _("1-9 (or GHJKLYUBNI) to select square for active tab, 0 for inventory,"));
                  mvwprintz(head,3,2, c_white, _("[e]xamine item,  [s]ort display, toggle auto[p]ickup, [q]uit."));
                } else {
                  mvwprintz(head,0,w_width-19,c_white,"< [?] show help >");
                }
            }

            if(panes[src].max_page > 1 ) {
                mvwprintz(panes[src].window, 4, 2, c_ltblue, _("[<] page %d of %d [>]"), panes[src].page+1, panes[src].max_page);
            }
            redraw = false;
        }

        int list_pos = panes[src].index + (panes[src].page * itemsPerPage);
        int item_pos = panes[src].size > 0 ? panes[src].items[list_pos].idx : 0;
        // todo move
        for (int i = 0; i < 2; i++) {
            if ( src == i ) {
                wattron(panes[i].window, c_cyan);
            }
            wborder(panes[i].window,LINE_XOXO,LINE_XOXO,LINE_OXOX,LINE_OXOX,LINE_OXXO,LINE_OOXX,LINE_XXOO,LINE_XOOX);
            mvwprintw(panes[i].window, 0, 3, _("< [s]ort: %s >"), sortnames[ ( panes[i].sortby <= 6 ? panes[i].sortby : 0 ) ].c_str() );
            int max=( panes[i].area == isinventory ? max_inv : MAX_ITEM_IN_SQUARE );
            if ( panes[i].area == isall ) max *= 9;
            int fmtw=7 + ( panes[i].size > 99 ? 3 : panes[i].size > 9 ? 2 : 1 ) + ( max > 99 ? 3 : max > 9 ? 2 : 1 );
            mvwprintw(panes[i].window,0 ,(w_width/2)-fmtw,"< %d/%d >", panes[i].size, max );
            if ( src == i ) {
                wattroff(panes[i].window, c_white);
            }
        }

        wrefresh(head);
        wrefresh(panes[left].window);
        wrefresh(panes[right].window);

        int changex = -1;
        int changey = 0;
        bool donothing = false;


        int c = lastCh ? lastCh : getch();
        lastCh = 0;
        int changeSquare;

        if(c == 'i')
            c = (char)'0';

        if(c == 'a' ) c = (char)'a';

        changeSquare = getsquare((char)c, panes[src].offx, panes[src].offy, panes[src].area_string, squares);

        if(changeSquare != -1)
        {
            if(panes[left].area == changeSquare || panes[right].area == changeSquare) // do nthing
            {
                lastCh = (int)popup_getkey(_("same square!"));
                if(lastCh == 'q' || lastCh == KEY_ESCAPE || lastCh == ' ' ) lastCh=0;
            }
            else if(squares[changeSquare].canputitems)
            {
                panes[src].area = changeSquare;
                panes[src].page = 0;
                panes[src].index = 0;
            }
            else
            {
                popup(_("You can't put items there"));
            }
            recalc = true;
        }
        else if('m' == c || 'M' == c)
        {
            // If the active screen has no item.
            if( panes[src].size == 0 ) {
                continue;
            } else if ( item_pos == -8 ) {
                continue; // category header
            }
            int destarea = panes[dest].area;
            if ( panes[dest].area == isall || 'M' == c ) {
                // popup("Choose a specific square in the destination window.");  continue;
                bool valid=false;
                uimenu m; /* using new uimenu class */
                m.text=_("Select destination");
                m.pad_left=9; /* free space for advanced_inv_menu_square */
                char buf[1024];

                for(int i=1; i < 10; i++) {
                    buf[0]=0;
                    int safe=snprintf(buf,128, "%2d/%d%s", squares[i].size, MAX_ITEM_IN_SQUARE, (squares[i].size >= MAX_ITEM_IN_SQUARE ? _(" (FULL)") : "" ) );
                    if ( safe >= 128 || safe < 0 ) {
                        popup(_(":-O this shouldn't happen (BUG)")); return;
                    }
                    std::string prefix = buf;
                    m.entries.push_back( uimenu_entry( /* std::vector<uimenu_entry> */
                        i, /* return value */
                        (squares[i].canputitems && i != panes[src].area), /* enabled */
                        i+48, /* hotkey */
                        prefix + " " +
                          squares[i].name + " " +
                          ( squares[i].vstor >= 0 ? squares[i].veh->name : "" ) /* entry text */
                    ) );
                }

                m.selected=uistate.adv_inv_last_popup_dest-1; // selected keyed to uimenu.entries, which starts at 0;
                m.show(); // generate and show window.
                while ( m.ret == UIMENU_INVALID && m.keypress != 'q' && m.keypress != KEY_ESCAPE ) {
                    advanced_inv_menu_square(squares, &m ); // render a fancy ascii grid at the left of the menu
                    m.query(false); // query, but don't loop
                }
                if ( m.ret >= 0 && m.ret <= 9 ) { // is it a square?
                    if ( m.ret == panes[src].area ) { // should never happen, but sanity checks keep developers sane.
                        popup(_("Can't move stuff to the same place."));
                    } else if ( ! squares[m.ret].canputitems ) { // this was also disabled in it's uimenu_entry
                        popup(_("Invalid. Like the menu said."));
                    } else {
                        destarea = m.ret;
                        valid=true;
                        uistate.adv_inv_last_popup_dest=m.ret;
                    }
                }
                if ( ! valid ) continue;
            }
// from inventory
            if(panes[src].area == isinventory) {

                int max = (squares[destarea].max_size - squares[destarea].size);
                int volmax = max;
                int free_volume = ( squares[ destarea ].vstor >= 0 ?
                    squares[ destarea ].veh->free_volume( squares[ destarea ].vstor ) :
                    m.free_volume ( squares[ destarea ].x, squares[ destarea ].y )
                ) * 100;
                // TODO figure out a better way to get the item. Without invlets.
                item* it = &u.inv.slice(item_pos, 1).front()->front();
                std::list<item>& stack = u.inv.stack_by_letter(it->invlet);

                int amount = 1;
                int volume = it->volume() * 100; // sigh

                bool askamount = false;
                if ( stack.size() > 1) {
                    amount = stack.size();
                    askamount = true;
                } else if ( it->count_by_charges() ) {
                    amount = it->charges;
                    volume = it->type->volume;
                    askamount = true;
                }

                if ( volume > 0 && volume * amount > free_volume ) {
                    volmax = int( free_volume / volume );
                    if ( volmax == 0 ) {
                        popup(_("Destination area is full. Remove some items first."));
                        continue;
                    }
                    if ( stack.size() > 1) {
                        max = ( volmax < max ? volmax : max );
                    } else if ( it->count_by_charges() ) {
                        max = volmax;
                    }
                } else if ( it->count_by_charges() ) {
                    max = amount;
                }
                if ( max == 0 ) {
                    popup(_("Destination area has too many items. Remove some first."));
                    continue;
                }
                if ( askamount ) {
                    std::string popupmsg=_("How many do you want to move? (0 to cancel)");
                    if(amount > max) {
                        popupmsg=_("Destination can only hold ") + helper::to_string(max) + _("! Move how many? (0 to cancel) ");
                    }
                    // fixme / todo make popup take numbers only (m = accept, q = cancel)
                    amount = helper::to_int(
                        string_input_popup( popupmsg, 20,
                             helper::to_string(
                                 ( amount > max ? max : amount )
                             )
                        )
                    );
                }
                recalc=true;
                if(stack.size() > 1) { // if the item is stacked
                    if ( amount != 0 && amount <= stack.size() ) {
                        amount = amount > max ? max : amount;
                        std::list<item> moving_items = u.inv.remove_partial_stack(it->invlet,amount);
                        bool chargeback=false;
                        int moved=0;
                        for(std::list<item>::iterator iter = moving_items.begin();
                            iter != moving_items.end();
                            ++iter)
                        {

                          if ( chargeback == true ) {
                                u.i_add(*iter,this);
                          } else {
                            if(squares[destarea].vstor >= 0) {
                                if(squares[destarea].veh->add_item(squares[destarea].vstor,*iter) == false) {
                                    // testme
                                    u.i_add(*iter,this);
                                    popup(_("Destination full. %d / %d moved. Please report a bug if items have vanished."),moved,amount);
                                    chargeback=true;
                                }
                            } else {
                                if(m.add_item_or_charges(squares[destarea].x, squares[destarea].y, *iter, 0) == false) {
                                    // testme
                                    u.i_add(*iter,this);
                                    popup(_("Destination full. %d / %d moved. Please report a bug if items have vanished."),moved,amount);
                                    chargeback=true;
                                }
                            }
                            moved++;
                          }
                        }
                        if ( moved != 0 ) u.moves -= 100;
                    }
                } else if(it->count_by_charges()) {
                    if(amount != 0 && amount <= it->charges ) {

                        item moving_item = u.inv.remove_item_by_charges(it->invlet,amount);

                        if (squares[destarea].vstor>=0) {
                            if(squares[destarea].veh->add_item(squares[destarea].vstor,moving_item) == false) {
                                // fixme add item back
                                u.i_add(moving_item,this);
                                popup(_("Destination full. Please report a bug if items have vanished."));
                                continue;
                            }
                        } else {
                            if ( m.add_item_or_charges(squares[destarea].x, squares[destarea].y, moving_item, 0) == false ) {
                                // fixme add item back
                                u.i_add(moving_item,this);
                                popup(_("Destination full. Please report a bug if items have vanished."));
                                continue;
                            }
                        }
                        u.moves -= 100;
                    }
                } else {
                    item moving_item = u.inv.remove_item_by_letter(it->invlet);
                    if(squares[destarea].vstor>=0) {
                        if(squares[destarea].veh->add_item(squares[destarea].vstor, moving_item) == false) {
                           // fixme add item back (test)
                           u.i_add(moving_item,this);
                           popup(_("Destination full. Please report a bug if items have vanished."));
                           continue;
                        }
                    } else {
                        if(m.add_item_or_charges(squares[destarea].x, squares[destarea].y, moving_item) == false) {
                           // fixme add item back (test)
                           u.i_add(moving_item,this);
                           popup(_("Destination full. Please report a bug if items have vanished."));
                           continue;
                        }
                    }
                    u.moves -= 100;
                }
// from map / vstor
            } else {
                int s;
                if(panes[src].area == isall) {
                    s = panes[src].items[list_pos].area;
                    // todo: phase out these vars? ---v // temp_fudge pending tests/cleanup
                    panes[src].offx = squares[s].offx;
                    panes[src].offy = squares[s].offy;
                    panes[src].vstor = squares[s].vstor;
                    panes[src].veh = squares[s].veh;
                    recalc = true;
                } else {
                    s = panes[src].area;
                }
                if ( s == destarea ) {
                    popup(_("Source area is the same as destination (%s)."),squares[destarea].name.c_str());
                    continue;
                }

                std::vector<item> src_items = squares[s].vstor >= 0 ?
                    squares[s].veh->parts[squares[s].vstor].items :
                    m.i_at(squares[s].x,squares[s].y);
                if(src_items[item_pos].made_of(LIQUID))
                {
                    popup(_("You can't pick up a liquid."));
                    continue;
                }
                else // from veh/map
                {
                    if ( destarea == isinventory ) // if destination is inventory
                    {
                        if(!u.can_pickVolume(src_items[item_pos].volume()))
                        {
                            popup(_("There's no room in your inventory."));
                            continue;
                        }
                        else if(!u.can_pickWeight(src_items[item_pos].weight()))
                        {
                            popup(_("This is too heavy!"));
                            continue;
                        }
                        else if(squares[destarea].size >= max_inv)
                        {
                            popup(_("Too many itens"));
                            continue;
                        }
                    }

                    recalc=true;

                    item new_item = src_items[item_pos];

                    if(destarea == isinventory) {
                        new_item.invlet = nextinv;
                        advance_nextinv();
                        u.i_add(new_item,this);
                        u.moves -= 100;
                    } else if (squares[destarea].vstor >= 0) {
                        if( squares[destarea].veh->add_item( squares[destarea].vstor, new_item ) == false) {
                            popup(_("Destination area is full. Remove some items first"));
                            continue;
                        }
                    } else {
                        if ( m.add_item_or_charges(squares[destarea].x, squares[destarea].y, new_item, 0 ) == false ) {
                            popup(_("Destination area is full. Remove some items first"));
                            continue;
                        }
                    }
                    if(panes[src].vstor>=0) {
                        panes[src].veh->remove_item (panes[src].vstor, item_pos);
                    } else {
                        m.i_rem(u.posx+panes[src].offx,u.posy+panes[src].offy, item_pos);
                    }
                }
            }
        } else if('?' == c) {
            showmsg=(!showmsg);
            checkshowmsg=false;
            redraw=true;
        } else if('s' == c) {
            // int ch = uimenu(true, "Sort by... ", "Unsorted (recently added first)", "name", "weight", "volume", "charges", NULL );
            redraw=true;
            uimenu sm; /* using new uimenu class */
            sm.text=_("Sort by... ");
            sm.entries.push_back(uimenu_entry(SORTBY_NONE, true, 'u', _("Unsorted (recently added first)") ));
            sm.entries.push_back(uimenu_entry(SORTBY_NAME, true, 'n', sortnames[SORTBY_NAME]));
            sm.entries.push_back(uimenu_entry(SORTBY_WEIGHT, true, 'w', sortnames[SORTBY_WEIGHT]));
            sm.entries.push_back(uimenu_entry(SORTBY_VOLUME, true, 'v', sortnames[SORTBY_VOLUME]));
            sm.entries.push_back(uimenu_entry(SORTBY_CHARGES, true, 'x', sortnames[SORTBY_CHARGES]));
            sm.entries.push_back(uimenu_entry(SORTBY_CATEGORY, true, 'c', sortnames[SORTBY_CATEGORY]));
            sm.selected=panes[src].sortby-1; /* pre-select current sort. uimenu.selected is entries[index] (starting at 0), not return value */
            sm.query(); /* calculate key and window variables, generate window, and loop until we get a valid answer */
            if(sm.ret < 1) continue; /* didn't get a valid answer =[ */
            panes[src].sortby = sm.ret;

            if ( src == left ) {
                uistate.adv_inv_leftsort=sm.ret;
            } else {
                uistate.adv_inv_rightsort=sm.ret;
            }
            recalc = true;
        } else if('p' == c) {
            if(panes[src].size == 0) {
                continue;
            } else if ( item_pos == -8 ) {
                continue; // category header
            }
            if ( panes[src].items[list_pos].autopickup == true ) {
                removePickupRule(panes[src].items[list_pos].name);
                panes[src].items[list_pos].autopickup=false;
            } else {
                addPickupRule(panes[src].items[list_pos].name);
                panes[src].items[list_pos].autopickup=true;
            }
            redraw = true;
        } else if('e' == c) {
            if(panes[src].size == 0) {
                continue;
            } else if ( item_pos == -8 ) {
                continue; // category header
            }
            item *it = panes[src].items[list_pos].it;
            int ret=0;
            if(panes[src].area == isinventory ) {
                char pleaseDeprecateMe=it->invlet;
                ret=inventory_item_menu(pleaseDeprecateMe, 0, w_width/2
                   // fixme: replace compare_split_screen_popup which requires y=0 for item menu to function right
                   // colstart + ( src == left ? w_width/2 : 0 ), 50
                );
                recalc=true;
                checkshowmsg=true;
            } else {
                std::vector<iteminfo> vThisItem, vDummy, vMenu;
                it->info(true, &vThisItem, this);
                vThisItem.push_back(iteminfo(_("DESCRIPTION"), "\n----------\n"));
                vThisItem.push_back(iteminfo(_("DESCRIPTION"), _("\n\n\n\n\n [up / page up] previous\n [down / page down] next")));
                ret=compare_split_screen_popup( 1 + colstart + ( src == isinventory ? w_width/2 : 0 ),
                    (w_width/2)-2, 0, it->tname(this), vThisItem, vDummy );
            }
            if ( ret == KEY_NPAGE || ret == KEY_DOWN ) {
                changey += 1;
                lastCh='e';
            } else if ( ret == KEY_PPAGE || ret == KEY_UP ) {
                changey += -1;
                lastCh='e';
            }
            redraw = true;
        }
        else if( 'q' == c || KEY_ESCAPE == c || ' ' == c )
        {
            exit = true;
        }
        else if('>' == c || KEY_NPAGE == c)
        {
            panes[src].page++;
            if( panes[src].page >= panes[src].max_page ) panes[src].page = 0;
            redraw = true;
        }
        else if('<' == c || KEY_PPAGE == c)
        {
            panes[src].page--;
            if( panes[src].page < 0 ) panes[src].page = panes[src].max_page;
            redraw = true;
        }
        else
        {
            switch(c)
            {
                case 'j':
                case KEY_DOWN:
                    changey = 1;
                    break;
                case 'k':
                case KEY_UP:
                    changey = -1;
                    break;
                case 'h':
                case KEY_LEFT:
                    changex = 0;
                    break;
                case 'l':
                case KEY_RIGHT:
                    changex = 1;
                    break;
                case '\t':
                    changex = dest;
                    break;
                default :
                    donothing = true;
                    break;
            }
        }
        if(!donothing)
        {
          if ( changey != 0 ) {
            for ( int l=2; l > 0; l-- ) {
              panes[src].index += changey;
              if ( panes[src].index < 0 ) {
                  panes[src].page--;
                  if( panes[src].page < 0 ) {
                    panes[src].page = panes[src].max_page-1;
                    panes[src].index = panes[src].items.size() - 1 - ( panes[src].page * itemsPerPage );
                  } else {
                    panes[src].index = itemsPerPage; // corrected at the start of next iteration
                  }
              } else if ( panes[src].index >= panes[src].max_index ) {
                  panes[src].page++;
                  if( panes[src].page >= panes[src].max_page ) panes[src].page = 0;
                  panes[src].index = 0;
              }
              int lpos=panes[src].index + (panes[src].page * itemsPerPage);
              if ( lpos < panes[src].items.size() && panes[src].items[lpos].volume != -8 ) {
                  l=0;
              }

            }
            redraw = true;
          }
          if ( changex >= 0 ) {
            src = changex;
            redraw = true;
          }
        }
    }

    uistate.adv_inv_last_coords.x = u.posx;
    uistate.adv_inv_last_coords.y = u.posy;
    uistate.adv_inv_leftarea = panes[left].area;
    uistate.adv_inv_rightarea = panes[right].area;
    uistate.adv_inv_leftindex = panes[left].index;
    uistate.adv_inv_leftpage = panes[left].page;
    uistate.adv_inv_rightindex = panes[right].index;
    uistate.adv_inv_rightpage = panes[right].page;

    werase(head);
    werase(panes[left].window);
    werase(panes[right].window);
    delwin(head);
    delwin(panes[left].window);
    delwin(panes[right].window);
    refresh_all();
}

//Shift player by one tile, look_around(), then restore previous position.
//represents carfully peeking around a corner, hence the large move cost.
void game::peek()
{
    int prevx, prevy, peekx, peeky;

    if (!choose_adjacent(_("Peek"), peekx, peeky))
        return;

    if (m.move_cost(peekx, peeky) == 0)
        return;

    u.moves -= 200;
    prevx = u.posx;
    prevy = u.posy;
    u.posx = peekx;
    u.posy = peeky;
    look_around();
    u.posx = prevx;
    u.posy = prevy;
}
////////////////////////////////////////////////////////////////////////////////////////////
point game::look_debug(point coords) {
  draw_ter();
  int lx = u.posx + u.view_offset_x, ly = u.posy + u.view_offset_y;

  int mx, my;
  int ch;
  int nextch=0;
  InputEvent input;

  std::string padding=std::string(46,' ');

  const int lookHeight=TERMY-12+VIEW_OFFSET_Y;
  WINDOW* w_look = newwin(lookHeight+1, 48, 12+VIEW_OFFSET_Y, VIEWX * 2 + 8+VIEW_OFFSET_X);
  wborder(w_look, LINE_XOXO, LINE_XOXO, LINE_OXOX, LINE_OXOX,
                  LINE_OXXO, LINE_OOXX, LINE_XXOO, LINE_XOOX );
  mvwprintz(w_look, 1, 1, c_white, _("Looking Around"));
  wrefresh(w_look);
  bool skip=false;

  int pter=-1;
/* variables used by currently inactive debug code.
  int fsel=-1;
  int fset=-1;
*/
  int trsel=-1;
  int trset=-1;
  do {
    if (nextch!=0) {
      ch=nextch;
      nextch=0;skip=false;
      if(ch) input = get_input(ch);
    } else if ( skip ) {
      skip = false;
      input=Nothing;
      ch=0;
    } else {
      ch=(int)getch();
      if(ch) input = get_input(ch);
    }
    get_direction(mx, my, input);
    if (mx != -2 && my != -2) {	// Directional key pressed
      lx += mx;
      ly += my;
    }

    werase(w_terrain);
    draw_ter(lx, ly);
    mvwprintz(w_look, 0, 2 ,c_ltgray, "< %d,%d >",lx,ly);
    for (int i = 1; i < lookHeight; i++) {
      mvwprintz(w_look, i, 1, c_white, padding.c_str());
    }

    // Debug helper 2, child of debug helper
    int veh_part = 0;
    vehicle *veh = m.veh_at(lx, ly, veh_part);
    int veh_in=-1;
    if(veh) veh_in=veh->is_inside(veh_part);

    int off=1;
    int boff=lookHeight-1;

    int tter=m.ter(lx, ly);
    ter_t terrain_type = terlist[m.ter(lx, ly)];
    furn_t furniture_type = furnlist[m.furn(lx, ly)];

    mvwputch(w_look, off, 2, terrain_type.color, terrain_type.sym);
    mvwprintw(w_look, off, 4, _("%d: %s; movecost %d"), m.ter(lx, ly),
         terrain_type.name.c_str(),
         terrain_type.movecost
    );
    off++; // 2

    mvwputch(w_look, off, 2, furniture_type.color, furniture_type.sym);
    mvwprintw(w_look, off, 4, _("%d: %s; movecost %d movestr %d"), m.furn(lx, ly),
         furniture_type.name.c_str(),
         furniture_type.movecost,
         furniture_type.move_str_req
    );
    off++; // 3

    mvwprintw(w_look, off, 2, _("dist: %d u_see: %d light: %d v_in: %d"), rl_dist(u.posx, u.posy, lx, ly), u_see(lx, ly), m.light_at(lx,ly), veh_in );
    off++; // 3

    std::string extras="";
    if(veh_in >= 0) extras+=_(" [vehicle]");
    if(m.has_flag(indoors, lx, ly)) extras+=_(" [indoors]");
    if(m.has_flag(supports_roof, lx, ly)) extras+=_(" [roof]");

    mvwprintw(w_look, off, 1, "%s %s", m.features(lx, ly).c_str(),extras.c_str());
    off++;

    field &curfield = m.field_at(lx, ly);
    if (curfield.fieldCount() > 0) {
		field_entry *cur = NULL;
		for(std::map<field_id, field_entry*>::iterator field_list_it = curfield.getFieldStart(); field_list_it != curfield.getFieldEnd(); ++field_list_it){
			cur = field_list_it->second;
			if(cur == NULL) continue;
			mvwprintz(w_look, off, 1, fieldlist[cur->getFieldType()].color[cur->getFieldDensity()-1], _("field: %s (%d) density %d age %d"),
				fieldlist[cur->getFieldType()].name[cur->getFieldDensity()-1].c_str(), cur->getFieldType(), cur->getFieldDensity(), cur->getFieldAge()
			);
			off++; // 4ish
		}
    }

    trap_id curtrap=m.tr_at(lx, ly);
    if (curtrap != tr_null) {
       mvwprintz(w_look, off, 1, traps[curtrap]->color, _("trap: %s (%d)"),
           traps[curtrap]->name.c_str(), curtrap
       );
       off++; // 5
    }

    int dex = mon_at(lx, ly);
    if (dex != -1) {
        z[mon_at(lx, ly)].draw(w_terrain, lx, ly, true);
        z[mon_at(lx, ly)].print_info(this, w_look);
        off+=6;
    } else if (npc_at(lx, ly) != -1) {
        active_npc[npc_at(lx, ly)]->draw(w_terrain, lx, ly, true);
        active_npc[npc_at(lx, ly)]->print_info(w_look);
        off+=6;
    } else if (veh) {
        mvwprintw(w_look, off, 1, _("There is a %s there. Parts:"), veh->name.c_str());
        off++;
        veh->print_part_desc(w_look, off, 48, veh_part);
        off+=6;
        m.drawsq(w_terrain, u, lx, ly, true, true, lx, ly);
    } else {
        m.drawsq(w_terrain, u, lx, ly, true, true, lx, ly);
    }

    if (!m.has_flag(container, lx, ly) && m.i_at(lx, ly).size() > 0)
    {
        mvwprintw(w_look, off, 1, _("There is a %s there."),
                  m.i_at(lx, ly)[0].tname(this).c_str()); off++;
        if (m.i_at(lx, ly).size() > 1) {
            mvwprintw(w_look, off, 1, _("There are %d other items there as well."),m.i_at(lx, ly).size()-1); off++;
        }
    }


    if (m.graffiti_at(lx, ly).contents)
      mvwprintw(w_look, off, 1, _("Graffiti: %s"), m.graffiti_at(lx, ly).contents->c_str()); off++;

    mvwprintw(w_look, boff, 1, _("[t] add trap, [f] add field effect")); boff--;
    mvwprintw(w_look, boff, 1, _("[g] edit m_ter")); boff--;

    wrefresh(w_look);
    wrefresh(w_terrain);

    if(ch == 'g') {
      ///////////////////////////////////////////
      ///// tile edit
      int pwh=TERMY;
      int pww=48;
      int pwy=0;
      int pwx=VIEWX * 2 + 8+VIEW_OFFSET_X;

      WINDOW* w_pickter = newwin(pwh, pww, pwy, pwx);
      wborder(w_pickter, LINE_XOXO, LINE_XOXO, LINE_OXOX, LINE_OXOX,
                 LINE_OXXO, LINE_OOXX, LINE_XXOO, LINE_XOOX );
      wrefresh(w_pickter);

      int pickh=pwh-2;
      int pickw=pww-2;
      int cur_t=0;

      if( pter < 0 ) pter=tter;
      int lastpter=pter;
      int xmax=pickw; //int(pickw/2);
      int ymax=int(num_terrain_types/xmax);
      int subch=0;
      point pterp=point(-1,-1);
      point lastpterp=point(-1,-1);
      point tterp=point(-1,-1);

      do {
            cur_t=0;
            for (int y=2; y < pickh && cur_t < num_terrain_types; y+=2) {
              for (int x=2; x < pickw && cur_t < num_terrain_types; x++,cur_t++) {

                 ter_t ttype = terlist[cur_t];
                 mvwputch(w_pickter, y, x, ttype.color, ttype.sym);

                 if(cur_t == pter) {
                    pterp=point(x,y);
                 } else if(cur_t == lastpter) {
                    lastpterp=point(x,y);
                 } else if (cur_t == tter) {
                    tterp=point(x,y);
                 }
              }
            }

            mvwputch(w_pickter, lastpterp.y+1, lastpterp.x-1, c_ltgreen, ' ');
            mvwputch(w_pickter, lastpterp.y-1, lastpterp.x+1, c_ltgreen, ' ');
            mvwputch(w_pickter, lastpterp.y+1, lastpterp.x+1, c_ltgreen, ' ');
            mvwputch(w_pickter, lastpterp.y-1, lastpterp.x-1, c_ltgreen, ' ');

            mvwputch(w_pickter, tterp.y+1, tterp.x, c_ltgray, '^');
            mvwputch(w_pickter, tterp.y-1, tterp.x, c_ltgray, 'v');

            mvwputch(w_pickter, pterp.y+1, pterp.x-1, c_ltgreen, LINE_XXOO);
            mvwputch(w_pickter, pterp.y-1, pterp.x+1, c_ltgreen, LINE_OOXX);
            mvwputch(w_pickter, pterp.y+1, pterp.x+1, c_ltgreen, LINE_XOOX);
            mvwputch(w_pickter, pterp.y-1, pterp.x-1, c_ltgreen, LINE_OXXO);

            wborder(w_pickter, LINE_XOXO, LINE_XOXO, LINE_OXOX, LINE_OXOX,
                 LINE_OXXO, LINE_OOXX, LINE_XXOO, LINE_XOOX );

            ter_t pttype = terlist[pter];

            mvwprintz(w_pickter, 0, 2, c_white, "< %d: %s >-----------",pter,pttype.name.c_str());
            int off=ymax*3;
            for (int i=off;i < 3; i++) {
              mvwprintw(w_pickter, i, 1, "%s",padding.c_str());
            }
              mvwprintz(w_pickter, off, 2, c_white, _("movecost %d"),pttype.movecost);
              //mvwprintw(w_pickter, off+1, 2, "%s", m.features(lx, ly).c_str());
              std::string extras="";
              if(pttype.flags & mfb(indoors)) extras+=_("[indoors] ");
              if(pttype.flags & mfb(supports_roof)) extras+=_("[roof] ");
              mvwprintw(w_pickter, off+2, 2, "%s", extras.c_str());

            wrefresh(w_pickter);
            ///////////////////////
            /// 0: 0 1 2 3
            /// 1: 4 5 6 7
            /// 3: 8 9
            subch=(int)getch();
            lastpter=pter;
            if( subch == KEY_LEFT ) {
                pter=(pter-1 >= 0 ? pter-1 : num_terrain_types - 1);
            } else if( subch == KEY_RIGHT ) {
                pter=(pter+1 < num_terrain_types ? pter+1 : 0 );
            } else if( subch == KEY_UP ) {
                pter=( pter-xmax+2 > 0 ? pter-xmax+2 : 0 );
            } else if( subch == KEY_DOWN ) {
                pter=( pter + xmax-2 < num_terrain_types ? pter+xmax-2 : num_terrain_types - 1);
            } else if( subch == 't' ) {
                nextch=subch;
            }
      } while (subch == KEY_UP || subch == KEY_DOWN || subch == KEY_LEFT || subch == KEY_RIGHT );

      werase(w_pickter);
      delwin(w_pickter);
      refresh_all();
      if( ( subch == KEY_ENTER || subch == '\n' || subch == 'g' ) && pter != tter) {
          ter_t tset = terlist[pter];
          m.ter_set(lx, ly, (ter_id)pter);
      }
      skip = true;


    } else if ( ch == 'f' ) {
      ///////////////////////////////////////////
      ///// field edit
		///This needs some serious rework for the new system. Disabled for now.
      /*int pwh=lookHeight-1;int pww=48;int pwy=0;int pwx=VIEWX * 2 + 8+VIEW_OFFSET_X;
      WINDOW* w_pickfield = newwin(pwh, pww, pwy, pwx);
      wborder(w_pickfield, LINE_XOXO, LINE_XOXO, LINE_OXOX, LINE_OXOX,
                 LINE_OXXO, LINE_OOXX, LINE_XXOO, LINE_XOOX );
      int fmax=pwh-4;
      int fshift=0;
      int subch=0;
      if ( fsel == -1 ) fsel=curfield.type;
      std::string fids[num_fields];
      fids[0]="-clear-";
      fids[fd_fire_vent]="fire_vent";
      fids[fd_push_items]="push_items";
      fids[fd_shock_vent]="shock_vent";
      fids[fd_acid_vent]="acid_vent";
      do {
        if( fsel < fshift ) {
            fshift=fsel;
        } else if ( fsel > fshift+fmax ) {
            fshift=fsel-fmax;
        }
            field_t ftype;
            std::string fnam;
            for ( int f=fshift; f<=fshift+fmax; f++ ) {
                  mvwprintz(w_pickfield, f+1-fshift, 1, c_white, "%s", padding.c_str());
                  if ( f < num_fields ) {
                      ftype = fieldlist[f];
                      fnam = ( ftype.name[0].size() == 0 ? fids[f] : ftype.name[0] );
                      mvwprintz(w_pickfield, f+1-fshift, 2, (fsel==f ? h_white : ( curfield.type == f ? c_green : c_ltgray ) ), "%d %s",f,fnam.c_str());
                  }
            }
            wrefresh(w_pickfield);

            subch=(int)getch();
            if(subch==KEY_UP) {
                fsel--;
            } else if (subch==KEY_DOWN) {
                fsel++;
            }
            if( fsel < 0 ) {
                fsel = num_fields-1;
            } else if ( fsel >= num_fields ) {
                fsel = 0;
            }

      } while (subch == KEY_UP || subch == KEY_DOWN || subch == KEY_LEFT || subch == KEY_RIGHT );
      if( ( subch == KEY_ENTER || subch == '\n' || subch == 'f' ) && curfield.type != fsel ) {
            if ( fsel == 0 ) {
                  fset=fsel;
                  m.remove_field(lx, ly);
            } else if ( fset < num_fields-1 ) {
                  int num=uimenu(false,"density?","1","2","3","-cancel-",NULL);
                  if(num<1 || num>3) {
                      nextch='t';
                  } else if ( curfield.type != fsel && num != curfield.density ) {
                      fset=fsel;
                      m.remove_field(lx, ly);
                      m.add_field(this, lx, ly, field_id(fset), num);
                  }
            }
      }
      werase(w_pickfield);
      wrefresh(w_pickfield);
      delwin(w_pickfield);
      wrefresh(w_look);
      skip = true;
	  */
    } else if ( ch == 't' ) {
      ///////////////////////////////////////////
      ///// trap edit
      int pwh=lookHeight-1;int pww=48;int pwy=0;int pwx=VIEWX * 2 + 8+VIEW_OFFSET_X;

      WINDOW* w_picktrap = newwin(pwh, pww, pwy, pwx);
      wborder(w_picktrap, LINE_XOXO, LINE_XOXO, LINE_OXOX, LINE_OXOX,
                 LINE_OXXO, LINE_OOXX, LINE_XXOO, LINE_XOOX );
      //
      int tmax=pwh-4;
      int tshift=0;
      int subch=0;
      if ( trsel == -1 ) trsel=curtrap;
      std::string trids[num_trap_types];
      trids[0]=_("-clear-");
      do {
        if( trsel < tshift ) {
            tshift=trsel;
        } else if ( trsel > tshift+tmax ) {
            tshift=trsel-tmax;
        }
            std::string tnam;
            for ( int t=tshift; t<=tshift+tmax; t++ ) {
                  mvwprintz(w_picktrap, t+1-tshift, 1, c_white, "%s", padding.c_str());
                  if ( t < num_trap_types ) {
                      tnam = ( traps[t]->name.size() == 0 ? trids[t] : traps[t]->name );
                      mvwputch(w_picktrap, t+1-tshift, 2, traps[t]->color, traps[t]->sym);
                      mvwprintz(w_picktrap, t+1-tshift, 4, (trsel==t ? h_white : ( curtrap == t ? c_green : c_ltgray ) ), "%d %s", t, tnam.c_str() );
                  }
            }
            wrefresh(w_picktrap);

            subch=(int)getch();
            if(subch==KEY_UP) {
                trsel--;
            } else if (subch==KEY_DOWN) {
                trsel++;
            }
            if( trsel < 0 ) {
                trsel = num_trap_types-1;
            } else if ( trsel >= num_trap_types ) {
                trsel = 0;
            }

      } while (subch == KEY_UP || subch == KEY_DOWN || subch == KEY_LEFT || subch == KEY_RIGHT );
      if( ( subch == KEY_ENTER || subch == '\n' || subch == 't' ) && curtrap != trsel ) {
          if ( trsel == 0 ) {
              trset=trsel;
              m.add_trap(lx, ly, trap_id(trset));
          } else if ( trsel < num_trap_types-1 ) {
              trset=trsel;
              m.add_trap(lx, ly, trap_id(trset));
          }
      }
      werase(w_picktrap);
      wrefresh(w_picktrap);

      delwin(w_picktrap);
      wrefresh(w_look);
      skip = true;
      //
    }
  } while (input != Close && input != Cancel && input != Confirm);
  if (input == Confirm) return point(lx, ly);
  return point(-1, -1);
}

////////////////////////////////////////////////////////////////////////////////////////////
point game::look_around()
{
 draw_ter();
 int lx = u.posx + u.view_offset_x, ly = u.posy + u.view_offset_y;
 int mx, my;
 InputEvent input;

 const int lookHeight = 13;
 const int lookWidth = getmaxx(w_messages);
 int lookY = TERMY - lookHeight + 1;
 if (getbegy(w_messages) < lookY) lookY = getbegy(w_messages);
 WINDOW* w_look = newwin(lookHeight, lookWidth, lookY, getbegx(w_messages));
 wborder(w_look, LINE_XOXO, LINE_XOXO, LINE_OXOX, LINE_OXOX,
                 LINE_OXXO, LINE_OOXX, LINE_XXOO, LINE_XOOX );
 mvwprintz(w_look, 1, 1, c_white, _("Looking Around"));
 mvwprintz(w_look, 2, 1, c_white, _("Use directional keys to move the cursor"));
 mvwprintz(w_look, 3, 1, c_white, _("to a nearby square."));
 wrefresh(w_look);
 do {
  werase(w_terrain);
  draw_ter(lx, ly);
  for (int i = 1; i < lookHeight - 1; i++) {
   for (int j = 1; j < lookWidth - 1; j++)
    mvwputch(w_look, i, j, c_white, ' ');
  }

  // Debug helper
  //mvwprintw(w_look, 6, 1, "Items: %d", m.i_at(lx, ly).size() );
  int junk;
  int veh_part = 0;
  int off = 4;
  vehicle *veh = m.veh_at(lx, ly, veh_part);
  if (u_see(lx, ly)) {
   std::string tile = m.tername(lx, ly);
   if (m.has_furn(lx, ly))
    tile += "; " + m.furnname(lx, ly);

   if (m.move_cost(lx, ly) == 0)
    mvwprintw(w_look, 1, 1, _("%s; Impassable"), tile.c_str());
   else
    mvwprintw(w_look, 1, 1, _("%s; Movement cost %d"), tile.c_str(),
                                                    m.move_cost(lx, ly) * 50);
   mvwprintw(w_look, 2, 1, "%s", m.features(lx, ly).c_str());

   field &tmpfield = m.field_at(lx, ly);

   if (tmpfield.fieldCount() > 0) {
		field_entry *cur = NULL;
		for(std::map<field_id, field_entry*>::iterator field_list_it = tmpfield.getFieldStart(); field_list_it != tmpfield.getFieldEnd(); ++field_list_it){
			cur = field_list_it->second;
			if(cur == NULL) continue;
			mvwprintz(w_look, off, 1, fieldlist[cur->getFieldType()].color[cur->getFieldDensity()-1], "%s",
				fieldlist[cur->getFieldType()].name[cur->getFieldDensity()-1].c_str());
			off++; // 4ish
		}
    }
   //if (tmpfield.type != fd_null)
   // mvwprintz(w_look, 4, 1, fieldlist[tmpfield.type].color[tmpfield.density-1],
   //           "%s", fieldlist[tmpfield.type].name[tmpfield.density-1].c_str());

   if (m.tr_at(lx, ly) != tr_null &&
       u.per_cur - u.encumb(bp_eyes) >= traps[m.tr_at(lx, ly)]->visibility)
    mvwprintz(w_look, ++off, 1, traps[m.tr_at(lx, ly)]->color, "%s",
              traps[m.tr_at(lx, ly)]->name.c_str());

   int dex = mon_at(lx, ly);
   if (dex != -1 && u_see(&(z[dex])))
   {
       z[mon_at(lx, ly)].draw(w_terrain, lx, ly, true);
       z[mon_at(lx, ly)].print_info(this, w_look);
       if (!m.has_flag(container, lx, ly))
       {
           if (m.i_at(lx, ly).size() > 1)
           {
               mvwprintw(w_look, 3, 1, _("There are several items there."));
           }
           else if (m.i_at(lx, ly).size() == 1)
           {
               mvwprintw(w_look, 3, 1, _("There is an item there."));
           }
       } else {
           mvwprintw(w_look, 3, 1, _("You cannot see what is inside of it."));
       }
   }
   else if (npc_at(lx, ly) != -1)
   {
       active_npc[npc_at(lx, ly)]->draw(w_terrain, lx, ly, true);
       active_npc[npc_at(lx, ly)]->print_info(w_look);
       if (!m.has_flag(container, lx, ly))
       {
           if (m.i_at(lx, ly).size() > 1)
           {
               mvwprintw(w_look, 3, 1, _("There are several items there."));
           }
           else if (m.i_at(lx, ly).size() == 1)
           {
               mvwprintw(w_look, 3, 1, _("There is an item there."));
           }
       } else {
           mvwprintw(w_look, 3, 1, _("You cannot see what is inside of it."));
       }
   }
   else if (veh)
   {
       mvwprintw(w_look, 3, 1, _("There is a %s there. Parts:"), veh->name.c_str());
       veh->print_part_desc(w_look, ++off, 48, veh_part);
       m.drawsq(w_terrain, u, lx, ly, true, true, lx, ly);
   }
   else if (!m.has_flag(container, lx, ly) && m.i_at(lx, ly).size() > 0)
   {
       mvwprintw(w_look, 3, 1, _("There is a %s there."),
                 m.i_at(lx, ly)[0].tname(this).c_str());
       if (m.i_at(lx, ly).size() > 1)
       {
           mvwprintw(w_look, ++off, 1, _("There are other items there as well."));
       }
       m.drawsq(w_terrain, u, lx, ly, true, true, lx, ly);
   } else if (m.has_flag(container, lx, ly)) {
       mvwprintw(w_look, 3, 1, _("You cannot see what is inside of it."));
       m.drawsq(w_terrain, u, lx, ly, true, false, lx, ly);
   }
   else if (lx == u.posx + u.view_offset_x && ly == u.posy + u.view_offset_y)
   {
       int x,y;
       x = getmaxx(w_terrain)/2 - u.view_offset_x;
       y = getmaxy(w_terrain)/2 - u.view_offset_y;
       mvwputch_inv(w_terrain, y, x, u.color(), '@');

       mvwprintw(w_look, 1, 1, _("You (%s)"), u.name.c_str());
       if (veh) {
           mvwprintw(w_look, 3, 1, _("There is a %s there. Parts:"), veh->name.c_str());
           veh->print_part_desc(w_look, 4, 48, veh_part);
           m.drawsq(w_terrain, u, lx, ly, true, true, lx, ly);
   }

   }
   else
   {
       m.drawsq(w_terrain, u, lx, ly, true, true, lx, ly);
   }
  } else if (u.sight_impaired() &&
              m.light_at(lx, ly) == LL_BRIGHT &&
              rl_dist(u.posx, u.posy, lx, ly) < u.unimpaired_range() &&
              m.sees(u.posx, u.posy, lx, ly, u.unimpaired_range(), junk)) {
   if (u.has_disease("boomered"))
    mvwputch_inv(w_terrain, ly - u.posy + VIEWY, lx - u.posx + VIEWX, c_pink, '#');
   else
    mvwputch_inv(w_terrain, ly - u.posy + VIEWY, lx - u.posx + VIEWX, c_ltgray, '#');
   mvwprintw(w_look, 1, 1, _("Bright light."));
  } else {
   mvwputch(w_terrain, VIEWY, VIEWX, c_white, 'x');
   mvwprintw(w_look, 1, 1, _("Unseen."));
  }
  if (m.graffiti_at(lx, ly).contents)
   mvwprintw(w_look, ++off + 1, 1, _("Graffiti: %s"), m.graffiti_at(lx, ly).contents->c_str());
  wrefresh(w_look);
  wrefresh(w_terrain);

  DebugLog() << __FUNCTION__ << "calling get_input() \n";
  input = get_input();
  if (!u_see(lx, ly))
   mvwputch(w_terrain, ly - u.posy + VIEWY, lx - u.posx + VIEWX, c_black, ' ');
  get_direction(mx, my, input);
  if (mx != -2 && my != -2) {	// Directional key pressed
   lx += mx;
   ly += my;
  }
 } while (input != Close && input != Cancel && input != Confirm);

 werase(w_look);
 delwin(w_look);
 if (input == Confirm)
  return point(lx, ly);
 return point(-1, -1);
}

bool game::list_items_match(std::string sText, std::string sPattern)
{
 size_t iPos;

 do {
  iPos = sPattern.find(",");

  if (sText.find((iPos == std::string::npos) ? sPattern : sPattern.substr(0, iPos)) != std::string::npos)
   return true;

  if (iPos != std::string::npos)
   sPattern = sPattern.substr(iPos+1, sPattern.size());

 } while(iPos != std::string::npos);

 return false;
}

std::vector<map_item_stack> game::find_nearby_items(int iSearchX, int iSearchY)
{
    std::vector<item> here;
    std::map<std::string, map_item_stack> temp_items;
    std::vector<map_item_stack> ret;

    std::vector<point> points = closest_points_first(iSearchX, u.posx, u.posy);

    for (std::vector<point>::iterator p_it = points.begin();
        p_it != points.end(); p_it++)
    {
        if (p_it->y >= u.posy - iSearchY && p_it->y <= u.posy + iSearchY &&
           u_see(p_it->x,p_it->y) &&
           (!m.has_flag(container, p_it->x, p_it->y) ||
           (rl_dist(u.posx, u.posy, p_it->x, p_it->y) == 1 && !m.has_flag(sealed, p_it->x, p_it->y))))
            {
                temp_items.clear();
                here.clear();
                here = m.i_at(p_it->x, p_it->y);
                for (int i = 0; i < here.size(); i++)
                {
                    const std::string name = here[i].tname(this);
                    if (temp_items.find(name) == temp_items.end())
                    {
                        temp_items[name] = map_item_stack(here[i], p_it->x - u.posx, p_it->y - u.posy);
                    }
                    else
                    {
                        temp_items[name].count++;
                    }
                }
                for (std::map<std::string, map_item_stack>::iterator iter = temp_items.begin();
                     iter != temp_items.end();
                     ++iter)
                {
                    ret.push_back(iter->second);
                }
 
            }
    }
    return ret;
}

std::vector<map_item_stack> game::filter_item_stacks(std::vector<map_item_stack> stack, std::string filter)
{
    std::vector<map_item_stack> ret;

    std::string sFilterPre = "";
    std::string sFilterTemp = filter;
    if (sFilterTemp != "" && filter.substr(0, 1) == "-")
    {
        sFilterPre = "-";
        sFilterTemp = sFilterTemp.substr(1, sFilterTemp.size()-1);
    }

    for (std::vector<map_item_stack>::iterator iter = stack.begin(); iter != stack.end(); ++iter)
    {
        std::string name = iter->example.tname(this);
        if (sFilterTemp == "" || ((sFilterPre != "-" && list_items_match(name, sFilterTemp)) ||
                                  (sFilterPre == "-" && !list_items_match(name, sFilterTemp))))
        {
            ret.push_back(*iter);
        }
    }
    return ret;
}

std::string game::ask_item_filter(WINDOW* window, int rows)
{
    for (int i = 0; i < rows-1; i++)
    {
        mvwprintz(window, i, 1, c_black, "%s", "\
                                                     ");
    }

    mvwprintz(window, 2, 2, c_white, "%s", _("Type part of an item's name to see"));
    mvwprintz(window, 3, 2, c_white, "%s", _("nearby matching items."));
    mvwprintz(window, 5, 2, c_white, "%s", _("Seperate multiple items with ,"));
    mvwprintz(window, 6, 2, c_white, "%s", _("Example: back,flash,aid, ,band"));
    //TODO: fix up the filter code so that "-" applies to each comma-separated bit
    //or, failing that, make the description sound more like what the current behavior does
    mvwprintz(window, 8, 2, c_white, "%s", _("To exclude items, place - in front"));
    mvwprintz(window, 9, 2, c_white, "%s", _("Example: -pipe,chunk,steel"));
    wrefresh(window);
    return string_input_popup(_("Filter:"), 55, sFilter);
}


void game::draw_trail_to_square(std::vector<point>& vPoint, int x, int y)
{
    //Remove previous trail, if any
    for (int i = 0; i < vPoint.size(); i++)
    {
        m.drawsq(w_terrain, u, vPoint[i].x, vPoint[i].y, false, true);
    }

    //Draw new trail
    vPoint = line_to(u.posx, u.posy, u.posx + x, u.posy + y, 0);
    for (int i = 1; i < vPoint.size(); i++)
    {
        m.drawsq(w_terrain, u, vPoint[i-1].x, vPoint[i-1].y, true, true);
    }

    mvwputch(w_terrain, vPoint[vPoint.size()-1].y + VIEWY - u.posy - u.view_offset_y,
                        vPoint[vPoint.size()-1].x + VIEWX - u.posx - u.view_offset_x, c_white, 'X');

    wrefresh(w_terrain);
}

//helper method so we can keep list_items shorter
void game::reset_item_list_state(WINDOW* window, int height)
{
    const int width = OPTIONS[OPT_SIDEBAR_STYLE] ? 45 : 55;
    for (int i = 1; i < TERMX; i++)
    {
        if (i < width)
        {
            mvwputch(window, 0, i, c_ltgray, LINE_OXOX); // -
            mvwputch(window, TERMY-height-1-VIEW_OFFSET_Y*2, i, c_ltgray, LINE_OXOX); // -
        }

        if (i < TERMY-height-VIEW_OFFSET_Y*2)
        {
            mvwputch(window, i, 0, c_ltgray, LINE_XOXO); // |
            mvwputch(window, i, width - 1, c_ltgray, LINE_XOXO); // |
        }
    }

    mvwputch(window, 0, 0,         c_ltgray, LINE_OXXO); // |^
    mvwputch(window, 0, width - 1, c_ltgray, LINE_OOXX); // ^|

    mvwputch(window, TERMY-height-1-VIEW_OFFSET_Y*2, 0,         c_ltgray, LINE_XXXO); // |-
    mvwputch(window, TERMY-height-1-VIEW_OFFSET_Y*2, width - 1, c_ltgray, LINE_XOXX); // -|


    std::vector<std::string> tokens;
    if (sFilter != "")
    {
        tokens.push_back(_("<R>eset"));
    }

    tokens.push_back(_("<E>xamine"));
    tokens.push_back(_("<C>ompare"));
    tokens.push_back(_("<F>ilter"));
    tokens.push_back(_("<+/->Priority"));

    int gaps = tokens.size()+1;
    int letters = 0;
    int n = tokens.size();
    for (int i = 0; i < n; i++) {
        letters += utf8_width(tokens[i].c_str())-2; //length ignores < >
    }

    int usedwidth = letters;
    const int gap_spaces = (width - usedwidth) / gaps;
    usedwidth += gap_spaces * gaps;
    int xpos = gap_spaces + (width - usedwidth) / 2;
    const int ypos = TERMY - height - 1 - VIEW_OFFSET_Y * 2;

    for (int i = 0; i < n; i++) {
        xpos += shortcut_print(window, ypos, xpos, c_white, c_ltgreen, tokens[i].c_str()) + gap_spaces;
    }

    refresh_all();
}

//returns the first non prority items.
int game::list_filter_high_priority(std::vector<map_item_stack> &stack, std::string prorities)
{
    //TODO:optimize if necessary
    std::vector<map_item_stack> tempstack; // temp
    for(int i = 0 ; i < stack.size() ; i++)
    {
        std::string name = stack[i].example.tname(this);
        if(prorities == "" || !list_items_match(name,prorities))
        {
            tempstack.push_back(stack[i]);
            stack.erase(stack.begin()+i);
            i--;
        }
    }
    int id = stack.size();
    for(int i = 0 ; i < tempstack.size() ; i++)
    {
        stack.push_back(tempstack[i]);
    }
    return id;
}
int game::list_filter_low_priority(std::vector<map_item_stack> &stack, int start,std::string prorities)
{
    //TODO:optimize if necessary
    std::vector<map_item_stack> tempstack; // temp
    for(int i = start ; i < stack.size() ; i++)
    {
        std::string name = stack[i].example.tname(this);
        if(prorities != "" && list_items_match(name,prorities))
        {
            tempstack.push_back(stack[i]);
            stack.erase(stack.begin()+i);
            i--;
        }
    }
    int id = stack.size();
    for(int i = 0 ; i < tempstack.size() ; i++)
    {
        stack.push_back(tempstack[i]);
    }
    return id;
}

void game::list_items()
{
    int iInfoHeight = 12;
    const int width = OPTIONS[OPT_SIDEBAR_STYLE] ? 45 : 55;
    WINDOW* w_items = newwin(TERMY-iInfoHeight-VIEW_OFFSET_Y*2, width, VIEW_OFFSET_Y, TERRAIN_WINDOW_WIDTH + VIEW_OFFSET_X);
    WINDOW* w_item_info = newwin(iInfoHeight-1, width - 2, TERMY-iInfoHeight-VIEW_OFFSET_Y, TERRAIN_WINDOW_WIDTH+1+VIEW_OFFSET_X);
    WINDOW* w_item_info_border = newwin(iInfoHeight, width, TERMY-iInfoHeight-VIEW_OFFSET_Y, TERRAIN_WINDOW_WIDTH+VIEW_OFFSET_X);

    //Area to search +- of players position.
    const int iSearchX = 12 + (u.per_cur * 2);
    const int iSearchY = 12 + (u.per_cur * 2);

    //this stores the items found, along with the coordinates
    std::vector<map_item_stack> ground_items = find_nearby_items(iSearchX, iSearchY);
    //this stores only those items that match our filter
    std::vector<map_item_stack> filtered_items = (sFilter != "" ?
                                                  filter_item_stacks(ground_items, sFilter) :
                                                  ground_items);
    int highPEnd = list_filter_high_priority(filtered_items,list_item_upvote);
    int lowPStart = list_filter_low_priority(filtered_items,highPEnd,list_item_downvote);
    const int iItemNum = ground_items.size();

    const int iStoreViewOffsetX = u.view_offset_x;
    const int iStoreViewOffsetY = u.view_offset_y;

    int iActive = 0; // Item index that we're looking at
    const int iMaxRows = TERMY-iInfoHeight-2-VIEW_OFFSET_Y*2;
    int iStartPos = 0;
    int iActiveX = 0;
    int iActiveY = 0;
    int iLastActiveX = -1;
    int iLastActiveY = -1;
    std::vector<point> vPoint;
    InputEvent input = Undefined;
    long ch = 0; //this is a long because getch returns a long
    bool reset = true;
    bool refilter = true;
    int iFilter = 0;
    bool bStopDrawing = false;
    do
    {
        if (ground_items.size() > 0)
        {
            u.view_offset_x = 0;
            u.view_offset_y = 0;

            if (ch == 'I' || ch == 'c' || ch == 'C')
            {
                compare(iActiveX, iActiveY);
                reset = true;
                refresh_all();
            }
            else if (ch == 'f' || ch == 'F')
            {
                sFilter = ask_item_filter(w_item_info, iInfoHeight);
                reset = true;
                refilter = true;
            }
            else if (ch == 'r' || ch == 'R')
            {
                sFilter = "";
                filtered_items = ground_items;
                iLastActiveX = -1;
                iLastActiveY = -1;
                reset = true;
                refilter = true;
            }
            else if ((ch == 'e' || ch == 'E') && filtered_items.size())
            {
                item oThisItem = filtered_items[iActive].example;
                std::vector<iteminfo> vThisItem, vDummy;

                oThisItem.info(true, &vThisItem);
                compare_split_screen_popup(0, width - 5, TERMY-VIEW_OFFSET_Y*2, oThisItem.tname(this), vThisItem, vDummy);

                getch(); // wait until the user presses a key to wipe the screen
                iLastActiveX = -1;
                iLastActiveY = -1;
                reset = true;
            }
            else if(ch == '+')
            {
                std::string temp = string_input_popup(_("High Priority:"), width, list_item_upvote);
                list_item_upvote = temp;
                refilter = true;
                reset = true;
            }
            else if(ch == '-')
            {
                std::string temp = string_input_popup(_("Low Priority:"), width, list_item_downvote);
                list_item_downvote = temp;
                refilter = true;
                reset = true;
            }
            if (refilter)
            {
                filtered_items = filter_item_stacks(ground_items, sFilter);
                highPEnd = list_filter_high_priority(filtered_items,list_item_upvote);
                lowPStart = list_filter_low_priority(filtered_items,highPEnd,list_item_downvote);
                iActive = 0;
                iLastActiveX = -1;
                iLastActiveY = -1;
                refilter = false;
            }
            if (reset)
            {
                reset_item_list_state(w_items, iInfoHeight);
                reset = false;
            }

            bStopDrawing = false;

            // we're switching on input here, whereas above it was if/else clauses on a char
            switch(input)
            {
                case DirectionN:
                    iActive--;
                    if (iActive < 0)
                    {
                        iActive = 0;
                        bStopDrawing = true;
                    }
                    break;
                case DirectionS:
                    iActive++;
                    if (iActive >= iItemNum - iFilter)
                    {
                        iActive = iItemNum - iFilter-1;
                        bStopDrawing = true;
                    }
                    break;
            }

            if (!bStopDrawing)
            {
                if (iItemNum - iFilter > iMaxRows)
                {
                    iStartPos = iActive - (iMaxRows - 1) / 2;

                    if (iStartPos < 0)
                    {
                        iStartPos = 0;
                    }
                    else if (iStartPos + iMaxRows > iItemNum - iFilter)
                    {
                        iStartPos = iItemNum - iFilter - iMaxRows;
                    }
                }

                for (int i = 0; i < iMaxRows; i++)
                {
                    wmove(w_items, i + 1, 1);
                    for (int i = 1; i < width - 1; i++)
                        wprintz(w_items, c_black, " ");
                }

                int iNum = 0;
                iFilter = ground_items.size() - filtered_items.size();
                iActiveX = 0;
                iActiveY = 0;
                std::string sActiveItemName;
                item activeItem;
                std::stringstream sText;
                bool high = true;
                bool low = false;
                int index = 0;
                for (std::vector<map_item_stack>::iterator iter = filtered_items.begin() ;
                     iter != filtered_items.end();
                     ++iter,++index)
                {
                    if(index == highPEnd)
                    {
                        high = false;
                    }
                    if(index == lowPStart)
                    {
                        low = true;
                    }
                    if (iNum >= iStartPos && iNum < iStartPos + ((iMaxRows > iItemNum) ? iItemNum : iMaxRows) )
                    {
                        if (iNum == iActive)
                        {
                            iActiveX = iter->x;
                            iActiveY = iter->y;
                            sActiveItemName = iter->example.tname(this);
                            activeItem = iter->example;
                        }
                        sText.str("");
                        sText << iter->example.tname(this);
                        if (iter->count > 1)
                        {
                            sText << " " << "[" << iter->count << "]";
                        }
                        mvwprintz(w_items, 1 + iNum - iStartPos, 2,
                                  ((iNum == iActive) ? c_ltgreen : (high ? c_yellow : (low ? c_red : c_white))),
                                  "%s", (sText.str()).c_str());
                        int numw = iItemNum > 9 ? 2 : 1;
                        mvwprintz(w_items, 1 + iNum - iStartPos, width - (5 + numw),
                                  ((iNum == iActive) ? c_ltgreen : c_ltgray), "%*d %s",
                                  numw, trig_dist(0, 0, iter->x, iter->y),
                                  direction_name_short(direction_from(0, 0, iter->x, iter->y)).c_str()
                                 );
                     }
                     iNum++;
                }

                mvwprintz(w_items, 0, (width - 9) / 2 + ((iItemNum - iFilter > 9) ? 0 : 1),
                          c_ltgreen, " %*d", ((iItemNum - iFilter > 9) ? 2 : 1), iActive+1);
                wprintz(w_items, c_white, " / %*d ", ((iItemNum - iFilter > 9) ? 2 : 1), iItemNum - iFilter);

                werase(w_item_info);
                fold_and_print(w_item_info,1,1,width - 5, c_white, "%s", activeItem.info().c_str());

                for (int j=0; j < iInfoHeight-1; j++)
                {
                    mvwputch(w_item_info_border, j, 0, c_ltgray, LINE_XOXO);
                }

                for (int j=0; j < iInfoHeight-1; j++)
                {
                    mvwputch(w_item_info_border, j, width - 1, c_ltgray, LINE_XOXO);
                }

                for (int j=0; j < width - 1; j++)
                {
                    mvwputch(w_item_info_border, iInfoHeight-1, j, c_ltgray, LINE_OXOX);
                }

                mvwputch(w_item_info_border, iInfoHeight-1, 0, c_ltgray, LINE_XXOO);
                mvwputch(w_item_info_border, iInfoHeight-1, width - 1, c_ltgray, LINE_XOOX);

                //Only redraw trail/terrain if x/y position changed
                if (iActiveX != iLastActiveX || iActiveY != iLastActiveY)
                {
                    iLastActiveX = iActiveX;
                    iLastActiveY = iActiveY;

                    draw_trail_to_square(vPoint, iActiveX, iActiveY);
                }

                wrefresh(w_items);
                wrefresh(w_item_info_border);
                wrefresh(w_item_info);
            }

            refresh();
            ch = getch();
            input = get_input(ch);
        }
        else
        {
            add_msg(_("You dont see any items around you!"));
            ch = ' ';
            input = Close;
        }
    }
    while (input != Close && input != Cancel);

    u.view_offset_x = iStoreViewOffsetX;
    u.view_offset_y = iStoreViewOffsetY;

    werase(w_items);
    werase(w_item_info);
    werase(w_item_info_border);
    delwin(w_items);
    delwin(w_item_info);
    delwin(w_item_info_border);
    refresh_all(); // TODO - figure out what precisely needs refreshing, rather than the whole screen
}

// Pick up items at (posx, posy).
void game::pickup(int posx, int posy, int min)
{
 //min == -1 is Autopickup

 item_exchanges_since_save += 1; // Keeping this simple.
 write_msg();
 if (u.weapon.type->id == "bio_claws_weapon") {
  if (min != -1)
   add_msg(_("You cannot pick up items with your claws out!"));
  return;
 }
 bool weight_is_okay = (u.weight_carried() <= u.weight_capacity() * .25);
 bool volume_is_okay = (u.volume_carried() <= u.volume_capacity() -  2);
 bool from_veh = false;
 int veh_part = 0;
 int k_part = 0;
 vehicle *veh = m.veh_at (posx, posy, veh_part);
 if (min != -1 && veh) {
  k_part = veh->part_with_feature(veh_part, vpf_kitchen);
  veh_part = veh->part_with_feature(veh_part, vpf_cargo, false);
  from_veh = veh && veh_part >= 0 &&
             veh->parts[veh_part].items.size() > 0 &&
             query_yn(_("Get items from %s?"), veh->part_info(veh_part).name);

  if (!from_veh && k_part >= 0) {
    if (veh->fuel_left("water")) {
      if (query_yn(_("Have a drink?"))) {
        veh->drain("water", 1);

        item water(itypes["water_clean"], 0);
        u.eat(this, u.inv.add_item(water).invlet);
        u.moves -= 250;
      }
    } else {
      add_msg(_("The water tank is empty."));
    }
  }
 }
 if ((!from_veh) && m.i_at(posx, posy).size() == 0)
 {
     return;
 }
 // Not many items, just grab them
 if ((from_veh ? veh->parts[veh_part].items.size() : m.i_at(posx, posy).size() ) <= min && min != -1)
 {
  int iter = 0;
  item newit = from_veh ? veh->parts[veh_part].items[0] : m.i_at(posx, posy)[0];
  if (newit.made_of(LIQUID)) {
   add_msg(_("You can't pick up a liquid!"));
   return;
  }
  if (newit.invlet == 0) {
   newit.invlet = nextinv;
   advance_nextinv();
  }
  while (iter <= inv_chars.size() && u.has_item(newit.invlet) &&
         !u.i_at(newit.invlet).stacks_with(newit)) {
   newit.invlet = nextinv;
   iter++;
   advance_nextinv();
  }
  if (iter > inv_chars.size()) {
   add_msg(_("You're carrying too many items!"));
   return;
  } else if (u.weight_carried() + newit.weight() > u.weight_capacity()) {
   add_msg(_("The %s is too heavy!"), newit.tname(this).c_str());
   decrease_nextinv();
  } else if (u.volume_carried() + newit.volume() > u.volume_capacity()) {
   if (u.is_armed()) {
    if (!u.weapon.has_flag("NO_UNWIELD")) {
     if (newit.is_armor() && // Armor can be instantly worn
         query_yn(_("Put on the %s?"), newit.tname(this).c_str())) {
      if(u.wear_item(this, &newit)){
       if (from_veh)
        veh->remove_item (veh_part, 0);
       else
        m.i_clear(posx, posy);
      }
     } else if (query_yn(_("Drop your %s and pick up %s?"),
                u.weapon.tname(this).c_str(), newit.tname(this).c_str())) {
      if (from_veh)
       veh->remove_item (veh_part, 0);
      else
       m.i_clear(posx, posy);
      m.add_item_or_charges(posx, posy, u.remove_weapon(), 1);
      u.wield(this, u.i_add(newit, this).invlet);
      u.moves -= 100;
      add_msg(_("Wielding %c - %s"), newit.invlet, newit.tname(this).c_str());
     } else
      decrease_nextinv();
    } else {
     add_msg(_("There's no room in your inventory for the %s, and you can't\
 unwield your %s."), newit.tname(this).c_str(), u.weapon.tname(this).c_str());
     decrease_nextinv();
    }
   } else {
    u.wield(this, u.i_add(newit, this).invlet);
    if (from_veh)
     veh->remove_item (veh_part, 0);
    else
     m.i_clear(posx, posy);
    u.moves -= 100;
    add_msg(_("Wielding %c - %s"), newit.invlet, newit.tname(this).c_str());
   }
  } else if (!u.is_armed() &&
             (u.volume_carried() + newit.volume() > u.volume_capacity() - 2 ||
              newit.is_weap() || newit.is_gun())) {
   u.weapon = newit;
   if (from_veh)
    veh->remove_item (veh_part, 0);
   else
    m.i_clear(posx, posy);
   u.moves -= 100;
   add_msg(_("Wielding %c - %s"), newit.invlet, newit.tname(this).c_str());
  } else {
   newit = u.i_add(newit, this);
   if (from_veh)
    veh->remove_item (veh_part, 0);
   else
    m.i_clear(posx, posy);
   u.moves -= 100;
   add_msg("%c - %s", newit.invlet, newit.tname(this).c_str());
  }
  if (weight_is_okay && u.weight_carried() >= u.weight_capacity() * .25)
   add_msg(_("You're overburdened!"));
  if (volume_is_okay && u.volume_carried() > u.volume_capacity() - 2) {
   add_msg(_("You struggle to carry such a large volume!"));
  }
  return;
 }

 const int sideStyle = OPTIONS[OPT_SIDEBAR_STYLE];

 // Otherwise, we have Autopickup, 2 or more items and should list them, etc.
 int maxmaxitems = TERMY;
 #ifndef MAXLISTHEIGHT
  maxmaxitems = sideStyle ? TERMY : getmaxy(w_messages) - 3;
 #endif

 int itemsH = 12;
 int pickupBorderRows = 3;

 // The pickup list may consume the entire terminal, minus space needed for its
 // header/footer and the item info window.
 int minleftover = itemsH + pickupBorderRows;
 if(maxmaxitems > TERMY - minleftover) maxmaxitems = TERMY - minleftover;

 const int minmaxitems = sideStyle ? 6 : 9;

 std::vector <item> here = from_veh? veh->parts[veh_part].items : m.i_at(posx, posy);
 std::vector<bool> getitem;
 getitem.resize(here.size(), false);

 int maxitems=here.size();
 maxitems=(maxitems < minmaxitems ? minmaxitems : (maxitems > maxmaxitems ? maxmaxitems : maxitems ));

 int pickupH = maxitems + pickupBorderRows;
 int pickupW = getmaxx(w_messages);
 int pickupY = VIEW_OFFSET_Y;
 int pickupX = getbegx(w_messages);

 int itemsW = pickupW;
 int itemsY = sideStyle ? pickupY + pickupH : TERMY - itemsH;
 int itemsX = pickupX;

 WINDOW* w_pickup    = newwin(pickupH, pickupW, pickupY, pickupX);
 WINDOW* w_item_info = newwin(itemsH,  itemsW,  itemsY,  itemsX);

 int ch = ' ';
 int start = 0, cur_it, iter;
 int new_weight = u.weight_carried(), new_volume = u.volume_carried();
 bool update = true;
 mvwprintw(w_pickup, 0,  0, _("PICK UP (, = all)"));
 int selected=0;
 int last_selected=-1;

 if (min == -1) { //Auto Pickup, select matching items
    bool bFoundSomething = false;

    //Loop through Items lowest Volume first
    bool bPickup = false;

    for(int iVol=0, iNumChecked = 0; iNumChecked < here.size(); iVol++) {
        for (int i = 0; i < here.size(); i++) {
            bPickup = false;
            if (here[i].volume() == iVol) {
                iNumChecked++;

                //Auto Pickup all items with 0 Volume and Weight
                if (OPTIONS[OPT_AUTO_PICKUP_ZERO]) {
                    if (here[i].volume() == 0 && here[i].weight() == 0) {
                        bPickup = true;
                    }
                }

                //Check the Pickup Rules
                if ( mapAutoPickupItems[here[i].tname(this)] ) {
                    bPickup = true;
                }
            }

            if (bPickup) {
                getitem[i] = bPickup;
                bFoundSomething = true;
            }
        }
    }

    if (!bFoundSomething) {
        return;
    }
 } else {
 // Now print the two lists; those on the ground and about to be added to inv
 // Continue until we hit return or space
  do {
   static const std::string pickup_chars = "abcdefghijklmnopqrstuvwxyzABCDEFGHIJKLMNOPQRSTUVWXYZ0123456789:;";
   size_t idx=-1;
   for (int i = 1; i < pickupH; i++) {
     mvwprintw(w_pickup, i, 0, "                                                ");
   }
   if ((ch == '<' || ch == KEY_PPAGE) && start > 0) {
    start -= maxitems;
    selected = start;
    mvwprintw(w_pickup, maxitems + 2, 0, "         ");
   } else if ((ch == '>' || ch == KEY_NPAGE) && start + maxitems < here.size()) {
    start += maxitems;
    selected = start;
    mvwprintw(w_pickup, maxitems + 2, pickupH, "            ");
   } else if ( ch == KEY_UP ) {
       selected--;
       if ( selected < 0 ) {
           selected = here.size()-1;
           start = (int)( here.size() / maxitems ) * maxitems;
           if (start >= here.size()-1) start -= maxitems;
       } else if ( selected < start ) {
           start -= maxitems;
       }
   } else if ( ch == KEY_DOWN ) {
       selected++;
       if ( selected >= here.size() ) {
           selected=0;
           start=0;
       } else if ( selected >= start + maxitems ) {
           start+=maxitems;
       }
   } else if ( selected >= 0 && (
                  ( ch == KEY_RIGHT && !getitem[selected]) ||
                  ( ch == KEY_LEFT && getitem[selected] )
             ) ) {
       idx = selected;
   } else if ( ch == '`' ) {
       std::string ext = string_input_popup(_("Enter 2 letters (case sensitive):"), 2);
       if(ext.size() == 2) {
            int p1=pickup_chars.find(ext.at(0));
            int p2=pickup_chars.find(ext.at(1));
            if ( p1 != -1 && p2 != -1 ) {
                 idx=pickup_chars.size() + ( p1 * pickup_chars.size() ) + p2;
            }
       }
   } else {
       idx = pickup_chars.find(ch);
   }

   if ( idx < here.size()) {
    getitem[idx] = ( ch == KEY_RIGHT ? true : ( ch == KEY_LEFT ? false : !getitem[idx] ) );
    if ( ch != KEY_RIGHT && ch != KEY_LEFT) {
       selected = idx;
       start = (int)( idx / maxitems ) * maxitems;
    }

    if (getitem[idx]) {
        new_weight += here[idx].weight();
        new_volume += here[idx].volume();
    } else {
        new_weight -= here[idx].weight();
        new_volume -= here[idx].volume();
    }
    update = true;
   }

   if ( selected != last_selected ) {
       last_selected = selected;
       werase(w_item_info);
       if ( selected >= 0 && selected <= here.size()-1 ) {
           fold_and_print(w_item_info,1,2,48-3, c_ltgray, "%s",  here[selected].info().c_str());
       }
       wborder(w_item_info, LINE_XOXO, LINE_XOXO, LINE_OXOX, LINE_OXOX,
                            LINE_OXXO, LINE_OOXX, LINE_XXOO, LINE_XOOX );
       mvwprintw(w_item_info, 0, 2, "< %s >", here[selected].tname(this).c_str() );
       wrefresh(w_item_info);
   }

   if (ch == ',') {
    int count = 0;
    for (int i = 0; i < here.size(); i++) {
     if (getitem[i])
      count++;
     else {
      new_weight += here[i].weight();
      new_volume += here[i].volume();
     }
     getitem[i] = true;
    }
    if (count == here.size()) {
     for (int i = 0; i < here.size(); i++)
      getitem[i] = false;
     new_weight = u.weight_carried();
     new_volume = u.volume_carried();
    }
    update = true;
   }
   for (cur_it = start; cur_it < start + maxitems; cur_it++) {
    mvwprintw(w_pickup, 1 + (cur_it % maxitems), 0,
              "                                        ");
    if (cur_it < here.size()) {
     nc_color icolor=here[cur_it].color(&u);
     if(cur_it == selected) {
         icolor=hilite(icolor);
     }

     if (cur_it < pickup_chars.size() ) {
        mvwputch(w_pickup, 1 + (cur_it % maxitems), 0, icolor, char(pickup_chars[cur_it]));
     } else {
        int p=cur_it - pickup_chars.size();
        int p1=p / pickup_chars.size();
        int p2=p % pickup_chars.size();
        mvwprintz(w_pickup, 1 + (cur_it % maxitems), 0, icolor, "`%c%c",char(pickup_chars[p1]),char(pickup_chars[p2]));
     }
     if (getitem[cur_it])
      wprintz(w_pickup, c_ltblue, " + ");
     else
      wprintw(w_pickup, " - ");
     wprintz(w_pickup, icolor, here[cur_it].tname(this).c_str());
     if (here[cur_it].charges > 0)
      wprintz(w_pickup, icolor, " (%d)", here[cur_it].charges);
    }
   }

   int pw = pickupW;
   const char *unmark = _("[left] Unmark");
   const char *scroll = _("[up/dn] Scroll");
   const char *mark   = _("[right] Mark");
   mvwprintw(w_pickup, maxitems + 1, 0,                         unmark);
   mvwprintw(w_pickup, maxitems + 1, (pw - strlen(scroll)) / 2, scroll);
   mvwprintw(w_pickup, maxitems + 1,  pw - strlen(mark),        mark);
   const char *prev = _("[pgup] Prev");
   const char *all = _("[,] All");
   const char *next   = _("[pgdn] Next");
   if (start > 0)
    mvwprintw(w_pickup, maxitems + 2, 0, prev);
   mvwprintw(w_pickup, maxitems + 2, (pw - strlen(all)) / 2, all);
   if (cur_it < here.size())
    mvwprintw(w_pickup, maxitems + 2, pw - strlen(next), next);

   if (update) {		// Update weight & volume information
    update = false;
    mvwprintw(w_pickup, 0,  7, "                           ");
    mvwprintz(w_pickup, 0,  9,
              (new_weight >= u.weight_capacity() * .25 ? c_red : c_white),
              _("Wgt %d"), new_weight);
    wprintz(w_pickup, c_white, "/%d", int(u.weight_capacity() * .25));
    mvwprintz(w_pickup, 0, 22,
              (new_volume > u.volume_capacity() - 2 ? c_red : c_white),
              _("Vol %d"), new_volume);
    wprintz(w_pickup, c_white, "/%d", u.volume_capacity() - 2);
   }
   wrefresh(w_pickup);
 /* No longer using
   ch = input();
    because it pulls a: case KEY_DOWN:  return 'j';
 */
   ch = (int)getch();

  } while (ch != ' ' && ch != '\n' && ch != KEY_ESCAPE);
  if (ch != '\n') {
   werase(w_pickup);
   wrefresh(w_pickup);
   werase(w_item_info);
   wrefresh(w_item_info);
   delwin(w_pickup);
   delwin(w_item_info);
   add_msg(_("Never mind."));
   refresh_all();
   return;
  }
 }

 // At this point we've selected our items, now we add them to our inventory
 int curmit = 0;
 bool got_water = false;	// Did we try to pick up water?
 bool offered_swap = false;
 std::map<std::string, int> mapPickup;
 for (int i = 0; i < here.size(); i++) {
  iter = 0;
  // This while loop guarantees the inventory letter won't be a repeat. If it
  // tries all 52 letters, it fails and we don't pick it up.
  if (getitem[i] && here[i].made_of(LIQUID))
   got_water = true;
  else if (getitem[i]) {
   iter = 0;
   while (iter < inv_chars.size() && (here[i].invlet == 0 ||
                        (u.has_item(here[i].invlet) &&
                         !u.i_at(here[i].invlet).stacks_with(here[i]))) ) {
    here[i].invlet = nextinv;
    iter++;
    advance_nextinv();
   }
   if (iter == inv_chars.size()) {
    add_msg(_("You're carrying too many items!"));
    werase(w_pickup);
    wrefresh(w_pickup);
    delwin(w_pickup);
    return;
   } else if (u.weight_carried() + here[i].weight() > u.weight_capacity()) {
    add_msg(_("The %s is too heavy!"), here[i].tname(this).c_str());
    decrease_nextinv();
   } else if (u.volume_carried() + here[i].volume() > u.volume_capacity()) {
    if (u.is_armed()) {
     if (!u.weapon.has_flag("NO_UNWIELD")) {
      if (here[i].is_armor() && // Armor can be instantly worn
          query_yn(_("Put on the %s?"), here[i].tname(this).c_str())) {
       if(u.wear_item(this, &(here[i])))
       {
        if (from_veh)
         veh->remove_item (veh_part, curmit);
        else
         m.i_rem(posx, posy, curmit);
        curmit--;
       }
      } else if (!offered_swap) {
       if (query_yn(_("Drop your %s and pick up %s?"),
                u.weapon.tname(this).c_str(), here[i].tname(this).c_str())) {
        if (from_veh)
         veh->remove_item (veh_part, curmit);
        else
         m.i_rem(posx, posy, curmit);
        m.add_item_or_charges(posx, posy, u.remove_weapon(), 1);
        u.wield(this, u.i_add(here[i], this).invlet);
        mapPickup[here[i].tname(this)]++;
        curmit--;
        u.moves -= 100;
        add_msg(_("Wielding %c - %s"), u.weapon.invlet, u.weapon.tname(this).c_str());
       }
       offered_swap = true;
      } else
       decrease_nextinv();
     } else {
      add_msg(_("There's no room in your inventory for the %s, and you can't\
  unwield your %s."), here[i].tname(this).c_str(), u.weapon.tname(this).c_str());
      decrease_nextinv();
     }
    } else {
     u.wield(this, u.i_add(here[i], this).invlet);
     mapPickup[here[i].tname(this)]++;
     if (from_veh)
      veh->remove_item (veh_part, curmit);
     else
      m.i_rem(posx, posy, curmit);
     curmit--;
     u.moves -= 100;
    }
   } else if (!u.is_armed() &&
            (u.volume_carried() + here[i].volume() > u.volume_capacity() - 2 ||
              here[i].is_weap() || here[i].is_gun())) {
    u.weapon = here[i];
    if (from_veh)
     veh->remove_item (veh_part, curmit);
    else
     m.i_rem(posx, posy, curmit);
    u.moves -= 100;
    curmit--;
   } else {
    u.i_add(here[i], this);
    mapPickup[here[i].tname(this)]++;
    if (from_veh)
     veh->remove_item (veh_part, curmit);
    else
     m.i_rem(posx, posy, curmit);
    u.moves -= 100;
    curmit--;
   }
  }
  curmit++;
 }

 if (min == -1) { //Auto pickup item message
     if (mapPickup.size() > 0) {
        std::stringstream sTemp;

        for (std::map<std::string, int>::iterator iter = mapPickup.begin(); iter != mapPickup.end(); ++iter) {
            if (sTemp.str() != "") {
                sTemp << ", ";
            }

            sTemp << iter->second << " " << iter->first;
        }

        add_msg((_("You pick up: ") + sTemp.str()).c_str());
     }
 }

 if (got_water)
  add_msg(_("You can't pick up a liquid!"));
 if (weight_is_okay && u.weight_carried() >= u.weight_capacity() * .25)
  add_msg(_("You're overburdened!"));
 if (volume_is_okay && u.volume_carried() > u.volume_capacity() - 2) {
  add_msg(_("You struggle to carry such a large volume!"));
 }
 werase(w_pickup);
 wrefresh(w_pickup);
 werase(w_item_info);
 wrefresh(w_item_info);
 delwin(w_pickup);
 delwin(w_item_info);
}

// Handle_liquid returns false if we didn't handle all the liquid.
bool game::handle_liquid(item &liquid, bool from_ground, bool infinite)
{
 if (!liquid.made_of(LIQUID)) {
  dbg(D_ERROR) << "game:handle_liquid: Tried to handle_liquid a non-liquid!";
  debugmsg("Tried to handle_liquid a non-liquid!");
  return false;
 }
 if (liquid.type->id == "gasoline" && vehicle_near() && query_yn(_("Refill vehicle?"))) {
  int vx = u.posx, vy = u.posy;
  refresh_all();
  if (choose_adjacent(_("Refill vehicle"), vx, vy)) {
   vehicle *veh = m.veh_at (vx, vy);
   if (veh) {
    ammotype ftype = "gasoline";
    int fuel_cap = veh->fuel_capacity(ftype);
    int fuel_amnt = veh->fuel_left(ftype);
    if (fuel_cap < 1)
     add_msg (_("This vehicle doesn't use %s."), ammo_name(ftype).c_str());
    else if (fuel_amnt == fuel_cap)
     add_msg (_("Already full."));
    else if (from_ground && query_yn(_("Pump until full?"))) {
     u.assign_activity(this, ACT_REFILL_VEHICLE, 2 * (fuel_cap - fuel_amnt));
     u.activity.placement = point(vx, vy);
    } else { // Not pump
     veh->refill ("gasoline", liquid.charges);
     add_msg (_("You refill %s with %s%s."), veh->name.c_str(),
              ammo_name(ftype).c_str(),
              veh->fuel_left(ftype) >= fuel_cap? _(" to its maximum") : "");
     u.moves -= 100;
     return true;
    }
   } else // if (veh)
    add_msg (_("There isn't any vehicle there."));
   return false;
  } // if (choose_adjacent("Refill vehicle", vx, vy))

 } else { // Not filling vehicle

   // Ask to pour rotten liquid (milk!) from the get-go
  if (!from_ground && liquid.rotten(this) &&
      query_yn(_("Pour %s on the ground?"), liquid.tname(this).c_str())) {
   m.add_item_or_charges(u.posx, u.posy, liquid, 1);
   return true;
  }

  std::stringstream text;
  text << _("Container for ") << liquid.tname(this);
  char ch = inv_type(text.str().c_str(), IC_CONTAINER);
  if (!u.has_item(ch)) {
    // No container selected (escaped, ...), ask to pour
    // we asked to pour rotten already
   if (!from_ground && !liquid.rotten(this) &&
       query_yn(_("Pour %s on the ground?"), liquid.tname(this).c_str())) {
    m.add_item_or_charges(u.posx, u.posy, liquid, 1);
    return true;
   }
   return false;
  }

  item *cont = &(u.i_at(ch));
  if (cont == NULL || cont->is_null()) {
    // Container is null, ask to pour.
    // we asked to pour rotten already
   if (!from_ground && !liquid.rotten(this) &&
       query_yn(_("Pour %s on the ground?"), liquid.tname(this).c_str())) {
    m.add_item_or_charges(u.posx, u.posy, liquid, 1);
    return true;
   }
   add_msg(_("Never mind."));
   return false;

  } else if (liquid.is_ammo() && (cont->is_tool() || cont->is_gun())) {
// for filling up chainsaws, jackhammers and flamethrowers
   ammotype ammo = "NULL";
   int max = 0;

   if (cont->is_tool()) {
    it_tool* tool = dynamic_cast<it_tool*>(cont->type);
    ammo = tool->ammo;
    max = tool->max_charges;
   } else {
    it_gun* gun = dynamic_cast<it_gun*>(cont->type);
    ammo = gun->ammo;
    max = gun->clip;
   }

   ammotype liquid_type = liquid.ammo_type();

   if (ammo != liquid_type) {
    add_msg(_("Your %s won't hold %s."), cont->tname(this).c_str(),
                                      liquid.tname(this).c_str());
    return false;
   }

   if (max <= 0 || cont->charges >= max) {
    add_msg(_("Your %s can't hold any more %s."), cont->tname(this).c_str(),
                                               liquid.tname(this).c_str());
    return false;
   }

   if (cont->charges > 0 && cont->curammo->id != liquid.type->id) {
    add_msg(_("You can't mix loads in your %s."), cont->tname(this).c_str());
    return false;
   }

   add_msg(_("You pour %s into your %s."), liquid.tname(this).c_str(),
                                        cont->tname(this).c_str());
   cont->curammo = dynamic_cast<it_ammo*>(liquid.type);
   if (infinite)
    cont->charges = max;
   else {
    cont->charges += liquid.charges;
    if (cont->charges > max) {
     int extra = cont->charges - max;
     cont->charges = max;
     liquid.charges = extra;
     add_msg(_("There's some left over!"));
     return false;
    }
   }
   return true;

  } else if (!cont->is_container()) {
   add_msg(_("That %s won't hold %s."), cont->tname(this).c_str(),
                                     liquid.tname(this).c_str());
   return false;
  } else        // filling up normal containers
    {
      // first, check if liquid types are compatible
      if (!cont->contents.empty())
      {
        if  (cont->contents[0].type->id != liquid.type->id)
        {
          add_msg(_("You can't mix loads in your %s."), cont->tname(this).c_str());
          return false;
        }
      }

      // ok, liquids are compatible.  Now check what the type of liquid is
      // this will determine how much the holding container can hold

      it_container* container = dynamic_cast<it_container*>(cont->type);
      int holding_container_charges;

      if (liquid.type->is_food())
      {
        it_comest* tmp_comest = dynamic_cast<it_comest*>(liquid.type);
        holding_container_charges = container->contains * tmp_comest->charges;
      }
      else if (liquid.type->is_ammo())
      {
        it_ammo* tmp_ammo = dynamic_cast<it_ammo*>(liquid.type);
        holding_container_charges = container->contains * tmp_ammo->count;
      }
      else
        holding_container_charges = container->contains;

      // if the holding container is NOT empty
      if (!cont->contents.empty())
      {
        // case 1: container is completely full
        if (cont->contents[0].charges == holding_container_charges)
        {
          add_msg(_("Your %s can't hold any more %s."), cont->tname(this).c_str(),
                                                   liquid.tname(this).c_str());
          return false;
        }

        // case 2: container is half full

        if (infinite)
        {
          cont->contents[0].charges = holding_container_charges;
          add_msg(_("You pour %s into your %s."), liquid.tname(this).c_str(),
                                        cont->tname(this).c_str());
          return true;
        }
        else // Container is finite, not empty and not full, add liquid to it
        {
          add_msg(_("You pour %s into your %s."), liquid.tname(this).c_str(),
                    cont->tname(this).c_str());
          cont->contents[0].charges += liquid.charges;
          if (cont->contents[0].charges > holding_container_charges)
          {
            int extra = cont->contents[0].charges - holding_container_charges;
            cont->contents[0].charges = holding_container_charges;
            liquid.charges = extra;
            add_msg(_("There's some left over!"));
            // Why not try to find another container here?
            return false;
          }
          return true;
        }
      }
      else  // pouring into an empty container
      {
        if (!cont->has_flag("WATERTIGHT"))  // invalid container types
        {
          add_msg(_("That %s isn't water-tight."), cont->tname(this).c_str());
          return false;
        }
        else if (!(cont->has_flag("SEALS")))
        {
          add_msg(_("You can't seal that %s!"), cont->tname(this).c_str());
          return false;
        }
        // pouring into a valid empty container
        int default_charges = 1;

        if (liquid.is_food())
        {
          it_comest* comest = dynamic_cast<it_comest*>(liquid.type);
          default_charges = comest->charges;
        }
        else if (liquid.is_ammo())
        {
          it_ammo* ammo = dynamic_cast<it_ammo*>(liquid.type);
          default_charges = ammo->count;
        }

        if (infinite) // if filling from infinite source, top it to max
          liquid.charges = container->contains * default_charges;
        else if (liquid.charges > container->contains * default_charges)
        {
          add_msg(_("You fill your %s with some of the %s."), cont->tname(this).c_str(),
                                                    liquid.tname(this).c_str());
          u.inv.unsort();
          int oldcharges = liquid.charges - container->contains * default_charges;
          liquid.charges = container->contains * default_charges;
          cont->put_in(liquid);
          liquid.charges = oldcharges;
          return false;
        }
        cont->put_in(liquid);
        return true;
      }
    }
    return false;
  }
 return true;
}

void game::drop(char chInput)
{
 std::vector<item> dropped;

 if (chInput == '.')
  dropped = multidrop();
 else {
  if (u.inv.item_by_letter(chInput).is_null()) {
   dropped.push_back(u.i_rem(chInput));
  } else {
   dropped.push_back(u.inv.remove_item_by_letter(chInput));
  }
 }

 if (dropped.size() == 0) {
  add_msg(_("Never mind."));
  return;
 }

 item_exchanges_since_save += dropped.size();

 itype_id first = itype_id(dropped[0].type->id);
 bool same = true;
 for (int i = 1; i < dropped.size() && same; i++) {
  if (dropped[i].type->id != first)
   same = false;
 }

 int veh_part = 0;
 bool to_veh = false;
 vehicle *veh = m.veh_at(u.posx, u.posy, veh_part);
 if (veh) {
  veh_part = veh->part_with_feature (veh_part, vpf_cargo);
  to_veh = veh_part >= 0;
 }
 if (dropped.size() == 1 || same) {
  if (to_veh) {
   add_msg(_("You put your %s%s in the %s's %s."), dropped[0].tname(this).c_str(),
          (dropped.size() == 1 ? "" : _("s")), veh->name.c_str(),
          veh->part_info(veh_part).name);
  } else {
   add_msg(ngettext("You drop your %s.", "You drop your %ss", dropped.size()),
           dropped[0].tname(this).c_str()); // FIXME: real plurals... someday
  }
 } else {
  if (to_veh)
   add_msg(_("You put several items in the %s's %s."), veh->name.c_str(),
           veh->part_info(veh_part).name);
  else
   add_msg(_("You drop several items."));
 }

 if (to_veh) {
  bool vh_overflow = false;
  for (int i = 0; i < dropped.size(); i++) {
   vh_overflow = vh_overflow || !veh->add_item (veh_part, dropped[i]);
   if (vh_overflow)
    m.add_item_or_charges(u.posx, u.posy, dropped[i], 1);
  }
  if (vh_overflow)
   add_msg (_("The trunk is full, so some items fall on the ground."));
 } else {
  for (int i = 0; i < dropped.size(); i++)
   m.add_item_or_charges(u.posx, u.posy, dropped[i], 2);
 }
}

void game::drop_in_direction()
{
 int dirx, diry;
 if (!choose_adjacent(_("Drop"), dirx, diry))
  return;

 int veh_part = 0;
 bool to_veh = false;
 vehicle *veh = m.veh_at(dirx, diry, veh_part);
 if (veh) {
  veh_part = veh->part_with_feature (veh_part, vpf_cargo);
  to_veh = veh->type != veh_null && veh_part >= 0;
 }

 if (m.has_flag(noitem, dirx, diry) || m.has_flag(sealed, dirx, diry)) {
  add_msg(_("You can't place items there!"));
  return;
 }

 std::string verb = (m.move_cost(dirx, diry) == 0 ? _("put") : _("drop"));
 std::string prep = (m.move_cost(dirx, diry) == 0 ? _("in")  : _("on")  );

 std::vector<item> dropped = multidrop();

 if (dropped.size() == 0) {
  add_msg(_("Never mind."));
  return;
 }

 item_exchanges_since_save += dropped.size();

 itype_id first = itype_id(dropped[0].type->id);
 bool same = true;
 for (int i = 1; i < dropped.size() && same; i++) {
  if (dropped[i].type->id != first)
   same = false;
 }
 if (dropped.size() == 1 || same)
 {
  if (to_veh)
   add_msg(_("You put your %s%s in the %s's %s."), dropped[0].tname(this).c_str(),
          (dropped.size() == 1 ? "" : _("s")), veh->name.c_str(),
          veh->part_info(veh_part).name);
  else
   add_msg(_("You %s your %s%s %s the %s."), verb.c_str(),
           dropped[0].tname(this).c_str(),
           (dropped.size() == 1 ? "" : _("s")), prep.c_str(),
           m.name(dirx, diry).c_str());
 } else {
  if (to_veh)
   add_msg(_("You put several items in the %s's %s."), veh->name.c_str(),
           veh->part_info(veh_part).name);
  else
   add_msg(_("You %s several items %s the %s."), verb.c_str(), prep.c_str(),
           m.name(dirx, diry).c_str());
 }
 if (to_veh) {
  bool vh_overflow = false;
  for (int i = 0; i < dropped.size(); i++) {
   vh_overflow = vh_overflow || !veh->add_item (veh_part, dropped[i]);
   if (vh_overflow)
    m.add_item_or_charges(dirx, diry, dropped[i], 1);
  }
  if (vh_overflow)
   add_msg (_("The trunk is full, so some items fall on the ground."));
 } else {
  for (int i = 0; i < dropped.size(); i++)
   m.add_item_or_charges(dirx, diry, dropped[i], 1);
 }
}

void game::reassign_item(char ch)
{
 if (ch == '.') {
     ch = inv(_("Reassign item:"));
 }
 if (ch == ' ') {
  add_msg(_("Never mind."));
  return;
 }
 if (!u.has_item(ch)) {
  add_msg(_("You do not have that item."));
  return;
 }
 char newch = popup_getkey(_("%c - %s; enter new letter."), ch,
                           u.i_at(ch).tname().c_str());
 if (inv_chars.find(newch) == std::string::npos) {
  add_msg(_("%c is not a valid inventory letter."), newch);
  return;
 }
 item* change_from = &(u.i_at(ch));
 if (u.has_item(newch)) {
  item* change_to = &(u.i_at(newch));
  change_to->invlet = ch;
  add_msg("%c - %s", ch, change_to->tname().c_str());
 }
 change_from->invlet = newch;
 add_msg("%c - %s", newch, change_from->tname().c_str());
}

void game::plthrow(char chInput)
{
 char ch;

 if (chInput != '.') {
  ch = chInput;
 } else {
  ch = inv(_("Throw item:"));
  refresh_all();
 }

 int range = u.throw_range(u.lookup_item(ch));
 if (range < 0) {
  add_msg(_("You don't have that item."));
  return;
 } else if (range == 0) {
  add_msg(_("That is too heavy to throw."));
  return;
 }
 item thrown = u.i_at(ch);
  if( std::find(unreal_itype_ids.begin(), unreal_itype_ids.end(),
    thrown.type->id) != unreal_itype_ids.end()) {
  add_msg(_("That's part of your body, you can't throw that!"));
  return;
 }

 m.draw(this, w_terrain, point(u.posx, u.posy));

 std::vector <monster> mon_targets;
 std::vector <int> targetindices;
 int passtarget = -1;
 for (int i = 0; i < z.size(); i++) {
   if (u_see(&(z[i]))) {
     z[i].draw(w_terrain, u.posx, u.posy, true);
     if(rl_dist( u.posx, u.posy, z[i].posx, z[i].posy ) <= range) {
       mon_targets.push_back(z[i]);
       targetindices.push_back(i);
       if (i == last_target) {
	 passtarget = mon_targets.size() - 1;
       }
     }
   }
 }

 int x = u.posx;
 int y = u.posy;

 // target() sets x and y, or returns false if we canceled (by pressing Esc)
 std::vector <point> trajectory = target(x, y, u.posx - range, u.posy - range,
					 u.posx + range, u.posy + range,
					 mon_targets, passtarget, &thrown);
 if (trajectory.size() == 0)
  return;
 if (passtarget != -1)
  last_target = targetindices[passtarget];

 // Throw a single charge of a stacking object.
 if( thrown.count_by_charges() && thrown.charges > 1 ) {
     u.i_at(ch).charges--;
     thrown.charges = 1;
 } else {
     u.i_rem(ch);
 }

 u.moves -= 125;
 u.practice(turn, "throw", 10);

 throw_item(u, x, y, thrown, trajectory);
}

void game::plfire(bool burst)
{
 char reload_invlet = 0;
 if (!u.weapon.is_gun())
  return;
 vehicle *veh = m.veh_at(u.posx, u.posy);
 if (veh && veh->player_in_control(&u) && u.weapon.is_two_handed(&u)) {
  add_msg (_("You need a free arm to drive!"));
  return;
 }
 if (u.weapon.has_flag("CHARGE") && !u.weapon.active) {
  if (u.has_charges("UPS_on", 1) || u.has_charges("UPS_off", 1) ||
      u.has_charges("adv_UPS_on", 1) || u.has_charges("adv_UPS_off", 1)) {
   add_msg(_("Your %s starts charging."), u.weapon.tname().c_str());
   u.weapon.charges = 0;
   u.weapon.curammo = dynamic_cast<it_ammo*>(itypes["charge_shot"]);
   u.weapon.active = true;
   return;
  } else {
   add_msg(_("You need a charged UPS."));
   return;
  }
 }

 if ((u.weapon.has_flag("STR8_DRAW")  && u.str_cur <  4) ||
     (u.weapon.has_flag("STR10_DRAW") && u.str_cur <  5) ||
     (u.weapon.has_flag("STR12_DRAW") && u.str_cur <  6)   ) {
  add_msg(_("You're not strong enough to draw the bow!"));
  return;
 }

 if (u.weapon.has_flag("RELOAD_AND_SHOOT") && u.weapon.charges == 0) {
  reload_invlet = u.weapon.pick_reload_ammo(u, true);
  if (reload_invlet == 0) {
   add_msg(_("Out of ammo!"));
   return;
  }

  u.weapon.reload(u, reload_invlet);
  u.moves -= u.weapon.reload_time(u);
  refresh_all();
 }

 if (u.weapon.num_charges() == 0 && !u.weapon.has_flag("RELOAD_AND_SHOOT")) {
  add_msg(_("You need to reload!"));
  return;
 }
 if (u.weapon.has_flag("FIRE_100") && u.weapon.num_charges() < 100) {
  add_msg(_("Your %s needs 100 charges to fire!"), u.weapon.tname().c_str());
  return;
 }
 if (u.weapon.has_flag("USE_UPS") && !u.has_charges("UPS_off", 5) &&
     !u.has_charges("UPS_on", 5) && !u.has_charges("adv_UPS_off", 53) &&
     !u.has_charges("adv_UPS_on", 3)) {
  add_msg(_("You need a UPS with at least 5 charges or an advanced UPS with at least 3 charged to fire that!"));
  return;
 }

 int range = u.weapon.range(&u);

 m.draw(this, w_terrain, point(u.posx, u.posy));

// Populate a list of targets with the zombies in range and visible
 std::vector <monster> mon_targets;
 std::vector <int> targetindices;
 int passtarget = -1;
 for (int i = 0; i < z.size(); i++) {
   if (u_see(&(z[i]))) {
     z[i].draw(w_terrain, u.posx, u.posy, true);
     if(rl_dist( u.posx, u.posy, z[i].posx, z[i].posy ) <= range) {
       mon_targets.push_back(z[i]);
       targetindices.push_back(i);
       if (i == last_target) {
	 passtarget = mon_targets.size() - 1;
       }
     }
   }
 }

 int x = u.posx;
 int y = u.posy;

 // target() sets x and y, and returns an empty vector if we canceled (Esc)
 std::vector <point> trajectory = target(x, y, u.posx - range, u.posy - range,
					 u.posx + range, u.posy + range,
					 mon_targets, passtarget, &u.weapon);

 draw_ter(); // Recenter our view
 if (trajectory.size() == 0) {
  if(u.weapon.has_flag("RELOAD_AND_SHOOT"))
  {
      u.moves += u.weapon.reload_time(u);
      unload(u.weapon);
      u.moves += u.weapon.reload_time(u) / 2; // unloading time
  }
  return;
 }
 if (passtarget != -1) { // We picked a real live target
  last_target = targetindices[passtarget]; // Make it our default for next time
  z[targetindices[passtarget]].add_effect(ME_HIT_BY_PLAYER, 100);
 }

 if (u.weapon.has_flag("USE_UPS")) {
  if (u.has_charges("adv_UPS_off", 3))
   u.use_charges("adv_UPS_off", 3);
  else if (u.has_charges("adv_UPS_on", 3))
   u.use_charges("adv_UPS_on", 3);
  else if (u.has_charges("UPS_off", 5))
   u.use_charges("UPS_off", 5);
  else if (u.has_charges("UPS_on", 5))
   u.use_charges("UPS_on", 5);
 }
 if (u.weapon.mode == "MODE_BURST")
  burst = true;

// Train up our skill
 it_gun* firing = dynamic_cast<it_gun*>(u.weapon.type);
 int num_shots = 1;
 if (burst)
  num_shots = u.weapon.burst_size();
 if (num_shots > u.weapon.num_charges())
   num_shots = u.weapon.num_charges();
 if (u.skillLevel(firing->skill_used) == 0 ||
     (firing->ammo != "BB" && firing->ammo != "nail"))
     u.practice(turn, firing->skill_used, 4 + (num_shots / 2));
 if (u.skillLevel("gun") == 0 ||
     (firing->ammo != "BB" && firing->ammo != "nail"))
     u.practice(turn, "gun", 5);

 fire(u, x, y, trajectory, burst);
}

void game::butcher()
{
 if (u.in_vehicle)
 {
     add_msg(_("You can't butcher while driving!"));
     return;
 }
 std::vector<int> corpses;
 for (int i = 0; i < m.i_at(u.posx, u.posy).size(); i++) {
  if (m.i_at(u.posx, u.posy)[i].type->id == "corpse")
   corpses.push_back(i);
 }
 if (corpses.size() == 0) {
  add_msg(_("There are no corpses here to butcher."));
  return;
 }
 int factor = u.butcher_factor();
 if (factor == 999) {
  add_msg(_("You don't have a sharp item to butcher with."));
  return;
 }
// We do it backwards to prevent the deletion of a corpse from corrupting our
// vector of indices.
 for (int i = corpses.size() - 1; i >= 0; i--) {
  mtype *corpse = m.i_at(u.posx, u.posy)[corpses[i]].corpse;
  if (query_yn(_("Butcher the %s corpse?"), corpse->name.c_str())) {
   int time_to_cut;
   switch (corpse->size) {	// Time in turns to cut up te corpse
    case MS_TINY:   time_to_cut =  2; break;
    case MS_SMALL:  time_to_cut =  5; break;
    case MS_MEDIUM: time_to_cut = 10; break;
    case MS_LARGE:  time_to_cut = 18; break;
    case MS_HUGE:   time_to_cut = 40; break;
   }
   time_to_cut *= 100;	// Convert to movement points
   time_to_cut += factor * 5;	// Penalty for poor tool
   if (time_to_cut < 250)
    time_to_cut = 250;
   u.assign_activity(this, ACT_BUTCHER, time_to_cut, corpses[i]);
   u.moves = 0;
   return;
  }
 }
}

void game::complete_butcher(int index)
{
 // corpses can disappear (rezzing!), so check for that
 if (m.i_at(u.posx, u.posy).size() <= index || m.i_at(u.posx, u.posy)[index].typeId() != "corpse") {
  add_msg(_("There's no corpse to butcher!"));
  return;
 }
 mtype* corpse = m.i_at(u.posx, u.posy)[index].corpse;
 std::vector<item> contents = m.i_at(u.posx, u.posy)[index].contents;
 int age = m.i_at(u.posx, u.posy)[index].bday;
 m.i_rem(u.posx, u.posy, index);
 int factor = u.butcher_factor();
 int pieces, pelts, bones, sinews, feathers;
 double skill_shift = 0.;

 int sSkillLevel = u.skillLevel("survival");

 switch (corpse->size) {
  case MS_TINY:   pieces =  1; pelts =  1; bones = 1; sinews = 1; feathers = 2;  break;
  case MS_SMALL:  pieces =  2; pelts =  3; bones = 4; sinews = 4; feathers = 6;  break;
  case MS_MEDIUM: pieces =  4; pelts =  6; bones = 9; sinews = 9; feathers = 11; break;
  case MS_LARGE:  pieces =  8; pelts = 10; bones = 14;sinews = 14; feathers = 17;break;
  case MS_HUGE:   pieces = 16; pelts = 18; bones = 21;sinews = 21; feathers = 24;break;
 }

 skill_shift += rng(0, sSkillLevel - 3);
 skill_shift += rng(0, u.dex_cur - 8) / 4;
 if (u.str_cur < 4)
  skill_shift -= rng(0, 5 * (4 - u.str_cur)) / 4;
 if (factor > 0)
  skill_shift -= rng(0, factor / 5);

 int practice = 4 + pieces;
 if (practice > 20)
  practice = 20;
 u.practice(turn, "survival", practice);

 pieces += int(skill_shift);
 if (skill_shift < 5)  {	// Lose some pelts and bones
  pelts += (skill_shift - 5);
  bones += (skill_shift - 2);
  sinews += (skill_shift - 8);
  feathers += (skill_shift - 1);
 }

 if (bones > 0) {
  if (corpse->has_flag(MF_BONES)) {
    m.spawn_item(u.posx, u.posy, "bone", age, bones);
   add_msg(_("You harvest some usable bones!"));
  } else if (corpse->mat == "veggy") {
    m.spawn_item(u.posx, u.posy, "plant_sac", age, bones);
   add_msg(_("You harvest some fluid bladders!"));
  }
 }

 if (sinews > 0) {
  if (corpse->has_flag(MF_BONES)) {
    m.spawn_item(u.posx, u.posy, "sinew", age, sinews);
   add_msg(_("You harvest some usable sinews!"));
  } else if (corpse->mat == "veggy") {
    m.spawn_item(u.posx, u.posy, "plant_fibre", age, sinews);
   add_msg(_("You harvest some plant fibres!"));
  }
 }

 if ((corpse->has_flag(MF_FUR) || corpse->has_flag(MF_LEATHER)) &&
     pelts > 0) {
  add_msg(_("You manage to skin the %s!"), corpse->name.c_str());
  int fur = 0;
  int leather = 0;

  if (corpse->has_flag(MF_FUR) && corpse->has_flag(MF_LEATHER)) {
   fur = rng(0, pelts);
   leather = pelts - fur;
  } else if (corpse->has_flag(MF_FUR)) {
   fur = pelts;
  } else {
   leather = pelts;
  }

  if(fur) m.spawn_item(u.posx, u.posy, "fur", age, fur);
  if(leather) m.spawn_item(u.posx, u.posy, "leather", age, leather);
 }

 if (feathers > 0) {
  if (corpse->has_flag(MF_FEATHER)) {
    m.spawn_item(u.posx, u.posy, "feather", age, feathers);
   add_msg(_("You harvest some feathers!"));
  }
 }

 //Add a chance of CBM recovery. For shocker and cyborg corpses.
 if (corpse->has_flag(MF_CBM)) {
  //As long as the factor is above -4 (the sinew cutoff), you will be able to extract cbms
  if(skill_shift >= 0){
   add_msg(_("You discover a CBM in the %s!"), corpse->name.c_str());
   //To see if it spawns a battery
   if(rng(0,1) == 1){ //The battery works
    m.spawn_item(u.posx, u.posy, "bio_power_storage", age);
   }else{//There is a burnt out CBM
    m.spawn_item(u.posx, u.posy, "burnt_out_bionic", age);
   }
  }
  if(skill_shift >= 0){
   //To see if it spawns a random additional CBM
   if(rng(0,1) == 1){ //The CBM works
    Item_tag bionic_item = item_controller->id_from("bionics");
    m.spawn_item(u.posx, u.posy, bionic_item, age);
   }else{//There is a burnt out CBM
    m.spawn_item(u.posx, u.posy, "burnt_out_bionic", age);
   }
  }
 }

 // Recover hidden items
 for (int i = 0; i < contents.size(); i++) {
   if ((skill_shift + 10) * 5 > rng(0,100)) {
     add_msg(_("You discover a %s in the %s!"), contents[i].tname().c_str(), corpse->name.c_str());
     m.add_item_or_charges(u.posx, u.posy, contents[i]);
   } else if (contents[i].is_bionic()){
     m.spawn_item(u.posx, u.posy, "burnt_out_bionic", age);
   }
 }

 if (pieces <= 0)
  add_msg(_("Your clumsy butchering destroys the meat!"));
 else {
  itype_id meat;
  if (corpse->has_flag(MF_POISON)) {
    if (corpse->mat == "flesh")
     meat = "meat_tainted";
    else
     meat = "veggy_tainted";
  } else {
   if (corpse->mat == "flesh" || corpse->mat == "hflesh")
    if(corpse->has_flag(MF_HUMAN))
     meat = "human_flesh";
    else
     meat = "meat";
   else
    meat = "veggy";
  }
  item tmpitem=item_controller->create(meat, age);
  tmpitem.corpse=dynamic_cast<mtype*>(corpse);
  while ( pieces > 0 ) {
    pieces--;
    m.add_item_or_charges(u.posx, u.posy, tmpitem);
  }
  add_msg(_("You butcher the corpse."));
 }
}

void game::forage()
{
  int veggy_chance = rng(1, 20);

  if (veggy_chance < u.skillLevel("survival"))
  {
    add_msg(_("You found some wild veggies!"));
    u.practice(turn, "survival", 10);
    m.spawn_item(u.activity.placement.x, u.activity.placement.y, "veggy_wild", turn, 0);
    m.ter_set(u.activity.placement.x, u.activity.placement.y, t_dirt);
  }
  else
  {
    add_msg(_("You didn't find anything."));
    if (u.skillLevel("survival") < 7)
        u.practice(turn, "survival", rng(3, 6));
    else
        u.practice(turn, "survival", 1);
    if (one_in(2))
        m.ter_set(u.activity.placement.x, u.activity.placement.y, t_dirt);
  }
}

void game::eat(char chInput)
{
 char ch;
 if (u.has_trait(PF_RUMINANT) && m.ter(u.posx, u.posy) == t_underbrush &&
     query_yn(_("Eat underbrush?"))) {
  u.moves -= 400;
  u.hunger -= 10;
  m.ter_set(u.posx, u.posy, t_grass);
  add_msg(_("You eat the underbrush."));
  return;
 }
 if (chInput == '.')
  ch = inv_type(_("Consume item:"), IC_COMESTIBLE);
 else
  ch = chInput;

 if (ch == ' ') {
  add_msg(_("Never mind."));
  return;
 }

 if (!u.has_item(ch)) {
  add_msg(_("You don't have item '%c'!"), ch);
  return;
 }
 u.eat(this, u.lookup_item(ch));
}

void game::wear(char chInput)
{
 char ch;
 if (chInput == '.')
  ch = inv_type(_("Wear item:"), IC_ARMOR);
 else
  ch = chInput;

 if (ch == ' ') {
  add_msg(_("Never mind."));
  return;
 }
 u.wear(this, ch);
}

void game::takeoff(char chInput)
{
 char ch;
 if (chInput == '.')
  ch = inv_type(_("Take off item:"), IC_NULL);
 else
  ch = chInput;

 if (u.takeoff(this, ch))
  u.moves -= 250; // TODO: Make this variable
 else
  add_msg(_("Invalid selection."));
}

void game::reload(char chInput)
{
 //Quick and dirty hack
 //Save old weapon in temp variable
 //Wield item that should be unloaded
 //Reload weapon
 //Put unloaded item back into inventory
 //Wield old weapon
 bool bSwitch = false;
 item oTempWeapon;
 item inv_it = u.inv.item_by_letter(chInput);

 if (u.weapon.invlet != chInput && !inv_it.is_null()) {
  oTempWeapon = u.weapon;
  u.weapon = inv_it;
  u.inv.remove_item_by_letter(chInput);
  bSwitch = true;
 }

 if (bSwitch || u.weapon.invlet == chInput) {
  reload();
  u.activity.moves_left = 0;
  monmove();
  process_activity();
 }

 if (bSwitch) {
  u.inv.push_back(u.weapon);
  u.weapon = oTempWeapon;
 }
}

void game::reload()
{
 if (u.weapon.is_gun()) {
  if (u.weapon.has_flag("RELOAD_AND_SHOOT")) {
   add_msg(_("Your %s does not need to be reloaded; it reloads and fires in a \
single action."), u.weapon.tname().c_str());
   return;
  }
  if (u.weapon.ammo_type() == "NULL") {
   add_msg(_("Your %s does not reload normally."), u.weapon.tname().c_str());
   return;
  }
  if (u.weapon.charges == u.weapon.clip_size()) {
      int alternate_magazine = -1;
      for (int i = 0; i < u.weapon.contents.size(); i++)
      {
          if ((u.weapon.contents[i].is_gunmod() &&
               (u.weapon.contents[i].typeId() == "spare_mag" &&
                u.weapon.contents[i].charges < (dynamic_cast<it_gun*>(u.weapon.type))->clip)) ||
              ((u.weapon.contents[i].has_flag("MODE_AUX") &&
                u.weapon.contents[i].charges < u.weapon.contents[i].clip_size())))
          {
              alternate_magazine = i;
          }
      }
      if(alternate_magazine == -1) {
          add_msg(_("Your %s is fully loaded!"), u.weapon.tname(this).c_str());
          return;
      }
  }
  char invlet = u.weapon.pick_reload_ammo(u, true);
  if (invlet == 0) {
   add_msg(_("Out of ammo!"));
   return;
  }
  u.assign_activity(this, ACT_RELOAD, u.weapon.reload_time(u), -1, invlet);
  u.moves = 0;
 } else if (u.weapon.is_tool()) {
  it_tool* tool = dynamic_cast<it_tool*>(u.weapon.type);
  if (tool->ammo == "NULL") {
   add_msg(_("You can't reload a %s!"), u.weapon.tname(this).c_str());
   return;
  }
  char invlet = u.weapon.pick_reload_ammo(u, true);
  if (invlet == 0) {
// Reload failed
   add_msg(_("Out of %s!"), ammo_name(tool->ammo).c_str());
   return;
  }
  u.assign_activity(this, ACT_RELOAD, u.weapon.reload_time(u), -1, invlet);
  u.moves = 0;
 } else if (!u.is_armed())
  add_msg(_("You're not wielding anything."));
 else
  add_msg(_("You can't reload a %s!"), u.weapon.tname(this).c_str());
 refresh_all();
}

// Unload a containter, gun, or tool
// If it's a gun, some gunmods can also be loaded
void game::unload(char chInput)
{	// this is necessary to prevent re-selection of the same item later
    item it = (u.inv.remove_item_by_letter(chInput));
    if (!it.is_null())
    {
        unload(it);
        u.i_add(it, this);
    }
    else
    {
        item ite;
        if (u.weapon.invlet == chInput) {	// item is wielded as weapon.
            if (std::find(martial_arts_itype_ids.begin(), martial_arts_itype_ids.end(), u.weapon.type->id) != martial_arts_itype_ids.end()){
                return; //ABORT!
            } else {
                ite = u.weapon;
                u.weapon = item(itypes["null"], 0); //ret_null;
                unload(ite);
                u.weapon = ite;
                return;
            }
        } else {	//this is that opportunity for reselection where the original container is worn, see issue #808
            item& itm = u.i_at(chInput);
            if (!itm.is_null())
            {
                unload(itm);
            }
        }
    }
}

void game::unload(item& it)
{
    if ( it.has_flag("NO_UNLOAD") ||
         (!it.is_gun() && it.contents.size() == 0 && (!it.is_tool() || it.ammo_type() == "NULL")) )
    {
        add_msg(_("You can't unload a %s!"), it.tname(this).c_str());
        return;
    }
    int spare_mag = -1;
    int has_m203 = -1;
    int has_shotgun = -1;
    if (it.is_gun()) {
        spare_mag = it.has_gunmod ("spare_mag");
        has_m203 = it.has_gunmod ("m203");
        has_shotgun = it.has_gunmod ("u_shotgun");
    }
    if (it.is_container() ||
        (it.charges == 0 &&
         (spare_mag == -1 || it.contents[spare_mag].charges <= 0) &&
         (has_m203 == -1 || it.contents[has_m203].charges <= 0) &&
         (has_shotgun == -1 || it.contents[has_shotgun].charges <= 0)))
    {
        if (it.contents.size() == 0)
        {
            if (it.is_gun())
            {
                add_msg(_("Your %s isn't loaded, and is not modified."),
                        it.tname(this).c_str());
            }
            else
            {
                add_msg(_("Your %s isn't charged.") , it.tname(this).c_str());
            }
            return;
        }
        // Unloading a container!
        u.moves -= 40 * it.contents.size();
        std::vector<item> new_contents;	// In case we put stuff back
        while (it.contents.size() > 0)
        {
            item content = it.contents[0];
            int iter = 0;
// Pick an inventory item for the contents
            while ((content.invlet == 0 || u.has_item(content.invlet)) && iter < inv_chars.size())
            {
                content.invlet = nextinv;
                advance_nextinv();
                iter++;
            }
            if (content.made_of(LIQUID))
            {
                if (!handle_liquid(content, false, false))
                {
                    new_contents.push_back(content);// Put it back in (we canceled)
                }
            } else {
                if (u.volume_carried() + content.volume() <= u.volume_capacity() &&
                    u.weight_carried() + content.weight() <= u.weight_capacity() &&
                    iter < inv_chars.size())
                {
                    add_msg(_("You put the %s in your inventory."), content.tname(this).c_str());
                    u.i_add(content, this);
                } else {
                    add_msg(_("You drop the %s on the ground."), content.tname(this).c_str());
                    m.add_item_or_charges(u.posx, u.posy, content, 1);
                }
            }
            it.contents.erase(it.contents.begin());
        }
        it.contents = new_contents;
        return;
    }
// Unloading a gun or tool!
 u.moves -= int(it.reload_time(u) / 2);

 // Default to unloading the gun, but then try other alternatives.
 item* weapon = &it;
 if (weapon->is_gun()) {	// Gun ammo is combined with existing items
  // If there's an active gunmod, unload it first.
  item* active_gunmod = weapon->active_gunmod();
  if (active_gunmod != NULL && active_gunmod->charges > 0)
   weapon = active_gunmod;
  // Then try and unload a spare magazine if there is one.
  else if (spare_mag != -1 && weapon->contents[spare_mag].charges > 0)
   weapon = &weapon->contents[spare_mag];
  // Then try the grenade launcher
  else if (has_m203 != -1 && weapon->contents[has_m203].charges > 0)
   weapon = &weapon->contents[has_m203];
  // Then try an underslung shotgun
  else if (has_shotgun != -1 && weapon->contents[has_shotgun].charges > 0)
   weapon = &weapon->contents[has_shotgun];
 }

 item newam;

 if (weapon->curammo != NULL) {
  newam = item(weapon->curammo, turn);
 } else {
  newam = item(itypes[default_ammo(weapon->ammo_type())], turn);
 }
 if(weapon->typeId() == "adv_UPS_off" || weapon->typeId() == "adv_UPS_on") {
    int chargesPerPlutonium = 500;
    int chargesRemoved = weapon->charges - (weapon-> charges % chargesPerPlutonium);;
    int plutoniumRemoved = chargesRemoved / chargesPerPlutonium;
    if(chargesRemoved < weapon->charges) {
        add_msg(_("You can't remove partially depleted plutonium!"));
    }
    if(plutoniumRemoved > 0) {
        add_msg(_("You remove %i plutonium from the advanced UPS"), plutoniumRemoved);
        newam.charges = plutoniumRemoved;
        weapon->charges -= chargesRemoved;
    } else { return; }
 } else {
    newam.charges = weapon->charges;
    weapon->charges = 0;
 }

 if (newam.made_of(LIQUID)) {
  if (!handle_liquid(newam, false, false))
   weapon->charges += newam.charges;	// Put it back in
 } else if(newam.charges > 0) {
  int iter = 0;
  while ((newam.invlet == 0 || u.has_item(newam.invlet)) && iter < inv_chars.size()) {
   newam.invlet = nextinv;
   advance_nextinv();
   iter++;
  }
  if (u.weight_carried() + newam.weight() < u.weight_capacity() &&
      u.volume_carried() + newam.volume() < u.volume_capacity() && iter < inv_chars.size()) {
   u.i_add(newam, this);
  } else {
   m.add_item_or_charges(u.posx, u.posy, newam, 1);
  }
 }
 // null the curammo, but only if we did empty the item
 if (weapon->charges == 0) {
  weapon->curammo = NULL;
 }
}

void game::wield(char chInput)
{
 if (u.weapon.has_flag("NO_UNWIELD")) {
// Bionics can't be unwielded
  add_msg(_("You cannot unwield your %s."), u.weapon.tname(this).c_str());
  return;
 }
 char ch;
 if (chInput == '.') {
  if (u.styles.empty())
   ch = inv(_("Wield item:"));
  else
   ch = inv(_("Wield item: Press - to choose a style"));
 } else
  ch = chInput;

 bool success = false;
 if (ch == '-')
  success = u.wield(this, -3);
 else
  success = u.wield(this, u.lookup_item(ch));

 if (success)
  u.recoil = 5;
}

void game::read()
{
 char ch = inv_type(_("Read:"), IC_BOOK);
 u.read(this, ch);
}

void game::chat()
{
    if (active_npc.size() == 0)
    {
        add_msg(_("You talk to yourself for a moment."));
        return;
    }

    std::vector<npc*> available;

    for (int i = 0; i < active_npc.size(); i++)
    {
        if (u_see(active_npc[i]->posx, active_npc[i]->posy) && rl_dist(u.posx, u.posy, active_npc[i]->posx, active_npc[i]->posy) <= 24)
        {
            available.push_back(active_npc[i]);
        }
    }

    if (available.size() == 0)
    {
        add_msg(_("There's no-one close enough to talk to."));
        return;
    }
    else if (available.size() == 1)
    {
        available[0]->talk_to_u(this);
    }
    else
    {
        std::vector<std::string> npcs;

        for (int i = 0; i < available.size(); i++)
        {
            npcs.push_back(available[i]->name);
        }
        npcs.push_back(_("Cancel"));

        int npc_choice = menu_vec(true, _("Who do you want to talk to?"), npcs) - 1;

        if(npc_choice >= 0 && npc_choice < available.size())
        {
            available[npc_choice]->talk_to_u(this);
        }
    }
    u.moves -= 100;
}

void game::pldrive(int x, int y) {
 if (run_mode == 2) { // Monsters around and we don't wanna run
   add_msg(_("Monster spotted--run mode is on! "
           "(%s to turn it off or %s to ignore monster.)"),
           press_x(ACTION_TOGGLE_SAFEMODE).c_str(),
           from_sentence_case(press_x(ACTION_IGNORE_ENEMY)).c_str());
  return;
 }
 int part = -1;
 vehicle *veh = m.veh_at (u.posx, u.posy, part);
 if (!veh) {
  dbg(D_ERROR) << "game:pldrive: can't find vehicle! Drive mode is now off.";
  debugmsg ("game::pldrive error: can't find vehicle! Drive mode is now off.");
  u.in_vehicle = false;
  return;
 }
 int pctr = veh->part_with_feature (part, vpf_controls);
 if (pctr < 0) {
  add_msg (_("You can't drive the vehicle from here. You need controls!"));
  return;
 }

 int thr_amount = 10 * 100;
 if (veh->cruise_on)
  veh->cruise_thrust (-y * thr_amount);
 else {
  veh->thrust (-y);
 }
 veh->turn (15 * x);
 if (veh->skidding && veh->valid_wheel_config()) {
  if (rng (0, 100) < u.dex_cur + u.skillLevel("driving") * 2) {
   add_msg (_("You regain control of the %s."), veh->name.c_str());
   veh->velocity = veh->forward_velocity();
   veh->skidding = false;
   veh->move.init (veh->turn_dir);
  }
 }
 // Don't spend turns to adjust cruise speed.
 if( x != 0 || !veh->cruise_on ){ u.moves = 0; }

 if (x != 0 && veh->velocity != 0 && one_in(4))
     u.practice(turn, "driving", 1);
}

void game::plmove(int x, int y)
{
 if (run_mode == 2) { // Monsters around and we don't wanna run
   add_msg(_("Monster spotted--safe mode is on! \
(%s to turn it off or %s to ignore monster.)"),
           press_x(ACTION_TOGGLE_SAFEMODE).c_str(),
           from_sentence_case(press_x(ACTION_IGNORE_ENEMY)).c_str());
  return;
 }
 if (u.has_disease("stunned")) {
  x = rng(u.posx - 1, u.posx + 1);
  y = rng(u.posy - 1, u.posy + 1);
 } else {
  x += u.posx;
  y += u.posy;

  if (moveCount % 60 == 0) {
   if (u.has_bionic("bio_torsionratchet")) {
    u.charge_power(1);
   }
  }
 }

 dbg(D_PEDANTIC_INFO) << "game:plmove: From ("<<u.posx<<","<<u.posy<<") to ("<<x<<","<<y<<")";

// Check if our movement is actually an attack on a monster
 int mondex = mon_at(x, y);
 bool displace = false;	// Are we displacing a monster?
 if (mondex != -1) {
  if (z[mondex].friendly == 0) {
   int udam = u.hit_mon(this, &z[mondex]);
   char sMonSym = '%';
   nc_color cMonColor = z[mondex].type->color;
   if (z[mondex].hurt(udam))
    kill_mon(mondex, true);
   else
    sMonSym = z[mondex].symbol();
   hit_animation(x - u.posx + VIEWX - u.view_offset_x,
                 y - u.posy + VIEWY - u.view_offset_y,
                 red_background(cMonColor), sMonSym);
   return;
  } else
   displace = true;
 }
// If not a monster, maybe there's an NPC there
 int npcdex = npc_at(x, y);
 if (npcdex != -1) {
	 if(!active_npc[npcdex]->is_enemy()){
		if (!query_yn(_("Really attack %s?"), active_npc[npcdex]->name.c_str())) {
				if (active_npc[npcdex]->is_friend()) {
					add_msg(_("%s moves out of the way."), active_npc[npcdex]->name.c_str());
					active_npc[npcdex]->move_away_from(this, u.posx, u.posy);
				}

				return;	// Cancel the attack
		} else {
			active_npc[npcdex]->hit_by_player = true; //The NPC knows we started the fight, used for morale penalty.
		}
	 }

	 u.hit_player(this, *active_npc[npcdex]);
	 active_npc[npcdex]->make_angry();
	 if (active_npc[npcdex]->hp_cur[hp_head]  <= 0 ||
		 active_npc[npcdex]->hp_cur[hp_torso] <= 0   ) {
			 active_npc[npcdex]->die(this, true);
	 }
	 return;
 }

// Otherwise, actual movement, zomg
 if (u.has_disease("amigara")) {
  int curdist = 999, newdist = 999;
  for (int cx = 0; cx < SEEX * MAPSIZE; cx++) {
   for (int cy = 0; cy < SEEY * MAPSIZE; cy++) {
    if (m.ter(cx, cy) == t_fault) {
     int dist = rl_dist(cx, cy, u.posx, u.posy);
     if (dist < curdist)
      curdist = dist;
     dist = rl_dist(cx, cy, x, y);
     if (dist < newdist)
      newdist = dist;
    }
   }
  }
  if (newdist > curdist) {
   add_msg(_("You cannot pull yourself away from the faultline..."));
   return;
  }
 }

 if (u.has_disease("in_pit")) {
  if (rng(0, 40) > u.str_cur + int(u.dex_cur / 2)) {
   add_msg(_("You try to escape the pit, but slip back in."));
   u.moves -= 100;
   return;
  } else {
   add_msg(_("You escape the pit!"));
   u.rem_disease("in_pit");
  }
 }
 if (u.has_disease("downed")) {
  if (rng(0, 40) > u.dex_cur + int(u.str_cur / 2)) {
   add_msg(_("You struggle to stand."));
   u.moves -= 100;
   return;
  } else {
   add_msg(_("You stand up."));
   u.rem_disease("downed");
   u.moves -= 100;
   return;
  }
 }

 int vpart0 = -1, vpart1 = -1, dpart = -1;
 vehicle *veh0 = m.veh_at(u.posx, u.posy, vpart0);
 vehicle *veh1 = m.veh_at(x, y, vpart1);
 bool veh_closed_door = false;
 if (veh1) {
  dpart = veh1->part_with_feature (vpart1, vpf_openable);
  veh_closed_door = dpart >= 0 && !veh1->parts[dpart].open;
 }

 if (veh0 && abs(veh0->velocity) > 100) {
  if (!veh1) {
   if (query_yn(_("Dive from moving vehicle?"))) {
    moving_vehicle_dismount(x, y);
   }
   return;
  } else if (veh1 != veh0) {
   add_msg(_("There is another vehicle in the way."));
   return;
  } else if (veh1->part_with_feature(vpart1, vpf_boardable) < 0) {
   add_msg(_("That part of the vehicle is currently unsafe."));
   return;
  }
 }


 if (m.move_cost(x, y) > 0) { // move_cost() of 0 = impassible (e.g. a wall)
  if (u.underwater)
   u.underwater = false;

  //Ask for EACH bad field, maybe not? Maybe say "theres X bad shit in there don't do it."
  field_entry *cur = NULL;
  field &tmpfld = m.field_at(x, y);
  for(std::map<field_id, field_entry*>::iterator field_list_it = tmpfld.getFieldStart();
      field_list_it != tmpfld.getFieldEnd(); ++field_list_it) {
		cur = field_list_it->second;
		if(cur == NULL) continue;
		if (cur->is_dangerous() &&
			!query_yn(_("Really step into that %s?"), cur->name().c_str()))
			return;
	}


// no need to query if stepping into 'benign' traps
/*
  if (m.tr_at(x, y) != tr_null &&
      u.per_cur - u.encumb(bp_eyes) >= traps[m.tr_at(x, y)]->visibility &&
      !query_yn(_("Really step onto that %s?"),traps[m.tr_at(x, y)]->name.c_str()))
   return;
*/

  if (m.tr_at(x, y) != tr_null &&
      u.per_cur - u.encumb(bp_eyes) >= traps[m.tr_at(x, y)]->visibility)
      {
        if (!traps[m.tr_at(x, y)]->is_benign())
                  if (!query_yn(_("Really step onto that %s?"),traps[m.tr_at(x, y)]->name.c_str()))
             return;
      }

// Calculate cost of moving
  bool diag = trigdist && u.posx != x && u.posy != y;
  u.moves -= u.run_cost(m.combined_movecost(u.posx, u.posy, x, y), diag);

// Adjust recoil down
  if (u.recoil > 0) {
    if (int(u.str_cur / 2) + u.skillLevel("gun") >= u.recoil)
    u.recoil = 0;
   else {
     u.recoil -= int(u.str_cur / 2) + u.skillLevel("gun");
    u.recoil = int(u.recoil / 2);
   }
  }
  if ((!u.has_trait(PF_PARKOUR) && m.move_cost(x, y) > 2) ||
      ( u.has_trait(PF_PARKOUR) && m.move_cost(x, y) > 4    ))
  {
   if (veh1 && m.move_cost(x,y) != 2)
    add_msg(_("Moving past this %s is slow!"), veh1->part_info(vpart1).name);
   else
    add_msg(_("Moving past this %s is slow!"), m.name(x, y).c_str());
  }
  if (m.has_flag(rough, x, y) && (!u.in_vehicle)) {
   if (one_in(5) && u.armor_bash(bp_feet) < rng(2, 5)) {
    add_msg(_("You hurt your feet on the %s!"), m.tername(x, y).c_str());
    u.hit(this, bp_feet, 0, 0, 1);
    u.hit(this, bp_feet, 1, 0, 1);
   }
  }
  if (m.has_flag(sharp, x, y) && !one_in(3) && !one_in(40 - int(u.dex_cur/2))
      && (!u.in_vehicle)) {
   if (!u.has_trait(PF_PARKOUR) || one_in(4)) {
    body_part bp = random_body_part();
    int side = rng(0, 1);
    if(u.hit(this, bp, side, 0, rng(1, 4)) > 0)
     add_msg(_("You cut your %s on the %s!"), body_part_name(bp, side).c_str(), m.tername(x, y).c_str());
   }
  }
  if (!u.has_artifact_with(AEP_STEALTH) && !u.has_trait(PF_LEG_TENTACLES)) {
   if (u.has_trait(PF_LIGHTSTEP))
    sound(x, y, 2, "");	// Sound of footsteps may awaken nearby monsters
   else
    sound(x, y, 6, "");	// Sound of footsteps may awaken nearby monsters
  }
  if (one_in(20) && u.has_artifact_with(AEP_MOVEMENT_NOISE))
   sound(x, y, 40, _("You emit a rattling sound."));
// If we moved out of the nonant, we need update our map data
  if (m.has_flag(swimmable, x, y) && u.has_disease("onfire")) {
   add_msg(_("The water puts out the flames!"));
   u.rem_disease("onfire");
  }
// displace is set at the top of this function.
  if (displace) { // We displaced a friendly monster!
// Immobile monsters can't be displaced.
   if (z[mondex].has_flag(MF_IMMOBILE)) {
// ...except that turrets can be picked up.
// TODO: Make there a flag, instead of hard-coded to mon_turret
    if (z[mondex].type->id == mon_turret) {
     if (query_yn(_("Deactivate the turret?"))) {
      z.erase(z.begin() + mondex);
      u.moves -= 100;
      m.spawn_item(x, y, "bot_turret", turn);
     }
     return;
    } else {
     add_msg(_("You can't displace your %s."), z[mondex].name().c_str());
     return;
    }
   }
   z[mondex].move_to(this, u.posx, u.posy);
   add_msg(_("You displace the %s."), z[mondex].name().c_str());
  }
  if (x < SEEX * int(MAPSIZE / 2) || y < SEEY * int(MAPSIZE / 2) ||
      x >= SEEX * (1 + int(MAPSIZE / 2)) || y >= SEEY * (1 + int(MAPSIZE / 2)))
   update_map(x, y);

// If the player is in a vehicle, unboard them from the current part
  if (u.in_vehicle)
   m.unboard_vehicle(this, u.posx, u.posy);

// Move the player
  u.posx = x;
  u.posy = y;

  //Autopickup
  if (OPTIONS[OPT_AUTO_PICKUP] && (!OPTIONS[OPT_AUTO_PICKUP_SAFEMODE] || mostseen == 0) && (m.i_at(u.posx, u.posy)).size() > 0) {
   pickup(u.posx, u.posy, -1);
  }

// If the new tile is a boardable part, board it
  if (veh1 && veh1->part_with_feature(vpart1, vpf_boardable) >= 0)
   m.board_vehicle(this, u.posx, u.posy, &u);

  if (m.tr_at(x, y) != tr_null) { // We stepped on a trap!
   trap* tr = traps[m.tr_at(x, y)];
   if (!u.avoid_trap(tr)) {
    trapfunc f;
    (f.*(tr->act))(this, x, y);
   }
  }

// Some martial art styles have special effects that trigger when we move
  if(u.weapon.type->id == "style_capoeira"){
    if (u.disease_level("attack_boost") < 2)
     u.add_disease("attack_boost", 2, 2, 2);
    if (u.disease_level("dodge_boost") < 2)
     u.add_disease("dodge_boost", 2, 2, 2);
  } else if(u.weapon.type->id == "style_ninjutsu"){
    u.add_disease("attack_boost", 2, 1, 3);
  } else if(u.weapon.type->id == "style_crane"){
    if (!u.has_disease("dodge_boost"))
     u.add_disease("dodge_boost", 1, 3, 3);
  } else if(u.weapon.type->id == "style_leopard"){
    u.add_disease("attack_boost", 2, 1, 4);
  } else if(u.weapon.type->id == "style_dragon"){
    if (!u.has_disease("damage_boost"))
     u.add_disease("damage_boost", 2, 3, 3);
  } else if(u.weapon.type->id == "style_lizard"){
    bool wall = false;
    for (int wallx = x - 1; wallx <= x + 1 && !wall; wallx++) {
     for (int wally = y - 1; wally <= y + 1 && !wall; wally++) {
      if (m.has_flag(supports_roof, wallx, wally))
       wall = true;
     }
    }
    if (wall)
     u.add_disease("attack_boost", 2, 2, 8);
    else
     u.rem_disease("attack_boost");
  }

// List items here
  if (!u.has_disease("blind") && m.i_at(x, y).size() <= 3 &&
                                  m.i_at(x, y).size() != 0) {
   std::string buff = _("You see here ");
   for (int i = 0; i < m.i_at(x, y).size(); i++) {
    buff += m.i_at(x, y)[i].tname(this);
    if (i + 2 < m.i_at(x, y).size())
     buff += _(", ");
    else if (i + 1 < m.i_at(x, y).size())
     buff += _(", and ");
   }
   buff += _(".");
   add_msg(buff.c_str());
  } else if (m.i_at(x, y).size() != 0)
   add_msg(_("There are many items here."));
  if (veh1 && veh1->part_with_feature(vpart1, vpf_controls) >= 0
           && u.in_vehicle)
      add_msg(_("There are vehicle controls here.  %s to drive."),
              press_x(ACTION_CONTROL_VEHICLE).c_str() );

 } else if (!m.has_flag(swimmable, x, y) && u.has_active_bionic("bio_probability_travel")) { //probability travel through walls but not water
  int tunneldist = 0;
  // tile is impassable
  while((m.move_cost(x + tunneldist*(x - u.posx), y + tunneldist*(y - u.posy)) == 0 &&
         // but allow water tiles
         !m.has_flag(swimmable, x + tunneldist*(x - u.posx), y + tunneldist*(y - u.posy))) ||
         // a monster is there
         ((mon_at(x + tunneldist*(x - u.posx), y + tunneldist*(y - u.posy)) != -1 ||
           // so keep tunneling
           npc_at(x + tunneldist*(x - u.posx), y + tunneldist*(y - u.posy)) != -1) &&
          // assuming we've already started
          tunneldist > 0))
  {
      tunneldist += 1; //add 1 to tunnel distance for each impassable tile in the line
      if(tunneldist * 10 > u.power_level) //oops, not enough energy! Tunneling costs 10 bionic power per impassable tile
      {
          add_msg(_("You try to quantum tunnel through the barrier but are reflected! Try again with more energy!"));
          tunneldist = 0; //we didn't tunnel anywhere
          break;
      }
      if(tunneldist > 24)
      {
          add_msg(_("It's too dangerous to tunnel that far!"));
          tunneldist = 0;
          break;    //limit maximum tunneling distance
      }
  }
  if(tunneldist) //you tunneled
  {
    if (u.in_vehicle)
        m.unboard_vehicle(this, u.posx, u.posy);
    u.power_level -= (tunneldist * 10); //tunneling costs 10 bionic power per impassable tile
    u.moves -= 100; //tunneling costs 100 moves
    u.posx += (tunneldist + 1) * (x - u.posx); //move us the number of tiles we tunneled in the x direction, plus 1 for the last tile
    u.posy += (tunneldist + 1) * (y - u.posy); //ditto for y
    add_msg(_("You quantum tunnel through the %d-tile wide barrier!"), tunneldist);
    if (m.veh_at(u.posx, u.posy, vpart1) && m.veh_at(u.posx, u.posy, vpart1)->part_with_feature(vpart1, vpf_boardable) >= 0)
        m.board_vehicle(this, u.posx, u.posy, &u);
  }
  else //or you couldn't tunnel due to lack of energy
  {
      u.power_level -= 10; //failure is expensive!
  }

 } else if (veh_closed_door) { // move_cost <= 0
  veh1->parts[dpart].open = 1;
  veh1->insides_dirty = true;
  u.moves -= 100;
  add_msg (_("You open the %s's %s."), veh1->name.c_str(),
                                    veh1->part_info(dpart).name);

 } else if (m.has_flag(swimmable, x, y)) { // Dive into water!
// Requires confirmation if we were on dry land previously
  if ((m.has_flag(swimmable, u.posx, u.posy) &&
      m.move_cost(u.posx, u.posy) == 0) || query_yn(_("Dive into the water?"))) {
   if (m.move_cost(u.posx, u.posy) > 0 && u.swim_speed() < 500)
     add_msg(_("You start swimming.  %s to dive underwater."),
             press_x(ACTION_MOVE_DOWN).c_str());
   plswim(x, y);
  }

 } else { // Invalid move
  if (u.has_disease("blind") || u.has_disease("stunned")) {
// Only lose movement if we're blind
   add_msg(_("You bump into a %s!"), m.name(x, y).c_str());
   u.moves -= 100;
  } else if (m.open_door(x, y, !m.is_outside(u.posx, u.posy)))
   u.moves -= 100;
  else if (m.ter(x, y) == t_door_locked || m.ter(x, y) == t_door_locked_alarm || m.ter(x, y) == t_door_locked_interior) {
   u.moves -= 100;
   add_msg(_("That door is locked!"));
  }
  else if (m.ter(x, y) == t_door_bar_locked) {
   u.moves -= 80;
   add_msg(_("You rattle the bars but the door is locked!"));
  }
 }
}

void game::plswim(int x, int y)
{
 if (x < SEEX * int(MAPSIZE / 2) || y < SEEY * int(MAPSIZE / 2) ||
     x >= SEEX * (1 + int(MAPSIZE / 2)) || y >= SEEY * (1 + int(MAPSIZE / 2)))
  update_map(x, y);
 bool diagonal=( x != u.posx && y != u.posy );
 u.posx = x;
 u.posy = y;
 if (!m.has_flag(swimmable, x, y)) {
  dbg(D_ERROR) << "game:plswim: Tried to swim in "
               << m.tername(x, y).c_str() << "!";
  debugmsg("Tried to swim in %s!", m.tername(x, y).c_str());
  return;
 }
 if (u.has_disease("onfire")) {
  add_msg(_("The water puts out the flames!"));
  u.rem_disease("onfire");
 }
 int movecost = u.swim_speed();
 u.practice(turn, "swimming", 1);
 if (movecost >= 500) {
  if (!u.underwater) {
   add_msg(_("You sink%s!"), (movecost >= 400 ? _(" like a rock") : ""));
   u.underwater = true;
   u.oxygen = 30 + 2 * u.str_cur;
  }
 }
 if (u.oxygen <= 5 && u.underwater) {
  if (movecost < 500)
    popup(_("You need to breathe! (%s to surface.)"),
          press_x(ACTION_MOVE_UP).c_str());
  else
   popup(_("You need to breathe but you can't swim!  Get to dry land, quick!"));
 }
 u.moves -= (movecost > 200 ? 200 : movecost)  * (trigdist && diagonal ? 1.41 : 1 );
 u.inv.rust_iron_items();
}

void game::fling_player_or_monster(player *p, monster *zz, const int& dir, float flvel, bool controlled)
{
    int steps = 0;
    bool is_u = p && (p == &u);
    int dam1, dam2;

    bool is_player;
    if (p)
        is_player = true;
    else
    if (zz)
        is_player = false;
    else
    {
     dbg(D_ERROR) << "game:fling_player_or_monster: "
                     "neither player nor monster";
     debugmsg ("game::fling neither player nor monster");
     return;
    }

    tileray tdir(dir);
    std::string sname, snd;
    if (p)
    {
        if (is_u)
            sname = std::string (_("You are"));
        else
            sname = p->name + _(" is");
    }
    else
        sname = zz->name() + _(" is");
    int range = flvel / 10;
    int x = (is_player? p->posx : zz->posx);
    int y = (is_player? p->posy : zz->posy);
    while (range > 0)
    {
        tdir.advance();
        x = (is_player? p->posx : zz->posx) + tdir.dx();
        y = (is_player? p->posy : zz->posy) + tdir.dy();
        std::string dname;
        bool thru = true;
        bool slam = false;
        int mondex = mon_at(x, y);
        dam1 = flvel / 3 + rng (0, flvel * 1 / 3);
        if (controlled)
            dam1 = std::max(dam1 / 2 - 5, 0);
        if (mondex >= 0)
        {
            slam = true;
            dname = z[mondex].name();
            dam2 = flvel / 3 + rng (0, flvel * 1 / 3);
            if (z[mondex].hurt(dam2))
             kill_mon(mondex, false);
            else
             thru = false;
            if (is_player)
             p->hitall (this, dam1, 40);
            else
                zz->hurt(dam1);
        } else if (m.move_cost(x, y) == 0 && !m.has_flag(swimmable, x, y)) {
            slam = true;
            int vpart;
            vehicle *veh = m.veh_at(x, y, vpart);
            dname = veh ? veh->part_info(vpart).name : m.tername(x, y).c_str();
            if (m.has_flag(bashable, x, y))
                thru = m.bash(x, y, flvel, snd);
            else
                thru = false;
            if (snd.length() > 0)
                add_msg (_("You hear a %s"), snd.c_str());
            if (is_player)
                p->hitall (this, dam1, 40);
            else
                zz->hurt (dam1);
            flvel = flvel / 2;
        }
        if (slam && dam1)
            add_msg (_("%s slammed against the %s for %d damage!"), sname.c_str(), dname.c_str(), dam1);
        if (thru)
        {
            if (is_player)
            {
                p->posx = x;
                p->posy = y;
            }
            else
            {
                zz->posx = x;
                zz->posy = y;
            }
        }
        else
            break;
        range--;
        steps++;
        timespec ts;   // Timespec for the animation
        ts.tv_sec = 0;
        ts.tv_nsec = BILLION / 20;
        nanosleep (&ts, 0);
    }

    if (!m.has_flag(swimmable, x, y))
    {
        // fall on ground
        dam1 = rng (flvel / 3, flvel * 2 / 3) / 2;
        if (controlled)
            dam1 = std::max(dam1 / 2 - 5, 0);
        if (is_player)
        {
            int dex_reduce = p->dex_cur < 4? 4 : p->dex_cur;
            dam1 = dam1 * 8 / dex_reduce;
            if (p->has_trait(PF_PARKOUR))
            {
                dam1 /= 2;
            }
            if (dam1 > 0)
            {
                p->hitall (this, dam1, 40);
            }
        } else {
            zz->hurt (dam1);
        }
        if (is_u)
        {
            if (dam1 > 0)
            {
                add_msg (_("You fall on the ground for %d damage."), dam1);
            } else if (!controlled) {
                add_msg (_("You land on the ground."));
            }
        }
    }
    else if (is_u)
    {
        if (controlled)
            add_msg (_("You dive into water."));
        else
            add_msg (_("You fall into water."));
    }
}

void game::vertical_move(int movez, bool force)
{
// > and < are used for diving underwater.
 if (m.move_cost(u.posx, u.posy) == 0 && m.has_flag(swimmable, u.posx, u.posy)){
  if (movez == -1) {
   if (u.underwater) {
    add_msg(_("You are already underwater!"));
    return;
   }
   if (u.worn_with_flag("FLOATATION")) {
    add_msg(_("You can't dive while wearing a flotation device."));
    return;
   }
   u.underwater = true;
   u.oxygen = 30 + 2 * u.str_cur;
   add_msg(_("You dive underwater!"));
  } else {
   if (u.swim_speed() < 500) {
    u.underwater = false;
    add_msg(_("You surface."));
   } else
    add_msg(_("You can't surface!"));
  }
  return;
 }
// Force means we're going down, even if there's no staircase, etc.
// This happens with sinkholes and the like.
 if (!force && ((movez == -1 && !m.has_flag(goes_down, u.posx, u.posy)) ||
                (movez ==  1 && !m.has_flag(goes_up,   u.posx, u.posy))) &&
                !(m.ter(u.posx, u.posy) == t_elevator)) {
  add_msg(_("You can't go %s here!"), (movez == -1 ? _("down") : _("up")));
  return;
 }

 map tmpmap(&traps);
 tmpmap.load(this, levx, levy, levz + movez, false);
// Find the corresponding staircase
 int stairx = -1, stairy = -1;
 bool rope_ladder = false;
 if (force) {
  stairx = u.posx;
  stairy = u.posy;
 } else { // We need to find the stairs.
  int best = 999;
   for (int i = u.posx - SEEX * 2; i <= u.posx + SEEX * 2; i++) {
    for (int j = u.posy - SEEY * 2; j <= u.posy + SEEY * 2; j++) {
    if (rl_dist(u.posx, u.posy, i, j) <= best &&
        ((movez == -1 && tmpmap.has_flag(goes_up, i, j)) ||
         (movez == 1 && (tmpmap.has_flag(goes_down, i, j) ||
                         tmpmap.ter(i, j) == t_manhole_cover)) ||
         ((movez == 2 || movez == -2) && tmpmap.ter(i, j) == t_elevator))) {
     stairx = i;
     stairy = j;
     best = rl_dist(u.posx, u.posy, i, j);
    }
   }
  }

  if (stairx == -1 || stairy == -1) { // No stairs found!
   if (movez < 0) {
    if (tmpmap.move_cost(u.posx, u.posy) == 0) {
     popup(_("Halfway down, the way down becomes blocked off."));
     return;
    } else if (u.has_amount("rope_30", 1)) {
     if (query_yn(_("There is a sheer drop halfway down. Climb your rope down?"))){
      rope_ladder = true;
      u.use_amount("rope_30", 1);
     } else
      return;
    } else if (!query_yn(_("There is a sheer drop halfway down.  Jump?")))
     return;
   }
   stairx = u.posx;
   stairy = u.posy;
  }
 }

 bool replace_monsters = false;
// Replace the stair monsters if we just came back
 if (abs(monstairx - levx) <= 1 && abs(monstairy - levy) <= 1 &&
     monstairz == levz + movez)
  replace_monsters = true;

 if (!force) {
  monstairx = levx;
  monstairy = levy;
  monstairz = levz;
 }
 // Despawn monsters, only push them onto the stair monster list if we're taking stairs.
 despawn_monsters( abs(movez) == 1 && !force );
 z.clear();

// Figure out where we know there are up/down connectors
 std::vector<point> discover;
 for (int x = 0; x < OMAPX; x++) {
  for (int y = 0; y < OMAPY; y++) {
   if (cur_om->seen(x, y, levz) &&
       ((movez ==  1 && oterlist[ cur_om->ter(x, y, levz) ].known_up) ||
        (movez == -1 && oterlist[ cur_om->ter(x, y, levz) ].known_down) ))
    discover.push_back( point(x, y) );
  }
 }

 int z_coord = levz + movez;
 // Fill in all the tiles we know about (e.g. subway stations)
 for (int i = 0; i < discover.size(); i++) {
  int x = discover[i].x, y = discover[i].y;
  cur_om->seen(x, y, z_coord) = true;
  if (movez ==  1 && !oterlist[ cur_om->ter(x, y, z_coord) ].known_down &&
      !cur_om->has_note(x, y, z_coord))
   cur_om->add_note(x, y, z_coord, _("AUTO: goes down"));
  if (movez == -1 && !oterlist[ cur_om->ter(x, y, z_coord) ].known_up &&
      !cur_om->has_note(x, y, z_coord))
   cur_om->add_note(x, y, z_coord, _("AUTO: goes up"));
 }

 levz += movez;
 u.moves -= 100;
 m.clear_vehicle_cache();
 m.vehicle_list.clear();
 m.load(this, levx, levy, levz);
 u.posx = stairx;
 u.posy = stairy;
 if (rope_ladder)
  m.ter_set(u.posx, u.posy, t_rope_up);
 if (m.ter(stairx, stairy) == t_manhole_cover) {
  m.spawn_item(stairx + rng(-1, 1), stairy + rng(-1, 1), "manhole_cover", 0);
  m.ter_set(stairx, stairy, t_manhole);
 }

 if (replace_monsters)
  replace_stair_monsters();

 m.spawn_monsters(this);

 if (force) {	// Basically, we fell.
  if (u.has_trait(PF_WINGS_BIRD))
   add_msg(_("You flap your wings and flutter down gracefully."));
  else {
   int dam = int((u.str_max / 4) + rng(5, 10)) * rng(1, 3);//The bigger they are
   dam -= rng(u.dodge(this), u.dodge(this) * 3);
   if (dam <= 0)
    add_msg(_("You fall expertly and take no damage."));
   else {
    add_msg(_("You fall heavily, taking %d damage."), dam);
    u.hurtall(dam);
   }
  }
 }

 if (m.tr_at(u.posx, u.posy) != tr_null) { // We stepped on a trap!
  trap* tr = traps[m.tr_at(u.posx, u.posy)];
  if (force || !u.avoid_trap(tr)) {
   trapfunc f;
   (f.*(tr->act))(this, u.posx, u.posy);
  }
 }

 set_adjacent_overmaps(true);
 refresh_all();
}


void game::update_map(int &x, int &y)
{
 int shiftx = 0, shifty = 0;
 int olevx = 0, olevy = 0;
 while (x < SEEX * int(MAPSIZE / 2)) {
  x += SEEX;
  shiftx--;
 }
 while (x >= SEEX * (1 + int(MAPSIZE / 2))) {
  x -= SEEX;
  shiftx++;
 }
 while (y < SEEY * int(MAPSIZE / 2)) {
  y += SEEY;
  shifty--;
 }
 while (y >= SEEY * (1 + int(MAPSIZE / 2))) {
  y -= SEEY;
  shifty++;
 }
 m.shift(this, levx, levy, levz, shiftx, shifty);
 levx += shiftx;
 levy += shifty;
 if (levx < 0) {
  levx += OMAPX * 2;
  olevx = -1;
 } else if (levx > OMAPX * 2 - 1) {
  levx -= OMAPX * 2;
  olevx = 1;
 }
 if (levy < 0) {
  levy += OMAPY * 2;
  olevy = -1;
 } else if (levy > OMAPY * 2 - 1) {
  levy -= OMAPY * 2;
  olevy = 1;
 }
 if (olevx != 0 || olevy != 0) {
  cur_om->save();
  cur_om = &overmap_buffer.get(this, cur_om->pos().x + olevx, cur_om->pos().y + olevy);
 }
 set_adjacent_overmaps();

 // Shift monsters if we're actually shifting
 if(shiftx || shifty)
  despawn_monsters(false, shiftx, shifty);

 // Shift NPCs
 for (int i = 0; i < active_npc.size(); i++) {
  active_npc[i]->shift(shiftx, shifty);
  if (active_npc[i]->posx < 0 - SEEX * 2 ||
      active_npc[i]->posy < 0 - SEEX * 2 ||
      active_npc[i]->posx >     SEEX * (MAPSIZE + 2) ||
      active_npc[i]->posy >     SEEY * (MAPSIZE + 2)   ) {
   active_npc[i]->mapx = levx + (active_npc[i]->posx / SEEX);
   active_npc[i]->mapy = levy + (active_npc[i]->posy / SEEY);
   active_npc[i]->posx %= SEEX;
   active_npc[i]->posy %= SEEY;
    //don't remove them from the overmap list.
   active_npc.erase(active_npc.begin() + i); //Remove the npc from the active list. It remains in the overmap list.
   i--;
  }
 }
    // Check for overmap saved npcs that should now come into view.
    // Put those in the active list.
    load_npcs();
 // Spawn monsters if appropriate
 m.spawn_monsters(this);	// Static monsters
 if (turn >= nextspawn)
  spawn_mon(shiftx, shifty);
// Shift scent
 unsigned int newscent[SEEX * MAPSIZE][SEEY * MAPSIZE];
 for (int i = 0; i < SEEX * MAPSIZE; i++) {
  for (int j = 0; j < SEEY * MAPSIZE; j++)
   newscent[i][j] = scent(i + (shiftx * SEEX), j + (shifty * SEEY));
 }
 for (int i = 0; i < SEEX * MAPSIZE; i++) {
  for (int j = 0; j < SEEY * MAPSIZE; j++)
   scent(i, j) = newscent[i][j];

 }
 // Make sure map cache is consistent since it may have shifted.
 m.build_map_cache(this);
// Update what parts of the world map we can see
 update_overmap_seen();
 draw_minimap();
}

void game::set_adjacent_overmaps(bool from_scratch)
{
 bool do_h = false, do_v = false, do_d = false;
 int hori_disp = (levx > OMAPX) ? 1 : -1;
 int vert_disp = (levy > OMAPY) ? 1 : -1;
 int diag_posx = cur_om->pos().x + hori_disp;
 int diag_posy = cur_om->pos().y + vert_disp;

 if(!om_hori || om_hori->pos().x != diag_posx || om_hori->pos().y != cur_om->pos().y || from_scratch)
  do_h = true;
 if(!om_vert || om_vert->pos().x != cur_om->pos().x || om_vert->pos().y != diag_posy || from_scratch)
  do_v = true;
 if(!om_diag || om_diag->pos().x != diag_posx || om_diag->pos().y != diag_posy || from_scratch)
  do_d = true;

 if(do_h){
  om_hori = &overmap_buffer.get(this, diag_posx, cur_om->pos().y);
 }
 if(do_v){
  om_vert = &overmap_buffer.get(this, cur_om->pos().x, diag_posy);
 }
 if(do_d){
  om_diag = &overmap_buffer.get(this, diag_posx, diag_posy);
 }
}

void game::update_overmap_seen()
{
 int omx = (levx + int(MAPSIZE / 2)) / 2, omy = (levy + int(MAPSIZE / 2)) / 2;
 int dist = u.overmap_sight_range(light_level());
 cur_om->seen(omx, omy, levz) = true; // We can always see where we're standing
 if (dist == 0)
  return; // No need to run the rest!
 for (int x = omx - dist; x <= omx + dist; x++) {
  for (int y = omy - dist; y <= omy + dist; y++) {
   std::vector<point> line = line_to(omx, omy, x, y, 0);
   int sight_points = dist;
   int cost = 0;
   for (int i = 0; i < line.size() && sight_points >= 0; i++) {
    int lx = line[i].x, ly = line[i].y;
    if (lx >= 0 && lx < OMAPX && ly >= 0 && ly < OMAPY)
     cost = oterlist[cur_om->ter(lx, ly, levz)].see_cost;
    else if ((lx < 0 || lx >= OMAPX) && (ly < 0 || ly >= OMAPY)) {
     if (lx < 0) lx += OMAPX;
     else        lx -= OMAPX;
     if (ly < 0) ly += OMAPY;
     else        ly -= OMAPY;
     cost = oterlist[om_diag->ter(lx, ly, levz)].see_cost;
    } else if (lx < 0 || lx >= OMAPX) {
     if (lx < 0) lx += OMAPX;
     else        lx -= OMAPX;
     cost = oterlist[om_hori->ter(lx, ly, levz)].see_cost;
    } else if (ly < 0 || ly >= OMAPY) {
     if (ly < 0) ly += OMAPY;
     else        ly -= OMAPY;
     cost = oterlist[om_vert->ter(lx, ly, levz)].see_cost;
    }
    sight_points -= cost;
   }
   if (sight_points >= 0) {
    int tmpx = x, tmpy = y;
    if (tmpx >= 0 && tmpx < OMAPX && tmpy >= 0 && tmpy < OMAPY)
     cur_om->seen(tmpx, tmpy, levz) = true;
    else if ((tmpx < 0 || tmpx >= OMAPX) && (tmpy < 0 || tmpy >= OMAPY)) {
     if (tmpx < 0) tmpx += OMAPX;
     else          tmpx -= OMAPX;
     if (tmpy < 0) tmpy += OMAPY;
     else          tmpy -= OMAPY;
     om_diag->seen(tmpx, tmpy, levz) = true;
    } else if (tmpx < 0 || tmpx >= OMAPX) {
     if (tmpx < 0) tmpx += OMAPX;
     else          tmpx -= OMAPX;
     om_hori->seen(tmpx, tmpy, levz) = true;
    } else if (tmpy < 0 || tmpy >= OMAPY) {
     if (tmpy < 0) tmpy += OMAPY;
     else          tmpy -= OMAPY;
     om_vert->seen(tmpx, tmpy, levz) = true;
    }
   }
  }
 }
}

point game::om_location()
{
 point ret;
 ret.x = int( (levx + int(MAPSIZE / 2)) / 2);
 ret.y = int( (levy + int(MAPSIZE / 2)) / 2);
 return ret;
}

void game::replace_stair_monsters()
{
 for (int i = 0; i < coming_to_stairs.size(); i++)
  z.push_back(coming_to_stairs[i].mon);
 coming_to_stairs.clear();
}

void game::update_stair_monsters()
{
 if (abs(levx - monstairx) > 1 || abs(levy - monstairy) > 1)
  return;

 for (int i = 0; i < coming_to_stairs.size(); i++) {
  coming_to_stairs[i].count--;
  if (coming_to_stairs[i].count <= 0) {
   int startx = rng(0, SEEX * MAPSIZE - 1), starty = rng(0, SEEY * MAPSIZE - 1);
   bool found_stairs = false;
   for (int x = 0; x < SEEX * MAPSIZE && !found_stairs; x++) {
    for (int y = 0; y < SEEY * MAPSIZE && !found_stairs; y++) {
     int sx = (startx + x) % (SEEX * MAPSIZE),
         sy = (starty + y) % (SEEY * MAPSIZE);
     if (m.has_flag(goes_up, sx, sy) || m.has_flag(goes_down, sx, sy)) {
      found_stairs = true;
      int mposx = sx, mposy = sy;
      int tries = 0;
      while (!is_empty(mposx, mposy) && tries < 10) {
       mposx = sx + rng(-2, 2);
       mposy = sy + rng(-2, 2);
       tries++;
      }
      if (tries < 10) {
       coming_to_stairs[i].mon.posx = sx;
       coming_to_stairs[i].mon.posy = sy;
       z.push_back( coming_to_stairs[i].mon );
       if (u_see(sx, sy))
        add_msg(_("A %s comes %s the %s!"), coming_to_stairs[i].mon.name().c_str(),
                (m.has_flag(goes_up, sx, sy) ? _("down") : _("up")),
                m.tername(sx, sy).c_str());
      }
     }
    }
   }
   coming_to_stairs.erase(coming_to_stairs.begin() + i);
   i--;
  }
 }
 if (coming_to_stairs.empty()) {
  monstairx = -1;
  monstairy = -1;
  monstairz = 999;
 }
}

void game::despawn_monsters(const bool stairs, const int shiftx, const int shifty)
{
 for (unsigned int i = 0; i < z.size(); i++) {
  // If either shift argument is non-zero, we're shifting.
  if(shiftx != 0 || shifty != 0) {
   z[i].shift(shiftx, shifty);
   if (z[i].posx >= 0 - SEEX             && z[i].posy >= 0 - SEEX &&
       z[i].posx <= SEEX * (MAPSIZE + 1) && z[i].posy <= SEEY * (MAPSIZE + 1))
     // We're inbounds, so don't despawn after all.
     continue;
  }

  if (stairs && z[i].will_reach(this, u.posx, u.posy)) {
   int turns = z[i].turns_to_reach(this, u.posx, u.posy);
   if (turns < 999)
    coming_to_stairs.push_back( monster_and_count(z[i], 1 + turns) );
  } else if ( (z[i].spawnmapx != -1) ||
      ((stairs || shiftx != 0 || shifty != 0) && z[i].friendly != 0 ) ) {
    // translate shifty relative coordinates to submapx, submapy, subtilex, subtiley
    real_coords rc(levx, levy, z[i].posx, z[i].posy); // this is madness
    z[i].spawnmapx = rc.sub.x;
    z[i].spawnmapy = rc.sub.y;
    z[i].spawnposx = rc.sub_pos.x;
    z[i].spawnposy = rc.sub_pos.y;

    tinymap tmp(&traps);
    tmp.load(this, z[i].spawnmapx, z[i].spawnmapy, levz, false);
    tmp.add_spawn(&(z[i]));
    tmp.save(cur_om, turn, z[i].spawnmapx, z[i].spawnmapy, levz);
  } else {
   	// No spawn site, so absorb them back into a group.
   int group = valid_group((mon_id)(z[i].type->id), levx + shiftx, levy + shifty, levz);
   if (group != -1) {
    cur_om->zg[group].population++;
    if (cur_om->zg[group].population / (cur_om->zg[group].radius * cur_om->zg[group].radius) > 5 &&
        !cur_om->zg[group].diffuse)
     cur_om->zg[group].radius++;
   }
  }
  // Shifting needs some cleanup for despawned monsters since they won't be cleared afterwards.
  if(shiftx != 0 || shifty != 0) {
    z.erase(z.begin()+i);
    i--;
  }
 }
}

void game::spawn_mon(int shiftx, int shifty)
{
 int nlevx = levx + shiftx;
 int nlevy = levy + shifty;
 int group;
 int monx, mony;
 int dist;
 int pop, rad;
 int iter;
 int t;
 // Create a new NPC?
 if (OPTIONS[OPT_RANDOM_NPC] && one_in(100 + 15 * cur_om->npcs.size())) {
  npc * tmp = new npc();
  tmp->normalize(this);
  tmp->randomize(this);
  //tmp->stock_missions(this);
  tmp->spawn_at(cur_om, levx, levy, levz);
  tmp->place_near(this, SEEX * 2 * (tmp->mapx - levx) + rng(0 - SEEX, SEEX), SEEY * 2 * (tmp->mapy - levy) + rng(0 - SEEY, SEEY));
  tmp->form_opinion(&u);
  //tmp->attitude = NPCATT_TALK; //Form opinion seems to set the attitude.
  tmp->mission = NPC_MISSION_NULL;
  int mission_index = reserve_random_mission(ORIGIN_ANY_NPC,
                                             om_location(), tmp->getID());
  if (mission_index != -1)
  tmp->chatbin.missions.push_back(mission_index);
  active_npc.push_back(tmp);
 }

// Now, spawn monsters (perhaps)
 monster zom;
 for (int i = 0; i < cur_om->zg.size(); i++) { // For each valid group...
 	if (cur_om->zg[i].posz != levz) { continue; } // skip other levels - hack
  group = 0;
  if(cur_om->zg[i].diffuse)
   dist = square_dist(nlevx, nlevy, cur_om->zg[i].posx, cur_om->zg[i].posy);
  else
   dist = trig_dist(nlevx, nlevy, cur_om->zg[i].posx, cur_om->zg[i].posy);
  pop = cur_om->zg[i].population;
  rad = cur_om->zg[i].radius;
  if (dist <= rad) {
// (The area of the group's territory) in (population/square at this range)
// chance of adding one monster; cap at the population OR 16
   while ( (cur_om->zg[i].diffuse ?
            long( pop) :
            long((1.0 - double(dist / rad)) * pop) )
	  > rng(0, (rad * rad)) &&
          rng(0, MAPSIZE * 4) > group && group < pop && group < MAPSIZE * 3)
    group++;

   cur_om->zg[i].population -= group;
   // Reduce group radius proportionally to remaining
   // population to maintain a minimal population density.
   if (cur_om->zg[i].population / (cur_om->zg[i].radius * cur_om->zg[i].radius) < 1.0 &&
       !cur_om->zg[i].diffuse)
     cur_om->zg[i].radius--;

   if (group > 0) // If we spawned some zombies, advance the timer
    nextspawn += rng(group * 4 + z.size() * 4, group * 10 + z.size() * 10);

   for (int j = 0; j < group; j++) {	// For each monster in the group...
     mon_id type = MonsterGroupManager::GetMonsterFromGroup( cur_om->zg[i].type, &mtypes,
                                                             &group, (int)turn );
     zom = monster(mtypes[type]);
     iter = 0;
     do {
      monx = rng(0, SEEX * MAPSIZE - 1);
      mony = rng(0, SEEY * MAPSIZE - 1);
      if (shiftx == 0 && shifty == 0) {
       if (one_in(2))
        shiftx = 1 - 2 * rng(0, 1);
       else
        shifty = 1 - 2 * rng(0, 1);
      }
      if (shiftx == -1)
       monx = (SEEX * MAPSIZE) / 6;
      else if (shiftx == 1)
       monx = (SEEX * MAPSIZE * 5) / 6;
      if (shifty == -1)
       mony = (SEEY * MAPSIZE) / 6;
      if (shifty == 1)
       mony = (SEEY * MAPSIZE * 5) / 6;
      monx += rng(-5, 5);
      mony += rng(-5, 5);
      iter++;

     } while ((!zom.can_move_to(this, monx, mony) || !is_empty(monx, mony) ||
               m.sees(u.posx, u.posy, monx, mony, SEEX, t) || !m.is_outside(monx, mony) ||
               rl_dist(u.posx, u.posy, monx, mony) < 8) && iter < 50);
     if (iter < 50) {
      zom.spawn(monx, mony);
      z.push_back(zom);
     }
   }	// Placing monsters of this group is done!
   if (cur_om->zg[i].population <= 0) { // Last monster in the group spawned...
    cur_om->zg.erase(cur_om->zg.begin() + i); // ...so remove that group
    i--;	// And don't increment i.
   }
  }
 }
}

int game::valid_group(mon_id type, int x, int y, int z_coord)
{
 std::vector <int> valid_groups;
 std::vector <int> semi_valid;	// Groups that're ALMOST big enough
 int dist;
 for (int i = 0; i < cur_om->zg.size(); i++) {
 	if (cur_om->zg[i].posz != z_coord) { continue; }
  dist = trig_dist(x, y, cur_om->zg[i].posx, cur_om->zg[i].posy);
  if (dist < cur_om->zg[i].radius) {
   if(MonsterGroupManager::IsMonsterInGroup(cur_om->zg[i].type, type)) {
     valid_groups.push_back(i);
   }
  } else if (dist < cur_om->zg[i].radius + 3) {
   if(MonsterGroupManager::IsMonsterInGroup(cur_om->zg[i].type, type)) {
     semi_valid.push_back(i);
   }
  }
 }
 if (valid_groups.size() == 0) {
  if (semi_valid.size() == 0)
   return -1;
  else {
// If there's a group that's ALMOST big enough, expand that group's radius
// by one and absorb into that group.
   int semi = rng(0, semi_valid.size() - 1);
   if (!cur_om->zg[semi_valid[semi]].diffuse)
    cur_om->zg[semi_valid[semi]].radius++;
   return semi_valid[semi];
  }
 }
 return valid_groups[rng(0, valid_groups.size() - 1)];
}

void game::wait()
{
    const bool bHasWatch = u.has_item_with_flag("WATCH");

    uimenu as_m;
    as_m.text = _("Wait for how long?");
    as_m.entries.push_back(uimenu_entry(1, true, '1', (bHasWatch) ? _("5 Minutes") : _("Wait 300 heartbeats") ));
    as_m.entries.push_back(uimenu_entry(2, true, '2', (bHasWatch) ? _("30 Minutes") : _("Wait 1800 heartbeats") ));
    as_m.entries.push_back(uimenu_entry(3, true, '3', (bHasWatch) ? _("1 hour") : _("Wait till dawn") ));
    as_m.entries.push_back(uimenu_entry(4, true, '4', (bHasWatch) ? _("2 hours") : _("Wait till noon") ));
    as_m.entries.push_back(uimenu_entry(5, true, '5', (bHasWatch) ? _("3 hours") : _("Wait till dusk") ));
    as_m.entries.push_back(uimenu_entry(6, true, '6', (bHasWatch) ? _("6 hours") : _("Wait till midnight") ));
    as_m.entries.push_back(uimenu_entry(7, true, '7', _("Exit") ));
    as_m.query(); /* calculate key and window variables, generate window, and loop until we get a valid answer */

    const int iHour = turn.getHour();

    int time = 0;
    switch (as_m.ret) {
        case 1:
            time =   5000;
            break;
        case 2:
            time =  30000;
            break;
        case 3:
            time =  (bHasWatch) ? 60000 : (60000 * ((iHour <= 6) ? 6-iHour : 24-iHour+6));
            break;
        case 4:
            time = (bHasWatch) ? 120000 : (60000 * ((iHour <= 12) ? 12-iHour : 12-iHour+6));
            break;
        case 5:
            time = (bHasWatch) ? 180000 : (60000 * ((iHour <= 18) ? 18-iHour : 18-iHour+6));
            break;
        case 6:
            time = (bHasWatch) ? 360000 : (60000 * ((iHour <= 24) ? 24-iHour : 24-iHour+6));
            break;
        default:
            return;
    }

    u.assign_activity(this, ACT_WAIT, time, 0);
    u.activity.continuous = true;
    u.moves = 0;
}

void game::gameover()
{
 erase();
 gamemode->game_over(this);
 mvprintw(0, 35, _("GAME OVER"));
 inv(_("Inventory:"));
}

bool game::game_quit() { return (uquit == QUIT_MENU); }

bool game::game_error() { return (uquit == QUIT_ERROR); }

void game::write_msg()
{
    werase(w_messages);
    int maxlength = getmaxx(w_messages);

    // Print monster info and start our output below it.
    const int topline = mon_info(w_messages) + 2;

    int line = getmaxy(w_messages) - 1;
    for (int i = messages.size() - 1; i >= 0 && line >= topline; i--) {
        game_message &m = messages[i];
        std::string mstr = m.message;
        if (m.count > 1) {
            std::stringstream mesSS;
            mesSS << mstr << " x " << m.count;
            mstr = mesSS.str();
        }
        // Split the message into many if we must!
        nc_color col = c_dkgray;
        if (int(m.turn) >= curmes)
            col = c_ltred;
        else if (int(m.turn) + 5 >= curmes)
            col = c_ltgray;
        std::vector<std::string> folded = foldstring(mstr, maxlength);
        for (int j = folded.size() - 1; j >= 0 && line >= topline; j--, line--) {
            mvwprintz(w_messages, line, 0, col, folded[j].c_str());
        }
    }
    curmes = int(turn);
    wrefresh(w_messages);
}

void game::msg_buffer()
{
 WINDOW *w = newwin(FULL_SCREEN_HEIGHT, FULL_SCREEN_WIDTH,
                     (TERMY > FULL_SCREEN_HEIGHT) ? (TERMY-FULL_SCREEN_HEIGHT)/2 : 0,
                     (TERMX > FULL_SCREEN_WIDTH) ? (TERMX-FULL_SCREEN_WIDTH)/2 : 0);

 int offset = 0;
 InputEvent input;
 do {
  werase(w);
  wborder(w, LINE_XOXO, LINE_XOXO, LINE_OXOX, LINE_OXOX,
             LINE_OXXO, LINE_OOXX, LINE_XXOO, LINE_XOOX );
  mvwprintz(w, FULL_SCREEN_HEIGHT-1, 32, c_red, _("Press q to return"));

  int line = 1;
  int lasttime = -1;
  int i;
  for (i = 1; i <= 20 && line <= FULL_SCREEN_HEIGHT-2 && offset + i <= messages.size(); i++) {
   game_message *mtmp = &(messages[ messages.size() - (offset + i) ]);
   calendar timepassed = turn - mtmp->turn;

   if (int(timepassed) > lasttime) {
    mvwprintz(w, line, 3, c_ltblue, _("%s ago:"),
              timepassed.textify_period().c_str());
    line++;
    lasttime = int(timepassed);
   }

   if (line <= FULL_SCREEN_HEIGHT-2) { // Print the actual message... we may have to split it
    std::string mes = mtmp->message;
    if (mtmp->count > 1) {
     std::stringstream mesSS;
     mesSS << mes << " x " << mtmp->count;
     mes = mesSS.str();
    }
// Split the message into many if we must!
    std::vector<std::string> folded = foldstring(mes, FULL_SCREEN_WIDTH-2);
    for(int j=0; j<folded.size() && line <= FULL_SCREEN_HEIGHT-2; j++, line++) {
     mvwprintz(w, line, 1, c_ltgray, folded[j].c_str());
    }
   } // if (line <= 23)
  } //for (i = 1; i <= 10 && line <= 23 && offset + i <= messages.size(); i++)
  if (offset > 0)
   mvwprintz(w, FULL_SCREEN_HEIGHT-1, 27, c_magenta, "^^^");
  if (offset + i < messages.size())
   mvwprintz(w, FULL_SCREEN_HEIGHT-1, 51, c_magenta, "vvv");
  wrefresh(w);

  DebugLog() << __FUNCTION__ << "calling get_input() \n";
  input = get_input();
  int dirx = 0, diry = 0;

  get_direction(dirx, diry, input);
  if (diry == -1 && offset > 0)
   offset--;
  if (diry == 1 && offset < messages.size())
   offset++;

 } while (input != Close && input != Cancel && input != Confirm);

 werase(w);
 delwin(w);
 refresh_all();
}

void game::teleport(player *p)
{
 if (p == NULL)
  p = &u;
 int newx, newy, tries = 0;
 bool is_u = (p == &u);

 p->add_disease("teleglow", 300);
 do {
  newx = p->posx + rng(0, SEEX * 2) - SEEX;
  newy = p->posy + rng(0, SEEY * 2) - SEEY;
  tries++;
 } while (tries < 15 && !is_empty(newx, newy));
 bool can_see = (is_u || u_see(newx, newy));
 std::string You = (is_u ? _("You") : p->name);
 if (p->in_vehicle)
   m.unboard_vehicle (this, p->posx, p->posy);
 p->posx = newx;
 p->posy = newy;
 if (tries == 15) {
  if (m.move_cost(newx, newy) == 0) {	// TODO: If we land in water, swim
   if (can_see)
    add_msg(_("%s teleport%s into the middle of a %s!"), You.c_str(),
            (is_u ? "" : _("s")), m.name(newx, newy).c_str());
   p->hurt(this, bp_torso, 0, 500);
  } else if (mon_at(newx, newy) != -1) {
   int i = mon_at(newx, newy);
   if (can_see)
    add_msg(_("%s teleport%s into the middle of a %s!"), You.c_str(),
            (is_u ? "" : _("s")), z[i].name().c_str());
   explode_mon(i);
  }
 }
 if (is_u)
  update_map(u.posx, u.posy);
}

void game::nuke(int x, int y)
{
	// TODO: nukes hit above surface, not z = 0
    if (x < 0 || y < 0 || x >= OMAPX || y >= OMAPY)
        return;
    int mapx = x * 2, mapy = y * 2;
    map tmpmap(&traps);
    tmpmap.load(this, mapx, mapy, 0, false);
    for (int i = 0; i < SEEX * 2; i++)
    {
        for (int j = 0; j < SEEY * 2; j++)
        {
            if (!one_in(10))
                tmpmap.ter_set(i, j, t_rubble);
            if (one_in(3))
                tmpmap.add_field(NULL, i, j, fd_nuke_gas, 3);
            tmpmap.radiation(i, j) += rng(20, 80);
        }
    }
    tmpmap.save(cur_om, turn, mapx, mapy, 0);
    cur_om->ter(x, y, 0) = ot_crater;
    //Kill any npcs on that omap location.
    for(int i = 0; i < cur_om->npcs.size();i++)
        if(cur_om->npcs[i]->mapx/2== x && cur_om->npcs[i]->mapy/2 == y && cur_om->npcs[i]->omz == 0)
            cur_om->npcs[i]->marked_for_death = true;
}

std::vector<faction *> game::factions_at(int x, int y)
{
 std::vector<faction *> ret;
 for (int i = 0; i < factions.size(); i++) {
  if (factions[i].omx == cur_om->pos().x && factions[i].omy == cur_om->pos().y &&
      trig_dist(x, y, factions[i].mapx, factions[i].mapy) <= factions[i].size)
   ret.push_back(&(factions[i]));
 }
 return ret;
}

nc_color sev(int a)
{
 switch (a) {
  case 0: return c_cyan;
  case 1: return c_ltcyan;
  case 2: return c_ltblue;
  case 3: return c_blue;
  case 4: return c_ltgreen;
  case 5: return c_green;
  case 6: return c_yellow;
  case 7: return c_pink;
  case 8: return c_ltred;
  case 9: return c_red;
  case 10: return c_magenta;
  case 11: return c_brown;
  case 12: return c_cyan_red;
  case 13: return c_ltcyan_red;
  case 14: return c_ltblue_red;
  case 15: return c_blue_red;
  case 16: return c_ltgreen_red;
  case 17: return c_green_red;
  case 18: return c_yellow_red;
  case 19: return c_pink_red;
  case 20: return c_magenta_red;
  case 21: return c_brown_red;
 }
 return c_dkgray;
}

void game::display_scent()
{
 int div = 1 + query_int(_("Sensitivity"));
 draw_ter();
 for (int x = u.posx - getmaxx(w_terrain)/2; x <= u.posx + getmaxx(w_terrain)/2; x++) {
  for (int y = u.posy - getmaxy(w_terrain)/2; y <= u.posy + getmaxy(w_terrain)/2; y++) {
   int sn = scent(x, y) / (div * 2);
   mvwprintz(w_terrain, getmaxy(w_terrain)/2 + y - u.posy, getmaxx(w_terrain)/2 + x - u.posx, sev(sn/10), "%d",
             sn % 10);
  }
 }
 wrefresh(w_terrain);
 getch();
}

void game::init_autosave()
{
 moves_since_last_save = 0;
 item_exchanges_since_save = 0;
 last_save_timestamp = time(NULL);
}

/* Currently unused.
int game::autosave_timeout()
{
 if (!OPTIONS[OPT_AUTOSAVE])
  return -1; // -1 means block instead of timeout

 const double upper_limit = 60 * 1000;
 const double lower_limit = 5 * 1000;
 const double range = upper_limit - lower_limit;

 // Items exchanged
 const double max_changes = 20.0;
 const double max_moves = 500.0;

 double move_multiplier = 0.0;
 double changes_multiplier = 0.0;

 if( moves_since_last_save < max_moves )
  move_multiplier = 1 - (moves_since_last_save / max_moves);

 if( item_exchanges_since_save < max_changes )
  changes_multiplier = 1 - (item_exchanges_since_save / max_changes);

 double ret = lower_limit + (range * move_multiplier * changes_multiplier);
 return ret;
}
*/

void game::quicksave(){
    if(!moves_since_last_save && !item_exchanges_since_save){return;}//Don't autosave if the player hasn't done anything since the last autosave/quicksave,
    add_msg(_("Saving game, this may take a while"));

    time_t now = time(NULL);    //timestamp for start of saving procedure

    //perform save
    save();
    save_factions_missions_npcs();
    save_artifacts();
    save_maps();

    //Now reset counters for autosaving, so we don't immediately autosave after a quicksave or autosave.
    moves_since_last_save = 0;
    item_exchanges_since_save = 0;
    last_save_timestamp = now;
}

void game::autosave(){
    //Don't autosave if the min-autosave interval has not passed since the last autosave/quicksave.
    if(time(NULL) < last_save_timestamp + (60 * OPTIONS[OPT_AUTOSAVE_MINUTES])){return;}
    quicksave();    //Driving checks are handled by quicksave()
}

void intro()
{
 int maxx, maxy;
 getmaxyx(stdscr, maxy, maxx);
 const int minHeight = FULL_SCREEN_HEIGHT;
 const int minWidth = FULL_SCREEN_WIDTH;
 WINDOW* tmp = newwin(minHeight, minWidth, 0, 0);
 while (maxy < minHeight || maxx < minWidth) {
  werase(tmp);
  wprintw(tmp, _("\
Whoa. Whoa. Hey. This game requires a minimum terminal size of %dx%d. I'm\n\
sorry if your graphical terminal emulator went with the woefully-diminutive\n\
%dx%d as its default size, but that just won't work here.  Now stretch the\n\
window until you've got it at the right size (or bigger).\n"),
          minWidth, minHeight, maxx, maxy);
  wgetch(tmp);
  getmaxyx(stdscr, maxy, maxx);
 }
 werase(tmp);
 wrefresh(tmp);
 delwin(tmp);
 erase();
}

// (Press X (or Y)|Try) to Z
std::string game::press_x(action_id act)
{
    return press_x(act,_("Press "),"",_("Try"));
}
std::string game::press_x(action_id act, std::string key_bound, std::string key_unbound)
{
    return press_x(act,key_bound,"",key_unbound);
}
std::string game::press_x(action_id act, std::string key_bound_pre, std::string key_bound_suf, std::string key_unbound)
{
    std::vector<char> keys = keys_bound_to( action_id(act) );
    if (keys.empty()) {
        return key_unbound;
    } else {
        std::string keyed = key_bound_pre.append("");
        for (int j = 0; j < keys.size(); j++) {
            if (keys[j] == '\'' || keys[j] == '"'){
                if (j < keys.size() - 1) {
                    keyed += keys[j]; keyed += _(" or ");
                } else {
                    keyed += keys[j];
                }
            } else {
                if (j < keys.size() - 1) {
                    keyed += "'"; keyed += keys[j]; keyed += _("' or ");
                } else {
                    if (keys[j] == '_') {
                        keyed += _("'_' (underscore)");
                    } else {
                        keyed += "'"; keyed += keys[j]; keyed += "'";
                    }
                }
            }
        }
        return keyed.append(key_bound_suf.c_str());
    }
}
// ('Z'ing|zing) (\(X( or Y))\))
std::string game::press_x(action_id act, std::string act_desc)
{
    bool key_after=false;
    bool z_ing=false;
    char zing = tolower(act_desc.at(0));
    std::vector<char> keys = keys_bound_to( action_id(act) );
    if (keys.empty()) {
        return act_desc;
    } else {
        std::string keyed = ("");
        for (int j = 0; j < keys.size(); j++) {
            if (tolower(keys[j])==zing) {
                if (z_ing) {
                    keyed.replace(1,1,1,act_desc.at(0));
                    if (key_after) {
                        keyed += _(" or '");
                        keyed += (islower(act_desc.at(0)) ? toupper(act_desc.at(0))
                                                          : tolower(act_desc.at(0)));
                        keyed += "'";
                    } else {
                        keyed +=" ('";
                        keyed += (islower(act_desc.at(0)) ? toupper(act_desc.at(0))
                                                          : tolower(act_desc.at(0)));
                        keyed += "'";
                        key_after=true;
                    }
                } else {
                    std::string uhh="";
                    if (keys[j] == '\'' || keys[j] == '"'){
                        uhh+="("; uhh+=keys[j]; uhh+=")";
                    } else {
                        uhh+="'"; uhh+=keys[j]; uhh+="'";
                    }
                    if(act_desc.length()>1) {
                        uhh+=act_desc.substr(1);
                    }
                    if (keys[j] == '_') {
                        uhh += _(" (underscore)");
                    }
                    keyed.insert(0,uhh);
                    z_ing=true;
                }
            } else {
                if (key_after) {
                    if (keys[j] == '\'' || keys[j] == '"'){
                        keyed += _(" or "); keyed += keys[j];
                    } else if (keys[j] == '_') {
                        keyed += _("or '_' (underscore)");
                    } else {
                        keyed+=_(" or '"); keyed+=keys[j]; keyed+="'";
                    }
                } else {
                    if (keys[j] == '\'' || keys[j] == '"'){
                        keyed += " ("; keyed += keys[j];
                    } else if (keys[j] == '_') {
                        keyed += _(" ('_' (underscore)");
                    } else {
                        keyed += " ('"; keyed+=keys[j]; keyed+="'";
                    }
                   key_after=true;
                }
            }
        }
        if (!z_ing) {
            keyed.insert(0,act_desc);
        }
        if (key_after) {
            keyed+=")";
        }
        return keyed;
    }
}<|MERGE_RESOLUTION|>--- conflicted
+++ resolved
@@ -3586,28 +3586,16 @@
 
     // Draw messages
     write_msg();
-<<<<<<< HEAD
-    if ( w_void_lines > 0 ) {
-        if (m.graffiti_at(u.posx, u.posy).contents) {
-            mvwprintz(w_void, 0, 1, c_white,_("Written here: "));
-            wprintz(w_void, c_magenta,"%s", utf8_substr(*m.graffiti_at(u.posx, u.posy).contents, 0, STATUS_WIDTH-15 ).c_str() );
-        } else {
-            mvwprintw(w_void, 0, 0,"%s", std::string(STATUS_WIDTH, ' ').c_str());
-        }
-        wrefresh(w_void);
-    }
     if (debugmon) {
         real_coords abc;
-        abc.fromabs( g->m.getabs( g->u.posx, g->u.posy ) );
-        mvprintz(VIEW_OFFSET_Y+3,TERMX - MONINFO_WIDTH - VIEW_OFFSET_X,c_cyan,
+        abc.fromabs( m.getabs( u.posx, u.posy ) );
+        mvprintz(VIEW_OFFSET_Y+3,TERMX - getmaxx(g->w_messages) - VIEW_OFFSET_X,c_cyan,
           "abs[%d,%d] sub[%d'%d,%d'%d] om[%d'%d,%d'%d]",
           abc.abs_pos.x,abc.abs_pos.y,
           abc.abs_sub.x, abc.abs_sub_pos.x, abc.abs_sub.y, abc.abs_sub_pos.y,
           abc.abs_om.x, abc.abs_om_pos.x, abc.abs_om.y, abc.abs_om_pos.y
         );
     }
-=======
->>>>>>> fe489988
 }
 
 bool game::isBetween(int test, int down, int up)
