--- conflicted
+++ resolved
@@ -3245,28 +3245,6 @@
 {
  // TODO: [lightmap] Apply default monster vison levels here
  //                  the light map should deal lighting from player or fires
-<<<<<<< HEAD
- int range = 0;
- 
-int mondex = mon_at(x,y);
-if(mondex != -1){
-	if(z[mondex].has_flag(MF_VIS10))
-	range = (light_level() - 50);
-	else if(z[mondex].has_flag(MF_VIS20))
-	range = (light_level() - 40);
-	else if(z[mondex].has_flag(MF_VIS30))
-	range = (light_level() - 30);
-	else if(z[mondex].has_flag(MF_VIS40))
-	range = (light_level() - 20);
-	else if(z[mondex].has_flag(MF_VIS50))
-	range = (light_level() - 10);
-	else
-	range = light_level();
-	}
-	if( range < 0)
-	range =1;
-	
-=======
  int range = light_level();
 
  // Set to max possible value if the player is lit brightly
@@ -3289,7 +3267,6 @@
  if( range <= 0)
   range = 1;
 
->>>>>>> 0512166a
  return (!u.has_active_bionic(bio_cloak) &&
          !u.has_artifact_with(AEP_INVISIBLE) &&
          m.sees(x, y, u.posx, u.posy, range, t));
