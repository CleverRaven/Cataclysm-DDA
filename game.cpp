#include "game.h"
#include "rng.h"
#include "input.h"
#include "keypress.h"
#include "output.h"
#include "skill.h"
#include "line.h"
#include "computer.h"
#include "veh_interact.h"
#include "advanced_inv.h"
#include "options.h"
#include "auto_pickup.h"
#include "mapbuffer.h"
#include "debug.h"
#include "editmap.h"
#include "bodypart.h"
#include "map.h"
#include "output.h"
#include "uistate.h"
#include "item_factory.h"
#include "helper.h"
#include "catajson.h"
#include "artifact.h"
#include "overmapbuffer.h"
#include "trap.h"
#include "mapdata.h"
#include "catacharset.h"
#include "translations.h"
#include "init.h"
#include "help.h"
#include "action.h"
#include "monstergenerator.h"
#include "worldfactory.h"
#include <map>
#include <set>
#include <algorithm>
#include <string>
#include <fstream>
#include <sstream>
#include <math.h>
#include <vector>

#ifdef _MSC_VER
#include "wdirent.h"
#include <direct.h>
#else
#include <unistd.h>
#include <dirent.h>
#endif
#include <sys/stat.h>
#include "debug.h"
#include "artifactdata.h"

#if (defined _WIN32 || defined __WIN32__)
#ifndef NOMINMAX
#define NOMINMAX
#endif
#include <windows.h>
#include <tchar.h>
#endif

#ifdef _MSC_VER
// MSVC doesn't have c99-compatible "snprintf", so do what picojson does and use _snprintf_s instead
#define snprintf _snprintf_s
#endif

#define dbg(x) dout((DebugLevel)(x),D_GAME) << __FILE__ << ":" << __LINE__ << ": "
void intro();
nc_color sev(int a); // Right now, ONLY used for scent debugging....

//The one and only game instance
game *g;
extern worldfactory *world_generator;

uistatedata uistate;

// This is the main game set-up process.
game::game() :
 uquit(QUIT_NO),
 w_terrain(NULL),
 w_minimap(NULL),
 w_HP(NULL),
 w_messages(NULL),
 w_location(NULL),
 w_status(NULL),
 w_status2(NULL),
 om_hori(NULL),
 om_vert(NULL),
 om_diag(NULL),
 run_mode(1),
 mostseen(0),
 gamemode(NULL)
{
    world_generator = new worldfactory();
    // do nothing, everything that was in here is moved to init_data() which is called immediately after g = new game; in main.cpp
    // The reason for this move is so that g is not uninitialized when it gets to installing the parts into vehicles.
}
void game::init_data()
{
 dout() << "Game initialized.";

 try {
 if(!json_good())
  throw (std::string)"Failed to initialize a static variable";
 // Gee, it sure is init-y around here!
    init_data_structures(); // initialize cata data structures
    load_json_dir("data/json"); // load it, load it all!
    init_npctalk();
    init_artifacts();
    init_weather();
    init_overmap();
    init_fields();
    init_faction_data();
    init_morale();
    init_itypes();               // Set up item types                (SEE itypedef.cpp)
    item_controller->init(this); //Item manager
    init_monitems();             // Set up the items monsters carry  (SEE monitemsdef.cpp)
    init_traps();                // Set up the trap types            (SEE trapdef.cpp)
    init_missions();             // Set up mission templates         (SEE missiondef.cpp)
    init_construction();         // Set up constructables            (SEE construction.cpp)
    init_autosave();             // Set up autosave
    init_diseases();             // Set up disease lookup table
    init_savedata_translation_tables();
    inp_mngr.init();            // Load input config JSON

    MonsterGenerator::generator().finalize_mtypes();
    finalize_vehicles();
 } catch(std::string &error_message)
 {
     uquit = QUIT_ERROR;
     if(!error_message.empty())
        debugmsg(error_message.c_str());
     return;
 }
 load_keyboard_settings();
 moveCount = 0;

 gamemode = new special_game; // Nothing, basically.
}

game::~game()
{
 delete gamemode;
 itypes.clear();
 for (int i = 0; i < mtypes.size(); i++)
  delete mtypes[i];
 delwin(w_terrain);
 delwin(w_minimap);
 delwin(w_HP);
 delwin(w_messages);
 delwin(w_location);
 delwin(w_status);
 delwin(w_status2);

 delete world_generator;

 release_traps();
 release_data_structures();
}

// Fixed window sizes
#define MINIMAP_HEIGHT 7
#define MINIMAP_WIDTH 7

void game::init_ui(){
    // clear the screen
    clear();
    // set minimum FULL_SCREEN sizes
    FULL_SCREEN_WIDTH = 80;
    FULL_SCREEN_HEIGHT = 24;
    // print an intro screen, making sure the terminal is the correct size
    intro();

    int sidebarWidth = (OPTIONS["SIDEBAR_STYLE"] == "narrow") ? 45 : 55;

    #if (defined TILES || defined _WIN32 || defined __WIN32__)
        TERMX = sidebarWidth + ((int)OPTIONS["VIEWPORT_X"] * 2 + 1);
        TERMY = (int)OPTIONS["VIEWPORT_Y"] * 2 + 1;
        POSX = (OPTIONS["VIEWPORT_X"] > 60) ? 60 : OPTIONS["VIEWPORT_X"];
        POSY = (OPTIONS["VIEWPORT_Y"] > 60) ? 60 : OPTIONS["VIEWPORT_Y"];
        // TERMY is always odd, so make FULL_SCREEN_HEIGHT odd too
        FULL_SCREEN_HEIGHT = 25;

        // If we've chosen the narrow sidebar, we might need to make the
        // viewport wider to fill an 80-column window.
        while (TERMX < FULL_SCREEN_WIDTH) {
            TERMX += 2;
            POSX += 1;
        }

        VIEW_OFFSET_X = (OPTIONS["VIEWPORT_X"] > 60) ? (int)OPTIONS["VIEWPORT_X"]-60 : 0;
        VIEW_OFFSET_Y = (OPTIONS["VIEWPORT_Y"] > 60) ? (int)OPTIONS["VIEWPORT_Y"]-60 : 0;
        TERRAIN_WINDOW_WIDTH  = (POSX * 2) + 1;
        TERRAIN_WINDOW_HEIGHT = (POSY * 2) + 1;
    #else
        getmaxyx(stdscr, TERMY, TERMX);

        // try to make FULL_SCREEN_HEIGHT symmetric according to TERMY
        if (TERMY % 2) {
            FULL_SCREEN_HEIGHT = 25;
        } else {
            FULL_SCREEN_HEIGHT = 24;
        }

        // now that TERMX and TERMY are set,
        // check if sidebar style needs to be overridden
        sidebarWidth = use_narrow_sidebar() ? 45 : 55;

        TERRAIN_WINDOW_WIDTH = (TERMX - sidebarWidth > 121) ? 121 : TERMX - sidebarWidth;
        TERRAIN_WINDOW_HEIGHT = (TERMY > 121) ? 121 : TERMY;

        VIEW_OFFSET_X = (TERMX - sidebarWidth > 121) ? (TERMX - sidebarWidth - 121)/2 : 0;
        VIEW_OFFSET_Y = (TERMY > 121) ? (TERMY - 121)/2 : 0;

        POSX = TERRAIN_WINDOW_WIDTH / 2;
        POSY = TERRAIN_WINDOW_HEIGHT / 2;
    #endif

    // Set up the main UI windows.
    w_terrain = newwin(TERRAIN_WINDOW_HEIGHT, TERRAIN_WINDOW_WIDTH, VIEW_OFFSET_Y, VIEW_OFFSET_X);
    werase(w_terrain);

    int minimapX, minimapY; // always MINIMAP_WIDTH x MINIMAP_HEIGHT in size
    int hpX, hpY, hpW, hpH;
    int messX, messY, messW, messH;
    int locX, locY, locW, locH;
    int statX, statY, statW, statH;
    int stat2X, stat2Y, stat2W, stat2H;

    if (use_narrow_sidebar()) {
        // First, figure out how large each element will be.
        hpH         = 7;
        hpW         = 14;
        statH       = 7;
        statW       = sidebarWidth - MINIMAP_WIDTH - hpW;
        locH        = 1;
        locW        = sidebarWidth;
        stat2H      = 2;
        stat2W      = sidebarWidth;
        messH       = TERMY - (statH + locH + stat2H);
        messW       = sidebarWidth;

        // Now position the elements relative to each other.
        minimapX = 0;
        minimapY = 0;
        hpX = minimapX + MINIMAP_WIDTH;
        hpY = 0;
        locX = 0;
        locY = minimapY + MINIMAP_HEIGHT;
        statX = hpX + hpW;
        statY = 0;
        stat2X = 0;
        stat2Y = locY + locH;
        messX = 0;
        messY = stat2Y + stat2H;
    } else {
        // standard sidebar style
        minimapX = 0;
        minimapY = 0;
        messX = MINIMAP_WIDTH;
        messY = 0;
        messW = sidebarWidth - messX;
        messH = 20;
        hpX = 0;
        hpY = MINIMAP_HEIGHT;
        hpH = 14;
        hpW = 7;
        locX = MINIMAP_WIDTH;
        locY = messY + messH;
        locH = 1;
        locW = sidebarWidth - locX;
        statX = 0;
        statY = locY + locH;
        statH = 4;
        statW = sidebarWidth;

        // The default style only uses one status window.
        // The second status window needs to consume the void at the bottom
        // of the sidebar.
        stat2X = 0;
        stat2Y = statY + statH;
        stat2H = TERMY - stat2Y;
        stat2W = sidebarWidth;
    }

    int _y = VIEW_OFFSET_Y;
    int _x = TERMX - VIEW_OFFSET_X - sidebarWidth;

    w_minimap = newwin(MINIMAP_HEIGHT, MINIMAP_WIDTH, _y + minimapY, _x + minimapX);
    werase(w_minimap);

    w_HP = newwin(hpH, hpW, _y + hpY, _x + hpX);
    werase(w_HP);

    w_messages = newwin(messH, messW, _y + messY, _x + messX);
    werase(w_messages);

    w_location = newwin(locH, locW, _y + locY, _x + locX);
    werase(w_location);

    w_status = newwin(statH, statW, _y + statY, _x + statX);
    werase(w_status);

    w_status2 = newwin(stat2H, stat2W, _y + stat2Y, _x + stat2X);
    werase(w_status2);
}

void game::setup()
{
 u = player();
 m = map(&traps); // Init the root map with our vectors
 _active_monsters.reserve(1000); // Reserve some space

// Even though we may already have 'd', nextinv will be incremented as needed
 nextinv = 'd';
 next_npc_id = 1;
 next_faction_id = 1;
 next_mission_id = 1;
// Clear monstair values
 monstairx = -1;
 monstairy = -1;
 monstairz = -1;
 last_target = -1;  // We haven't targeted any monsters yet
 curmes = 0;        // We haven't read any messages yet
 uquit = QUIT_NO;   // We haven't quit the game
 debugmon = false;  // We're not printing debug messages

 weather = WEATHER_CLEAR; // Start with some nice weather...
 // Weather shift in 30
 nextweather = HOURS((int)OPTIONS["INITIAL_TIME"]) + MINUTES(30);

 turnssincelastmon = 0; //Auto safe mode init
 autosafemode = OPTIONS["AUTOSAFEMODE"];

 footsteps.clear();
 footsteps_source.clear();
 clear_zombies();
 coming_to_stairs.clear();
 active_npc.clear();
 factions.clear();
 active_missions.clear();
 items_dragged.clear();
 messages.clear();
 events.clear();

 turn.set_season(SUMMER);    // ... with winter conveniently a long ways off   (not sure if we need this...)

 // reset kill counts
 kills.clear();
// Set the scent map to 0
 for (int i = 0; i < SEEX * MAPSIZE; i++) {
  for (int j = 0; j < SEEX * MAPSIZE; j++)
   grscent[i][j] = 0;
 }

 load_auto_pickup(false); // Load global auto pickup rules

 if (opening_screen()) {// Opening menu
// Finally, draw the screen!
  refresh_all();
  draw();
 }
}

// Set up all default values for a new game
void game::start_game(std::string worldname)
{
<<<<<<< HEAD
 turn = HOURS(OPTIONS["INITIAL_TIME"]);

 if (OPTIONS["INITIAL_SEASON"].getValue() == "spring");
 else if (OPTIONS["INITIAL_SEASON"].getValue() == "summer")
    turn += DAYS( (int) OPTIONS["SEASON_LENGTH"]);
 else if (OPTIONS["INITIAL_SEASON"].getValue() == "autumn")
    turn += DAYS( (int) OPTIONS["SEASON_LENGTH"] * 2);
 else
    turn += DAYS( (int) OPTIONS["SEASON_LENGTH"] * 3);

=======
    MAPBUFFER.load(worldname);
 turn = HOURS(ACTIVE_WORLD_OPTIONS["INITIAL_TIME"]);
>>>>>>> 8bf12e98
 run_mode = (OPTIONS["SAFEMODE"] ? 1 : 0);
 mostseen = 0; // ...and mostseen is 0, we haven't seen any monsters yet.

 popup_nowait(_("Please wait as we build your world"));
// Init some factions.
 if (!load_master(worldname)) // Master data record contains factions.
  create_factions();
 cur_om = &overmap_buffer.get(this, 0, 0); // We start in the (0,0,0) overmap.

// Find a random house on the map, and set us there.
 cur_om->first_house(levx, levy);
 levx -= int(int(MAPSIZE / 2) / 2);
 levy -= int(int(MAPSIZE / 2) / 2);
 levz = 0;
// Start the overmap with out immediate neighborhood visible
 for (int i = -15; i <= 15; i++) {
  for (int j = -15; j <= 15; j++)
   cur_om->seen(levx + i, levy + j, 0) = true;
 }
// Convert the overmap coordinates to submap coordinates
 levx = levx * 2 - 1;
 levy = levy * 2 - 1;
 set_adjacent_overmaps(true);
// Init the starting map at this location.
 m.load(this, levx, levy, levz);
// Start us off somewhere in the shelter.
 u.posx = SEEX * int(MAPSIZE / 2) + 5;
 u.posy = SEEY * int(MAPSIZE / 2) + 6;
 u.str_cur = u.str_max;
 u.per_cur = u.per_max;
 u.int_cur = u.int_max;
 u.dex_cur = u.dex_max;
 nextspawn = int(turn);
 temperature = 65; // Springtime-appropriate?
 u.next_climate_control_check=0;  // Force recheck at startup
 u.last_climate_control_ret=false;

 //Reset character pickup rules
 vAutoPickupRules[2].clear();
 //Load NPCs. Set nearby npcs to active.
 load_npcs();
 //spawn the monsters
 m.spawn_monsters(this); // Static monsters
 //Put some NPCs in there!
 create_starting_npcs();

 //Create mutation_category_level
 u.set_highest_cat_level();
 //Calc mutation drench protection stats
 u.drench_mut_calc();

 MAPBUFFER.set_dirty();

 u.add_memorial_log(_("%s began their journey into the Cataclysm."), u.name.c_str());
}

void game::create_factions()
{
 int num = dice(4, 3);
 faction tmp(0);
 tmp.make_army();
 factions.push_back(tmp);
 for (int i = 0; i < num; i++) {
  tmp = faction(assign_faction_id());
  tmp.randomize();
  tmp.likes_u = 100;
  tmp.respects_u = 100;
  tmp.known_by_u = true;
  factions.push_back(tmp);
 }
}

//Make any nearby overmap npcs active, and put them in the right location.
void game::load_npcs()
{
    for (int i = 0; i < cur_om->npcs.size(); i++)
    {

        if (square_dist(levx + int(MAPSIZE / 2), levy + int(MAPSIZE / 2),
              cur_om->npcs[i]->mapx, cur_om->npcs[i]->mapy) <=
              int(MAPSIZE / 2) + 1 && !cur_om->npcs[i]->is_active(this))
        {
            int dx = cur_om->npcs[i]->mapx - levx, dy = cur_om->npcs[i]->mapy - levy;
            if (debugmon)debugmsg("game::load_npcs: Spawning static NPC, %d:%d (%d:%d)", levx, levy, cur_om->npcs[i]->mapx, cur_om->npcs[i]->mapy);

            npc * temp = cur_om->npcs[i];

            if (temp->posx == -1 || temp->posy == -1)
            {
                dbg(D_ERROR) << "game::load_npcs: Static NPC with no fine location "
                    "data (" << temp->posx << ":" << temp->posy << ").";
                debugmsg("game::load_npcs Static NPC with no fine location data (%d:%d) New loc data (%d:%d).",
                         temp->posx, temp->posy, SEEX * 2 * (temp->mapx - levx) + rng(0 - SEEX, SEEX),
                         SEEY * 2 * (temp->mapy - levy) + rng(0 - SEEY, SEEY));
                temp->posx = SEEX * 2 * (temp->mapx - levx) + rng(0 - SEEX, SEEX);
                temp->posy = SEEY * 2 * (temp->mapy - levy) + rng(0 - SEEY, SEEY);
            } else {
                if (debugmon) debugmsg("game::load_npcs Static NPC fine location %d:%d (%d:%d)", temp->posx, temp->posy, temp->posx + dx * SEEX, temp->posy + dy * SEEY);
                temp->posx += dx * SEEX;
                temp->posy += dy * SEEY;
            }

        //check if the loaded position doesn't already contain an object, monster or npc.
        //If it isn't free, spiralsearch for a free spot.
        temp->place_near(this, temp->posx, temp->posy);

        //In the rare case the npc was marked for death while it was on the overmap. Kill it.
        if (temp->marked_for_death)
            temp->die(this, false);
        else
            active_npc.push_back(temp);
        }
    }
}

void game::create_starting_npcs()
{
    if(!ACTIVE_WORLD_OPTIONS["STATIC_NPC"]) {
        return; //Do not generate a starting npc.
    }
 npc * tmp = new npc();
 tmp->normalize(this);
 tmp->randomize(this, (one_in(2) ? NC_DOCTOR : NC_NONE));
 tmp->spawn_at(cur_om, levx, levy, levz); //spawn the npc in the overmap.
 tmp->place_near(this, SEEX * int(MAPSIZE / 2) + SEEX, SEEY * int(MAPSIZE / 2) + 6);
 tmp->form_opinion(&u);
 tmp->attitude = NPCATT_NULL;
 tmp->mission = NPC_MISSION_SHELTER; //This sets the npc mission. This NPC remains in the shelter.
 tmp->chatbin.first_topic = TALK_SHELTER;
 tmp->chatbin.missions.push_back(
     reserve_random_mission(ORIGIN_OPENER_NPC, om_location(), tmp->getID()) ); //one random shelter mission/

 active_npc.push_back(tmp);
}

void game::cleanup_at_end(){
    write_msg();
    if (uquit == QUIT_DIED || uquit == QUIT_SUICIDE || uquit == QUIT_SAVED) {
        // Save the factions's, missions and set the NPC's overmap coords
        // Npcs are saved in the overmap.
        save_factions_missions_npcs(); //missions need to be saved as they are global for all saves.

        // save artifacts.
        save_artifacts();

        // and the overmap, and the local map.
        save_maps(); //Omap also contains the npcs who need to be saved.
    }

    // Clear the future weather for future projects
    weather_log.clear();

    if (uquit == QUIT_DIED)
    {
        popup_top(_("Game over! Press spacebar..."));
    }
    if (uquit == QUIT_DIED || uquit == QUIT_SUICIDE)
    {
        death_screen();
        u.add_memorial_log("%s %s", u.name.c_str(),
                uquit == QUIT_SUICIDE ? _("committed suicide.") : _("was killed."));
        write_memorial_file();
        u.memorial_log.clear();
        std::vector<std::string> characters = list_active_characters();
        if (characters.empty()) {
            if (ACTIVE_WORLD_OPTIONS["DELETE_WORLD"] == "yes" ||
                (ACTIVE_WORLD_OPTIONS["DELETE_WORLD"] == "query" && query_yn(_("Delete saved world?")))) {
                if (gamemode->id() == SGAME_NULL)
                {
                    delete_world(world_generator->active_world->world_name, false);
                }
                else
                {
                    delete_world(world_generator->active_world->world_name, true);
                }
                MAPBUFFER.reset();
                MAPBUFFER.make_volatile();
            }
        } else if (ACTIVE_WORLD_OPTIONS["DELETE_WORLD"] != "no") {
            std::stringstream message;
            message << _("World retained. Characters remaining:");
            for (int i = 0; i < characters.size(); ++i) {
                message << "\n  " << characters[i];
            }
            popup(message.str().c_str());
        }
        if (gamemode) {
            delete gamemode;
            gamemode = new special_game; // null gamemode or something..
        }
    }
    if (uquit == QUIT_SAVED && gamemode->id() != SGAME_NULL)
    {
        MAPBUFFER.reset();
        MAPBUFFER.make_volatile();
    }
    overmap_buffer.clear();
}

// MAIN GAME LOOP
// Returns true if game is over (death, saved, quit, etc)
bool game::do_turn()
{
 if (is_game_over()) {
  cleanup_at_end();
  return true;
 }
// Actual stuff
 gamemode->per_turn(this);
 turn.increment();
 process_events();
 process_missions();
 if (turn.hours() == 0 && turn.minutes() == 0 && turn.seconds() == 0) // Midnight!
  cur_om->process_mongroups();

// Check if we've overdosed... in any deadly way.
 if (u.stim > 250) {
  add_msg(_("You have a sudden heart attack!"));
  u.add_memorial_log(_("Died of a drug overdose."));
  u.hp_cur[hp_torso] = 0;
 } else if (u.stim < -200 || u.pkill > 240) {
  add_msg(_("Your breathing stops completely."));
  u.add_memorial_log(_("Died of a drug overdose."));
  u.hp_cur[hp_torso] = 0;
 }
    // Check if we're starving or have starved
    if (u.hunger >= 3000){
        if (u.hunger >= 6000){
            add_msg(_("You have starved to death."));
            u.add_memorial_log(_("Died of starvation."));
            u.hp_cur[hp_torso] = 0;
        } else if (u.hunger >= 5000 && turn % 10 == 0){
            add_msg(_("Food..."));
        } else if (u.hunger >= 4000 && turn % 10 == 0){
            add_msg(_("You are STARVING!"));
        } else if (turn % 10 == 0){
            add_msg(_("You haven't eaten in over a week!"));
        }
    }

    // Check if we're dying of thirst
    if (u.thirst >= 600){
        if (u.thirst >= 1200){
            add_msg(_("You have died of dehydration."));
            u.add_memorial_log(_("Died of thirst."));
            u.hp_cur[hp_torso] = 0;
        } else if (u.thirst >= 1000 && turn % 10 == 0){
            add_msg(_("4 days... no water.."));
        } else if (u.thirst >= 800 && turn % 10 == 0){
            add_msg(_("You are THIRSTY!"));
        } else if (turn % 10 == 0){
            add_msg(_("You haven't had anything to drink in 2 days!"));
        }
    }

    // Check if we're falling asleep, unless we're sleeping
    if (u.fatigue >= 600 && !u.has_disease("sleep")){
        if (u.fatigue >= 1000){
            add_msg(_("Survivor sleep now."));
            u.add_memorial_log(_("Succumbed to lack of sleep."));
            u.fatigue -= 10;
            u.try_to_sleep(this);
        } else if (u.fatigue >= 800 && turn % 10 == 0){
            add_msg(_("Anywhere would be a good place to sleep..."));
        } else if (turn % 10 == 0) {
            add_msg(_("You haven't slept in 2 days!"));
        }
    }

 if (turn % 50 == 0) { // Hunger, thirst, & fatigue up every 5 minutes
  if ((!u.has_trait("LIGHTEATER") || !one_in(3)) &&
      (!u.has_bionic("bio_recycler") || turn % 300 == 0))
   u.hunger++;
  if ((!u.has_bionic("bio_recycler") || turn % 100 == 0) &&
      (!u.has_trait("PLANTSKIN") || !one_in(5)))
   u.thirst++;
  u.fatigue++;
  if (u.fatigue == 192 && !u.has_disease("lying_down") &&
      !u.has_disease("sleep")) {
   if (u.activity.type == ACT_NULL)
     add_msg(_("You're feeling tired.  %s to lie down for sleep."),
             press_x(ACTION_SLEEP).c_str());
   else
    cancel_activity_query(_("You're feeling tired."));
  }
  if (u.stim < 0)
   u.stim++;
  if (u.stim > 0)
   u.stim--;
  if (u.pkill > 0)
   u.pkill--;
  if (u.pkill < 0)
   u.pkill++;
  if (u.has_bionic("bio_solar") && is_in_sunlight(u.posx, u.posy))
   u.charge_power(1);
 }
 if (turn % 300 == 0) { // Pain up/down every 30 minutes
  if (u.pain > 0)
   u.pain -= 1 + int(u.pain / 10);
  else if (u.pain < 0)
   u.pain++;
// Mutation healing effects
  if (u.has_trait("FASTHEALER2") && one_in(5))
   u.healall(1);
  if (u.has_trait("REGEN") && one_in(2))
   u.healall(1);
  if (u.has_trait("ROT2") && one_in(5))
   u.hurtall(1);
  if (u.has_trait("ROT3") && one_in(2))
   u.hurtall(1);

  if (u.radiation > 1 && one_in(3))
   u.radiation--;
  u.get_sick(this);
 }

// Auto-save if autosave is enabled
 if (OPTIONS["AUTOSAVE"] &&
     turn % ((int)OPTIONS["AUTOSAVE_TURNS"] * 10) == 0)
     autosave();

 update_weather();

// The following happens when we stay still; 10/40 minutes overdue for spawn
 if ((!u.has_trait("INCONSPICUOUS") && turn > nextspawn +  100) ||
     ( u.has_trait("INCONSPICUOUS") && turn > nextspawn +  400)   ) {
  spawn_mon(-1 + 2 * rng(0, 1), -1 + 2 * rng(0, 1));
  nextspawn = turn;
 }

 process_activity();
 if(u.moves > 0) {
     while (u.moves > 0) {
          cleanup_dead();
          if (!u.has_disease("sleep") && u.activity.type == ACT_NULL)
              draw();

          if(handle_action()) {
              ++moves_since_last_save;
              u.action_taken();
          }

          if (is_game_over()) {
              cleanup_at_end();
              return true;
          }
     }
 } else {
     handle_key_blocking_activity();
 }
 update_scent();
 m.vehmove(this);
 m.process_fields(this);
 m.process_active_items(this);
 m.step_in_field(u.posx, u.posy, this);

 monmove();
 update_stair_monsters();
 u.reset(this);
 u.process_active_items(this);
 u.suffer(this);

 if (levz >= 0 && !u.is_underwater()) {
  weather_effect weffect;
  (weffect.*(weather_data[weather].effect))(this);
 }

 if (u.has_disease("sleep") && int(turn) % 300 == 0) {
  draw();
  refresh();
 }

 u.update_bodytemp(this);

 rustCheck();
 if (turn % 10 == 0)
  u.update_morale();
 return false;
}

void game::rustCheck()
{
    for (std::vector<Skill*>::iterator aSkill = ++Skill::skills.begin();
         aSkill != Skill::skills.end(); ++aSkill) {
        if (u.rust_rate() <= rng(0, 1000)) continue;
        bool charged_bio_mem = u.has_bionic("bio_memory") && u.power_level > 0;
        int oldSkillLevel = u.skillLevel(*aSkill);

        if (u.skillLevel(*aSkill).rust(turn, charged_bio_mem))
        {
            u.power_level--;
        }
        int newSkill =u.skillLevel(*aSkill);
        if (newSkill < oldSkillLevel)
        {
            add_msg(_("Your skill in %s has reduced to %d!"),
                    (*aSkill)->name().c_str(), newSkill);
        }
    }
}

void game::process_events()
{
 for (int i = 0; i < events.size(); i++) {
  events[i].per_turn(this);
  if (events[i].turn <= int(turn)) {
   events[i].actualize(this);
   events.erase(events.begin() + i);
   i--;
  }
 }
}

void game::process_activity()
{
 it_book* reading;
 item* book_item;
 bool no_recipes;
 if (u.activity.type != ACT_NULL) {
  if (int(turn) % 150 == 0) {
   draw();
  }
  if (u.activity.type == ACT_WAIT) { // Based on time, not speed
   u.activity.moves_left -= 100;
   u.pause(this);
  } else if (u.activity.type == ACT_GAME) {

    //Gaming takes time, not speed
    u.activity.moves_left -= 100;

    if (u.activity.type == ACT_GAME) {
      item& game_item = u.weapon.invlet == u.activity.invlet ?
                            u.weapon : u.inv.item_by_letter(u.activity.invlet);

      //Deduct 1 battery charge for every minute spent playing
      if(int(turn) % 10 == 0) {
        game_item.charges--;
        u.add_morale(MORALE_GAME, 1, 100); //1 points/min, almost 2 hours to fill
      }
      if(game_item.charges == 0) {
        u.activity.moves_left = 0;
        g->add_msg(_("The %s runs out of batteries."), game_item.name.c_str());
      }

    }
    u.pause(this);

  } else if (u.activity.type == ACT_REFILL_VEHICLE) {
   vehicle *veh = m.veh_at( u.activity.placement.x, u.activity.placement.y );
   if (!veh) {  // Vehicle must've moved or something!
    u.activity.moves_left = 0;
    return;
   }
   for(int i = -1; i <= 1; i++) {
    for(int j = -1; j <= 1; j++) {
     if(m.ter(u.posx + i, u.posy + j) == t_gas_pump) {
      for (int n = 0; n < m.i_at(u.posx + i, u.posy + j).size(); n++) {
       if (m.i_at(u.posx + i, u.posy + j)[n].type->id == "gasoline") {
        item* gas = &(m.i_at(u.posx + i, u.posy + j)[n]);
        int lack = (veh->fuel_capacity("gasoline") - veh->fuel_left("gasoline")) < 200 ?
                   (veh->fuel_capacity("gasoline") - veh->fuel_left("gasoline")) : 200;
        if (gas->charges > lack) {
         veh->refill ("gasoline", lack);
         gas->charges -= lack;
         u.activity.moves_left -= 100;
        } else {
         add_msg(_("With a clang and a shudder, the gasoline pump goes silent."));
         veh->refill ("gasoline", gas->charges);
         m.i_at(u.posx + i, u.posy + j).erase(m.i_at(u.posx + i, u.posy + j).begin() + n);
         u.activity.moves_left = 0;
        }
        i = 2; j = 2;
        break;
       }
      }
     }
    }
   }
   u.pause(this);
  } else {
   u.activity.moves_left -= u.moves;
   u.moves = 0;
  }

  if (u.activity.moves_left <= 0) { // We finished our activity!

   switch (u.activity.type) {

   case ACT_RELOAD:
    if (u.weapon.reload(u, u.activity.invlet))
     if (u.weapon.is_gun() && u.weapon.has_flag("RELOAD_ONE")) {
      add_msg(_("You insert a cartridge into your %s."),
              u.weapon.tname(this).c_str());
      if (u.recoil < 8)
       u.recoil = 8;
      if (u.recoil > 8)
       u.recoil = (8 + u.recoil) / 2;
     } else {
      add_msg(_("You reload your %s."), u.weapon.tname(this).c_str());
      u.recoil = 6;
     }
    else
     add_msg(_("Can't reload your %s."), u.weapon.tname(this).c_str());
    break;

   case ACT_READ:
    book_item = &(u.weapon.invlet == u.activity.invlet ?
                            u.weapon : u.inv.item_by_letter(u.activity.invlet));
    reading = dynamic_cast<it_book*>(book_item->type);

    if (reading->fun != 0) {
        int fun_bonus;
        if(book_item->charges == 0) {
            //Book is out of chapters -> re-reading old book, less fun
            add_msg(_("The %s isn't as much fun now that you've finished it."),
                    book_item->name.c_str());
            if(one_in(6)) { //Don't nag incessantly, just once in a while
                add_msg(_("Maybe you should find something new to read..."));
            }
            //50% penalty
            fun_bonus = (reading->fun * 5) / 2;
        } else {
            fun_bonus = reading->fun * 5;
        }
        u.add_morale(MORALE_BOOK, fun_bonus,
                     reading->fun * 15, 60, 30, true, reading);
    }

    if(book_item->charges > 0) {
        book_item->charges--;
    }

    no_recipes = true;
    if (!reading->recipes.empty())
    {
        bool recipe_learned = u.try_study_recipe(this, reading);
        if (!u.studied_all_recipes(reading))
        {
            no_recipes = false;
        }

        // for books that the player cannot yet read due to skill level or have no skill component,
        // but contain lower level recipes, break out once recipe has been studied
        if (reading->type == NULL || (u.skillLevel(reading->type) < (int)reading->req))
        {
            if (recipe_learned)
                add_msg(_("The rest of the book is currently still beyond your understanding."));
            break;
        }
    }

    if (u.skillLevel(reading->type) < (int)reading->level) {
     int originalSkillLevel = u.skillLevel(reading->type);
     int min_ex = reading->time / 10 + u.int_cur / 4,
         max_ex = reading->time /  5 + u.int_cur / 2 - originalSkillLevel;
     if (min_ex < 1)
     {
         min_ex = 1;
     }
     if (max_ex < 2)
     {
         max_ex = 2;
     }
     if (max_ex > 10)
     {
         max_ex = 10;
     }
     if (max_ex < min_ex)
     {
         max_ex = min_ex;
     }

     min_ex *= originalSkillLevel + 1;
     max_ex *= originalSkillLevel + 1;

     u.skillLevel(reading->type).readBook(min_ex, max_ex, turn, reading->level);

     add_msg(_("You learn a little about %s! (%d%%%%)"), reading->type->name().c_str(),
             u.skillLevel(reading->type).exercise());

     if (u.skillLevel(reading->type) == originalSkillLevel && u.activity.continuous) {
      u.cancel_activity();
      if (u.activity.index == -2) {
       u.read(this,u.weapon.invlet);
      } else {
       u.read(this,u.activity.invlet);
      }
      if (u.activity.type != ACT_NULL) {
        u.activity.continuous = true;
        return;
      }
     }

     u.activity.continuous = false;

     int new_skill_level = (int)u.skillLevel(reading->type);
     if (new_skill_level > originalSkillLevel) {
      add_msg(_("You increase %s to level %d."),
              reading->type->name().c_str(),
              new_skill_level);

      if(new_skill_level % 4 == 0) {
       u.add_memorial_log(_("Reached skill level %d in %s."),
                      new_skill_level, reading->type->name().c_str());
      }
     }

     if (u.skillLevel(reading->type) == (int)reading->level) {
      if (no_recipes) {
       add_msg(_("You can no longer learn from %s."), reading->name.c_str());
      } else {
       add_msg(_("Your skill level won't improve, but %s has more recipes for you."), reading->name.c_str());
      }
     }
    }
    break;

   case ACT_WAIT:
    u.activity.continuous = false;
    add_msg(_("You finish waiting."));
    break;

   case ACT_CRAFT:
   case ACT_LONGCRAFT:
    complete_craft();
    break;

   case ACT_DISASSEMBLE:
    complete_disassemble();
    break;

   case ACT_BUTCHER:
    complete_butcher(u.activity.index);
    break;

   case ACT_FORAGE:
    forage();
    break;

   case ACT_BUILD:
    complete_construction();
    break;

   case ACT_TRAIN:
    {
    Skill* skill = Skill::skill(u.activity.name);
    int new_skill_level = u.skillLevel(skill) + 1;
    u.skillLevel(skill).level(new_skill_level);
    add_msg(_("You finish training %s to level %d."),
            skill->name().c_str(),
            new_skill_level);
    if(new_skill_level % 4 == 0) {
      u.add_memorial_log(_("Reached skill level %d in %s."),
                     new_skill_level, skill->name().c_str());
    }
    }

    break;

   case ACT_VEHICLE:
    complete_vehicle (this);
    break;
   }

   bool act_veh = (u.activity.type == ACT_VEHICLE);
   bool act_longcraft = (u.activity.type == ACT_LONGCRAFT);
   u.activity.type = ACT_NULL;
   if (act_veh) {
    if (u.activity.values.size() < 7)
    {
     dbg(D_ERROR) << "game:process_activity: invalid ACT_VEHICLE values: "
                  << u.activity.values.size();
     debugmsg ("process_activity invalid ACT_VEHICLE values:%d",
                u.activity.values.size());
    }
    else {
     vehicle *veh = m.veh_at(u.activity.values[0], u.activity.values[1]);
     if (veh) {
      exam_vehicle(*veh, u.activity.values[0], u.activity.values[1],
                         u.activity.values[2], u.activity.values[3]);
      return;
     } else
     {
      dbg(D_ERROR) << "game:process_activity: ACT_VEHICLE: vehicle not found";
      debugmsg ("process_activity ACT_VEHICLE: vehicle not found");
     }
    }
   } else if (act_longcraft) {
    if (making_would_work(u.lastrecipe))
     make_all_craft(u.lastrecipe);
   }
  }
 }
}

void game::cancel_activity()
{
 u.cancel_activity();
}

bool game::cancel_activity_or_ignore_query(const char* reason, ...) {
  if(u.activity.type == ACT_NULL) return false;
  char buff[1024];
  va_list ap;
  va_start(ap, reason);
  vsprintf(buff, reason, ap);
  va_end(ap);
  std::string s(buff);

  bool force_uc = OPTIONS["FORCE_CAPITAL_YN"];
  int ch=(int)' ';

    std::string stop_phrase[NUM_ACTIVITIES] = {
        _(" Stop?"), _(" Stop reloading?"),
        _(" Stop reading?"), _(" Stop playing?"),
        _(" Stop waiting?"), _(" Stop crafting?"),
        _(" Stop crafting?"), _(" Stop disassembly?"),
        _(" Stop butchering?"), _(" Stop foraging?"),
        _(" Stop construction?"), _(" Stop construction?"),
        _(" Stop pumping gas?"), _(" Stop training?")
    };

    std::string stop_message = s + stop_phrase[u.activity.type] +
            _(" (Y)es, (N)o, (I)gnore further distractions and finish.");

    do {
        ch = popup_getkey(stop_message.c_str());
    } while (ch != '\n' && ch != ' ' && ch != KEY_ESCAPE &&
             ch != 'Y' && ch != 'N' && ch != 'I' &&
             (force_uc || (ch != 'y' && ch != 'n' && ch != 'i')));

  if (ch == 'Y' || ch == 'y') {
    u.cancel_activity();
  } else if (ch == 'I' || ch == 'i' ) {
    return true;
  }
  return false;
}

void game::cancel_activity_query(const char* message, ...)
{
 char buff[1024];
 va_list ap;
 va_start(ap, message);
 vsprintf(buff, message, ap);
 va_end(ap);
 std::string s(buff);

 bool doit = false;;

    std::string stop_phrase[NUM_ACTIVITIES] = {
        _(" Stop?"), _(" Stop reloading?"),
        _(" Stop reading?"), _(" Stop playing?"),
        _(" Stop waiting?"), _(" Stop crafting?"),
        _(" Stop crafting?"), _(" Stop disassembly?"),
        _(" Stop butchering?"), _(" Stop foraging?"),
        _(" Stop construction?"), _(" Stop construction?"),
        _(" Stop pumping gas?"), _(" Stop training?")
    };

    std::string stop_message = s + stop_phrase[u.activity.type];

    if (ACT_NULL == u.activity.type) {
        doit = false;
    } else if (query_yn(stop_message.c_str())) {
        doit = true;
    }

 if (doit)
  u.cancel_activity();
}

void game::update_weather()
{
    season_type season;
    // Default to current weather, and update to the furthest future weather if any.
    weather_segment prev_weather = {temperature, weather, nextweather};
    if ( !weather_log.empty() ) {
        prev_weather = weather_log.rbegin()->second;
    }
    while( prev_weather.deadline < turn + HOURS(MAX_FUTURE_WEATHER) )
    {
        weather_segment new_weather;
        // Pick a new weather type (most likely the same one)
        int chances[NUM_WEATHER_TYPES];
        int total = 0;
        season = prev_weather.deadline.get_season();
        for (int i = 0; i < NUM_WEATHER_TYPES; i++) {
            // Reduce the chance for freezing-temp-only weather to 0 if it's above freezing
            // and vice versa.
            if ((weather_data[i].avg_temperature[season] < 32 && temperature > 32) ||
                (weather_data[i].avg_temperature[season] > 32 && temperature < 32)   )
            {
                chances[i] = 0;
            } else {
                chances[i] = weather_shift[season][prev_weather.weather][i];
                if (weather_data[i].dangerous && u.has_artifact_with(AEP_BAD_WEATHER))
                {
                    chances[i] = chances[i] * 4 + 10;
                }
                total += chances[i];
            }
        }
        int choice = rng(0, total - 1);
        new_weather.weather = WEATHER_CLEAR;

        if (total > 0)
        {
            while (choice >= chances[new_weather.weather])
            {
                choice -= chances[new_weather.weather];
                new_weather.weather = weather_type(int(new_weather.weather) + 1);
            }
        } else {
            new_weather.weather = weather_type(int(new_weather.weather) + 1);
        }
        // Advance the weather timer
        int minutes = rng(weather_data[new_weather.weather].mintime,
                          weather_data[new_weather.weather].maxtime);
        new_weather.deadline = prev_weather.deadline + MINUTES(minutes);
        if (new_weather.weather == WEATHER_SUNNY && new_weather.deadline.is_night())
        {
            new_weather.weather = WEATHER_CLEAR;
        }

        // Now update temperature
        if (!one_in(4))
        { // 3 in 4 chance of respecting avg temp for the weather
            int average = weather_data[weather].avg_temperature[season];
            if (prev_weather.temperature < average)
            {
                new_weather.temperature = prev_weather.temperature + 1;
            } else if (prev_weather.temperature > average) {
                new_weather.temperature = prev_weather.temperature - 1;
            } else {
                new_weather.temperature = prev_weather.temperature;
            }
        } else {// 1 in 4 chance of random walk
            new_weather.temperature = prev_weather.temperature + rng(-1, 1);
        }

        if (turn.is_night())
        {
            new_weather.temperature += rng(-2, 1);
        } else {
            new_weather.temperature += rng(-1, 2);
        }
        prev_weather = new_weather;
        weather_log[ (int)new_weather.deadline ] = new_weather;
    }

    if( turn >= nextweather )
    {
        weather_type old_weather = weather;
        weather_segment  new_weather = weather_log.lower_bound((int)nextweather)->second;
        weather = new_weather.weather;
        temperature = new_weather.temperature;
        nextweather = weather_log.upper_bound(int(new_weather.deadline))->second.deadline;

        if (weather != old_weather && weather_data[weather].dangerous &&
            levz >= 0 && m.is_outside(u.posx, u.posy))
        {
            cancel_activity_query(_("The weather changed to %s!"), weather_data[weather].name.c_str());
        }
    }
}

int game::get_temperature()
{
    point location = om_location();
    int tmp_temperature = temperature;

    tmp_temperature += m.temperature(u.posx, u.posy);

    return tmp_temperature;
}

int game::assign_mission_id()
{
 int ret = next_mission_id;
 next_mission_id++;
 return ret;
}

void game::give_mission(mission_id type)
{
 mission tmp = mission_types[type].create(this);
 active_missions.push_back(tmp);
 u.active_missions.push_back(tmp.uid);
 u.active_mission = u.active_missions.size() - 1;
 mission_start m_s;
 mission *miss = find_mission(tmp.uid);
 (m_s.*miss->type->start)(this, miss);
}

void game::assign_mission(int id)
{
 u.active_missions.push_back(id);
 u.active_mission = u.active_missions.size() - 1;
 mission_start m_s;
 mission *miss = find_mission(id);
 (m_s.*miss->type->start)(this, miss);
}

int game::reserve_mission(mission_id type, int npc_id)
{
 mission tmp = mission_types[type].create(this, npc_id);
 active_missions.push_back(tmp);
 return tmp.uid;
}

int game::reserve_random_mission(mission_origin origin, point p, int npc_id)
{
 std::vector<int> valid;
 mission_place place;
 for (int i = 0; i < mission_types.size(); i++) {
  for (int j = 0; j < mission_types[i].origins.size(); j++) {
   if (mission_types[i].origins[j] == origin &&
       (place.*mission_types[i].place)(this, p.x, p.y)) {
    valid.push_back(i);
    j = mission_types[i].origins.size();
   }
  }
 }

 if (valid.empty())
  return -1;

 int index = valid[rng(0, valid.size() - 1)];

 return reserve_mission(mission_id(index), npc_id);
}

npc* game::find_npc(int id)
{
    //All the active NPCS are listed in the overmap.
    for (int i = 0; i < cur_om->npcs.size(); i++)
    {
        if (cur_om->npcs[i]->getID() == id)
            return (cur_om->npcs[i]);
    }
    return NULL;
}

int game::kill_count(std::string mon){
    if (kills.find(mon) != kills.end()){
        return kills[mon];
    }
    return 0;
}

mission* game::find_mission(int id)
{
 for (int i = 0; i < active_missions.size(); i++) {
  if (active_missions[i].uid == id)
   return &(active_missions[i]);
 }
 dbg(D_ERROR) << "game:find_mission: " << id << " - it's NULL!";
 debugmsg("game::find_mission(%d) - it's NULL!", id);
 return NULL;
}

mission_type* game::find_mission_type(int id)
{
 for (int i = 0; i < active_missions.size(); i++) {
  if (active_missions[i].uid == id)
   return active_missions[i].type;
 }
 return NULL;
}

bool game::mission_complete(int id, int npc_id)
{
 mission *miss = find_mission(id);
 if (miss == NULL) { return false; }
 mission_type* type = miss->type;
 switch (type->goal) {
  case MGOAL_GO_TO: {
   point cur_pos(levx + int(MAPSIZE / 2), levy + int(MAPSIZE / 2));
   if (rl_dist(cur_pos.x, cur_pos.y, miss->target.x, miss->target.y) <= 1)
    return true;
   return false;
  } break;

  case MGOAL_GO_TO_TYPE: {
   oter_id cur_ter = cur_om->ter((levx + int (MAPSIZE / 2)) / 2, (levy + int (MAPSIZE / 2)) / 2, levz);
   if (cur_ter == miss->type->target_id){
    return true;}
   return false;
  } break;

  case MGOAL_FIND_ITEM:
   if (!u.has_amount(type->item_id, 1))
    return false;
   if (miss->npc_id != -1 && miss->npc_id != npc_id)
    return false;
   return true;

  case MGOAL_FIND_ANY_ITEM:
   return (u.has_mission_item(miss->uid) &&
           (miss->npc_id == -1 || miss->npc_id == npc_id));

  case MGOAL_FIND_MONSTER:
   if (miss->npc_id != -1 && miss->npc_id != npc_id)
    return false;
   for (int i = 0; i < num_zombies(); i++) {
    if (zombie(i).mission_id == miss->uid)
     return true;
   }
   return false;

  case MGOAL_RECRUIT_NPC:
   for (int i = 0; i < cur_om->npcs.size(); i++) {
    if (cur_om->npcs[i]->getID() == miss->recruit_npc_id) {
        if (cur_om->npcs[i]->attitude == NPCATT_FOLLOW)
            return true;
    }
   }
   return false;

  case MGOAL_RECRUIT_NPC_CLASS:
   for (int i = 0; i < cur_om->npcs.size(); i++) {
    if (cur_om->npcs[i]->myclass == miss->recruit_class) {
            if (cur_om->npcs[i]->attitude == NPCATT_FOLLOW)
                return true;
    }
   }
   return false;

  case MGOAL_FIND_NPC:
   return (miss->npc_id == npc_id);

  case MGOAL_KILL_MONSTER:
   return (miss->step >= 1);

  case MGOAL_KILL_MONSTER_TYPE:
   debugmsg("%d kill count", kill_count(miss->monster_type));
   debugmsg("%d goal", miss->monster_kill_goal);
   if (kill_count(miss->monster_type) >= miss->monster_kill_goal){
    return true;}
   return false;

  default:
   return false;
 }
 return false;
}

bool game::mission_failed(int id)
{
    mission *miss = find_mission(id);
    if (miss == NULL) { return true;} //If the mission is null it is failed.
    return (miss->failed);
}

void game::wrap_up_mission(int id)
{
 mission *miss = find_mission(id);
 if (miss == NULL) { return; }
 u.completed_missions.push_back( id );
 for (int i = 0; i < u.active_missions.size(); i++) {
  if (u.active_missions[i] == id) {
   u.active_missions.erase( u.active_missions.begin() + i );
   i--;
  }
 }
 switch (miss->type->goal) {
  case MGOAL_FIND_ITEM:
   u.use_amount(miss->type->item_id, 1);
   break;
  case MGOAL_FIND_ANY_ITEM:
   u.remove_mission_items(miss->uid);
   break;
 }
 mission_end endfunc;
 (endfunc.*miss->type->end)(this, miss);
}

void game::fail_mission(int id)
{
 mission *miss = find_mission(id);
 if (miss == NULL) { return; }
 miss->failed = true;
 u.failed_missions.push_back( id );
 for (int i = 0; i < u.active_missions.size(); i++) {
  if (u.active_missions[i] == id) {
   u.active_missions.erase( u.active_missions.begin() + i );
   i--;
  }
 }
 mission_fail failfunc;
 (failfunc.*miss->type->fail)(this, miss);
}

void game::mission_step_complete(int id, int step)
{
 mission *miss = find_mission(id);
 if (miss == NULL) { return; }
 miss->step = step;
 switch (miss->type->goal) {
  case MGOAL_FIND_ITEM:
  case MGOAL_FIND_MONSTER:
  case MGOAL_KILL_MONSTER: {
   bool npc_found = false;
   for (int i = 0; i < cur_om->npcs.size(); i++) {
    if (cur_om->npcs[i]->getID() == miss->npc_id) {
     miss->target = point(cur_om->npcs[i]->mapx, cur_om->npcs[i]->mapy);
     npc_found = true;
    }
   }
   if (!npc_found)
    miss->target = point(-1, -1);
  } break;
 }
}

void game::process_missions()
{
 for (int i = 0; i < active_missions.size(); i++) {
  if (active_missions[i].deadline > 0 &&
      int(turn) > active_missions[i].deadline)
   fail_mission(active_missions[i].uid);
 }
}

void game::handle_key_blocking_activity() {
    if (u.activity.moves_left > 0 && u.activity.continuous == true &&
        (  // bool activity_is_abortable() ?
            u.activity.type == ACT_READ ||
            u.activity.type == ACT_BUILD ||
            u.activity.type == ACT_LONGCRAFT ||
            u.activity.type == ACT_REFILL_VEHICLE ||
            u.activity.type == ACT_WAIT
        )
    ) {
        timeout(1);
        char ch = input();
        if(ch != ERR) {
            timeout(-1);
            switch(keymap[ch]){  // should probably make the switch in handle_action() a function
                case ACTION_PAUSE:
                    cancel_activity_query(_("Confirm:"));
                    break;
                case ACTION_PL_INFO:
                    u.disp_info(this);
                    refresh_all();
                    break;
                case ACTION_MESSAGES:
                    msg_buffer();
                    break;
                case ACTION_HELP:
                    display_help();
                    refresh_all();
                    break;
            }
        }
        timeout(-1);
    }
}
//// item submenu for 'i' and '/'
int game::inventory_item_menu(char chItem, int iStartX, int iWidth) {
    int cMenu = (int)'+';

    if (u.has_item(chItem)) {
        item oThisItem = u.i_at(chItem);
        std::vector<iteminfo> vThisItem, vDummy, vMenu;

        const int iOffsetX = 2;
        const bool bHPR = hasPickupRule(oThisItem.tname(this));

        vMenu.push_back(iteminfo("MENU", "", "iOffsetX", iOffsetX));
        vMenu.push_back(iteminfo("MENU", "", "iOffsetY", 0));
        vMenu.push_back(iteminfo("MENU", "a", _("<a>ctivate"), u.rate_action_use(&oThisItem)));
        vMenu.push_back(iteminfo("MENU", "R", _("<R>ead"), u.rate_action_read(&oThisItem, this)));
        vMenu.push_back(iteminfo("MENU", "E", _("<E>at"), u.rate_action_eat(&oThisItem)));
        vMenu.push_back(iteminfo("MENU", "W", _("<W>ear"), u.rate_action_wear(&oThisItem)));
        vMenu.push_back(iteminfo("MENU", "w", _("<w>ield")));
        vMenu.push_back(iteminfo("MENU", "t", _("<t>hrow")));
        vMenu.push_back(iteminfo("MENU", "T", _("<T>ake off"), u.rate_action_takeoff(&oThisItem)));
        vMenu.push_back(iteminfo("MENU", "d", _("<d>rop")));
        vMenu.push_back(iteminfo("MENU", "U", _("<U>nload"), u.rate_action_unload(&oThisItem)));
        vMenu.push_back(iteminfo("MENU", "r", _("<r>eload"), u.rate_action_reload(&oThisItem)));
        vMenu.push_back(iteminfo("MENU", "D", _("<D>isassemble"), u.rate_action_disassemble(&oThisItem, this)));
        vMenu.push_back(iteminfo("MENU", "=", _("<=> reassign")));
        vMenu.push_back(iteminfo("MENU", (bHPR) ? "-":"+", (bHPR) ? _("<-> Autopickup") : _("<+> Autopickup"), (bHPR) ? HINT_IFFY : HINT_GOOD));

        oThisItem.info(true, &vThisItem, this);
        compare_split_screen_popup(iStartX,iWidth, TERMY-VIEW_OFFSET_Y*2, oThisItem.tname(this), vThisItem, vDummy);

        const int iMenuStart = iOffsetX;
        const int iMenuItems = vMenu.size() - 1;
        int iSelected = iOffsetX - 1;

        do {
            cMenu = compare_split_screen_popup(iStartX + iWidth, iMenuItems + iOffsetX, vMenu.size()+iOffsetX*2, "", vMenu, vDummy,
                iSelected >= iOffsetX && iSelected <= iMenuItems ? iSelected : -1
            );

            switch(cMenu) {
                case 'a':
                 use_item(chItem);
                 break;
                case 'E':
                 eat(chItem);
                 break;
                case 'W':
                 wear(chItem);
                 break;
                case 'w':
                 wield(chItem);
                 break;
                case 't':
                 plthrow(chItem);
                 break;
                case 'T':
                 takeoff(chItem);
                 break;
                case 'd':
                 drop(chItem);
                 break;
                case 'U':
                 unload(chItem);
                 break;
                case 'r':
                 reload(chItem);
                 break;
                case 'R':
                 u.read(this, chItem);
                 break;
                case 'D':
                 disassemble(chItem);
                 break;
                case '=':
                 reassign_item(chItem);
                 break;
                case KEY_UP:
                 iSelected--;
                 break;
                case KEY_DOWN:
                 iSelected++;
                 break;
                case '+':
                 if (!bHPR) {
                  addPickupRule(oThisItem.tname(this));
                  add_msg(_("'%s' added to character pickup rules."), oThisItem.tname(this).c_str());
                 }
                 break;
                case '-':
                 if (bHPR) {
                  removePickupRule(oThisItem.tname(this));
                  add_msg(_("'%s' removed from character pickup rules."), oThisItem.tname(this).c_str());
                 }
                 break;
                default:
                 break;
            }
            if( iSelected < iMenuStart-1 ) { // wraparound, but can be hidden
                iSelected = iMenuItems;
            } else if ( iSelected > iMenuItems + 1 ) {
                iSelected = iMenuStart;
            }
        } while (cMenu == KEY_DOWN || cMenu == KEY_UP );
    }
    return cMenu;
}
//

bool game::handle_action()
{
    char ch = '.';

    char cGlyph = ',';
    nc_color colGlyph = c_ltblue;
    float fFactor = 0.01f;

    bool bWeatherEffect = true;
    switch(weather) {
        case WEATHER_ACID_DRIZZLE:
            cGlyph = '.';
            colGlyph = c_ltgreen;
            fFactor = 0.01f;
            break;
        case WEATHER_ACID_RAIN:
            cGlyph = ',';
            colGlyph = c_ltgreen;
            fFactor = 0.02f;
            break;
        case WEATHER_DRIZZLE:
            cGlyph = '.';
            colGlyph = c_ltblue;
            fFactor = 0.01f;
            break;
        case WEATHER_RAINY:
            cGlyph = ',';
            colGlyph = c_ltblue;
            fFactor = 0.02f;
            break;
        case WEATHER_THUNDER:
            cGlyph = '.';
            colGlyph = c_ltblue;
            fFactor = 0.02f;
            break;
        case WEATHER_LIGHTNING:
            cGlyph = ',';
            colGlyph = c_ltblue;
            fFactor = 0.04f;
            break;
        case WEATHER_SNOW:
            cGlyph = '*';
            colGlyph = c_white;
            fFactor = 0.02f;
            break;
        case WEATHER_SNOWSTORM:
            cGlyph = '*';
            colGlyph = c_white;
            fFactor = 0.04f;
            break;
        default:
            bWeatherEffect = false;
            break;
    }

    if (bWeatherEffect && OPTIONS["RAIN_ANIMATION"]) {
        int iStartX = (TERRAIN_WINDOW_WIDTH > 121) ? (TERRAIN_WINDOW_WIDTH-121)/2 : 0;
        int iStartY = (TERRAIN_WINDOW_HEIGHT > 121) ? (TERRAIN_WINDOW_HEIGHT-121)/2: 0;
        int iEndX = (TERRAIN_WINDOW_WIDTH > 121) ? TERRAIN_WINDOW_WIDTH-(TERRAIN_WINDOW_WIDTH-121)/2: TERRAIN_WINDOW_WIDTH;
        int iEndY = (TERRAIN_WINDOW_HEIGHT > 121) ? TERRAIN_WINDOW_HEIGHT-(TERRAIN_WINDOW_HEIGHT-121)/2: TERRAIN_WINDOW_HEIGHT;

        //x% of the Viewport, only shown on visible areas
        int dropCount = int(iEndX * iEndY * fFactor);
        //std::vector<std::pair<int, int> > vDrops;

        weather_printable wPrint;
        wPrint.colGlyph = colGlyph;
        wPrint.cGlyph = cGlyph;
        wPrint.wtype = weather;
        wPrint.vdrops.clear();
        wPrint.startx = iStartX;
        wPrint.starty = iStartY;
        wPrint.endx = iEndX;
        wPrint.endy = iEndY;

        int iCh;

        /*
        Location to add rain drop animation bits! Since it refreshes w_terrain it can be added to the animation section easily
        Get tile information from above's weather information:
            WEATHER_ACID_DRIZZLE | WEATHER_ACID_RAIN = "weather_acid_drop"
            WEATHER_DRIZZLE | WEATHER_RAINY | WEATHER_THUNDER | WEATHER_LIGHTNING = "weather_rain_drop"
            WEATHER_SNOW | WEATHER_SNOWSTORM = "weather_snowflake"
        */
        int offset_x = (u.posx + u.view_offset_x) - getmaxx(w_terrain)/2;
        int offset_y = (u.posy + u.view_offset_y) - getmaxy(w_terrain)/2;

        do {
            for(int i=0; i < wPrint.vdrops.size(); i++) {
                m.drawsq(w_terrain, u,
                         //vDrops[i].first - getmaxx(w_terrain)/2 + u.posx + u.view_offset_x,
                         wPrint.vdrops[i].first + offset_x,
                         //vDrops[i].second - getmaxy(w_terrain)/2 + u.posy + u.view_offset_y,
                         wPrint.vdrops[i].second + offset_y,
                         false,
                         true,
                         u.posx + u.view_offset_x,
                         u.posy + u.view_offset_y);
            }

            //vDrops.clear();
            wPrint.vdrops.clear();

            for(int i=0; i < dropCount; i++) {
                int iRandX = rng(iStartX, iEndX-1);
                int iRandY = rng(iStartY, iEndY-1);

                if (mapRain[iRandY][iRandX]) {
                    //vDrops.push_back(std::make_pair(iRandX, iRandY));
                    wPrint.vdrops.push_back(std::make_pair(iRandX, iRandY));

                    //mvwputch(w_terrain, iRandY, iRandX, colGlyph, cGlyph);
                }
            }
            draw_weather(wPrint);

            wrefresh(w_terrain);
            // Reset timeout before each call to input(), it sets it back to -1.
            timeout(125);
        } while ((iCh = input()) == ERR);

        ch = input(iCh);
    } else {
        ch = input();
    }

  if (keymap.find(ch) == keymap.end()) {
   if (ch != ' ' && ch != '\n')
    add_msg(_("Unknown command: '%c'"), ch);
   return false;
  }

 action_id act = keymap[ch];

// This has no action unless we're in a special game mode.
 gamemode->pre_action(this, act);

 int veh_part;
 vehicle *veh = m.veh_at(u.posx, u.posy, veh_part);
 bool veh_ctrl = veh && veh->player_in_control (&u);

 int soffset = (int)OPTIONS["MOVE_VIEW_OFFSET"];
 int soffsetr = 0 - soffset;

 int before_action_moves = u.moves;

 switch (act) {

  case ACTION_PAUSE:
   if (run_mode == 2) // Monsters around and we don't wanna pause
     add_msg(_("Monster spotted--safe mode is on! (%s to turn it off.)"),
             press_x(ACTION_TOGGLE_SAFEMODE).c_str());
   else
    u.pause(this);
   break;

  case ACTION_MOVE_N:
   moveCount++;

   if (veh_ctrl)
    pldrive(0, -1);
   else
    plmove(0, -1);
   break;

  case ACTION_MOVE_NE:
   moveCount++;

   if (veh_ctrl)
    pldrive(1, -1);
   else
    plmove(1, -1);
   break;

  case ACTION_MOVE_E:
   moveCount++;

   if (veh_ctrl)
    pldrive(1, 0);
   else
    plmove(1, 0);
   break;

  case ACTION_MOVE_SE:
   moveCount++;

   if (veh_ctrl)
    pldrive(1, 1);
   else
    plmove(1, 1);
   break;

  case ACTION_MOVE_S:
   moveCount++;

   if (veh_ctrl)
    pldrive(0, 1);
   else
   plmove(0, 1);
   break;

  case ACTION_MOVE_SW:
   moveCount++;

   if (veh_ctrl)
    pldrive(-1, 1);
   else
    plmove(-1, 1);
   break;

  case ACTION_MOVE_W:
   moveCount++;

   if (veh_ctrl)
    pldrive(-1, 0);
   else
    plmove(-1, 0);
   break;

  case ACTION_MOVE_NW:
   moveCount++;

   if (veh_ctrl)
    pldrive(-1, -1);
   else
    plmove(-1, -1);
   break;

  case ACTION_MOVE_DOWN:
   if (!u.in_vehicle)
    vertical_move(-1, false);
   break;

  case ACTION_MOVE_UP:
   if (!u.in_vehicle)
    vertical_move( 1, false);
   break;

  case ACTION_CENTER:
   u.view_offset_x = 0;
   u.view_offset_y = 0;
   break;

  case ACTION_SHIFT_N:
   u.view_offset_y += soffsetr;
   break;

  case ACTION_SHIFT_NE:
   u.view_offset_x += soffset;
   u.view_offset_y += soffsetr;
   break;

  case ACTION_SHIFT_E:
   u.view_offset_x += soffset;
   break;

  case ACTION_SHIFT_SE:
   u.view_offset_x += soffset;
   u.view_offset_y += soffset;
   break;

  case ACTION_SHIFT_S:
   u.view_offset_y += soffset;
   break;

  case ACTION_SHIFT_SW:
   u.view_offset_x += soffsetr;
   u.view_offset_y += soffset;
   break;

  case ACTION_SHIFT_W:
   u.view_offset_x += soffsetr;
   break;

  case ACTION_SHIFT_NW:
   u.view_offset_x += soffsetr;
   u.view_offset_y += soffsetr;
   break;

  case ACTION_OPEN:
   open();
   break;

  case ACTION_CLOSE:
   close();
   break;

  case ACTION_SMASH:
   if (veh_ctrl)
    handbrake();
   else
    smash();
   break;

  case ACTION_EXAMINE:
   examine();
   break;

  case ACTION_ADVANCEDINV:
   advanced_inv();
   break;

  case ACTION_PICKUP:
   pickup(u.posx, u.posy, 1);
   break;

  case ACTION_GRAB:
   grab();
   break;

  case ACTION_BUTCHER:
   butcher();
   break;

  case ACTION_CHAT:
   chat();
   break;

  case ACTION_LOOK:
   look_around();
   break;

  case ACTION_PEEK:
   peek();
   break;

  case ACTION_LIST_ITEMS:
   list_items();
   break;

  case ACTION_INVENTORY: {
   int cMenu = ' ';
   do {
     char chItem = inv(_("Inventory:"));
     cMenu=inventory_item_menu(chItem);
   } while (cMenu == ' ' || cMenu == '.' || cMenu == 'q' || cMenu == '\n' || cMenu == KEY_ESCAPE || cMenu == KEY_LEFT || cMenu == '=' );
   refresh_all();
  } break;

  case ACTION_COMPARE:
   compare();
   break;

  case ACTION_ORGANIZE:
   reassign_item();
   break;

  case ACTION_USE:
   use_item();
   break;

  case ACTION_USE_WIELDED:
   use_wielded_item();
   break;

  case ACTION_WEAR:
   wear();
   break;

  case ACTION_TAKE_OFF:
   takeoff();
   break;

  case ACTION_EAT:
   eat();
   break;

  case ACTION_READ:
   read();
   break;

  case ACTION_WIELD:
   wield();
   break;

  case ACTION_PICK_STYLE:
   u.pick_style(this);
   refresh_all();
   break;

  case ACTION_RELOAD:
   reload();
   break;

  case ACTION_UNLOAD:
   unload(u.weapon);
   break;

  case ACTION_THROW:
   plthrow();
   break;

  case ACTION_FIRE:
   plfire(false);
   break;

  case ACTION_FIRE_BURST:
   plfire(true);
   break;

  case ACTION_SELECT_FIRE_MODE:
   u.weapon.next_mode();
   break;

  case ACTION_DROP:
   drop();
   break;

  case ACTION_DIR_DROP:
   drop_in_direction();
   break;

  case ACTION_BIONICS:
   u.power_bionics(this);
   refresh_all();
   break;

  case ACTION_SORT_ARMOR:
    u.sort_armor(this);
    refresh_all();
    break;

  case ACTION_WAIT:
   wait();
   if (veh_ctrl) {
    veh->turret_mode++;
    if (veh->turret_mode > 1)
     veh->turret_mode = 0;
   }
   break;

  case ACTION_CRAFT:
   craft();
   break;

  case ACTION_RECRAFT:
   recraft();
   break;

  case ACTION_LONGCRAFT:
   long_craft();
   break;

  case ACTION_DISASSEMBLE:
   if (u.in_vehicle)
    add_msg(_("You can't disassemble items while in vehicle."));
   else
    disassemble();
   break;

  case ACTION_CONSTRUCT:
   if (u.in_vehicle)
    add_msg(_("You can't construct while in vehicle."));
   else
    construction_menu();
   break;

  case ACTION_SLEEP:
    if (veh_ctrl)
    {
        add_msg(_("Vehicle control has moved, %s"),
        press_x(ACTION_CONTROL_VEHICLE, _("new binding is "), _("new default binding is '^'.")).c_str());

    }
    else
    {
        uimenu as_m;
        as_m.text = _("Are you sure you want to sleep?");
        as_m.entries.push_back(uimenu_entry(0, true, (OPTIONS["FORCE_CAPITAL_YN"]?'Y':'y'), _("Yes.")) );

        if (OPTIONS["SAVE_SLEEP"])
        {
            as_m.entries.push_back(uimenu_entry(1,
            (moves_since_last_save || item_exchanges_since_save),
            (OPTIONS["FORCE_CAPITAL_YN"]?'S':'s'),
            _("Yes, and save game before sleeping.") ));
        }

        as_m.entries.push_back(uimenu_entry(2, true, (OPTIONS["FORCE_CAPITAL_YN"]?'N':'n'), _("No.")) );

        if (u.has_item_with_flag("ALARMCLOCK"))
        {
            as_m.entries.push_back(uimenu_entry(3, true, '3', _("Set alarm to wake up in 3 hours.") ));
            as_m.entries.push_back(uimenu_entry(4, true, '4', _("Set alarm to wake up in 4 hours.") ));
            as_m.entries.push_back(uimenu_entry(5, true, '5', _("Set alarm to wake up in 5 hours.") ));
            as_m.entries.push_back(uimenu_entry(6, true, '6', _("Set alarm to wake up in 6 hours.") ));
            as_m.entries.push_back(uimenu_entry(7, true, '7', _("Set alarm to wake up in 7 hours.") ));
            as_m.entries.push_back(uimenu_entry(8, true, '8', _("Set alarm to wake up in 8 hours.") ));
            as_m.entries.push_back(uimenu_entry(9, true, '9', _("Set alarm to wake up in 9 hours.") ));
        }

        as_m.query(); /* calculate key and window variables, generate window, and loop until we get a valid answer */

        bool bSleep = false;
        if (as_m.ret == 0)
        {
            bSleep = true;
        }
        else if (as_m.ret == 1)
        {
            quicksave();
            bSleep = true;
        }
        else if (as_m.ret >= 3 && as_m.ret <= 9)
        {
            u.add_disease("alarm_clock", 600*as_m.ret);
            bSleep = true;
        }

        if (bSleep)
        {
            u.moves = 0;
            u.try_to_sleep(this);
        }
    }
    break;

  case ACTION_CONTROL_VEHICLE:
   control_vehicle();
   break;

  case ACTION_TOGGLE_SAFEMODE:
   if (run_mode == 0 ) {
    run_mode = 1;
    mostseen = 0;
    add_msg(_("Safe mode ON!"));
   } else {
    turnssincelastmon = 0;
    run_mode = 0;
    if (autosafemode)
    add_msg(_("Safe mode OFF! (Auto safe mode still enabled!)"));
    else
    add_msg(_("Safe mode OFF!"));
   }
   break;

  case ACTION_TOGGLE_AUTOSAFE:
   if (autosafemode) {
    add_msg(_("Auto safe mode OFF!"));
    autosafemode = false;
   } else {
    add_msg(_("Auto safe mode ON"));
    autosafemode = true;
   }
   break;

  case ACTION_IGNORE_ENEMY:
   if (run_mode == 2) {
    add_msg(_("Ignoring enemy!"));
    run_mode = 1;
   }
   break;

  case ACTION_SAVE:
   if (query_yn(_("Save and quit?"))) {
    save();
    u.moves = 0;
    uquit = QUIT_SAVED;
    MAPBUFFER.make_volatile();
   }
   break;

  case ACTION_QUICKSAVE:
    quicksave();
    return false;

  case ACTION_QUIT:
   if (query_yn(_("Commit suicide?"))) {
    u.moves = 0;
    place_corpse();
    uquit = QUIT_SUICIDE;
   }
   break;

  case ACTION_PL_INFO:
   u.disp_info(this);
   refresh_all();
   break;

  case ACTION_MAP:
   draw_overmap();
   break;

  case ACTION_MISSIONS:
   list_missions();
   break;

  case ACTION_KILLS:
   disp_kills();
   break;

  case ACTION_FACTIONS:
   list_factions(_("FACTIONS:"));
   break;

  case ACTION_MORALE:
   u.disp_morale(this);
   refresh_all();
   break;

  case ACTION_MESSAGES:
   msg_buffer();
   break;

  case ACTION_HELP:
   display_help();
   refresh_all();
   break;

  case ACTION_DEBUG:
   debug();
   break;

  case ACTION_DISPLAY_SCENT:
   display_scent();
   break;

  case ACTION_TOGGLE_DEBUGMON:
   debugmon = !debugmon;
   if (debugmon) {
    add_msg(_("Debug messages ON!"));
   } else {
    add_msg(_("Debug messages OFF!"));
   }
   break;
 }

 gamemode->post_action(this, act);

 u.movecounter = before_action_moves - u.moves;
 dbg(D_INFO) << string_format("%s: [%d] %d - %d = %d",action_ident(act).c_str(),int(turn),before_action_moves,u.movecounter,u.moves);
 return true;
}

#define SCENT_RADIUS 40

int& game::scent(int x, int y)
{
  if (x < (SEEX * MAPSIZE / 2) - SCENT_RADIUS || x >= (SEEX * MAPSIZE / 2) + SCENT_RADIUS ||
      y < (SEEY * MAPSIZE / 2) - SCENT_RADIUS || y >= (SEEY * MAPSIZE / 2) + SCENT_RADIUS) {
  nulscent = 0;
  return nulscent; // Out-of-bounds - null scent
 }
 return grscent[x][y];
}

void game::update_scent()
{
 int newscent[SEEX * MAPSIZE][SEEY * MAPSIZE];
 int scale[SEEX * MAPSIZE][SEEY * MAPSIZE];
 if (!u.has_active_bionic("bio_scent_mask"))
  grscent[u.posx][u.posy] = u.scent;

 for (int x = u.posx - SCENT_RADIUS; x <= u.posx + SCENT_RADIUS; x++) {
  for (int y = u.posy - SCENT_RADIUS; y <= u.posy + SCENT_RADIUS; y++) {
   const int move_cost = m.move_cost_ter_furn(x, y);
   field &field_at = m.field_at(x, y);
   const bool is_bashable = m.has_flag("BASHABLE", x, y);
   newscent[x][y] = 0;
   scale[x][y] = 1;
   if (move_cost != 0 || is_bashable) {
    int squares_used = 0;
    const int this_field = grscent[x][y];
    /*
    for (int i = x - 1; i <= x + 1; i++) {
        for (int j = y - 1; j <= y + 1; j++) {
           const int scent = grscent[i][j];
           newscent[x][y] += (scent >= this_field) * scent;
           squares_used += (scent >= this_field);
        }
    }
    */
    // Unrolled for performance.  The above block is the rolled up equivalent.
    newscent[x][y] += grscent[x - 1] [y - 1] * (grscent  [x - 1] [y - 1] >= this_field);
    squares_used +=   grscent[x - 1] [y - 1] >= this_field;
    newscent[x][y] += grscent[x - 1] [y]     * (grscent  [x - 1] [y]     >= this_field);
    squares_used +=   grscent[x - 1] [y]     >= this_field;
    newscent[x][y] += grscent[x - 1] [y + 1] * (grscent  [x - 1] [y + 1] >= this_field);
    squares_used +=   grscent[x - 1] [y + 1] >= this_field;
    newscent[x][y] += grscent[x]     [y - 1] * (grscent  [x]     [y - 1] >= this_field);
    squares_used +=   grscent[x]     [y - 1] >= this_field;
    newscent[x][y] += grscent[x]     [y]     * (grscent  [x]     [y]     >= this_field);
    squares_used +=   grscent[x]     [y]     >= this_field;
    newscent[x][y] += grscent[x]     [y + 1] * (grscent  [x]     [y + 1] >= this_field);
    squares_used +=   grscent[x]     [y + 1] >= this_field;
    newscent[x][y] += grscent[x + 1] [y - 1] * (grscent  [x + 1] [y - 1] >= this_field);
    squares_used +=   grscent[x + 1] [y - 1] >= this_field;
    newscent[x][y] += grscent[x + 1] [y]     * (grscent  [x + 1] [y]     >= this_field);
    squares_used +=   grscent[x + 1] [y]     >= this_field;
    newscent[x][y] += grscent[x + 1] [y + 1] * (grscent  [x + 1] [y + 1] >= this_field);
    squares_used +=   grscent[x + 1] [y + 1] >= this_field;

    scale[x][y] += squares_used;
    if (field_at.findField(fd_slime) && newscent[x][y] < 10 * field_at.findField(fd_slime)->getFieldDensity())
    {
        newscent[x][y] = 10 * field_at.findField(fd_slime)->getFieldDensity();
    }
    if (newscent[x][y] > 10000)
    {
     dbg(D_ERROR) << "game:update_scent: Wacky scent at " << x << ","
                  << y << " (" << newscent[x][y] << ")";
     debugmsg("Wacky scent at %d, %d (%d)", x, y, newscent[x][y]);
     newscent[x][y] = 0; // Scent should never be higher
    }
    //Greatly reduce scent for bashable barriers, even more for ductaped barriers
    if( move_cost == 0 && is_bashable)
    {
        if( m.has_flag("REDUCE_SCENT", x, y))
        {
            scale[x][y] *= 12;
        } else {
            scale[x][y] *= 4;
        }
    }
   }
  }
 }
 // Simultaneously copy the scent values back and scale them down based on factors determined in
 // the first loop.
 for (int x = u.posx - SCENT_RADIUS; x <= u.posx + SCENT_RADIUS; x++) {
     for (int y = u.posy - SCENT_RADIUS; y <= u.posy + SCENT_RADIUS; y++) {
         grscent[x][y] = newscent[x][y] / scale[x][y];
     }
 }
}

bool game::is_game_over()
{
    if (uquit != QUIT_NO)
        return true;
    for (int i = 0; i <= hp_torso; i++){
        if (u.hp_cur[i] < 1) {
            if (u.in_vehicle)
                g->m.unboard_vehicle(this, u.posx, u.posy);
            place_corpse();
            std::stringstream playerfile;
            playerfile << world_generator->active_world->world_path << "/" << base64_encode(u.name) << ".sav";
            unlink(playerfile.str().c_str());
            uquit = QUIT_DIED;
            return true;
        }
    }
    return false;
}

void game::place_corpse()
{
  std::vector<item *> tmp = u.inv_dump();
  item your_body;
  your_body.make_corpse(itypes["corpse"], GetMType("mon_null"), turn);
  your_body.name = u.name;
  for (int i = 0; i < tmp.size(); i++)
    m.add_item_or_charges(u.posx, u.posy, *(tmp[i]));
  for (int i = 0; i < u.num_bionics(); i++) {
    bionic &b = u.bionic_at_index(i);
    if (itypes.find(b.id) != itypes.end()) {
      your_body.contents.push_back(item(itypes[b.id], turn));
    }
  }
  int pow = u.max_power_level;
  while (pow >= 4) {
    if (pow % 4 != 0 && pow >= 10){
      pow -= 10;
      your_body.contents.push_back(item(itypes["bio_power_storage_mkII"], turn));
    } else {
      pow -= 4;
      your_body.contents.push_back(item(itypes["bio_power_storage"], turn));
    }
  }
  m.add_item_or_charges(u.posx, u.posy, your_body);
}

void game::death_screen()
{
    gamemode->game_over(this);

#if (defined _WIN32 || defined __WIN32__)
    WIN32_FIND_DATA FindFileData;
    HANDLE hFind;
    TCHAR Buffer[MAX_PATH];

    GetCurrentDirectory(MAX_PATH, Buffer);
    SetCurrentDirectory("save");
    std::stringstream playerfile;
    playerfile << base64_encode(u.name) << "*";
    hFind = FindFirstFile(playerfile.str().c_str(), &FindFileData);
    if(INVALID_HANDLE_VALUE != hFind) {
        do {
            DeleteFile(FindFileData.cFileName);
        } while(FindNextFile(hFind, &FindFileData) != 0);
        FindClose(hFind);
    }
    SetCurrentDirectory(Buffer);
#else
    DIR *save_dir = opendir("save");
    struct dirent *save_dirent = NULL;
    if(save_dir != NULL && 0 == chdir("save"))
    {
        while ((save_dirent = readdir(save_dir)) != NULL)
        {
            std::string name_prefix = save_dirent->d_name;
            std::string tmpname = base64_encode(u.name);
            name_prefix = name_prefix.substr(0,tmpname.length());

            if (tmpname == name_prefix)
            {
                std::string graveyard_path( "../graveyard/" );
                mkdir( graveyard_path.c_str(), 0777 );
                graveyard_path.append( save_dirent->d_name );
                (void)rename( save_dirent->d_name, graveyard_path.c_str() );
            }
        }
        (void)chdir("..");
        (void)closedir(save_dir);
    }
#endif

    const std::string sText = _("GAME OVER - Press Spacebar to Quit");

    WINDOW *w_death = newwin(5, 6+sText.size(), (TERMY-5)/2, (TERMX+6-sText.size())/2);

    wborder(w_death, LINE_XOXO, LINE_XOXO, LINE_OXOX, LINE_OXOX,
                     LINE_OXXO, LINE_OOXX, LINE_XXOO, LINE_XOOX );

    mvwprintz(w_death, 2, 3, c_ltred, sText.c_str());
    wrefresh(w_death);
    refresh();
    InputEvent input;
    do
        input = get_input();
    while(input != Cancel && input != Close && input != Confirm);
    delwin(w_death);

    msg_buffer();
    disp_kills();
}


bool game::load_master(std::string worldname)
{
 std::ifstream fin;
 std::string data;
 std::stringstream datafile;
 datafile << world_generator->all_worlds[worldname]->world_path << "/master.gsav";
 fin.open(datafile.str().c_str());
 if (!fin.is_open())
  return false;

unserialize_master(fin);
 fin.close();
 return true;
}

void game::load_uistate(std::string worldname) {
    std::stringstream savefile;
    savefile << world_generator->all_worlds[worldname]->world_path << "/uistate.json";

    std::ifstream fin;
    fin.open(savefile.str().c_str());
    if(!fin.good()) {
        fin.close();
        return;
    }
    picojson::value wrapped_data;
    fin >> wrapped_data;
    fin.close();
    std::string jsonerr=picojson::get_last_error();
    if ( ! jsonerr.empty() ) {
       dbg(D_ERROR) << "load_uistate: " << jsonerr.c_str();
       return;
    }
    bool success=uistate.load(wrapped_data);
    if ( ! success ) {
       dbg(D_ERROR) << "load_uistate: " << uistate.errdump;
    }
    uistate.errdump="";
}

void game::load_artifacts(std::string worldname)
{
    std::stringstream artifactfile;
    artifactfile << world_generator->all_worlds[worldname]->world_path << "/artifacts.gsav";
    std::ifstream file_test(artifactfile.str().c_str());
    if(!file_test.good())
    {
        file_test.close();
        return;
    }
    file_test.close();

    catajson artifact_list(std::string(artifactfile.str().c_str()));

    if(!json_good())
    {
        uquit = QUIT_ERROR;
        return;
    }

    artifact_list.set_begin();
    while (artifact_list.has_curr())
    {
        catajson artifact = artifact_list.curr();
        std::string id = artifact.get(std::string("id")).as_string();
        unsigned int price = artifact.get(std::string("price")).as_int();
        std::string name = artifact.get(std::string("name")).as_string();
        std::string description =
            artifact.get(std::string("description")).as_string();
        char sym = artifact.get(std::string("sym")).as_int();
        nc_color color =
            int_to_color(artifact.get(std::string("color")).as_int());
        std::string m1 = artifact.get(std::string("m1")).as_string();
        std::string m2 = artifact.get(std::string("m2")).as_string();
        unsigned int volume = artifact.get(std::string("volume")).as_int();
        unsigned int weight = artifact.get(std::string("weight")).as_int();
        signed char melee_dam = artifact.get(std::string("melee_dam")).as_int();
        signed char melee_cut = artifact.get(std::string("melee_cut")).as_int();
        signed char m_to_hit = artifact.get(std::string("m_to_hit")).as_int();
        std::set<std::string> item_tags = artifact.get(std::string("item_flags")).as_tags();

        std::string type = artifact.get(std::string("type")).as_string();
        if (type == "artifact_tool") {
            unsigned int max_charges =
                artifact.get(std::string("max_charges")).as_int();
            unsigned int def_charges =
                artifact.get(std::string("def_charges")).as_int();
            unsigned char charges_per_use =
                artifact.get(std::string("charges_per_use")).as_int();
            unsigned char turns_per_charge =
                artifact.get(std::string("turns_per_charge")).as_int();
            ammotype ammo = artifact.get(std::string("ammo")).as_string();
            std::string revert_to =
                artifact.get(std::string("revert_to")).as_string();

            it_artifact_tool* art_type = new it_artifact_tool(
                    id, price, name, description, sym, color, m1, m2, volume,
                    weight, melee_dam, melee_cut, m_to_hit, item_tags,
                    max_charges, def_charges, charges_per_use, turns_per_charge,
                    ammo, revert_to);

            art_charge charge_type =
                (art_charge)artifact.get(std::string("charge_type")).as_int();

            catajson effects_wielded_json =
            artifact.get(std::string("effects_wielded"));
            effects_wielded_json.set_begin();
            std::vector<art_effect_passive> effects_wielded;
            while (effects_wielded_json.has_curr()) {
                art_effect_passive effect =
                    (art_effect_passive)effects_wielded_json.curr().as_int();
                effects_wielded.push_back(effect);
                effects_wielded_json.next();
            }

            catajson effects_activated_json =
                artifact.get(std::string("effects_activated"));
            effects_activated_json.set_begin();
            std::vector<art_effect_active> effects_activated;
            while (effects_activated_json.has_curr()) {
                art_effect_active effect =
                    (art_effect_active)effects_activated_json.curr().as_int();
                effects_activated.push_back(effect);
                effects_activated_json.next();
            }

            catajson effects_carried_json =
                artifact.get(std::string("effects_carried"));
            effects_carried_json.set_begin();
            std::vector<art_effect_passive> effects_carried;
            while (effects_carried_json.has_curr()) {
                art_effect_passive effect =
                    (art_effect_passive)effects_carried_json.curr().as_int();
                effects_carried.push_back(effect);
                effects_carried_json.next();
            }

            art_type->charge_type = charge_type;
            art_type->effects_wielded = effects_wielded;
            art_type->effects_activated = effects_activated;
            art_type->effects_carried = effects_carried;

            itypes[id] = art_type;
        }
        else if (type == "artifact_armor")
        {
            unsigned char covers =
                artifact.get(std::string("covers")).as_int();
            signed char encumber =
                artifact.get(std::string("encumber")).as_int();
            unsigned char coverage =
                artifact.get(std::string("coverage")).as_int();
            unsigned char thickness =
                artifact.get(std::string("material_thickness")).as_int();
            unsigned char env_resist =
                artifact.get(std::string("env_resist")).as_int();
            signed char warmth = artifact.get(std::string("warmth")).as_int();
            unsigned char storage =
                artifact.get(std::string("storage")).as_int();
            bool power_armor =
                artifact.get(std::string("power_armor")).as_bool();

            it_artifact_armor* art_type = new it_artifact_armor(
                    id, price, name, description, sym, color, m1, m2, volume,
                    weight, melee_dam, melee_cut, m_to_hit, item_tags,
                    covers, encumber, coverage, thickness, env_resist, warmth,
                    storage);
            art_type->power_armor = power_armor;

            catajson effects_worn_json =
                artifact.get(std::string("effects_worn"));
            effects_worn_json.set_begin();
            std::vector<art_effect_passive> effects_worn;
            while (effects_worn_json.has_curr()) {
                art_effect_passive effect =
                    (art_effect_passive)effects_worn_json.curr().as_int();
                effects_worn.push_back(effect);
                effects_worn_json.next();
            }
            art_type->effects_worn = effects_worn;

            itypes[id] = art_type;
        }

        artifact_list.next();
    }

    if (!json_good()) {
        uquit = QUIT_ERROR;
    }
}


void game::load(std::string worldname, std::string name)
{
    MAPBUFFER.load(worldname);
 std::ifstream fin;
 std::string worldpath = world_generator->all_worlds[worldname]->world_path;
 worldpath += "/";
 std::stringstream playerfile;
 playerfile << worldpath << name << ".sav";
 fin.open(playerfile.str().c_str());
// First, read in basic game state information.
 if (!fin.is_open()) {
  dbg(D_ERROR) << "game:load: No save game exists!";
  debugmsg("No save game exists!");
  return;
 }
 u = player();
 u.name = base64_decode(name);
 u.ret_null = item(itypes["null"], 0);
 u.weapon = item(itypes["null"], 0);
 unserialize(fin);
 fin.close();

 // weather
 std::string wfile = std::string( worldpath + base64_encode(u.name) + ".weather" );
 fin.open(wfile.c_str());
 if (fin.is_open()) {
     weather_log.clear();
     load_weather(fin);
 }
 fin.close();
 if ( weather_log.empty() ) { // todo: game::get_default_weather() { based on OPTION["STARTING_SEASON"]
    weather = WEATHER_CLEAR;
    temperature = 65;
    nextweather = int(turn)+300;
 }
 // log
 std::string mfile = std::string( worldpath + base64_encode(u.name) + ".log" );
 fin.open(mfile.c_str());
 if (fin.is_open()) {
      u.load_memorial_file( fin );
 }
 fin.close();
 // Now that the player's worn items are updated, their sight limits need to be
 // recalculated. (This would be cleaner if u.worn were private.)
 u.recalc_sight_limits();

 load_auto_pickup(true); // Load character auto pickup rules
 load_uistate(worldname);
// Now load up the master game data; factions (and more?)
 load_master(worldname);
 update_map(u.posx, u.posy);
 set_adjacent_overmaps(true);
 MAPBUFFER.set_dirty();
 draw();
}

//Saves all factions and missions and npcs.
void game::save_factions_missions_npcs ()
{
    std::stringstream masterfile;
    std::ofstream fout;
    masterfile << world_generator->active_world->world_path <<"/master.gsav";

    fout.open(masterfile.str().c_str());
    serialize_master(fout);
    fout.close();
}

void game::save_artifacts()
{
    std::ofstream fout;
    std::vector<picojson::value> artifacts;
    std::stringstream artifactfile;
    artifactfile << world_generator->active_world->world_path << "/artifacts.gsav";
    fout.open(artifactfile.str().c_str());
    for ( std::vector<std::string>::iterator it =
          artifact_itype_ids.begin();
          it != artifact_itype_ids.end(); ++it)
    {
        artifacts.push_back(itypes[*it]->save_data());
    }
    picojson::value out = picojson::value(artifacts);
    fout << out.serialize();
    fout.close();
}

void game::save_maps()
{
    m.save(cur_om, turn, levx, levy, levz);
    overmap_buffer.save();
    MAPBUFFER.save();
}

void game::save_uistate() {
    std::stringstream savefile;
    savefile << world_generator->active_world->world_path << "/uistate.json";
    std::ofstream fout;
    fout.open(savefile.str().c_str());
    fout << uistate.save();
    fout.close();
    uistate.errdump="";
}

void game::save()
{
 std::stringstream playerfile;
 std::ofstream fout;
 playerfile << world_generator->active_world->world_path << "/" << base64_encode(u.name);

 fout.open( std::string(playerfile.str() + ".sav").c_str() );
 serialize(fout);
 fout.close();
 // weather
 fout.open( std::string(playerfile.str() + ".weather").c_str() );
 save_weather(fout);
 fout.close();
 // log
 fout.open( std::string(playerfile.str() + ".log").c_str() );
 fout << u.dump_memorial();
 fout.close();
 //factions, missions, and npcs, maps and artifact data is saved in cleanup_at_end()
 save_auto_pickup(true); // Save character auto pickup rules
 save_uistate();
}

void game::delete_world(std::string worldname, bool delete_folder)
{
    std::string worldpath = world_generator->all_worlds[worldname]->world_path;
    std::string filetmp = "";
    std::string world_opfile = "worldoptions.txt";
#if (defined _WIN32 || defined __WIN32__)
      WIN32_FIND_DATA FindFileData;
      HANDLE hFind;
      TCHAR Buffer[MAX_PATH];

      GetCurrentDirectory(MAX_PATH, Buffer);
      SetCurrentDirectory(worldpath.c_str());
      hFind = FindFirstFile("*", &FindFileData);
      if(INVALID_HANDLE_VALUE != hFind) {
       do {
        filetmp = FindFileData.cFileName;
        if (delete_folder || filetmp != world_opfile){
         DeleteFile(FindFileData.cFileName);
        }
       } while(FindNextFile(hFind, &FindFileData) != 0);
       FindClose(hFind);
      }
      SetCurrentDirectory(Buffer);
      if (delete_folder){
        RemoveDirectory(worldpath.c_str());
      }
#else
     DIR *save_dir = opendir(worldpath.c_str());
     if(save_dir != NULL)
     {
      struct dirent *save_dirent = NULL;
      while ((save_dirent = readdir(save_dir)) != NULL){
        filetmp = save_dirent->d_name;
        if (delete_folder || filetmp != world_opfile){
          (void)unlink(std::string(worldpath + "/" + filetmp).c_str());
        }
      }
      (void)closedir(save_dir);
     }
     if (delete_folder){
        remove(worldpath.c_str());
     }
#endif
}

std::vector<std::string> game::list_active_characters()
{
    std::vector<std::string> saves;
    std::vector<std::string> worldsaves = world_generator->active_world->world_saves;
    for (int i = 0; i < worldsaves.size(); ++i){
        saves.push_back(base64_decode(worldsaves[i]));
    }
    return saves;
}

/**
 * Writes information about the character out to a text file timestamped with
 * the time of the file was made. This serves as a record of the character's
 * state at the time the memorial was made (usually upon death) and
 * accomplishments in a human-readable format.
 */
void game::write_memorial_file() {

    //Open the file first
    DIR *dir = opendir("memorial");
    if (!dir) {
        #if (defined _WIN32 || defined __WIN32__)
            mkdir("memorial");
        #else
            mkdir("memorial", 0777);
        #endif
        dir = opendir("memorial");
        if (!dir) {
            dbg(D_ERROR) << "game:write_memorial_file: Unable to make memorial directory.";
            debugmsg("Could not make './memorial' directory");
            return;
        }
    }

    //To ensure unique filenames and to sort files, append a timestamp
    time_t rawtime;
    time (&rawtime);
    std::string timestamp = ctime(&rawtime);

    //Fun fact: ctime puts a \n at the end of the timestamp. Get rid of it.
    size_t end = timestamp.find_last_of('\n');
    timestamp = timestamp.substr(0, end);

    //Colons are not usable in paths, so get rid of them
    for(int index = 0; index < timestamp.size(); index++) {
        if(timestamp[index] == ':') {
            timestamp[index] = '-';
        }
    }

    std::string memorial_file_path = string_format("memorial/%s-%s.txt",
            u.name.c_str(), timestamp.c_str());

    std::ofstream memorial_file;
    memorial_file.open(memorial_file_path.c_str());

    u.memorial( memorial_file );

    if(!memorial_file.is_open()) {
      dbg(D_ERROR) << "game:write_memorial_file: Unable to open " << memorial_file_path;
      debugmsg("Could not open memorial file '%s'", memorial_file_path.c_str());
    }


    //Cleanup
    memorial_file.close();
    closedir(dir);
}

void game::advance_nextinv()
{
  if (nextinv == inv_chars.end()[-1])
    nextinv = inv_chars.begin()[0];
  else
    nextinv = inv_chars[inv_chars.find(nextinv) + 1];
}

void game::decrease_nextinv()
{
  if (nextinv == inv_chars.begin()[0])
    nextinv = inv_chars.end()[-1];
  else
    nextinv = inv_chars[inv_chars.find(nextinv) - 1];
}

void game::vadd_msg(const char* msg, va_list ap)
{
 char buff[1024];
 vsprintf(buff, msg, ap);
 std::string s(buff);
 add_msg_string(s);
}

void game::add_msg_string(const std::string &s)
{
 if (s.length() == 0)
  return;
 if (!messages.empty() && int(messages.back().turn) + 3 >= int(turn) &&
     s == messages.back().message) {
  messages.back().count++;
  messages.back().turn = turn;
  return;
 }

 if (messages.size() == 256)
  messages.erase(messages.begin());
 messages.push_back( game_message(turn, s) );
}

void game::add_msg(const char* msg, ...)
{
 va_list ap;
 va_start(ap, msg);
 vadd_msg(msg, ap);
 va_end(ap);
}

void game::add_msg_if_player(player *p, const char* msg, ...)
{
 if (p && !p->is_npc())
 {
  va_list ap;
  va_start(ap, msg);
  vadd_msg(msg, ap);
  va_end(ap);
 }
}

void game::add_msg_if_npc(player *p, const char* msg, ...)
{
    if (!p || !p->is_npc()) {
        return;
    }
    va_list ap;
    va_start(ap, msg);

    char buff[1024];
    vsprintf(buff, msg, ap);
    std::string processed_npc_string(buff);
    // These strings contain the substring <npcname>,
    // if present replace it with the actual npc name.
    size_t offset = processed_npc_string.find("<npcname>");
    if (offset != std::string::npos) {
        processed_npc_string.replace(offset, 9,  p->name);
    }
    add_msg_string(processed_npc_string);

    va_end(ap);
}

void game::add_msg_player_or_npc(player *p, const char* player_str, const char* npc_str, ...)
{
    va_list ap;
    if( !p ) {return; }

    va_start( ap, npc_str );

    if( !p->is_npc() ) {
        vadd_msg( player_str, ap );
    } else if( u_see( p ) ) {
        char buff[1024];
        vsprintf(buff, npc_str, ap);
        std::string processed_npc_string(buff);
        // These strings contain the substring <npcname>,
        // if present replace it with the actual npc name.
        size_t offset = processed_npc_string.find("<npcname>");
        if( offset != std::string::npos ) {
            processed_npc_string.replace(offset, 9,  p->name);
        }
        add_msg_string( processed_npc_string );
    }

    va_end(ap);
}

std::vector<game_message> game::recent_messages(int message_count)
{
  std::vector<game_message> backlog;
  for(int i = messages.size() - 1; i > 0 && message_count > 0; i--) {
    backlog.push_back(messages[i]);
    message_count--;
  }
  return backlog;
}

void game::add_event(event_type type, int on_turn, int faction_id, int x, int y)
{
 event tmp(type, on_turn, faction_id, x, y);
 events.push_back(tmp);
}

struct terrain {
   ter_id ter;
   terrain(ter_id tid) : ter(tid) {};
   terrain(std::string sid) {
       ter = t_null;
       if ( termap.find(sid) == termap.end() ) {
           debugmsg("terrain '%s' does not exist.",sid.c_str() );
       } else {
           ter = termap[ sid ].loadid;
       }
   };
};

bool game::event_queued(event_type type)
{
 for (int i = 0; i < events.size(); i++) {
  if (events[i].type == type)
   return true;
  }
  return false;
}
#include "savegame.h"
void game::debug()
{
 int action = menu(true, // cancelable
                   _("Debug Functions - Using these is CHEATING!"),
                   _("Wish for an item"),       // 1
                   _("Teleport - Short Range"), // 2
                   _("Teleport - Long Range"),  // 3
                   _("Reveal map"),             // 4
                   _("Spawn NPC"),              // 5
                   _("Spawn Monster"),          // 6
                   _("Check game state..."),    // 7
                   _("Kill NPCs"),              // 8
                   _("Mutate"),                 // 9
                   _("Spawn a vehicle"),        // 10
                   _("Increase all skills"),    // 11
                   _("Learn all melee styles"), // 12
                   _("Check NPC"),              // 13
                   _("Spawn Artifact"),         // 14
                   _("Spawn Clarivoyance Artifact"), //15
                   _("Map editor"), // 16
                   _("Change weather"),         // 17
                   _("Cancel"),                 // 18
                   NULL);
 int veh_num;
 std::vector<std::string> opts;
 switch (action) {
  case 1:
   wishitem(&u);
   break;

  case 2:
   teleport();
   break;

  case 3: {
        point tmp = cur_om->draw_overmap(this, levz);
        if (tmp.x != -1)
        {
            //First offload the active npcs.
            for (int i = 0; i < active_npc.size(); i++)
            {
                active_npc[i]->omx = cur_om->pos().x;
                active_npc[i]->omy = cur_om->pos().y;
                active_npc[i]->mapx = levx + (active_npc[i]->posx / SEEX);
                active_npc[i]->mapy = levy + (active_npc[i]->posy / SEEY);
                active_npc[i]->posx %= SEEX;
                active_npc[i]->posy %= SEEY;
            }
            active_npc.clear();
            clear_zombies();
            levx = tmp.x * 2 - int(MAPSIZE / 2);
            levy = tmp.y * 2 - int(MAPSIZE / 2);
            set_adjacent_overmaps(true);
            m.load(this, levx, levy, levz);
            load_npcs();
            m.spawn_monsters(this); // Static monsters
        }
    } break;
  case 4:
   debugmsg("%d radio towers", cur_om->radios.size());
   for (int i = 0; i < OMAPX; i++) {
       for (int j = 0; j < OMAPY; j++) {
           for (int k = -OVERMAP_DEPTH; k <= OVERMAP_HEIGHT; k++)
           {
               cur_om->seen(i, j, k) = true;
           }
       }
   }
   add_msg(_("Current overmap revealed."));
   break;

  case 5: {
   npc * temp = new npc();
   temp->normalize(this);
   temp->randomize(this);
   //temp.attitude = NPCATT_TALK; //not needed
   temp->spawn_at(cur_om, levx, levy, levz);
   temp->place_near(this, u.posx - 4, u.posy - 4);
   temp->form_opinion(&u);
   //temp.attitude = NPCATT_TALK;//The newly spawned npc always wants to talk. Disabled as form opinion sets the attitude.
   temp->mission = NPC_MISSION_NULL;
   int mission_index = reserve_random_mission(ORIGIN_ANY_NPC,
                                              om_location(), temp->getID());
   if (mission_index != -1)
   temp->chatbin.missions.push_back(mission_index);
   active_npc.push_back(temp);
  } break;

  case 6:
   wishmonster();
   break;

  case 7:
   popup_top(_("\
Location %d:%d in %d:%d, %s\n\
Current turn: %d; Next spawn %d.\n\
%s\n\
%d monsters exist.\n\
%d currently active NPC's.\n\
%d events planned."),
             u.posx, u.posy, levx, levy,
             oterlist[cur_om->ter(levx / 2, levy / 2, levz)].name.c_str(),
             int(turn), int(nextspawn), (!ACTIVE_WORLD_OPTIONS["RANDOM_NPC"] ? _("NPCs are going to spawn.") :
                                         _("NPCs are NOT going to spawn.")),
             num_zombies(), active_npc.size(), events.size());
   if( !active_npc.empty() ) {
       for (int i = 0; i < active_npc.size(); i++) {
           add_msg(_("%s: map (%d:%d) pos (%d:%d)"),
                   active_npc[i]->name.c_str(), active_npc[i]->mapx, active_npc[i]->mapy,
                   active_npc[i]->posx, active_npc[i]->posy);
       }
       add_msg(_("(you: %d:%d)"), u.posx, u.posy);
   }
   break;

  case 8:
   for (int i = 0; i < active_npc.size(); i++) {
    add_msg(_("%s's head implodes!"), active_npc[i]->name.c_str());
    active_npc[i]->hp_cur[bp_head] = 0;
   }
   break;

  case 9:
   wishmutate(&u);
   break;

  case 10:
   if (m.veh_at(u.posx, u.posy)) {
    dbg(D_ERROR) << "game:load: There's already vehicle here";
    debugmsg ("There's already vehicle here");
   }
   else {
    for(std::map<std::string, vehicle*>::iterator it = vtypes.begin();
             it != vtypes.end(); ++it) {
      if(it->first != "custom") {
        opts.push_back(it->second->type);
      }
    }
    opts.push_back (std::string(_("Cancel")));
    veh_num = menu_vec (false, _("Choose vehicle to spawn"), opts) + 1;
    veh_num -= 2;
    if(veh_num < opts.size() - 1) {
      //Didn't pick Cancel
      std::string selected_opt = opts[veh_num];
      vehicle* veh = m.add_vehicle (this, selected_opt, u.posx, u.posy, -90, 100, 0);
      if(veh != NULL) {
        m.board_vehicle (this, u.posx, u.posy, &u);
      }
    }
   }
   break;

  case 11: {
    wishskill(&u);
    }
    break;

  case 12:
      // TODO: Give the player martial arts.
      add_msg("Martial arts debug disabled.");
   break;

  case 13: {
   point pos = look_around();
   int npcdex = npc_at(pos.x, pos.y);
   if (npcdex == -1)
    popup(_("No NPC there."));
   else {
    std::stringstream data;
    npc *p = active_npc[npcdex];
    uimenu nmenu;
    nmenu.return_invalid = true;
    data << p->name << " " << (p->male ? _("Male") : _("Female")) << std::endl;

    data << npc_class_name(p->myclass) << "; " <<
            npc_attitude_name(p->attitude) << std::endl;
    if (p->has_destination()) {
     data << _("Destination: ") << p->goalx << ":" << p->goaly << "(" <<
             oterlist[ cur_om->ter(p->goalx, p->goaly, p->goalz) ].name << ")" << std::endl;
    } else {
     data << _("No destination.") << std::endl;
    }
    data << _("Trust: ") << p->op_of_u.trust << _(" Fear: ") << p->op_of_u.fear <<
            _(" Value: ") << p->op_of_u.value << _(" Anger: ") << p->op_of_u.anger <<
            _(" Owed: ") << p->op_of_u.owed << std::endl;

    data << _("Aggression: ") << int(p->personality.aggression) << _(" Bravery: ") <<
            int(p->personality.bravery) << _(" Collector: ") <<
            int(p->personality.collector) << _(" Altruism: ") <<
            int(p->personality.altruism) << std::endl << " " << std::endl;
    nmenu.text=data.str();
    nmenu.addentry(0,true,'s',"%s",_("Edit [s]kills"));
    nmenu.addentry(1,true,'q',"%s",_("[q]uit"));
    nmenu.selected = 0;
    nmenu.query();
    if (nmenu.ret == 0 ) {
      wishskill(p);
    }
   }
  } break;

  case 14:
  {
      point center = look_around();
      artifact_natural_property prop =
          artifact_natural_property(rng(ARTPROP_NULL + 1, ARTPROP_MAX - 1));
      m.create_anomaly(center.x, center.y, prop);
      m.spawn_artifact(center.x, center.y, new_natural_artifact(prop), 0);
  }
  break;

  case 15:
  {
      std::string artifact_name(std::string type);

      it_artifact_tool *art = new it_artifact_tool();
      artifact_tool_form_datum *info = &(artifact_tool_form_data[ARTTOOLFORM_CUBE]);
      art->name = artifact_name(info->name);
      art->color = info->color;
      art->sym = info->sym;
      art->m1 = info->m1;
      art->m2 = info->m2;
      art->volume = rng(info->volume_min, info->volume_max);
      art->weight = rng(info->weight_min, info->weight_max);
      // Set up the basic weapon type
      artifact_weapon_datum *weapon = &(artifact_weapon_data[info->base_weapon]);
      art->melee_dam = rng(weapon->bash_min, weapon->bash_max);
      art->melee_cut = rng(weapon->cut_min, weapon->cut_max);
      art->m_to_hit = rng(weapon->to_hit_min, weapon->to_hit_max);
      if( weapon->tag != "" ) {
          art->item_tags.insert(weapon->tag);
      }
      // Add an extra weapon perhaps?
      art->description = _("The architect's cube.");
      art->effects_carried.push_back(AEP_SUPER_CLAIRVOYANCE);
      art->id = itypes.size();
      itypes[art->name] = art;

      item artifact( art, 0);
      u.i_add(artifact);
  }
  break;

  case 16: {
      point coord = look_debug();
  }
  break;

  case 17: {
      const int weather_offset = 1;
      uimenu weather_menu;
      weather_menu.text = "Select new weather pattern:";
      weather_menu.return_invalid = true;
      for(int weather_id = 1; weather_id < NUM_WEATHER_TYPES; weather_id++) {
        weather_menu.addentry(weather_id + weather_offset, true, -1, weather_data[weather_id].name);
      }
      weather_menu.addentry(-10,true,'v',"View weather log");
      weather_menu.query();

      if(weather_menu.ret > 0 && weather_menu.ret < NUM_WEATHER_TYPES) {
        add_msg("%d", weather_menu.selected);

        int selected_weather = weather_menu.selected + 1;
        weather = (weather_type) selected_weather;
      } else if(weather_menu.ret == -10) {
          uimenu weather_log_menu;
          weather_log_menu.text = string_format("turn: %d, nextweather: %d",int(turn),int(nextweather));
          for(std::map<int, weather_segment>::const_iterator it = weather_log.begin(); it != weather_log.end(); ++it) {
              weather_log_menu.addentry(-1,true,-1,"%dd%dh %d %s[%d] %d",
                  it->second.deadline.days(),it->second.deadline.hours(),
                  it->first,
                  weather_data[int(it->second.weather)].name.c_str(),
                  it->second.weather,
                  (int)it->second.temperature
              );
          }
          weather_log_menu.query();
      }
  }
  break;
 }
 erase();
 refresh_all();
}

void game::mondebug()
{
 int tc;
 for (int i = 0; i < num_zombies(); i++) {
  monster &z = _active_monsters[i];
  z.debug(u);
  if (z.has_flag(MF_SEES) &&
      m.sees(z.posx(), z.posy(), u.posx, u.posy, -1, tc))
   debugmsg("The %s can see you.", z.name().c_str());
  else
   debugmsg("The %s can't see you...", z.name().c_str());
 }
}

void game::groupdebug()
{
 erase();
 mvprintw(0, 0, "OM %d : %d    M %d : %d", cur_om->pos().x, cur_om->pos().y, levx,
                                           levy);
 int dist, linenum = 1;
 for (int i = 0; i < cur_om->zg.size(); i++) {
  if (cur_om->zg[i].posz != levz) { continue; }
  dist = trig_dist(levx, levy, cur_om->zg[i].posx, cur_om->zg[i].posy);
  if (dist <= cur_om->zg[i].radius) {
   mvprintw(linenum, 0, "Zgroup %d: Centered at %d:%d, radius %d, pop %d",
            i, cur_om->zg[i].posx, cur_om->zg[i].posy, cur_om->zg[i].radius,
            cur_om->zg[i].population);
   linenum++;
  }
 }
 getch();
}

void game::draw_overmap()
{
 cur_om->draw_overmap(this, levz);
}

void game::disp_kills()
{
 WINDOW *w = newwin(FULL_SCREEN_HEIGHT, FULL_SCREEN_WIDTH,
                    (TERMY > FULL_SCREEN_HEIGHT) ? (TERMY-FULL_SCREEN_HEIGHT)/2 : 0,
                    (TERMX > FULL_SCREEN_WIDTH) ? (TERMX-FULL_SCREEN_WIDTH)/2 : 0);

 wborder(w, LINE_XOXO, LINE_XOXO, LINE_OXOX, LINE_OXOX,
            LINE_OXXO, LINE_OOXX, LINE_XXOO, LINE_XOOX );

 std::vector<mtype *> types;
 std::vector<int> count;
 for (std::map<std::string, int>::iterator kill = kills.begin(); kill != kills.end(); ++kill){
    types.push_back(MonsterGenerator::generator().get_mtype(kill->first));
    count.push_back(kill->second);
 }

 mvwprintz(w, 1, 32, c_white, _("KILL COUNT:"));

 if (types.size() == 0) {
  mvwprintz(w, 2, 2, c_white, _("You haven't killed any monsters yet!"));
  wrefresh(w);
  getch();
  werase(w);
  wrefresh(w);
  delwin(w);
  refresh_all();
  return;
 }
 int totalkills = 0;
 int hori = 1;
 int horimove = 0;
 int vert = -2;
 // display individual kill counts
 for (int i = 0; i < types.size(); i++) {
  hori = 1;
  if (i > 21) {
   hori = 28;
   vert = 20;
  }
  if( i > 43) {
   hori = 56;
   vert = 42;
  }
  mvwprintz(w, i - vert, hori, types[i]->color, "%c %s", types[i]->sym, types[i]->name.c_str());
  if (count[i] >= 10)
   horimove = -1;
  if (count[i] >= 100)
   horimove = -2;
  if (count[i] >= 1000)
   horimove = -3;
  mvwprintz(w, i - vert, hori + 22 + horimove, c_white, "%d", count[i]);
  totalkills += count[i];
  horimove = 0;
 }
 // Display total killcount at top of window
 mvwprintz(w, 1, 44, c_white, "%d", totalkills);

 wrefresh(w);
 getch();
 werase(w);
 wrefresh(w);
 delwin(w);
 refresh_all();
}

void game::disp_NPCs()
{
 WINDOW *w = newwin(FULL_SCREEN_HEIGHT, FULL_SCREEN_WIDTH,
                    (TERMY > FULL_SCREEN_HEIGHT) ? (TERMY-FULL_SCREEN_HEIGHT)/2 : 0,
                    (TERMX > FULL_SCREEN_WIDTH) ? (TERMX-FULL_SCREEN_WIDTH)/2 : 0);

 mvwprintz(w, 0, 0, c_white, _("Your position: %d:%d"), levx, levy);
 std::vector<npc*> closest;
 closest.push_back(cur_om->npcs[0]);
 for (int i = 1; i < cur_om->npcs.size(); i++) {
  if (closest.size() < 20)
   closest.push_back(cur_om->npcs[i]);
  else if (rl_dist(levx, levy, cur_om->npcs[i]->mapx, cur_om->npcs[i]->mapy) <
           rl_dist(levx, levy, closest[19]->mapx, closest[19]->mapy)) {
   for (int j = 0; j < 20; j++) {
    if (rl_dist(levx, levy, closest[j]->mapx, closest[j]->mapy) >
        rl_dist(levx, levy, cur_om->npcs[i]->mapx, cur_om->npcs[i]->mapy)) {
     closest.insert(closest.begin() + j, cur_om->npcs[i]);
     closest.erase(closest.end() - 1);
     j = 20;
    }
   }
  }
 }
 for (int i = 0; i < 20; i++)
  mvwprintz(w, i + 2, 0, c_white, "%s: %d:%d", closest[i]->name.c_str(),
            closest[i]->mapx, closest[i]->mapy);

 wrefresh(w);
 getch();
 werase(w);
 wrefresh(w);
 delwin(w);
}

faction* game::list_factions(std::string title)
{
 std::vector<faction> valfac; // Factions that we know of.
 for (int i = 0; i < factions.size(); i++) {
  if (factions[i].known_by_u)
   valfac.push_back(factions[i]);
 }
 if (valfac.size() == 0) { // We don't know of any factions!
  popup(_("You don't know of any factions.  Press Spacebar..."));
  return NULL;
 }

 WINDOW *w_list = newwin(FULL_SCREEN_HEIGHT, FULL_SCREEN_WIDTH,
                         ((TERMY > FULL_SCREEN_HEIGHT) ? (TERMY-FULL_SCREEN_HEIGHT)/2 : 0),
                         (TERMX > FULL_SCREEN_WIDTH) ? (TERMX-FULL_SCREEN_WIDTH)/2 : 0);
 WINDOW *w_info = newwin(FULL_SCREEN_HEIGHT-2, FULL_SCREEN_WIDTH-1 - MAX_FAC_NAME_SIZE,
                         1 + ((TERMY > FULL_SCREEN_HEIGHT) ? (TERMY-FULL_SCREEN_HEIGHT)/2 : 0),
                         MAX_FAC_NAME_SIZE + ((TERMX > FULL_SCREEN_WIDTH) ? (TERMX-FULL_SCREEN_WIDTH)/2 : 0));

 wborder(w_list, LINE_XOXO, LINE_XOXO, LINE_OXOX, LINE_OXOX,
                 LINE_OXXO, LINE_OOXX, LINE_XXOO, LINE_XOOX );

 int maxlength = FULL_SCREEN_WIDTH - 1 - MAX_FAC_NAME_SIZE;
 int sel = 0;

// Init w_list content
 mvwprintz(w_list, 1, 1, c_white, title.c_str());
 for (int i = 0; i < valfac.size(); i++) {
  nc_color col = (i == 0 ? h_white : c_white);
  mvwprintz(w_list, i + 2, 1, col, valfac[i].name.c_str());
 }
 wrefresh(w_list);
// Init w_info content
// fac_*_text() is in faction.cpp
 mvwprintz(w_info, 0, 0, c_white,
          _("Ranking: %s"), fac_ranking_text(valfac[0].likes_u).c_str());
 mvwprintz(w_info, 1, 0, c_white,
          _("Respect: %s"), fac_respect_text(valfac[0].respects_u).c_str());
 fold_and_print(w_info, 3, 0, maxlength, c_white, valfac[0].describe().c_str());
 wrefresh(w_info);
 InputEvent input;
 do {
  input = get_input();
  switch ( input ) {
  case DirectionS: // Move selection down
   mvwprintz(w_list, sel + 2, 1, c_white, valfac[sel].name.c_str());
   if (sel == valfac.size() - 1)
    sel = 0; // Wrap around
   else
    sel++;
   break;
  case DirectionN: // Move selection up
   mvwprintz(w_list, sel + 2, 1, c_white, valfac[sel].name.c_str());
   if (sel == 0)
    sel = valfac.size() - 1; // Wrap around
   else
    sel--;
   break;
  case Cancel:
  case Close:
   sel = -1;
   break;
  }
  if (input == DirectionS || input == DirectionN) { // Changed our selection... update the windows
   mvwprintz(w_list, sel + 2, 1, h_white, valfac[sel].name.c_str());
   wrefresh(w_list);
   werase(w_info);
// fac_*_text() is in faction.cpp
   mvwprintz(w_info, 0, 0, c_white,
            _("Ranking: %s"), fac_ranking_text(valfac[sel].likes_u).c_str());
   mvwprintz(w_info, 1, 0, c_white,
            _("Respect: %s"), fac_respect_text(valfac[sel].respects_u).c_str());
   fold_and_print(w_info, 3, 0, maxlength, c_white, valfac[sel].describe().c_str());
   wrefresh(w_info);
  }
 } while (input != Cancel && input != Confirm && input != Close);
 werase(w_list);
 werase(w_info);
 delwin(w_list);
 delwin(w_info);
 refresh_all();
 if (sel == -1)
  return NULL;
 return &(factions[valfac[sel].id]);
}

void game::list_missions()
{
 WINDOW *w_missions = newwin(FULL_SCREEN_HEIGHT, FULL_SCREEN_WIDTH,
                              (TERMY > FULL_SCREEN_HEIGHT) ? (TERMY-FULL_SCREEN_HEIGHT)/2 : 0,
                              (TERMX > FULL_SCREEN_WIDTH) ? (TERMX-FULL_SCREEN_WIDTH)/2 : 0);

 int tab = 0, selection = 0;
 InputEvent input;
 do {
  werase(w_missions);
  //draw_tabs(w_missions, tab, "ACTIVE MISSIONS", "COMPLETED MISSIONS", "FAILED MISSIONS", NULL);
  std::vector<int> umissions;
  switch (tab) {
   case 0: umissions = u.active_missions;       break;
   case 1: umissions = u.completed_missions;    break;
   case 2: umissions = u.failed_missions;       break;
  }

  for (int i = 1; i < FULL_SCREEN_WIDTH-1; i++) {
   mvwputch(w_missions, 2, i, c_ltgray, LINE_OXOX);
   mvwputch(w_missions, FULL_SCREEN_HEIGHT-1, i, c_ltgray, LINE_OXOX);

   if (i > 2 && i < FULL_SCREEN_HEIGHT-1) {
    mvwputch(w_missions, i, 0, c_ltgray, LINE_XOXO);
    mvwputch(w_missions, i, 30, c_ltgray, LINE_XOXO);
    mvwputch(w_missions, i, FULL_SCREEN_WIDTH-1, c_ltgray, LINE_XOXO);
   }
  }

  draw_tab(w_missions, 7, _("ACTIVE MISSIONS"), (tab == 0) ? true : false);
  draw_tab(w_missions, 30, _("COMPLETED MISSIONS"), (tab == 1) ? true : false);
  draw_tab(w_missions, 56, _("FAILED MISSIONS"), (tab == 2) ? true : false);

  mvwputch(w_missions, 2,  0, c_white, LINE_OXXO); // |^
  mvwputch(w_missions, 2, FULL_SCREEN_WIDTH-1, c_white, LINE_OOXX); // ^|

  mvwputch(w_missions, FULL_SCREEN_HEIGHT-1, 0, c_ltgray, LINE_XXOO); // |
  mvwputch(w_missions, FULL_SCREEN_HEIGHT-1, FULL_SCREEN_WIDTH-1, c_ltgray, LINE_XOOX); // _|

  mvwputch(w_missions, 2, 30, c_white, (tab == 1) ? LINE_XOXX : LINE_XXXX); // + || -|
  mvwputch(w_missions, FULL_SCREEN_HEIGHT-1, 30, c_white, LINE_XXOX); // _|_

  for (int i = 0; i < umissions.size(); i++) {
   mission *miss = find_mission(umissions[i]);
   nc_color col = c_white;
   if (i == u.active_mission && tab == 0)
    col = c_ltred;
   if (selection == i)
    mvwprintz(w_missions, 3 + i, 1, hilite(col), miss->name().c_str());
   else
    mvwprintz(w_missions, 3 + i, 1, col, miss->name().c_str());
  }

  if (selection >= 0 && selection < umissions.size()) {
   mission *miss = find_mission(umissions[selection]);
   mvwprintz(w_missions, 4, 31, c_white,
             miss->description.c_str());
   if (miss->deadline != 0)
    mvwprintz(w_missions, 5, 31, c_white, _("Deadline: %d (%d)"),
              miss->deadline, int(turn));
   mvwprintz(w_missions, 6, 31, c_white, _("Target: (%d, %d)   You: (%d, %d)"),
             miss->target.x, miss->target.y,
             (levx + int (MAPSIZE / 2)) / 2, (levy + int (MAPSIZE / 2)) / 2);
  } else {
   std::string nope;
   switch (tab) {
    case 0: nope = _("You have no active missions!"); break;
    case 1: nope = _("You haven't completed any missions!"); break;
    case 2: nope = _("You haven't failed any missions!"); break;
   }
   mvwprintz(w_missions, 4, 31, c_ltred, nope.c_str());
  }

  wrefresh(w_missions);
  input = get_input();
  switch (input) {
  case DirectionE:
   tab++;
   if (tab == 3)
    tab = 0;
   break;
  case DirectionW:
   tab--;
   if (tab < 0)
    tab = 2;
   break;
  case DirectionS:
   selection++;
   if (selection >= umissions.size())
    selection = 0;
   break;
  case DirectionN:
   selection--;
   if (selection < 0)
    selection = umissions.size() - 1;
   break;
  case Confirm:
   u.active_mission = selection;
   break;
  }

 } while (input != Cancel && input != Close);


 werase(w_missions);
 delwin(w_missions);
 refresh_all();
}

void game::draw()
{
    // Draw map
    werase(w_terrain);
    draw_ter();
    draw_footsteps();

    // Draw Status
    draw_HP();
    werase(w_status);
    werase(w_status2);
    u.disp_status(w_status, w_status2, this);

    bool sideStyle = use_narrow_sidebar();

    WINDOW *time_window = sideStyle ? w_status2 : w_status;
    wmove(time_window, sideStyle ? 0 : 1, sideStyle ? 15 : 41);
    if ( u.has_item_with_flag("WATCH") ) {
        wprintz(time_window, c_white, turn.print_time().c_str());
    } else {
        std::vector<std::pair<char, nc_color> > vGlyphs;
        vGlyphs.push_back(std::make_pair('_', c_red));
        vGlyphs.push_back(std::make_pair('_', c_cyan));
        vGlyphs.push_back(std::make_pair('.', c_brown));
        vGlyphs.push_back(std::make_pair(',', c_blue));
        vGlyphs.push_back(std::make_pair('+', c_yellow));
        vGlyphs.push_back(std::make_pair('c', c_ltblue));
        vGlyphs.push_back(std::make_pair('*', c_yellow));
        vGlyphs.push_back(std::make_pair('C', c_white));
        vGlyphs.push_back(std::make_pair('+', c_yellow));
        vGlyphs.push_back(std::make_pair('c', c_ltblue));
        vGlyphs.push_back(std::make_pair('.', c_brown));
        vGlyphs.push_back(std::make_pair(',', c_blue));
        vGlyphs.push_back(std::make_pair('_', c_red));
        vGlyphs.push_back(std::make_pair('_', c_cyan));

        const int iHour = turn.getHour();
        wprintz(time_window, c_white, "[");
        bool bAddTrail = false;

        for (int i=0; i < 14; i+=2) {
            if (iHour >= 8+i && iHour <= 13+(i/2)) {
                wputch(time_window, hilite(c_white), ' ');

            } else if (iHour >= 6+i && iHour <= 7+i) {
                wputch(time_window, hilite(vGlyphs[i].second), vGlyphs[i].first);
                bAddTrail = true;

            } else if (iHour >= (18+i)%24 && iHour <= (19+i)%24) {
                wputch(time_window, vGlyphs[i+1].second, vGlyphs[i+1].first);

            } else if (bAddTrail && iHour >= 6+(i/2)) {
                wputch(time_window, hilite(c_white), ' ');

            } else {
                wputch(time_window, c_white, ' ');
            }
        }

        wprintz(time_window, c_white, "]");
    }

    point cur_loc = om_location();
    oter_id cur_ter = cur_om->ter(cur_loc.x, cur_loc.y, levz);
    if (cur_ter == ot_null)
    {
        if (cur_loc.x >= OMAPX && cur_loc.y >= OMAPY)
            cur_ter = om_diag->ter(cur_loc.x - OMAPX, cur_loc.y - OMAPY, levz);
        else if (cur_loc.x >= OMAPX)
            cur_ter = om_hori->ter(cur_loc.x - OMAPX, cur_loc.y, levz);
        else if (cur_loc.y >= OMAPY)
            cur_ter = om_vert->ter(cur_loc.x, cur_loc.y - OMAPY, levz);
    }

    std::string tername = oterlist[cur_ter].name;
    werase(w_location);
    mvwprintz(w_location, 0,  0, oterlist[cur_ter].color, utf8_substr(tername, 0, 14).c_str());

    if (levz < 0) {
        mvwprintz(w_location, 0, 18, c_ltgray, _("Underground"));
    } else {
        mvwprintz(w_location, 0, 18, weather_data[weather].color, weather_data[weather].name.c_str());
    }

    nc_color col_temp = c_blue;
    int display_temp = get_temperature();
    if (display_temp >= 90) {
        col_temp = c_red;
    } else if (display_temp >= 75) {
        col_temp = c_yellow;
    } else if (display_temp >= 60) {
        col_temp = c_ltgreen;
    } else if (display_temp >= 50) {
        col_temp = c_cyan;
    } else if (display_temp >  32) {
        col_temp = c_ltblue;
    }

    wprintz(w_location, col_temp, (std::string(" ") + print_temperature((float)display_temp)).c_str());
    wrefresh(w_location);

    //Safemode coloring
    WINDOW *day_window = sideStyle ? w_status2 : w_status;
    mvwprintz(day_window, 0, sideStyle ? 0 : 41, c_white, _("%s, day %d"), _(season_name[turn.get_season()].c_str()), turn.days() + 1);
    if (run_mode != 0 || autosafemode != 0) {
        int iPercent = int((turnssincelastmon*100)/OPTIONS["AUTOSAFEMODETURNS"]);
        wmove(w_status, sideStyle ? 4 : 1, getmaxx(w_status) - 4);
        const char *letters[] = {"S", "A", "F", "E"};
        for (int i = 0; i < 4; i++) {
            nc_color c = (run_mode == 0 && iPercent < (i + 1) * 25) ? c_red : c_green;
            wprintz(w_status, c, letters[i]);
        }
    }
    wrefresh(w_status);
    wrefresh(w_status2);

    std::string *graffiti = m.graffiti_at(u.posx, u.posy).contents;
    if (graffiti) {
        add_msg(_("Written here: %s"), utf8_substr(*graffiti, 0, 40).c_str());
    }

    // Draw messages
    write_msg();
}

bool game::isBetween(int test, int down, int up)
{
    if (test > down && test < up) {
        return true;
    } else {
        return false;
    }
}

void game::draw_ter(int posx, int posy)
{
 mapRain.clear();
// posx/posy default to -999
 if (posx == -999)
  posx = u.posx + u.view_offset_x;
 if (posy == -999)
  posy = u.posy + u.view_offset_y;

 ter_view_x = posx;
 ter_view_y = posy;

 m.build_map_cache(this);
 m.draw(this, w_terrain, point(posx, posy));

    // Draw monsters
    int mx, my;
    for (int i = 0; i < num_zombies(); i++) {
        monster &z = _active_monsters[i];
        my = POSY + (z.posy() - posy);
        mx = POSX + (z.posx() - posx);
        if (mx >= 0 && my >= 0 && mx < TERRAIN_WINDOW_WIDTH
                && my < TERRAIN_WINDOW_HEIGHT && u_see(&z)) {
            z.draw(w_terrain, posx, posy, false);
            mapRain[my][mx] = false;
        } else if (z.has_flag(MF_WARM)
                   && mx >= 0 && my >= 0
                   && mx < TERRAIN_WINDOW_WIDTH && my < TERRAIN_WINDOW_HEIGHT
                   && (u.has_active_bionic("bio_infrared")
                       || u.has_trait("INFRARED"))
                   && m.pl_sees(u.posx,u.posy,z.posx(),z.posy(),
                                u.sight_range(DAYLIGHT_LEVEL))) {
            mvwputch(w_terrain, my, mx, c_red, '?');
        }
    }

    // Draw NPCs
    for (int i = 0; i < active_npc.size(); i++) {
        my = POSY + (active_npc[i]->posy - posy);
        mx = POSX + (active_npc[i]->posx - posx);
        if (mx >= 0 && my >= 0 && mx < TERRAIN_WINDOW_WIDTH
                && my < TERRAIN_WINDOW_HEIGHT
                && u_see(active_npc[i]->posx, active_npc[i]->posy)) {
            active_npc[i]->draw(w_terrain, posx, posy, false);
        }
    }

    if (u.has_active_bionic("bio_scent_vision")) {
        for (int realx = posx - POSX; realx <= posx + POSX; realx++) {
            for (int realy = posy - POSY; realy <= posy + POSY; realy++) {
                if (scent(realx, realy) != 0) {
                    int tempx = posx - realx, tempy = posy - realy;
                    if (!(isBetween(tempx, -2, 2) && isBetween(tempy, -2, 2))) {
                        if (mon_at(realx, realy) != -1) {
                            mvwputch(w_terrain, realy + POSY - posy,
                                     realx + POSX - posx, c_white, '?');
                        } else {
                            mvwputch(w_terrain, realy + POSY - posy,
                                     realx + POSX - posx, c_magenta, '#');
                        }
                    }
                }
            }
        }
    }

    wrefresh(w_terrain);

    if (u.has_disease("visuals") || (u.has_disease("hot_head") &&
            u.disease_intensity("hot_head") != 1)) {
        hallucinate(posx, posy);
    }
}

void game::refresh_all()
{
 m.reset_vehicle_cache();
 draw();
 draw_HP();
 wrefresh(w_messages);
 refresh();
 draw_minimap();
}

void game::draw_HP()
{
    werase(w_HP);
    int current_hp;
    nc_color color;
    std::string health_bar = "";

    // The HP window can be in "tall" mode (7x14) or "wide" mode (14x7).
    bool wide = (getmaxy(w_HP) == 7);
    int hpx = wide ? 7 : 0;
    int hpy = wide ? 0 : 1;
    int dy  = wide ? 1 : 2;
    for (int i = 0; i < num_hp_parts; i++) {
        current_hp = u.hp_cur[i];
        if (current_hp == u.hp_max[i]){
          color = c_green;
          health_bar = "|||||";
        } else if (current_hp > u.hp_max[i] * .9) {
          color = c_green;
          health_bar = "||||\\";
        } else if (current_hp > u.hp_max[i] * .8) {
          color = c_ltgreen;
          health_bar = "||||";
        } else if (current_hp > u.hp_max[i] * .7) {
          color = c_ltgreen;
          health_bar = "|||\\";
        } else if (current_hp > u.hp_max[i] * .6) {
          color = c_yellow;
          health_bar = "|||";
        } else if (current_hp > u.hp_max[i] * .5) {
          color = c_yellow;
          health_bar = "||\\";
        } else if (current_hp > u.hp_max[i] * .4) {
          color = c_ltred;
          health_bar = "||";
        } else if (current_hp > u.hp_max[i] * .3) {
          color = c_ltred;
          health_bar = "|\\";
        } else if (current_hp > u.hp_max[i] * .2) {
          color = c_red;
          health_bar = "|";
        } else if (current_hp > u.hp_max[i] * .1) {
          color = c_red;
          health_bar = "\\";
        } else if (current_hp > 0) {
          color = c_red;
          health_bar = ":";
        } else {
          color = c_ltgray;
          health_bar = "-----";
        }
        wmove(w_HP, i * dy + hpy, hpx);
        if (u.has_trait("SELFAWARE")) {
            wprintz(w_HP, color, "%3d  ", current_hp);
        } else {
            wprintz(w_HP, color, health_bar.c_str());

            //Add the trailing symbols for a not-quite-full health bar
            int bar_remainder = 5;
            while(bar_remainder > health_bar.size()){
                --bar_remainder;
                wprintz(w_HP, c_white, ".");
            }
        }
    }

    static const char *body_parts[] = { _("HEAD"), _("TORSO"), _("L ARM"),
                           _("R ARM"), _("L LEG"), _("R LEG"), _("POWER") };
    static body_part part[] = { bp_head, bp_torso, bp_arms,
                           bp_arms, bp_legs, bp_legs, num_bp};
    static int side[] = { -1, -1, 0, 1, 0, 1, -1};
    int num_parts = sizeof(body_parts) / sizeof(body_parts[0]);
    for (int i = 0; i < num_parts; i++) {
        const char *str = body_parts[i];
        wmove(w_HP, i * dy, 0);
        if (wide)
            wprintz(w_HP, limb_color(&u, part[i], side[i]), " ");
        wprintz(w_HP, limb_color(&u, part[i], side[i]), str);
        if (!wide)
            wprintz(w_HP, limb_color(&u, part[i], side[i]), ":");
    }

    int powx = hpx;
    int powy = wide ? 6 : 13;
    if (u.max_power_level == 0){
        wmove(w_HP, powy, powx);
        if (wide)
            for (int i = 0; i < 2; i++)
                wputch(w_HP, c_ltgray, LINE_OXOX);
        else
            wprintz(w_HP, c_ltgray, " --   ");
    } else {
        if (u.power_level == u.max_power_level){
            color = c_blue;
        } else if (u.power_level >= u.max_power_level * .5){
            color = c_ltblue;
        } else if (u.power_level > 0){
            color = c_yellow;
        } else {
            color = c_red;
        }
        mvwprintz(w_HP, powy, powx, color, "%-3d", u.power_level);
    }
    wrefresh(w_HP);
}

nc_color game::limb_color(player *p, body_part bp, int side, bool bleed, bool bite, bool infect)
{
    if (bp == num_bp) {
        return c_ltgray;
    }

    int color_bit = 0;
    nc_color i_color = c_ltgray;
    if (bleed && p->has_disease("bleed", bp, side)) {
        color_bit += 1;
    }
    if (bite && p->has_disease("bite", bp, side)) {
        color_bit += 10;
    }
    if (infect && p->has_disease("infected", bp, side)) {
        color_bit += 100;
    }
    switch (color_bit) {
        case 1:
            i_color = c_red;
            break;
        case 10:
            i_color = c_blue;
            break;
        case 100:
            i_color = c_green;
            break;
        case 11:
            i_color = c_magenta;
            break;
        case 101:
            i_color = c_yellow;
            break;
    }
    return i_color;
}

void game::draw_minimap()
{
 // Draw the box
 werase(w_minimap);
 mvwputch(w_minimap, 0, 0, c_white, LINE_OXXO);
 mvwputch(w_minimap, 0, 6, c_white, LINE_OOXX);
 mvwputch(w_minimap, 6, 0, c_white, LINE_XXOO);
 mvwputch(w_minimap, 6, 6, c_white, LINE_XOOX);
 for (int i = 1; i < 6; i++) {
  mvwputch(w_minimap, i, 0, c_white, LINE_XOXO);
  mvwputch(w_minimap, i, 6, c_white, LINE_XOXO);
  mvwputch(w_minimap, 0, i, c_white, LINE_OXOX);
  mvwputch(w_minimap, 6, i, c_white, LINE_OXOX);
 }

 int cursx = (levx + int(MAPSIZE / 2)) / 2;
 int cursy = (levy + int(MAPSIZE / 2)) / 2;

 bool drew_mission = false;
 point targ(-1, -1);
 if (u.active_mission >= 0 && u.active_mission < u.active_missions.size())
  targ = find_mission(u.active_missions[u.active_mission])->target;
 else
  drew_mission = true;

 if (targ.x == -1)
  drew_mission = true;

 for (int i = -2; i <= 2; i++) {
  for (int j = -2; j <= 2; j++) {
   int omx = cursx + i;
   int omy = cursy + j;
   bool seen = false;
   oter_id cur_ter = ot_null;
   long note_sym = 0;
   bool note = false;
   if (omx >= 0 && omx < OMAPX && omy >= 0 && omy < OMAPY) {
    cur_ter = cur_om->ter(omx, omy, levz);
    seen    = cur_om->seen(omx, omy, levz);
    if (cur_om->has_note(omx,omy,levz))
    {
        if (cur_om->note(omx,omy,levz)[1] == ':')
            note_sym = cur_om->note(omx,omy,levz)[0];
        note = true;
    }
   } else if ((omx < 0 || omx >= OMAPX) && (omy < 0 || omy >= OMAPY)) {
    if (omx < 0) omx += OMAPX;
    else         omx -= OMAPX;
    if (omy < 0) omy += OMAPY;
    else         omy -= OMAPY;
    cur_ter = om_diag->ter(omx, omy, levz);
    seen    = om_diag->seen(omx, omy, levz);
    if (om_diag->has_note(omx,omy,levz))
    {
        if (om_diag->note(omx,omy,levz)[1] == ':')
            note_sym = om_diag->note(omx,omy,levz)[0];
        note = true;
    }
   } else if (omx < 0 || omx >= OMAPX) {
    if (omx < 0) omx += OMAPX;
    else         omx -= OMAPX;
    cur_ter = om_hori->ter(omx, omy, levz);
    seen    = om_hori->seen(omx, omy, levz);
    if (om_hori->has_note(omx,omy,levz))
    {
        if (om_hori->note(omx,omy,levz)[1] == ':')
            note_sym = om_hori->note(omx,omy,levz)[0];
        note = true;
    }
   } else if (omy < 0 || omy >= OMAPY) {
    if (omy < 0) omy += OMAPY;
    else         omy -= OMAPY;
    cur_ter = om_vert->ter(omx, omy, levz);
    seen    = om_vert->seen(omx, omy, levz);
    if (om_vert->has_note(omx,omy,levz))
    {
        if (om_vert->note(omx,omy,levz)[1] == ':')
            note_sym = om_vert->note(omx,omy,levz)[0];
        note = true;
    }
   } else {
    dbg(D_ERROR) << "game:draw_minimap: No data loaded! omx: "
                 << omx << " omy: " << omy;
    debugmsg("No data loaded! omx: %d omy: %d", omx, omy);
   }
   nc_color ter_color = oterlist[cur_ter].color;
   long ter_sym = oterlist[cur_ter].sym;
   if (note)
   {
       ter_sym = note_sym ? note_sym : 'N';
       ter_color = c_yellow;
   }
   if (seen) {
    if (!drew_mission && targ.x == omx && targ.y == omy) {
     drew_mission = true;
     if (i != 0 || j != 0)
      mvwputch   (w_minimap, 3 + j, 3 + i, red_background(ter_color), ter_sym);
     else
      mvwputch_hi(w_minimap, 3,     3,     ter_color, ter_sym);
    } else if (i == 0 && j == 0)
     mvwputch_hi(w_minimap, 3,     3,     ter_color, ter_sym);
    else
     mvwputch   (w_minimap, 3 + j, 3 + i, ter_color, ter_sym);
   }
  }
 }

// Print arrow to mission if we have one!
 if (!drew_mission) {
  double slope;
  if (cursx != targ.x)
   slope = double(targ.y - cursy) / double(targ.x - cursx);
  if (cursx == targ.x || abs(slope) > 3.5 ) { // Vertical slope
   if (targ.y > cursy)
    mvwputch(w_minimap, 6, 3, c_red, '*');
   else
    mvwputch(w_minimap, 0, 3, c_red, '*');
  } else {
   int arrowx = 3, arrowy = 3;
   if (abs(slope) >= 1.) { // y diff is bigger!
    arrowy = (targ.y > cursy ? 6 : 0);
    arrowx = int(3 + 3 * (targ.y > cursy ? slope : (0 - slope)));
    if (arrowx < 0)
     arrowx = 0;
    if (arrowx > 6)
     arrowx = 6;
   } else {
    arrowx = (targ.x > cursx ? 6 : 0);
    arrowy = int(3 + 3 * (targ.x > cursx ? slope : (0 - slope)));
    if (arrowy < 0)
     arrowy = 0;
    if (arrowy > 6)
     arrowy = 6;
   }
   mvwputch(w_minimap, arrowy, arrowx, c_red, '*');
  }
 }

 wrefresh(w_minimap);
}

void game::hallucinate(const int x, const int y)
{
    const int rx = x - POSX;
    const int ry = y - POSY;
    for (int i = 0; i <= TERRAIN_WINDOW_WIDTH; i++) {
        for (int j = 0; j <= TERRAIN_WINDOW_HEIGHT; j++) {
            if (one_in(10)) {
                char ter_sym = terlist[m.ter(i + rx + rng(-2, 2),
                                             j + ry + rng(-2, 2))].sym;
                nc_color ter_col = terlist[m.ter(i + rx + rng(-2, 2),
                                                 j + ry + rng(-2, 2))].color;
                mvwputch(w_terrain, j, i, ter_col, ter_sym);
            }
        }
    }
    wrefresh(w_terrain);
}

float game::natural_light_level() const
{
 float ret = 0;

 if (levz >= 0) {
  ret = (float)turn.sunlight();
  ret += weather_data[weather].light_modifier;
 }

 return std::max(0.0f, ret);
}

unsigned char game::light_level()
{
 //already found the light level for now?
 if(turn == latest_lightlevel_turn)
  return latest_lightlevel;

 int ret;
 if (levz < 0) // Underground!
  ret = 1;
 else {
  ret = turn.sunlight();
  ret -= weather_data[weather].sight_penalty;
 }
 for (int i = 0; i < events.size(); i++) {
  // The EVENT_DIM event slowly dims the sky, then relights it
  // EVENT_DIM has an occurance date of turn + 50, so the first 25 dim it
  if (events[i].type == EVENT_DIM) {
   int turns_left = events[i].turn - int(turn);
   i = events.size();
   if (turns_left > 25)
    ret = (ret * (turns_left - 25)) / 25;
   else
    ret = (ret * (25 - turns_left)) / 25;
  }
 }
 if (ret < 8 && event_queued(EVENT_ARTIFACT_LIGHT))
  ret = 8;
 if(ret < 1)
  ret = 1;

 latest_lightlevel = ret;
 latest_lightlevel_turn = turn;
 return ret;
}

void game::reset_light_level()
{
 latest_lightlevel = 0;
 latest_lightlevel_turn = 0;
}

//Gets the next free ID, also used for player ID's.
int game::assign_npc_id()
{
 int ret = next_npc_id;
 next_npc_id++;
 return ret;
}

int game::assign_faction_id()
{
 int ret = next_faction_id;
 next_faction_id++;
 return ret;
}

faction* game::faction_by_id(int id)
{
 for (int i = 0; i < factions.size(); i++) {
  if (factions[i].id == id)
   return &(factions[i]);
 }
 return NULL;
}

faction* game::random_good_faction()
{
 std::vector<int> valid;
 for (int i = 0; i < factions.size(); i++) {
  if (factions[i].good >= 5)
   valid.push_back(i);
 }
 if (valid.size() > 0) {
  int index = valid[rng(0, valid.size() - 1)];
  return &(factions[index]);
 }
// No good factions exist!  So create one!
 faction newfac(assign_faction_id());
 do
  newfac.randomize();
 while (newfac.good < 5);
 newfac.id = factions.size();
 factions.push_back(newfac);
 return &(factions[factions.size() - 1]);
}

faction* game::random_evil_faction()
{
 std::vector<int> valid;
 for (int i = 0; i < factions.size(); i++) {
  if (factions[i].good <= -5)
   valid.push_back(i);
 }
 if (valid.size() > 0) {
  int index = valid[rng(0, valid.size() - 1)];
  return &(factions[index]);
 }
// No good factions exist!  So create one!
 faction newfac(assign_faction_id());
 do
  newfac.randomize();
 while (newfac.good > -5);
 newfac.id = factions.size();
 factions.push_back(newfac);
 return &(factions[factions.size() - 1]);
}

bool game::sees_u(int x, int y, int &t)
{
 // TODO: [lightmap] Apply default monster vison levels here
 //                  the light map should deal lighting from player or fires
 int range = light_level();

 // Set to max possible value if the player is lit brightly
 if (m.light_at(u.posx, u.posy) >= LL_LOW)
  range = DAYLIGHT_LEVEL;

 int mondex = mon_at(x,y);
 if (mondex != -1) {
  monster &z = _active_monsters[mondex];
  if(z.has_flag(MF_VIS10))
   range -= 50;
  else if(z.has_flag(MF_VIS20))
   range -= 40;
  else if(z.has_flag(MF_VIS30))
   range -= 30;
  else if(z.has_flag(MF_VIS40))
   range -= 20;
  else if(z.has_flag(MF_VIS50))
   range -= 10;
 }
 if( range <= 0)
  range = 1;

 return (!(u.has_active_bionic("bio_cloak") || u.has_active_bionic("bio_night") ||
           u.has_artifact_with(AEP_INVISIBLE)) && m.sees(x, y, u.posx, u.posy, range, t));
}

bool game::u_see(int x, int y)
{
 int wanted_range = rl_dist(u.posx, u.posy, x, y);

 bool can_see = false;
 if (wanted_range < u.clairvoyance())
  can_see = true;
 else if (wanted_range <= u.sight_range(light_level()) ||
          (wanted_range <= u.sight_range(DAYLIGHT_LEVEL) &&
            m.light_at(x, y) >= LL_LOW))
     can_see = m.pl_sees(u.posx, u.posy, x, y, wanted_range);
     if (u.has_active_bionic("bio_night") && wanted_range < 15 && wanted_range > u.sight_range(1))
        return false;

 return can_see;
}

bool game::u_see(player *p)
{
 return u_see(p->posx, p->posy);
}

bool game::u_see(monster *mon)
{
 int dist = rl_dist(u.posx, u.posy, mon->posx(), mon->posy());
 if (u.has_trait("ANTENNAE") && dist <= 3) {
  return true;
 }
 if ((mon->has_flag(MF_DIGS) || (mon->has_flag(MF_CAN_DIG) && g->m.has_flag("DIGGABLE", mon->posx(), mon->posy()))) &&
      !u.has_active_bionic("bio_ground_sonar") && dist > 1) {
  return false; // Can't see digging monsters until we're right next to them
 }
 if (m.is_divable(mon->posx(), mon->posy()) && mon->can_submerge()
         && !m.is_divable(u.posx, u.posy)) {
   //Monster is in the water and submerged, and we're out of/above the water
   return false;
 }

 return u_see(mon->posx(), mon->posy());
}

bool game::pl_sees(player *p, monster *mon, int &t)
{
 // TODO: [lightmap] Allow npcs to use the lightmap
 if ((mon->has_flag(MF_DIGS) || (mon->has_flag(MF_CAN_DIG) && g->m.has_flag("DIGGABLE", mon->posx(), mon->posy()))) &&
      !p->has_active_bionic("bio_ground_sonar") &&
       rl_dist(p->posx, p->posy, mon->posx(), mon->posy()) > 1)
  return false; // Can't see digging monsters until we're right next to them
 int range = p->sight_range(light_level());
 return m.sees(p->posx, p->posy, mon->posx(), mon->posy(), range, t);
}

point game::find_item(item *it)
{
 if (u.has_item(it))
  return point(u.posx, u.posy);
 point ret = m.find_item(it);
 if (ret.x != -1 && ret.y != -1)
  return ret;
 for (int i = 0; i < active_npc.size(); i++) {
  if (active_npc[i]->inv.has_item(it))
   return point(active_npc[i]->posx, active_npc[i]->posy);
 }
 return point(-999, -999);
}

void game::remove_item(item *it)
{
 point ret;
 if (it == &u.weapon) {
  u.remove_weapon();
  return;
 }
 if (!u.inv.remove_item(it).is_null()) {
  return;
 }
 for (int i = 0; i < u.worn.size(); i++) {
  if (it == &u.worn[i]) {
   u.worn.erase(u.worn.begin() + i);
   return;
  }
 }
 ret = m.find_item(it);
 if (ret.x != -1 && ret.y != -1) {
  for (int i = 0; i < m.i_at(ret.x, ret.y).size(); i++) {
   if (it == &m.i_at(ret.x, ret.y)[i]) {
    m.i_rem(ret.x, ret.y, i);
    return;
   }
  }
 }
 for (int i = 0; i < active_npc.size(); i++) {
  if (it == &active_npc[i]->weapon) {
   active_npc[i]->remove_weapon();
   return;
  }
  if (!active_npc[i]->inv.remove_item(it).is_null()) {
   return;
  }
  for (int j = 0; j < active_npc[i]->worn.size(); j++) {
   if (it == &active_npc[i]->worn[j]) {
    active_npc[i]->worn.erase(active_npc[i]->worn.begin() + j);
    return;
   }
  }
 }
}

bool vector_has(std::vector<std::string> vec, std::string test)
{
    for (int i = 0; i < vec.size(); ++i){
        if (vec[i] == test){
            return true;
        }
    }
    return false;
}

bool vector_has(std::vector<int> vec, int test)
{
 for (int i = 0; i < vec.size(); i++) {
  if (vec[i] == test)
   return true;
 }
 return false;
}

bool game::is_hostile_nearby()
{
    const int iProxyDist = (OPTIONS["SAFEMODEPROXIMITY"] <= 0) ? 60 : OPTIONS["SAFEMODEPROXIMITY"];
    for (int i = 0; i < num_zombies(); i++) {
        monster &z = _active_monsters[i];
        if (!u_see(&z))
            continue;

        monster_attitude matt = z.attitude(&u);
        if (MATT_ATTACK != matt && MATT_FOLLOW != matt)
            continue;

        int mondist = rl_dist(u.posx, u.posy, z.posx(), z.posy());
        if (mondist <= iProxyDist)
            return true;
    }

    for (int i = 0; i < active_npc.size(); i++) {
        point npcp(active_npc[i]->posx, active_npc[i]->posy);

        if (!u_see(npcp.x, npcp.y))
            continue;

        if (active_npc[i]->attitude != NPCATT_KILL)
            continue;

        if (rl_dist(u.posx, u.posy, npcp.x, npcp.y) <= iProxyDist)
                return true;
    }

    return false;
}

// Print monster info to the given window, and return the lowest row (0-indexed)
// to which we printed. This is used to share a window with the message log and
// make optimal use of space.
int game::mon_info(WINDOW *w)
{
    const int width = getmaxx(w);
    const int maxheight = 12;
    const int startrow = use_narrow_sidebar() ? 1 : 0;

    int buff;
    std::string sbuff;
    int newseen = 0;
    const int iProxyDist = (OPTIONS["SAFEMODEPROXIMITY"] <= 0) ? 60 : OPTIONS["SAFEMODEPROXIMITY"];
    int newdist = 4096;
    int newtarget = -1;
    // 7 0 1    unique_types uses these indices;
    // 6 8 2    0-7 are provide by direction_from()
    // 5 4 3    8 is used for local monsters (for when we explain them below)
    std::vector<int> unique_types[9];
    std::vector<std::string> unique_mons[9];
    // dangerous_types tracks whether we should print in red to warn the player
    bool dangerous[8];
    for (int i = 0; i < 8; i++)
        dangerous[i] = false;

    direction dir_to_mon, dir_to_npc;
    int viewx = u.posx + u.view_offset_x;
    int viewy = u.posy + u.view_offset_y;
    for (int i = 0; i < num_zombies(); i++) {
        monster &z = _active_monsters[i];
        if (u_see(&z)) {
            dir_to_mon = direction_from(viewx, viewy, z.posx(), z.posy());
            int index;
            int mx = POSX + (z.posx() - viewx);
            int my = POSY + (z.posy() - viewy);
            if (mx >= 0 && my >= 0 && mx < TERRAIN_WINDOW_WIDTH && my < TERRAIN_WINDOW_HEIGHT) {
                index = 8;
            } else {
                index = dir_to_mon;
            }

            monster_attitude matt = z.attitude(&u);
            if (MATT_ATTACK == matt || MATT_FOLLOW == matt) {
                int j;
                if (index < 8 && sees_u(z.posx(), z.posy(), j))
                    dangerous[index] = true;

                int mondist = rl_dist(u.posx, u.posy, z.posx(), z.posy());
                if (mondist <= iProxyDist) {
                    newseen++;
                    if ( mondist < newdist ) {
                        newdist = mondist; // todo: prioritize dist * attack+follow > attack > follow
                        newtarget = i; // todo: populate alt targeting map
                    }
                }
            }

            if (!vector_has(unique_mons[dir_to_mon], z.type->id))
                unique_mons[index].push_back(z.type->id);
        }
    }

    for (int i = 0; i < active_npc.size(); i++) {
        point npcp(active_npc[i]->posx, active_npc[i]->posy);
        if (u_see(npcp.x, npcp.y)) { // TODO: NPC invis
            if (active_npc[i]->attitude == NPCATT_KILL)
                if (rl_dist(u.posx, u.posy, npcp.x, npcp.y) <= iProxyDist)
                    newseen++;

            dir_to_npc = direction_from(viewx, viewy, npcp.x, npcp.y);
            int index;
            int mx = POSX + (npcp.x - viewx);
            int my = POSY + (npcp.y - viewy);
            if (mx >= 0 && my >= 0 && mx < TERRAIN_WINDOW_WIDTH && my < TERRAIN_WINDOW_HEIGHT) {
                index = 8;
            } else {
                index = dir_to_npc;
            }

            unique_types[index].push_back(-1 - i);
        }
    }

    if (newseen > mostseen) {
        if (u.activity.type == ACT_REFILL_VEHICLE)
            cancel_activity_query(_("Monster Spotted!"));
        cancel_activity_query(_("Monster spotted!"));
        turnssincelastmon = 0;
        if (run_mode == 1) {
            run_mode = 2; // Stop movement!
            if ( last_target == -1 && newtarget != -1 ) {
                last_target = newtarget;
            }
        }
    } else if (autosafemode && newseen == 0) { // Auto-safemode
        turnssincelastmon++;
        if (turnssincelastmon >= OPTIONS["AUTOSAFEMODETURNS"] && run_mode == 0)
            run_mode = 1;
    }

    if (newseen == 0 && run_mode == 2)
        run_mode = 1;

    mostseen = newseen;

    // Print the direction headings
    // Reminder:
    // 7 0 1    unique_types uses these indices;
    // 6 8 2    0-7 are provide by direction_from()
    // 5 4 3    8 is used for local monsters (for when we explain them below)

    const char *dir_labels[] = {
        _("North:"), _("NE:"), _("East:"), _("SE:"),
        _("South:"), _("SW:"), _("West:"), _("NW:") };
    int widths[8];
    for (int i = 0; i < 8; i++) {
        widths[i] = utf8_width(dir_labels[i]);
    }
    int xcoords[8];
    const int ycoords[] = { 0, 0, 1, 2, 2, 2, 1, 0 };
    xcoords[0] = xcoords[4] = width / 3;
    xcoords[1] = xcoords[3] = xcoords[2] = (width / 3) * 2;
    xcoords[5] = xcoords[6] = xcoords[7] = 0;
    for (int i = 0; i < 8; i++) {
        nc_color c = unique_types[i].empty() && unique_mons[i].empty() ? c_dkgray
                   : (dangerous[i] ? c_ltred : c_ltgray);
        mvwprintz(w, ycoords[i] + startrow, xcoords[i], c, dir_labels[i]);
    }

    // Print the symbols of all monsters in all directions.
    for (int i = 0; i < 8; i++) {
        int symroom;
        point pr(xcoords[i] + widths[i] + 1, ycoords[i] + startrow);

        // The list of symbols needs a space on each end.
        symroom = (width / 3) - widths[i] - 2;
        const int typeshere_npc = unique_types[i].size();
        const int typeshere_mon = unique_mons[i].size();
        const int typeshere = typeshere_mon + typeshere_npc;
        for (int j = 0; j < typeshere && j < symroom; j++) {
            nc_color c;
            char sym;
            if (symroom < typeshere && j == symroom - 1) {
                // We've run out of room!
                c = c_white;
                sym = '+';
            } else if (j < typeshere_npc){
                buff = unique_types[i][j];
                switch (active_npc[(buff + 1) * -1]->attitude) {
                    case NPCATT_KILL:   c = c_red;     break;
                    case NPCATT_FOLLOW: c = c_ltgreen; break;
                    case NPCATT_DEFEND: c = c_green;   break;
                    default:            c = c_pink;    break;
                }
                sym = '@';
            }else{
                sbuff = unique_mons[i][j - typeshere_npc];
                c   = GetMType(sbuff)->color;
                sym = GetMType(sbuff)->sym;
            }
            mvwputch(w, pr.y, pr.x, c, sym);

            pr.x++;
        }
    } // for (int i = 0; i < 8; i++)

    // Now we print their full names!

    std::set<std::string> listed_mons;

    // Start printing monster names on row 4. Rows 0-2 are for labels, and row 3
    // is blank.
    point pr(0, 4 + startrow);

    int lastrowprinted = 2 + startrow;

    // Print monster names, starting with those at location 8 (nearby).
    for (int j = 8; j >= 0 && pr.y < maxheight; j--) {
        // Separate names by some number of spaces (more for local monsters).
        int namesep = (j == 8 ? 2 : 1);
        for (int i = 0; i < unique_mons[j].size() && pr.y < maxheight; i++) {
            sbuff = unique_mons[j][i];
            // buff < 0 means an NPC!  Don't list those.
            if (listed_mons.find(sbuff) == listed_mons.end()){
                listed_mons.insert(sbuff);

                std::string name = GetMType(sbuff)->name;

                // Move to the next row if necessary. (The +2 is for the "Z ").
                if (pr.x + 2 + name.length() >= width) {
                    pr.y++;
                    pr.x = 0;
                }

                if (pr.y < maxheight) { // Don't print if we've overflowed
                    lastrowprinted = pr.y;
                    mvwputch(w, pr.y, pr.x, GetMType(sbuff)->color, GetMType(sbuff)->sym);
                    pr.x += 2; // symbol and space
                    nc_color danger = c_dkgray;
                    if (GetMType(sbuff)->difficulty >= 30)
                        danger = c_red;
                    else if (GetMType(sbuff)->difficulty >= 16)
                        danger = c_ltred;
                    else if (GetMType(sbuff)->difficulty >= 8)
                        danger = c_white;
                    else if (GetMType(sbuff)->agro > 0)
                        danger = c_ltgray;
                    mvwprintz(w, pr.y, pr.x, danger, name.c_str());
                    pr.x += name.length() + namesep;
                }
            }
        }
    }

    return lastrowprinted;
}

void game::cleanup_dead()
{
    for( int i = 0; i < num_zombies(); i++ ) {
        monster &z = _active_monsters[i];
        if( z.dead || z.hp <= 0 ) {
            dbg (D_INFO) << string_format( "cleanup_dead: z[%d] %d,%d dead:%c hp:%d %s",
                                           i, z.posx(), z.posy(), (z.dead?'1':'0'),
                                           z.hp, z.type->name.c_str() );
            remove_zombie(i);
            if( last_target == i ) {
                last_target = -1;
            } else if( last_target > i ) {
                last_target--;
            }
            i--;
        }
    }

    //Cleanup any dead npcs.
    //This will remove the npc object, it is assumed that they have been transformed into
    //dead bodies before this.
    for (int i = 0; i < active_npc.size(); i++)
    {
        if (active_npc[i]->dead)
        {
            int npc_id = active_npc[i]->getID();
            active_npc.erase( active_npc.begin() + i );
            cur_om->remove_npc(npc_id);
            i--;
        }
    }
}

void game::monmove()
{
    cleanup_dead();

    // monster::plan() needs to know about all monsters with nonzero friendliness.
    // We'll build this list once (instead of once per monster) for speed.
    std::vector<int> friendlies;
    for (int i = 0, numz = num_zombies(); i < numz; i++) {
        if (zombie(i).friendly) {
            friendlies.push_back(i);
        }
    }

 for (int i = 0; i < num_zombies(); i++) {
  monster &z = _active_monsters[i];
  while (!z.dead && !z.can_move_to(this, z.posx(), z.posy())) {
// If we can't move to our current position, assign us to a new one
   if (debugmon)
   {
    dbg(D_ERROR) << "game:monmove: " << z.name().c_str()
                 << " can't move to its location! (" << z.posx()
                 << ":" << z.posy() << "), "
                 << m.tername(z.posx(), z.posy()).c_str();
    debugmsg("%s can't move to its location! (%d:%d), %s", z.name().c_str(),
             z.posx(), z.posy(), m.tername(z.posx(), z.posy()).c_str());
   }
   bool okay = false;
   int xdir = rng(1, 2) * 2 - 3, ydir = rng(1, 2) * 2 - 3; // -1 or 1
   int startx = z.posx() - 3 * xdir, endx = z.posx() + 3 * xdir;
   int starty = z.posy() - 3 * ydir, endy = z.posy() + 3 * ydir;
   for (int x = startx; x != endx && !okay; x += xdir) {
    for (int y = starty; y != endy && !okay; y += ydir){
     if (z.can_move_to(this, x, y) && is_empty(x, y)) {
      z.setpos(x, y);
      okay = true;
     }
    }
   }
   if (!okay)
    z.dead = true;
  }

  if (!z.dead) {
   z.process_effects(this);
   if (z.hurt(0))
    kill_mon(i, false);
  }

  m.mon_in_field(z.posx(), z.posy(), this, &z);

  while (z.moves > 0 && !z.dead) {
   z.made_footstep = false;
   z.plan(this, friendlies); // Formulate a path to follow
   z.move(this); // Move one square, possibly hit u
   z.process_triggers(this);
   m.mon_in_field(z.posx(), z.posy(), this, &z);
   if (z.hurt(0)) { // Maybe we died...
    kill_mon(i, false);
    z.dead = true;
   }
  }

  if (!z.dead) {
   if (u.has_active_bionic("bio_alarm") && u.power_level >= 1 &&
       rl_dist(u.posx, u.posy, z.posx(), z.posy()) <= 5) {
    u.power_level--;
    add_msg(_("Your motion alarm goes off!"));
    cancel_activity_query(_("Your motion alarm goes off!"));
    if (u.has_disease("sleep") || u.has_disease("lying_down")) {
     u.rem_disease("sleep");
     u.rem_disease("lying_down");
    }
   }
// We might have stumbled out of range of the player; if so, kill us
   if (z.posx() < 0 - (SEEX * MAPSIZE) / 6 ||
       z.posy() < 0 - (SEEY * MAPSIZE) / 6 ||
       z.posx() > (SEEX * MAPSIZE * 7) / 6 ||
       z.posy() > (SEEY * MAPSIZE * 7) / 6   ) {
// Re-absorb into local group, if applicable
    int group = valid_group((z.type->id), levx, levy, levz);
    if (group != -1) {
     cur_om->zg[group].population++;
     if (cur_om->zg[group].population / (cur_om->zg[group].radius * cur_om->zg[group].radius) > 5 &&
         !cur_om->zg[group].diffuse )
      cur_om->zg[group].radius++;
    } else if (MonsterGroupManager::Monster2Group((z.type->id)) != "GROUP_NULL") {
     cur_om->zg.push_back(mongroup(MonsterGroupManager::Monster2Group((z.type->id)),
                                  levx, levy, levz, 1, 1));
    }
    z.dead = true;
   } else
    z.receive_moves();
  }
 }

 cleanup_dead();

// Now, do active NPCs.
 for (int i = 0; i < active_npc.size(); i++) {
  int turns = 0;
  if(active_npc[i]->hp_cur[hp_head] <= 0 || active_npc[i]->hp_cur[hp_torso] <= 0)
   active_npc[i]->die(this);
  else {
   active_npc[i]->reset(this);
   active_npc[i]->suffer(this);
   while (!active_npc[i]->dead && active_npc[i]->moves > 0 && turns < 10) {
    turns++;
    active_npc[i]->move(this);
    //build_monmap();
   }
   if (turns == 10) {
    add_msg(_("%s's brain explodes!"), active_npc[i]->name.c_str());
    active_npc[i]->die(this);
   }
  }
 }
 cleanup_dead();
}

bool game::sound(int x, int y, int vol, std::string description)
{
    // Scale the sound a little.
    vol *= 1.5;

    // Alert all monsters (that can hear) to the sound.
    for (int i = 0, numz = num_zombies(); i < numz; i++) {
        monster &z = _active_monsters[i];
        // rl_dist() is faster than z.has_flag() or z.can_hear(), so we'll check it first.
        int dist = rl_dist(x, y, z.posx(), z.posy());
        int vol_goodhearing = vol - int(dist / 2);
        if (vol_goodhearing > 0 && z.can_hear()) {
            const bool goodhearing = z.has_flag(MF_GOODHEARING);
            int volume = goodhearing ? vol_goodhearing : (vol - dist);
            if (volume > 0) {
                int max_error = 0;
                if(volume < 2) {
                    max_error = 10;
                } else if(volume < 5) {
                    max_error = 5;
                } else if(volume < 10) {
                    max_error = 3;
                } else if(volume < 20) {
                    max_error = 1;
                }

                int target_x = x + rng(-max_error, max_error);
                int target_y = y + rng(-max_error, max_error);

                int wander_turns = volume * (goodhearing ? 6 : 1);
                z.wander_to(target_x, target_y, wander_turns);
                z.process_trigger(MTRIG_SOUND, volume);
            }
        }
    }

// Next, display the sound as the player hears it
 if (description == "")
  return false; // No description (e.g., footsteps)
 if (u.has_disease("deaf"))
  return false; // We're deaf, can't hear it

 if (u.has_bionic("bio_ears"))
  vol *= 3.5;
 if (u.has_trait("BADHEARING"))
  vol *= .5;
 if (u.has_trait("CANINE_EARS"))
  vol *= 1.5;
 int dist = rl_dist(x, y, u.posx, u.posy);
 if (dist > vol)
  return false; // Too far away, we didn't hear it!
 if (u.has_disease("sleep") &&
     ((!u.has_trait("HEAVYSLEEPER") && dice(2, 20) < vol - dist) ||
      ( u.has_trait("HEAVYSLEEPER") && dice(3, 20) < vol - dist)   )) {
  u.rem_disease("sleep");
  if (description != "alarm_clock")
   add_msg(_("You're woken up by a noise."));
  return true;
 } else if (description == "alarm_clock") {
  return false;
 }
 if (!u.has_bionic("bio_ears") && rng( (vol - dist) / 2, (vol - dist) ) >= 150) {
  int duration = (vol - dist - 130) / 4;
  if (duration > 40)
   duration = 40;
  u.add_disease("deaf", duration);
 }
 if (x != u.posx || y != u.posy) {
  if(u.activity.ignore_trivial != true) {
    std::string query;
    if (description == "") {
        query = string_format(_("Heard %s!"), description.c_str());
    } else {
        query = _("Heard a noise!");
    }
    if( cancel_activity_or_ignore_query(query.c_str()) ) {
        u.activity.ignore_trivial = true;
    }
  }
 } else {
     u.volume += vol;
 }

// We need to figure out where it was coming from, relative to the player
 int dx = x - u.posx;
 int dy = y - u.posy;
// If it came from us, don't print a direction
 if (dx == 0 && dy == 0) {
  capitalize_letter(description, 0);
  add_msg("%s", description.c_str());
  return true;
 }
 std::string direction = direction_name(direction_from(u.posx, u.posy, x, y));
 add_msg(_("From the %s you hear %s"), direction.c_str(), description.c_str());
 return true;
}

// add_footstep will create a list of locations to draw monster
// footsteps. these will be more or less accurate depending on the
// characters hearing and how close they are
void game::add_footstep(int x, int y, int volume, int distance, monster* source)
{
 if (x == u.posx && y == u.posy)
  return;
 else if (u_see(x, y))
  return;
 int err_offset;
 if (volume / distance < 2)
  err_offset = 3;
 else if (volume / distance < 3)
  err_offset = 2;
 else
  err_offset = 1;
 if (u.has_bionic("bio_ears"))
  err_offset--;
 if (u.has_trait("BADHEARING"))
  err_offset++;

 int origx = x, origy = y;
 std::vector<point> point_vector;
 for (x = origx-err_offset; x <= origx+err_offset; x++)
 {
     for (y = origy-err_offset; y <= origy+err_offset; y++)
     {
         point_vector.push_back(point(x,y));
     }
 }
 footsteps.push_back(point_vector);
 footsteps_source.push_back(source);
 return;
}

// draws footsteps that have been created by monsters moving about
void game::draw_footsteps()
{
 for (int i = 0; i < footsteps.size(); i++) {
     if (!u_see(footsteps_source[i]->posx(),footsteps_source[i]->posy()))
     {
         std::vector<point> unseen_points;
         for (int j = 0; j < footsteps[i].size(); j++)
         {
             if (!u_see(footsteps[i][j].x,footsteps[i][j].y))
             {
                 unseen_points.push_back(point(footsteps[i][j].x,
                                               footsteps[i][j].y));
             }
         }

         if (unseen_points.size() > 0)
         {
             point selected = unseen_points[rng(0,unseen_points.size() - 1)];

             mvwputch(w_terrain,
                      POSY + (selected.y - (u.posy + u.view_offset_y)),
                      POSX + (selected.x - (u.posx + u.view_offset_x)),
                      c_yellow, '?');
         }
     }
 }
 footsteps.clear();
 footsteps_source.clear();
 wrefresh(w_terrain);
 return;
}

void game::explosion(int x, int y, int power, int shrapnel, bool has_fire)
{
 int radius = int(sqrt(double(power / 4)));
 int dam;
 std::string junk;
 int noise = power * (has_fire ? 2 : 10);

 if (power >= 30)
  sound(x, y, noise, _("a huge explosion!"));
 else
  sound(x, y, noise, _("an explosion!"));
 for (int i = x - radius; i <= x + radius; i++) {
  for (int j = y - radius; j <= y + radius; j++) {
   if (i == x && j == y)
    dam = 3 * power;
   else
    dam = 3 * power / (rl_dist(x, y, i, j));
   if (m.has_flag("BASHABLE", i, j))
    m.bash(i, j, dam, junk);
   if (m.has_flag("BASHABLE", i, j)) // Double up for tough doors, etc.
    m.bash(i, j, dam, junk);
   if (m.is_destructable(i, j) && rng(25, 100) < dam)
    m.destroy(this, i, j, false);

   int mon_hit = mon_at(i, j), npc_hit = npc_at(i, j);
   if (mon_hit != -1) {
    monster &z = _active_monsters[mon_hit];
    if (!z.dead && z.hurt(rng(dam / 2, long(dam * 1.5)))) {
     if (z.hp < 0 - (z.type->size < 2? 1.5:3) * z.type->hp)
      explode_mon(mon_hit); // Explode them if it was big overkill
     else
      kill_mon(mon_hit); // TODO: player's fault?

     int vpart;
     vehicle *veh = m.veh_at(i, j, vpart);
     if (veh)
      veh->damage (vpart, dam, false);
    }
   }

   if (npc_hit != -1) {
    active_npc[npc_hit]->hit(this, bp_torso, -1, rng(dam / 2, long(dam * 1.5)), 0);
    active_npc[npc_hit]->hit(this, bp_head,  -1, rng(dam / 3, dam),       0);
    active_npc[npc_hit]->hit(this, bp_legs,  0, rng(dam / 3, dam),       0);
    active_npc[npc_hit]->hit(this, bp_legs,  1, rng(dam / 3, dam),       0);
    active_npc[npc_hit]->hit(this, bp_arms,  0, rng(dam / 3, dam),       0);
    active_npc[npc_hit]->hit(this, bp_arms,  1, rng(dam / 3, dam),       0);
    if (active_npc[npc_hit]->hp_cur[hp_head]  <= 0 ||
        active_npc[npc_hit]->hp_cur[hp_torso] <= 0   ) {
     active_npc[npc_hit]->die(this, true);
    }
   }
   if (u.posx == i && u.posy == j) {
    add_msg(_("You're caught in the explosion!"));
    u.hit(this, bp_torso, -1, rng(dam / 2, dam * 1.5), 0);
    u.hit(this, bp_head,  -1, rng(dam / 3, dam),       0);
    u.hit(this, bp_legs,  0, rng(dam / 3, dam),       0);
    u.hit(this, bp_legs,  1, rng(dam / 3, dam),       0);
    u.hit(this, bp_arms,  0, rng(dam / 3, dam),       0);
    u.hit(this, bp_arms,  1, rng(dam / 3, dam),       0);
   }
   if (has_fire) {
    m.add_field(this, i, j, fd_fire, dam / 10);
   }
  }
 }

// Draw the explosion
 draw_explosion(x, y, radius, c_red);

// The rest of the function is shrapnel
 if (shrapnel <= 0)
  return;
 int sx, sy, t, tx, ty;
 std::vector<point> traj;
 timespec ts;
 ts.tv_sec = 0;
 ts.tv_nsec = BULLET_SPEED; // Reset for animation of bullets
 for (int i = 0; i < shrapnel; i++) {
  sx = rng(x - 2 * radius, x + 2 * radius);
  sy = rng(y - 2 * radius, y + 2 * radius);
  if (m.sees(x, y, sx, sy, 50, t))
   traj = line_to(x, y, sx, sy, t);
  else
   traj = line_to(x, y, sx, sy, 0);
  dam = rng(20, 60);
  for (int j = 0; j < traj.size(); j++) {
   draw_bullet(u, traj[j].x, traj[j].y, j, traj, '`', ts);
   tx = traj[j].x;
   ty = traj[j].y;
   const int zid = mon_at(tx, ty);
   if (zid != -1) {
    monster &z = _active_monsters[zid];
    dam -= z.armor_cut();
    if (z.hurt(dam))
     kill_mon(zid);
   } else if (npc_at(tx, ty) != -1) {
    body_part hit = random_body_part();
    if (hit == bp_eyes || hit == bp_mouth || hit == bp_head)
     dam = rng(2 * dam, 5 * dam);
    else if (hit == bp_torso)
     dam = rng(long(1.5 * dam), 3 * dam);
    int npcdex = npc_at(tx, ty);
    active_npc[npcdex]->hit(this, hit, rng(0, 1), 0, dam);
    if (active_npc[npcdex]->hp_cur[hp_head] <= 0 ||
        active_npc[npcdex]->hp_cur[hp_torso] <= 0) {
     active_npc[npcdex]->die(this);
    }
   } else if (tx == u.posx && ty == u.posy) {
    body_part hit = random_body_part();
    int side = random_side(hit);
    add_msg(_("Shrapnel hits your %s!"), body_part_name(hit, side).c_str());
    u.hit(this, hit, random_side(hit), 0, dam);
   } else {
       std::set<std::string> shrapnel_effects;
       m.shoot(this, tx, ty, dam, j == traj.size() - 1, shrapnel_effects );
   }
  }
 }
}

void game::flashbang(int x, int y, bool player_immune)
{
    g->draw_explosion(x, y, 8, c_white);
    int dist = rl_dist(u.posx, u.posy, x, y), t;
    if (dist <= 8 && !player_immune) {
        if (!u.has_bionic("bio_ears")) {
            u.add_disease("deaf", 40 - dist * 4);
        }
        if (m.sees(u.posx, u.posy, x, y, 8, t)) {
            int flash_mod = 0;
            if (u.has_bionic("bio_sunglasses")) {
                flash_mod = 6;
            }
            u.infect("blind", bp_eyes, (12 - flash_mod - dist) / 2, 10 - dist);
        }
    }
    for (int i = 0; i < num_zombies(); i++) {
        monster &z = _active_monsters[i];
        dist = rl_dist(z.posx(), z.posy(), x, y);
        if (dist <= 4) {
            z.add_effect(ME_STUNNED, 10 - dist);
        }
        if (dist <= 8) {
            if (z.has_flag(MF_SEES) && m.sees(z.posx(), z.posy(), x, y, 8, t)) {
                z.add_effect(ME_BLIND, 18 - dist);
            }
            if (z.has_flag(MF_HEARS)) {
                z.add_effect(ME_DEAF, 60 - dist * 4);
            }
        }
    }
    sound(x, y, 12, _("a huge boom!"));
    // TODO: Blind/deafen NPC
}

void game::shockwave(int x, int y, int radius, int force, int stun, int dam_mult, bool ignore_player)
{
    draw_explosion(x, y, radius, c_blue);

    sound(x, y, force*force*dam_mult/2, _("Crack!"));
    for (int i = 0; i < num_zombies(); i++)
    {
        monster &z = _active_monsters[i];
        if (rl_dist(z.posx(), z.posy(), x, y) <= radius)
        {
            add_msg(_("%s is caught in the shockwave!"), z.name().c_str());
            knockback(x, y, z.posx(), z.posy(), force, stun, dam_mult);
        }
    }
    for (int i = 0; i < active_npc.size(); i++)
    {
        if (rl_dist(active_npc[i]->posx, active_npc[i]->posy, x, y) <= radius)
        {
            add_msg(_("%s is caught in the shockwave!"), active_npc[i]->name.c_str());
            knockback(x, y, active_npc[i]->posx, active_npc[i]->posy, force, stun, dam_mult);
        }
    }
    if (rl_dist(u.posx, u.posy, x, y) <= radius && !ignore_player)
    {
        add_msg(_("You're caught in the shockwave!"));
        knockback(x, y, u.posx, u.posy, force, stun, dam_mult);
    }
    return;
}

/* Knockback target at (tx,ty) by force number of tiles in direction from (sx,sy) to (tx,ty)
   stun > 0 indicates base stun duration, and causes impact stun; stun == -1 indicates only impact stun
   dam_mult multiplies impact damage, bash effect on impact, and sound level on impact */

void game::knockback(int sx, int sy, int tx, int ty, int force, int stun, int dam_mult)
{
    std::vector<point> traj;
    traj.clear();
    traj = line_to(sx, sy, tx, ty, 0);
    traj.insert(traj.begin(), point(sx, sy)); // how annoying, line_to() doesn't include the originating point!
    traj = continue_line(traj, force);
    traj.insert(traj.begin(), point(tx, ty)); // how annoying, continue_line() doesn't either!

    knockback(traj, force, stun, dam_mult);
    return;
}

/* Knockback target at traj.front() along line traj; traj should already have considered knockback distance.
   stun > 0 indicates base stun duration, and causes impact stun; stun == -1 indicates only impact stun
   dam_mult multiplies impact damage, bash effect on impact, and sound level on impact */

void game::knockback(std::vector<point>& traj, int force, int stun, int dam_mult)
{
    int tx = traj.front().x;
    int ty = traj.front().y;
    const int zid = mon_at(tx, ty);
    if (zid == -1 && npc_at(tx, ty) == -1 && (u.posx != tx && u.posy != ty))
    {
        debugmsg(_("Nothing at (%d,%d) to knockback!"), tx, ty);
        return;
    }
    //add_msg("line from %d,%d to %d,%d",traj.front().x,traj.front().y,traj.back().x,traj.back().y);
    std::string junk;
    int force_remaining = 0;
    if (zid != -1)
    {
        monster *targ = &_active_monsters[zid];
        if (stun > 0)
        {
            targ->add_effect(ME_STUNNED, stun);
            add_msg(ngettext("%s was stunned for %d turn!",
                             "%s was stunned for %d turns!", stun),
                    targ->name().c_str(), stun);
        }
        for(int i = 1; i < traj.size(); i++)
        {
            if (m.move_cost(traj[i].x, traj[i].y) == 0 && !m.has_flag("LIQUID", traj[i].x, traj[i].y)) // oops, we hit a wall!
            {
                targ->setpos(traj[i-1]);
                force_remaining = traj.size() - i;
                if (stun != 0)
                {
                    if (targ->has_effect(ME_STUNNED))
                    {
                        targ->add_effect(ME_STUNNED, force_remaining);
                        add_msg(ngettext("%s was stunned AGAIN for %d turn!",
                                         "%s was stunned AGAIN for %d turns!",
                                         force_remaining),
                                targ->name().c_str(), force_remaining);
                    }
                    else
                    {
                        targ->add_effect(ME_STUNNED, force_remaining);
                        add_msg(ngettext("%s was stunned for %d turn!",
                                         "%s was stunned for %d turns!",
                                         force_remaining),
                                targ->name().c_str(), force_remaining);
                    }
                    add_msg(_("%s took %d damage!"), targ->name().c_str(), dam_mult*force_remaining);
                    targ->hp -= dam_mult*force_remaining;
                    if (targ->hp <= 0)
                        targ->die(this);
                }
                m.bash(traj[i].x, traj[i].y, 2*dam_mult*force_remaining, junk);
                sound(traj[i].x, traj[i].y, dam_mult*force_remaining*force_remaining/2, junk);
                break;
            }
            else if (mon_at(traj[i].x, traj[i].y) != -1 || npc_at(traj[i].x, traj[i].y) != -1 ||
                      (u.posx == traj[i].x && u.posy == traj[i].y))
            {
                targ->setpos(traj[i-1]);
                force_remaining = traj.size() - i;
                if (stun != 0)
                {
                    if (targ->has_effect(ME_STUNNED))
                    {
                        targ->add_effect(ME_STUNNED, force_remaining);
                        add_msg(ngettext("%s was stunned AGAIN for %d turn!",
                                         "%s was stunned AGAIN for %d turns!",
                                         force_remaining),
                                targ->name().c_str(), force_remaining);
                    }
                    else
                    {
                        targ->add_effect(ME_STUNNED, force_remaining);
                        add_msg(ngettext("%s was stunned for %d turn!",
                                         "%s was stunned for %d turns!",
                                         force_remaining),
                                targ->name().c_str(), force_remaining);
                    }
                }
                traj.erase(traj.begin(), traj.begin()+i);
                if (mon_at(traj.front().x, traj.front().y) != -1) {
                    add_msg(_("%s collided with something else and sent it flying!"),
                            targ->name().c_str());
                } else if (npc_at(traj.front().x, traj.front().y) != -1) {
                    if (active_npc[npc_at(traj.front().x, traj.front().y)]->male) {
                        add_msg(_("%s collided with someone else and sent him flying!"),
                                targ->name().c_str());
                    } else {
                        add_msg(_("%s collided with someone else and sent her flying!"),
                                targ->name().c_str());
                    }
                } else if (u.posx == traj.front().x && u.posy == traj.front().y) {
                    add_msg(_("%s collided with you and sent you flying!"), targ->name().c_str());
                }
                knockback(traj, force_remaining, stun, dam_mult);
                break;
            }
            targ->setpos(traj[i]);
            if(m.has_flag("LIQUID", targ->posx(), targ->posy()) && !targ->can_drown() && !targ->dead)
            {
                targ->hurt(9999);
                if (u_see(targ))
                    add_msg(_("The %s drowns!"), targ->name().c_str());
            }
            if(!m.has_flag("LIQUID", targ->posx(), targ->posy()) && targ->has_flag(MF_AQUATIC) && !targ->dead)
            {
                targ->hurt(9999);
                if (u_see(targ))
                    add_msg(_("The %s flops around and dies!"), targ->name().c_str());
            }
        }
    }
    else if (npc_at(tx, ty) != -1)
    {
        npc *targ = active_npc[npc_at(tx, ty)];
        if (stun > 0)
        {
            targ->add_disease("stunned", stun);
            add_msg(ngettext("%s was stunned for %d turn!",
                             "%s was stunned for %d turns!", stun),
                    targ->name.c_str(), stun);
        }
        for(int i = 1; i < traj.size(); i++)
        {
            if (m.move_cost(traj[i].x, traj[i].y) == 0 && !m.has_flag("LIQUID", traj[i].x, traj[i].y)) // oops, we hit a wall!
            {
                targ->posx = traj[i-1].x;
                targ->posy = traj[i-1].y;
                force_remaining = traj.size() - i;
                if (stun != 0)
                {
                    if (targ->has_disease("stunned"))
                    {
                        targ->add_disease("stunned", force_remaining);
                        if (targ->has_disease("stunned"))
                            add_msg(ngettext("%s was stunned AGAIN for %d turn!",
                                             "%s was stunned AGAIN for %d turns!",
                                             force_remaining),
                                    targ->name.c_str(), force_remaining);
                    }
                    else
                    {
                        targ->add_disease("stunned", force_remaining);
                        if (targ->has_disease("stunned"))
                            add_msg(ngettext("%s was stunned for %d turn!",
                                             "%s was stunned for %d turns!",
                                             force_remaining),
                                     targ->name.c_str(), force_remaining);
                    }
                    add_msg(_("%s took %d damage! (before armor)"), targ->name.c_str(), dam_mult*force_remaining);
                    if (one_in(2)) targ->hit(this, bp_arms, 0, force_remaining*dam_mult, 0);
                    if (one_in(2)) targ->hit(this, bp_arms, 1, force_remaining*dam_mult, 0);
                    if (one_in(2)) targ->hit(this, bp_legs, 0, force_remaining*dam_mult, 0);
                    if (one_in(2)) targ->hit(this, bp_legs, 1, force_remaining*dam_mult, 0);
                    if (one_in(2)) targ->hit(this, bp_torso, -1, force_remaining*dam_mult, 0);
                    if (one_in(2)) targ->hit(this, bp_head, -1, force_remaining*dam_mult, 0);
                    if (one_in(2)) targ->hit(this, bp_hands, 0, force_remaining*dam_mult, 0);
                }
                m.bash(traj[i].x, traj[i].y, 2*dam_mult*force_remaining, junk);
                sound(traj[i].x, traj[i].y, dam_mult*force_remaining*force_remaining/2, junk);
                break;
            }
            else if (mon_at(traj[i].x, traj[i].y) != -1 || npc_at(traj[i].x, traj[i].y) != -1 ||
                      (u.posx == traj[i].x && u.posy == traj[i].y))
            {
                targ->posx = traj[i-1].x;
                targ->posy = traj[i-1].y;
                force_remaining = traj.size() - i;
                if (stun != 0)
                {
                    if (targ->has_disease("stunned"))
                    {
                        add_msg(ngettext("%s was stunned AGAIN for %d turn!",
                                         "%s was stunned AGAIN for %d turns!",
                                         force_remaining),
                                 targ->name.c_str(), force_remaining);
                    }
                    else
                    {
                        add_msg(ngettext("%s was stunned for %d turn!",
                                         "%s was stunned for %d turns!",
                                         force_remaining),
                                 targ->name.c_str(), force_remaining);
                    }
                    targ->add_disease("stunned", force_remaining);
                }
                traj.erase(traj.begin(), traj.begin()+i);
                if (mon_at(traj.front().x, traj.front().y) != -1) {
                    add_msg(_("%s collided with something else and sent it flying!"),
                            targ->name.c_str());
                } else if (npc_at(traj.front().x, traj.front().y) != -1) {
                    if (active_npc[npc_at(traj.front().x, traj.front().y)]->male) {
                        add_msg(_("%s collided with someone else and sent him flying!"),
                                targ->name.c_str());
                    } else {
                        add_msg(_("%s collided with someone else and sent her flying!"),
                                targ->name.c_str());
                    }
                } else if (u.posx == traj.front().x && u.posy == traj.front().y) {
                    add_msg(_("%s collided with you and sent you flying!"), targ->name.c_str());
                }
                knockback(traj, force_remaining, stun, dam_mult);
                break;
            }
            targ->posx = traj[i].x;
            targ->posy = traj[i].y;
        }
    }
    else if (u.posx == tx && u.posy == ty)
    {
        if (stun > 0)
        {
            u.add_disease("stunned", stun);
            add_msg(_("You were stunned for %d turns!"), stun);
        }
        for(int i = 1; i < traj.size(); i++)
        {
            if (m.move_cost(traj[i].x, traj[i].y) == 0 && !m.has_flag("LIQUID", traj[i].x, traj[i].y)) // oops, we hit a wall!
            {
                u.posx = traj[i-1].x;
                u.posy = traj[i-1].y;
                force_remaining = traj.size() - i;
                if (stun != 0)
                {
                    if (u.has_disease("stunned"))
                    {
                        add_msg(_("You were stunned AGAIN for %d turns!"), force_remaining);
                    }
                    else
                    {
                        add_msg(_("You were stunned for %d turns!"), force_remaining);
                    }
                    u.add_disease("stunned", force_remaining);
                    if (one_in(2)) u.hit(this, bp_arms, 0, force_remaining*dam_mult, 0);
                    if (one_in(2)) u.hit(this, bp_arms, 1, force_remaining*dam_mult, 0);
                    if (one_in(2)) u.hit(this, bp_legs, 0, force_remaining*dam_mult, 0);
                    if (one_in(2)) u.hit(this, bp_legs, 1, force_remaining*dam_mult, 0);
                    if (one_in(2)) u.hit(this, bp_torso, -1, force_remaining*dam_mult, 0);
                    if (one_in(2)) u.hit(this, bp_head, -1, force_remaining*dam_mult, 0);
                    if (one_in(2)) u.hit(this, bp_hands, 0, force_remaining*dam_mult, 0);
                }
                m.bash(traj[i].x, traj[i].y, 2*dam_mult*force_remaining, junk);
                sound(traj[i].x, traj[i].y, dam_mult*force_remaining*force_remaining/2, junk);
                break;
            }
            else if (mon_at(traj[i].x, traj[i].y) != -1 || npc_at(traj[i].x, traj[i].y) != -1)
            {
                u.posx = traj[i-1].x;
                u.posy = traj[i-1].y;
                force_remaining = traj.size() - i;
                if (stun != 0)
                {
                    if (u.has_disease("stunned"))
                    {
                        add_msg(_("You were stunned AGAIN for %d turns!"), force_remaining);
                    }
                    else
                    {
                        add_msg(_("You were stunned for %d turns!"), force_remaining);
                    }
                    u.add_disease("stunned", force_remaining);
                }
                traj.erase(traj.begin(), traj.begin()+i);
                if (mon_at(traj.front().x, traj.front().y) != -1) {
                    add_msg(_("You collided with something and sent it flying!"));
                } else if (npc_at(traj.front().x, traj.front().y) != -1) {
                    if (active_npc[npc_at(traj.front().x, traj.front().y)]->male) {
                        add_msg(_("You collided with someone and sent him flying!"));
                    } else {
                        add_msg(_("You collided with someone and sent her flying!"));
                    }
                }
                knockback(traj, force_remaining, stun, dam_mult);
                break;
            }
            if(m.has_flag("LIQUID", u.posx, u.posy) && force_remaining < 1)
            {
                plswim(u.posx, u.posy);
            }
            else
            {
                u.posx = traj[i].x;
                u.posy = traj[i].y;
            }
        }
    }
    return;
}

void game::use_computer(int x, int y)
{
 if (u.has_trait("ILLITERATE")) {
  add_msg(_("You can not read a computer screen!"));
  return;
 }

 if (u.has_trait("HYPEROPIC") && !u.is_wearing("glasses_reading")
     && !u.is_wearing("glasses_bifocal")) {
  add_msg(_("You'll need to put on reading glasses before you can see the screen."));
  return;
 }

 computer* used = m.computer_at(x, y);

 if (used == NULL) {
  dbg(D_ERROR) << "game:use_computer: Tried to use computer at (" << x
               << ", " << y << ") - none there";
  debugmsg("Tried to use computer at (%d, %d) - none there", x, y);
  return;
 }

 used->use(this);

 refresh_all();
}

void game::resonance_cascade(int x, int y)
{
 int maxglow = 100 - 5 * trig_dist(x, y, u.posx, u.posy);
 int minglow =  60 - 5 * trig_dist(x, y, u.posx, u.posy);
 MonsterGroupResult spawn_details;
 monster invader;
 if (minglow < 0)
  minglow = 0;
 if (maxglow > 0)
  u.add_disease("teleglow", rng(minglow, maxglow) * 100);
 int startx = (x < 8 ? 0 : x - 8), endx = (x+8 >= SEEX*3 ? SEEX*3 - 1 : x + 8);
 int starty = (y < 8 ? 0 : y - 8), endy = (y+8 >= SEEY*3 ? SEEY*3 - 1 : y + 8);
 for (int i = startx; i <= endx; i++) {
  for (int j = starty; j <= endy; j++) {
   switch (rng(1, 80)) {
   case 1:
   case 2:
    emp_blast(i, j);
    break;
   case 3:
   case 4:
   case 5:
    for (int k = i - 1; k <= i + 1; k++) {
     for (int l = j - 1; l <= j + 1; l++) {
      field_id type = fd_null;
      switch (rng(1, 7)) {
       case 1: type = fd_blood; break;
       case 2: type = fd_bile; break;
       case 3:
       case 4: type = fd_slime; break;
       case 5: type = fd_fire; break;
       case 6:
       case 7: type = fd_nuke_gas; break;
      }
      if (!one_in(3))
       m.add_field(this, k, l, type, 3);
     }
    }
    break;
   case  6:
   case  7:
   case  8:
   case  9:
   case 10:
    m.add_trap(i, j, tr_portal);
    break;
   case 11:
   case 12:
    m.add_trap(i, j, tr_goo);
    break;
   case 13:
   case 14:
   case 15:
    spawn_details = MonsterGroupManager::GetResultFromGroup("GROUP_NETHER", &mtypes);
    invader = monster(GetMType(spawn_details.name), i, j);
    add_zombie(invader);
    break;
   case 16:
   case 17:
   case 18:
    m.destroy(this, i, j, true);
    break;
   case 19:
    explosion(i, j, rng(1, 10), rng(0, 1) * rng(0, 6), one_in(4));
    break;
   }
  }
 }
}

void game::scrambler_blast(int x, int y)
{
    int mondex = mon_at(x, y);
    if (mondex != -1) {
        monster &z = _active_monsters[mondex];
        if (z.has_flag(MF_ELECTRONIC)) {
            z.make_friendly();
        }
        add_msg(_("The %s sparks and begins searching for a target!"), z.name().c_str());
    }
}

void game::emp_blast(int x, int y)
{
 int rn;
 if (m.has_flag("CONSOLE", x, y)) {
  add_msg(_("The %s is rendered non-functional!"), m.tername(x, y).c_str());
  m.ter_set(x, y, t_console_broken);
  return;
 }
// TODO: More terrain effects.
 if ( m.ter(x,y) == t_card_science || m.ter(x,y) == t_card_military ) {
  rn = rng(1, 100);
  if (rn > 92 || rn < 40) {
   add_msg(_("The card reader is rendered non-functional."));
   m.ter_set(x, y, t_card_reader_broken);
  }
  if (rn > 80) {
   add_msg(_("The nearby doors slide open!"));
   for (int i = -3; i <= 3; i++) {
    for (int j = -3; j <= 3; j++) {
     if (m.ter(x + i, y + j) == t_door_metal_locked)
      m.ter_set(x + i, y + j, t_floor);
    }
   }
  }
  if (rn >= 40 && rn <= 80)
   add_msg(_("Nothing happens."));
 }
 int mondex = mon_at(x, y);
 if (mondex != -1) {
  monster &z = _active_monsters[mondex];
  if (z.has_flag(MF_ELECTRONIC)) {
   add_msg(_("The EMP blast fries the %s!"), z.name().c_str());
   int dam = dice(10, 10);
   if (z.hurt(dam))
    kill_mon(mondex); // TODO: Player's fault?
   else if (one_in(6))
    z.make_friendly();
  } else
   add_msg(_("The %s is unaffected by the EMP blast."), z.name().c_str());
 }
 if (u.posx == x && u.posy == y) {
  if (u.power_level > 0) {
   add_msg(_("The EMP blast drains your power."));
   int max_drain = (u.power_level > 40 ? 40 : u.power_level);
   u.charge_power(0 - rng(1 + max_drain / 3, max_drain));
  }
// TODO: More effects?
 }
// Drain any items of their battery charge
 for (int i = 0; i < m.i_at(x, y).size(); i++) {
  if (m.i_at(x, y)[i].is_tool() &&
      (dynamic_cast<it_tool*>(m.i_at(x, y)[i].type))->ammo == "battery")
   m.i_at(x, y)[i].charges = 0;
 }
// TODO: Drain NPC energy reserves
}

int game::npc_at(const int x, const int y) const
{
 for (int i = 0; i < active_npc.size(); i++) {
  if (active_npc[i]->posx == x && active_npc[i]->posy == y && !active_npc[i]->dead)
   return i;
 }
 return -1;
}

int game::npc_by_id(const int id) const
{
 for (int i = 0; i < active_npc.size(); i++) {
  if (active_npc[i]->getID() == id)
   return i;
 }
 return -1;
}

bool game::add_zombie(monster& m)
{
    if (m.type->id == "mon_null"){ // Don't wanna spawn null monsters o.O
        return false;
    }
    if (-1 != mon_at(m.pos())) {
        debugmsg("add_zombie: there's already a monster at %d,%d", m.posx(), m.posy());
        return false;
    }
    z_at[point(m.posx(), m.posy())] = _active_monsters.size();
    _active_monsters.push_back(m);
    return true;
}

size_t game::num_zombies() const
{
    return _active_monsters.size();
}

monster& game::zombie(const int idx)
{
    return _active_monsters[idx];
}

bool game::update_zombie_pos(const monster &m, const int newx, const int newy)
{
    bool success = false;
    const int zid = mon_at(m.posx(), m.posy());
    const int newzid = mon_at(newx, newy);
    if (newzid >= 0 && !_active_monsters[newzid].dead) {
        debugmsg("update_zombie_pos: new location %d,%d already has zombie %d",
                newx, newy, newzid);
    } else if (zid >= 0) {
        if (&m == &_active_monsters[zid]) {
            z_at.erase(point(m.posx(), m.posy()));
            z_at[point(newx, newy)] = zid;
            success = true;
        } else {
            debugmsg("update_zombie_pos: old location %d,%d had zombie %d instead",
                    m.posx(), m.posy(), zid);
        }
    } else {
        // We're changing the x/y coordinates of a zombie that hasn't been added
        // to the game yet. add_zombie() will update z_at for us.
        debugmsg("update_zombie_pos: no such zombie at %d,%d (moving to %d,%d)",
                m.posx(), m.posy(), newx, newy);
    }
    return success;
}

void game::remove_zombie(const int idx)
{
    monster& m = _active_monsters[idx];
    const point oldloc(m.posx(), m.posy());
    const std::map<point, int>::const_iterator i = z_at.find(oldloc);
    const int prev = (i == z_at.end() ? -1 : i->second);

    if (prev == idx) {
        z_at.erase(oldloc);
    }

    _active_monsters.erase(_active_monsters.begin() + idx);

    // Fix indices in z_at for any zombies that were just moved down 1 place.
    for (std::map<point, int>::iterator iter = z_at.begin(); iter != z_at.end(); ++iter) {
        if (iter->second > idx) {
            --iter->second;
        }
    }
}

void game::clear_zombies()
{
    _active_monsters.clear();
    z_at.clear();
}

/**
 * Attempts to spawn a hallucination somewhere close to the player. Returns
 * false if the hallucination couldn't be spawned for whatever reason, such as
 * a monster already in the target square.
 * @return Whether or not a hallucination was successfully spawned.
 */
bool game::spawn_hallucination()
{
  monster phantasm(MonsterGenerator::generator().get_valid_hallucination());
  phantasm.hallucination = true;
  phantasm.spawn(u.posx + rng(-10, 10), u.posy + rng(-10, 10));

  //Don't attempt to place phantasms inside of other monsters
  if (mon_at(phantasm.posx(), phantasm.posy()) == -1) {
    return add_zombie(phantasm);
  } else {
    return false;
  }
}

int game::mon_at(const int x, const int y) const
{
    std::map<point, int>::const_iterator i = z_at.find(point(x, y));
    if (i != z_at.end()) {
        const int zid = i->second;
        if (!_active_monsters[zid].dead) {
            return zid;
        }
    }
    return -1;
}

int game::mon_at(point p) const
{
    return mon_at(p.x, p.y);
}

void game::rebuild_mon_at_cache()
{
    z_at.clear();
    for (int i = 0, numz = num_zombies(); i < numz; i++) {
        monster &m = _active_monsters[i];
        z_at[point(m.posx(), m.posy())] = i;
    }
}

bool game::is_empty(const int x, const int y)
{
 return ((m.move_cost(x, y) > 0 || m.has_flag("LIQUID", x, y)) &&
         npc_at(x, y) == -1 && mon_at(x, y) == -1 &&
         (u.posx != x || u.posy != y));
}

bool game::is_in_sunlight(int x, int y)
{
 return (m.is_outside(x, y) && light_level() >= 40 &&
         (weather == WEATHER_CLEAR || weather == WEATHER_SUNNY));
}

bool game::is_in_ice_lab(point location)
{
    oter_id cur_ter = cur_om->ter(location.x, location.y, levz);
    bool is_in_ice_lab = false;

    if (cur_ter == ot_ice_lab      || cur_ter == ot_ice_lab_stairs ||
        cur_ter == ot_ice_lab_core || cur_ter == ot_ice_lab_finale) {
        is_in_ice_lab = true;
    }

    return is_in_ice_lab;
}

void game::kill_mon(int index, bool u_did_it)
{
 if (index < 0 || index >= num_zombies()) {
  dbg(D_ERROR) << "game:kill_mon: Tried to kill monster " << index
               << "! (" << num_zombies() << " in play)";
  if (debugmon)  debugmsg("Tried to kill monster %d! (%d in play)", index, num_zombies());
  return;
 }
 monster &z = _active_monsters[index];
 if (!z.dead) {
  z.dead = true;
  if (u_did_it) {
   if (z.has_flag(MF_GUILT)) {
    mdeath tmpdeath;
    tmpdeath.guilt(this, &z);
   }
   if (!z.is_hallucination()) {
    kills[z.type->id]++; // Increment our kill counter
   }
  }
  for (int i = 0; i < z.inv.size(); i++)
   m.add_item_or_charges(z.posx(), z.posy(), z.inv[i]);
  z.die(this);
 }
}

void game::explode_mon(int index)
{
 if (index < 0 || index >= num_zombies()) {
  dbg(D_ERROR) << "game:explode_mon: Tried to explode monster " << index
               << "! (" << num_zombies() << " in play)";
  debugmsg("Tried to explode monster %d! (%d in play)", index, num_zombies());
  return;
 }
 monster &z = _active_monsters[index];
 if(z.is_hallucination()) {
   //Can't gib hallucinations
   return;
 }
 if (!z.dead) {
  z.dead = true;
  kills[z.type->id]++; // Increment our kill counter
// Send body parts and blood all over!
  mtype* corpse = z.type;
  if (corpse->mat == "flesh" || corpse->mat == "veggy") { // No chunks otherwise
   int num_chunks = 0;
   switch (corpse->size) {
    case MS_TINY:   num_chunks =  1; break;
    case MS_SMALL:  num_chunks =  2; break;
    case MS_MEDIUM: num_chunks =  4; break;
    case MS_LARGE:  num_chunks =  8; break;
    case MS_HUGE:   num_chunks = 16; break;
   }
   itype_id meat;
   if (corpse->has_flag(MF_POISON)) {
    if (corpse->mat == "flesh")
     meat = "meat_tainted";
    else
     meat = "veggy_tainted";
   } else {
    if (corpse->mat == "flesh")
     meat = "meat";
    else
     meat = "veggy";
   }

   int posx = z.posx(), posy = z.posy();
   for (int i = 0; i < num_chunks; i++) {
    int tarx = posx + rng(-3, 3), tary = posy + rng(-3, 3);
    std::vector<point> traj = line_to(posx, posy, tarx, tary, 0);

    bool done = false;
    for (int j = 0; j < traj.size() && !done; j++) {
     tarx = traj[j].x;
     tary = traj[j].y;
// Choose a blood type and place it
     field_id blood_type = fd_blood;
     if (corpse->dies == &mdeath::boomer)
      blood_type = fd_bile;
     else if (corpse->dies == &mdeath::acid)
      blood_type = fd_acid;

      m.add_field(this, tarx, tary, blood_type, 1);

     if (m.move_cost(tarx, tary) == 0) {
      std::string tmp = "";
      if (m.bash(tarx, tary, 3, tmp))
       sound(tarx, tary, 18, tmp);
      else {
       if (j > 0) {
        tarx = traj[j - 1].x;
        tary = traj[j - 1].y;
       }
       done = true;
      }
     }
    }
    m.spawn_item(tarx, tary, meat, turn);
   }
  }
 }

 // there WAS an erasure of the monster here, but it caused issues with loops
 // we should structure things so that z.erase is only called in specified cleanup
 // functions

 if (last_target == index)
  last_target = -1;
 else if (last_target > index)
   last_target--;
}

void game::revive_corpse(int x, int y, int n)
{
    if (m.i_at(x, y).size() <= n)
    {
        debugmsg("Tried to revive a non-existent corpse! (%d, %d), #%d of %d", x, y, n, m.i_at(x, y).size());
        return;
    }
    item* it = &m.i_at(x, y)[n];
    revive_corpse(x, y, it);
    m.i_rem(x, y, n);
}

void game::revive_corpse(int x, int y, item *it)
{
    if (it->type->id != "corpse" || it->corpse == NULL)
    {
        debugmsg("Tried to revive a non-corpse.");
        return;
    }
    int burnt_penalty = it->burnt;
    monster mon(it->corpse, x, y);
    mon.speed = int(mon.speed * .8) - burnt_penalty / 2;
    mon.hp    = int(mon.hp    * .7) - burnt_penalty;
    if (it->damage > 0)
    {
        mon.speed /= it->damage + 1;
        mon.hp /= it->damage + 1;
    }
    mon.no_extra_death_drops = true;
    add_zombie(mon);
}

void game::open()
{
    int openx, openy;
    if (!choose_adjacent(_("Open"), openx, openy))
        return;

    u.moves -= 100;
    bool didit = false;

    int vpart;
    vehicle *veh = m.veh_at(openx, openy, vpart);
    if (veh) {
        int door = veh->part_with_feature(vpart, "OPENABLE");
        if(door >= 0) {
            if (veh->parts[door].open) {
                add_msg(_("That door is already open."));
                u.moves += 100;
            } else {
                veh->open(door);
            }
            return;
        }
    }

    if (m.is_outside(u.posx, u.posy))
        didit = m.open_door(openx, openy, false);
    else
        didit = m.open_door(openx, openy, true);

    if (!didit) {
        const std::string terid = m.get_ter(openx, openy);
        if ( terid.find("t_door") != std::string::npos ) {
            if ( terid.find("_locked") != std::string::npos ) {
                add_msg(_("The door is locked!"));
                return;
            } else if ( termap[ terid ].close.size() > 0 && termap[ terid ].close != "t_null" ) {
                // if the following message appears unexpectedly, the prior check was for t_door_o
                add_msg(_("That door is already open."));
                u.moves += 100;
                return;
            }
        }
        add_msg(_("No door there."));
        u.moves += 100;
    }
}

void game::close()
{
    int closex, closey;
    if (!choose_adjacent(_("Close"), closex, closey))
        return;

    bool didit = false;

    int vpart;
    vehicle *veh = m.veh_at(closex, closey, vpart);
    int zid = mon_at(closex, closey);
    if (zid != -1) {
        monster &z = _active_monsters[zid];
        add_msg(_("There's a %s in the way!"), z.name().c_str());
    }
    else if (veh) {
        int door = veh->part_with_feature(vpart, "OPENABLE");
        if(door >= 0) {
            if(veh->parts[door].open) {
                veh->close(door);
                didit = true;
            } else {
                add_msg(_("That door is already closed."));
            }
        }
    } else if (m.furn(closex, closey) != f_safe_o && m.i_at(closex, closey).size() > 0)
        add_msg(_("There's %s in the way!"), m.i_at(closex, closey).size() == 1 ?
                m.i_at(closex, closey)[0].tname(this).c_str() : _("some stuff"));
    else if (closex == u.posx && closey == u.posy)
        add_msg(_("There's some buffoon in the way!"));
    else if (m.ter(closex, closey) == t_window_domestic &&
             m.is_outside(u.posx, u.posy))  {
        add_msg(_("You cannot close the curtains from outside. You must be inside the building."));
    } else if (m.has_furn(closex, closey) && m.furn_at(closex, closey).close.size() == 0 ) {
       add_msg(_("There's a %s in the way!"), m.furnname(closex, closey).c_str());
    } else
        didit = m.close_door(closex, closey, true);

    if (didit)
        u.moves -= 90;
}

void game::smash()
{
    const int move_cost = int(u.weapon.is_null() ? 80 : u.weapon.attack_time() * 0.8);
    bool didit = false;
    std::string bashsound, extra;
    int smashskill = int(u.str_cur / 2.5 + u.weapon.type->melee_dam);
    int smashx, smashy;

    if (!choose_adjacent(_("Smash"), smashx, smashy))
        return;

    const int full_pulp_threshold = 4;
    std::list<item*> corpses;
    for (int i = 0; i < m.i_at(smashx, smashy).size(); ++i)
    {
        item *it = &m.i_at(smashx, smashy)[i];
        if (it->type->id == "corpse" && it->damage < full_pulp_threshold)
        {
            corpses.push_back(it);
        }
    }
    if (!corpses.empty())
    {
        add_msg(ngettext("You swing at the corpse.",
                         "You swing at the corpses.", corpses.size()));

        // numbers logic: a str 8 character with a butcher knife (4 bash, 18 cut)
        // should have at least a 50% chance of damaging an intact zombie corpse (75 volume).
        // a str 8 character with a baseball bat (28 bash, 0 cut) should have around a 25% chance.

        int cut_power = u.weapon.type->melee_cut;
        // stabbing weapons are a lot less effective at pulping
        if (u.weapon.has_flag("STAB") || u.weapon.has_flag("SPEAR"))
        {
            cut_power /= 2;
        }
        double pulp_power = sqrt((double)(u.str_cur + u.weapon.type->melee_dam)) * sqrt((double)(cut_power + 1));
        pulp_power *= 20; // constant multiplier to get the chance right
        int rn = rng(0, (long)pulp_power);
        while (rn > 0 && !corpses.empty())
        {
            item *it = corpses.front();
            corpses.pop_front();
            int damage = rn / it->volume();
            if (damage + it->damage > full_pulp_threshold)
            {
                damage = full_pulp_threshold - it->damage;
            }
            rn -= (damage + 1) * it->volume(); // slight efficiency loss to swing

            // chance of a critical success, higher chance for small critters
            // comes AFTER the loss of power from the above calculation
            if (one_in(it->volume()))
            {
                damage++;
            }

            if (damage > 0)
            {
                if (damage > 1) {
                    add_msg(_("You greatly damage the %s!"), it->tname().c_str());
                } else {
                    add_msg(_("You damage the %s!"), it->tname().c_str());
                }
                it->damage += damage;
                if (it->damage >= 4)
                {
                    add_msg(_("The corpse is now thoroughly pulped."));
                    it->damage = 4;
                    // TODO mark corpses as inactive when appropriate
                }
                // Splatter some blood around
                for (int x = smashx - 1; x <= smashx + 1; x++) {
                    for (int y = smashy - 1; y <= smashy + 1; y++) {
                        if (!one_in(damage+1)) {
                             m.add_field(this, x, y, fd_blood, 1);
                        }
                    }
                }
            }
        }
        u.moves -= move_cost;
        return; // don't smash terrain if we've smashed a corpse
    }
    else
    {
        didit = m.bash(smashx, smashy, smashskill, bashsound);
    }

    if (didit)
    {
        if (extra != "")
        {
            add_msg(extra.c_str());
        }
        sound(smashx, smashy, 18, bashsound);
        // TODO: Move this elsewhere, like maybe into the map on-break code
        if (m.has_flag("ALARMED", smashx, smashy) &&
            !event_queued(EVENT_WANTED))
        {
            sound(smashx, smashy, 40, _("An alarm sounds!"));
            u.add_memorial_log(_("Set off an alarm."));
            add_event(EVENT_WANTED, int(turn) + 300, 0, levx, levy);
        }
        u.moves -= move_cost;
        if (u.skillLevel("melee") == 0)
        {
            u.practice(turn, "melee", rng(0, 1) * rng(0, 1));
        }
        if (u.weapon.made_of("glass") &&
            rng(0, u.weapon.volume() + 3) < u.weapon.volume())
        {
            add_msg(_("Your %s shatters!"), u.weapon.tname(this).c_str());
            for (int i = 0; i < u.weapon.contents.size(); i++)
            {
                m.add_item_or_charges(u.posx, u.posy, u.weapon.contents[i]);
            }
            sound(u.posx, u.posy, 24, "");
            u.hit(this, bp_hands, 1, 0, rng(0, u.weapon.volume()));
            if (u.weapon.volume() > 20)
            {
                // Hurt left arm too, if it was big
                u.hit(this, bp_hands, 0, 0, rng(0, long(u.weapon.volume() * .5)));
            }
            u.remove_weapon();
        }
    }
    else
    {
        add_msg(_("There's nothing there!"));
    }
}

void game::use_item(char chInput)
{
 char ch;
 if (chInput == '.')
  ch = inv_activatable(_("Use item:"));
 else
  ch = chInput;

 if (ch == ' ' || ch == KEY_ESCAPE) {
  add_msg(_("Never mind."));
  return;
 }
 last_action += ch;
 u.use(this, ch);
}

void game::use_wielded_item()
{
  u.use_wielded(this);
}

bool game::choose_adjacent(std::string verb, int &x, int &y)
{
    refresh_all();
    std::string query_text = verb + _(" where? (Direction button)");
    mvwprintw(w_terrain, 0, 0, query_text.c_str());
    wrefresh(w_terrain);
    DebugLog() << "calling get_input() for " << verb << "\n";
    InputEvent input = get_input();
    last_action += input;
    if (input == Cancel || input == Close)
        return false;
    else
        get_direction(x, y, input);
    if (x == -2 || y == -2) {
        add_msg(_("Invalid direction."));
        return false;
    }
    x += u.posx;
    y += u.posy;
    return true;
}

bool game::vehicle_near ()
{
 for (int dx = -1; dx <= 1; dx++) {
  for (int dy = -1; dy <= 1; dy++) {
   if (m.veh_at(u.posx + dx, u.posy + dy))
    return true;
  }
 }
 return false;
}

bool game::refill_vehicle_part (vehicle &veh, vehicle_part *part, bool test)
{
  vpart_info part_info = vehicle_part_types[part->id];
  if (!part_info.has_flag("FUEL_TANK")) {
    return false;
  }
  item* it = NULL;
  item *p_itm = NULL;
  int min_charges = -1;
  bool in_container = false;

  std::string ftype = part_info.fuel_type;
  itype_id itid = default_ammo(ftype);
  if (u.weapon.is_container() && u.weapon.contents.size() > 0 &&
          u.weapon.contents[0].type->id == itid) {
    it = &u.weapon;
    p_itm = &u.weapon.contents[0];
    min_charges = u.weapon.contents[0].charges;
    in_container = true;
  } else if (u.weapon.type->id == itid) {
    it = &u.weapon;
    p_itm = it;
    min_charges = u.weapon.charges;
  } else {
    it = &u.inv.item_or_container(itid);
    if (!it->is_null()) {
      if (it->type->id == itid) {
        p_itm = it;
      } else {
        //ah, must be a container of the thing
        p_itm = &(it->contents[0]);
        in_container = true;
      }
      min_charges = p_itm->charges;
    }
  }
  if (it->is_null()) {
    return false;
  } else if (test) {
    return true;
  }

  int fuel_per_charge = 1; //default for gasoline
  if (ftype == "plutonium") {
    fuel_per_charge = 1000;
  } else if (ftype == "plasma") {
    fuel_per_charge = 100;
  }
  int max_fuel = part_info.size;
  int charge_difference = (max_fuel - part->amount) / fuel_per_charge;
  if (charge_difference < 1) {
    charge_difference = 1;
  }
  bool rem_itm = min_charges <= charge_difference;
  int used_charges = rem_itm ? min_charges : charge_difference;
  part->amount += used_charges * fuel_per_charge;
  if (part->amount > max_fuel) {
    part->amount = max_fuel;
  }

  if (ftype == "battery") {
    add_msg(_("You recharge %s's battery."), veh.name.c_str());
    if (part->amount == max_fuel) {
      add_msg(_("The battery is fully charged."));
    }
  } else if (ftype == "gasoline") {
    add_msg(_("You refill %s's fuel tank."), veh.name.c_str());
    if (part->amount == max_fuel) {
      add_msg(_("The tank is full."));
    }
  } else if (ftype == "plutonium") {
    add_msg(_("You refill %s's reactor."), veh.name.c_str());
    if (part->amount == max_fuel) {
      add_msg(_("The reactor is full."));
    }
  }

  p_itm->charges -= used_charges;
  if (rem_itm) {
    if (in_container) {
      it->contents.erase(it->contents.begin());
    } else if (&u.weapon == it) {
      u.remove_weapon();
    } else {
      u.inv.remove_item_by_letter(it->invlet);
    }
  }
  return true;
}

bool game::pl_refill_vehicle (vehicle &veh, int part, bool test)
{
  return refill_vehicle_part(veh, &veh.parts[part], test);
}

void game::handbrake ()
{
 vehicle *veh = m.veh_at (u.posx, u.posy);
 if (!veh)
  return;
 add_msg (_("You pull a handbrake."));
 veh->cruise_velocity = 0;
 if (veh->last_turn != 0 && rng (15, 60) * 100 < abs(veh->velocity)) {
  veh->skidding = true;
  add_msg (_("You lose control of %s."), veh->name.c_str());
  veh->turn (veh->last_turn > 0? 60 : -60);
 } else if (veh->velocity < 0)
  veh->stop();
 else {
  veh->velocity = veh->velocity / 2 - 10*100;
  if (veh->velocity < 0)
      veh->stop();
 }
 u.moves = 0;
}

void game::exam_vehicle(vehicle &veh, int examx, int examy, int cx, int cy)
{
    veh_interact vehint;
    vehint.cursor_x = cx;
    vehint.cursor_y = cy;
    vehint.exec(this, &veh, examx, examy);
//    debugmsg ("exam_vehicle cmd=%c %d", vehint.sel_cmd, (int) vehint.sel_cmd);
    if (vehint.sel_cmd != ' ')
    {                                                        // TODO: different activity times
        u.activity = player_activity(ACT_VEHICLE,
                                     vehint.sel_cmd == 'f' || vehint.sel_cmd == 's' ||
                                     vehint.sel_cmd == 'c' ? 200 : 20000,
                                     (int) vehint.sel_cmd, 0, "");
        u.activity.values.push_back (veh.global_x());    // values[0]
        u.activity.values.push_back (veh.global_y());    // values[1]
        u.activity.values.push_back (vehint.cursor_x);   // values[2]
        u.activity.values.push_back (vehint.cursor_y);   // values[3]
        u.activity.values.push_back (-vehint.ddx - vehint.cursor_y);   // values[4]
        u.activity.values.push_back (vehint.cursor_x - vehint.ddy);   // values[5]
        u.activity.values.push_back (veh.index_of_part(vehint.sel_vehicle_part)); // values[6]
        u.activity.values.push_back (vehint.sel_type); // int. might make bitmask
        if(vehint.sel_vpart_info != NULL) {
          u.activity.str_values.push_back(vehint.sel_vpart_info->id);
        } else {
          u.activity.str_values.push_back("null");
        }
        u.moves = 0;
    }
    refresh_all();
}

// A gate handle is adjacent to a wall section, and next to that wall section on one side or
// another is the gate.  There may be a handle on the other side, but this is optional.
// The gate continues until it reaches a non-floor tile, so they can be arbitrary length.
//
//   |  !|!  -++-++-  !|++++-
//   +   +      !      +
//   +   +   -++-++-   +
//   +   +             +
//   +   +   !|++++-   +
//  !|   |!        !   |
//
// The terrain type of the handle is passed in, and that is used to determine the type of
// the wall and gate.
void game::open_gate( game *g, const int examx, const int examy, const ter_id handle_type ) {

 ter_id v_wall_type;
 ter_id h_wall_type;
 ter_id door_type;
 ter_id floor_type;
 const char *pull_message;
 const char *open_message;
 const char *close_message;

 if ( handle_type == t_gates_mech_control ) {
  v_wall_type = t_wall_v;
  h_wall_type = t_wall_h;
  door_type   = t_door_metal_locked;
  floor_type  = t_floor;
  pull_message = _("You turn the handle...");
  open_message = _("The gate is opened!");
  close_message = _("The gate is closed!");
 } else if ( handle_type == t_gates_control_concrete ) {
  v_wall_type = t_concrete_v;
  h_wall_type = t_concrete_h;
  door_type   = t_door_metal_locked;
  floor_type  = t_floor;
  pull_message = _("You turn the handle...");
  open_message = _("The gate is opened!");
  close_message = _("The gate is closed!");

 } else if ( handle_type == t_barndoor ) {
  v_wall_type = t_wall_wood;
  h_wall_type = t_wall_wood;
  door_type   = t_door_metal_locked;
  floor_type  = t_dirtfloor;
  pull_message = _("You pull the rope...");
  open_message = _("The barn doors opened!");
  close_message = _("The barn doors closed!");

 } else if ( handle_type == t_palisade_pulley ) {
  v_wall_type = t_palisade;
  h_wall_type = t_palisade;
  door_type   = t_palisade_gate;
  floor_type  = t_palisade_gate_o;
  pull_message = _("You pull the rope...");
  open_message = _("The palisade gate swings open!");
  close_message = _("The palisade gate swings closed with a crash!");
 } else {
   return;
 }

 g->add_msg(pull_message);
 g->u.moves -= 900;

 bool open = false;
 bool close = false;

 for (int wall_x = -1; wall_x <= 1; wall_x++) {
   for (int wall_y = -1; wall_y <= 1; wall_y++) {
     for (int gate_x = -1; gate_x <= 1; gate_x++) {
       for (int gate_y = -1; gate_y <= 1; gate_y++) {
         if ((wall_x + wall_y == 1 || wall_x + wall_y == -1) &&  // make sure wall not diagonally opposite to handle
             (gate_x + gate_y == 1 || gate_x + gate_y == -1) &&  // same for gate direction
            ((wall_y != 0 && (g->m.ter(examx+wall_x, examy+wall_y) == h_wall_type)) ||  //horizontal orientation of the gate
             (wall_x != 0 && (g->m.ter(examx+wall_x, examy+wall_y) == v_wall_type)))) { //vertical orientation of the gate

           int cur_x = examx+wall_x+gate_x;
           int cur_y = examy+wall_y+gate_y;

           if (!close && (g->m.ter(examx+wall_x+gate_x, examy+wall_y+gate_y) == door_type)) {  //opening the gate...
             open = true;
             while (g->m.ter(cur_x, cur_y) == door_type) {
               g->m.ter_set(cur_x, cur_y, floor_type);
               cur_x = cur_x+gate_x;
               cur_y = cur_y+gate_y;
             }
           }

           if (!open && (g->m.ter(examx+wall_x+gate_x, examy+wall_y+gate_y) == floor_type)) {  //closing the gate...
             close = true;
             while (g->m.ter(cur_x, cur_y) == floor_type) {
               g->m.ter_set(cur_x, cur_y, door_type);
               cur_x = cur_x+gate_x;
               cur_y = cur_y+gate_y;
             }
           }
         }
       }
     }
   }
 }

 if(open){
   g->add_msg(open_message);
 } else if(close){
   g->add_msg(close_message);
 } else {
   add_msg(_("Nothing happens."));
 }
}

void game::moving_vehicle_dismount(int tox, int toy)
{
    int vpart;
    vehicle *veh = m.veh_at(u.posx, u.posy, vpart);
    if (!veh) {
        debugmsg("Tried to exit non-existent vehicle.");
        return;
    }
    if (u.posx == tox && u.posy == toy) {
        debugmsg("Need somewhere to dismount towards.");
        return;
    }
    int d = (45 * (direction_from(u.posx, u.posy, tox, toy)) - 90) % 360;
    add_msg(_("You dive from the %s."), veh->name.c_str());
    m.unboard_vehicle(this, u.posx, u.posy);
    u.moves -= 200;
    // Dive three tiles in the direction of tox and toy
    fling_player_or_monster(&u, 0, d, 30, true);
    // Hit the ground according to vehicle speed
    if (!m.has_flag("SWIMMABLE", u.posx, u.posy)) {
        if (veh->velocity > 0)
            fling_player_or_monster(&u, 0, veh->face.dir(), veh->velocity / (float)100);
        else
            fling_player_or_monster(&u, 0, veh->face.dir() + 180, -(veh->velocity) / (float)100);
    }
    return;
}

void game::control_vehicle()
{
    int veh_part;
    vehicle *veh = m.veh_at(u.posx, u.posy, veh_part);

    if (veh && veh->player_in_control(&u)) {
        veh->use_controls();
    } else if (veh && veh->part_with_feature(veh_part, "CONTROLS") >= 0
                   && u.in_vehicle) {
        u.controlling_vehicle = true;
        add_msg(_("You take control of the %s."), veh->name.c_str());
    } else {
        int examx, examy;
        if (!choose_adjacent(_("Control vehicle"), examx, examy))
            return;
        veh = m.veh_at(examx, examy, veh_part);
        if (!veh) {
            add_msg(_("No vehicle there."));
            return;
        }
        if (veh->part_with_feature(veh_part, "CONTROLS") < 0) {
            add_msg(_("No controls there."));
            return;
        }
        veh->use_controls();
    }
}

void game::examine()
{
 int examx, examy;
 if (!choose_adjacent(_("Examine"), examx, examy))
    return;

 int veh_part = 0;
 vehicle *veh = m.veh_at (examx, examy, veh_part);
 if (veh) {
  int vpcargo = veh->part_with_feature(veh_part, "CARGO", false);
  int vpkitchen = veh->part_with_feature(veh_part, "KITCHEN", true);
  int vpweldrig = veh->part_with_feature(veh_part, "WELDRIG", true);
  if ((vpcargo >= 0 && veh->parts[vpcargo].items.size() > 0) || vpkitchen >= 0 || vpweldrig >=0)
   pickup(examx, examy, 0);
  else if (u.in_vehicle)
   add_msg (_("You can't do that while onboard."));
  else if (abs(veh->velocity) > 0)
   add_msg (_("You can't do that on moving vehicle."));
  else
   exam_vehicle (*veh, examx, examy);
 }

 if (m.has_flag("CONSOLE", examx, examy)) {
  use_computer(examx, examy);
  return;
 }
 const furn_t *xfurn_t = &furnlist[m.furn(examx,examy)];
 const ter_t *xter_t = &terlist[m.ter(examx,examy)];
 iexamine xmine;

 if (m.has_furn(examx, examy))
   (xmine.*xfurn_t->examine)(this,&u,&m,examx,examy);
 else
   (xmine.*xter_t->examine)(this,&u,&m,examx,examy);

 bool none = true;
 if (xter_t->examine != &iexamine::none || xfurn_t->examine != &iexamine::none)
   none = false;

 if (m.has_flag("SEALED", examx, examy)) {
   if (none) add_msg(_("The %s is firmly sealed."), m.name(examx, examy).c_str());
 } else {
   //examx,examy has no traps, is a container and doesn't have a special examination function
  if (m.tr_at(examx, examy) == tr_null && m.i_at(examx, examy).size() == 0 && m.has_flag("CONTAINER", examx, examy) && none)
   add_msg(_("It is empty."));
  else
   if (!veh)pickup(examx, examy, 0);
 }
  //check for disarming traps last to avoid disarming query black box issue.
 if(m.tr_at(examx, examy) != tr_null) xmine.trap(this,&u,&m,examx,examy);

}

void game::advanced_inv()
{
    advanced_inventory advinv;
    advinv.display(this, &u);
}

//Shift player by one tile, look_around(), then restore previous position.
//represents carfully peeking around a corner, hence the large move cost.
void game::peek()
{
    int prevx, prevy, peekx, peeky;

    if (!choose_adjacent(_("Peek"), peekx, peeky))
        return;

    if (m.move_cost(peekx, peeky) == 0)
        return;

    u.moves -= 200;
    prevx = u.posx;
    prevy = u.posy;
    u.posx = peekx;
    u.posy = peeky;
    look_around();
    u.posx = prevx;
    u.posy = prevy;
}
////////////////////////////////////////////////////////////////////////////////////////////
point game::look_debug(point coords) {
  editmap * edit=new editmap(this);
  point ret=edit->edit(coords);
  delete edit;
  edit=0;
  return ret;
}
////////////////////////////////////////////////////////////////////////////////////////////
point game::look_around()
{
 draw_ter();
 int lx = u.posx + u.view_offset_x, ly = u.posy + u.view_offset_y;
 int mx, my;
 mapped_input input;

 const int lookHeight = 13;
 const int lookWidth = getmaxx(w_messages);
 int lookY = TERMY - lookHeight + 1;
 if (getbegy(w_messages) < lookY) lookY = getbegy(w_messages);
 WINDOW* w_look = newwin(lookHeight, lookWidth, lookY, getbegx(w_messages));
 wborder(w_look, LINE_XOXO, LINE_XOXO, LINE_OXOX, LINE_OXOX,
                 LINE_OXXO, LINE_OOXX, LINE_XXOO, LINE_XOOX );
 mvwprintz(w_look, 1, 1, c_white, _("Looking Around"));
 mvwprintz(w_look, 2, 1, c_white, _("Use directional keys to move the cursor"));
 mvwprintz(w_look, 3, 1, c_white, _("to a nearby square."));
 wrefresh(w_look);
 do {
  werase(w_terrain);
  draw_ter(lx, ly);
  for (int i = 1; i < lookHeight - 1; i++) {
   for (int j = 1; j < lookWidth - 1; j++)
    mvwputch(w_look, i, j, c_white, ' ');
  }

  // Debug helper
  //mvwprintw(w_look, 6, 1, "Items: %d", m.i_at(lx, ly).size() );
  int junk;
  int veh_part = 0;
  int off = 4;
  vehicle *veh = m.veh_at(lx, ly, veh_part);
  if (u_see(lx, ly)) {
   std::string tile = m.tername(lx, ly);
   if (m.has_furn(lx, ly))
    tile += "; " + m.furnname(lx, ly);

   if (m.move_cost(lx, ly) == 0)
    mvwprintw(w_look, 1, 1, _("%s; Impassable"), tile.c_str());
   else
    mvwprintw(w_look, 1, 1, _("%s; Movement cost %d"), tile.c_str(),
                                                    m.move_cost(lx, ly) * 50);
   mvwprintw(w_look, 2, 1, "%s", m.features(lx, ly).c_str());

   field &tmpfield = m.field_at(lx, ly);

   if (tmpfield.fieldCount() > 0) {
        field_entry *cur = NULL;
        for(std::map<field_id, field_entry*>::iterator field_list_it = tmpfield.getFieldStart(); field_list_it != tmpfield.getFieldEnd(); ++field_list_it){
            cur = field_list_it->second;
            if(cur == NULL) continue;
            mvwprintz(w_look, off, 1, fieldlist[cur->getFieldType()].color[cur->getFieldDensity()-1], "%s",
                fieldlist[cur->getFieldType()].name[cur->getFieldDensity()-1].c_str());
            off++; // 4ish
        }
    }
   //if (tmpfield.type != fd_null)
   // mvwprintz(w_look, 4, 1, fieldlist[tmpfield.type].color[tmpfield.density-1],
   //           "%s", fieldlist[tmpfield.type].name[tmpfield.density-1].c_str());

   if (m.tr_at(lx, ly) != tr_null && (traps[m.tr_at(lx, ly)]->visibility == -1 ||
       u.per_cur - u.encumb(bp_eyes) >= traps[m.tr_at(lx, ly)]->visibility))
    mvwprintz(w_look, ++off, 1, traps[m.tr_at(lx, ly)]->color, "%s",
              traps[m.tr_at(lx, ly)]->name.c_str());

   int dex = mon_at(lx, ly);
   if (dex != -1 && u_see(&zombie(dex)))
   {
       zombie(dex).draw(w_terrain, lx, ly, true);
       zombie(dex).print_info(this, w_look);
       if (!m.has_flag("CONTAINER", lx, ly))
       {
           if (m.i_at(lx, ly).size() > 1)
           {
               mvwprintw(w_look, 3, 1, _("There are several items there."));
           }
           else if (m.i_at(lx, ly).size() == 1)
           {
               mvwprintw(w_look, 3, 1, _("There is an item there."));
           }
       } else {
           mvwprintw(w_look, 3, 1, _("You cannot see what is inside of it."));
       }
   }
   else if (npc_at(lx, ly) != -1)
   {
       active_npc[npc_at(lx, ly)]->draw(w_terrain, lx, ly, true);
       active_npc[npc_at(lx, ly)]->print_info(w_look);
       if (!m.has_flag("CONTAINER", lx, ly))
       {
           if (m.i_at(lx, ly).size() > 1)
           {
               mvwprintw(w_look, 3, 1, _("There are several items there."));
           }
           else if (m.i_at(lx, ly).size() == 1)
           {
               mvwprintw(w_look, 3, 1, _("There is an item there."));
           }
       } else {
           mvwprintw(w_look, 3, 1, _("You cannot see what is inside of it."));
       }
   }
   else if (veh)
   {
       mvwprintw(w_look, 3, 1, _("There is a %s there. Parts:"), veh->name.c_str());
       veh->print_part_desc(w_look, ++off, 48, veh_part);
       m.drawsq(w_terrain, u, lx, ly, true, true, lx, ly);
   }
   else if (!m.has_flag("CONTAINER", lx, ly) && m.i_at(lx, ly).size() > 0)
   {
       mvwprintw(w_look, 3, 1, _("There is a %s there."),
                 m.i_at(lx, ly)[0].tname(this).c_str());
       if (m.i_at(lx, ly).size() > 1)
       {
           mvwprintw(w_look, ++off, 1, _("There are other items there as well."));
       }
       m.drawsq(w_terrain, u, lx, ly, true, true, lx, ly);
   } else if (m.has_flag("CONTAINER", lx, ly)) {
       mvwprintw(w_look, 3, 1, _("You cannot see what is inside of it."));
       m.drawsq(w_terrain, u, lx, ly, true, false, lx, ly);
   }
   // The player is not at <u.posx + u.view_offset_x, u.posy + u.view_offset_y>
   // Should not be putting the "You (name)" at this location
   // Changing it to reflect actual position not view-center position
   else if (lx == u.posx && ly == u.posy )
   {
       int x,y;
       x = getmaxx(w_terrain)/2 - u.view_offset_x;
       y = getmaxy(w_terrain)/2 - u.view_offset_y;
       mvwputch_inv(w_terrain, y, x, u.color(), '@');

       mvwprintw(w_look, 1, 1, _("You (%s)"), u.name.c_str());
       if (veh) {
           mvwprintw(w_look, 3, 1, _("There is a %s there. Parts:"), veh->name.c_str());
           veh->print_part_desc(w_look, 4, 48, veh_part);
           m.drawsq(w_terrain, u, lx, ly, true, true, lx, ly);
       }

   }
   else
   {
       m.drawsq(w_terrain, u, lx, ly, true, true, lx, ly);
   }
  } else if (u.sight_impaired() &&
              m.light_at(lx, ly) == LL_BRIGHT &&
              rl_dist(u.posx, u.posy, lx, ly) < u.unimpaired_range() &&
              m.sees(u.posx, u.posy, lx, ly, u.unimpaired_range(), junk)) {
   if (u.has_disease("boomered"))
    mvwputch_inv(w_terrain, POSY + (ly - u.posy), POSX + (lx - u.posx), c_pink, '#');
   else
    mvwputch_inv(w_terrain, POSY + (ly - u.posy), POSX + (lx - u.posx), c_ltgray, '#');
   mvwprintw(w_look, 1, 1, _("Bright light."));
  } else {
   mvwputch(w_terrain, POSY, POSX, c_white, 'x');
   mvwprintw(w_look, 1, 1, _("Unseen."));
  }
  if (m.graffiti_at(lx, ly).contents)
   mvwprintw(w_look, ++off + 1, 1, _("Graffiti: %s"), m.graffiti_at(lx, ly).contents->c_str());
  //mvwprintw(w_look, 5, 1, _("Maploc: <%d,%d>"), lx, ly);
  wrefresh(w_look);
  wrefresh(w_terrain);

  DebugLog() << __FUNCTION__ << ": calling get_input() \n";
  input = get_input_from_kyb_mouse();
  if (!u_see(lx, ly))
   mvwputch(w_terrain, POSY + (ly - u.posy), POSX + (lx - u.posx), c_black, ' ');
  if (input.evt.type != CATA_INPUT_MOUSE) {
      get_direction(mx, my, input.command);
      if (mx != -2 && my != -2) { // Directional key pressed
       lx += mx;
       ly += my;
      }
  } else if (input.evt.get_first_input() == MOUSE_BUTTON_LEFT) {
      // Left click on map
      lx = input.evt.mouse_x;
      ly = input.evt.mouse_y;
  }
 } while (input.command != Close && input.command != Cancel && input.command != Confirm);

 werase(w_look);
 delwin(w_look);
 if (input.command == Confirm)
  return point(lx, ly);
 return point(-1, -1);
}

bool game::list_items_match(std::string sText, std::string sPattern)
{
 size_t iPos;

 do {
  iPos = sPattern.find(",");

  if (sText.find((iPos == std::string::npos) ? sPattern : sPattern.substr(0, iPos)) != std::string::npos)
   return true;

  if (iPos != std::string::npos)
   sPattern = sPattern.substr(iPos+1, sPattern.size());

 } while(iPos != std::string::npos);

 return false;
}

std::vector<map_item_stack> game::find_nearby_items(int iSearchX, int iSearchY)
{
    std::vector<item> here;
    std::map<std::string, map_item_stack> temp_items;
    std::vector<map_item_stack> ret;
    std::vector<std::string> vOrder;

    std::vector<point> points = closest_points_first(iSearchX, u.posx, u.posy);

    int iLastX = 0;
    int iLastY = 0;

    for (std::vector<point>::iterator p_it = points.begin(); p_it != points.end(); ++p_it) {
        if (p_it->y >= u.posy - iSearchY && p_it->y <= u.posy + iSearchY &&
            u_see(p_it->x,p_it->y) &&
            (!m.has_flag("CONTAINER", p_it->x, p_it->y) ||
            (rl_dist(u.posx, u.posy, p_it->x, p_it->y) == 1 && !m.has_flag("SEALED", p_it->x, p_it->y)))) {

            here.clear();
            here = m.i_at(p_it->x, p_it->y);
            for (int i = 0; i < here.size(); i++) {
                const std::string name = here[i].tname(this);

                if (temp_items.find(name) == temp_items.end() || (iLastX != p_it->x || iLastY != p_it->y)) {
                    iLastX = p_it->x;
                    iLastY = p_it->y;

                    if (std::find(vOrder.begin(), vOrder.end(), name) == vOrder.end()) {
                        vOrder.push_back(name);
                        temp_items[name] = map_item_stack(here[i], p_it->x - u.posx, p_it->y - u.posy);
                    } else {
                        temp_items[name].addNewPos(p_it->x - u.posx, p_it->y - u.posy);
                    }

                } else {
                    temp_items[name].incCount();
                }
            }
        }
    }

    for (int i=0; i < vOrder.size(); i++) {
        ret.push_back(temp_items[vOrder[i]]);
    }

    return ret;
}

std::vector<map_item_stack> game::filter_item_stacks(std::vector<map_item_stack> stack, std::string filter)
{
    std::vector<map_item_stack> ret;

    std::string sFilterPre = "";
    std::string sFilterTemp = filter;
    if (sFilterTemp != "" && filter.substr(0, 1) == "-")
    {
        sFilterPre = "-";
        sFilterTemp = sFilterTemp.substr(1, sFilterTemp.size()-1);
    }

    for (std::vector<map_item_stack>::iterator iter = stack.begin(); iter != stack.end(); ++iter)
    {
        std::string name = iter->example.tname(this);
        if (sFilterTemp == "" || ((sFilterPre != "-" && list_items_match(name, sFilterTemp)) ||
                                  (sFilterPre == "-" && !list_items_match(name, sFilterTemp))))
        {
            ret.push_back(*iter);
        }
    }
    return ret;
}

std::string game::ask_item_filter(WINDOW* window, int rows)
{
    for (int i = 0; i < rows-1; i++)
    {
        mvwprintz(window, i, 1, c_black, "%s", "\
                                                     ");
    }

    mvwprintz(window, 2, 2, c_white, "%s", _("Type part of an item's name to see"));
    mvwprintz(window, 3, 2, c_white, "%s", _("nearby matching items."));
    mvwprintz(window, 5, 2, c_white, "%s", _("Seperate multiple items with ,"));
    mvwprintz(window, 6, 2, c_white, "%s", _("Example: back,flash,aid, ,band"));
    //TODO: fix up the filter code so that "-" applies to each comma-separated bit
    //or, failing that, make the description sound more like what the current behavior does
    mvwprintz(window, 8, 2, c_white, "%s", _("To exclude items, place - in front"));
    mvwprintz(window, 9, 2, c_white, "%s", _("Example: -pipe,chunk,steel"));
    wrefresh(window);
    return string_input_popup(_("Filter:"), 55, sFilter, _("UP: history, CTRL-U clear line, ESC: abort, ENTER: save"), "item_filter", 256);
}


void game::draw_trail_to_square(int x, int y)
{
    //Reset terrain
    draw_ter();

    //Draw trail
    point center = point(u.posx + u.view_offset_x, u.posy + u.view_offset_y);
    std::vector<point> vPoint = line_to(u.posx, u.posy, u.posx + x, u.posy + y, 0);

    for (int i = 1; i < vPoint.size(); i++)
    {
        m.drawsq(w_terrain, u, vPoint[i-1].x, vPoint[i-1].y, true, true, center.x, center.y);
    }

    mvwputch(w_terrain, POSY + (vPoint[vPoint.size()-1].y - (u.posy + u.view_offset_y)),
                        POSX + (vPoint[vPoint.size()-1].x - (u.posx + u.view_offset_x)), c_white, 'X');

    wrefresh(w_terrain);
}

//helper method so we can keep list_items shorter
void game::reset_item_list_state(WINDOW* window, int height)
{
    const int width = use_narrow_sidebar() ? 45 : 55;
    for (int i = 1; i < TERMX; i++)
    {
        if (i < width)
        {
            mvwputch(window, 0, i, c_ltgray, LINE_OXOX); // -
            mvwputch(window, TERMY-height-1-VIEW_OFFSET_Y*2, i, c_ltgray, LINE_OXOX); // -
        }

        if (i < TERMY-height-VIEW_OFFSET_Y*2)
        {
            mvwputch(window, i, 0, c_ltgray, LINE_XOXO); // |
            mvwputch(window, i, width - 1, c_ltgray, LINE_XOXO); // |
        }
    }

    mvwputch(window, 0, 0,         c_ltgray, LINE_OXXO); // |^
    mvwputch(window, 0, width - 1, c_ltgray, LINE_OOXX); // ^|

    mvwputch(window, TERMY-height-1-VIEW_OFFSET_Y*2, 0,         c_ltgray, LINE_XXXO); // |-
    mvwputch(window, TERMY-height-1-VIEW_OFFSET_Y*2, width - 1, c_ltgray, LINE_XOXX); // -|


    std::vector<std::string> tokens;
    if (sFilter != "")
    {
        tokens.push_back(_("<R>eset"));
    }

    tokens.push_back(_("<E>xamine"));
    tokens.push_back(_("<C>ompare"));
    tokens.push_back(_("<F>ilter"));
    tokens.push_back(_("<+/->Priority"));

    int gaps = tokens.size()+1;
    int letters = 0;
    int n = tokens.size();
    for (int i = 0; i < n; i++) {
        letters += utf8_width(tokens[i].c_str())-2; //length ignores < >
    }

    int usedwidth = letters;
    const int gap_spaces = (width - usedwidth) / gaps;
    usedwidth += gap_spaces * gaps;
    int xpos = gap_spaces + (width - usedwidth) / 2;
    const int ypos = TERMY - height - 1 - VIEW_OFFSET_Y * 2;

    for (int i = 0; i < n; i++) {
        xpos += shortcut_print(window, ypos, xpos, c_white, c_ltgreen, tokens[i].c_str()) + gap_spaces;
    }

    refresh_all();
}

//returns the first non prority items.
int game::list_filter_high_priority(std::vector<map_item_stack> &stack, std::string prorities)
{
    //TODO:optimize if necessary
    std::vector<map_item_stack> tempstack; // temp
    for(int i = 0 ; i < stack.size() ; i++)
    {
        std::string name = stack[i].example.tname(this);
        if(prorities == "" || !list_items_match(name,prorities))
        {
            tempstack.push_back(stack[i]);
            stack.erase(stack.begin()+i);
            i--;
        }
    }
    int id = stack.size();
    for(int i = 0 ; i < tempstack.size() ; i++)
    {
        stack.push_back(tempstack[i]);
    }
    return id;
}
int game::list_filter_low_priority(std::vector<map_item_stack> &stack, int start,std::string prorities)
{
    //TODO:optimize if necessary
    std::vector<map_item_stack> tempstack; // temp
    for(int i = start ; i < stack.size() ; i++)
    {
        std::string name = stack[i].example.tname(this);
        if(prorities != "" && list_items_match(name,prorities))
        {
            tempstack.push_back(stack[i]);
            stack.erase(stack.begin()+i);
            i--;
        }
    }
    int id = stack.size();
    for(int i = 0 ; i < tempstack.size() ; i++)
    {
        stack.push_back(tempstack[i]);
    }
    return id;
}

void game::list_items()
{
    int iInfoHeight = 12;
    const int width = use_narrow_sidebar() ? 45 : 55;
    WINDOW* w_items = newwin(TERMY-iInfoHeight-VIEW_OFFSET_Y*2, width, VIEW_OFFSET_Y, TERRAIN_WINDOW_WIDTH + VIEW_OFFSET_X);
    WINDOW* w_item_info = newwin(iInfoHeight-1, width - 2, TERMY-iInfoHeight-VIEW_OFFSET_Y, TERRAIN_WINDOW_WIDTH+1+VIEW_OFFSET_X);
    WINDOW* w_item_info_border = newwin(iInfoHeight, width, TERMY-iInfoHeight-VIEW_OFFSET_Y, TERRAIN_WINDOW_WIDTH+VIEW_OFFSET_X);

    //Area to search +- of players position.
    const int iSearchX = 12 + (u.per_cur * 2);
    const int iSearchY = 12 + (u.per_cur * 2);

    //this stores the items found, along with the coordinates
    std::vector<map_item_stack> ground_items = find_nearby_items(iSearchX, iSearchY);
    //this stores only those items that match our filter
    std::vector<map_item_stack> filtered_items = (sFilter != "" ?
                                                  filter_item_stacks(ground_items, sFilter) :
                                                  ground_items);
    int highPEnd = list_filter_high_priority(filtered_items,list_item_upvote);
    int lowPStart = list_filter_low_priority(filtered_items,highPEnd,list_item_downvote);
    const int iItemNum = ground_items.size();

    const int iStoreViewOffsetX = u.view_offset_x;
    const int iStoreViewOffsetY = u.view_offset_y;

    u.view_offset_x = 0;
    u.view_offset_y = 0;

    int iActive = 0; // Item index that we're looking at
    const int iMaxRows = TERMY-iInfoHeight-2-VIEW_OFFSET_Y*2;
    int iStartPos = 0;
    int iActiveX = 0;
    int iActiveY = 0;
    int iLastActiveX = -1;
    int iLastActiveY = -1;
    InputEvent input = Undefined;
    long ch = 0; //this is a long because getch returns a long
    bool reset = true;
    bool refilter = true;
    int iFilter = 0;
    int iPage = 0;

    do
    {
        if (ground_items.size() > 0)
        {
            if (ch == 'I' || ch == 'c' || ch == 'C')
            {
                compare(iActiveX, iActiveY);
                reset = true;
                refresh_all();
            }
            else if (ch == 'f' || ch == 'F')
            {
                sFilter = ask_item_filter(w_item_info, iInfoHeight);
                reset = true;
                refilter = true;
            }
            else if (ch == 'r' || ch == 'R')
            {
                sFilter = "";
                filtered_items = ground_items;
                iLastActiveX = -1;
                iLastActiveY = -1;
                reset = true;
                refilter = true;
            }
            else if ((ch == 'e' || ch == 'E') && filtered_items.size())
            {
                item oThisItem = filtered_items[iActive].example;
                std::vector<iteminfo> vThisItem, vDummy;

                oThisItem.info(true, &vThisItem);
                compare_split_screen_popup(0, width - 5, TERMY-VIEW_OFFSET_Y*2, oThisItem.tname(this), vThisItem, vDummy);

                getch(); // wait until the user presses a key to wipe the screen
                iLastActiveX = -1;
                iLastActiveY = -1;
                reset = true;
            }
            else if(ch == '+')
            {
                std::string temp = string_input_popup(_("High Priority:"), width, list_item_upvote, _("UP: history, CTRL-U clear line, ESC: abort, ENTER: save"), "list_item_priority", 256);
                list_item_upvote = temp;
                refilter = true;
                reset = true;
            }
            else if(ch == '-')
            {
                std::string temp = string_input_popup(_("Low Priority:"), width, list_item_downvote, _("UP: history, CTRL-U clear line, ESC: abort, ENTER: save"), "list_item_downvote", 256);
                list_item_downvote = temp;
                refilter = true;
                reset = true;
            }
            if (refilter)
            {
                filtered_items = filter_item_stacks(ground_items, sFilter);
                highPEnd = list_filter_high_priority(filtered_items,list_item_upvote);
                lowPStart = list_filter_low_priority(filtered_items,highPEnd,list_item_downvote);
                iActive = 0;
                iPage = 0;
                iLastActiveX = -1;
                iLastActiveY = -1;
                refilter = false;
            }
            if (reset)
            {
                reset_item_list_state(w_items, iInfoHeight);
                reset = false;
            }

            // we're switching on input here, whereas above it was if/else clauses on a char
            switch(input)
            {
                case DirectionN:
                    iActive--;
                    iPage = 0;
                    if (iActive < 0) {
                        iActive = iItemNum - iFilter - 1;
                    }
                    break;
                case DirectionS:
                    iActive++;
                    iPage = 0;
                    if (iActive >= iItemNum - iFilter) {
                        iActive = 0;
                    }
                    break;
                case DirectionE:
                    iPage++;
                    if ( !filtered_items.empty() && iPage >= filtered_items[iActive].vIG.size()) {
                        iPage = filtered_items[iActive].vIG.size()-1;
                    }
                    break;
                case DirectionW:
                    iPage--;
                    if (iPage < 0) {
                        iPage = 0;
                    }
                    break;
            }

            //Draw Scrollbar
            draw_scrollbar(w_items, iActive, iMaxRows, iItemNum - iFilter, 1);

            calcStartPos(iStartPos, iActive, iMaxRows, iItemNum - iFilter);

            for (int i = 0; i < iMaxRows; i++)
            {
                wmove(w_items, i + 1, 1);
                for (int i = 1; i < width - 1; i++)
                    wprintz(w_items, c_black, " ");
            }

            int iNum = 0;
            iFilter = ground_items.size() - filtered_items.size();
            iActiveX = 0;
            iActiveY = 0;
            item activeItem;
            std::stringstream sText;
            bool high = true;
            bool low = false;
            int index = 0;
            for (std::vector<map_item_stack>::iterator iter = filtered_items.begin() ;
                 iter != filtered_items.end();
                 ++iter,++index)
            {
                if(index == highPEnd)
                {
                    high = false;
                }
                if(index == lowPStart)
                {
                    low = true;
                }
                if (iNum >= iStartPos && iNum < iStartPos + ((iMaxRows > iItemNum) ? iItemNum : iMaxRows) )
                {
                    int iThisPage = 0;

                    if (iNum == iActive) {
                        iThisPage = iPage;

                        iActiveX = iter->vIG[iThisPage].x;
                        iActiveY = iter->vIG[iThisPage].y;

                        activeItem = iter->example;
                    }

                    sText.str("");

                    if (iter->vIG.size() > 1) {
                        sText << "[" << iThisPage+1 << "/" << iter->vIG.size() << "] (" << iter->totalcount << ") ";
                    }

                    sText << iter->example.tname(this);

                    if (iter->vIG[iThisPage].count > 1) {
                        sText << " [" << iter->vIG[iThisPage].count << "]";
                    }

                    mvwprintz(w_items, 1 + iNum - iStartPos, 2,
                              ((iNum == iActive) ? c_ltgreen : (high ? c_yellow : (low ? c_red : c_white))),
                              "%s", (sText.str()).c_str());
                    int numw = iItemNum > 9 ? 2 : 1;
                    mvwprintz(w_items, 1 + iNum - iStartPos, width - (5 + numw),
                              ((iNum == iActive) ? c_ltgreen : c_ltgray), "%*d %s",
                              numw, trig_dist(0, 0, iter->vIG[iThisPage].x, iter->vIG[iThisPage].y),
                              direction_name_short(direction_from(0, 0, iter->vIG[iThisPage].x, iter->vIG[iThisPage].y)).c_str()
                             );
                 }
                 iNum++;
            }

            mvwprintz(w_items, 0, (width - 9) / 2 + ((iItemNum - iFilter > 9) ? 0 : 1),
                      c_ltgreen, " %*d", ((iItemNum - iFilter > 9) ? 2 : 1), iActive+1);
            wprintz(w_items, c_white, " / %*d ", ((iItemNum - iFilter > 9) ? 2 : 1), iItemNum - iFilter);

            werase(w_item_info);
            fold_and_print(w_item_info,1,1,width - 5, c_white, "%s", activeItem.info().c_str());

            for (int j=0; j < iInfoHeight-1; j++)
            {
                mvwputch(w_item_info_border, j, 0, c_ltgray, LINE_XOXO);
            }

            for (int j=0; j < iInfoHeight-1; j++)
            {
                mvwputch(w_item_info_border, j, width - 1, c_ltgray, LINE_XOXO);
            }

            for (int j=0; j < width - 1; j++)
            {
                mvwputch(w_item_info_border, iInfoHeight-1, j, c_ltgray, LINE_OXOX);
            }

            mvwputch(w_item_info_border, iInfoHeight-1, 0, c_ltgray, LINE_XXOO);
            mvwputch(w_item_info_border, iInfoHeight-1, width - 1, c_ltgray, LINE_XOOX);

            //Only redraw trail/terrain if x/y position changed
            if (iActiveX != iLastActiveX || iActiveY != iLastActiveY)
            {
                iLastActiveX = iActiveX;
                iLastActiveY = iActiveY;

                if (OPTIONS["SHIFT_LIST_ITEM_VIEW"]) {
                    int xpos = POSX + iActiveX;
                    if (xpos < 0) {
                        u.view_offset_x = xpos;
                    } else if (xpos >= TERRAIN_WINDOW_WIDTH) {
                        u.view_offset_x = xpos - (TERRAIN_WINDOW_WIDTH - 1);
                    } else {
                        u.view_offset_x = 0;
                    }
                    int ypos = POSY + iActiveY;
                    if (ypos < 0) {
                        u.view_offset_y = ypos;
                    } else if (ypos >= TERRAIN_WINDOW_HEIGHT) {
                        u.view_offset_y = ypos - (TERRAIN_WINDOW_HEIGHT - 1);
                    } else {
                        u.view_offset_y = 0;
                    }
                }

                draw_trail_to_square(iActiveX, iActiveY);
            }

            wrefresh(w_items);
            wrefresh(w_item_info_border);
            wrefresh(w_item_info);

            refresh();
            ch = getch();
            input = get_input(ch);
        }
        else
        {
            add_msg(_("You dont see any items around you!"));
            ch = ' ';
            input = Close;
        }
    }
    while (input != Close && input != Cancel);

    u.view_offset_x = iStoreViewOffsetX;
    u.view_offset_y = iStoreViewOffsetY;

    werase(w_items);
    werase(w_item_info);
    werase(w_item_info_border);
    delwin(w_items);
    delwin(w_item_info);
    delwin(w_item_info_border);
    refresh_all(); // TODO - figure out what precisely needs refreshing, rather than the whole screen
}

// Pick up items at (posx, posy).
void game::pickup(int posx, int posy, int min)
{
 //min == -1 is Autopickup

 if (m.has_flag("SEALED", posx, posy)) return;

 item_exchanges_since_save += 1; // Keeping this simple.
 write_msg();
 if (u.weapon.type->id == "bio_claws_weapon") {
  if (min != -1)
   add_msg(_("You cannot pick up items with your claws out!"));
  return;
 }
 bool weight_is_okay = (u.weight_carried() <= u.weight_capacity());
 bool volume_is_okay = (u.volume_carried() <= u.volume_capacity() -  2);
 bool from_veh = false;
 int veh_part = 0;
 int k_part = 0;
 int w_part = 0;
 vehicle *veh = m.veh_at (posx, posy, veh_part);
 if (min != -1 && veh) {
  k_part = veh->part_with_feature(veh_part, "KITCHEN");
  w_part = veh->part_with_feature(veh_part, "WELDRIG");
  veh_part = veh->part_with_feature(veh_part, "CARGO", false);
  from_veh = veh && veh_part >= 0 && veh->parts[veh_part].items.size() > 0;

        if(from_veh)
        {
            if(!query_yn(_("Get items from %s?"), veh->part_info(veh_part).name.c_str()))
            {
                from_veh = false;
            }
        }

        if(!from_veh)
        {

            //Either no cargo to grab, or we declined; what about RV kitchen?
            bool used_feature = false;
            if (k_part >= 0)
            {
                int choice = menu(true,
                _("RV kitchen:"), _("Use the hotplate"), _("Fill a container with water"), _("Have a drink"), _("Examine vehicle"), NULL);
                switch (choice)
                {
                    if (choice == 3)
                        break;
                case 1:
                {
                    used_feature = true;
                    if (veh->fuel_left("battery") > 0) {
                        //Will be -1 if no battery at all
                        item tmp_hotplate( g->itypes["hotplate"], 0 );
                        // Drain a ton of power
                        tmp_hotplate.charges = veh->drain( "battery", 100 );
                        if( tmp_hotplate.is_tool() ) {
                            it_tool * tmptool = static_cast<it_tool*>((&tmp_hotplate)->type);
                            if ( tmp_hotplate.charges >= tmptool->charges_per_use ) {
                                tmptool->use.call(g, &u, &tmp_hotplate, false);
                                tmp_hotplate.charges -= tmptool->charges_per_use;
                                veh->refill( "battery", tmp_hotplate.charges );
                            }
                        }
                    } else {
                        add_msg(_("The battery is dead."));
                    }
                }
                break;
                case 2:
                {
                    used_feature = true;
                    if (veh->fuel_left("water") > 0)   //Will be -1 if no water at all
                    {
                        int amt = veh->drain("water", veh->fuel_left("water"));
                        item fill_water(g->itypes[default_ammo("water")], g->turn);
                        fill_water.charges = amt;
                        int back = g->move_liquid(fill_water);
                        if(back >= 0)
                        {
                            veh->refill("water", back);
                        }
                        else
                        {
                            veh->refill("water", amt);
                        }
                    }
                    else
                    {
                        add_msg(_("The water tank is empty."));
                    }
                }
                break;
                case 3:
                {
                    used_feature = true;
                    if (veh->fuel_left("water") > 0)   //Will be -1 if no water at all
                    {
                        veh->drain("water", 1);
                        item water(itypes["water_clean"], 0);
                        u.consume(this, u.inv.add_item(water).invlet);
                        u.moves -= 250;
                    }

                    else
                    {
                        add_msg(_("The water tank is empty."));
                    }
                }
                }
            }

            if (w_part >= 0) {
                if (query_yn(_("Use the welding rig?"))) {
                    used_feature = true;
                    if (veh->fuel_left("battery") > 0) {
                        //Will be -1 if no battery at all
                        item tmp_welder( g->itypes["welder"], 0 );
                        // Drain a ton of power
                        tmp_welder.charges = veh->drain( "battery", 1000 );
                        if( tmp_welder.is_tool() ) {
                            it_tool * tmptool = static_cast<it_tool*>((&tmp_welder)->type);
                            if ( tmp_welder.charges >= tmptool->charges_per_use ) {
                                tmptool->use.call( g, &u, &tmp_welder, false );
                                tmp_welder.charges -= tmptool->charges_per_use;
                                veh->refill( "battery", tmp_welder.charges );
                            }
                        }
                    } else {
                        add_msg(_("The battery is dead."));
                    }
                }
            }
    //If we still haven't done anything, we probably want to examine the vehicle
    if(!used_feature) {
      exam_vehicle(*veh, posx, posy);
    }

  }

 }

    if (!from_veh) {
        bool isEmpty = (m.i_at(posx, posy).size() == 0);

        // Hide the pickup window if this is a toilet and there's nothing here
        // but water.
        if ((!isEmpty) && m.furn(posx, posy) == f_toilet) {
            isEmpty = true;
            for (int i = 0; isEmpty && i < m.i_at(posx, posy).size(); i++) {
                if (m.i_at(posx, posy)[i].typeId() != "water") {
                    isEmpty = false;
                }
            }
        }

        if (isEmpty) { return; }
    }

 // Not many items, just grab them
 if ((from_veh ? veh->parts[veh_part].items.size() : m.i_at(posx, posy).size() ) <= min && min != -1)
 {
  int iter = 0;
  item newit = from_veh ? veh->parts[veh_part].items[0] : m.i_at(posx, posy)[0];
  if (newit.made_of(LIQUID)) {
   add_msg(_("You can't pick up a liquid!"));
   return;
  }
  newit.invlet = u.inv.get_invlet_for_item( newit.typeId() );
  if (newit.invlet == 0) {
   newit.invlet = nextinv;
   advance_nextinv();
  }
  while (iter <= inv_chars.size() && u.has_item(newit.invlet) &&
         !u.i_at(newit.invlet).stacks_with(newit)) {
   newit.invlet = nextinv;
   iter++;
   advance_nextinv();
  }
  if (iter > inv_chars.size()) {
   add_msg(_("You're carrying too many items!"));
   return;
  } else if (!u.can_pickWeight(newit.weight(), false)) {
   add_msg(_("The %s is too heavy!"), newit.tname(this).c_str());
   decrease_nextinv();
  } else if (!u.can_pickVolume(newit.volume())) {
   if (u.is_armed()) {
    if (!u.weapon.has_flag("NO_UNWIELD")) {
     if (newit.is_armor() && // Armor can be instantly worn
         query_yn(_("Put on the %s?"), newit.tname(this).c_str())) {
      if(u.wear_item(this, &newit)){
       if (from_veh)
        veh->remove_item (veh_part, 0);
       else
        m.i_clear(posx, posy);
      }
     } else if (query_yn(_("Drop your %s and pick up %s?"),
                u.weapon.tname(this).c_str(), newit.tname(this).c_str())) {
      if (from_veh)
       veh->remove_item (veh_part, 0);
      else
       m.i_clear(posx, posy);
      m.add_item_or_charges(posx, posy, u.remove_weapon(), 1);
      u.wield(this, u.i_add(newit, this).invlet);
      u.moves -= 100;
      add_msg(_("Wielding %c - %s"), newit.invlet, newit.tname(this).c_str());
     } else
      decrease_nextinv();
    } else {
     add_msg(_("There's no room in your inventory for the %s, and you can't\
 unwield your %s."), newit.tname(this).c_str(), u.weapon.tname(this).c_str());
     decrease_nextinv();
    }
   } else {
    u.wield(this, u.i_add(newit, this).invlet);
    if (from_veh)
     veh->remove_item (veh_part, 0);
    else
     m.i_clear(posx, posy);
    u.moves -= 100;
    add_msg(_("Wielding %c - %s"), newit.invlet, newit.tname(this).c_str());
   }
  } else if (!u.is_armed() &&
             (u.volume_carried() + newit.volume() > u.volume_capacity() - 2 ||
              newit.is_weap() || newit.is_gun())) {
   u.weapon = newit;
   if (from_veh)
    veh->remove_item (veh_part, 0);
   else
    m.i_clear(posx, posy);
   u.moves -= 100;
   add_msg(_("Wielding %c - %s"), newit.invlet, newit.tname(this).c_str());
  } else {
   newit = u.i_add(newit, this);
   if (from_veh)
    veh->remove_item (veh_part, 0);
   else
    m.i_clear(posx, posy);
   u.moves -= 100;
   add_msg("%c - %s", newit.invlet, newit.tname(this).c_str());
  }
  if (weight_is_okay && u.weight_carried() >= u.weight_capacity())
   add_msg(_("You're overburdened!"));
  if (volume_is_okay && u.volume_carried() > u.volume_capacity() - 2) {
   add_msg(_("You struggle to carry such a large volume!"));
  }
  return;
 }

 bool sideStyle = use_narrow_sidebar();

 // Otherwise, we have Autopickup, 2 or more items and should list them, etc.
 int maxmaxitems = sideStyle ? TERMY : getmaxy(w_messages) - 3;

 int itemsH = 12;
 int pickupBorderRows = 3;

 // The pickup list may consume the entire terminal, minus space needed for its
 // header/footer and the item info window.
 int minleftover = itemsH + pickupBorderRows;
 if(maxmaxitems > TERMY - minleftover) maxmaxitems = TERMY - minleftover;

 const int minmaxitems = sideStyle ? 6 : 9;

 std::vector <item> here = from_veh? veh->parts[veh_part].items : m.i_at(posx, posy);
 std::vector<bool> getitem;
 getitem.resize(here.size(), false);

 int maxitems=here.size();
 maxitems=(maxitems < minmaxitems ? minmaxitems : (maxitems > maxmaxitems ? maxmaxitems : maxitems ));

 int pickupH = maxitems + pickupBorderRows;
 int pickupW = getmaxx(w_messages);
 int pickupY = VIEW_OFFSET_Y;
 int pickupX = getbegx(w_messages);

 int itemsW = pickupW;
 int itemsY = sideStyle ? pickupY + pickupH : TERMY - itemsH;
 int itemsX = pickupX;

 WINDOW* w_pickup    = newwin(pickupH, pickupW, pickupY, pickupX);
 WINDOW* w_item_info = newwin(itemsH,  itemsW,  itemsY,  itemsX);

 int ch = ' ';
 int start = 0, cur_it, iter;
 int new_weight = u.weight_carried(), new_volume = u.volume_carried();
 bool update = true;
 mvwprintw(w_pickup, 0,  0, _("PICK UP (, = all)"));
 int selected=0;
 int last_selected=-1;

 int itemcount = 0;
 std::map<int, unsigned int> pickup_count; // Count of how many we'll pick up from each stack

 if (min == -1) { //Auto Pickup, select matching items
    bool bFoundSomething = false;

    //Loop through Items lowest Volume first
    bool bPickup = false;

    for(int iVol=0, iNumChecked = 0; iNumChecked < here.size(); iVol++) {
        for (int i = 0; i < here.size(); i++) {
            bPickup = false;
            if (here[i].volume() == iVol) {
                iNumChecked++;

                //Auto Pickup all items with 0 Volume and Weight <= AUTO_PICKUP_ZERO * 50
                if (OPTIONS["AUTO_PICKUP_ZERO"]) {
                    if (here[i].volume() == 0 && here[i].weight() <= OPTIONS["AUTO_PICKUP_ZERO"] * 50) {
                        bPickup = true;
                    }
                }

                //Check the Pickup Rules
                if ( mapAutoPickupItems[here[i].tname(this)] == "true" ) {
                    bPickup = true;
                } else if ( mapAutoPickupItems[here[i].tname(this)] != "false" ) {
                    //No prematched pickup rule found
                    //items with damage, (fits) or a container
                    createPickupRules(here[i].tname(this));

                    if ( mapAutoPickupItems[here[i].tname(this)] == "true" ) {
                        bPickup = true;
                    }
                }
            }

            if (bPickup) {
                getitem[i] = bPickup;
                bFoundSomething = true;
            }
        }
    }

    if (!bFoundSomething) {
        return;
    }
 } else {
 // Now print the two lists; those on the ground and about to be added to inv
 // Continue until we hit return or space
  do {
   static const std::string pickup_chars = "abcdefghijklmnopqrstuvwxyzABCDEFGHIJKLMNOPQRSTUVWXYZ:;";
   size_t idx=-1;
   for (int i = 1; i < pickupH; i++) {
     mvwprintw(w_pickup, i, 0, "                                                ");
   }
   if (ch >= '0' && ch <= '9') {
       ch = (char)ch - '0';
       itemcount *= 10;
       itemcount += ch;
   } else if ((ch == '<' || ch == KEY_PPAGE) && start > 0) {
    start -= maxitems;
    selected = start;
    mvwprintw(w_pickup, maxitems + 2, 0, "         ");
   } else if ((ch == '>' || ch == KEY_NPAGE) && start + maxitems < here.size()) {
    start += maxitems;
    selected = start;
    mvwprintw(w_pickup, maxitems + 2, pickupH, "            ");
   } else if ( ch == KEY_UP ) {
       selected--;
       if ( selected < 0 ) {
           selected = here.size()-1;
           start = (int)( here.size() / maxitems ) * maxitems;
           if (start >= here.size()-1) start -= maxitems;
       } else if ( selected < start ) {
           start -= maxitems;
       }
   } else if ( ch == KEY_DOWN ) {
       selected++;
       if ( selected >= here.size() ) {
           selected=0;
           start=0;
       } else if ( selected >= start + maxitems ) {
           start+=maxitems;
       }
   } else if ( selected >= 0 && (
                  ( ch == KEY_RIGHT && !getitem[selected]) ||
                  ( ch == KEY_LEFT && getitem[selected] )
             ) ) {
       idx = selected;
   } else if ( ch == '`' ) {
       std::string ext = string_input_popup(_("Enter 2 letters (case sensitive):"), 2);
       if(ext.size() == 2) {
            int p1=pickup_chars.find(ext.at(0));
            int p2=pickup_chars.find(ext.at(1));
            if ( p1 != -1 && p2 != -1 ) {
                 idx=pickup_chars.size() + ( p1 * pickup_chars.size() ) + p2;
            }
       }
   } else {
       idx = pickup_chars.find(ch);
   }

   if(idx != -1)
   {
       if(itemcount != 0 || pickup_count[idx] == 0)
       {
           pickup_count[idx] = itemcount;
           itemcount = 0;

       }
   }

   if ( idx < here.size()) {
    getitem[idx] = ( ch == KEY_RIGHT ? true : ( ch == KEY_LEFT ? false : !getitem[idx] ) );
    if ( ch != KEY_RIGHT && ch != KEY_LEFT) {
       selected = idx;
       start = (int)( idx / maxitems ) * maxitems;
    }

    if (getitem[idx]) {
        if((pickup_count[idx] != 0) && (pickup_count[idx] < here[idx].charges))
        {
            item temp = here[idx].clone();
            temp.charges = pickup_count[idx];
            new_weight += temp.weight();
            new_volume += temp.volume();
        } else {
            new_weight += here[idx].weight();
            new_volume += here[idx].volume();
        }
    } else {
        if((pickup_count[idx] != 0) && (pickup_count[idx] < here[idx].charges))
        {
            item temp = here[idx].clone();
            temp.charges = pickup_count[idx];
            new_weight -= temp.weight();
            new_volume -= temp.volume();
            pickup_count[idx] = 0;
        } else {
            new_weight -= here[idx].weight();
            new_volume -= here[idx].volume();
        }
    }
    update = true;
   }

   if ( selected != last_selected ) {
       last_selected = selected;
       werase(w_item_info);
       if ( selected >= 0 && selected <= here.size()-1 ) {
           fold_and_print(w_item_info,1,2,48-3, c_ltgray, "%s",  here[selected].info().c_str());
       }
       wborder(w_item_info, LINE_XOXO, LINE_XOXO, LINE_OXOX, LINE_OXOX,
                            LINE_OXXO, LINE_OOXX, LINE_XXOO, LINE_XOOX );
       mvwprintw(w_item_info, 0, 2, "< %s >", here[selected].tname(this).c_str() );
       wrefresh(w_item_info);
   }

   if (ch == ',') {
    int count = 0;
    for (int i = 0; i < here.size(); i++) {
     if (getitem[i])
      count++;
     else {
      new_weight += here[i].weight();
      new_volume += here[i].volume();
     }
     getitem[i] = true;
    }
    if (count == here.size()) {
     for (int i = 0; i < here.size(); i++)
      getitem[i] = false;
     new_weight = u.weight_carried();
     new_volume = u.volume_carried();
    }
    update = true;
   }
   for (cur_it = start; cur_it < start + maxitems; cur_it++) {
    mvwprintw(w_pickup, 1 + (cur_it % maxitems), 0,
              "                                        ");
    if (cur_it < here.size()) {
     nc_color icolor=here[cur_it].color(&u);
     if(cur_it == selected) {
         icolor=hilite(icolor);
     }

     if (cur_it < pickup_chars.size() ) {
        mvwputch(w_pickup, 1 + (cur_it % maxitems), 0, icolor, char(pickup_chars[cur_it]));
     } else {
        int p=cur_it - pickup_chars.size();
        int p1=p / pickup_chars.size();
        int p2=p % pickup_chars.size();
        mvwprintz(w_pickup, 1 + (cur_it % maxitems), 0, icolor, "`%c%c",char(pickup_chars[p1]),char(pickup_chars[p2]));
     }
     if (getitem[cur_it])
         if(pickup_count[cur_it] == 0)
         {
             wprintz(w_pickup, c_ltblue, " + ");
         } else {
             wprintz(w_pickup, c_ltblue, " # ");
         }
     else
      wprintw(w_pickup, " - ");
     wprintz(w_pickup, icolor, here[cur_it].tname(this).c_str());
     if (here[cur_it].charges > 0)
      wprintz(w_pickup, icolor, " (%d)", here[cur_it].charges);
    }
   }

   int pw = pickupW;
   const char *unmark = _("[left] Unmark");
   const char *scroll = _("[up/dn] Scroll");
   const char *mark   = _("[right] Mark");
   mvwprintw(w_pickup, maxitems + 1, 0,                         unmark);
   mvwprintw(w_pickup, maxitems + 1, (pw - strlen(scroll)) / 2, scroll);
   mvwprintw(w_pickup, maxitems + 1,  pw - strlen(mark),        mark);
   const char *prev = _("[pgup] Prev");
   const char *all = _("[,] All");
   const char *next   = _("[pgdn] Next");
   if (start > 0)
    mvwprintw(w_pickup, maxitems + 2, 0, prev);
   mvwprintw(w_pickup, maxitems + 2, (pw - strlen(all)) / 2, all);
   if (cur_it < here.size())
    mvwprintw(w_pickup, maxitems + 2, pw - strlen(next), next);

   if (update) { // Update weight & volume information
    update = false;
    mvwprintw(w_pickup, 0,  7, "                           ");
    mvwprintz(w_pickup, 0,  9,
              (new_weight >= u.weight_capacity() ? c_red : c_white),
              _("Wgt %.1f"), u.convert_weight(new_weight));
    wprintz(w_pickup, c_white, "/%.1f", u.convert_weight(u.weight_capacity()));
    mvwprintz(w_pickup, 0, 24,
              (new_volume > u.volume_capacity() - 2 ? c_red : c_white),
              _("Vol %d"), new_volume);
    wprintz(w_pickup, c_white, "/%d", u.volume_capacity() - 2);
   }
   wrefresh(w_pickup);

   ch = (int)getch();

  } while (ch != ' ' && ch != '\n' && ch != KEY_ESCAPE);
  if (ch != '\n') {
   werase(w_pickup);
   wrefresh(w_pickup);
   werase(w_item_info);
   wrefresh(w_item_info);
   delwin(w_pickup);
   delwin(w_item_info);
   add_msg(_("Never mind."));
   refresh_all();
   return;
  }
 }

 // At this point we've selected our items, now we add them to our inventory
 int curmit = 0;
 bool got_water = false; // Did we try to pick up water?
 bool offered_swap = false;
 std::map<std::string, int> mapPickup;
 for (int i = 0; i < here.size(); i++) {
  iter = 0;
  // This while loop guarantees the inventory letter won't be a repeat. If it
  // tries all 52 letters, it fails and we don't pick it up.
  if (getitem[i] && here[i].made_of(LIQUID))
   got_water = true;
  else if (getitem[i]) {
   iter = 0;
   while (iter < inv_chars.size() && (here[i].invlet == 0 ||
                        (u.has_item(here[i].invlet) &&
                         !u.i_at(here[i].invlet).stacks_with(here[i]))) ) {
    here[i].invlet = nextinv;
    iter++;
    advance_nextinv();
   }

   if(pickup_count[i] != 0)
   {
       int leftover_charges = here[i].charges - pickup_count[i];
       if(leftover_charges > 0)
       {
           item temp = here[i].clone();
           temp.charges = leftover_charges;
           here[i].charges = pickup_count[i];
           m.add_item(posx, posy, temp);
       }
   }

   if (iter == inv_chars.size()) {
    add_msg(_("You're carrying too many items!"));
    werase(w_pickup);
    wrefresh(w_pickup);
    delwin(w_pickup);
    return;
   } else if (!u.can_pickWeight(here[i].weight(), false)) {
    add_msg(_("The %s is too heavy!"), here[i].tname(this).c_str());
    decrease_nextinv();
   } else if (!u.can_pickVolume(here[i].volume())) {
    if (u.is_armed()) {
     if (!u.weapon.has_flag("NO_UNWIELD")) {
      if (here[i].is_armor() && // Armor can be instantly worn
          query_yn(_("Put on the %s?"), here[i].tname(this).c_str())) {
       if(u.wear_item(this, &(here[i])))
       {
        if (from_veh)
         veh->remove_item (veh_part, curmit);
        else
         m.i_rem(posx, posy, curmit);
        curmit--;
       }
      } else if (!offered_swap) {
       if (query_yn(_("Drop your %s and pick up %s?"),
                u.weapon.tname(this).c_str(), here[i].tname(this).c_str())) {
        if (from_veh)
         veh->remove_item (veh_part, curmit);
        else
         m.i_rem(posx, posy, curmit);
        m.add_item_or_charges(posx, posy, u.remove_weapon(), 1);
        u.wield(this, u.i_add(here[i], this).invlet);
        mapPickup[here[i].tname(this)]++;
        curmit--;
        u.moves -= 100;
        add_msg(_("Wielding %c - %s"), u.weapon.invlet, u.weapon.tname(this).c_str());
       }
       offered_swap = true;
      } else
       decrease_nextinv();
     } else {
      add_msg(_("There's no room in your inventory for the %s, and you can't\
  unwield your %s."), here[i].tname(this).c_str(), u.weapon.tname(this).c_str());
      decrease_nextinv();
     }
    } else {
     u.wield(this, u.i_add(here[i], this).invlet);
     mapPickup[here[i].tname(this)]++;
     if (from_veh)
      veh->remove_item (veh_part, curmit);
     else
      m.i_rem(posx, posy, curmit);
     curmit--;
     u.moves -= 100;
    }
   } else if (!u.is_armed() &&
            (u.volume_carried() + here[i].volume() > u.volume_capacity() - 2 ||
              here[i].is_weap() || here[i].is_gun())) {
    u.weapon = here[i];
    if (from_veh)
     veh->remove_item (veh_part, curmit);
    else
     m.i_rem(posx, posy, curmit);
    u.moves -= 100;
    curmit--;
   } else {
    u.i_add(here[i], this);
    mapPickup[here[i].tname(this)]++;
    if (from_veh)
     veh->remove_item (veh_part, curmit);
    else
     m.i_rem(posx, posy, curmit);
    u.moves -= 100;
    curmit--;
   }
  }
  curmit++;
 }

 if (min == -1) { //Auto pickup item message
     if (!mapPickup.empty()) {
        std::stringstream sTemp;

        for (std::map<std::string, int>::iterator iter = mapPickup.begin(); iter != mapPickup.end(); ++iter) {
            if (sTemp.str() != "") {
                sTemp << ", ";
            }

            sTemp << iter->second << " " << iter->first;
        }

        add_msg((_("You pick up: ") + sTemp.str()).c_str());
     }
 }

 if (got_water)
  add_msg(_("You can't pick up a liquid!"));
 if (weight_is_okay && u.weight_carried() >= u.weight_capacity())
  add_msg(_("You're overburdened!"));
 if (volume_is_okay && u.volume_carried() > u.volume_capacity() - 2) {
  add_msg(_("You struggle to carry such a large volume!"));
 }
 werase(w_pickup);
 wrefresh(w_pickup);
 werase(w_item_info);
 wrefresh(w_item_info);
 delwin(w_pickup);
 delwin(w_item_info);
}

// Establish or release a grab on a vehicle
void game::grab()
{
    int grabx = 0;
    int graby = 0;
    if( 0 != u.grab_point.x || 0 != u.grab_point.y ) {
        vehicle *veh = m.veh_at( u.posx + u.grab_point.x, u.posy + u.grab_point.y );
        if( veh ) {
            add_msg(_("You release the %s."), veh->name.c_str() );
        } else if ( m.can_move_furniture( u.posx + u.grab_point.x, u.posy + u.grab_point.y ) ) {
            add_msg(_("You release the %s."), m.furnname( u.posx + u.grab_point.x, u.posy + u.grab_point.y ).c_str() );
        }
        u.grab_point.x = 0;
        u.grab_point.y = 0;
        u.grab_type = OBJECT_NONE;
        return;
    }
    if( choose_adjacent( _("Grab"), grabx, graby ) ) {
        vehicle *veh = m.veh_at(grabx, graby);
        if( veh != NULL ) { // If there's a vehicle, grab that.
            u.grab_point.x = grabx - u.posx;
            u.grab_point.y = graby - u.posy;
            u.grab_type = OBJECT_VEHICLE;
            add_msg(_("You grab the %s."), veh->name.c_str());
        } else if ( m.can_move_furniture( grabx, graby, &u ) ) { // If not, grab furniture if present
            u.grab_point.x = grabx - u.posx;
            u.grab_point.y = graby - u.posy;
            u.grab_type = OBJECT_FURNITURE;
            add_msg(_("You grab the %s."), m.furnname( grabx, graby).c_str() );
        } else { // todo: grab mob? Captured squirrel = pet (or meat that stays fresh longer).
            add_msg(_("There's nothing to grab there!"));
        }
    } else {
        add_msg(_("Never Mind."));
    }
}

// Handle_liquid returns false if we didn't handle all the liquid.
bool game::handle_liquid(item &liquid, bool from_ground, bool infinite, item *source)
{
    if (!liquid.made_of(LIQUID)) {
        dbg(D_ERROR) << "game:handle_liquid: Tried to handle_liquid a non-liquid!";
        debugmsg("Tried to handle_liquid a non-liquid!");
        return false;
    }

    if (liquid.type->id == "gasoline" && vehicle_near() && query_yn(_("Refill vehicle?"))) {
        int vx = u.posx, vy = u.posy;
        refresh_all();
        if (choose_adjacent(_("Refill vehicle"), vx, vy)) {
            vehicle *veh = m.veh_at (vx, vy);
            if (veh) {
                ammotype ftype = "gasoline";
                int fuel_cap = veh->fuel_capacity(ftype);
                int fuel_amnt = veh->fuel_left(ftype);
                if (fuel_cap < 1) {
                    add_msg (_("This vehicle doesn't use %s."), ammo_name(ftype).c_str());
                } else if (fuel_amnt == fuel_cap) {
                    add_msg (_("Already full."));
                } else if (from_ground && query_yn(_("Pump until full?"))) {
                    u.assign_activity(this, ACT_REFILL_VEHICLE, 2 * (fuel_cap - fuel_amnt));
                    u.activity.placement = point(vx, vy);
                } else { // Not pump
                    veh->refill ("gasoline", liquid.charges);
                    if (veh->fuel_left(ftype) < fuel_cap) {
                        add_msg(_("You refill %s with %s."),
                                veh->name.c_str(), ammo_name(ftype).c_str());
                    } else {
                        add_msg(_("You refill %s with %s to its maximum."),
                                veh->name.c_str(), ammo_name(ftype).c_str());
                    }

                    u.moves -= 100;
                    return true;
                }
            } else { // if (veh)
                add_msg (_("There isn't any vehicle there."));
            }
            return false;
        } // if (choose_adjacent("Refill vehicle", vx, vy))
        return true;
    }

    // Ask to pour rotten liquid (milk!) from the get-go
    if (!from_ground && liquid.rotten(this) &&
            query_yn(_("Pour %s on the ground?"), liquid.tname(this).c_str())) {
        if (!m.has_flag("SWIMMABLE", u.posx, u.posy)) {
            m.add_item_or_charges(u.posx, u.posy, liquid, 1);
        }

        return true;
    }

    std::stringstream text;
    text << _("Container for ") << liquid.tname(this);
    char ch = inv_type(text.str().c_str(), IC_CONTAINER);
    if (!u.has_item(ch)) {
        // No container selected (escaped, ...), ask to pour
        // we asked to pour rotten already
        if (!from_ground && !liquid.rotten(this) &&
                query_yn(_("Pour %s on the ground?"), liquid.tname(this).c_str())) {
            if (!m.has_flag("SWIMMABLE", u.posx, u.posy))
                m.add_item_or_charges(u.posx, u.posy, liquid, 1);
            return true;
        }
        return false;
    }

    item *cont = &(u.i_at(ch));
    if (cont == NULL || cont->is_null()) {
        // Container is null, ask to pour.
        // we asked to pour rotten already
        if (!from_ground && !liquid.rotten(this) &&
                query_yn(_("Pour %s on the ground?"), liquid.tname(this).c_str())) {
            if (!m.has_flag("SWIMMABLE", u.posx, u.posy))
                m.add_item_or_charges(u.posx, u.posy, liquid, 1);
            return true;
        }
        add_msg(_("Never mind."));
        return false;

    } else if(cont == source) {
        //Source and destination are the same; abort
        add_msg(_("That's the same container!"));
        return false;

    } else if (liquid.is_ammo() && (cont->is_tool() || cont->is_gun())) {
        // for filling up chainsaws, jackhammers and flamethrowers
        ammotype ammo = "NULL";
        int max = 0;

        if (cont->is_tool()) {
            it_tool *tool = dynamic_cast<it_tool *>(cont->type);
            ammo = tool->ammo;
            max = tool->max_charges;
        } else {
            it_gun *gun = dynamic_cast<it_gun *>(cont->type);
            ammo = gun->ammo;
            max = gun->clip;
        }

        ammotype liquid_type = liquid.ammo_type();

        if (ammo != liquid_type) {
            add_msg(_("Your %s won't hold %s."), cont->tname(this).c_str(),
                    liquid.tname(this).c_str());
            return false;
        }

        if (max <= 0 || cont->charges >= max) {
            add_msg(_("Your %s can't hold any more %s."), cont->tname(this).c_str(),
                    liquid.tname(this).c_str());
            return false;
        }

        if (cont->charges > 0 && cont->curammo->id != liquid.type->id) {
            add_msg(_("You can't mix loads in your %s."), cont->tname(this).c_str());
            return false;
        }

        add_msg(_("You pour %s into your %s."), liquid.tname(this).c_str(),
                cont->tname(this).c_str());
        cont->curammo = dynamic_cast<it_ammo *>(liquid.type);
        if (infinite) {
            cont->charges = max;
        } else {
            cont->charges += liquid.charges;
            if (cont->charges > max) {
                int extra = cont->charges - max;
                cont->charges = max;
                liquid.charges = extra;
                add_msg(_("There's some left over!"));
                return false;
            }
        }
        return true;

    } else if (!cont->is_container()) {
        add_msg(_("That %s won't hold %s."), cont->tname(this).c_str(),
                liquid.tname(this).c_str());
        return false;
    } else {      // filling up normal containers
        // first, check if liquid types are compatible
        if (!cont->contents.empty()) {
            if  (cont->contents[0].type->id != liquid.type->id) {
                add_msg(_("You can't mix loads in your %s."), cont->tname(this).c_str());
                return false;
            }
        }

        // ok, liquids are compatible.  Now check what the type of liquid is
        // this will determine how much the holding container can hold

        it_container *container = dynamic_cast<it_container *>(cont->type);
        int holding_container_charges;

        if (liquid.type->is_food()) {
            it_comest *tmp_comest = dynamic_cast<it_comest *>(liquid.type);
            holding_container_charges = container->contains * tmp_comest->charges;
        } else if (liquid.type->is_ammo()) {
            it_ammo *tmp_ammo = dynamic_cast<it_ammo *>(liquid.type);
            holding_container_charges = container->contains * tmp_ammo->count;
        } else {
            holding_container_charges = container->contains;
        }

        // if the holding container is NOT empty
        if (!cont->contents.empty()) {
            // case 1: container is completely full
            if (cont->contents[0].charges == holding_container_charges) {
                add_msg(_("Your %s can't hold any more %s."), cont->tname(this).c_str(),
                        liquid.tname(this).c_str());
                return false;
            }

            // case 2: container is half full

            if (infinite) {
                cont->contents[0].charges = holding_container_charges;
                add_msg(_("You pour %s into your %s."), liquid.tname(this).c_str(),
                        cont->tname(this).c_str());
                return true;
            } else { // Container is finite, not empty and not full, add liquid to it
                add_msg(_("You pour %s into your %s."), liquid.tname(this).c_str(),
                        cont->tname(this).c_str());
                cont->contents[0].charges += liquid.charges;
                if (cont->contents[0].charges > holding_container_charges) {
                    int extra = cont->contents[0].charges - holding_container_charges;
                    cont->contents[0].charges = holding_container_charges;
                    liquid.charges = extra;
                    add_msg(_("There's some left over!"));
                    // Why not try to find another container here?
                    return false;
                }
                return true;
            }
        } else { // pouring into an empty container
            if (!cont->has_flag("WATERTIGHT")) { // invalid container types
                add_msg(_("That %s isn't water-tight."), cont->tname(this).c_str());
                return false;
            } else if (!(cont->has_flag("SEALS"))) {
                add_msg(_("You can't seal that %s!"), cont->tname(this).c_str());
                return false;
            }
            // pouring into a valid empty container
            int default_charges = 1;

            if (liquid.is_food()) {
                it_comest *comest = dynamic_cast<it_comest *>(liquid.type);
                default_charges = comest->charges;
            } else if (liquid.is_ammo()) {
                it_ammo *ammo = dynamic_cast<it_ammo *>(liquid.type);
                default_charges = ammo->count;
            }

            if (infinite) { // if filling from infinite source, top it to max
                liquid.charges = container->contains * default_charges;
            } else if (liquid.charges > container->contains * default_charges) {
                add_msg(_("You fill your %s with some of the %s."), cont->tname(this).c_str(),
                        liquid.tname(this).c_str());
                u.inv.unsort();
                int oldcharges = liquid.charges - container->contains * default_charges;
                liquid.charges = container->contains * default_charges;
                cont->put_in(liquid);
                liquid.charges = oldcharges;
                return false;
            }
            cont->put_in(liquid);
            return true;
        }
    }
    return false;
}

//Move_liquid returns the amount of liquid left if we didn't move all the liquid, otherwise returns sentinel -1, signifies transaction fail.
//One-use, strictly for liquid transactions. Not intended for use with while loops.
int game::move_liquid(item &liquid)
{
  if(!liquid.made_of(LIQUID)) {
   dbg(D_ERROR) << "game:move_liquid: Tried to move_liquid a non-liquid!";
   debugmsg("Tried to move_liquid a non-liquid!");
   return -1;
  }

  //liquid is in fact a liquid.
  std::stringstream text;
  text << _("Container for ") << liquid.tname(this);
  char ch = inv_type(text.str().c_str(), IC_CONTAINER);

  //is container selected?
  if(u.has_item(ch)) {
    item *cont = &(u.i_at(ch));
    if (cont == NULL || cont->is_null())
      return -1;
    else if (liquid.is_ammo() && (cont->is_tool() || cont->is_gun())) {
    // for filling up chainsaws, jackhammers and flamethrowers
    ammotype ammo = "NULL";
    int max = 0;

      if (cont->is_tool()) {
      it_tool* tool = dynamic_cast<it_tool*>(cont->type);
      ammo = tool->ammo;
      max = tool->max_charges;
      } else {
      it_gun* gun = dynamic_cast<it_gun*>(cont->type);
      ammo = gun->ammo;
      max = gun->clip;
      }

      ammotype liquid_type = liquid.ammo_type();

      if (ammo != liquid_type) {
      add_msg(_("Your %s won't hold %s."), cont->tname(this).c_str(),
                                           liquid.tname(this).c_str());
      return -1;
      }

      if (max <= 0 || cont->charges >= max) {
      add_msg(_("Your %s can't hold any more %s."), cont->tname(this).c_str(),
                                                    liquid.tname(this).c_str());
      return -1;
      }

      if (cont->charges > 0 && cont->curammo->id != liquid.type->id) {
      add_msg(_("You can't mix loads in your %s."), cont->tname(this).c_str());
      return -1;
      }

      add_msg(_("You pour %s into your %s."), liquid.tname(this).c_str(),
                                          cont->tname(this).c_str());
      cont->curammo = dynamic_cast<it_ammo*>(liquid.type);
      cont->charges += liquid.charges;
      if (cont->charges > max) {
      int extra = cont->charges - max;
      cont->charges = max;
      add_msg(_("There's some left over!"));
      return extra;
      }
      else return 0;
    } else if (!cont->is_container()) {
      add_msg(_("That %s won't hold %s."), cont->tname(this).c_str(),
                                         liquid.tname(this).c_str());
      return -1;
    } else {
      if (!cont->contents.empty())
      {
        if  (cont->contents[0].type->id != liquid.type->id)
        {
          add_msg(_("You can't mix loads in your %s."), cont->tname(this).c_str());
          return -1;
        }
      }
      it_container* container = dynamic_cast<it_container*>(cont->type);
      int holding_container_charges;

      if (liquid.type->is_food())
      {
        it_comest* tmp_comest = dynamic_cast<it_comest*>(liquid.type);
        holding_container_charges = container->contains * tmp_comest->charges;
      }
      else if (liquid.type->is_ammo())
      {
        it_ammo* tmp_ammo = dynamic_cast<it_ammo*>(liquid.type);
        holding_container_charges = container->contains * tmp_ammo->count;
      }
      else
        holding_container_charges = container->contains;
      if (!cont->contents.empty()) {

        // case 1: container is completely full
        if (cont->contents[0].charges == holding_container_charges) {
          add_msg(_("Your %s can't hold any more %s."), cont->tname(this).c_str(),
                                                   liquid.tname(this).c_str());
          return -1;
        } else {
            add_msg(_("You pour %s into your %s."), liquid.tname(this).c_str(),
                      cont->tname(this).c_str());
          cont->contents[0].charges += liquid.charges;
            if (cont->contents[0].charges > holding_container_charges) {
              int extra = cont->contents[0].charges - holding_container_charges;
              cont->contents[0].charges = holding_container_charges;
              add_msg(_("There's some left over!"));
              return extra;
            }
            else return 0;
          }
      } else {
          if (!cont->has_flag("WATERTIGHT")) {
            add_msg(_("That %s isn't water-tight."), cont->tname(this).c_str());
            return -1;
          }
          else if (!(cont->has_flag("SEALS"))) {
            add_msg(_("You can't seal that %s!"), cont->tname(this).c_str());
            return -1;
          }
          // pouring into a valid empty container
          int default_charges = 1;

          if (liquid.is_food()) {
            it_comest* comest = dynamic_cast<it_comest*>(liquid.type);
            default_charges = comest->charges;
          }
          else if (liquid.is_ammo()) {
            it_ammo* ammo = dynamic_cast<it_ammo*>(liquid.type);
            default_charges = ammo->count;
          }
          if (liquid.charges > container->contains * default_charges) {
            add_msg(_("You fill your %s with some of the %s."), cont->tname(this).c_str(),
                                                      liquid.tname(this).c_str());
            u.inv.unsort();
            int extra = liquid.charges - container->contains * default_charges;
            liquid.charges = container->contains * default_charges;
            cont->put_in(liquid);
            return extra;
          } else {
          cont->put_in(liquid);
          return 0;
          }
      }
    }
    return -1;
  }
 return -1;
}

void game::drop(char chInput)
{
    std::vector<item> dropped;

    if (chInput == '.') {
        dropped = multidrop();
    } else {
        if (u.inv.item_by_letter(chInput).is_null()) {
            dropped.push_back(u.i_rem(chInput));
        } else {
            dropped.push_back(u.inv.remove_item_by_letter(chInput));
        }
    }

    if (dropped.size() == 0) {
        add_msg(_("Never mind."));
        return;
    }

    item_exchanges_since_save += dropped.size();

    itype_id first = itype_id(dropped[0].type->id);
    bool same = true;
    for (int i = 1; i < dropped.size() && same; i++) {
        if (dropped[i].type->id != first) {
            same = false;
        }
    }

    int veh_part = 0;
    bool to_veh = false;
    vehicle *veh = m.veh_at(u.posx, u.posy, veh_part);
    if (veh) {
        veh_part = veh->part_with_feature (veh_part, "CARGO");
        to_veh = veh_part >= 0;
    }
    if (dropped.size() == 1 || same) {
        if (to_veh) {
            add_msg(ngettext("You put your %1$s in the %2$s's %3$s.",
                             "You put your %1$ss in the %2$s's %3$s.",
                             dropped.size()),
                    dropped[0].tname(this).c_str(),
                    veh->name.c_str(),
                    veh->part_info(veh_part).name.c_str());
        } else {
            add_msg(ngettext("You drop your %s.", "You drop your %ss.",
                             dropped.size()),
                    dropped[0].tname(this).c_str());
        }
    } else {
        if (to_veh) {
            add_msg(_("You put several items in the %s's %s."),
                    veh->name.c_str(), veh->part_info(veh_part).name.c_str());
        } else {
            add_msg(_("You drop several items."));
        }
    }

    if (to_veh) {
        bool vh_overflow = false;
        for (int i = 0; i < dropped.size(); i++) {
            vh_overflow = vh_overflow || !veh->add_item (veh_part, dropped[i]);
            if (vh_overflow) {
                m.add_item_or_charges(u.posx, u.posy, dropped[i], 1);
            }
        }
        if (vh_overflow) {
            add_msg (_("The trunk is full, so some items fall on the ground."));
        }
    } else {
        for (int i = 0; i < dropped.size(); i++)
            m.add_item_or_charges(u.posx, u.posy, dropped[i], 2);
    }
}

void game::drop_in_direction()
{
    int dirx, diry;
    if (!choose_adjacent(_("Drop"), dirx, diry)) {
        return;
    }

    int veh_part = 0;
    bool to_veh = false;
    vehicle *veh = m.veh_at(dirx, diry, veh_part);
    if (veh) {
        veh_part = veh->part_with_feature (veh_part, "CARGO");
        to_veh = veh_part >= 0;
    }

    if (m.has_flag("NOITEM", dirx, diry) || m.has_flag("SEALED", dirx, diry)) {
        add_msg(_("You can't place items there!"));
        return;
    }

    bool can_move_there = m.move_cost(dirx, diry) != 0;

    std::vector<item> dropped = multidrop();

    if (dropped.size() == 0) {
        add_msg(_("Never mind."));
        return;
    }

    item_exchanges_since_save += dropped.size();

    itype_id first = itype_id(dropped[0].type->id);
    bool same = true;
    for (int i = 1; i < dropped.size() && same; i++) {
        if (dropped[i].type->id != first) {
            same = false;
        }
    }

    if (dropped.size() == 1 || same) {
        if (to_veh) {
            add_msg(ngettext("You put your %1$s in the %2$s's %3$s.",
                             "You put your %1$ss in the %2$s's %3$s.",
                             dropped.size()),
                    dropped[0].tname(this).c_str(),
                    veh->name.c_str(),
                    veh->part_info(veh_part).name.c_str());
        } else if (can_move_there) {
            add_msg(ngettext("You drop your %s on the %s.",
                             "You drop your %ss on the %s.", dropped.size()),
                    dropped[0].tname(this).c_str(),
                    m.name(dirx, diry).c_str());
        } else {
            add_msg(ngettext("You put your %s in the %s.",
                             "You put your %ss in the %s.", dropped.size()),
                    dropped[0].tname(this).c_str(),
                    m.name(dirx, diry).c_str());
        }
    } else {
        if (to_veh) {
            add_msg(_("You put several items in the %s's %s."),
                    veh->name.c_str(), veh->part_info(veh_part).name.c_str());
        } else if (can_move_there) {
            add_msg(_("You drop several items on the %s."),
                    m.name(dirx, diry).c_str());
        } else {
            add_msg(_("You put several items in the %s."),
                    m.name(dirx, diry).c_str());
        }
    }

    if (to_veh) {
        bool vh_overflow = false;
        for (int i = 0; i < dropped.size(); i++) {
            vh_overflow = vh_overflow || !veh->add_item (veh_part, dropped[i]);
            if (vh_overflow) {
                m.add_item_or_charges(dirx, diry, dropped[i], 1);
            }
        }
        if (vh_overflow) {
            add_msg (_("The trunk is full, so some items fall on the ground."));
        }
    } else {
        for (int i = 0; i < dropped.size(); i++) {
            m.add_item_or_charges(dirx, diry, dropped[i], 1);
        }
    }
}

void game::reassign_item(char ch)
{
 if (ch == '.') {
     ch = inv(_("Reassign item:"));
 }
 if (ch == ' ') {
  add_msg(_("Never mind."));
  return;
 }
 if (!u.has_item(ch)) {
  add_msg(_("You do not have that item."));
  return;
 }
 char newch = popup_getkey(_("%c - %s; enter new letter."), ch,
                           u.i_at(ch).tname().c_str());
 if (inv_chars.find(newch) == std::string::npos) {
  add_msg(_("%c is not a valid inventory letter."), newch);
  return;
 }
 item* change_from = &(u.i_at(ch));
 if (u.has_item(newch)) {
  item* change_to = &(u.i_at(newch));
  change_to->invlet = ch;
  add_msg("%c - %s", ch, change_to->tname().c_str());
 }
 change_from->invlet = newch;
 add_msg("%c - %s", newch, change_from->tname().c_str());
}

void game::plthrow(char chInput)
{
 char ch;

 if (chInput != '.') {
  ch = chInput;
 } else {
  ch = inv(_("Throw item:"));
  refresh_all();
 }

 int range = u.throw_range(u.lookup_item(ch));
 if (range < 0) {
  add_msg(_("You don't have that item."));
  return;
 } else if (range == 0) {
  add_msg(_("That is too heavy to throw."));
  return;
 }
 item thrown = u.i_at(ch);
  if( std::find(unreal_itype_ids.begin(), unreal_itype_ids.end(),
    thrown.type->id) != unreal_itype_ids.end()) {
  add_msg(_("That's part of your body, you can't throw that!"));
  return;
 }

 m.draw(this, w_terrain, point(u.posx, u.posy));

 std::vector <monster> mon_targets;
 std::vector <int> targetindices;
 int passtarget = -1;
 for (int i = 0; i < num_zombies(); i++) {
   monster &z = _active_monsters[i];
   if (u_see(&z)) {
     z.draw(w_terrain, u.posx, u.posy, true);
     if(rl_dist( u.posx, u.posy, z.posx(), z.posy() ) <= range) {
       mon_targets.push_back(z);
       targetindices.push_back(i);
       if (i == last_target) {
         passtarget = mon_targets.size() - 1;
       }
     }
   }
 }

 int x = u.posx;
 int y = u.posy;

 // target() sets x and y, or returns false if we canceled (by pressing Esc)
 std::vector <point> trajectory = target(x, y, u.posx - range, u.posy - range,
                                         u.posx + range, u.posy + range,
                                         mon_targets, passtarget, &thrown);
 if (trajectory.size() == 0)
  return;
 if (passtarget != -1)
  last_target = targetindices[passtarget];

 // Throw a single charge of a stacking object.
 if( thrown.count_by_charges() && thrown.charges > 1 ) {
     u.i_at(ch).charges--;
     thrown.charges = 1;
 } else {
     u.i_rem(ch);
 }

 u.moves -= 125;
 u.practice(turn, "throw", 10);

 throw_item(u, x, y, thrown, trajectory);
}

void game::plfire(bool burst)
{
 char reload_invlet = 0;
 if (!u.weapon.is_gun())
  return;
 vehicle *veh = m.veh_at(u.posx, u.posy);
 if (veh && veh->player_in_control(&u) && u.weapon.is_two_handed(&u)) {
  add_msg (_("You need a free arm to drive!"));
  return;
 }
 if (u.weapon.has_flag("CHARGE") && !u.weapon.active) {
  if (u.has_charges("UPS_on", 1)  ||
      u.has_charges("adv_UPS_on", 1) ) {
   add_msg(_("Your %s starts charging."), u.weapon.tname().c_str());
   u.weapon.charges = 0;
   u.weapon.poison = 0;
   u.weapon.curammo = dynamic_cast<it_ammo*>(itypes["charge_shot"]);
   u.weapon.active = true;
   return;
  } else {
   add_msg(_("You need a powered UPS."));
   return;
  }
 }

 if (u.weapon.has_flag("NO_AMMO")) {
   u.weapon.charges = 1;
   u.weapon.curammo = dynamic_cast<it_ammo*>(itypes["generic_no_ammo"]);
 }

 if ((u.weapon.has_flag("STR8_DRAW")  && u.str_cur <  4) ||
     (u.weapon.has_flag("STR10_DRAW") && u.str_cur <  5) ||
     (u.weapon.has_flag("STR12_DRAW") && u.str_cur <  6)   ) {
  add_msg(_("You're not strong enough to draw the bow!"));
  return;
 }

 if (u.weapon.has_flag("RELOAD_AND_SHOOT") && u.weapon.charges == 0) {
  reload_invlet = u.weapon.pick_reload_ammo(u, true);
  if (reload_invlet == 0) {
   add_msg(_("Out of ammo!"));
   return;
  }

  u.weapon.reload(u, reload_invlet);
  u.moves -= u.weapon.reload_time(u);
  refresh_all();
 }

 if (u.weapon.num_charges() == 0 && !u.weapon.has_flag("RELOAD_AND_SHOOT")
     && !u.weapon.has_flag("NO_AMMO")) {
  add_msg(_("You need to reload!"));
  return;
 }
 if (u.weapon.has_flag("FIRE_100") && u.weapon.num_charges() < 100) {
  add_msg(_("Your %s needs 100 charges to fire!"), u.weapon.tname().c_str());
  return;
 }
 if (u.weapon.has_flag("FIRE_50") && u.weapon.num_charges() < 50) {
  add_msg(_("Your %s needs 50 charges to fire!"), u.weapon.tname().c_str());
  return;
 }
 if (u.weapon.has_flag("USE_UPS") && !u.has_charges("UPS_off", 5) &&
     !u.has_charges("UPS_on", 5) && !u.has_charges("adv_UPS_off", 3) &&
     !u.has_charges("adv_UPS_on", 3)) {
  add_msg(_("You need a UPS with at least 5 charges or an advanced UPS with at least 3 charges to fire that!"));
  return;
 } else if (u.weapon.has_flag("USE_UPS_20") && !u.has_charges("UPS_off", 20) &&
  !u.has_charges("UPS_on", 20) && !u.has_charges("adv_UPS_off", 12) &&
  !u.has_charges("adv_UPS_on", 12)) {
  add_msg(_("You need a UPS with at least 20 charges or an advanced UPS with at least 12 charges to fire that!"));
  return;
 } else if (u.weapon.has_flag("USE_UPS_40") && !u.has_charges("UPS_off", 40) &&
  !u.has_charges("UPS_on", 40) && !u.has_charges("adv_UPS_off", 24) &&
  !u.has_charges("adv_UPS_on", 24)) {
  add_msg(_("You need a UPS with at least 40 charges or an advanced UPS with at least 24 charges to fire that!"));
  return;
 }

 int range = u.weapon.range(&u);

 m.draw(this, w_terrain, point(u.posx, u.posy));

// Populate a list of targets with the zombies in range and visible
 std::vector <monster> mon_targets;
 std::vector <int> targetindices;
 int passtarget = -1;
 for (int i = 0; i < num_zombies(); i++) {
   monster &z = _active_monsters[i];
   if (u_see(&z)) {
     z.draw(w_terrain, u.posx, u.posy, true);
     if(rl_dist( u.posx, u.posy, z.posx(), z.posy() ) <= range) {
       mon_targets.push_back(z);
       targetindices.push_back(i);
       if (i == last_target) {
         passtarget = mon_targets.size() - 1;
       }
     }
   }
 }

 int x = u.posx;
 int y = u.posy;

 // target() sets x and y, and returns an empty vector if we canceled (Esc)
 std::vector <point> trajectory = target(x, y, u.posx - range, u.posy - range,
                                         u.posx + range, u.posy + range,
                                         mon_targets, passtarget, &u.weapon);

 draw_ter(); // Recenter our view
 if (trajectory.size() == 0) {
  if(u.weapon.has_flag("RELOAD_AND_SHOOT"))
  {
      u.moves += u.weapon.reload_time(u);
      unload(u.weapon);
      u.moves += u.weapon.reload_time(u) / 2; // unloading time
  }
  return;
 }
 if (passtarget != -1) { // We picked a real live target
  last_target = targetindices[passtarget]; // Make it our default for next time
  zombie(targetindices[passtarget]).add_effect(ME_HIT_BY_PLAYER, 100);
 }

 if (u.weapon.mode == "MODE_BURST")
  burst = true;

// Train up our skill
 it_gun* firing = dynamic_cast<it_gun*>(u.weapon.type);
 int num_shots = 1;
 if (burst)
  num_shots = u.weapon.burst_size();
 if (num_shots > u.weapon.num_charges() && !u.weapon.has_flag("NO_AMMO"))
   num_shots = u.weapon.num_charges();
 if (u.skillLevel(firing->skill_used) == 0 ||
     (firing->ammo != "BB" && firing->ammo != "nail"))
     u.practice(turn, firing->skill_used, 4 + (num_shots / 2));
 if (u.skillLevel("gun") == 0 ||
     (firing->ammo != "BB" && firing->ammo != "nail"))
     u.practice(turn, "gun", 5);

 fire(u, x, y, trajectory, burst);
}

void game::butcher()
{
 if (u.in_vehicle)
 {
     add_msg(_("You can't butcher while driving!"));
     return;
 }
 std::vector<int> corpses;
 for (int i = 0; i < m.i_at(u.posx, u.posy).size(); i++) {
  if (m.i_at(u.posx, u.posy)[i].type->id == "corpse")
   corpses.push_back(i);
 }
 if (corpses.size() == 0) {
  add_msg(_("There are no corpses here to butcher."));
  return;
 }
 int factor = u.butcher_factor();
 if (factor == 999) {
  add_msg(_("You don't have a sharp item to butcher with."));
  return;
 }

 if (is_hostile_nearby() &&
     !query_yn(_("Hostiles are nearby! Start Butchering anyway?")))
 {
     return;
 }

 int butcher_corpse_index = 0;
 if (corpses.size() > 1) {
     uimenu kmenu;
     kmenu.text = _("Choose corpse to butcher");
     kmenu.selected = 0;
     for (int i = 0; i < corpses.size(); i++) {
         mtype *corpse = m.i_at(u.posx, u.posy)[corpses[i]].corpse;
         int hotkey = -1;
         if (i == 0) {
             for (std::map<char, action_id>::iterator it = keymap.begin(); it != keymap.end(); it++) {
                 if (it->second == ACTION_BUTCHER) {
                     hotkey = (it->first == 'q') ? -1 : it->first;
                     break;
                 }
             }
         }
         kmenu.addentry(i, true, hotkey, corpse->name.c_str());
     }
     kmenu.addentry(corpses.size(), true, 'q', _("Cancel"));
     kmenu.query();
     if (kmenu.ret == corpses.size()) {
         return;
     }
     butcher_corpse_index = kmenu.ret;
 }

 mtype *corpse = m.i_at(u.posx, u.posy)[corpses[butcher_corpse_index]].corpse;
 int time_to_cut = 0;
 switch (corpse->size) { // Time in turns to cut up te corpse
  case MS_TINY:   time_to_cut =  2; break;
  case MS_SMALL:  time_to_cut =  5; break;
  case MS_MEDIUM: time_to_cut = 10; break;
  case MS_LARGE:  time_to_cut = 18; break;
  case MS_HUGE:   time_to_cut = 40; break;
 }
 time_to_cut *= 100; // Convert to movement points
 time_to_cut += factor * 5; // Penalty for poor tool
 if (time_to_cut < 250)
  time_to_cut = 250;
 u.assign_activity(this, ACT_BUTCHER, time_to_cut, corpses[butcher_corpse_index]);
 u.moves = 0;
}

void game::complete_butcher(int index)
{
 // corpses can disappear (rezzing!), so check for that
 if (m.i_at(u.posx, u.posy).size() <= index || m.i_at(u.posx, u.posy)[index].corpse == NULL || m.i_at(u.posx, u.posy)[index].typeId() != "corpse" ) {
  add_msg(_("There's no corpse to butcher!"));
  return;
 }
 mtype* corpse = m.i_at(u.posx, u.posy)[index].corpse;
 std::vector<item> contents = m.i_at(u.posx, u.posy)[index].contents;
 int age = m.i_at(u.posx, u.posy)[index].bday;
 m.i_rem(u.posx, u.posy, index);
 int factor = u.butcher_factor();
 int pieces = 0, skins = 0, bones = 0, sinews = 0, feathers = 0;
 double skill_shift = 0.;

 int sSkillLevel = u.skillLevel("survival");

 switch (corpse->size) {
  case MS_TINY:   pieces =  1; skins =  1; bones = 1; sinews = 1; feathers = 2;  break;
  case MS_SMALL:  pieces =  2; skins =  3; bones = 4; sinews = 4; feathers = 6;  break;
  case MS_MEDIUM: pieces =  4; skins =  6; bones = 9; sinews = 9; feathers = 11; break;
  case MS_LARGE:  pieces =  8; skins = 10; bones = 14;sinews = 14; feathers = 17;break;
  case MS_HUGE:   pieces = 16; skins = 18; bones = 21;sinews = 21; feathers = 24;break;
 }

 skill_shift += rng(0, sSkillLevel - 3);
 skill_shift += rng(0, u.dex_cur - 8) / 4;
 if (u.str_cur < 4)
  skill_shift -= rng(0, 5 * (4 - u.str_cur)) / 4;
 if (factor > 0)
  skill_shift -= rng(0, factor / 5);

 int practice = 4 + pieces;
 if (practice > 20)
  practice = 20;
 u.practice(turn, "survival", practice);

 pieces += int(skill_shift);
 if (skill_shift < 5)  { // Lose some skins and bones
  skins += ((int)skill_shift - 5);
  bones += ((int)skill_shift - 2);
  sinews += ((int)skill_shift - 8);
  feathers += ((int)skill_shift - 1);
 }

 if (bones > 0) {
  if (corpse->has_flag(MF_BONES)) {
    m.spawn_item(u.posx, u.posy, "bone", age, bones);
   add_msg(_("You harvest some usable bones!"));
  } else if (corpse->mat == "veggy") {
    m.spawn_item(u.posx, u.posy, "plant_sac", age, bones);
   add_msg(_("You harvest some fluid bladders!"));
  }
 }

 if (sinews > 0) {
  if (corpse->has_flag(MF_BONES)) {
    m.spawn_item(u.posx, u.posy, "sinew", age, sinews);
   add_msg(_("You harvest some usable sinews!"));
  } else if (corpse->mat == "veggy") {
    m.spawn_item(u.posx, u.posy, "plant_fibre", age, sinews);
   add_msg(_("You harvest some plant fibres!"));
  }
 }

    if ((corpse->has_flag(MF_FUR) || corpse->has_flag(MF_LEATHER) ||
         corpse->has_flag(MF_CHITIN)) && skins > 0) {
        add_msg(_("You manage to skin the %s!"), corpse->name.c_str());
        int fur = 0;
        int leather = 0;
        int chitin = 0;

        while (skins > 0) {
            if (corpse->has_flag(MF_CHITIN)) {
                chitin = rng(0, skins);
                skins -= chitin;
                skins = std::max(skins, 0);
            }
            if (corpse->has_flag(MF_FUR)) {
                fur = rng(0, skins);
                skins -= fur;
                skins = std::max(skins, 0);
            }
            if (corpse->has_flag(MF_LEATHER)) {
                leather = rng(0, skins);
                skins -= leather;
                skins = std::max(skins, 0);
            }
        }

        if(chitin) m.spawn_item(u.posx, u.posy, "chitin_piece", age, chitin);
        if(fur) m.spawn_item(u.posx, u.posy, "fur", age, fur);
        if(leather) m.spawn_item(u.posx, u.posy, "leather", age, leather);
    }

 if (feathers > 0) {
  if (corpse->has_flag(MF_FEATHER)) {
    m.spawn_item(u.posx, u.posy, "feather", age, feathers);
   add_msg(_("You harvest some feathers!"));
  }
 }

 //Add a chance of CBM recovery. For shocker and cyborg corpses.
 if (corpse->has_flag(MF_CBM)) {
  //As long as the factor is above -4 (the sinew cutoff), you will be able to extract cbms
  if(skill_shift >= 0){
   add_msg(_("You discover a CBM in the %s!"), corpse->name.c_str());
   //To see if it spawns a battery
   if(rng(0,1) == 1){ //The battery works
    m.spawn_item(u.posx, u.posy, "bio_power_storage", age);
   }else{//There is a burnt out CBM
    m.spawn_item(u.posx, u.posy, "burnt_out_bionic", age);
   }
  }
  if(skill_shift >= 0){
   //To see if it spawns a random additional CBM
   if(rng(0,1) == 1){ //The CBM works
    Item_tag bionic_item = item_controller->id_from("bionics");
    m.spawn_item(u.posx, u.posy, bionic_item, age);
   }else{//There is a burnt out CBM
    m.spawn_item(u.posx, u.posy, "burnt_out_bionic", age);
   }
  }
 }

 // Recover hidden items
 for (int i = 0; i < contents.size(); i++) {
   if ((skill_shift + 10) * 5 > rng(0,100)) {
     add_msg(_("You discover a %s in the %s!"), contents[i].tname().c_str(), corpse->name.c_str());
     m.add_item_or_charges(u.posx, u.posy, contents[i]);
   } else if (contents[i].is_bionic()){
     m.spawn_item(u.posx, u.posy, "burnt_out_bionic", age);
   }
 }

 if (pieces <= 0)
  add_msg(_("Your clumsy butchering destroys the meat!"));
 else {
  itype_id meat;
  if (corpse->has_flag(MF_POISON)) {
    if (corpse->mat == "flesh")
     meat = "meat_tainted";
    else
     meat = "veggy_tainted";
  } else {
   if (corpse->mat == "flesh" || corpse->mat == "hflesh")
    if(corpse->has_flag(MF_HUMAN))
     meat = "human_flesh";
    else
     meat = "meat";
   else
    meat = "veggy";
  }
  item tmpitem=item_controller->create(meat, age);
  tmpitem.corpse=dynamic_cast<mtype*>(corpse);
  while ( pieces > 0 ) {
    pieces--;
    m.add_item_or_charges(u.posx, u.posy, tmpitem);
  }
  add_msg(_("You butcher the corpse."));
 }
}

void game::forage()
{
  int veggy_chance = rng(1, 20);

  if (veggy_chance < u.skillLevel("survival"))
  {
    add_msg(_("You found some wild veggies!"));
    u.practice(turn, "survival", 10);
    m.spawn_item(u.activity.placement.x, u.activity.placement.y, "veggy_wild", turn, 0);
    m.ter_set(u.activity.placement.x, u.activity.placement.y, t_dirt);
  }
  else
  {
    add_msg(_("You didn't find anything."));
    if (u.skillLevel("survival") < 7)
        u.practice(turn, "survival", rng(3, 6));
    else
        u.practice(turn, "survival", 1);
    if (one_in(2))
        m.ter_set(u.activity.placement.x, u.activity.placement.y, t_dirt);
  }
}

void game::eat(char chInput)
{
 char ch;
 if (u.has_trait("RUMINANT") && m.ter(u.posx, u.posy) == t_underbrush &&
     query_yn(_("Eat underbrush?"))) {
  u.moves -= 400;
  u.hunger -= 10;
  m.ter_set(u.posx, u.posy, t_grass);
  add_msg(_("You eat the underbrush."));
  return;
 }
 if (chInput == '.')
  ch = inv_type(_("Consume item:"), IC_COMESTIBLE );
 else
  ch = chInput;

 if (ch == ' ' || ch == KEY_ESCAPE) {
  add_msg(_("Never mind."));
  return;
 }

 if (!u.has_item(ch)) {
  add_msg(_("You don't have item '%c'!"), ch);
  return;
 }
 u.consume(this, u.lookup_item(ch));
}

void game::wear(char chInput)
{
 char ch;
 if (chInput == '.')
  ch = inv_type(_("Wear item:"), IC_ARMOR);
 else
  ch = chInput;

 if (inv_chars.find(ch) == std::string::npos) {
  add_msg(_("Never mind."));
  return;
 }
 u.wear(this, ch);
}

void game::takeoff(char chInput)
{
 char ch;
 if (chInput == '.')
  ch = inv_type(_("Take off item:"), IC_NULL);
 else
  ch = chInput;

 if (ch == ' ' || ch == KEY_ESCAPE) {
  add_msg(_("Never mind."));
  return;
 }
    
 if (u.takeoff(this, ch))
  u.moves -= 250; // TODO: Make this variable
 else
  add_msg(_("Invalid selection."));
}

void game::reload(char chInput)
{
 //Quick and dirty hack
 //Save old weapon in temp variable
 //Wield item that should be unloaded
 //Reload weapon
 //Put unloaded item back into inventory
 //Wield old weapon
 bool bSwitch = false;
 item oTempWeapon;
 item inv_it = u.inv.item_by_letter(chInput);

 if (u.weapon.invlet != chInput && !inv_it.is_null()) {
  oTempWeapon = u.weapon;
  u.weapon = inv_it;
  u.inv.remove_item_by_letter(chInput);
  bSwitch = true;
 }

 if (bSwitch || u.weapon.invlet == chInput) {
  reload();
  u.activity.moves_left = 0;
  monmove();
  process_activity();
 }

 if (bSwitch) {
  u.inv.push_back(u.weapon);
  u.weapon = oTempWeapon;
 }
}

void game::reload()
{
 if (u.weapon.is_gun()) {
  if (u.weapon.has_flag("RELOAD_AND_SHOOT")) {
   add_msg(_("Your %s does not need to be reloaded; it reloads and fires in a \
single action."), u.weapon.tname().c_str());
   return;
  }
  if (u.weapon.ammo_type() == "NULL") {
   add_msg(_("Your %s does not reload normally."), u.weapon.tname().c_str());
   return;
  }
  if (u.weapon.charges == u.weapon.clip_size()) {
      int alternate_magazine = -1;
      for (int i = 0; i < u.weapon.contents.size(); i++)
      {
          if ((u.weapon.contents[i].is_gunmod() &&
               (u.weapon.contents[i].typeId() == "spare_mag" &&
                u.weapon.contents[i].charges < (dynamic_cast<it_gun*>(u.weapon.type))->clip)) ||
              ((u.weapon.contents[i].has_flag("MODE_AUX") &&
                u.weapon.contents[i].charges < u.weapon.contents[i].clip_size())))
          {
              alternate_magazine = i;
          }
      }
      if(alternate_magazine == -1) {
          add_msg(_("Your %s is fully loaded!"), u.weapon.tname(this).c_str());
          return;
      }
  }
  char invlet = u.weapon.pick_reload_ammo(u, true);
  if (invlet == 0) {
   add_msg(_("Out of ammo!"));
   return;
  }
  u.assign_activity(this, ACT_RELOAD, u.weapon.reload_time(u), -1, invlet);
  u.moves = 0;
 } else if (u.weapon.is_tool()) {
  it_tool* tool = dynamic_cast<it_tool*>(u.weapon.type);
  if (tool->ammo == "NULL") {
   add_msg(_("You can't reload a %s!"), u.weapon.tname(this).c_str());
   return;
  }
  char invlet = u.weapon.pick_reload_ammo(u, true);
  if (invlet == 0) {
// Reload failed
   add_msg(_("Out of %s!"), ammo_name(tool->ammo).c_str());
   return;
  }
  u.assign_activity(this, ACT_RELOAD, u.weapon.reload_time(u), -1, invlet);
  u.moves = 0;
 } else if (!u.is_armed())
  add_msg(_("You're not wielding anything."));
 else
  add_msg(_("You can't reload a %s!"), u.weapon.tname(this).c_str());
 refresh_all();
}

// Unload a containter, gun, or tool
// If it's a gun, some gunmods can also be loaded
void game::unload(char chInput)
{ // this is necessary to prevent re-selection of the same item later
    item it = (u.inv.remove_item_by_letter(chInput));
    if (!it.is_null())
    {
        unload(it);
        u.i_add(it, this);
    }
    else
    {
        item ite;
        if (u.weapon.invlet == chInput) { // item is wielded as weapon.
            if (std::find(martial_arts_itype_ids.begin(), martial_arts_itype_ids.end(), u.weapon.type->id) != martial_arts_itype_ids.end()){
                return; //ABORT!
            } else {
                ite = u.weapon;
                u.weapon = item(itypes["null"], 0); //ret_null;
                unload(ite);
                u.weapon = ite;
                return;
            }
        } else { //this is that opportunity for reselection where the original container is worn, see issue #808
            item& itm = u.i_at(chInput);
            if (!itm.is_null())
            {
                unload(itm);
            }
        }
    }
}

void game::unload(item& it)
{
    if ( !it.is_gun() && it.contents.size() == 0 && (!it.is_tool() || it.ammo_type() == "NULL") )
    {
        add_msg(_("You can't unload a %s!"), it.tname(this).c_str());
        return;
    }
    int spare_mag = -1;
    int has_m203 = -1;
    int has_shotgun = -1;
    if (it.is_gun()) {
        spare_mag = it.has_gunmod ("spare_mag");
        has_m203 = it.has_gunmod ("m203");
        has_shotgun = it.has_gunmod ("u_shotgun");
    }
    if (it.is_container() ||
        (it.charges == 0 &&
         (spare_mag == -1 || it.contents[spare_mag].charges <= 0) &&
         (has_m203 == -1 || it.contents[has_m203].charges <= 0) &&
         (has_shotgun == -1 || it.contents[has_shotgun].charges <= 0)))
    {
        if (it.contents.size() == 0)
        {
            if (it.is_gun())
            {
                add_msg(_("Your %s isn't loaded, and is not modified."),
                        it.tname(this).c_str());
            }
            else
            {
                add_msg(_("Your %s isn't charged.") , it.tname(this).c_str());
            }
            return;
        }
        // Unloading a container!
        u.moves -= 40 * it.contents.size();
        std::vector<item> new_contents; // In case we put stuff back
        while (it.contents.size() > 0)
        {
            item content = it.contents[0];
            int iter = 0;
// Pick an inventory item for the contents
            while ((content.invlet == 0 || u.has_item(content.invlet)) && iter < inv_chars.size())
            {
                content.invlet = nextinv;
                advance_nextinv();
                iter++;
            }
            if (content.made_of(LIQUID))
            {
                if (!handle_liquid(content, false, false, &it))
                {
                    new_contents.push_back(content);// Put it back in (we canceled)
                }
            } else {
                if (u.can_pickVolume(content.volume()) && u.can_pickWeight(content.weight(), !OPTIONS["DANGEROUS_PICKUPS"]) &&
                    iter < inv_chars.size())
                {
                    add_msg(_("You put the %s in your inventory."), content.tname(this).c_str());
                    u.i_add(content, this);
                } else {
                    add_msg(_("You drop the %s on the ground."), content.tname(this).c_str());
                    m.add_item_or_charges(u.posx, u.posy, content, 1);
                }
            }
            it.contents.erase(it.contents.begin());
        }
        it.contents = new_contents;
        return;
    }

    if(it.has_flag("NO_UNLOAD")) {
      add_msg(_("You can't unload a %s!"), it.tname(this).c_str());
      return;
    }

// Unloading a gun or tool!
 u.moves -= int(it.reload_time(u) / 2);

 // Default to unloading the gun, but then try other alternatives.
 item* weapon = &it;
 if (weapon->is_gun()) { // Gun ammo is combined with existing items
  // If there's an active gunmod, unload it first.
  item* active_gunmod = weapon->active_gunmod();
  if (active_gunmod != NULL && active_gunmod->charges > 0)
   weapon = active_gunmod;
  // Then try and unload a spare magazine if there is one.
  else if (spare_mag != -1 && weapon->contents[spare_mag].charges > 0)
   weapon = &weapon->contents[spare_mag];
  // Then try the grenade launcher
  else if (has_m203 != -1 && weapon->contents[has_m203].charges > 0)
   weapon = &weapon->contents[has_m203];
  // Then try an underslung shotgun
  else if (has_shotgun != -1 && weapon->contents[has_shotgun].charges > 0)
   weapon = &weapon->contents[has_shotgun];
 }

 item newam;

 if (weapon->curammo != NULL) {
  newam = item(weapon->curammo, turn);
 } else {
  newam = item(itypes[default_ammo(weapon->ammo_type())], turn);
 }
 if(weapon->typeId() == "adv_UPS_off" || weapon->typeId() == "adv_UPS_on") {
    int chargesPerPlutonium = 500;
    int chargesRemoved = weapon->charges - (weapon-> charges % chargesPerPlutonium);;
    int plutoniumRemoved = chargesRemoved / chargesPerPlutonium;
    if(chargesRemoved < weapon->charges) {
        add_msg(_("You can't remove partially depleted plutonium!"));
    }
    if(plutoniumRemoved > 0) {
        add_msg(_("You remove %i plutonium from the advanced UPS"), plutoniumRemoved);
        newam.charges = plutoniumRemoved;
        weapon->charges -= chargesRemoved;
    } else { return; }
 } else {
    newam.charges = weapon->charges;
    weapon->charges = 0;
 }

 if (newam.made_of(LIQUID)) {
  if (!handle_liquid(newam, false, false))
   weapon->charges += newam.charges; // Put it back in
 } else if(newam.charges > 0) {
  int iter = 0;
  while ((newam.invlet == 0 || u.has_item(newam.invlet)) && iter < inv_chars.size()) {
   newam.invlet = nextinv;
   advance_nextinv();
   iter++;
  }
  if (u.can_pickWeight(newam.weight(), !OPTIONS["DANGEROUS_PICKUPS"]) &&
      u.can_pickVolume(newam.volume()) && iter < inv_chars.size()) {
   u.i_add(newam, this);
  } else {
   m.add_item_or_charges(u.posx, u.posy, newam, 1);
  }
 }
 // null the curammo, but only if we did empty the item
 if (weapon->charges == 0) {
  weapon->curammo = NULL;
 }
}

void game::wield(char chInput)
{
 if (u.weapon.has_flag("NO_UNWIELD")) {
// Bionics can't be unwielded
  add_msg(_("You cannot unwield your %s."), u.weapon.tname(this).c_str());
  return;
 }
 char ch;
 if (chInput == '.')
  ch = inv(_("Wield item:"));
 else
  ch = chInput;

 if (ch == ' ' || ch == KEY_ESCAPE) {
  add_msg(_("Never mind."));
  return;
 }

 bool success = false;
 if (ch == '-')
  success = u.wield(this, -3);
 else
  success = u.wield(this, u.lookup_item(ch));

 if (success)
  u.recoil = 5;
}

void game::read()
{
 char ch = inv_type(_("Read:"), IC_BOOK);

 if (ch == ' ' || ch == KEY_ESCAPE) {
  add_msg(_("Never mind."));
  return;
 }
 u.read(this, ch);
}

void game::chat()
{
    if (active_npc.size() == 0)
    {
        add_msg(_("You talk to yourself for a moment."));
        return;
    }

    std::vector<npc*> available;

    for (int i = 0; i < active_npc.size(); i++)
    {
        if (u_see(active_npc[i]->posx, active_npc[i]->posy) && rl_dist(u.posx, u.posy, active_npc[i]->posx, active_npc[i]->posy) <= 24)
        {
            available.push_back(active_npc[i]);
        }
    }

    if (available.size() == 0)
    {
        add_msg(_("There's no-one close enough to talk to."));
        return;
    }
    else if (available.size() == 1)
    {
        available[0]->talk_to_u(this);
    }
    else
    {
        std::vector<std::string> npcs;

        for (int i = 0; i < available.size(); i++)
        {
            npcs.push_back(available[i]->name);
        }
        npcs.push_back(_("Cancel"));

        int npc_choice = menu_vec(true, _("Who do you want to talk to?"), npcs) - 1;

        if(npc_choice >= 0 && npc_choice < available.size())
        {
            available[npc_choice]->talk_to_u(this);
        }
    }
    u.moves -= 100;
}

void game::pldrive(int x, int y) {
    if (run_mode == 2) { // Monsters around and we don't wanna run
        add_msg(_("Monster spotted--run mode is on! "
                    "(%s to turn it off or %s to ignore monster.)"),
                    press_x(ACTION_TOGGLE_SAFEMODE).c_str(),
                    from_sentence_case(press_x(ACTION_IGNORE_ENEMY)).c_str());
        return;
    }
    int part = -1;
    vehicle *veh = m.veh_at (u.posx, u.posy, part);
    if (!veh) {
        dbg(D_ERROR) << "game:pldrive: can't find vehicle! Drive mode is now off.";
        debugmsg ("game::pldrive error: can't find vehicle! Drive mode is now off.");
        u.in_vehicle = false;
        return;
    }
    int pctr = veh->part_with_feature (part, "CONTROLS");
    if (pctr < 0) {
        add_msg (_("You can't drive the vehicle from here. You need controls!"));
        return;
    }

    int thr_amount = 10 * 100;
    if (veh->cruise_on) {
        veh->cruise_thrust (-y * thr_amount);
    } else {
        veh->thrust (-y);
    }
    veh->turn (15 * x);
    if (veh->skidding && veh->valid_wheel_config()) {
        if (rng (0, veh->velocity) < u.dex_cur + u.skillLevel("driving") * 2) {
            add_msg (_("You regain control of the %s."), veh->name.c_str());
            u.practice(turn, "driving", veh->velocity / 5);
            veh->velocity = int(veh->forward_velocity());
            veh->skidding = false;
            veh->move.init (veh->turn_dir);
        }
    }
    // Don't spend turns to adjust cruise speed.
    if( x != 0 || !veh->cruise_on ) {
        u.moves = 0;
    }

    if (x != 0 && veh->velocity != 0 && one_in(10)) {
        u.practice(turn, "driving", 1);
    }
}

void game::plmove(int dx, int dy)
{
 if (run_mode == 2) { // Monsters around and we don't wanna run
   add_msg(_("Monster spotted--safe mode is on! \
(%s to turn it off or %s to ignore monster.)"),
           press_x(ACTION_TOGGLE_SAFEMODE).c_str(),
           from_sentence_case(press_x(ACTION_IGNORE_ENEMY)).c_str());
  return;
 }
 int x = 0;
 int y = 0;
 if (u.has_disease("stunned")) {
  x = rng(u.posx - 1, u.posx + 1);
  y = rng(u.posy - 1, u.posy + 1);
 } else {
  x = u.posx + dx;
  y = u.posy + dy;

  if (moveCount % 60 == 0) {
   if (u.has_bionic("bio_torsionratchet")) {
    u.charge_power(1);
   }
  }
 }

 dbg(D_PEDANTIC_INFO) << "game:plmove: From ("<<u.posx<<","<<u.posy<<") to ("<<x<<","<<y<<")";

// Check if our movement is actually an attack on a monster
 int mondex = mon_at(x, y);
 bool displace = false; // Are we displacing a monster?
 if (mondex != -1) {
     monster &z = zombie(mondex);
     if (z.friendly == 0) {
         int udam = u.hit_mon(this, &z);
         if (z.hurt(udam) || z.is_hallucination()) {
             kill_mon(mondex, true);
         }
         draw_hit_mon(x,y,z,z.dead);
         return;
     } else {
         displace = true;
     }
 }
 // If not a monster, maybe there's an NPC there
 int npcdex = npc_at(x, y);
 if (npcdex != -1) {
     if(!active_npc[npcdex]->is_enemy()){
         if (!query_yn(_("Really attack %s?"), active_npc[npcdex]->name.c_str())) {
             if (active_npc[npcdex]->is_friend()) {
                 add_msg(_("%s moves out of the way."), active_npc[npcdex]->name.c_str());
                 active_npc[npcdex]->move_away_from(this, u.posx, u.posy);
             }

             return; // Cancel the attack
         } else {
             //The NPC knows we started the fight, used for morale penalty.
             active_npc[npcdex]->hit_by_player = true;
         }
     }

     u.hit_player(this, *active_npc[npcdex]);
     active_npc[npcdex]->make_angry();
     if (active_npc[npcdex]->hp_cur[hp_head]  <= 0 ||
         active_npc[npcdex]->hp_cur[hp_torso] <= 0   ) {
         active_npc[npcdex]->die(this, true);
     }
     return;
 }

     // Otherwise, actual movement, zomg
 if (u.has_disease("amigara")) {
  int curdist = 999, newdist = 999;
  for (int cx = 0; cx < SEEX * MAPSIZE; cx++) {
   for (int cy = 0; cy < SEEY * MAPSIZE; cy++) {
    if (m.ter(cx, cy) == t_fault) {
     int dist = rl_dist(cx, cy, u.posx, u.posy);
     if (dist < curdist)
      curdist = dist;
     dist = rl_dist(cx, cy, x, y);
     if (dist < newdist)
      newdist = dist;
    }
   }
  }
  if (newdist > curdist) {
   add_msg(_("You cannot pull yourself away from the faultline..."));
   return;
  }
 }

 if (u.has_disease("in_pit")) {
  if (rng(0, 40) > u.str_cur + int(u.dex_cur / 2)) {
   add_msg(_("You try to escape the pit, but slip back in."));
   u.moves -= 100;
   return;
  } else {
   add_msg(_("You escape the pit!"));
   u.rem_disease("in_pit");
  }
 }
 if (u.has_disease("downed")) {
  if (rng(0, 40) > u.dex_cur + int(u.str_cur / 2)) {
   add_msg(_("You struggle to stand."));
   u.moves -= 100;
   return;
  } else {
   add_msg(_("You stand up."));
   u.rem_disease("downed");
   u.moves -= 100;
   return;
  }
 }

// GRAB: pre-action checking.
 int vpart0 = -1, vpart1 = -1, dpart = -1;
 vehicle *veh0 = m.veh_at(u.posx, u.posy, vpart0);
 vehicle *veh1 = m.veh_at(x, y, vpart1);
 bool pushing_furniture = false;  // moving -into- furniture tile; skip check for move_cost > 0
 bool pulling_furniture = false;  // moving -away- from furniture tile; check for move_cost > 0
 bool shifting_furniture = false; // moving furniture and staying still; skip check for move_cost > 0
 int movecost_modifier = 0;       // pulling moves furniture into our origin square, so this changes to subtract it.

 if( u.grab_point.x != 0 || u.grab_point.y ) {
     if ( u.grab_type == OBJECT_VEHICLE ) { // default; assume OBJECT_VEHICLE
         vehicle *grabbed_vehicle = m.veh_at( u.posx + u.grab_point.x, u.posy + u.grab_point.y );
         // If we're pushing a vehicle, the vehicle tile we'd be "stepping onto" is
         // actually the current tile.
         // If there's a vehicle there, it will actually result in failed movement.
         if( grabbed_vehicle == veh1 ) {
             veh1 = veh0;
             vpart1 = vpart0;
         }
     } else if ( u.grab_type == OBJECT_FURNITURE ) { // Determine if furniture grab is valid, and what we're wanting to do with it based on
         point fpos( u.posx + u.grab_point.x, u.posy + u.grab_point.y ); // where it is
         if ( m.has_furn(fpos.x, fpos.y) ) {
             pushing_furniture = ( dx == u.grab_point.x && dy == u.grab_point.y); // and where we're going
             if ( ! pushing_furniture ) {
                 point fdest( fpos.x + dx, fpos.y + dy );
                 pulling_furniture = ( fdest.x == u.posx && fdest.y == u.posy );
             }
             shifting_furniture = ( pushing_furniture == false && pulling_furniture == false );
         }
     }
 }
 bool veh_closed_door = false;
 if (veh1) {
  dpart = veh1->part_with_feature (vpart1, "OPENABLE");
  veh_closed_door = dpart >= 0 && !veh1->parts[dpart].open;
 }

 if (veh0 && abs(veh0->velocity) > 100) {
  if (!veh1) {
   if (query_yn(_("Dive from moving vehicle?"))) {
    moving_vehicle_dismount(x, y);
   }
   return;
  } else if (veh1 != veh0) {
   add_msg(_("There is another vehicle in the way."));
   return;
  } else if (veh1->part_with_feature(vpart1, "BOARDABLE") < 0) {
   add_msg(_("That part of the vehicle is currently unsafe."));
   return;
  }
 }


 if (m.move_cost(x, y) > 0 || pushing_furniture || shifting_furniture ) { // move_cost() of 0 = impassible (e.g. a wall)
  u.set_underwater(false);

  //Ask for EACH bad field, maybe not? Maybe say "theres X bad shit in there don't do it."
  field_entry *cur = NULL;
  field &tmpfld = m.field_at(x, y);
  for(std::map<field_id, field_entry*>::iterator field_list_it = tmpfld.getFieldStart();
      field_list_it != tmpfld.getFieldEnd(); ++field_list_it) {
        cur = field_list_it->second;
        if(cur == NULL) continue;
        if (cur->is_dangerous() &&
            !query_yn(_("Really step into that %s?"), cur->name().c_str()))
            return;
    }

  float drag_multiplier = 1.0;
  vehicle *grabbed_vehicle = NULL;
  if( u.grab_point.x != 0 || u.grab_point.y != 0 ) {
    // vehicle: pulling, pushing, or moving around the grabbed object.
    if ( u.grab_type == OBJECT_VEHICLE ) {
      grabbed_vehicle = m.veh_at( u.posx + u.grab_point.x, u.posy + u.grab_point.y );
      if( NULL != grabbed_vehicle ) {
          if( grabbed_vehicle == veh0 ) {
              add_msg(_("You can't move %s while standing on it!"), grabbed_vehicle->name.c_str());
              return;
          }
          drag_multiplier += (float)(grabbed_vehicle->total_mass() * 1000) /
              (float)(u.weight_capacity() * 5);
          if( drag_multiplier > 2.0 ) {
              add_msg(_("The %s is too heavy for you to budge!"), grabbed_vehicle->name.c_str());
              return;
          }
          tileray mdir;

          int dxVeh = u.grab_point.x * (-1);
          int dyVeh = u.grab_point.y * (-1);
          int prev_grab_x = u.grab_point.x;
          int prev_grab_y = u.grab_point.y;

          if (abs(dx+dxVeh) == 2 || abs(dy+dyVeh) == 2 || ((dxVeh + dx) == 0 && (dyVeh + dy) == 0))  {
              //We are not moving around the veh
              if ((dxVeh + dx) == 0 && (dyVeh + dy) == 0) {
                  //we are pushing in the direction of veh
                  dxVeh = dx;
                  dyVeh = dy;
              } else {
                  u.grab_point.x = dx * (-1);
                  u.grab_point.y = dy * (-1);
              }

              if ((abs(dx+dxVeh) == 0 || abs(dy+dyVeh) == 0) && u.grab_point.x != 0 && u.grab_point.y != 0) {
                  //We are moving diagonal while veh is diagonal too and one direction is 0
                  dxVeh = ((dx + dxVeh) == 0) ? 0 : dxVeh;
                  dyVeh = ((dy + dyVeh) == 0) ? 0 : dyVeh;

                  u.grab_point.x = dxVeh * (-1);
                  u.grab_point.y = dyVeh * (-1);
              }

              mdir.init( dxVeh, dyVeh );
              mdir.advance( 1 );
              grabbed_vehicle->precalc_mounts( 1, mdir.dir() );
              int imp = 0;
              std::vector<veh_collision> veh_veh_colls;
              bool can_move = true;
              // Set player location to illegal value so it can't collide with vehicle.
              int player_prev_x = u.posx;
              int player_prev_y = u.posy;
              u.posx = 0;
              u.posy = 0;
              if( grabbed_vehicle->collision( veh_veh_colls, dxVeh, dyVeh, can_move, imp, true ) ) {
                  // TODO: figure out what we collided with.
                  add_msg( _("The %s collides with something."), grabbed_vehicle->name.c_str() );
                  u.moves -= 10;
                  u.posx = player_prev_x;
                  u.posy = player_prev_y;
                  u.grab_point.x = prev_grab_x;
                  u.grab_point.y = prev_grab_y;
                  return;
              }
              u.posx = player_prev_x;
              u.posy = player_prev_y;

              int gx = grabbed_vehicle->global_x();
              int gy = grabbed_vehicle->global_y();
              std::vector<int> wheel_indices = grabbed_vehicle->all_parts_with_feature("WHEEL", false);
              for( int i = 0; i < wheel_indices.size(); i++ ) {
                  int p = wheel_indices[i];
                  if( one_in(2) ) {
                      grabbed_vehicle->handle_trap( gx + grabbed_vehicle->parts[p].precalc_dx[0] + dxVeh,
                                                    gy + grabbed_vehicle->parts[p].precalc_dy[0] + dyVeh, p );
                  }
              }
              m.displace_vehicle( this, gx, gy, dxVeh, dyVeh );
          } else {
              //We are moving around the veh
              u.grab_point.x = (dx + dxVeh) * (-1);
              u.grab_point.y = (dy + dyVeh) * (-1);
          }
      } else {
          add_msg( _("No vehicle at grabbed point.") );
          u.grab_point.x = 0;
          u.grab_point.y = 0;
          u.grab_type = OBJECT_NONE;
      }
    // Furniture: pull, push, or standing still and nudging object around. Can push furniture out of reach.
    } else if ( u.grab_type == OBJECT_FURNITURE ) {
      point fpos( u.posx + u.grab_point.x, u.posy + u.grab_point.y ); // supposed position of grabbed furniture
      if ( ! m.has_furn( fpos.x, fpos.y ) ) { // where'd it go? We're grabbing thin air so reset.
          add_msg( _("No furniture at grabbed point.") );
          u.grab_point = point(0, 0);
          u.grab_type = OBJECT_NONE;
      } else {
          point fdest( fpos.x + dx, fpos.y + dy ); // intended destination of furniture.

          // unfortunately, game::is_empty fails for tiles we're standing on, which will forbid pulling, so:
          bool canmove = (
               ( m.move_cost(fdest.x, fdest.y) > 0 || m.has_flag("LIQUID", fdest.x, fdest.y) ) &&
               npc_at(fdest.x, fdest.y) == -1 &&
               mon_at(fdest.x, fdest.y) == -1 &&
               m.has_flag("FLAT", fdest.x, fdest.y) &&
               !m.has_furn(fdest.x, fdest.y) &&
               m.tr_at(fdest.x, fdest.y) == tr_null
          );

          const furn_t furntype = m.furn_at(fpos.x, fpos.y);
          int furncost = furntype.movecost;
          const int src_items = m.i_at(fpos.x, fpos.y).size();
          const int dst_items = m.i_at(fdest.x, fdest.y).size();
          bool dst_item_ok = ( ! m.has_flag("NOITEM", fdest.x, fdest.y) &&
                               ! m.has_flag("SWIMMABLE", fdest.x, fdest.y) &&
                               ! m.has_flag("DESTROY_ITEM", fdest.x, fdest.y) );
          bool src_item_ok = ( m.furn_at(fpos.x, fpos.y).has_flag("CONTAINER") ||
                               m.furn_at(fpos.x, fpos.y).has_flag("SEALED") );

          if ( ! canmove ) {
              add_msg( _("The %s collides with something."), furntype.name.c_str() );
              u.moves -= 50; // "oh was that your foot? Sorry :-O"
              return;
          } else if ( ! m.can_move_furniture( fpos.x, fpos.y, &u ) ) {
              add_msg(_("The %s is too heavy for you to budge!"), furntype.name.c_str() );
              u.moves -= 100; // time spent straining and going 'hnngh!'
              return; // furniture and or obstacle wins.
          } else if ( ! src_item_ok && dst_items > 0 ) {
              add_msg( _("There's stuff in the way.") );
              u.moves -= 50; // "oh was that your stuffed parrot? Sorry :-O"
              return;
          }

          if ( pulling_furniture ) { // normalize movecost for pulling: furniture moves into our current square -then- we move away
              if ( furncost < 0 ) {  // this will make our exit-tile move cost 0
                   movecost_modifier += m.ter_at(fpos.x, fpos.y).movecost; // so add the base cost of our exit-tile's terrain.
              } else {               // or it will think we're walking over the furniture we're pulling
                   movecost_modifier += ( 0 - furncost ); // so subtract the base cost of our furniture.
              }
          }

          u.moves -= furntype.move_str_req * 10; // t_furn has no weight/friction; this is close enough.
          sound(x, y, furntype.move_str_req * 2, _("a scraping noise"));

          m.furn_set(fdest.x, fdest.y, m.furn(fpos.x, fpos.y));    // finally move it.
          m.furn_set(fpos.x, fpos.y, f_null);

          if ( src_items > 0 ) {  // and the stuff inside.
              if ( dst_item_ok && src_item_ok ) {
                  std::vector <item>& miat = m.i_at(fpos.x, fpos.y);
                  const int arbritrary_item_limit = MAX_ITEM_IN_SQUARE - dst_items; // within reason
                  for (int i=0; i < src_items; i++) { // ...carefully
                      if ( i < arbritrary_item_limit &&
                        miat.size() > 0 &&
                        m.add_item_or_charges(fdest.x, fdest.y, miat[0], 0) ) {
                          miat.erase(miat.begin());
                      } else {
                          add_msg("Stuff spills from the %s!", furntype.name.c_str() );
                          break;
                      }
                  }
              } else {
                  add_msg("Stuff spills from the %s!", furntype.name.c_str() );
              }
          }

          if ( shifting_furniture ) { // we didn't move
              if ( abs( u.grab_point.x + dx ) < 2 && abs( u.grab_point.y + dy ) < 2 ) {
                  u.grab_point = point ( u.grab_point.x + dx , u.grab_point.y + dy ); // furniture moved relative to us
              } else { // we pushed furniture out of reach
                  add_msg( _("You let go of the %s"), furntype.name.c_str() );
                  u.grab_point = point (0, 0);
                  u.grab_type = OBJECT_NONE;
              }
              return; // We moved furniture but stayed still.
          } else if ( pushing_furniture && m.move_cost(x, y) <= 0 ) { // Not sure how that chair got into a wall, but don't let player follow.
              add_msg( _("You let go of the %s as it slides past %s"), furntype.name.c_str(), m.ter_at(x,y).name.c_str() );
              u.grab_point = point (0, 0);
              u.grab_type = OBJECT_NONE;
          }
      }
    // Unsupported!
    } else {
       add_msg( _("Nothing at grabbed point %d,%d."),u.grab_point.x,u.grab_point.y );
       u.grab_point.x = 0;
       u.grab_point.y = 0;
       u.grab_type = OBJECT_NONE;
    }
  }

// Calculate cost of moving
  bool diag = trigdist && u.posx != x && u.posy != y;
  u.moves -= int(u.run_cost(m.combined_movecost(u.posx, u.posy, x, y, grabbed_vehicle, movecost_modifier), diag) * drag_multiplier);

// Adjust recoil down
  if (u.recoil > 0) {
    if (int(u.str_cur / 2) + u.skillLevel("gun") >= u.recoil)
    u.recoil = 0;
   else {
     u.recoil -= int(u.str_cur / 2) + u.skillLevel("gun");
    u.recoil = int(u.recoil / 2);
   }
  }
  if ((!u.has_trait("PARKOUR") && m.move_cost(x, y) > 2) ||
      ( u.has_trait("PARKOUR") && m.move_cost(x, y) > 4    ))
  {
   if (veh1 && m.move_cost(x,y) != 2)
    add_msg(_("Moving past this %s is slow!"), veh1->part_info(vpart1).name.c_str());
   else
    add_msg(_("Moving past this %s is slow!"), m.name(x, y).c_str());
  }
  if (m.has_flag("ROUGH", x, y) && (!u.in_vehicle)) {
   if (one_in(5) && u.armor_bash(bp_feet) < rng(2, 5)) {
    add_msg(_("You hurt your feet on the %s!"), m.tername(x, y).c_str());
    u.hit(this, bp_feet, 0, 0, 1);
    u.hit(this, bp_feet, 1, 0, 1);
   }
  }
  if (m.has_flag("SHARP", x, y) && !one_in(3) && !one_in(40 - int(u.dex_cur/2))
      && (!u.in_vehicle)) {
   if (!u.has_trait("PARKOUR") || one_in(4)) {
    body_part bp = random_body_part();
    int side = random_side(bp);
    if(u.hit(this, bp, side, 0, rng(1, 4)) > 0)
     add_msg(_("You cut your %s on the %s!"), body_part_name(bp, side).c_str(), m.tername(x, y).c_str());
   }
  }
  if (!u.has_artifact_with(AEP_STEALTH) && !u.has_trait("LEG_TENTACLES")) {
   if (u.has_trait("LIGHTSTEP"))
    sound(x, y, 2, ""); // Sound of footsteps may awaken nearby monsters
   else
    sound(x, y, 6, ""); // Sound of footsteps may awaken nearby monsters
  }
  if (one_in(20) && u.has_artifact_with(AEP_MOVEMENT_NOISE))
   sound(x, y, 40, _("You emit a rattling sound."));
// If we moved out of the nonant, we need update our map data
  if (m.has_flag("SWIMMABLE", x, y) && u.has_disease("onfire")) {
   add_msg(_("The water puts out the flames!"));
   u.rem_disease("onfire");
  }
// displace is set at the top of this function.
  if (displace) { // We displaced a friendly monster!
// Immobile monsters can't be displaced.
   monster &z = zombie(mondex);
   if (z.has_flag(MF_IMMOBILE)) {
// ...except that turrets can be picked up.
// TODO: Make there a flag, instead of hard-coded to mon_turret
    if (z.type->id == "mon_turret") {
     if (query_yn(_("Deactivate the turret?"))) {
      remove_zombie(mondex);
      u.moves -= 100;
      m.spawn_item(x, y, "bot_turret", turn);
     }
     return;
    } else {
     add_msg(_("You can't displace your %s."), z.name().c_str());
     return;
    }
   }
   z.move_to(this, u.posx, u.posy, true); // Force the movement even though the player is there right now.
   add_msg(_("You displace the %s."), z.name().c_str());
  }

  if (x < SEEX * int(MAPSIZE / 2) || y < SEEY * int(MAPSIZE / 2) ||
      x >= SEEX * (1 + int(MAPSIZE / 2)) || y >= SEEY * (1 + int(MAPSIZE / 2)))
   update_map(x, y);

// If the player is in a vehicle, unboard them from the current part
  if (u.in_vehicle)
   m.unboard_vehicle(this, u.posx, u.posy);

// Move the player
  u.posx = x;
  u.posy = y;
  if(dx != 0 || dy != 0) {
    u.lifetime_stats()->squares_walked++;
  }

  //Autopickup
  if (OPTIONS["AUTO_PICKUP"] && (!OPTIONS["AUTO_PICKUP_SAFEMODE"] || mostseen == 0) && (m.i_at(u.posx, u.posy)).size() > 0) {
   pickup(u.posx, u.posy, -1);
  }

// If the new tile is a boardable part, board it
  if (veh1 && veh1->part_with_feature(vpart1, "BOARDABLE") >= 0)
   m.board_vehicle(this, u.posx, u.posy, &u);

  if (m.tr_at(x, y) != tr_null) { // We stepped on a trap!
   trap* tr = traps[m.tr_at(x, y)];
   if (!u.avoid_trap(tr)) {
    trapfunc f;
    (f.*(tr->act))(this, x, y);
   }
  }

  // apply martial art move bonuses
  u.ma_onmove_effects();

  // leave the old martial arts stuff in for now
// Some martial art styles have special effects that trigger when we move
  if(u.weapon.type->id == "style_capoeira"){
    if (u.disease_duration("attack_boost") < 2)
     u.add_disease("attack_boost", 2, false, 2, 2);
    if (u.disease_duration("dodge_boost") < 2)
     u.add_disease("dodge_boost", 2, false, 2, 2);
  } else if(u.weapon.type->id == "style_ninjutsu"){
    u.add_disease("attack_boost", 2, false, 1, 3);
  } else if(u.weapon.type->id == "style_crane"){
    if (!u.has_disease("dodge_boost"))
     u.add_disease("dodge_boost", 1, false, 3, 3);
  } else if(u.weapon.type->id == "style_leopard"){
    u.add_disease("attack_boost", 2, false, 1, 4);
  } else if(u.weapon.type->id == "style_dragon"){
    if (!u.has_disease("damage_boost"))
     u.add_disease("damage_boost", 2, false, 3, 3);
  } else if(u.weapon.type->id == "style_lizard"){
    bool wall = false;
    for (int wallx = x - 1; wallx <= x + 1 && !wall; wallx++) {
     for (int wally = y - 1; wally <= y + 1 && !wall; wally++) {
      if (m.has_flag("SUPPORTS_ROOF", wallx, wally))
       wall = true;
     }
    }
    if (wall)
     u.add_disease("attack_boost", 2, false, 2, 8);
    else
     u.rem_disease("attack_boost");
  }

  // Drench the player if swimmable
  if (m.has_flag("SWIMMABLE", x, y))
    u.drench(this, 40, mfb(bp_feet) | mfb(bp_legs));

  // List items here
  if (!m.has_flag("SEALED", x, y)) {
    if (!u.has_disease("blind") && m.i_at(x, y).size() <= 3 && m.i_at(x, y).size() != 0) {
      // TODO: Rewrite to be localizable
      std::string buff = _("You see here ");

      for (int i = 0; i < m.i_at(x, y).size(); i++) {
        buff += m.i_at(x, y)[i].tname(this);

        if (i + 2 < m.i_at(x, y).size())
          buff += _(", ");
        else if (i + 1 < m.i_at(x, y).size())
          buff += _(", and ");

      }

      buff += _(".");

      add_msg(buff.c_str());
    } else if (m.i_at(x, y).size() != 0) {
      add_msg(_("There are many items here."));
    }
  }

  if (veh1 && veh1->part_with_feature(vpart1, "CONTROLS") >= 0
           && u.in_vehicle)
      add_msg(_("There are vehicle controls here.  %s to drive."),
              press_x(ACTION_CONTROL_VEHICLE).c_str() );

  } else if (!m.has_flag("SWIMMABLE", x, y) && u.has_active_bionic("bio_probability_travel") && u.power_level >= 10) {
  //probability travel through walls but not water
  int tunneldist = 0;
  // tile is impassable
  while((m.move_cost(x + tunneldist*(x - u.posx), y + tunneldist*(y - u.posy)) == 0 &&
         // but allow water tiles
         !m.has_flag("SWIMMABLE", x + tunneldist*(x - u.posx), y + tunneldist*(y - u.posy))) ||
         // a monster is there
         ((mon_at(x + tunneldist*(x - u.posx), y + tunneldist*(y - u.posy)) != -1 ||
           // so keep tunneling
           npc_at(x + tunneldist*(x - u.posx), y + tunneldist*(y - u.posy)) != -1) &&
          // assuming we've already started
          tunneldist > 0))
  {
      tunneldist += 1; //add 1 to tunnel distance for each impassable tile in the line
      if(tunneldist * 10 > u.power_level) //oops, not enough energy! Tunneling costs 10 bionic power per impassable tile
      {
          add_msg(_("You try to quantum tunnel through the barrier but are reflected! Try again with more energy!"));
          tunneldist = 0; //we didn't tunnel anywhere
          break;
      }
      if(tunneldist > 24)
      {
          add_msg(_("It's too dangerous to tunnel that far!"));
          tunneldist = 0;
          break;    //limit maximum tunneling distance
      }
  }
  if(tunneldist) //you tunneled
  {
    if (u.in_vehicle)
        m.unboard_vehicle(this, u.posx, u.posy);
    u.power_level -= (tunneldist * 10); //tunneling costs 10 bionic power per impassable tile
    u.moves -= 100; //tunneling costs 100 moves
    u.posx += (tunneldist + 1) * (x - u.posx); //move us the number of tiles we tunneled in the x direction, plus 1 for the last tile
    u.posy += (tunneldist + 1) * (y - u.posy); //ditto for y
    add_msg(_("You quantum tunnel through the %d-tile wide barrier!"), tunneldist);
    if (m.veh_at(u.posx, u.posy, vpart1) && m.veh_at(u.posx, u.posy, vpart1)->part_with_feature(vpart1, "BOARDABLE") >= 0)
        m.board_vehicle(this, u.posx, u.posy, &u);
  }
  else //or you couldn't tunnel due to lack of energy
  {
      u.power_level -= 10; //failure is expensive!
  }

 } else if (veh_closed_door) { // move_cost <= 0
   veh1->open(dpart);
  u.moves -= 100;
  add_msg (_("You open the %s's %s."), veh1->name.c_str(),
                                    veh1->part_info(dpart).name.c_str());

 } else if (m.has_flag("SWIMMABLE", x, y)) { // Dive into water!
// Requires confirmation if we were on dry land previously
  if ((m.has_flag("SWIMMABLE", u.posx, u.posy) &&
      m.move_cost(u.posx, u.posy) == 0) || query_yn(_("Dive into the water?"))) {
   if (m.move_cost(u.posx, u.posy) > 0 && u.swim_speed() < 500)
     add_msg(_("You start swimming.  %s to dive underwater."),
             press_x(ACTION_MOVE_DOWN).c_str());
   plswim(x, y);
  }
 } else { // Invalid move
  if (u.has_disease("blind") || u.has_disease("stunned")) {
// Only lose movement if we're blind
   add_msg(_("You bump into a %s!"), m.name(x, y).c_str());
   u.moves -= 100;
  } else if (m.furn(x, y) != f_safe_c && m.open_door(x, y, !m.is_outside(u.posx, u.posy)))
   u.moves -= 100;
  else if (m.ter(x, y) == t_door_locked || m.ter(x, y) == t_door_locked_alarm || m.ter(x, y) == t_door_locked_interior) {
   u.moves -= 100;
   add_msg(_("That door is locked!"));
  }
  else if (m.ter(x, y) == t_door_bar_locked) {
   u.moves -= 80;
   add_msg(_("You rattle the bars but the door is locked!"));
  }
 }
}

void game::plswim(int x, int y)
{
 if (x < SEEX * int(MAPSIZE / 2) || y < SEEY * int(MAPSIZE / 2) ||
     x >= SEEX * (1 + int(MAPSIZE / 2)) || y >= SEEY * (1 + int(MAPSIZE / 2)))
  update_map(x, y);
 u.posx = x;
 u.posy = y;
 if (!m.has_flag("SWIMMABLE", x, y)) {
  dbg(D_ERROR) << "game:plswim: Tried to swim in "
               << m.tername(x, y).c_str() << "!";
  debugmsg("Tried to swim in %s!", m.tername(x, y).c_str());
  return;
 }
 if (u.has_disease("onfire")) {
  add_msg(_("The water puts out the flames!"));
  u.rem_disease("onfire");
 }
 int movecost = u.swim_speed();
 u.practice(turn, "swimming", u.is_underwater() ? 2 : 1);
 if (movecost >= 500) {
  if (!u.is_underwater()) {
    add_msg(_("You sink like a rock!"));
   u.set_underwater(true);
   u.oxygen = 30 + 2 * u.str_cur;
  }
 }
 if (u.oxygen <= 5 && u.is_underwater()) {
  if (movecost < 500)
    popup(_("You need to breathe! (%s to surface.)"),
          press_x(ACTION_MOVE_UP).c_str());
  else
   popup(_("You need to breathe but you can't swim!  Get to dry land, quick!"));
 }
 bool diagonal = (x != u.posx && y != u.posy);
 u.moves -= (movecost > 200 ? 200 : movecost)  * (trigdist && diagonal ? 1.41 : 1 );
 u.inv.rust_iron_items();

 int drenchFlags = mfb(bp_legs)|mfb(bp_torso)|mfb(bp_arms)|mfb(bp_feet);

 if (get_temperature() <= 50)
   drenchFlags |= mfb(bp_hands);

 if (u.is_underwater())
   drenchFlags |= mfb(bp_head)|mfb(bp_eyes)|mfb(bp_mouth)|mfb(bp_hands);

 u.drench(this, 100, drenchFlags);
}

void game::fling_player_or_monster(player *p, monster *zz, const int& dir, float flvel, bool controlled)
{
    int steps = 0;
    bool is_u = p && (p == &u);
    int dam1, dam2;

    bool is_player;
    if (p)
        is_player = true;
    else
    if (zz)
        is_player = false;
    else
    {
     dbg(D_ERROR) << "game:fling_player_or_monster: "
                     "neither player nor monster";
     debugmsg ("game::fling neither player nor monster");
     return;
    }

    tileray tdir(dir);
    std::string sname, snd;
    if (is_player)
    {
        if (is_u)
            sname = std::string (_("You are"));
        else
            sname = p->name + _(" is");
    }
    else
        sname = zz->name() + _(" is");
    int range = flvel / 10;
    int x = (is_player? p->posx : zz->posx());
    int y = (is_player? p->posy : zz->posy());
    while (range > 0)
    {
        tdir.advance();
        x = (is_player? p->posx : zz->posx()) + tdir.dx();
        y = (is_player? p->posy : zz->posy()) + tdir.dy();
        std::string dname;
        bool thru = true;
        bool slam = false;
        int mondex = mon_at(x, y);
        dam1 = flvel / 3 + rng (0, flvel * 1 / 3);
        if (controlled)
            dam1 = std::max(dam1 / 2 - 5, 0);
        if (mondex >= 0)
        {
            monster &z = zombie(mondex);
            slam = true;
            dname = z.name();
            dam2 = flvel / 3 + rng (0, flvel * 1 / 3);
            if (z.hurt(dam2))
             kill_mon(mondex, false);
            else
             thru = false;
            if (is_player)
             p->hitall (this, dam1, 40);
            else
                zz->hurt(dam1);
        } else if (m.move_cost(x, y) == 0 && !m.has_flag("SWIMMABLE", x, y)) {
            slam = true;
            int vpart;
            vehicle *veh = m.veh_at(x, y, vpart);
            dname = veh ? veh->part_info(vpart).name : m.tername(x, y).c_str();
            if (m.has_flag("BASHABLE", x, y)) {
                thru = m.bash(x, y, flvel, snd);
            } else {
                thru = false;
            }
            if (snd.length() > 0)
                add_msg (_("You hear a %s"), snd.c_str());
            if (is_player)
                p->hitall (this, dam1, 40);
            else
                zz->hurt (dam1);
            flvel = flvel / 2;
        }
        if (slam && dam1)
            add_msg (_("%s slammed against the %s for %d damage!"), sname.c_str(), dname.c_str(), dam1);
        if (thru)
        {
            if (is_player)
            {
                p->posx = x;
                p->posy = y;
            }
            else
            {
                zz->setpos(x, y);
            }
        }
        else
            break;
        range--;
        steps++;
        timespec ts;   // Timespec for the animation
        ts.tv_sec = 0;
        ts.tv_nsec = BILLION / 20;
        nanosleep (&ts, 0);
    }

    if (!m.has_flag("SWIMMABLE", x, y))
    {
        // fall on ground
        dam1 = rng (flvel / 3, flvel * 2 / 3) / 2;
        if (controlled)
            dam1 = std::max(dam1 / 2 - 5, 0);
        if (is_player)
        {
            int dex_reduce = p->dex_cur < 4? 4 : p->dex_cur;
            dam1 = dam1 * 8 / dex_reduce;
            if (p->has_trait("PARKOUR"))
            {
                dam1 /= 2;
            }
            if (dam1 > 0)
            {
                p->hitall (this, dam1, 40);
            }
        } else {
            zz->hurt (dam1);
        }
        if (is_u)
        {
            if (dam1 > 0)
            {
                add_msg (_("You fall on the ground for %d damage."), dam1);
            } else if (!controlled) {
                add_msg (_("You land on the ground."));
            }
        }
    }
    else if (is_u)
    {
        if (controlled)
            add_msg (_("You dive into water."));
        else
            add_msg (_("You fall into water."));
    }
}

void game::vertical_move(int movez, bool force)
{
// > and < are used for diving underwater.
 if (m.move_cost(u.posx, u.posy) == 0 && m.has_flag("SWIMMABLE", u.posx, u.posy)){
  if (movez == -1) {
   if (u.is_underwater()) {
    add_msg(_("You are already underwater!"));
    return;
   }
   if (u.worn_with_flag("FLOATATION")) {
    add_msg(_("You can't dive while wearing a flotation device."));
    return;
   }
   u.set_underwater(true);
   u.oxygen = 30 + 2 * u.str_cur;
   add_msg(_("You dive underwater!"));
  } else {
   if (u.swim_speed() < 500) {
    u.set_underwater(false);
    add_msg(_("You surface."));
   } else
    add_msg(_("You can't surface!"));
  }
  return;
 }
// Force means we're going down, even if there's no staircase, etc.
// This happens with sinkholes and the like.
 if (!force && ((movez == -1 && !m.has_flag("GOES_DOWN", u.posx, u.posy)) ||
                (movez ==  1 && !m.has_flag("GOES_UP",   u.posx, u.posy))) &&
                !(m.ter(u.posx, u.posy) == t_elevator)) {
  if (movez == -1) {
    add_msg(_("You can't go down here!"));
  } else {
    add_msg(_("You can't go up here!"));
  }
  return;
 }

 if( force ) {
     // Let go of a grabbed cart.
     u.grab_point.x = 0;
     u.grab_point.y = 0;
 } else if( u.grab_point.x != 0 || u.grab_point.y != 0 ) {
     // TODO: Warp the cart along with you if you're on an elevator
     add_msg(_("You can't drag things up and down stairs."));
     return;
 }

 map tmpmap(&traps);
 tmpmap.load(this, levx, levy, levz + movez, false);
// Find the corresponding staircase
 int stairx = -1, stairy = -1;
 bool rope_ladder = false;
 if (force) {
  stairx = u.posx;
  stairy = u.posy;
 } else { // We need to find the stairs.
  int best = 999;
   for (int i = u.posx - SEEX * 2; i <= u.posx + SEEX * 2; i++) {
    for (int j = u.posy - SEEY * 2; j <= u.posy + SEEY * 2; j++) {
    if (rl_dist(u.posx, u.posy, i, j) <= best &&
        ((movez == -1 && tmpmap.has_flag("GOES_UP", i, j)) ||
         (movez == 1 && (tmpmap.has_flag("GOES_DOWN", i, j) ||
                         tmpmap.ter(i, j) == t_manhole_cover)) ||
         ((movez == 2 || movez == -2) && tmpmap.ter(i, j) == t_elevator))) {
     stairx = i;
     stairy = j;
     best = rl_dist(u.posx, u.posy, i, j);
    }
   }
  }

  if (stairx == -1 || stairy == -1) { // No stairs found!
   if (movez < 0) {
    if (tmpmap.move_cost(u.posx, u.posy) == 0) {
     popup(_("Halfway down, the way down becomes blocked off."));
     return;
    } else if (u.has_amount("rope_30", 1)) {
     if (query_yn(_("There is a sheer drop halfway down. Climb your rope down?"))){
      rope_ladder = true;
      u.use_amount("rope_30", 1);
     } else
      return;
    } else if (!query_yn(_("There is a sheer drop halfway down.  Jump?")))
     return;
   }
   stairx = u.posx;
   stairy = u.posy;
  }
 }

 bool replace_monsters = false;
// Replace the stair monsters if we just came back
 if (abs(monstairx - levx) <= 1 && abs(monstairy - levy) <= 1 &&
     monstairz == levz + movez)
  replace_monsters = true;

 if (!force) {
  monstairx = levx;
  monstairy = levy;
  monstairz = levz;
 }
 // Despawn monsters, only push them onto the stair monster list if we're taking stairs.
 despawn_monsters( abs(movez) == 1 && !force );
 clear_zombies();

// Figure out where we know there are up/down connectors
 std::vector<point> discover;
 for (int x = 0; x < OMAPX; x++) {
  for (int y = 0; y < OMAPY; y++) {
   if (cur_om->seen(x, y, levz) &&
       ((movez ==  1 && oterlist[ cur_om->ter(x, y, levz) ].known_up) ||
        (movez == -1 && oterlist[ cur_om->ter(x, y, levz) ].known_down) ))
    discover.push_back( point(x, y) );
  }
 }

 int z_coord = levz + movez;
 // Fill in all the tiles we know about (e.g. subway stations)
 for (int i = 0; i < discover.size(); i++) {
  int x = discover[i].x, y = discover[i].y;
  cur_om->seen(x, y, z_coord) = true;
  if (movez ==  1 && !oterlist[ cur_om->ter(x, y, z_coord) ].known_down &&
      !cur_om->has_note(x, y, z_coord))
   cur_om->add_note(x, y, z_coord, _("AUTO: goes down"));
  if (movez == -1 && !oterlist[ cur_om->ter(x, y, z_coord) ].known_up &&
      !cur_om->has_note(x, y, z_coord))
   cur_om->add_note(x, y, z_coord, _("AUTO: goes up"));
 }

 levz += movez;
 u.moves -= 100;
 m.clear_vehicle_cache();
 m.vehicle_list.clear();
 m.load(this, levx, levy, levz);
 u.posx = stairx;
 u.posy = stairy;
 if (rope_ladder)
  m.ter_set(u.posx, u.posy, t_rope_up);
 if (m.ter(stairx, stairy) == t_manhole_cover) {
  m.spawn_item(stairx + rng(-1, 1), stairy + rng(-1, 1), "manhole_cover", 0);
  m.ter_set(stairx, stairy, t_manhole);
 }

 if (replace_monsters)
  replace_stair_monsters();

 m.spawn_monsters(this);

 if (force) { // Basically, we fell.
  if (u.has_trait("WINGS_BIRD"))
   add_msg(_("You flap your wings and flutter down gracefully."));
  else {
   int dam = int((u.str_max / 4) + rng(5, 10)) * rng(1, 3);//The bigger they are
   dam -= rng(u.dodge(this), u.dodge(this) * 3);
   if (dam <= 0)
    add_msg(_("You fall expertly and take no damage."));
   else {
    add_msg(_("You fall heavily, taking %d damage."), dam);
    u.hurtall(dam);
   }
  }
 }

 if (m.tr_at(u.posx, u.posy) != tr_null) { // We stepped on a trap!
  trap* tr = traps[m.tr_at(u.posx, u.posy)];
  if (force || !u.avoid_trap(tr)) {
   trapfunc f;
   (f.*(tr->act))(this, u.posx, u.posy);
  }
 }

 set_adjacent_overmaps(true);
 refresh_all();
}


void game::update_map(int &x, int &y)
{
 int shiftx = 0, shifty = 0;
 int olevx = 0, olevy = 0;
 while (x < SEEX * int(MAPSIZE / 2)) {
  x += SEEX;
  shiftx--;
 }
 while (x >= SEEX * (1 + int(MAPSIZE / 2))) {
  x -= SEEX;
  shiftx++;
 }
 while (y < SEEY * int(MAPSIZE / 2)) {
  y += SEEY;
  shifty--;
 }
 while (y >= SEEY * (1 + int(MAPSIZE / 2))) {
  y -= SEEY;
  shifty++;
 }
 m.shift(this, levx, levy, levz, shiftx, shifty);
 levx += shiftx;
 levy += shifty;
 if (levx < 0) {
  levx += OMAPX * 2;
  olevx = -1;
 } else if (levx > OMAPX * 2 - 1) {
  levx -= OMAPX * 2;
  olevx = 1;
 }
 if (levy < 0) {
  levy += OMAPY * 2;
  olevy = -1;
 } else if (levy > OMAPY * 2 - 1) {
  levy -= OMAPY * 2;
  olevy = 1;
 }
 if (olevx != 0 || olevy != 0) {
  cur_om->save();
  cur_om = &overmap_buffer.get(this, cur_om->pos().x + olevx, cur_om->pos().y + olevy);
 }
 set_adjacent_overmaps();

 // Shift monsters if we're actually shifting
 if(shiftx || shifty)
  despawn_monsters(false, shiftx, shifty);

 // Shift NPCs
 for (int i = 0; i < active_npc.size(); i++) {
  active_npc[i]->shift(shiftx, shifty);
  if (active_npc[i]->posx < 0 - SEEX * 2 ||
      active_npc[i]->posy < 0 - SEEX * 2 ||
      active_npc[i]->posx >     SEEX * (MAPSIZE + 2) ||
      active_npc[i]->posy >     SEEY * (MAPSIZE + 2)   ) {
   active_npc[i]->mapx = levx + (active_npc[i]->posx / SEEX);
   active_npc[i]->mapy = levy + (active_npc[i]->posy / SEEY);
   active_npc[i]->posx %= SEEX;
   active_npc[i]->posy %= SEEY;
    //don't remove them from the overmap list.
   active_npc.erase(active_npc.begin() + i); //Remove the npc from the active list. It remains in the overmap list.
   i--;
  }
 }
    // Check for overmap saved npcs that should now come into view.
    // Put those in the active list.
    load_npcs();
 // Spawn monsters if appropriate
 m.spawn_monsters(this); // Static monsters
 if (turn >= nextspawn)
  spawn_mon(shiftx, shifty);
// Shift scent
 unsigned int newscent[SEEX * MAPSIZE][SEEY * MAPSIZE];
 for (int i = 0; i < SEEX * MAPSIZE; i++) {
  for (int j = 0; j < SEEY * MAPSIZE; j++)
   newscent[i][j] = scent(i + (shiftx * SEEX), j + (shifty * SEEY));
 }
 for (int i = 0; i < SEEX * MAPSIZE; i++) {
  for (int j = 0; j < SEEY * MAPSIZE; j++)
   scent(i, j) = newscent[i][j];

 }
 // Make sure map cache is consistent since it may have shifted.
 m.build_map_cache(this);
// Update what parts of the world map we can see
 update_overmap_seen();
 draw_minimap();
}

void game::set_adjacent_overmaps(bool from_scratch)
{
 bool do_h = false, do_v = false, do_d = false;
 int hori_disp = (levx > OMAPX) ? 1 : -1;
 int vert_disp = (levy > OMAPY) ? 1 : -1;
 int diag_posx = cur_om->pos().x + hori_disp;
 int diag_posy = cur_om->pos().y + vert_disp;

 if(!om_hori || om_hori->pos().x != diag_posx || om_hori->pos().y != cur_om->pos().y || from_scratch)
  do_h = true;
 if(!om_vert || om_vert->pos().x != cur_om->pos().x || om_vert->pos().y != diag_posy || from_scratch)
  do_v = true;
 if(!om_diag || om_diag->pos().x != diag_posx || om_diag->pos().y != diag_posy || from_scratch)
  do_d = true;

 if(do_h){
  om_hori = &overmap_buffer.get(this, diag_posx, cur_om->pos().y);
 }
 if(do_v){
  om_vert = &overmap_buffer.get(this, cur_om->pos().x, diag_posy);
 }
 if(do_d){
  om_diag = &overmap_buffer.get(this, diag_posx, diag_posy);
 }
}

void game::update_overmap_seen()
{
 int omx = (levx + int(MAPSIZE / 2)) / 2, omy = (levy + int(MAPSIZE / 2)) / 2;
 int dist = u.overmap_sight_range(light_level());
 cur_om->seen(omx, omy, levz) = true; // We can always see where we're standing
 if (dist == 0)
  return; // No need to run the rest!
 for (int x = omx - dist; x <= omx + dist; x++) {
  for (int y = omy - dist; y <= omy + dist; y++) {
   std::vector<point> line = line_to(omx, omy, x, y, 0);
   int sight_points = dist;
   int cost = 0;
   for (int i = 0; i < line.size() && sight_points >= 0; i++) {
    int lx = line[i].x, ly = line[i].y;
    if (lx >= 0 && lx < OMAPX && ly >= 0 && ly < OMAPY)
     cost = oterlist[cur_om->ter(lx, ly, levz)].see_cost;
    else if ((lx < 0 || lx >= OMAPX) && (ly < 0 || ly >= OMAPY)) {
     if (lx < 0) lx += OMAPX;
     else        lx -= OMAPX;
     if (ly < 0) ly += OMAPY;
     else        ly -= OMAPY;
     cost = oterlist[om_diag->ter(lx, ly, levz)].see_cost;
    } else if (lx < 0 || lx >= OMAPX) {
     if (lx < 0) lx += OMAPX;
     else        lx -= OMAPX;
     cost = oterlist[om_hori->ter(lx, ly, levz)].see_cost;
    } else if (ly < 0 || ly >= OMAPY) {
     if (ly < 0) ly += OMAPY;
     else        ly -= OMAPY;
     cost = oterlist[om_vert->ter(lx, ly, levz)].see_cost;
    }
    sight_points -= cost;
   }
   if (sight_points >= 0) {
    int tmpx = x, tmpy = y;
    if (tmpx >= 0 && tmpx < OMAPX && tmpy >= 0 && tmpy < OMAPY)
     cur_om->seen(tmpx, tmpy, levz) = true;
    else if ((tmpx < 0 || tmpx >= OMAPX) && (tmpy < 0 || tmpy >= OMAPY)) {
     if (tmpx < 0) tmpx += OMAPX;
     else          tmpx -= OMAPX;
     if (tmpy < 0) tmpy += OMAPY;
     else          tmpy -= OMAPY;
     om_diag->seen(tmpx, tmpy, levz) = true;
    } else if (tmpx < 0 || tmpx >= OMAPX) {
     if (tmpx < 0) tmpx += OMAPX;
     else          tmpx -= OMAPX;
     om_hori->seen(tmpx, tmpy, levz) = true;
    } else if (tmpy < 0 || tmpy >= OMAPY) {
     if (tmpy < 0) tmpy += OMAPY;
     else          tmpy -= OMAPY;
     om_vert->seen(tmpx, tmpy, levz) = true;
    }
   }
  }
 }
}

point game::om_location()
{
 point ret;
 ret.x = int( (levx + int(MAPSIZE / 2)) / 2);
 ret.y = int( (levy + int(MAPSIZE / 2)) / 2);
 return ret;
}

void game::replace_stair_monsters()
{
 for (int i = 0; i < coming_to_stairs.size(); i++)
  add_zombie(coming_to_stairs[i].mon);
 coming_to_stairs.clear();
}

//TODO: abstract out the location checking code
//TODO: refactor so zombies can follow up and down stairs instead of this mess
void game::update_stair_monsters()
{
 if (abs(levx - monstairx) > 1 || abs(levy - monstairy) > 1)
  return;

 for (int i = 0; i < coming_to_stairs.size(); i++) {
  coming_to_stairs[i].count--;
  if (coming_to_stairs[i].count <= 0) {
   int startx = rng(0, SEEX * MAPSIZE - 1), starty = rng(0, SEEY * MAPSIZE - 1);
   bool found_stairs = false;
   for (int x = 0; x < SEEX * MAPSIZE && !found_stairs; x++) {
    for (int y = 0; y < SEEY * MAPSIZE && !found_stairs; y++) {
     int sx = (startx + x) % (SEEX * MAPSIZE),
         sy = (starty + y) % (SEEY * MAPSIZE);
     if (m.has_flag("GOES_UP", sx, sy) || m.has_flag("GOES_DOWN", sx, sy)) {
      found_stairs = true;
      int mposx = sx, mposy = sy;
      int tries = 0;
      while (!is_empty(mposx, mposy) && tries < 10) {
       mposx = sx + rng(-2, 2);
       mposy = sy + rng(-2, 2);
       tries++;
      }
      if (tries < 10) {
       coming_to_stairs[i].mon.setpos(mposx, mposy, true);
       add_zombie( coming_to_stairs[i].mon );
       if (u_see(sx, sy)) {
        if (m.has_flag("GOES_UP", sx, sy)) {
            add_msg(_("A %s comes down the %s!"), coming_to_stairs[i].mon.name().c_str(),
                m.tername(sx, sy).c_str());
        } else {
            add_msg(_("A %s comes up the %s!"), coming_to_stairs[i].mon.name().c_str(),
                m.tername(sx, sy).c_str());
        }
       }
      }
     }
    }
   }
   coming_to_stairs.erase(coming_to_stairs.begin() + i);
   i--;
  }
 }
 if (coming_to_stairs.empty()) {
  monstairx = -1;
  monstairy = -1;
  monstairz = 999;
 }
}

void game::despawn_monsters(const bool stairs, const int shiftx, const int shifty)
{
    for (unsigned int i = 0; i < num_zombies(); i++) {
        monster &z = zombie(i);
        // If either shift argument is non-zero, we're shifting.
        if(shiftx != 0 || shifty != 0) {
            z.shift(shiftx, shifty);
            if( z.posx() >= 0 && z.posx() <= SEEX * MAPSIZE &&
                z.posy() >= 0 && z.posy() <= SEEY * MAPSIZE ) {
                // We're inbounds, so don't despawn after all.
                continue;
            }
        }

        if (stairs && z.will_reach(this, u.posx, u.posy)) {
            int turns = z.turns_to_reach(this, u.posx, u.posy);
            if (turns < 999) {
                coming_to_stairs.push_back( monster_and_count(z, 1 + turns) );
            }
        } else if ( (z.spawnmapx != -1) ||
                    ((stairs || shiftx != 0 || shifty != 0) && z.friendly != 0 ) ) {
            // translate shifty relative coordinates to submapx, submapy, subtilex, subtiley
            real_coords rc( m.getabs(z.posx(), z.posy() ) ); // still madness, bud handles straddling omap and -/+
            z.spawnmapx = rc.om_sub.x;
            z.spawnmapy = rc.om_sub.y;
            z.spawnposx = rc.sub_pos.x;
            z.spawnposy = rc.sub_pos.y;

            tinymap tmp(&traps);
            tmp.load(this, z.spawnmapx, z.spawnmapy, levz, false);
            tmp.add_spawn(&z);
            tmp.save(cur_om, turn, z.spawnmapx, z.spawnmapy, levz);
        } else {
            // No spawn site, so absorb them back into a group.
            int group = valid_group((z.type->id), levx + shiftx, levy + shifty, levz);
            if (group != -1) {
                cur_om->zg[group].population++;
                if (cur_om->zg[group].population /
                    (cur_om->zg[group].radius * cur_om->zg[group].radius) > 5 &&
                    !cur_om->zg[group].diffuse) {
                    cur_om->zg[group].radius++;
                }
            }
        }
        // Shifting needs some cleanup for despawned monsters since they won't be cleared afterwards.
        if(shiftx != 0 || shifty != 0) {
            remove_zombie(i);
            i--;
        }
    }

    // The order in which zombies are shifted may cause zombies to briefly exist on
    // the same square. This messes up the mon_at cache, so we need to rebuild it.
    rebuild_mon_at_cache();
}

void game::spawn_mon(int shiftx, int shifty)
{
 int nlevx = levx + shiftx;
 int nlevy = levy + shifty;
 int group;
 int monx, mony;
 int dist;
 int pop, rad;
 int iter;
 int t;
 // Create a new NPC?
 if (ACTIVE_WORLD_OPTIONS["RANDOM_NPC"] && one_in(100 + 15 * cur_om->npcs.size())) {
  npc * tmp = new npc();
  tmp->normalize(this);
  tmp->randomize(this);
  //tmp->stock_missions(this);
  tmp->spawn_at(cur_om, levx, levy, levz);
  tmp->place_near(this, SEEX * 2 * (tmp->mapx - levx) + rng(0 - SEEX, SEEX), SEEY * 2 * (tmp->mapy - levy) + rng(0 - SEEY, SEEY));
  tmp->form_opinion(&u);
  //tmp->attitude = NPCATT_TALK; //Form opinion seems to set the attitude.
  tmp->mission = NPC_MISSION_NULL;
  int mission_index = reserve_random_mission(ORIGIN_ANY_NPC,
                                             om_location(), tmp->getID());
  if (mission_index != -1)
  tmp->chatbin.missions.push_back(mission_index);
  active_npc.push_back(tmp);
 }

// Now, spawn monsters (perhaps)
 monster zom;
 for (int i = 0; i < cur_om->zg.size(); i++) { // For each valid group...
  if (cur_om->zg[i].posz != levz) { continue; } // skip other levels - hack
  group = 0;
  if(cur_om->zg[i].diffuse)
   dist = square_dist(nlevx, nlevy, cur_om->zg[i].posx, cur_om->zg[i].posy);
  else
   dist = trig_dist(nlevx, nlevy, cur_om->zg[i].posx, cur_om->zg[i].posy);
  pop = cur_om->zg[i].population;
  rad = cur_om->zg[i].radius;
  if (dist <= rad) {
// (The area of the group's territory) in (population/square at this range)
// chance of adding one monster; cap at the population OR 16
   while ( (cur_om->zg[i].diffuse ?
            long( pop) :
            long((1.0 - double(dist / rad)) * pop) )
          > rng(0, (rad * rad)) &&
          rng(0, MAPSIZE * 4) > group && group < pop && group < MAPSIZE * 3)
    group++;

   cur_om->zg[i].population -= group;
   // Reduce group radius proportionally to remaining
   // population to maintain a minimal population density.
   if (cur_om->zg[i].population / (cur_om->zg[i].radius * cur_om->zg[i].radius) < 1.0 &&
       !cur_om->zg[i].diffuse)
     cur_om->zg[i].radius--;

   if (group > 0) // If we spawned some zombies, advance the timer
    nextspawn += rng(group * 4 + num_zombies() * 4, group * 10 + num_zombies() * 10);

   for (int j = 0; j < group; j++) { // For each monster in the group get some spawn details
     MonsterGroupResult spawn_details = MonsterGroupManager::GetResultFromGroup( cur_om->zg[i].type, &mtypes,
                                                             &group, (int)turn );
     zom = monster(GetMType(spawn_details.name));
     for (int kk = 0; kk < spawn_details.pack_size; kk++){
       iter = 0;
       do {
        monx = rng(0, SEEX * MAPSIZE - 1);
        mony = rng(0, SEEY * MAPSIZE - 1);
        if (shiftx == 0 && shifty == 0) {
         if (one_in(2))
          shiftx = 1 - 2 * rng(0, 1);
         else
          shifty = 1 - 2 * rng(0, 1);
        }
        if (shiftx == -1)
         monx = (SEEX * MAPSIZE) / 6;
        else if (shiftx == 1)
         monx = (SEEX * MAPSIZE * 5) / 6;
        if (shifty == -1)
         mony = (SEEY * MAPSIZE) / 6;
        if (shifty == 1)
         mony = (SEEY * MAPSIZE * 5) / 6;
        monx += rng(-5, 5);
        mony += rng(-5, 5);
        iter++;

       } while ((!zom.can_move_to(this, monx, mony) || !is_empty(monx, mony) ||
                 m.sees(u.posx, u.posy, monx, mony, SEEX, t) || !m.is_outside(monx, mony) ||
                 rl_dist(u.posx, u.posy, monx, mony) < 8) && iter < 50);
       if (iter < 50) {
        zom.spawn(monx, mony);
        add_zombie(zom);
       }
     }
   } // Placing monsters of this group is done!
   if (cur_om->zg[i].population <= 0) { // Last monster in the group spawned...
    cur_om->zg.erase(cur_om->zg.begin() + i); // ...so remove that group
    i--; // And don't increment i.
   }
  }
 }
}

int game::valid_group(std::string type, int x, int y, int z_coord)
{
 std::vector <int> valid_groups;
 std::vector <int> semi_valid; // Groups that're ALMOST big enough
 int dist;
 for (int i = 0; i < cur_om->zg.size(); i++) {
  if (cur_om->zg[i].posz != z_coord) { continue; }
  dist = trig_dist(x, y, cur_om->zg[i].posx, cur_om->zg[i].posy);
  if (dist < cur_om->zg[i].radius) {
   if(MonsterGroupManager::IsMonsterInGroup(cur_om->zg[i].type, type)) {
     valid_groups.push_back(i);
   }
  } else if (dist < cur_om->zg[i].radius + 3) {
   if(MonsterGroupManager::IsMonsterInGroup(cur_om->zg[i].type, type)) {
     semi_valid.push_back(i);
   }
  }
 }
 if (valid_groups.size() == 0) {
  if (semi_valid.size() == 0)
   return -1;
  else {
// If there's a group that's ALMOST big enough, expand that group's radius
// by one and absorb into that group.
   int semi = rng(0, semi_valid.size() - 1);
   if (!cur_om->zg[semi_valid[semi]].diffuse)
    cur_om->zg[semi_valid[semi]].radius++;
   return semi_valid[semi];
  }
 }
 return valid_groups[rng(0, valid_groups.size() - 1)];
}

void game::wait()
{
    const bool bHasWatch = u.has_item_with_flag("WATCH");

    uimenu as_m;
    as_m.text = _("Wait for how long?");
    as_m.entries.push_back(uimenu_entry(1, true, '1', (bHasWatch) ? _("5 Minutes") : _("Wait 300 heartbeats") ));
    as_m.entries.push_back(uimenu_entry(2, true, '2', (bHasWatch) ? _("30 Minutes") : _("Wait 1800 heartbeats") ));
    as_m.entries.push_back(uimenu_entry(3, true, '3', (bHasWatch) ? _("1 hour") : _("Wait till dawn") ));
    as_m.entries.push_back(uimenu_entry(4, true, '4', (bHasWatch) ? _("2 hours") : _("Wait till noon") ));
    as_m.entries.push_back(uimenu_entry(5, true, '5', (bHasWatch) ? _("3 hours") : _("Wait till dusk") ));
    as_m.entries.push_back(uimenu_entry(6, true, '6', (bHasWatch) ? _("6 hours") : _("Wait till midnight") ));
    as_m.entries.push_back(uimenu_entry(7, true, '7', _("Exit") ));
    as_m.query(); /* calculate key and window variables, generate window, and loop until we get a valid answer */

    const int iHour = turn.getHour();

    int time = 0;
    switch (as_m.ret) {
        case 1:
            time =   5000;
            break;
        case 2:
            time =  30000;
            break;
        case 3:
            time =  (bHasWatch) ? 60000 : (60000 * ((iHour <= 6) ? 6-iHour : 24-iHour+6));
            break;
        case 4:
            time = (bHasWatch) ? 120000 : (60000 * ((iHour <= 12) ? 12-iHour : 12-iHour+6));
            break;
        case 5:
            time = (bHasWatch) ? 180000 : (60000 * ((iHour <= 18) ? 18-iHour : 18-iHour+6));
            break;
        case 6:
            time = (bHasWatch) ? 360000 : (60000 * ((iHour <= 24) ? 24-iHour : 24-iHour+6));
            break;
        default:
            return;
    }

    u.assign_activity(this, ACT_WAIT, time, 0);
    u.activity.continuous = true;
    u.moves = 0;
}

void game::gameover()
{
 erase();
 gamemode->game_over(this);
 mvprintw(0, 35, _("GAME OVER"));
 inv(_("Inventory:"));
}

bool game::game_quit() { return (uquit == QUIT_MENU); }

bool game::game_error() { return (uquit == QUIT_ERROR); }

void game::write_msg()
{
    werase(w_messages);
    int maxlength = getmaxx(w_messages);

    // Print monster info and start our output below it.
    const int topline = mon_info(w_messages) + 2;

    int line = getmaxy(w_messages) - 1;
    for (int i = messages.size() - 1; i >= 0 && line >= topline; i--) {
        game_message &m = messages[i];
        std::string mstr = m.message;
        if (m.count > 1) {
            std::stringstream mesSS;
            mesSS << mstr << " x " << m.count;
            mstr = mesSS.str();
        }
        // Split the message into many if we must!
        nc_color col = c_dkgray;
        if (int(m.turn) >= curmes)
            col = c_ltred;
        else if (int(m.turn) + 5 >= curmes)
            col = c_ltgray;
        std::vector<std::string> folded = foldstring(mstr, maxlength);
        for (int j = folded.size() - 1; j >= 0 && line >= topline; j--, line--) {
            mvwprintz(w_messages, line, 0, col, folded[j].c_str());
        }
    }
    curmes = int(turn);
    wrefresh(w_messages);
}

void game::msg_buffer()
{
 WINDOW *w = newwin(FULL_SCREEN_HEIGHT, FULL_SCREEN_WIDTH,
                     (TERMY > FULL_SCREEN_HEIGHT) ? (TERMY-FULL_SCREEN_HEIGHT)/2 : 0,
                     (TERMX > FULL_SCREEN_WIDTH) ? (TERMX-FULL_SCREEN_WIDTH)/2 : 0);

 int offset = 0;
 InputEvent input;
 do {
  werase(w);
  wborder(w, LINE_XOXO, LINE_XOXO, LINE_OXOX, LINE_OXOX,
             LINE_OXXO, LINE_OOXX, LINE_XXOO, LINE_XOOX );
  mvwprintz(w, FULL_SCREEN_HEIGHT-1, 32, c_red, _("Press q to return"));

  int line = 1;
  int lasttime = -1;
  int i;

  //Draw Scrollbar
  draw_scrollbar(w, offset, FULL_SCREEN_HEIGHT-2, messages.size(), 1);

  for (i = 1; i <= 20 && line <= FULL_SCREEN_HEIGHT-2 && offset + i <= messages.size(); i++) {
   game_message *mtmp = &(messages[ messages.size() - (offset + i) ]);
   calendar timepassed = turn - mtmp->turn;

   if (int(timepassed) > lasttime) {
    mvwprintz(w, line, 3, c_ltblue, _("%s ago:"),
              timepassed.textify_period().c_str());
    line++;
    lasttime = int(timepassed);
   }

   if (line <= FULL_SCREEN_HEIGHT-2) { // Print the actual message... we may have to split it
    std::string mes = mtmp->message;
    if (mtmp->count > 1) {
     std::stringstream mesSS;
     mesSS << mes << " x " << mtmp->count;
     mes = mesSS.str();
    }
// Split the message into many if we must!
    std::vector<std::string> folded = foldstring(mes, FULL_SCREEN_WIDTH-2);
    for(int j=0; j<folded.size() && line <= FULL_SCREEN_HEIGHT-2; j++, line++) {
     mvwprintz(w, line, 1, c_ltgray, folded[j].c_str());
    }
   } // if (line <= 23)
  } //for (i = 1; i <= 10 && line <= 23 && offset + i <= messages.size(); i++)
  if (offset > 0)
   mvwprintz(w, FULL_SCREEN_HEIGHT-1, 27, c_magenta, "^^^");
  if (offset + i < messages.size())
   mvwprintz(w, FULL_SCREEN_HEIGHT-1, 51, c_magenta, "vvv");
  wrefresh(w);

  DebugLog() << __FUNCTION__ << "calling get_input() \n";
  input = get_input();
  int dirx = 0, diry = 0;

  get_direction(dirx, diry, input);
  if (diry == -1 && offset > 0)
   offset--;
  if (diry == 1 && offset < messages.size())
   offset++;

 } while (input != Close && input != Cancel && input != Confirm);

 werase(w);
 delwin(w);
 refresh_all();
}

void game::teleport(player *p)
{
    if (p == NULL) {
        p = &u;
    }
    int newx, newy, tries = 0;
    bool is_u = (p == &u);

    p->add_disease("teleglow", 300);
    do {
        newx = p->posx + rng(0, SEEX * 2) - SEEX;
        newy = p->posy + rng(0, SEEY * 2) - SEEY;
        tries++;
    } while (tries < 15 && !is_empty(newx, newy));
    bool can_see = (is_u || u_see(newx, newy));
    if (p->in_vehicle) {
        m.unboard_vehicle (this, p->posx, p->posy);
    }
    p->posx = newx;
    p->posy = newy;
    if (tries == 15) {
        if (m.move_cost(newx, newy) == 0) { // TODO: If we land in water, swim
            if (can_see) {
                if (is_u) {
                    add_msg(_("You teleport into the middle of a %s!"),
                            m.name(newx, newy).c_str());
                    p->add_memorial_log(_("Teleported into a %s."), m.name(newx, newy).c_str());
                } else {
                    add_msg(_("%s teleports into the middle of a %s!"),
                            p->name.c_str(), m.name(newx, newy).c_str());
                }
            }
            p->hurt(this, bp_torso, 0, 500);
        } else if (can_see) {
            const int i = mon_at(newx, newy);
            if (i != -1) {
                monster &z = zombie(i);
                if (is_u) {
                    add_msg(_("You teleport into the middle of a %s!"),
                            z.name().c_str());
                    u.add_memorial_log(_("Telefragged a %s."), z.name().c_str());
                } else {
                    add_msg(_("%s teleports into the middle of a %s!"),
                            p->name.c_str(), z.name().c_str());
                }
                explode_mon(i);
            }
        }
    }
    if (is_u) {
        update_map(u.posx, u.posy);
    }
}

void game::nuke(int x, int y)
{
    // TODO: nukes hit above surface, not z = 0
    if (x < 0 || y < 0 || x >= OMAPX || y >= OMAPY)
        return;
    int mapx = x * 2, mapy = y * 2;
    map tmpmap(&traps);
    tmpmap.load(this, mapx, mapy, 0, false);
    for (int i = 0; i < SEEX * 2; i++)
    {
        for (int j = 0; j < SEEY * 2; j++)
        {
            if (!one_in(10))
                tmpmap.ter_set(i, j, t_rubble);
            if (one_in(3))
                tmpmap.add_field(NULL, i, j, fd_nuke_gas, 3);
            tmpmap.radiation(i, j) += rng(20, 80);
        }
    }
    tmpmap.save(cur_om, turn, mapx, mapy, 0);
    cur_om->ter(x, y, 0) = ot_crater;
    //Kill any npcs on that omap location.
    for(int i = 0; i < cur_om->npcs.size();i++)
        if(cur_om->npcs[i]->mapx/2== x && cur_om->npcs[i]->mapy/2 == y && cur_om->npcs[i]->omz == 0)
            cur_om->npcs[i]->marked_for_death = true;
}

bool game::spread_fungus(int x, int y)
{
    int growth = 1;
    for (int i = x - 1; i <= x + 1; i++) {
        for (int j = y - 1; j <= y + 1; j++) {
            if (i == x && j == y) {
                continue;
            }
            if (m.has_flag("FUNGUS", i, j)) {
                growth += 1;
            }
        }
    }

    bool converted = false;
    if (!m.has_flag_ter("FUNGUS", x, y)) {
        // Terrain conversion
        if (m.has_flag_ter("DIGGABLE", x, y)) {
            if (x_in_y(growth * 10, 100)) {
                m.ter_set(x, y, t_fungus);
                converted = true;
            }
        } else if (m.has_flag("FLAT", x, y)) {
            if (m.has_flag("INDOORS", x, y)) {
                if (x_in_y(growth * 10, 500)) {
                    m.ter_set(x, y, t_fungus_floor_in);
                    converted = true;
                }
            } else if (m.has_flag("SUPPORTS_ROOF", x, y)) {
                if (x_in_y(growth * 10, 1000)) {
                    m.ter_set(x, y, t_fungus_floor_sup);
                    converted = true;
                }
            } else {
                if (x_in_y(growth * 10, 2500)) {
                    m.ter_set(x, y, t_fungus_floor_out);
                    converted = true;
                }
            }
        } else if (m.has_flag("SHRUB", x, y)) {
            if (x_in_y(growth * 10, 200)) {
                m.ter_set(x, y, t_shrub_fungal);
                converted = true;
            } else if (x_in_y(growth, 1000)) {
                m.ter_set(x, y, t_marloss);
                converted = true;
            }
        } else if (m.has_flag("THIN_OBSTACLE", x, y)) {
            if (x_in_y(growth * 10, 150)) {
                m.ter_set(x, y, t_fungus_mound);
                converted = true;
            }
        } else if (m.has_flag("YOUNG", x, y)) {
            if (x_in_y(growth * 10, 500)) {
                m.ter_set(x, y, t_tree_fungal_young);
                converted = true;
            }
        } else if (m.has_flag("WALL", x, y)) {
            if (x_in_y(growth * 10, 5000)) {
                converted = true;
                if (m.ter_at(x, y).sym == LINE_OXOX) {
                    m.ter_set(x, y, t_fungus_wall_h);
                } else if (m.ter_at(x, y).sym == LINE_XOXO) {
                    m.ter_set(x, y, t_fungus_wall_v);
                } else {
                    m.ter_set(x, y, t_fungus_wall);
                }
            }
        }
        // Furniture conversion
        if (converted) {
            if (m.has_flag("FLOWER", x, y)){
                m.furn_set(x, y, f_flower_fungal);
            } else if (m.has_flag("ORGANIC", x, y)){
                if (m.furn_at(x, y).movecost == -10) {
                    m.furn_set(x, y, f_fungal_mass);
                } else {
                    m.furn_set(x, y, f_fungal_clump);
                }
            } else if (m.has_flag("PLANT", x, y)) {
                for (int k = 0; k < g->m.i_at(x, y).size(); k++) {
                    m.i_rem(x, y, k);
                }
                item seeds(g->itypes["fungal_seeds"], int(g->turn));
                m.add_item(x, y, seeds);
            }
        }
        return true;
    } else {
        // Everything is already fungus
        if (growth == 9) {
            return false;
        }
        for (int i = x - 1; i <= x + 1; i++) {
            for (int j = y - 1; j <= y + 1; j++) {
                // One spread on average
                if (!m.has_flag("FUNGUS", i, j) && one_in(9 - growth)) {
                    //growth chance is 100 in X simplified
                    if (m.has_flag("DIGGABLE", i, j)) {
                        m.ter_set(i, j, t_fungus);
                        converted = true;
                    } else if (m.has_flag("FLAT", i, j)) {
                        if (m.has_flag("INDOORS", i, j)) {
                            if (one_in(5)) {
                                m.ter_set(i, j, t_fungus_floor_in);
                                converted = true;
                            }
                        } else if (m.has_flag("SUPPORTS_ROOF", i, j)) {
                            if (one_in(10)) {
                                m.ter_set(i, j, t_fungus_floor_sup);
                                converted = true;
                            }
                        } else {
                            if (one_in(25)) {
                                m.ter_set(i, j, t_fungus_floor_out);
                                converted = true;
                            }
                        }
                    } else if (m.has_flag("SHRUB", i, j)) {
                        if (one_in(2)) {
                            m.ter_set(i, j, t_shrub_fungal);
                            converted = true;
                        } else if (one_in(25)) {
                            m.ter_set(i, j, t_marloss);
                            converted = true;
                        }
                    } else if (m.has_flag("THIN_OBSTACLE", i, j)) {
                        if (x_in_y(10, 15)) {
                            m.ter_set(i, j, t_fungus_mound);
                            converted = true;
                        }
                    } else if (m.has_flag("YOUNG", i, j)) {
                        if (one_in(5)) {
                            m.ter_set(i, j, t_tree_fungal_young);
                            converted = true;
                        }
                    } else if (m.has_flag("TREE", i, j)) {
                        if (one_in(10)) {
                            m.ter_set(i, j, t_tree_fungal);
                            converted = true;
                        }
                    } else if (m.has_flag("WALL", i, j)) {
                        if (one_in(50)) {
                            converted = true;
                            if (m.ter_at(i, j).sym == LINE_OXOX) {
                                m.ter_set(i, j, t_fungus_wall_h);
                            } else if (m.ter_at(i, j).sym == LINE_XOXO) {
                                m.ter_set(i, j, t_fungus_wall_v);
                            } else {
                                m.ter_set(i, j, t_fungus_wall);
                            }
                        }
                    }

                    if (converted) {
                        if (m.has_flag("FLOWER", i, j)) {
                            m.furn_set(i, j, f_flower_fungal);
                        } else if (m.has_flag("ORGANIC", i, j)) {
                            if (m.furn_at(i, j).movecost == -10) {
                                m.furn_set(i, j, f_fungal_mass);
                            } else {
                                m.furn_set(i, j, f_fungal_clump);
                            }
                        } else if (m.has_flag("PLANT", i, j)) {
                            for (int k = 0; k < g->m.i_at(i, j).size(); k++) {
                                m.i_rem(i, j, k);
                            }
                            item seeds(g->itypes["fungal_seeds"], int(g->turn));
                            m.add_item(x, y, seeds);
                        }
                    }
                }
            }
        }
        return false;
    }
}

std::vector<faction *> game::factions_at(int x, int y)
{
 std::vector<faction *> ret;
 for (int i = 0; i < factions.size(); i++) {
  if (factions[i].omx == cur_om->pos().x && factions[i].omy == cur_om->pos().y &&
      trig_dist(x, y, factions[i].mapx, factions[i].mapy) <= factions[i].size)
   ret.push_back(&(factions[i]));
 }
 return ret;
}

nc_color sev(int a)
{
 switch (a) {
  case 0: return c_cyan;
  case 1: return c_ltcyan;
  case 2: return c_ltblue;
  case 3: return c_blue;
  case 4: return c_ltgreen;
  case 5: return c_green;
  case 6: return c_yellow;
  case 7: return c_pink;
  case 8: return c_ltred;
  case 9: return c_red;
  case 10: return c_magenta;
  case 11: return c_brown;
  case 12: return c_cyan_red;
  case 13: return c_ltcyan_red;
  case 14: return c_ltblue_red;
  case 15: return c_blue_red;
  case 16: return c_ltgreen_red;
  case 17: return c_green_red;
  case 18: return c_yellow_red;
  case 19: return c_pink_red;
  case 20: return c_magenta_red;
  case 21: return c_brown_red;
 }
 return c_dkgray;
}

void game::display_scent()
{
 int div = 1 + query_int(_("Sensitivity"));
 draw_ter();
 for (int x = u.posx - getmaxx(w_terrain)/2; x <= u.posx + getmaxx(w_terrain)/2; x++) {
  for (int y = u.posy - getmaxy(w_terrain)/2; y <= u.posy + getmaxy(w_terrain)/2; y++) {
   int sn = scent(x, y) / (div * 2);
   mvwprintz(w_terrain, getmaxy(w_terrain)/2 + y - u.posy, getmaxx(w_terrain)/2 + x - u.posx, sev(sn/10), "%d",
             sn % 10);
  }
 }
 wrefresh(w_terrain);
 getch();
}

void game::init_autosave()
{
 moves_since_last_save = 0;
 item_exchanges_since_save = 0;
 last_save_timestamp = time(NULL);
}

void game::quicksave(){
    if(!moves_since_last_save && !item_exchanges_since_save){return;}//Don't autosave if the player hasn't done anything since the last autosave/quicksave,
    add_msg(_("Saving game, this may take a while"));

    time_t now = time(NULL);    //timestamp for start of saving procedure

    //perform save
    save();
    save_factions_missions_npcs();
    save_artifacts();
    save_maps();
    save_uistate();
    //Now reset counters for autosaving, so we don't immediately autosave after a quicksave or autosave.
    moves_since_last_save = 0;
    item_exchanges_since_save = 0;
    last_save_timestamp = now;
}

void game::autosave(){
    //Don't autosave if the min-autosave interval has not passed since the last autosave/quicksave.
    if(time(NULL) < last_save_timestamp + (60 * OPTIONS["AUTOSAVE_MINUTES"])){return;}
    quicksave();    //Driving checks are handled by quicksave()
}

void intro()
{
 int maxx, maxy;
 getmaxyx(stdscr, maxy, maxx);
 const int minHeight = FULL_SCREEN_HEIGHT;
 const int minWidth = FULL_SCREEN_WIDTH;
 WINDOW* tmp = newwin(minHeight, minWidth, 0, 0);
 while (maxy < minHeight || maxx < minWidth) {
        werase(tmp);
        if (maxy < minHeight && maxx < minWidth) {
            fold_and_print(tmp, 0, 0, maxx, c_white, _("\
Whoa! Your terminal is tiny! This game requires a minimum terminal size of \
%dx%d to work properly. %dx%d just won't do. Maybe a smaller font would help?"),
                           minWidth, minHeight, maxx, maxy);
        } else if (maxx < minWidth) {
            fold_and_print(tmp, 0, 0, maxx, c_white, _("\
Oh! Hey, look at that. Your terminal is just a little too narrow. This game \
requires a minimum terminal size of %dx%d to function. It just won't work \
with only %dx%d. Can you stretch it out sideways a bit?"),
                           minWidth, minHeight, maxx, maxy);
        } else {
            fold_and_print(tmp, 0, 0, maxx, c_white, _("\
Woah, woah, we're just a little short on space here. The game requires a \
minimum terminal size of %dx%d to run. %dx%d isn't quite enough! Can you \
make the terminal just a smidgen taller?"),
                           minWidth, minHeight, maxx, maxy);
        }
        wgetch(tmp);
        getmaxyx(stdscr, maxy, maxx);
 }
 werase(tmp);
 mvwprintz(tmp, 0, 0, c_ltblue, ":)");
 wrefresh(tmp);
 delwin(tmp);
 erase();
}
<|MERGE_RESOLUTION|>--- conflicted
+++ resolved
@@ -365,21 +365,8 @@
 // Set up all default values for a new game
 void game::start_game(std::string worldname)
 {
-<<<<<<< HEAD
- turn = HOURS(OPTIONS["INITIAL_TIME"]);
-
- if (OPTIONS["INITIAL_SEASON"].getValue() == "spring");
- else if (OPTIONS["INITIAL_SEASON"].getValue() == "summer")
-    turn += DAYS( (int) OPTIONS["SEASON_LENGTH"]);
- else if (OPTIONS["INITIAL_SEASON"].getValue() == "autumn")
-    turn += DAYS( (int) OPTIONS["SEASON_LENGTH"] * 2);
- else
-    turn += DAYS( (int) OPTIONS["SEASON_LENGTH"] * 3);
-
-=======
     MAPBUFFER.load(worldname);
  turn = HOURS(ACTIVE_WORLD_OPTIONS["INITIAL_TIME"]);
->>>>>>> 8bf12e98
  run_mode = (OPTIONS["SAFEMODE"] ? 1 : 0);
  mostseen = 0; // ...and mostseen is 0, we haven't seen any monsters yet.
 
