#ifndef _MAP_H_
#define _MAP_H_

#include "cursesdef.h"

#include <stdlib.h>
#include <vector>
#include <string>
#include <set>
#include <map>

#include "mapdata.h"
#include "mapitems.h"
#include "overmap.h"
#include "item.h"
#include "monster.h"
#include "npc.h"
#include "vehicle.h"
#include "graffiti.h"
#include "lightmap.h"

//TODO: include comments about how these variables work. Where are they used. Are they constant etc.
#define MAPSIZE 11
#define CAMPSIZE 1
#define CAMPCHECK 3

class player;
class item;
struct itype;

// TODO: This should be const& but almost no functions are const
struct wrapped_vehicle{
 int x;
 int y;
 int i; // submap col
 int j; // submap row
 vehicle* v;
};

typedef std::vector<wrapped_vehicle> VehicleList;

class map
{
 public:

// Constructors & Initialization
 map();
 map(std::map<std::string, itype*>* itptr, std::vector<itype_id> (*miptr)[num_itloc],
     std::vector<trap*> *trptr);
 ~map();

// Visual Output
 void draw(game *g, WINDOW* w, const point center);
 void debug();
 void drawsq(WINDOW* w, player &u, const int x, const int y, const bool invert, const bool show_items,
             const int view_center_x = -1, const int view_center_y = -1,
             const bool low_light = false, const bool bright_level = false);

// File I/O
 virtual void save(overmap *om, unsigned const int turn, const int x, const int y, const int z);
 virtual void load(game *g, const int wx, const int wy, const int wz, const bool update_vehicles = true);
 void shift(game *g, const int wx, const int wy, const int wz, const int x, const int y);
 void spawn_monsters(game *g);
 void clear_spawns();
 void clear_traps();

// Movement and LOS
 int move_cost(const int x, const int y); // Cost to move through; 0 = impassible
 int move_cost_ter_only(const int x, const int y); // same as above, but don't take vehicles into account
 bool trans(const int x, const int y); // Transparent?
 // (Fx, Fy) sees (Tx, Ty), within a range of (range)?
 // tc indicates the Bresenham line used to connect the two points, and may
 //  subsequently be used to form a path between them
 bool sees(const int Fx, const int Fy, const int Tx, const int Ty,
           const int range, int &tc);
// clear_path is the same idea, but uses cost_min <= move_cost <= cost_max
 bool clear_path(const int Fx, const int Fy, const int Tx, const int Ty,
                 const int range, const int cost_min, const int cost_max, int &tc);
// route() generates an A* best path; if bash is true, we can bash through doors
 std::vector<point> route(const int Fx, const int Fy, const int Tx, const int Ty,
                          const bool bash = true);

// vehicles
 VehicleList get_vehicles();
 VehicleList get_vehicles(const int sx, const int sy, const int ex, const int ey);

// checks, if tile is occupied by vehicle and by which part
 vehicle* veh_at(const int x, const int y, int &part_num);
 vehicle* veh_at(const int x, const int y);// checks, if tile is occupied by vehicle
 // put player on vehicle at x,y
 void board_vehicle(game *g, int x, int y, player *p);
 void unboard_vehicle(game *g, const int x, const int y);//remove player from vehicle at x,y
 void update_vehicle_cache(vehicle *, const bool brand_new = false);
 void reset_vehicle_cache();
 void clear_vehicle_cache();
 void update_vehicle_list(const int to);

 void destroy_vehicle (vehicle *veh);
// Change vehicle coords and move vehicle's driver along.
// Returns true, if there was a submap change.
// If test is true, function only checks for submap change, no displacement
// WARNING: not checking collisions!
 bool displace_vehicle (game *g, int &x, int &y, const int dx, const int dy, bool test);
 void vehmove(game* g);          // Vehicle movement
 bool vehproceed(game* g);
// move water under wheels. true if moved
 bool displace_water (const int x, const int y);

// Terrain
 ter_id ter(const int x, const int y) const; // Terrain at coord (x, y); {x|y}=(0, SEE{X|Y}*3]
 void ter_set(const int x, const int y, const ter_id new_terrain);
 std::string tername(const int x, const int y) const; // Name of terrain at (x, y)
 std::string features(const int x, const int y); // Words relevant to terrain (sharp, etc)
 bool has_flag(const t_flag flag, const int x, const int y);  // checks terrain and vehicles
 bool has_flag_ter_only(const t_flag flag, const int x, const int y) const; // only checks terrain
 bool is_destructable(const int x, const int y);        // checks terrain and vehicles
 bool is_destructable_ter_only(const int x, const int y);       // only checks terrain
 bool is_outside(const int x, const int y);
 bool flammable_items_at(const int x, const int y);
 bool moppable_items_at(const int x, const int y);
 point random_outdoor_tile();

 void translate(const ter_id from, const ter_id to); // Change all instances of $from->$to
 void translate_radius(const ter_id from, const ter_id to, const float radi, const int uX, const int uY);
 bool close_door(const int x, const int y, const bool inside);
 bool open_door(const int x, const int y, const bool inside);
 // bash: if res pointer is supplied, res will contain absorbed impact or -1
 bool bash(const int x, const int y, const int str, std::string &sound, int *res = 0);
 void destroy(game *g, const int x, const int y, const bool makesound);
 void shoot(game *g, const int x, const int y, int &dam, const bool hit_items, const unsigned flags);
 bool hit_with_acid(game *g, const int x, const int y);
 bool hit_with_fire(game *g, const int x, const int y);
 void marlossify(const int x, const int y);
 bool has_adjacent_furniture(const int x, const int y);
 void mop_spills(const int x, const int y);

// Radiation
 int& radiation(const int x, const int y);	// Amount of radiation at (x, y);

// Items
 std::vector<item>& i_at(int x, int y);
 item water_from(const int x, const int y);
 item acid_from(const int x, const int y);
 void i_clear(const int x, const int y);
 void i_rem(const int x, const int y, const int index);
 point find_item(const item *it);
 void spawn_item(const int x, const int y, itype* type, int birthday, int quantity = 0, int charges = 0, int damlevel = 0);
 void spawn_item(const int x, const int y, std::string itype_id, int birthday, int quantity = 0, int charges = 0, int damlevel = 0);
 void add_item_or_charges(const int x, const int y, item new_item);
 void add_item(const int x, const int y, item new_item);
 void process_active_items(game *g);
 void process_active_items_in_submap(game *g, const int nonant);
 void process_vehicles(game *g);

 std::list<item> use_amount(const point origin, const int range, const itype_id type, const int amount,
                              const bool use_container = false);
 std::list<item> use_charges(const point origin, const int range, const itype_id type, const int amount);

// Traps
 trap_id& tr_at(const int x, const int y);
 void add_trap(const int x, const int y, const trap_id t);
 void disarm_trap( game *g, const int x, const int y);

// Fields
 field& field_at(const int x, const int y);
 bool add_field(game *g, const int x, const int y, const field_id t, const unsigned char density);
 void remove_field(const int x, const int y);
 bool process_fields(game *g);				// See fields.cpp
 bool process_fields_in_submap(game *g, const int gridn);	// See fields.cpp
 void step_in_field(const int x, const int y, game *g);		// See fields.cpp
 void mon_in_field(const int x, const int y, game *g, monster *z);	// See fields.cpp
 void field_effect(int x, int y, game *g); //See fields.cpp

// Computers
 computer* computer_at(const int x, const int y);

 // Camps
 bool allow_camp(const int x, const int y, const int radius = CAMPCHECK);
 basecamp* camp_at(const int x, const int y, const int radius = CAMPSIZE);
 void add_camp(const std::string& name, const int x, const int y);

// Graffiti
 graffiti graffiti_at(int x, int y);
 bool add_graffiti(game *g, int x, int y, std::string contents);

// mapgen.cpp functions
 void generate(game *g, overmap *om, const int x, const int y, const int z, const int turn);
 void post_process(game *g, unsigned zones);
 void place_spawns(game *g, std::string group, const int chance,
                   const int x1, const int y1, const int x2, const int y2, const float density);
 void place_items(items_location loc, const int chance, const int x1, const int y1,
                  const int x2, const int y2, bool ongrass, const int turn);
// put_items_from puts exactly num items, based on chances
 void put_items_from(items_location loc, const int num, const int x, const int y, const int turn = 0, const int quantity = 0, const int charges = 0, const int damlevel = 0);
 void spawn_item(const int x, const int y, item new_item, const int birthday,
                 const int quantity, const int charges, const int damlevel);
 void add_spawn(mon_id type, const int count, const int x, const int y, bool friendly = false,
                const int faction_id = -1, const int mission_id = -1,
                std::string name = "NONE");
 void add_spawn(monster *mon);
 void create_anomaly(const int cx, const int cy, artifact_natural_property prop);
 vehicle *add_vehicle(game *g, vhtype_id type, const int x, const int y, const int dir,
                      const int init_veh_fuel = -1, const int init_veh_status = -1 );
 computer* add_computer(const int x, const int y, std::string name, const int security);
 float light_transparency(const int x, const int y) const;
 void build_map_cache(game *g);
 lit_level light_at(int dx, int dy); // Assumes 0,0 is light map center
 float ambient_light_at(int dx, int dy); // Raw values for tilesets
 bool pl_sees(int fx, int fy, int tx, int ty, int max_range);

 std::map<std::string, itype*>* itypes;
 std::set<vehicle*> vehicle_list;
 std::map< std::pair<int,int>, std::pair<vehicle*,int> > veh_cached_parts;
 bool veh_exists_at [SEEX * MAPSIZE][SEEY * MAPSIZE];

protected:
 void saven(overmap *om, unsigned const int turn, const int x, const int y, const int z,
            const int gridx, const int gridy);
 bool loadn(game *g, const int x, const int y, const int z, const int gridx, const int gridy,
            const  bool update_vehicles = true);
 void copy_grid(const int to, const int from);
 void draw_map(const oter_id terrain_type, const oter_id t_north, const oter_id t_east,
               const oter_id t_south, const oter_id t_west, const oter_id t_above, const int turn,
               game *g, const float density);
 void add_extra(map_extra type, game *g);
 void rotate(const int turns);// Rotates the current map 90*turns degress clockwise
			// Useful for houses, shops, etc
 void build_transparency_cache();
 void build_outside_cache(const game *g);
 void generate_lightmap(game *g);
 void build_seen_cache(game *g);

 bool inbounds(const int x, const int y);
 int my_MAPSIZE;
 virtual bool is_tiny() { return false; };

 std::vector<item> nulitems; // Returned when &i_at() is asked for an OOB value
 ter_id nulter;	// Returned when &ter() is asked for an OOB value
 trap_id nultrap; // Returned when &tr_at() is asked for an OOB value
 field nulfield; // Returned when &field_at() is asked for an OOB value
 vehicle nulveh; // Returned when &veh_at() is asked for an OOB value
 int nulrad;	// OOB &radiation()

 std::vector <trap*> *traps;
 std::vector <itype_id> (*mapitems)[num_itloc];

 bool veh_in_active_range;

private:
 long determine_wall_corner(const int x, const int y, const long orig_sym);
 void cache_seen(const int fx, const int fy, const int tx, const int ty, const int max_range);
 void apply_light_source(int x, int y, float luminance, bool trig_brightcalc = true);
 void apply_light_arc(int x, int y, int angle, float luminance, int wideangle = 30 );
 void apply_light_ray(bool lit[MAPSIZE*SEEX][MAPSIZE*SEEY],
<<<<<<< HEAD
                      int sx, int sy, int ex, int ey, float luminance);
=======
                      int sx, int sy, int ex, int ey, float luminance, bool trig_brightcalc = true);
>>>>>>> b50433ca

 float lm[MAPSIZE*SEEX][MAPSIZE*SEEY];
 float sm[MAPSIZE*SEEX][MAPSIZE*SEEY];
 bool outside_cache[MAPSIZE*SEEX][MAPSIZE*SEEY];
 float transparency_cache[MAPSIZE*SEEX][MAPSIZE*SEEY];
 bool seen_cache[MAPSIZE*SEEX][MAPSIZE*SEEY];
 submap* grid[MAPSIZE * MAPSIZE];
};

class tinymap : public map
{
public:
 tinymap();
 tinymap(std::map<std::string, itype*> *itptr, std::vector<itype_id> (*miptr)[num_itloc],
     std::vector<trap*> *trptr);
 ~tinymap();

protected:
 virtual bool is_tiny() { return true; };

private:
 submap* grid[4];
};

#endif<|MERGE_RESOLUTION|>--- conflicted
+++ resolved
@@ -252,11 +252,7 @@
  void apply_light_source(int x, int y, float luminance, bool trig_brightcalc = true);
  void apply_light_arc(int x, int y, int angle, float luminance, int wideangle = 30 );
  void apply_light_ray(bool lit[MAPSIZE*SEEX][MAPSIZE*SEEY],
-<<<<<<< HEAD
-                      int sx, int sy, int ex, int ey, float luminance);
-=======
                       int sx, int sy, int ex, int ey, float luminance, bool trig_brightcalc = true);
->>>>>>> b50433ca
 
  float lm[MAPSIZE*SEEX][MAPSIZE*SEEY];
  float sm[MAPSIZE*SEEX][MAPSIZE*SEEY];
