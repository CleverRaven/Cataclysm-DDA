--- conflicted
+++ resolved
@@ -184,11 +184,7 @@
 	g->add_msg_if_player(p,"Never mind.");
  	add_or_drop_item(g, p, it);
     return;
-<<<<<<< HEAD
-	
-=======
-
->>>>>>> 3ff88c47
+
    } else if (ch == '7') {
     g->add_msg_if_player(p,"You stopped the bleeding.");
     p->rem_disease(DI_BLEED);
@@ -420,7 +416,7 @@
 void iuse::cig(game *g, player *p, item *it, bool t)
 {
  if (it->type->id == itm_cig)
-  g->add_msg_if_player(p,"You light a cigarette and smoke it.");
+ g->add_msg_if_player(p,"You light a cigarette and smoke it.");
  else //cigar
   g->add_msg_if_player(p,"You take a few puffs from your cigar.");
  p->add_disease(DI_CIG, 200, g);
@@ -1188,45 +1184,17 @@
   return;
  } else if (dirx == 0 && diry == 0) {
   g->add_msg_if_player(p, "You pick your nose and your sinuses swing open.");
-<<<<<<< HEAD
  return;
 }
-=======
-  return;
- }
->>>>>>> 3ff88c47
  dirx += p->posx;
  diry += p->posy;
  ter_id type = g->m.ter(dirx, diry);
  int npcdex = g->npc_at(dirx, diry);
-<<<<<<< HEAD
    if (npcdex != -1) {
     g->add_msg_if_player(p, "You can pick your friends, and you can");
     g->add_msg_if_player(p, "pick your nose, but you can't pick");
     g->add_msg_if_player(p, "your friend's nose");
     return;
- }
- if (type == t_chaingate_l) {
-      if (dice(4, 6) < dice(4, p->dex_cur)) {
-   g->add_msg_if_player(p,"You pick the lock and the gate swings open.");
-   p->moves -= (400 - (p->dex_cur * 5));
-   g->m.ter(dirx, diry) = t_chaingate_o;
-   return;
-  }
- }
- if (type == t_door_locked || type == t_door_locked_alarm) {
-  if (dice(4, 6) < dice(4, p->dex_cur)) {
-   g->add_msg_if_player(p,"You pick the lock and the door swings open.");
-   p->moves -= (400 - (p->dex_cur * 5));
-   g->m.ter(dirx, diry) = t_door_o;
-   return;
-  }
-=======
- if (npcdex != -1) {
-  g->add_msg_if_player(p, "You can pick your friends, and you can");
-  g->add_msg_if_player(p, "pick your nose, but you can't pick");
-  g->add_msg_if_player(p, "your friend's nose");
-  return;
  }
 
  const char *door_name;
@@ -1237,11 +1205,10 @@
  } else if (type == t_door_locked || type == t_door_locked_alarm) {
    door_name = "door";
    new_type = t_door_c;
->>>>>>> 3ff88c47
  } else {
   g->add_msg("That cannot be picked.");
-  return;
- }
+   return;
+  }
 
  p->practice("mechanics", 1);
  p->moves -= 500 - (p->dex_cur + p->skillLevel("mechanics").level()) * 5;
@@ -1302,23 +1269,12 @@
    noisy = false;
    difficulty = 12;
  } else if (g->m.ter(dirx, diry) == t_crate_c) {
-<<<<<<< HEAD
-  if (p->str_cur >= rng(3, 30)) {
-   g->add_msg_if_player(p,"You pop the crate open.");
-   p->moves -= (150 - (p->str_cur * 5));
-   g->m.ter(dirx, diry) = t_crate_o;
-  } else {
-   g->add_msg_if_player(p,"You pry, but cannot open the crate.");
-   p->moves -= 100;
-  } 
-=======
    door_name = "crate";
    action_name = "pop open";
    new_type = t_crate_o;
    noisy = true;
    difficulty = 6;
->>>>>>> 3ff88c47
- } else {
+  } else {
   int nails = 0, boards = 0;
   ter_id newter;
   switch (g->m.ter(dirx, diry)) {
@@ -1366,7 +1322,7 @@
    g->sound(p->posx, p->posy, 30, "An alarm sounds!");
    if (!g->event_queued(EVENT_WANTED)) {
     g->add_event(EVENT_WANTED, int(g->turn) + 300, 0, g->levx, g->levy);
-   }
+}
   }
  } else {
   g->add_msg_if_player(p,"You pry, but cannot %s the %s.", action_name, door_name);
@@ -2419,57 +2375,6 @@
   g->add_msg("There's no point in cutting a rag.");
   return;
  }
-<<<<<<< HEAD
- if (cut->type->id == itm_string_36 || cut->type->id == itm_rope_30) {
-  bool is_string = cut->type->id == itm_string_36;
-  int num_pieces = is_string ? 6 : 5;
-  p->moves -= is_string ? 150 : 300;
-  g->add_msg("You cut the %s into %d smaller pieces.", is_string 
-             ? "string" : "rope", num_pieces);
-  item string(g->itypes[is_string ?itm_string_6 : itm_rope_6], 
-              int(g->turn), g->nextinv);
-  p->i_rem(ch);
-  bool drop = false;
-  for (int i = 0; i < num_pieces; i++) {
-   int iter = 0;
-   while (p->has_item(string.invlet)) {
-    string.invlet = g->nextinv;
-    g->advance_nextinv();
-    iter++;
-   }
-   if (!drop && (iter == 52 || p->volume_carried() >= p->volume_capacity()))
-    drop = true;
-   if (drop)
-    g->m.add_item(p->posx, p->posy, string);
-   else
-    p->i_add(string);
-  }
- return;
- }
- if (cut->type->id == itm_rope_6) {
-  p->moves -= 150;
-  g->add_msg("You cut the rope in half and unbraid it into 6 pieces of string.");
-  item string(g->itypes[itm_string_36], int(g->turn), g->nextinv);
-  p->i_rem(ch);
-  bool drop = false;
-  for (int i = 0; i < 6; i++) {
-   int iter = 0;
-   while (p->has_item(string.invlet)) {
-    string.invlet = g->nextinv;
-    g->advance_nextinv();
-    iter++;
-   }
-   if (!drop && (iter == 52 || p->volume_carried() >= p->volume_capacity()))
-    drop = true;
-   if (drop)
-    g->m.add_item(p->posx, p->posy, string);
-   else
-    p->i_add(string);
-  }
- return;
- }
-=======
->>>>>>> 3ff88c47
  if (!cut->made_of(COTTON) && !cut->made_of(LEATHER)) {
   g->add_msg("You can only slice items made of cotton.");
   return;
@@ -3068,7 +2973,7 @@
  p->moves -= 15;
  dirx += p->posx;
  diry += p->posy;
-  if (g->m.moppable_items_at(dirx, diry)) {
+ if (g->m.moppable_items_at(dirx, diry)) {
    g->m.mop_spills(dirx, diry);
    g->add_msg("You mop up the spill");
  } else {
@@ -3077,39 +2982,21 @@
 }
 void iuse::rag(game *g, player *p, item *it, bool t)
 {
-<<<<<<< HEAD
-if (p->has_disease(DI_BLEED)){
-
-  if (one_in(2)){ 
-  g->add_msg_if_player(p,"You managed to stop the bleeding.");
-  p->rem_disease(DI_BLEED);
-  } else {
-  g->add_msg_if_player(p,"You couldnt stop the bleeding.");
-=======
  if (p->has_disease(DI_BLEED)){
   if (one_in(2)){
    g->add_msg_if_player(p,"You managed to stop the bleeding.");
    p->rem_disease(DI_BLEED);
   } else {
    g->add_msg_if_player(p,"You couldnt stop the bleeding.");
->>>>>>> 3ff88c47
   }
   p->use_charges(itm_rag, 1);
   it->make(g->itypes[itm_rag_bloody]);
  } else {
-<<<<<<< HEAD
- g->add_msg_if_player(p,"Nothing to use the rag for.");
- }
-
-}
-
-=======
   g->add_msg_if_player(p,"Nothing to use the rag for.");
  }
 
 }
 
->>>>>>> 3ff88c47
 void iuse::pda(game *g, player *p, item *it, bool t)
 {
  if (it->charges == 0)
@@ -3121,8 +3008,6 @@
   it->charges --;
  }
 }
-<<<<<<< HEAD
-=======
 
 void iuse::pda_flashlight(game *g, player *p, item *it, bool t)
 {
@@ -3134,21 +3019,7 @@
   it->active = false;
  }
 }
->>>>>>> 3ff88c47
-
-void iuse::pda_flashlight(game *g, player *p, item *it, bool t)
-{
- if (t) {	// Normal use
-// Do nothing... player::active_light and the lightmap::generate deal with this
- } else {	// Turning it off
-  g->add_msg_if_player(p,"The PDA screen goes blank.");
-  it->make(g->itypes[itm_pda]);
-  it->active = false;
- }
- 
-}
-
- 
+
 /* MACGUFFIN FUNCTIONS
  * These functions should refer to it->associated_mission for the particulars
  */
