--- conflicted
+++ resolved
@@ -18,11 +18,7 @@
 {
  if ((!g->u.is_wearing("coat_rain") || one_in(50)) &&
       (!g->u.weapon.has_flag("RAIN_PROTECT") || one_in(10)) &&
-<<<<<<< HEAD
-      !g->u.has_trait(PF_FEATHERS) && g->u.warmth(bp_torso) < 20 &&
-=======
       !g->u.has_trait("FEATHERS") && g->u.warmth(bp_torso) < 20 &&
->>>>>>> 3b1d4ed9
       PLAYER_OUTSIDE && one_in(2))
     {
       g->u.drench(g, 30 - g->u.warmth(bp_torso));
