--- conflicted
+++ resolved
@@ -199,11 +199,7 @@
 	"superglue", "chain", "rope_6", "rope_30", "glass_sheet",
 	"pipe", "nail", "hose", "string_36", "frame", "metal_tank",
 	"wire", "wire_barbed", "duct_tape", "jerrycan", "lawnmower",
-<<<<<<< HEAD
-  "foot_crank", "spray_can", "ax", "jerrycan_big", "funnel", "bearing", "jack", 
-=======
   "foot_crank", "spray_can", "ax", "jerrycan_big", "funnel", "bearing", "jack", "permanent_marker",
->>>>>>> 9d02380e
 	NULL);
 
  setvector(
@@ -393,11 +389,7 @@
  setvector(
    &mapitems[mi_novels],
 	"novel_romance", "novel_spy", "novel_scifi", "novel_drama",
-<<<<<<< HEAD
-	"cookbok_human", "novel_mystery", "novel_fantasy", "novel_horror",
-=======
 	"cookbook_human", "novel_mystery", "novel_fantasy", "novel_horror",
->>>>>>> 9d02380e
 	NULL);
 
  setvector(
