#include "game.h"
#include "itype.h"
#include "omdata.h"
#include "setvector.h"
#include <cstdarg>

void game::init_mapitems()
{
 setvector(&mapitems[mi_child_items],
  "chocolate", "candy", "crack", "bat", "backpack", "pockknife", "mag_comic", NULL);

 setvector(
   &mapitems[mi_field],
	"rock", "strawberries", NULL);

 setvector(
   &mapitems[mi_forest],
	"rock", "stick", "mushroom", "mushroom_poison",
	"mushroom_magic", "blueberries", NULL);

 setvector(
   &mapitems[mi_hive],
	"honeycomb", NULL);

 setvector(
   &mapitems[mi_hive_center],
	"honeycomb", "royal_jelly", NULL);

 setvector(
   &mapitems[mi_road],
   "muffler", "pipe", "motor", "seat", "saddle",
   "wheel", "wheel_wide", "wheel_bicycle", "wheel_motorbike", "wheel_small",
   "1cyl_combustion", "v2_combustion", "i4_combustion", "v6_combustion",
   "v8_combustion", "foot_crank", "flyer", NULL);

 setvector(
   &mapitems[mi_livingroom],
	"rootbeer", "cola", "cig", "cigar", "weed",
	"coke", "meth", "sneakers", "boots", "boots_winter",
	"flip_flops", "dress_shoes", "heels", "coat_rain", "poncho",
	"gloves_light", "mittens",
	"armguard_soft", "armguard_hard",
	"gloves_wool", "gloves_winter", "gloves_liner", "gloves_leather",
	"gloves_fingerless", "bandana", "scarf", "hat_cotton",
	"hat_knit", "hat_fur", "helmet_bike", "helmet_motor",
	"mag_tv", "mag_news", "lighter", "matches", "extinguisher", "mp3",
	"usb_drive", "beer", NULL);

 setvector(
   &mapitems[mi_kitchen],
	"chips", "pot", "pan", "knife_butter", "knife_steak", "knife_butcher",
	"cookbook", "rag", "hotplate", "flashlight", "extinguisher",
	"whiskey", "bleach", "ammonia", "flour", "sugar", "salt",
	"tea_raw", "coffee_raw", "funnel", "vac_sealer",
	"seasoning_italian", "cookbook_italian", "chips2", "chips3",
	"pizza_veggy", "pizza_meat", "heatpack", "can_beans", "can_corn",
	"can_spam", "can_pineapple", "can_coconut", "can_sardine",
	"can_tuna", "broth", "soup_veggy", "soup_meat", "spaghetti_raw",
	"macaroni_raw", "ravioli", "sauce_red", "sauce_pesto", "bread",
	NULL);

 setvector(
   &mapitems[mi_knifeblock],
    "knife_steak", "knife_butcher", "knife_combat", "pockknife",
    NULL);

 setvector(
   &mapitems[mi_fridge],
	"water_clean", "oj", "cola", "rootbeer", "milk", "V8", "apple",
	"sandwich_t", "mushroom", "blueberries", "strawberries",
	"tomato", "broccoli", "zucchini", "frozen_dinner", "vodka",
	"apple_cider", "jihelucake", "beer", "pizza_meat", "pizza_veggy",
	"orange", "lemon", "potato_raw", NULL);

 setvector(
   &mapitems[mi_home_hw],
	"superglue", "string_6", "string_36", "screwdriver", "wrench",
	"hacksaw", "xacto", "gloves_leather", "mask_dust",
	"glasses_safety", "battery", "nail", "nailgun",
  "solar_cell",
	"manual_mechanics", "hammer", "flashlight", "soldering_iron",
	"bubblewrap", "binoculars", "duct_tape", "lawnmower", "foot_crank",
        "boltcutters", "spray_can", "jar_glass", "bearing", NULL);

 setvector(
   &mapitems[mi_bedroom],
	"inhaler", "cig", "cigar", "weed", "coke", "meth",
	"heroin", "sneakers", "socks", "mocassins", "bandana", "glasses_eye", "sunglasses",
   "glasses_reading", "glasses_bifocal", "hat_ball", "backpack", "purse", "mbag",
	"fanny", "battery", "bb", "bbgun", "mag_porn", "mag_tv", "mag_gaming",
	"mag_news", "novel_romance", "novel_drama", "novel_mystery", "manual_mechanics",
	"manual_speech", "manual_business", "manual_computers",
	"lighter", "matches", "sewing_kit", "thread", "scissors", "soldering_iron",
	"radio", "syringe", "mp3", "usb_drive", "firecracker_pack", "firecracker",
	"chips", "cola", "picklocks", "wolfsuit", "glowstick", "blanket", "house_coat", NULL);

 setvector(
   &mapitems[mi_homeguns],
	"22_lr", "9mm", "crossbow", "sig_mosquito", "sw_22",
	"glock_19", "usp_9mm", "sw_619", "taurus_38", "sig_40",
	"sw_610", "ruger_redhawk", "deagle_44", "usp_45", "m1911",
	"fn57", "mac_10", "shotgun_sawn", "suppressor", "grip",
	"clip", "spare_mag", "grenade", "EMPbomb", "gasbomb", "tazer",
	"longbow", "compbow", "arrow_wood", "arrow_cf", "u_shotgun", "shot_hull",
        "9mm_casing", "38_casing", "40_casing", "44_casing", "45_casing",
        "57mm_casing", "46mm_casing", "762_casing", "223_casing",
        "3006_casing", "308_casing", "gunpowder",
        "shotgun_primer", "smpistol_primer", "lgpistol_primer",
        "smrifle_primer", "lgrifle_primer", "lead", "puller", "press", NULL);

 setvector(
   &mapitems[mi_dresser],
	"jeans", "shorts", "pants", "pants_leather", "pants_cargo", "shorts_cargo", "skirt",
  "dress", "tshirt", "polo_shirt", "dress_shirt", "tank_top",
	"sweatshirt", "sweater", "hoodie", "jacket_light",
	"jacket_jean", "blazer", "jacket_leather", "poncho",
	"trenchcoat", "peacoat", "vest", "mag_porn", "lighter",
	"sewing_kit", "thread", "flashlight", "suit", "tophat",
	"glasses_monocle", "duct_tape", "firecracker_pack", "firecracker",
 "wolfsuit", "snuggie", "flyer", "socks", "socks_wool",
    NULL);

 setvector(
   &mapitems[mi_dining],
	"wrapper", "knife_butter", "knife_steak", "bottle_glass",
	NULL);

 setvector(
   &mapitems[mi_snacks],
	"chips", "pretzels", "chocolate", "jerky", "candy",
	"tea_raw", "coffee_raw", "chips2", "chips3", NULL);

 setvector(
   &mapitems[mi_fridgesnacks],
	"water_clean", "oj", "apple_cider", "energy_drink", "cola",
	"rootbeer", "milk", "V8", "sandwich_t", "frozen_dinner",
	"pizza_veggy", "pizza_meat", "pie", NULL);

 setvector(
   &mapitems[mi_fast_food],
	"water_clean", "cola", "rootbeer", "sandwich_t", "sandwich_t", "sandwich_t", "pizza_veggy", "pizza_meat",
	"pie", "chips", "candy", NULL);

 setvector(
   &mapitems[mi_coffee_shop],
	"water_clean", "cola", "rootbeer", "sandwich_t", "pizza_veggy", "pizza_meat", "pretzels", "chocolate", "jerky", "candy",
	"tea_raw", "pie", "chips", "candy", "coffee_raw", "coffee_raw", "coffee_raw", "coffee_raw", NULL);

 setvector(
   &mapitems[mi_behindcounter],
	"aspirin", "caffeine", "cig", "cigar", "battery",
	"shotgun_sawn", "mag_porn", "lighter", "matches", "flashlight",
	"extinguisher", "tazer", "mp3", "roadmap", NULL);

 setvector(
   &mapitems[mi_magazines],
	"mag_tv", "mag_news", "mag_cars", "mag_cooking",
	"novel_romance", "novel_spy", "mag_carpentry", "mag_comic",
	"mag_guns", "mag_archery", "novel_horror", "novel_mystery", "novel_fantasy",
	"mag_dodge","mag_comic","mag_throwing", "novel_firstaid",
 "mag_gaming", "Mag_swimming", "flyer", NULL);

 setvector(
   &mapitems[mi_softdrugs],
	"bandages", "1st_aid", "vitamins", "aspirin", "caffeine",
   "pills_sleep", "iodine", "dayquil", "nyquil", "disinfectant", NULL);

 setvector(
   &mapitems[mi_harddrugs],
	"inhaler", "codeine", "oxycodone", "tramadol", "xanax",
	"adderall", "thorazine", "prozac", "antibiotics", "syringe",
	 NULL);

 setvector(
   &mapitems[mi_cannedfood],
	"can_beans", "can_corn", "can_spam", "can_pineapple",
	"can_coconut", "can_sardine", "can_tuna", "can_catfood",
	"broth", "soup_veggy", "soup_meat", "flour", "sugar", "salt", NULL);

 setvector(
   &mapitems[mi_pasta],
	"spaghetti_raw", "macaroni_raw", "ravioli", "sauce_red",
	"sauce_pesto", "bread", "seasoning_italian", NULL);

 setvector(
   &mapitems[mi_produce],
	"apple", "orange", "lemon", "mushroom", "potato_raw",
	"blueberries", "strawberries", "tomato", "broccoli",
	"zucchini", NULL);

 setvector(
   &mapitems[mi_cleaning],
	"salt_water", "bleach", "ammonia", "broom", "mop",
	"gloves_rubber", "mask_dust", "bottle_plastic", "sewing_kit", "thread",
	"rag", "scissors", "string_36", NULL);

 setvector(
   &mapitems[mi_hardware],
	"superglue", "chain", "rope_6", "rope_30", "glass_sheet",
	"pipe", "nail", "hose", "string_36", "frame", "metal_tank",
	"wire", "wire_barbed", "duct_tape", "jerrycan", "lawnmower",
  "foot_crank", "spray_can", "ax", "jerrycan_big", "funnel", "bearing", "jack", "permanent_marker",
	NULL);

 setvector(
   &mapitems[mi_tools],
	"screwdriver", "hammer", "wrench", "saw", "hacksaw",
	"hammer_sledge", "xacto", "flashlight", "crowbar", "nailgun",
	"press", "puller", "boltcutters", "ax", NULL);

 setvector(
   &mapitems[mi_bigtools],
	"broom", "mop", "hoe", "shovel", "chainsaw_off",
	"hammer_sledge", "jackhammer", "jacqueshammer", "welder", "ax", NULL);

 setvector(
   &mapitems[mi_mischw],
	"2x4", "machete", "boots_steel", "hat_hard", "mask_filter",
	"glasses_safety", "bb", "bbgun", "beartrap",
	"radio", "hotplate", "extinguisher", "nailgun",
	"manual_mechanics", "manual_carpentry", "mag_carpentry",
	"duct_tape", "lawnmower", "boltcutters",
	"foot_crank", "cable", "textbook_mechanics", "vac_sealer", NULL);

 setvector(
   &mapitems[mi_consumer_electronics],
  "amplifier", "antenna", "battery", "soldering_iron", "solar_cell",
	"screwdriver", "processor", "RAM", "mp3", "flashlight",
	"radio", "hotplate", "receiver", "transponder", "tazer",
	"usb_drive", "manual_electronics", "cable",
    "vac_sealer", NULL);

 setvector(
   &mapitems[mi_sports],
	"bandages", "aspirin", "bat", "bat_metal", "sneakers", "socks", "tshirt",
	"tank_top", "gloves_fingerless", "glasses_safety", "armguard_soft", "armguard_hard",
	"goggles_swim", "goggles_ski", "hat_ball", "helmet_bike",
	"helmet_ball", "manual_brawl", "foot_crank", "glowstick", NULL);

 setvector(
   &mapitems[mi_camping],
	"rope_30", "hatchet", "pot", "pan", "binoculars", "firecracker_pack",
	"hotplate", "knife_combat", "machete", "vest", "backpack",
	"bb", "bolt_steel", "bbgun", "crossbow", "manual_knives","manual_survival",
	"manual_first_aid", "manual_traps", "lighter", "matches", "sewing_kit", "thread",
	"hammer", "flashlight", "water_purifier", "radio", "beartrap",
 "UPS_off", "string_36", "longbow", "compbow", "arrow_wood",
 "arrow_cf", "wire", "rollmat", "tent_kit", "canteen", "ax",
 "heatpack", "glowstick", "emer_blanket", "cloak", "sleeping_bag", "gasoline_lantern", NULL);


 setvector(
   &mapitems[mi_allsporting],
	"aspirin", "bat", "bat_metal", "sneakers", "socks", "tshirt", "tank_top",
	"gloves_fingerless", "glasses_safety", "goggles_swim",
	"armguard_soft", "armguard_hard", "mag_firstaid", "mag_throwing", "mag_swimming",
	"goggles_ski", "hat_ball", "helmet_bike", "helmet_ball",
	"manual_brawl", "rope_30", "hatchet", "pot", "pan",
	"binoculars", "hotplate", "knife_combat", "machete", "vest",
	"backpack", "bb", "bolt_steel", "bbgun", "crossbow",
	"manual_knives", "manual_first_aid", "manual_traps", "lighter", "matches",
	"sewing_kit", "thread", "hammer", "flashlight", "water_purifier",
	"radio", "beartrap", "extinguisher", "string_36", "longbow",
	"compbow", "arrow_wood", "arrow_cf", "rollmat", "tent_kit",
    "foot_crank", "mag_archery", "heatpack", "glowstick", NULL);

 setvector(
   &mapitems[mi_alcohol],
  "whiskey", "vodka", "gin", "rum", "tequila", "triple_sec", "beer", NULL);

 setvector(
   &mapitems[mi_pool_table],
	"pool_cue", "pool_ball", NULL);

 setvector(
   &mapitems[mi_trash],
	"iodine", "meth", "heroin", "wrapper", "string_6", "chain",
	"glass_sheet", "stick", "muffler", "pipe", "bag_plastic",
	"bottle_plastic", "bottle_glass", "can_drink", "can_food",
	"box_small", "bubblewrap", "lighter", "matches", "syringe", "rag",
	"software_hacking", "jug_plastic", "spray_can", "keg",
 "jar_glass", "flyer", NULL);

 setvector(
   &mapitems[mi_ammo],
	"shot_bird", "shot_00", "shot_slug", "22_lr", "22_cb",
	"22_ratshot", "9mm", "9mmP", "9mmP2", "38_special",
	"38_super", "10mm", "40sw", "44magnum", "45_acp", "45_jhp",
	"45_super", "57mm", "46mm", "762_m43", "762_m87", "223",
	"556", "270", "3006", "308", "762_51", NULL);

 setvector(
   &mapitems[mi_pistols],
	"sig_mosquito", "sw_22", "glock_19", "usp_9mm", "sw_619",
	"taurus_38", "sig_40", "sw_610", "ruger_redhawk", "deagle_44",
	"usp_45", "m1911", "fn57", "hk_ucp", NULL);

 setvector(
   &mapitems[mi_shotguns],
	"shotgun_s", "shotgun_d", "remington_870", "mossberg_500",
	"saiga_12", NULL);

 setvector(
   &mapitems[mi_rifles],
	"marlin_9a", "ruger_1022", "browning_blr", "remington_700",
	"sks", "ruger_mini", "savage_111f", NULL);

 setvector(
   &mapitems[mi_smg],
	"american_180", "uzi", "tec9", "calico", "hk_mp5", "mac_10",
	"hk_ump45", "TDI", "fn_p90", "hk_mp7", NULL);

 setvector(
   &mapitems[mi_assault],
	"hk_g3", "hk_g36", "ak47", "fn_fal", "acr", "ar15",
	"scar_l", "scar_h", "steyr_aug", "m249", NULL);

 setvector(
   &mapitems[mi_allguns],
	"sig_mosquito", "sw_22", "glock_19", "usp_9mm", "sw_619",
	"taurus_38", "sig_40", "sw_610", "ruger_redhawk", "deagle_44",
	"usp_45", "m1911", "fn57", "hk_ucp", "shotgun_s",
	"shotgun_d", "remington_870", "mossberg_500", "saiga_12",
	"american_180", "uzi", "tec9", "calico", "hk_mp5", "mac_10",
	"hk_ump45", "TDI", "fn_p90", "hk_mp7", "marlin_9a",
	"ruger_1022", "browning_blr", "remington_700", "sks",
	"ruger_mini", "savage_111f", "hk_g3", "hk_g36", "ak47",
	"fn_fal", "acr", "ar15", "scar_l", "scar_h", "steyr_aug",
	"m249", NULL);

 setvector(
   &mapitems[mi_gunxtras],
	"glasses_safety", "goggles_nv", "holster", "bootstrap",
	"mag_guns", "mag_archery", "flashlight", "UPS_off", "suppressor", "grip",
	"barrel_big", "barrel_small", "barrel_rifled", "clip", "spare_mag",
	"clip2", "stabilizer", "blowback", "autofire", "retool_45",
	"retool_9mm", "retool_22", "retool_57", "retool_46",
	"retool_308", "retool_223", "brass_catcher", "tazer","shot_hull",
        "9mm_casing", "38_casing", "40_casing", "44_casing", "45_casing",
        "57mm_casing", "46mm_casing", "762_casing", "223_casing",
        "3006_casing", "308_casing", "gunpowder",
        "shotgun_primer", "smpistol_primer", "lgpistol_primer",
        "smrifle_primer", "lgrifle_primer", "lead", "press", "puller", NULL);

 setvector(
   &mapitems[mi_shoes],
	"sneakers", "socks", "boots", "flip_flops", "dress_shoes", "heels",
    NULL);

 setvector(
   &mapitems[mi_pants],
	"jeans", "shorts", "pants", "pants_leather", "pants_cargo", "shorts_cargo", "skirt",
	"dress", NULL);

 setvector(
   &mapitems[mi_shirts],
	"tshirt", "polo_shirt", "dress_shirt", "tank_top",
	"sweatshirt", "sweater", "hoodie", "under_armor",
    NULL);

 setvector(
   &mapitems[mi_jackets],
	"jacket_light", "jacket_jean", "blazer", "jacket_leather",
	"coat_rain", "trenchcoat", NULL);

 setvector(
   &mapitems[mi_winter],
	"coat_winter", "peacoat", "gloves_light", "mittens",
	"gloves_wool", "gloves_winter", "gloves_liner", "gloves_leather", "scarf",
	"hat_cotton", "hat_knit", "hat_fur", "pants_ski", "long_underpants",
    "balclava", NULL);

 setvector(
   &mapitems[mi_bags],
	"backpack", "purse", "mbag", "rucksack", NULL);

 setvector(
   &mapitems[mi_allclothes],
	"jeans", "shorts", "pants", "suit", "tophat", "glasses_monocle",
	"pants_leather", "pants_cargo", "shorts_cargo", "skirt", "tshirt",
	"polo_shirt", "dress_shirt", "tank_top", "sweatshirt",
	"sweater", "hoodie", "jacket_light", "jacket_jean",
	"blazer", "jacket_leather", "coat_winter", "peacoat",
	"gloves_light", "mittens", "gloves_wool", "gloves_winter", "gloves_liner",
	"gloves_leather", "scarf", "hat_cotton", "hat_knit",
	"hat_fur", "UPS_off", "under_armor", "balclava", "pants_ski", "long_underpants",
    "trenchcoat_leather", "cloak", "house_coat", "jedi_cloak", NULL);

 setvector(
   &mapitems[mi_novels],
	"novel_romance", "novel_spy", "novel_scifi", "novel_drama",
	"cookbook_human", "novel_mystery", "novel_fantasy", "novel_horror",
	NULL);

 setvector(
   &mapitems[mi_manuals],
	"manual_brawl", "manual_knives", "manual_mechanics",
	"manual_speech", "manual_business", "manual_first_aid",
	"manual_computers", "cookbook", "cookbook_italian", "manual_electronics",
	"manual_tailor", "manual_traps", "manual_carpentry",
        "manual_survival", NULL);

 setvector(
   &mapitems[mi_textbooks],
	"textbook_computers", "textbook_electronics", "textbook_business",
	"textbook_chemistry", "textbook_carpentry", "SICP",
	"textbook_robots", "textbook_mechanics", NULL);

 setvector(
   &mapitems[mi_cop_shoes],
	"boots", "boots_steel", NULL);

 setvector(
   &mapitems[mi_cop_torso],
	"dress_shirt", "under_armor", "jacket_light",
    NULL);

 setvector(
   &mapitems[mi_cop_pants],
	"pants", "pants_cargo", NULL);

 setvector(
   &mapitems[mi_cop_weapons],
	"baton", "kevlar", "vest", "gloves_leather", "mask_gas",
	"goggles_nv", "helmet_riot", "holster", "bootstrap",
	"armguard_hard",
	"shot_00", "9mm", "usp_9mm", "remington_870", 
	"UPS_off", "tazer", NULL);

 setvector(
   &mapitems[mi_cop_evidence],
	"weed", "coke", "meth", "heroin", "syringe", "electrohack",
	"knife_combat", "crowbar", "tazer", "software_hacking", "spray_can", NULL);

 setvector(
   &mapitems[mi_lab_shoes],
    "sneakers", "boots", "boots_steel", "dress_shoes", NULL);

// increase chances of generating lab coat
 setvector(
   &mapitems[mi_lab_torso],
    "coat_lab", "coat_lab", "coat_lab", "coat_lab",
    "tshirt", "polo_shirt", "dress_shirt", "dress",
	"sweatshirt", "sweater", "hoodie", "jumpsuit",
    "hazmat_suit", NULL);

 setvector(
   &mapitems[mi_lab_pants],
    "jeans", "pants", "pants_cargo", "skirt",  NULL);

 setvector(
   &mapitems[mi_hospital_lab],
	"blood", "iodine", "bleach", "bandages", "syringe",
	"canister_empty", "coat_lab", "gloves_medical", "mask_dust",
	"glasses_safety", "vacutainer", "usb_drive", "disinfectant",
	"gauze", "medical_tape", NULL);

 setvector(
   &mapitems[mi_hospital_samples],
	"blood", "vacutainer", NULL);

 setvector(
   &mapitems[mi_surgery],
	"blood", "iodine", "bandages", "scalpel", "syringe",
	"gloves_medical", "mask_dust", "vacutainer", "rag_bloody", "disinfectant",
	"gauze", "medical_tape", NULL);

 setvector(
   &mapitems[mi_office],
   "cola", "aspirin", "cigar", "glasses_eye", "sunglasses", "glasses_reading", "glasses_bifocal",
	"purse", "mbag", "battery", "mag_news", "manual_business",
	"textbook_business", "lighter", "matches", "extinguisher", "flashlight",
	"radio", "bubblewrap", "coffee_raw", "usb_drive",
	"software_useless", NULL);

 setvector(
   &mapitems[mi_cubical_office],
   "cola", "aspirin", "cigar", "glasses_eye", "sunglasses", "glasses_reading", "glasses_bifocal",
	"purse", "mbag", "battery", "mag_news", "manual_business",
	"textbook_business", "manual_computers", "textbook_computers", "lighter", "matches", "extinguisher", "flashlight",
	"radio", "bubblewrap", "coffee_raw", "usb_drive","rootbeer", "cig", "coat_rain", "poncho",
	"mag_tv", "mag_news", "lighter", "matches", "extinguisher", "mp3", NULL);
	
 setvector(
   &mapitems[mi_school],
    "glasses_reading", "purse", "mbag", "battery", "mag_news", "manual_computers",
	"usb_drive", "mag_tv", "manual_mechanics", "manual_speech", "manual_business", "manual_first_aid",
	"manual_computers", "cookbook", "cookbook_italian", "manual_electronics",
	"manual_tailor", "manual_carpentry", "novel_romance", "novel_spy", "novel_scifi", "novel_drama",
        "novel_mystery", "novel_fantasy", "novel_horror", "chocolate", "candy", "backpack", "pockknife", "mag_comic",
	NULL);
	
 setvector(
   &mapitems[mi_church],
   "glasses_eye", "sunglasses", "glasses_reading", "glasses_bifocal", "lighter", "matches", "coat_rain", "cane", "candlestick",
    "candlestick", "candlestick", "candlestick", NULL);

 setvector(
   &mapitems[mi_vault],
	"purifier", "plut_cell", "ftk93", "nx17", "canister_goo",
	"UPS_off", "gold", "plasma_engine",
   "bio_time_freeze", "bio_teleport",
   "power_armor_basic",
  "minireactor", "alloy_plate", NULL);

 setvector(
   &mapitems[mi_medieval],
	"katana", "mace", "morningstar", "rapier", "broadsword",
	"pike", "helmet_plate", "armor_plate", NULL);  

 setvector(
   &mapitems[mi_art],
	"fur", "katana", "petrified_eye", "spiral_stone", "rapier",
	"cane", "candlestick", "heels", "ring", "necklace", NULL);

 setvector(
   &mapitems[mi_pawn],
	"cigar", "katana", "gold", "rapier", "cane", "suit",
	"mask_gas", "goggles_welding", "goggles_nv", "glasses_monocle",
	"tophat", "ruger_redhawk", "deagle_44", "m1911", "geiger_off",
	"UPS_off", "tazer", "mp3", "fur", "leather", "string_36",
	"chain", "steel_chunk", "spring", "steel_lump", "manhole_cover", "rock",
	"hammer_sledge", "ax", "knife_butcher", "knife_combat",
	"bat", "petrified_eye", "binoculars", "boots", "mocassins",
	"dress_shoes", "heels", "pants", "pants_army", "skirt",
	"jumpsuit", "dress", "dress_shirt", "sweater", "blazer",
	"jacket_leather", "coat_fur", "peacoat", "coat_lab",
	"helmet_army", "hat_fur", "holster", "bootstrap",
	"remington_870", "browning_blr", "remington_700", "sks",
	"novel_romance", "novel_spy", "novel_scifi", "novel_drama",
	"SICP", "textbook_robots", "extinguisher", "radio",
	"chainsaw_off", "jackhammer", "jacqueshammer", "ring", "necklace", "usb_drive",
	"broadsword", "morningstar", "helmet_plate", "cot", "rollmat", "tent_kit",
    "bat_metal",  "lawnmower", "pickelhaube",
    "makeshift_machete", "picklocks", "rucksack", "puller", "press",
    "vac_sealer", "gasoline_lantern", NULL);

 setvector(
   &mapitems[mi_mil_surplus], // NOT food or armor!
	"knife_combat", "binoculars", "bolt_steel", "crossbow",
	"mag_guns", "manual_brawl", "manual_knives", "cot",
	"manual_mechanics", "manual_first_aid", "manual_traps",
	"flashlight", "water_purifier",  "radio",
 "geiger_off", "usb_drive", "canteen", "jerrycan", "rucksack",
 "heatpack", "sleeping_bag", "emer_blanket", "flyer", NULL);

 setvector(
   &mapitems[mi_shelter],
	"water_clean", "soup_veggy", "soup_meat", "chocolate", "ravioli", "can_beans",
	"can_spam", "can_tuna", "coffee_raw", "bandages", "1st_aid",
	"vitamins", "iodine", "dayquil", "screwdriver", "boots",
	"boots_winter", "socks_wool", "jeans", "shorts", "tshirt", "sweatshirt", "sweater",
	"coat_winter", "gloves_wool", "gloves_winter", "gloves_liner", "hat_knit",
	"backpack", "battery", "novel_scifi", "novel_drama", "mag_dodge",
	"manual_first_aid", "manual_tailor", "manual_carpentry",
	"lighter", "matches", "sewing_kit", "thread", "hammer", "extinguisher",
	"flashlight", "hotplate", "water_purifier", "radio", "rollmat",
 "tent_kit", "canteen", "spray_can", "ax", "heatpack", "blanket", "emer_blanket", "flyer", "gasoline_lantern", NULL);

 setvector(
   &mapitems[mi_mechanics],
        "wrench", "frame", "motor",
        "wheel", "wheel_wide", "wheel_bicycle", "wheel_motorbike", "wheel_small",
        "1cyl_combustion", "v2_combustion", "i4_combustion", "v6_combustion",
        "vehicle_controls", "v8_combustion", "hacksaw", "welder", "motor",
        "goggles_welding", "solar_cell", "bearing",
        "motor_large", "storage_battery", "solar_panel", "jerrycan", "jerrycan_big", "metal_tank", "jack", NULL);

 setvector(
   &mapitems[mi_chemistry],
	"iodine", "water_clean", "salt_water", "bleach", "ammonia",
	"mutagen", "purifier", "royal_jelly", "superglue",
	"bottle_glass", "syringe", "extinguisher", "hotplate",
	"software_medical", "funnel", NULL);

 setvector(
   &mapitems[mi_teleport],
	"screwdriver", "wrench", "jumpsuit", "mask_dust",
	"glasses_safety", "goggles_welding", "teleporter", "usb_drive",
	NULL);

 setvector(
   &mapitems[mi_goo],
	"jumpsuit", "gloves_rubber", "mask_filter", "glasses_safety",
	"helmet_riot", "lighter", "canister_goo", NULL);

 setvector(
   &mapitems[mi_cloning_vat],
	"fetus", "arm", "leg", NULL);

 setvector(
   &mapitems[mi_dissection],
	"iodine", "bleach", "bandages", "string_6", "hacksaw",
	"xacto", "knife_butcher", "machete", "gloves_rubber",
	"bag_plastic", "syringe", "rag", "scissors", "rag_bloody", NULL);

 setvector(
   &mapitems[mi_hydro],
	"blueberries", "strawberries", "tomato", "broccoli",
	"zucchini", "potato_raw", "corn", "withered", NULL);

 setvector(
   &mapitems[mi_electronics],
	"superglue", "electrohack", "processor", "RAM",
	"power_supply", "amplifier", "transponder", "receiver",
  "antenna", "solar_cell",
	"screwdriver", "mask_dust", "glasses_safety", "goggles_welding",
	"battery", "plut_cell", "manual_electronics",
	"textbook_electronics", "soldering_iron", "hotplate", "UPS_off",
	"usb_drive", "software_useless", "vac_sealer", NULL);

 setvector(
   &mapitems[mi_monparts],
	"meat", "veggy", "meat_tainted", "veggy_tainted",
	"royal_jelly", "ant_egg", "bee_sting", "chitin_piece", NULL);

 setvector(
   &mapitems[mi_bionics],
   "bio_solar", "bio_batteries", "bio_metabolics",
   "bio_ethanol", "bio_furnace", "bio_torsionratchet",
   "bio_tools",      "bio_storage",  "bio_flashlight",
   "bio_lighter",      "bio_magnet",
   "bio_memory",  "bio_painkiller", "bio_alarm",
   "bio_ears", "bio_eye_enhancer", "bio_night_vision",
   "bio_infrared", "bio_scent_vision",
   "bio_targeting", "bio_ground_sonar",
   "bio_membrane", "bio_gills",
   "bio_purifier", "bio_climate", "bio_heatsink", "bio_blood_filter",
   "bio_recycler", "bio_digestion", "bio_evap", "bio_water_extractor",
   "bio_face_mask", "bio_scent_mask", "bio_cloak", "bio_fingerhack",
   "bio_carbon", "bio_armor_head", "bio_armor_torso",
   "bio_armor_arms", "bio_armor_legs",
   "bio_shock", "bio_heat_absorb", "bio_claws",
   "bio_nanobots", "bio_blood_anal",
   "bio_ads", "bio_ods",
   "bio_resonator", "bio_hydraulics",
   "bio_time_freeze", "bio_teleport",
   "bio_blaster", "bio_laser", "bio_emp",
   "bio_power_armor_interface",
	NULL);

 setvector(
   &mapitems[mi_bionics_common],
	"bio_power_storage",
   "bio_tools",      "bio_storage",  "bio_flashlight",
   "bio_lighter",      "bio_magnet",   "bio_alarm",
   "bio_solar", "bio_batteries", "bio_metabolics",
   "bio_ethanol", "bio_furnace", "bio_torsionratchet", NULL);

 setvector(
   &mapitems[mi_bots],
	"bot_manhack", "bot_turret", NULL);

 setvector(
   &mapitems[mi_launchers],
	"40mm_concussive", "40mm_frag", "40mm_incendiary",
	"40mm_teargas", "40mm_smoke", "40mm_flashbang", "m79",
	"m320", "mgl", "m203", "LAW_Packed", NULL);

 setvector(
   &mapitems[mi_mil_rifles],
	"556", "556_incendiary", "762_51", "762_51_incendiary",
	"laser_pack", "12mm", "plasma", "m4a1", "scar_l", "scar_h",
	"m249", "ftk93", "nx17", "hk_g80", "plasma_rifle", "brass_catcher",
	"suppressor", "clip", "spare_mag", "m203", "UPS_off", "u_shotgun",
	NULL);

 setvector(
   &mapitems[mi_grenades],
	"grenade", "flashbang", "EMPbomb", "gasbomb", "smokebomb",
	"dynamite", "mininuke", "c4", NULL);

 setvector(
   &mapitems[mi_mil_armor],
	"pants_army", "kevlar", "vest", "mask_gas", "goggles_nv",
	"helmet_army", "backpack", "UPS_off", "beltrig", "under_armor",
    "boots", "armguard_hard", "power_armor_basic", "power_armor_frame",
	"helmet_army", "backpack", "UPS_off", "beltrig", "beret", NULL);

 setvector(
   &mapitems[mi_mil_accessories],
	"mask_gas", "goggles_nv", "backpack", "UPS_off",
    "armguard_hard", "power_armor_frame",
	NULL);

 setvector(
   &mapitems[mi_mil_armor_torso],
	"kevlar", "vest", "beltrig", "under_armor", "power_armor_basic", NULL);

 setvector(
   &mapitems[mi_mil_armor_helmet],
	"helmet_army", "beret", NULL);

 setvector(
   &mapitems[mi_mil_armor_pants],
	"pants_army", "pants", "pants_cargo", NULL);

 setvector(
   &mapitems[mi_mil_food],
	"chocolate", "can_beans", "mre_beef", "mre_veggy", "1st_aid",
 "codeine", "antibiotics", "water_clean", "purifier", "heatpack", NULL);

 setvector(
   &mapitems[mi_mil_food_nodrugs],
	"chocolate", "can_beans", "mre_beef", "mre_veggy", "1st_aid",
	"water_clean", NULL);

 setvector(
   &mapitems[mi_bionics_mil],
	"bio_power_storage",
   "bio_solar", "bio_batteries", "bio_metabolics",
   "bio_ethanol", "bio_furnace", "bio_torsionratchet",
   "bio_ears", "bio_eye_enhancer", "bio_night_vision",
   "bio_infrared", "bio_scent_vision",
   "bio_recycler", "bio_digestion", "bio_evap", "bio_water_extractor",
   "bio_carbon", "bio_armor_head", "bio_armor_torso",
   "bio_armor_arms", "bio_armor_legs",
   "bio_targeting", "bio_ground_sonar",
   "bio_face_mask", "bio_scent_mask", "bio_cloak", "bio_fingerhack",
   "bio_nanobots", "bio_blood_anal",
   "bio_ads", "bio_ods",
   "bio_blaster", "bio_laser", "bio_emp",
   "bio_time_freeze", "bio_teleport",
   "bio_power_armor_interface",
	NULL);

 setvector(
   &mapitems[mi_weapons],
	"chain", "hammer", "wrench", "hammer_sledge", "hatchet",
	"ax", "knife_combat", "pipe", "bat", "machete", "katana",
	"baton", "tazer", "rapier", "bat_metal", NULL);

 setvector(
   &mapitems[mi_survival_armor],
	"boots_steel", "pants_cargo", "shorts_cargo", "pants_army", "jumpsuit",
	"jacket_leather", "kevlar", "vest", "gloves_fingerless",
	"mask_filter", "mask_gas", "goggles_ski", "helmet_skid",
    "armguard_hard", "under_armor", "long_underpants",
	"helmet_ball", "helmet_riot", "helmet_motor", "holster",
	"bootstrap", "UPS_off", "beltrig", "rucksack",
    "emer_blanket", "cloak", NULL);

 setvector(
   &mapitems[mi_survival_tools],
	"bandages", "1st_aid", "disinfectant", "caffeine", "iodine", "electrohack",
	"string_36", "rope_30", "chain", "binoculars",
	"bottle_plastic", "lighter", "matches", "sewing_kit", "thread", "extinguisher",
	"flashlight", "crowbar", "chainsaw_off", "beartrap",
	"grenade", "EMPbomb", "hotplate", "UPS_off", "canteen", "spray_can",
 "bio_tools", "bio_ethanol", "heatpack", "glowstick", NULL);

 setvector(
   &mapitems[mi_sewage_plant],
	"1st_aid", "motor", "hose", "screwdriver", "wrench", "pipe",
	"boots", "jumpsuit", "coat_lab", "gloves_rubber",
	"mask_filter", "glasses_safety", "hat_hard", "extinguisher",
	"flashlight", "water_purifier", 
 "bio_tools", "bio_storage",  "bio_flashlight",
 "bio_lighter", "bio_magnet", "flyer",
 "bio_purifier", "bio_climate", "bio_heatsink", "bio_blood_filter", NULL);

 setvector(
   &mapitems[mi_construction_worker],
	"boots", "boots_steel", "jumpsuit", "gloves_rubber","gloves_leather",
	"mask_filter", "glasses_safety", "hat_hard", "battery",
	"flashlight",  NULL);

 setvector(
   &mapitems[mi_mine_storage],
	"rock", "coal", NULL);

 setvector(
   &mapitems[mi_mine_equipment],
	"water_clean", "1st_aid", "rope_30", "chain", "boots_steel",
	"jumpsuit", "gloves_leather", "mask_filter", "mask_gas",
	"glasses_safety", "goggles_welding", "goggles_nv", "hat_hard",
	"backpack", "battery", "flashlight", 
	"jackhammer", "jacqueshammer", "dynamite", "UPS_off",
   "bio_tools", "bio_flashlight", "bio_lighter", "bio_magnet",
   "bio_resonator", "bio_hydraulics",
  "jerrycan", "jerrycan_big", "gasoline_lantern", NULL);


 setvector(
   &mapitems[mi_spiral],
	"spiral_stone", "vortex_stone", NULL);

 setvector(
   &mapitems[mi_radio],
	"cola", "caffeine", "cig", "weed", "amplifier",
	"transponder", "receiver", "antenna", "screwdriver",
	"battery", "mag_porn", "mag_tv", "manual_electronics",
	"lighter", "flashlight",  "radio", "mp3",
 "solar_cell", "flyer",	"usb_drive", NULL);

 setvector(
   &mapitems[mi_toxic_dump_equipment],
	"1st_aid", "iodine", "canister_empty", "boots_steel",
	"hazmat_suit", "mask_gas", "hat_hard", "textbook_carpentry",
 "extinguisher", "radio", "geiger_off", "UPS_off", "flyer",
 "bio_purifier", "bio_climate", "bio_heatsink", "bio_blood_filter", NULL);

 setvector(
   &mapitems[mi_subway],
	"wrapper", "string_6", "chain", "rock", "pipe",
	"mag_porn", "bottle_plastic", "bottle_glass", "can_drink",
	"can_food", "lighter", "matches", "flashlight", "rag", "crowbar",
 "spray_can", "jar_glass", "flyer", "gasoline_lanern", NULL);

 setvector(
   &mapitems[mi_sewer],
   "mutagen", "fetus", "weed", "mag_porn", "rag", "flyer", NULL);

 setvector(
   &mapitems[mi_cavern],
	"rock", "jackhammer", "jacqueshammer", "flashlight", "dynamite", "matches", NULL);

 setvector(
   &mapitems[mi_spider],
	"corpse", "mutagen", "purifier", "meat", "meat_tainted",
	"arm", "leg", "1st_aid", "codeine", "oxycodone", "weed",
	"coke", "wrapper", "fur", "leather", "id_science",
	"id_military", "rope_30", "stick", "hatchet", "ax",
	"bee_sting", "chitin_piece", "vest", "mask_gas", "goggles_nv",
	"hat_boonie", "helmet_riot", "bolt_steel", "shot_00",
	"762_m87", "556", "556_incendiary", "3006_incendiary",
	"762_51", "762_51_incendiary", "saiga_12", "hk_mp5", "TDI",
	"savage_111f", "sks", "ak47", "m4a1", "steyr_aug", "v29",
	"nx17", "flamethrower", "flashlight", "radio", "geiger_off",
	"teleporter", "canister_goo", "dynamite", "mininuke",
	"bot_manhack", "UPS_off", "bio_power_storage",
   "bio_flashlight", "bio_lighter",
	"arrow_cf", "spray_can", "bio_blaster", NULL);

 setvector(
   &mapitems[mi_ant_food],
	"meat", "veggy", "meat_tainted", "veggy_tainted", "apple",
	"orange", "mushroom", "blueberries", "strawberries",
	"tomato", "broccoli", "zucchini", "potato_raw", "honeycomb",
	"royal_jelly", "arm", "leg", "rock", "stick",
   "bio_metabolics", "bio_blaster", NULL);

 setvector(
   &mapitems[mi_ant_egg],
	"ant_egg", NULL);	//TODO: More items here?

 setvector(
   &mapitems[mi_biollante],
	"biollante_bud", NULL);

 setvector(
   &mapitems[mi_bugs],
	"chitin_piece", NULL);

 setvector(
   &mapitems[mi_bees],
	"bee_sting", "chitin_piece", NULL);

 setvector(
   &mapitems[mi_wasps],
	"wasp_sting", "chitin_piece", NULL);

 setvector(
   &mapitems[mi_robots],
  "processor", "RAM", "power_supply", "amplifier", "solar_cell",
	"transponder", "receiver", "antenna", "steel_chunk", "spring",
	"steel_lump", "motor", "battery", "plut_cell", NULL);

 setvector(
   &mapitems[mi_eyebot],
     "flashlight", NULL);

 setvector(
   &mapitems[mi_manhack],
    "knife_combat", NULL);

 setvector(
   &mapitems[mi_skitterbot],
     "tazer", NULL);

 setvector(
   &mapitems[mi_secubot],
    "9mm", "steel_plate", NULL);

 setvector(
   &mapitems[mi_copbot],
     "baton", "tazer", "alloy_plate", NULL);

 setvector(
   &mapitems[mi_molebot],
     "spiked_plate", "hard_plate", NULL);

 setvector(
   &mapitems[mi_tripod],
     "flamethrower", "alloy_plate", NULL);

 setvector(
   &mapitems[mi_chickenbot],
     "9mm", "alloy_plate", NULL);

 setvector(
   &mapitems[mi_tankbot],
     "tazer", "flamethrower", "9mm", "alloy_plate",
     "hard_plate", NULL);

 setvector(
   &mapitems[mi_turret],
     "9mm", NULL);

 setvector(
   &mapitems[mi_helicopter],
	"chain", "power_supply", "antenna", "steel_chunk", "spring",
	"steel_lump", "frame", "steel_plate", "spiked_plate",
	"hard_plate", "motor", "motor_large", "hose", "pants_army",
	"jumpsuit", "kevlar", "mask_gas", "helmet_army", "battery",
	"plut_cell", "m249", "v8_combustion", "extinguisher",
	 "radio", "UPS_off", "beltrig",
    "rucksack", "LAW_Packed", NULL);

// TODO: Replace kevlar with the ceramic plate armor
 setvector(
   &mapitems[mi_military],
	"water_clean", "mre_beef", "mre_veggy", "bandages", "1st_aid",
	"iodine", "codeine", "cig", "knife_combat", "boots_steel",
	"pants_army", "kevlar", "vest", "gloves_fingerless",
	"mask_gas", "glasses_safety", "goggles_nv", "hat_boonie",
	"armguard_hard",
	"helmet_army", "backpack", "holster", "bootstrap", "9mm",
	"45_acp", "556", "556_incendiary", "762_51",
	"762_51_incendiary", "laser_pack", "40mm_concussive",
	"40mm_frag", "40mm_incendiary", "40mm_teargas", "40mm_smoke",
	"40mm_flashbang", "usp_9mm", "usp_45", "m4a1", "scar_l",
	"scar_h", "m249", "ftk93", "nx17", "m320", "mgl",
<<<<<<< HEAD
	"suppressor", "clip", "lighter", "flashlight", 
=======
	"suppressor", "clip", "brass_catcher", "lighter", "flashlight", "two_way_radio",
>>>>>>> 0c30276a
	"landmine", "grenade", "flashbang", "EMPbomb", "gasbomb",
	"smokebomb", "UPS_off", "tazer", "c4", "hk_g80", "12mm",
	"binoculars", "u_shotgun", "beltrig", "power_armor_basic",
    "power_armor_helmet_basic", "power_armor_frame", "spare_mag",
    "canteen", "jerrycan", "rucksack", "heatpack", "LAW_Packed", NULL);

 setvector(
   &mapitems[mi_science],
	"water_clean", "bleach", "ammonia", "mutagen", "purifier",
	"iodine", "inhaler", "adderall", "id_science", "electrohack",
	"RAM", "screwdriver", "canister_empty", "coat_lab",
	"gloves_medical", "mask_dust", "mask_filter", "glasses_eye", "sunglasses",
	"glasses_safety", "textbook_computers", "textbook_electronics",
	"textbook_chemistry", "SICP", "textbook_robots",
	"soldering_iron", "geiger_off", "teleporter", "canister_goo",
	"EMPbomb", "pheromone", "portal", "bot_manhack", "UPS_off",
	"tazer", "plasma", "usb_drive",
   "bio_purifier", "bio_climate", "bio_heatsink", "bio_blood_filter",
	"software_useless", "canteen", NULL);

 setvector(
   &mapitems[mi_rare],
	"mutagen", "purifier", "royal_jelly", "fetus", "id_science",
	"id_military", "electrohack", "processor", "armor_chitin",
	"plut_cell", "laser_pack", "m249", "v29", "ftk93", "nx17",
	"conversion_battle", "conversion_sniper", "canister_goo",
	"mininuke", "portal", "c4", "12mm", "hk_g80",
 "power_armor_basic", "power_armor_helmet_basic", "power_armor_frame",
	"plasma", "plasma_rifle", NULL);

 setvector(
   &mapitems[mi_stash_food],
	"water_clean", "cola", "jerky", "ravioli", "can_beans",
	"can_corn", "can_spam", NULL);

 setvector(
   &mapitems[mi_stash_ammo],
	"bolt_steel", "shot_00", "shot_slug", "22_lr", "9mm",
	"38_super", "10mm", "44magnum", "45_acp", "57mm", "46mm",
	"762_m87", "556", "3006", "762_51", "arrow_cf", "press", "puller", NULL);

 setvector(
   &mapitems[mi_stash_wood],
	"stick", "ax", "saw", "2x4", "log", NULL);

 setvector(
   &mapitems[mi_stash_drugs],
	"pills_sleep", "oxycodone", "xanax", "adderall", "weed",
	"coke", "meth", "heroin", "crack", "crackpipe", NULL);

 setvector(
   &mapitems[mi_drugdealer],
	"energy_drink", "whiskey", "jerky", "bandages", "caffeine",
	"oxycodone", "adderall", "cig", "weed", "coke", "meth",
	"heroin", "syringe", "electrohack", "hatchet", "nailboard",
	"knife_combat", "bat", "machete", "katana", "pants_cargo", "shorts_cargo",
	"hoodie", "gloves_fingerless", "backpack", "holster",
	"armguard_soft", "armguard_hard",
	"shot_00", "9mm", "45_acp", "glock_19", "shotgun_sawn",
	"uzi", "tec9", "mac_10", "suppressor", "clip2", "autofire",
	"mag_porn", "lighter", "matches", "crowbar", "pipebomb", "grenade",
	"mininuke", "crack", "crackpipe", "spare_mag", "bio_blaster", NULL);

 setvector(
   &mapitems[mi_wreckage],
	"chain", "steel_chunk", "spring", "steel_lump", "frame", "rock", NULL);

 setvector(
   &mapitems[mi_npc_hacker],
	"energy_drink", "adderall", "electrohack", "usb_drive",
	"battery", "manual_computers", "textbook_computers",
  "solar_cell",
	"SICP", "soldering_iron", NULL);

// This one kind of an inverted list; what an NPC will NOT carry
 setvector(
   &mapitems[mi_trader_avoid],
	"null", "corpse", "fire", "toolset", "meat", "veggy",
	"meat_tainted", "veggy_tainted", "meat_cooked", "veggy_cooked",
	"mushroom_poison", "spaghetti_cooked", "macaroni_cooked",
	"fetus", "arm", "leg", "wrapper", "manhole_cover", "rock",
	"stick", "bag_plastic", "flashlight_on", "radio_on",
	"chainsaw_on", "pipebomb_act", "grenade_act", "flashbang_act",
	"EMPbomb_act", "gasbomb_act", "smokebomb_act", "molotov_lit",
	"dynamite_act", "firecracker_pack_act", "firecracker_act",
	"mininuke_act", "UPS_on", "mp3_on", "c4armed", "apparatus",
	"brazier", "rag_bloody", "candle_lit", "torch_lit",
	"acidbomb_act", NULL);
}<|MERGE_RESOLUTION|>--- conflicted
+++ resolved
@@ -931,11 +931,7 @@
 	"40mm_frag", "40mm_incendiary", "40mm_teargas", "40mm_smoke",
 	"40mm_flashbang", "usp_9mm", "usp_45", "m4a1", "scar_l",
 	"scar_h", "m249", "ftk93", "nx17", "m320", "mgl",
-<<<<<<< HEAD
-	"suppressor", "clip", "lighter", "flashlight", 
-=======
-	"suppressor", "clip", "brass_catcher", "lighter", "flashlight", "two_way_radio",
->>>>>>> 0c30276a
+	"suppressor", "clip", "brass_catcher", "lighter", "flashlight", 
 	"landmine", "grenade", "flashbang", "EMPbomb", "gasbomb",
 	"smokebomb", "UPS_off", "tazer", "c4", "hk_g80", "12mm",
 	"binoculars", "u_shotgun", "beltrig", "power_armor_basic",
