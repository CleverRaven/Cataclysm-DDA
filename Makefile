# vim: set expandtab tabstop=4 softtabstop=2 shiftwidth=2:
# Platforms:
# Linux/Cygwin native
#   (don't need to do anything)
# Linux 64-bit
#   make NATIVE=linux64
# Linux 32-bit
#   make NATIVE=linux32
# Linux cross-compile to Win32
#   make CROSS=i686-pc-mingw32-
#   or make CROSS=i586-mingw32msvc-
#   or whichever prefix your crosscompiler uses
#      as long as its name contains mingw32
# Linux cross-compile to OSX with osxcross
#   make CROSS=x86_64-apple-darwin15-
#        NATIVE=osx
#        CLANG=1
#        OSXCROSS=1
#        LIBSDIR=../libs
#        FRAMEWORKSDIR=../Frameworks
# Win32 (non-Cygwin)
#   Run: make NATIVE=win32
# OS X
#   Run: make NATIVE=osx

# Build types:
# Debug (no optimizations)
#  Default
# ccache (use compilation caches)
#  make CCACHE=1
# Release (turn on optimizations)
#  make RELEASE=1
# Tiles (uses SDL rather than ncurses)
#  make TILES=1
# Sound (requires SDL, so TILES must be enabled)
#  make TILES=1 SOUND=1
# Disable gettext, on some platforms the dependencies are hard to wrangle.
#  make LOCALIZE=0
# Disable backtrace support, not available on all platforms
#  make BACKTRACE=0
# Compile localization files for specified languages
#  make localization LANGUAGES="<lang_id_1>[ lang_id_2][ ...]"
#  (for example: make LANGUAGES="zh_CN zh_TW" for Chinese)
#  make localization LANGUAGES=all
#  (for every .po file in lang/po)
# Enable sanitizer (address, undefined, etc.)
#  make SANITIZE=address
# Change mapsize (reality bubble size)
#  make MAPSIZE=<size>
# Adjust names of build artifacts (for example to allow easily toggling between build types).
#  make BUILD_PREFIX="release-"
# Generate a build artifact prefix from the other build flags.
#  make AUTO_BUILD_PREFIX=1
# Install to system directories.
#  make install
# Use user's XDG base directories for save files and configs.
#  make USE_XDG_DIR=1
# Use user's home directory for save files.
#  make USE_HOME_DIR=1
# Use dynamic linking (requires system libraries).
#  make DYNAMIC_LINKING=1
# Use MSYS2 as the build environment on Windows
#  make MSYS2=1
# Astyle all source files.
#  make astyle
# Check if source files are styled properly.
#  make astyle-check
# Style the whitelisted json files (maintain the current level of styling).
#  make style-json
# Style all json files using the current rules (don't PR this, it's too many changes at once).
#  make style-all-json
# Disable astyle of source files.
# make ASTYLE=0
# Disable format check of whitelisted json files.
# make LINTJSON=0
# Disable building and running tests.
# make RUNTESTS=0

# comment these to toggle them as one sees fit.
# DEBUG is best turned on if you plan to debug in gdb -- please do!
<<<<<<< HEAD
# PROFILE is for use with gprof or a similar program -- don't bother generally
# RELEASE is flags for release builds, this disables some debugging flags and
# enforces build failure when warnings are encountered.
# We want to error on everything to make sure we don't check in code with new warnings.
RELEASE_FLAGS = -Werror
WARNINGS = -Wall -Wextra
=======
# PROFILE is for use with gprof or a similar program -- don't bother generally.
# RELEASE_FLAGS is flags for release builds.
RELEASE_FLAGS =
WARNINGS = -Werror -Wall -Wextra -Woverloaded-virtual -Wpedantic -Wmissing-declarations
>>>>>>> c33633ca
# Uncomment below to disable warnings
#WARNINGS = -w
DEBUGSYMS = -g
ifeq ($(shell sh -c 'uname -o 2>/dev/null || echo not'),Cygwin)
  DEBUG =
else
  DEBUG = -D_GLIBCXX_DEBUG
endif
#PROFILE = -pg
#OTHERS = -O3
#DEFINES = -DNDEBUG

# Disable debug. Comment this out to get logging.
#DEFINES = -DENABLE_LOGGING

# Limit debug to level. Comment out all for all levels.
#DEFINES += -DDEBUG_INFO
#DEFINES += -DDEBUG_WARNING
#DEFINES += -DDEBUG_ERROR
#DEFINES += -DDEBUG_PEDANTIC_INFO

# Limit debug to section. Comment out all for all levels.
#DEFINES += -DDEBUG_ENABLE_MAIN
#DEFINES += -DDEBUG_ENABLE_MAP
#DEFINES += -DDEBUG_ENABLE_MAP_GEN
#DEFINES += -DDEBUG_ENABLE_GAME

# Explicitly let 'char' to be 'signed char' to fix #18776
OTHERS += -fsigned-char

VERSION = 0.D

TARGET_NAME = cataclysm
TILES_TARGET_NAME = $(TARGET_NAME)-tiles

TARGET = $(BUILD_PREFIX)$(TARGET_NAME)
TILESTARGET = $(BUILD_PREFIX)$(TILES_TARGET_NAME)
ifdef TILES
  APPTARGET = $(TILESTARGET)
else
  APPTARGET = $(TARGET)
endif
W32TILESTARGET = $(BUILD_PREFIX)$(TILES_TARGET_NAME).exe
W32TARGET = $(BUILD_PREFIX)$(TARGET_NAME).exe
CHKJSON_BIN = $(BUILD_PREFIX)chkjson
BINDIST_DIR = $(BUILD_PREFIX)bindist
BUILD_DIR = $(CURDIR)
SRC_DIR = src
LOCALIZE = 1
ASTYLE_BINARY = astyle

# Enable astyle by default
ifndef ASTYLE
  ASTYLE = 1
endif

# Enable json format check by default
ifndef LINTJSON
  LINTJSON = 1
endif

# Enable running tests by default
ifndef RUNTESTS
  RUNTESTS = 1
endif

# Enable backtrace by default
ifndef BACKTRACE
  # ...except not on native Windows builds, because the relevant headers are
  # probably not available
  ifneq ($(MSYS2), 1)
    BACKTRACE = 1
  endif
endif

ifeq ($(RUNTESTS), 1)
  TESTS = tests
endif

# tiles object directories are because gcc gets confused # Appears that the default value of $LD is unsuitable on most systems

# when preprocessor defines change, but the source doesn't
ODIR = $(BUILD_PREFIX)obj
ODIRTILES = $(BUILD_PREFIX)obj/tiles
W32ODIR = $(BUILD_PREFIX)objwin
W32ODIRTILES = $(W32ODIR)/tiles

ifdef AUTO_BUILD_PREFIX
  BUILD_PREFIX = $(if $(RELEASE),release-)$(if $(DEBUG_SYMBOLS),symbol-)$(if $(TILES),tiles-)$(if $(SOUND),sound-)$(if $(LOCALIZE),local-)$(if $(BACKTRACE),back-)$(if $(SANITIZE),sanitize-)$(if $(MAPSIZE),map-$(MAPSIZE)-)$(if $(USE_XDG_DIR),xdg-)$(if $(USE_HOME_DIR),home-)$(if $(DYNAMIC_LINKING),dynamic-)$(if $(MSYS2),msys2-)
  export BUILD_PREFIX
endif

OS  = $(shell uname -s)

# if $(OS) contains 'BSD'
ifneq ($(findstring BSD,$(OS)),)
  BSD = 1
endif

# This sets CXX and so must be up here
ifdef CLANG
  # Allow setting specific CLANG version
  ifeq ($(CLANG), 1)
    CLANGCMD = clang++
  else
    CLANGCMD = $(CLANG)
  endif
  ifeq ($(NATIVE), osx)
    USE_LIBCXX = 1
  endif
  ifdef USE_LIBCXX
    OTHERS += -stdlib=libc++
    LDFLAGS += -stdlib=libc++
  endif
  ifdef CCACHE
    CXX = CCACHE_CPP2=1 ccache $(CROSS)$(CLANGCMD)
    LD  = CCACHE_CPP2=1 ccache $(CROSS)$(CLANGCMD)
  else
    CXX = $(CROSS)$(CLANGCMD)
    LD  = $(CROSS)$(CLANGCMD)
  endif
else
  # Compiler version & target machine - used later for MXE ICE workaround
  ifdef CROSS
    CXXVERSION := $(shell $(CROSS)$(CXX) --version | grep -i gcc | sed 's/^.* //g')
    CXXMACHINE := $(shell $(CROSS)$(CXX) -dumpmachine)
  endif

  # Expand at reference time to avoid recursive reference
  OS_COMPILER := $(CXX)
  # Appears that the default value of $LD is unsuitable on most systems
  OS_LINKER := $(CXX)
  ifdef CCACHE
    CXX = ccache $(CROSS)$(OS_COMPILER)
    LD  = ccache $(CROSS)$(OS_LINKER)
  else
    CXX = $(CROSS)$(OS_COMPILER)
    LD  = $(CROSS)$(OS_LINKER)
  endif
endif

STRIP = $(CROSS)strip
RC  = $(CROSS)windres
AR  = $(CROSS)ar

# We don't need scientific precision for our math functions, this lets them run much faster.
CXXFLAGS += -ffast-math
LDFLAGS += $(PROFILE)

ifneq ($(SANITIZE),)
  CXXFLAGS += -fsanitize=$(SANITIZE)
  LDFLAGS += -fsanitize=$(SANITIZE)
endif

# enable optimizations. slow to build
ifdef RELEASE
  ifeq ($(NATIVE), osx)
    ifdef OSXCROSS
      OPTLEVEL = -O0
    else ifeq ($(shell expr $(OSX_MIN) \<= 10.11), 1)
      OPTLEVEL = -O0
    else
      ifeq ($(shell $(CXX) -E -Os - < /dev/null > /dev/null 2>&1 && echo fos),fos)
        OPTLEVEL = -Os
      else
        OPTLEVEL = -O3
      endif
    endif
  else
    # MXE ICE Workaround
    # known bad on 4.9.3 and 4.9.4, if it gets fixed this could include a version test too
    ifeq ($(CXXMACHINE), x86_64-w64-mingw32.static)
      OPTLEVEL = -O3
    else
      OPTLEVEL = -Os
    endif
  endif
  ifdef LTO
    ifdef CLANG
      # LLVM's LTO will complain if the optimization level isn't between O0 and
      # O3 (inclusive)
      OPTLEVEL = -O3
    endif
  endif
  CXXFLAGS += $(OPTLEVEL)

  ifdef LTO
    LDFLAGS += -fuse-ld=gold
    ifdef CLANG
      LTOFLAGS += -flto
    else
      LTOFLAGS += -flto=jobserver -flto-odr-type-merging
    endif
  endif
  CXXFLAGS += $(LTOFLAGS)

  # OTHERS += -mmmx -m3dnow -msse -msse2 -msse3 -mfpmath=sse -mtune=native
  # Strip symbols, generates smaller executable.
  OTHERS += $(RELEASE_FLAGS)
  DEBUG =
  ifndef DEBUG_SYMBOLS
    DEBUGSYMS =
  endif
  DEFINES += -DRELEASE
  # Check for astyle or JSON regressions on release builds.
  ifeq ($(ASTYLE), 1)
    CHECKS += astyle-check
  endif
  ifeq ($(LINTJSON), 1)
    CHECKS += style-json
  endif
endif

ifndef RELEASE
  ifeq ($(shell $(CXX) -E -Og - < /dev/null > /dev/null 2>&1 && echo fog),fog)
    OPTLEVEL = -Og
  else
    OPTLEVEL = -O0
  endif
  CXXFLAGS += $(OPTLEVEL)
endif

ifeq ($(shell sh -c 'uname -o 2>/dev/null || echo not'),Cygwin)
  OTHERS += -std=gnu++14
else
  OTHERS += -std=c++14
endif

ifeq ($(CYGWIN),1)
WARNINGS += -Wimplicit-fallthrough=0
endif

CXXFLAGS += $(WARNINGS) $(DEBUG) $(DEBUGSYMS) $(PROFILE) $(OTHERS) -MMD -MP

BINDIST_EXTRAS += README.md data doc
BINDIST    = $(BUILD_PREFIX)cataclysmdda-$(VERSION).tar.gz
W32BINDIST = $(BUILD_PREFIX)cataclysmdda-$(VERSION).zip
BINDIST_CMD    = tar --transform=s@^$(BINDIST_DIR)@cataclysmdda-$(VERSION)@ -czvf $(BINDIST) $(BINDIST_DIR)
W32BINDIST_CMD = cd $(BINDIST_DIR) && zip -r ../$(W32BINDIST) * && cd $(BUILD_DIR)


# Check if called without a special build target
ifeq ($(NATIVE),)
  ifeq ($(CROSS),)
    ifeq ($(shell sh -c 'uname -o 2>/dev/null || echo not'),Cygwin)
      DEFINES += -DCATA_NO_CPP11_STRING_CONVERSIONS
      TARGETSYSTEM=CYGWIN
    else
      TARGETSYSTEM=LINUX
    endif
  endif
endif

# Linux 64-bit
ifeq ($(NATIVE), linux64)
  CXXFLAGS += -m64
  LDFLAGS += -m64
  TARGETSYSTEM=LINUX
  ifdef GOLD
    CXXFLAGS += -fuse-ld=gold
    LDFLAGS += -fuse-ld=gold
  endif
else
  # Linux 32-bit
  ifeq ($(NATIVE), linux32)
    CXXFLAGS += -m32
    LDFLAGS += -m32
    TARGETSYSTEM=LINUX
    ifdef GOLD
      CXXFLAGS += -fuse-ld=gold
      LDFLAGS += -fuse-ld=gold
    endif
  endif
endif

# OSX
ifeq ($(NATIVE), osx)
  ifdef CLANG
    OSX_MIN = 10.7
  else
    OSX_MIN = 10.5
  endif
  DEFINES += -DMACOSX
  CXXFLAGS += -mmacosx-version-min=$(OSX_MIN)
  LDFLAGS += -mmacosx-version-min=$(OSX_MIN) -framework CoreFoundation
  ifdef FRAMEWORK
    ifeq ($(FRAMEWORKSDIR),)
      FRAMEWORKSDIR := $(strip $(if $(shell [ -d $(HOME)/Library/Frameworks ] && echo 1), \
                             $(if $(shell find $(HOME)/Library/Frameworks -name 'SDL2.*'), \
                               $(HOME)/Library/Frameworks,),))
    endif
    ifeq ($(FRAMEWORKSDIR),)
      FRAMEWORKSDIR := $(strip $(if $(shell find /Library/Frameworks -name 'SDL2.*'), \
                                 /Library/Frameworks,))
    endif
    ifeq ($(FRAMEWORKSDIR),)
      $(error "SDL2 framework not found")
    endif
  endif
  ifeq ($(LOCALIZE), 1)
    LDFLAGS += -lintl
    ifdef OSXCROSS
      LDFLAGS += -L$(LIBSDIR)/gettext/lib
      CXXFLAGS += -I$(LIBSDIR)/gettext/include
    endif
    ifeq ($(MACPORTS), 1)
      ifneq ($(TILES), 1)
        CXXFLAGS += -I$(shell ncursesw6-config --includedir)
        LDFLAGS += -L$(shell ncursesw6-config --libdir)
      endif
    endif
  endif
  TARGETSYSTEM=LINUX
  ifneq ($(OS), Linux)
    BINDIST_CMD = tar -s"@^$(BINDIST_DIR)@cataclysmdda-$(VERSION)@" -czvf $(BINDIST) $(BINDIST_DIR)
  endif
endif

# Win32 (MinGW32 or MinGW-w64(32bit)?)
ifeq ($(NATIVE), win32)
# Any reason not to use -m32 on MinGW32?
  TARGETSYSTEM=WINDOWS
else
  # Win64 (MinGW-w64?)
  ifeq ($(NATIVE), win64)
    CXXFLAGS += -m64
    LDFLAGS += -m64
    TARGETSYSTEM=WINDOWS
  endif
endif

# MSYS2
ifeq ($(MSYS2), 1)
  TARGETSYSTEM=WINDOWS
endif

# Cygwin
ifeq ($(NATIVE), cygwin)
  TARGETSYSTEM=CYGWIN
endif

# MXE cross-compile to win32
ifneq (,$(findstring mingw32,$(CROSS)))
  DEFINES += -DCROSS_LINUX
  TARGETSYSTEM=WINDOWS
endif

# Global settings for Windows targets
ifeq ($(TARGETSYSTEM),WINDOWS)
  CHKJSON_BIN = chkjson.exe
  TARGET = $(W32TARGET)
  BINDIST = $(W32BINDIST)
  BINDIST_CMD = $(W32BINDIST_CMD)
  ODIR = $(W32ODIR)
  ifeq ($(DYNAMIC_LINKING), 1)
    # Windows isn't sold with programming support, these are static to remove MinGW dependency.
    LDFLAGS += -static-libgcc -static-libstdc++
  else
    LDFLAGS += -static
  endif
  ifeq ($(LOCALIZE), 1)
    LDFLAGS += -lintl -liconv
  endif
  W32FLAGS += -Wl,-stack,12000000,-subsystem,windows
  RFLAGS = -J rc -O coff
  ifeq ($(NATIVE), win64)
    RFLAGS += -F pe-x86-64
  endif
endif

ifdef MAPSIZE
    CXXFLAGS += -DMAPSIZE=$(MAPSIZE)
endif

ifeq ($(shell git rev-parse --is-inside-work-tree),true)
  # We have a git repository, use git version
  DEFINES += -DGIT_VERSION
endif

PKG_CONFIG = $(CROSS)pkg-config
SDL2_CONFIG = $(CROSS)sdl2-config

ifeq ($(SOUND), 1)
  ifneq ($(TILES),1)
    $(error "SOUND=1 only works with TILES=1")
  endif
  ifeq ($(NATIVE),osx)
    ifdef FRAMEWORK
      CXXFLAGS += -I$(FRAMEWORKSDIR)/SDL2_mixer.framework/Headers
      LDFLAGS += -F$(FRAMEWORKSDIR)/SDL2_mixer.framework/Frameworks \
		 -framework SDL2_mixer -framework Vorbis -framework Ogg
    else # libsdl build
      ifeq ($(MACPORTS), 1)
        LDFLAGS += -lSDL2_mixer -lvorbisfile -lvorbis -logg
      else # homebrew
        CXXFLAGS += $(shell $(PKG_CONFIG) --cflags SDL2_mixer)
        LDFLAGS += $(shell $(PKG_CONFIG) --libs SDL2_mixer)
        LDFLAGS += -lvorbisfile -lvorbis -logg
      endif
    endif
  else # not osx
    CXXFLAGS += $(shell $(PKG_CONFIG) --cflags SDL2_mixer)
    LDFLAGS += $(shell $(PKG_CONFIG) --libs SDL2_mixer)
    LDFLAGS += -lpthread
  endif

  ifeq ($(MSYS2),1)
    LDFLAGS += -lmpg123 -lshlwapi -lvorbisfile -lvorbis -logg -lflac
  endif

  CXXFLAGS += -DSDL_SOUND
endif

ifdef SDL
  TILES = 1
endif

ifdef TILES
  SDL = 1
  BINDIST_EXTRAS += gfx
  ifeq ($(NATIVE),osx)
    ifdef FRAMEWORK
      OSX_INC = -F$(FRAMEWORKSDIR) \
		-I$(FRAMEWORKSDIR)/SDL2.framework/Headers \
		-I$(FRAMEWORKSDIR)/SDL2_image.framework/Headers \
		-I$(FRAMEWORKSDIR)/SDL2_ttf.framework/Headers
			ifdef SOUND
				OSX_INC += -I$(FRAMEWORKSDIR)/SDL2_mixer.framework/Headers
			endif
      LDFLAGS += -F$(FRAMEWORKSDIR) \
		 -framework SDL2 -framework SDL2_image -framework SDL2_ttf -framework Cocoa
		 ifdef SOUND
		 	LDFLAGS += -framework SDL2_mixer
		 endif
      CXXFLAGS += $(OSX_INC)
    else # libsdl build
      DEFINES += -DOSX_SDL2_LIBS
      # handle #include "SDL2/SDL.h" and "SDL.h"
      CXXFLAGS += $(shell sdl2-config --cflags) \
		  -I$(shell dirname $(shell sdl2-config --cflags | sed 's/-I\(.[^ ]*\) .*/\1/'))
      LDFLAGS += -framework Cocoa $(shell sdl2-config --libs) -lSDL2_ttf
      LDFLAGS += -lSDL2_image
      ifdef SOUND
        LDFLAGS += -lSDL2_mixer
      endif
    endif
  else # not osx
    CXXFLAGS += $(shell $(SDL2_CONFIG) --cflags)
    CXXFLAGS += $(shell $(PKG_CONFIG) SDL2_image --cflags)
    CXXFLAGS += $(shell $(PKG_CONFIG) SDL2_ttf --cflags)

    ifdef STATIC
      LDFLAGS += $(shell $(SDL2_CONFIG) --static-libs)
    else
      LDFLAGS += $(shell $(SDL2_CONFIG) --libs)
    endif

    LDFLAGS += -lSDL2_ttf -lSDL2_image

    # We don't use SDL_main -- we have proper main()/WinMain()
    CXXFLAGS := $(filter-out -Dmain=SDL_main,$(CXXFLAGS))
    LDFLAGS := $(filter-out -lSDL2main,$(LDFLAGS))
  endif

  DEFINES += -DTILES

  ifeq ($(TARGETSYSTEM),WINDOWS)
    ifndef DYNAMIC_LINKING
      # These differ depending on what SDL2 is configured to use.
      ifneq (,$(findstring mingw32,$(CROSS)))
        # We use pkg-config to find out which libs are needed with MXE
        LDFLAGS += $(shell $(PKG_CONFIG) SDL2_image --libs)
        LDFLAGS += $(shell $(PKG_CONFIG) SDL2_ttf --libs)
      else
        ifeq ($(MSYS2),1)
          LDFLAGS += -Wl,--start-group -lharfbuzz -lfreetype -Wl,--end-group -lgraphite2 -lpng -lz -ltiff -lbz2 -lglib-2.0 -llzma -lws2_32 -lintl -liconv -lwebp -ljpeg -luuid
        else
          LDFLAGS += -lfreetype -lpng -lz -ljpeg -lbz2
        endif
      endif
    else
      # Currently none needed by the game itself (only used by SDL2 layer).
      # Placeholder for future use (savegame compression, etc).
      LDFLAGS +=
    endif
    TARGET = $(W32TILESTARGET)
    ODIR = $(W32ODIRTILES)
  else
    TARGET = $(TILESTARGET)
    ODIR = $(ODIRTILES)
  endif
else
  # ONLY when not cross-compiling, check for pkg-config or ncurses5-config
  # When doing a cross-compile, we can't rely on the host machine's -configs
  ifeq ($(CROSS),)
    ifneq ($(shell pkg-config --libs ncurses 2>/dev/null),)
      HAVE_PKGCONFIG = 1
    endif
    ifneq ($(shell which ncurses5-config 2>/dev/null),)
      HAVE_NCURSES5CONFIG = 1
    endif
  endif

  # Link to ncurses if we're using a non-tiles, Linux build
  ifeq ($(HAVE_PKGCONFIG),1)
    ifeq ($(LOCALIZE),1)
      CXXFLAGS += $(shell pkg-config --cflags ncursesw)
      LDFLAGS += $(shell pkg-config --libs ncursesw)
    else
      CXXFLAGS += $(shell pkg-config --cflags ncurses)
      LDFLAGS += $(shell pkg-config --libs ncurses)
    endif
  else
    ifeq ($(HAVE_NCURSES5CONFIG),1)
      ifeq ($(LOCALIZE),1)
        CXXFLAGS += $(shell ncursesw5-config --cflags)
        LDFLAGS += $(shell ncursesw5-config --libs)
      else
        CXXFLAGS += $(shell ncurses5-config --cflags)
        LDFLAGS += $(shell ncurses5-config --libs)
      endif
    else
      ifneq ($(TARGETSYSTEM),WINDOWS)
        LDFLAGS += -lncurses
      endif

      ifdef OSXCROSS
        LDFLAGS += -L$(LIBSDIR)/ncurses/lib
        CXXFLAGS += -I$(LIBSDIR)/ncurses/include
      endif # OSXCROSS
    endif # HAVE_NCURSES5CONFIG
  endif # HAVE_PKGCONFIG
endif # TILES

ifeq ($(TARGETSYSTEM),CYGWIN)
  ifeq ($(LOCALIZE),1)
    # Work around Cygwin not including gettext support in glibc
    LDFLAGS += -lintl -liconv
  endif
endif

ifeq ($(BSD), 1)
  # BSDs have backtrace() and friends in a separate library
  ifeq ($(BACKTRACE), 1)
    LDFLAGS += -lexecinfo
    # ...which requires the frame pointer
    CXXFLAGS += -fno-omit-frame-pointer
  endif

  # And similarly, their libcs don't have gettext built in
  ifeq ($(LOCALIZE),1)
    LDFLAGS += -lintl -liconv
  endif
endif

# Global settings for Windows targets (at end)
ifeq ($(TARGETSYSTEM),WINDOWS)
  LDFLAGS += -lgdi32 -lwinmm -limm32 -lole32 -loleaut32 -lversion
  ifeq ($(BACKTRACE),1)
    LDFLAGS += -ldbghelp
  endif
endif

ifeq ($(BACKTRACE),1)
  DEFINES += -DBACKTRACE
endif

ifeq ($(LOCALIZE),1)
  DEFINES += -DLOCALIZE
endif

ifeq ($(TARGETSYSTEM),LINUX)
  BINDIST_EXTRAS += cataclysm-launcher
  ifeq ($(BACKTRACE),1)
    # -rdynamic needed for symbols in backtraces
    LDFLAGS += -rdynamic
  endif
endif

ifeq ($(TARGETSYSTEM),CYGWIN)
  BINDIST_EXTRAS += cataclysm-launcher
  DEFINES += -D_GLIBCXX_USE_C99_MATH_TR1
endif

ifeq ($(MSYS2),1)
  DEFINES += -D_GLIBCXX_USE_C99_MATH_TR1
  CXXFLAGS += -DMSYS2
endif

# Enumerations of all the source files and headers.
SOURCES = $(wildcard $(SRC_DIR)/*.cpp)
HEADERS = $(wildcard $(SRC_DIR)/*.h)
TESTSRC = $(wildcard tests/*.cpp)
TESTHDR = $(wildcard tests/*.h)
TOOLSRC = $(wildcard tools/json_tools/format/*.[ch]*)

_OBJS = $(SOURCES:$(SRC_DIR)/%.cpp=%.o)
ifeq ($(TARGETSYSTEM),WINDOWS)
  RSRC = $(wildcard $(SRC_DIR)/*.rc)
  _OBJS += $(RSRC:$(SRC_DIR)/%.rc=%.o)
endif
OBJS = $(sort $(patsubst %,$(ODIR)/%,$(_OBJS)))

ifdef LANGUAGES
  L10N = localization
endif

ifeq ($(TARGETSYSTEM), LINUX)
  ifneq ($(PREFIX),)
    DEFINES += -DPREFIX="$(PREFIX)" -DDATA_DIR_PREFIX
  endif
endif

ifeq ($(TARGETSYSTEM), CYGWIN)
  ifneq ($(PREFIX),)
    DEFINES += -DPREFIX="$(PREFIX)" -DDATA_DIR_PREFIX
  endif
endif

ifeq ($(USE_HOME_DIR),1)
  ifeq ($(USE_XDG_DIR),1)
    $(error "USE_HOME_DIR=1 does not work with USE_XDG_DIR=1")
  endif
  DEFINES += -DUSE_HOME_DIR
endif

ifeq ($(USE_XDG_DIR),1)
  ifeq ($(USE_HOME_DIR),1)
    $(error "USE_HOME_DIR=1 does not work with USE_XDG_DIR=1")
  endif
  DEFINES += -DUSE_XDG_DIR
endif

ifdef LTO
  # Depending on the compiler version, LTO usually requires all the
  # optimization flags to be specified on the link line, and requires them to
  # match the original invocations.
  LDFLAGS += $(CXXFLAGS)

  # If GCC or CLANG, use a wrapper for AR (if it exists) else test fails to build
  ifndef CLANG
    GCCAR := $(shell command -v gcc-ar 2> /dev/null)
    ifdef GCCAR
      ifneq (,$(findstring gcc version,$(shell $(CXX) -v </dev/null 2>&1)))
        AR = gcc-ar
      endif
    endif
  else
    LLVMAR := $(shell command -v llvm-ar 2> /dev/null)
    ifdef LLVMAR
      ifneq (,$(findstring clang version,$(shell $(CXX) -v </dev/null 2>&1)))
        AR = llvm-ar
      endif
    endif
  endif
endif

all: version $(CHECKS) $(TARGET) $(L10N) $(TESTS) validate-pr
	@

$(TARGET): $(OBJS)
	+$(LD) $(W32FLAGS) -o $(TARGET) $(OBJS) $(LDFLAGS)
ifdef RELEASE
  ifndef DEBUG_SYMBOLS
    ifneq ($(BACKTRACE),1)
	$(STRIP) $(TARGET)
    endif
  endif
endif

$(BUILD_PREFIX)$(TARGET_NAME).a: $(OBJS)
	$(AR) rcs $(BUILD_PREFIX)$(TARGET_NAME).a $(filter-out $(ODIR)/main.o $(ODIR)/messages.o,$(OBJS))

.PHONY: version
version:
	@( VERSION_STRING=$(VERSION) ; \
            [ -e ".git" ] && GITVERSION=$$( git describe --tags --always --dirty --match "[0-9A-Z]*.[0-9A-Z]*" ) && VERSION_STRING=$$GITVERSION ; \
            [ -e "$(SRC_DIR)/version.h" ] && OLDVERSION=$$(grep VERSION $(SRC_DIR)/version.h|cut -d '"' -f2) ; \
            if [ "x$$VERSION_STRING" != "x$$OLDVERSION" ]; then echo "#define VERSION \"$$VERSION_STRING\"" | tee $(SRC_DIR)/version.h ; fi \
         )

# Unconditionally create the object dir on every invocation.
$(shell mkdir -p $(ODIR))

$(ODIR)/%.o: $(SRC_DIR)/%.cpp
	$(CXX) $(CPPFLAGS) $(DEFINES) $(CXXFLAGS) -c $< -o $@

$(ODIR)/%.o: $(SRC_DIR)/%.rc
	$(RC) $(RFLAGS) $< -o $@

src/version.h: version

src/version.cpp: src/version.h

localization:
	lang/compile_mo.sh $(LANGUAGES)

$(CHKJSON_BIN): src/chkjson/chkjson.cpp src/json.cpp
	$(CXX) $(CXXFLAGS) -Isrc/chkjson -Isrc src/chkjson/chkjson.cpp src/json.cpp -o $(CHKJSON_BIN)

json-check: $(CHKJSON_BIN)
	./$(CHKJSON_BIN)

clean: clean-tests
	rm -rf *$(TARGET_NAME) *$(TILES_TARGET_NAME)
	rm -rf *$(TILES_TARGET_NAME).exe *$(TARGET_NAME).exe *$(TARGET_NAME).a
	rm -rf *obj *objwin
	rm -rf *$(BINDIST_DIR) *cataclysmdda-*.tar.gz *cataclysmdda-*.zip
	rm -f $(SRC_DIR)/version.h
	rm -f $(CHKJSON_BIN)

distclean:
	rm -rf *$(BINDIST_DIR)
	rm -rf save
	rm -rf lang/mo
	rm -f data/options.txt
	rm -f data/keymap.txt
	rm -f data/auto_pickup.txt
	rm -f data/fontlist.txt

bindist: $(BINDIST)

ifeq ($(TARGETSYSTEM), LINUX)
DATA_PREFIX=$(DESTDIR)$(PREFIX)/share/cataclysm-dda/
BIN_PREFIX=$(DESTDIR)$(PREFIX)/bin
LOCALE_DIR=$(DESTDIR)$(PREFIX)/share/locale
install: version $(TARGET)
	mkdir -p $(DATA_PREFIX)
	mkdir -p $(BIN_PREFIX)
	install --mode=755 $(TARGET) $(BIN_PREFIX)
	cp -R --no-preserve=ownership data/core $(DATA_PREFIX)
	cp -R --no-preserve=ownership data/font $(DATA_PREFIX)
	cp -R --no-preserve=ownership data/json $(DATA_PREFIX)
	cp -R --no-preserve=ownership data/mods $(DATA_PREFIX)
	cp -R --no-preserve=ownership data/names $(DATA_PREFIX)
	cp -R --no-preserve=ownership data/raw $(DATA_PREFIX)
	cp -R --no-preserve=ownership data/motd $(DATA_PREFIX)
	cp -R --no-preserve=ownership data/credits $(DATA_PREFIX)
	cp -R --no-preserve=ownership data/title $(DATA_PREFIX)
ifdef TILES
	cp -R --no-preserve=ownership gfx $(DATA_PREFIX)
endif
ifdef SOUND
	cp -R --no-preserve=ownership data/sound $(DATA_PREFIX)
endif
	install --mode=644 data/changelog.txt data/cataicon.ico data/fontdata.json \
                   LICENSE.txt -t $(DATA_PREFIX)
	mkdir -p $(LOCALE_DIR)
ifdef LANGUAGES
	LOCALE_DIR=$(LOCALE_DIR) lang/compile_mo.sh $(LANGUAGES)
endif
endif

ifeq ($(TARGETSYSTEM), CYGWIN)
DATA_PREFIX=$(DESTDIR)$(PREFIX)/share/cataclysm-dda/
BIN_PREFIX=$(DESTDIR)$(PREFIX)/bin
LOCALE_DIR=$(DESTDIR)$(PREFIX)/share/locale
install: version $(TARGET)
	mkdir -p $(DATA_PREFIX)
	mkdir -p $(BIN_PREFIX)
	install --mode=755 $(TARGET) $(BIN_PREFIX)
	cp -R --no-preserve=ownership data/core $(DATA_PREFIX)
	cp -R --no-preserve=ownership data/font $(DATA_PREFIX)
	cp -R --no-preserve=ownership data/json $(DATA_PREFIX)
	cp -R --no-preserve=ownership data/mods $(DATA_PREFIX)
	cp -R --no-preserve=ownership data/names $(DATA_PREFIX)
	cp -R --no-preserve=ownership data/raw $(DATA_PREFIX)
	cp -R --no-preserve=ownership data/motd $(DATA_PREFIX)
	cp -R --no-preserve=ownership data/credits $(DATA_PREFIX)
	cp -R --no-preserve=ownership data/title $(DATA_PREFIX)
ifdef TILES
	cp -R --no-preserve=ownership gfx $(DATA_PREFIX)
endif
ifdef SOUND
	cp -R --no-preserve=ownership data/sound $(DATA_PREFIX)
endif
	install --mode=644 data/changelog.txt data/cataicon.ico data/fontdata.json \
                   LICENSE.txt -t $(DATA_PREFIX)
	mkdir -p $(LOCALE_DIR)
ifdef LANGUAGES
	LOCALE_DIR=$(LOCALE_DIR) lang/compile_mo.sh $(LANGUAGES)
endif
endif


ifeq ($(NATIVE), osx)
APPTARGETDIR=Cataclysm.app
APPRESOURCESDIR=$(APPTARGETDIR)/Contents/Resources
APPDATADIR=$(APPRESOURCESDIR)/data
ifndef FRAMEWORK
  SDLLIBSDIR=$(shell sdl2-config --libs | sed -n 's/.*-L\([^ ]*\) .*/\1/p')
endif  # ifndef FRAMEWORK

appclean:
	rm -rf $(APPTARGETDIR)
	rm -f data/options.txt
	rm -f data/keymap.txt
	rm -f data/auto_pickup.txt
	rm -f data/fontlist.txt

data/osx/AppIcon.icns: data/osx/AppIcon.iconset
	iconutil -c icns $<

ifdef OSXCROSS
app: appclean version $(APPTARGET)
else
app: appclean version data/osx/AppIcon.icns $(APPTARGET)
endif
	mkdir -p $(APPTARGETDIR)/Contents
	cp data/osx/Info.plist $(APPTARGETDIR)/Contents/
	mkdir -p $(APPTARGETDIR)/Contents/MacOS
	cp data/osx/Cataclysm.sh $(APPTARGETDIR)/Contents/MacOS/
	mkdir -p $(APPRESOURCESDIR)
	cp $(APPTARGET) $(APPRESOURCESDIR)/
	cp data/osx/AppIcon.icns $(APPRESOURCESDIR)/
	mkdir -p $(APPDATADIR)
	cp data/fontdata.json $(APPDATADIR)
	cp -R data/core $(APPDATADIR)
	cp -R data/font $(APPDATADIR)
	cp -R data/json $(APPDATADIR)
	cp -R data/mods $(APPDATADIR)
	cp -R data/names $(APPDATADIR)
	cp -R data/raw $(APPDATADIR)
	cp -R data/motd $(APPDATADIR)
	cp -R data/credits $(APPDATADIR)
	cp -R data/title $(APPDATADIR)
ifdef LANGUAGES
	lang/compile_mo.sh $(LANGUAGES)
	mkdir -p $(APPRESOURCESDIR)/lang/mo/
	cp -pR lang/mo/* $(APPRESOURCESDIR)/lang/mo/
endif
ifeq ($(LOCALIZE), 1)
	LIBINTL=$$($(CROSS)otool -L $(APPTARGET) | grep libintl | sed -n 's/\(.*\.dylib\).*/\1/p') && if [ -f $$LIBINTL ]; then cp $$LIBINTL $(APPRESOURCESDIR)/; fi; \
		if [ ! -z "$$OSXCROSS" ]; then LIBINTL=$$(basename $$LIBINTL) && if [ ! -z "$$LIBINTL" ]; then cp $(LIBSDIR)/gettext/lib/$$LIBINTL $(APPRESOURCESDIR)/; fi; fi
endif
ifdef TILES
ifdef SOUND
	cp -R data/sound $(APPDATADIR)
endif  # ifdef SOUND
	cp -R gfx $(APPRESOURCESDIR)/
ifdef FRAMEWORK
	cp -R $(FRAMEWORKSDIR)/SDL2.framework $(APPRESOURCESDIR)/
	cp -R $(FRAMEWORKSDIR)/SDL2_image.framework $(APPRESOURCESDIR)/
	cp -R $(FRAMEWORKSDIR)/SDL2_ttf.framework $(APPRESOURCESDIR)/
ifdef SOUND
	cp -R $(FRAMEWORKSDIR)/SDL2_mixer.framework $(APPRESOURCESDIR)/
	cd $(APPRESOURCESDIR)/ && ln -s SDL2_mixer.framework/Frameworks/Vorbis.framework Vorbis.framework
	cd $(APPRESOURCESDIR)/ && ln -s SDL2_mixer.framework/Frameworks/Ogg.framework Ogg.framework
	cd $(APPRESOURCESDIR)/SDL2_mixer.framework/Frameworks && find . -maxdepth 1 -type d -not -name '*Vorbis.framework' -not -name '*Ogg.framework' -not -name '.' | xargs rm -rf
endif  # ifdef SOUND
else # libsdl build
	cp $(SDLLIBSDIR)/libSDL2.dylib $(APPRESOURCESDIR)/
	cp $(SDLLIBSDIR)/libSDL2_image.dylib $(APPRESOURCESDIR)/
	cp $(SDLLIBSDIR)/libSDL2_ttf.dylib $(APPRESOURCESDIR)/
ifdef SOUND
	cp $(SDLLIBSDIR)/libSDL2_mixer.dylib $(APPRESOURCESDIR)/
endif  # ifdef SOUND
endif  # ifdef FRAMEWORK

endif  # ifdef TILES

dmgdistclean:
	rm -rf Cataclysm
	rm -f Cataclysm.dmg
	rm -rf lang/mo

dmgdist: dmgdistclean $(L10N) app
ifdef OSXCROSS
	mkdir Cataclysm
	cp -a $(APPTARGETDIR) Cataclysm/$(APPTARGETDIR)
	cp data/osx/DS_Store Cataclysm/.DS_Store
	cp data/osx/dmgback.png Cataclysm/.background.png
	ln -s /Applications Cataclysm/Applications
	genisoimage -quiet -D -V "Cataclysm DDA" -no-pad -r -apple -o Cataclysm-uncompressed.dmg Cataclysm/
	dmg dmg Cataclysm-uncompressed.dmg Cataclysm.dmg
	rm Cataclysm-uncompressed.dmg
else
	dmgbuild -s data/osx/dmgsettings.py "Cataclysm DDA" Cataclysm.dmg
endif

endif  # ifeq ($(NATIVE), osx)

$(BINDIST): distclean version $(TARGET) $(L10N) $(BINDIST_EXTRAS) $(BINDIST_LOCALE)
	mkdir -p $(BINDIST_DIR)
	cp -R $(TARGET) $(BINDIST_EXTRAS) $(BINDIST_DIR)
ifdef LANGUAGES
	cp -R --parents lang/mo $(BINDIST_DIR)
endif
	$(BINDIST_CMD)

export ODIR _OBJS LDFLAGS CXX W32FLAGS DEFINES CXXFLAGS

ctags: $(SOURCES) $(HEADERS) $(TESTSRC) $(TESTHDR)
	ctags $(SOURCES) $(HEADERS) $(TESTSRC) $(TESTHDR)

etags: $(SOURCES) $(HEADERS) $(TESTSRC) $(TESTHDR)
	etags $(SOURCES) $(HEADERS) $(TESTSRC) $(TESTHDR)
	find data -name "*.json" -print0 | xargs -0 -L 50 etags --append

astyle: $(SOURCES) $(HEADERS) $(TESTSRC) $(TESTHDR) $(TOOLSRC)
	$(ASTYLE_BINARY) --options=.astylerc -n $(SOURCES) $(HEADERS)
	$(ASTYLE_BINARY) --options=.astylerc -n $(TESTSRC) $(TESTHDR)

# Test whether the system has a version of astyle that supports --dry-run
ifeq ($(shell if $(ASTYLE_BINARY) -Q -X --dry-run src/game.h > /dev/null; then echo foo; fi),foo)
  ASTYLE_CHECK=$(shell LC_ALL=C $(ASTYLE_BINARY) --options=.astylerc --dry-run -X -Q $(SOURCES) $(HEADERS) $(TESTSRC) $(TESTHDR))
endif

astyle-check:
ifdef ASTYLE_CHECK
	$(info $(ASTYLE_BINARY) -V: $(shell $(ASTYLE_BINARY) -V))
	@if [ "$(findstring Formatted,$(ASTYLE_CHECK))" = "" ]; then echo "no astyle regressions";\
        else printf "astyle regressions found.\n$(ASTYLE_CHECK)\n" && false; fi
else
	@echo Cannot run an astyle check, your system either does not have astyle, or it is too old.
endif

JSON_FILES = $(shell find data -name *.json | sed "s|^\./||")
JSON_WHITELIST = $(filter-out $(shell cat json_blacklist), $(JSON_FILES))

style-json: $(JSON_WHITELIST)

$(JSON_WHITELIST): json_blacklist json_formatter
ifndef CROSS
	@tools/format/json_formatter.cgi $@
else
	@echo Cannot run json formatter in cross compiles.
endif

style-all-json: json_formatter
	find data -name "*.json" -print0 | xargs -0 -L 1 tools/format/json_formatter.cgi

json_formatter: tools/format/format.cpp src/json.cpp
	$(CXX) $(CXXFLAGS) -Itools/format -Isrc tools/format/format.cpp src/json.cpp -o tools/format/json_formatter.cgi

tests: version $(BUILD_PREFIX)cataclysm.a
	$(MAKE) -C tests

check: version $(BUILD_PREFIX)cataclysm.a
	$(MAKE) -C tests check

clean-tests:
	$(MAKE) -C tests clean

validate-pr:
ifneq ($(CYGWIN),1)
	@build-scripts/validate_pr_in_jenkins
endif

.PHONY: tests check ctags etags clean-tests install lint validate-pr

-include $(SOURCES:$(SRC_DIR)/%.cpp=$(DEPDIR)/%.P)
-include ${OBJS:.o=.d}<|MERGE_RESOLUTION|>--- conflicted
+++ resolved
@@ -78,19 +78,10 @@
 
 # comment these to toggle them as one sees fit.
 # DEBUG is best turned on if you plan to debug in gdb -- please do!
-<<<<<<< HEAD
-# PROFILE is for use with gprof or a similar program -- don't bother generally
-# RELEASE is flags for release builds, this disables some debugging flags and
-# enforces build failure when warnings are encountered.
-# We want to error on everything to make sure we don't check in code with new warnings.
-RELEASE_FLAGS = -Werror
-WARNINGS = -Wall -Wextra
-=======
 # PROFILE is for use with gprof or a similar program -- don't bother generally.
 # RELEASE_FLAGS is flags for release builds.
 RELEASE_FLAGS =
 WARNINGS = -Werror -Wall -Wextra -Woverloaded-virtual -Wpedantic -Wmissing-declarations
->>>>>>> c33633ca
 # Uncomment below to disable warnings
 #WARNINGS = -w
 DEBUGSYMS = -g
