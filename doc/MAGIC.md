# How to add magic to a mod

### Spells

In `data/mods/Magiclysm` there is a template spell, copied here for your perusal:

```C++
{
    // This spell exists in json as a template for contributors to see the possible values of the spell
<<<<<<< HEAD
	"id": "example_template",                                 // id of the spell, used internally. not translated
	"type": "SPELL",
	"name": "Template Spell",                                 // name of the spell that shows in game
	"description": "This is a template to show off all the available values",
	"valid_targets": [ "hostile", "ground", "self", "ally" ], // if a valid target is not included, you cannot cast the spell on that target.
	"effect": "shallow_pit",                                  // effects are coded in C++. A list will be provided below of possible effects that have been coded.
	"effect_str": "template",                                 // special. see below
    "effect_on_conditions": ["template"],                     // special. see below
    "shape": "blast",                                         // the "shape" of the spell's area of effect. uses the aoe stat
	"extra_effects": [ { "id": "fireball", "hit_self": false, "max_level": 3 } ],	// this allows you to cast multiple spells with only one spell
	"affected_body_parts": [ "head", "torso", "mouth", "eyes", "arm_l", "arm_r", "hand_r", "hand_l", "leg_l", "foot_l", "foot_r" ], // body parts affected by effects
	"flags": [ "SILENT", "LOUD", "SOMATIC", "VERBAL", "NO_HANDS", "NO_LEGS", "SPAWN_GROUP" ], // see "Spell Flags" below
    "spell_class": "NONE",                                    //
	"energy_source": "MANA",                                  // the type of energy used to cast the spell. types are: MANA, BIONIC, HP, STAMINA, NONE (none will not use mana)
    "components": [requirement_id]                            // an id from a requirement, like the ones you use for crafting. spell components require to cast.
	"difficulty": 12,                                         // the difficulty to learn/cast the spell
	"max_level": 10,                                          // maximum level you can achieve in the spell
    "min_accuracy" -20,                                       // the accuracy bonus of the spell. around -15 and it gets blocked all the time
    "max_accuracy": 20,                                       // around 20 accuracy and it's basically impossible to block
    "accuracy_increment": 1.5
	"min_damage": 0,                                          // minimum damage (or "starting" damage)
	"max_damage": 100,                                        // maximum damage the spell can achieve
	"damage_increment": 2.5,                                  // to get damage (and any of the other below stats) multiply this by spell's level and add to minimum damage
	"min_aoe": 0,                                             // area of effect, or range of variance
	"max_aoe": 5,
	"aoe_increment": 0.1,
	"min_range": 1,                                           // range of the spell
	"max_range": 10,
	"range_increment": 2,
	"min_dot": 0,                                             // damage over time
	"max_dot": 2,
	"dot_increment": 0.1,
	"min_duration": 0,                                        // duration of spell effect in moves (if the spell has a special effect)
	"max_duration": 1000,
	"duration_increment": 4,
	"min_pierce": 0,                                          // how much of the spell pierces armor
	"max_pierce": 1,
	"pierce_increment": 0.1,
    "base_casting_time": 1000,                                // this is the casting time (in moves)
    "final_casting_time": 100,
    "casting_time_increment": -50,
    "base_energy_cost": 30,                                  // the amount of energy (of the requisite type) to cast the spell
    "final_energy_cost": 100,
    "energy_increment": -6,
	"field_id": "fd_blood",                                   // the string id of the field (currently hardcoded)
	"field_chance": 100,                                      // one_in( field_chance ) chance of spawning a field per tile in aoe
	"min_field_intensity": 10,                                // field intensity of fields generated
	"max_field_intensity": 10,
	"field_intensity_increment": 1,
	"field_intensity_variance": 0.1                           // the field can range in intensity from -variance as a percent to +variance as a percent i.e. this spell would be 9-11
	"sound_type": "combat",                                   // the type of sound. possible types are: background, weather, music, movement, speech, activity, destructive_activity, alarm, combat, alert, order
	"sound_description": "a whoosh",                          // the sound description. in the form of "You hear %s" by default it is "an explosion"
	"sound_ambient": true,                                    // whether or not this is treated as an ambient sound or not
	"sound_id": "misc",                                       // the sound id
	"sound_variant": "shockwave"                              // the sound variant
=======
    "id": "example_template",                                 // id of the spell, used internally. not translated
    "type": "SPELL",
    "name": "Template Spell",                                 // name of the spell that shows in game
    "description": "This is a template to show off all the available values",
    "valid_targets": [ "hostile", "ground", "self", "ally" ], // if a valid target is not included, you cannot cast the spell on that target.
    "effect": "shallow_pit",                                  // effects are coded in C++. A list will be provided below of possible effects that have been coded.
    "effect_str": "template",                                 // special. see below
    "effect_on_conditions": ["template"],                     // special. see below
    "shape": "blast",                                         // the "shape" of the spell's area of effect. uses the aoe stat
    "extra_effects": [ { "id": "fireball", "hit_self": false, "max_level": 3 } ],	// this allows you to cast multiple spells with only one spell
    "affected_body_parts": [ "head", "torso", "mouth", "eyes", "arm_l", "arm_r", "hand_r", "hand_l", "leg_l", "foot_l", "foot_r" ], // body parts affected by effects
    "flags": [ "SILENT", "LOUD", "SOMATIC", "VERBAL", "NO_HANDS", "NO_LEGS", "SPAWN_GROUP" ], // see "Spell Flags" below
    "spell_class": "NONE",                                    //
    "base_casting_time": 100,                                 // this is the casting time (in moves)
    "base_energy_cost": 10,                                   // the amount of energy (of the requisite type) to cast the spell
    "energy_source": "MANA",                                  // the type of energy used to cast the spell. types are: MANA, BIONIC, HP, STAMINA, NONE (none will not use mana)
    "components": [requirement_id]                            // an id from a requirement, like the ones you use for crafting. spell components require to cast.
    "difficulty": 12,                                         // the difficulty to learn/cast the spell
    "max_level": 10,                                          // maximum level you can achieve in the spell
    "min_accuracy" -20,                                       // the accuracy bonus of the spell. around -15 and it gets blocked all the time
    "max_accuracy": 20,                                       // around 20 accuracy and it's basically impossible to block
    "accuracy_increment": 1.5
    "min_damage": 0,                                          // minimum damage (or "starting" damage)
    "max_damage": 100,                                        // maximum damage the spell can achieve
    "damage_increment": 2.5,                                  // to get damage (and any of the other below stats) multiply this by spell's level and add to minimum damage
    "min_aoe": 0,                                             // area of effect, or range of variance
    "max_aoe": 5,
    "aoe_increment": 0.1,
    "min_range": 1,                                           // range of the spell
    "max_range": 10,
    "range_increment": 2,
    "min_dot": 0,                                             // damage over time
    "max_dot": 2,
    "dot_increment": 0.1,
    "min_duration": 0,                                        // duration of spell effect in moves (if the spell has a special effect)
    "max_duration": 1000,
    "duration_increment": 4,
    "min_pierce": 0,                                          // how much of the spell pierces armor
    "max_pierce": 1,
    "pierce_increment": 0.1,
    "field_id": "fd_blood",                                   // the string id of the field (currently hardcoded)
    "field_chance": 100,                                      // one_in( field_chance ) chance of spawning a field per tile in aoe
    "min_field_intensity": 10,                                // field intensity of fields generated
    "max_field_intensity": 10,
    "field_intensity_increment": 1,
    "field_intensity_variance": 0.1                           // the field can range in intensity from -variance as a percent to +variance as a percent i.e. this spell would be 9-11
    "sound_type": "combat",                                   // the type of sound. possible types are: background, weather, music, movement, speech, activity, destructive_activity, alarm, combat, alert, order
    "sound_description": "a whoosh",                          // the sound description. in the form of "You hear %s" by default it is "an explosion"
    "sound_ambient": true,                                    // whether or not this is treated as an ambient sound or not
    "sound_id": "misc",                                       // the sound id
    "sound_variant": "shockwave",                             // the sound variant
    "learn_spells": { "create_atomic_light": 5, "megablast": 10 }   // the caster will learn these spells when the current spell reaches the specified level. should be a map of spell_type_id and the level at which the new spell is learned.
>>>>>>> 05c4e3d3
  }
```
Most of the default values for the above are either 0 or "NONE", so you may leave out most of the values if they do not pertain to your spell.

When deciding values for some of these, it is important to note that some of the formulae are not linear.
For example, this is the formula for spell failure chance:

```( ( ( ( spell_level - spell_difficulty ) * 2 + intelligence + spellcraft_skill ) - 30 ) / 30 ) ^ 2```

Meaning a spell with difficulty 0 cast by a player with 8 intelligence, 0 spellcraft, and level 0 in the spell will have a 53% spell failure chance.
On the other hand, a player with 12 intelligence, 6 spellcraft, and level 6 in the same spell will have a 0% spell failure chance.

However, experience gain is a little more complicated to calculate.  The formula for how much experience you need to get to a level is below:

```e ^ ( ( level + 62.5 ) * 0.146661 ) ) - 6200```

### Spell effects and rules

The value of the `"effect"` string in the spell's JSON data says what effect the spell has. For example, the Magus spell "Magic Missile" has a `target_attack` effect, meaning it deals damage to a specific target:

```json
{
  "id": "magic_missile",
  "effect": "attack",
  "min_damage": 1
}
```

while the Druid spell "Nature's Bow" has a `spawn_item` effect, and requires the name of the item to spawn:

```json
{
  "id": "druid_naturebow1",
  "effect": "spawn_item",
  "effect_str": "druid_recurve"
}
```

Below is a table of currently implemented effects, along with special rules for how they work:

| Effect                   | Description
|---                       |---
| `pain_split` | makes all of your limbs' damage even out
| `attack` | "causes damage to targets in its aoe, and applies an effect to the targets named by `effect_str`
| `spawn_item` | spawns an item that will disappear at the end of its duration.  Default duration is 0.
| `summon` | summons a monster ID or group ID from `effect_str` that will disappear at the end of its duration.  Default duration is 0.
| `summon_vehicle` | summons a vehicle ID from `effect_str` that will disappear at the end of its duration.  Default duration is 0.
| `translocate` | Opens up a window that allows the caster to choose a translocation gate to teleport to.
| `area_pull` | Pulls `valid_targets` in aoe toward the target location
| `area_push` | Pushes `valid_targets` in aoe away from the target location
| `short_range_teleport` | teleports the player randomly range spaces with aoe variation
| `targeted_polymorph` | A targeted monster is permanently transformed into the monster ID specified by  `effect_str` if it has less HP than the spell's damage. If `effect_str` is left empty, the target will transform into a random monster with a similar difficulty rating, alternatively  the flag `"POLYMORPH_GROUP"` can be used to pick a weighted monster ID from a monster group. The player and NPCs are immune to this spell effect.
| `recover_energy` | recovers an energy source equal to damage of the spell. The energy source recovered is defined in "effect_str" and may be one of "MANA", "STAMINA", "FATIGUE", "PAIN", "BIONIC"
| `ter_transform` | transform the terrain and furniture in an area centered at the target.  The chance of any one of the points in the area of effect changing is one_in( damage ).  The effect_str is the id of a ter_furn_transform.
| `vomit` | any creature within its area of effect will instantly vomit, if it's able to do so.
| `timed_event` | adds a timed event to the player only. valid timed events: "help", "wanted", "robot_attack", "spawn_wyrms", "amigara", "roots_die", "temple_open", "temple_flood", "temple_spawn", "dim", "artifact_light" NOTE: This was added only for artifact active effects. support is limited, use at your own risk.
| `explosion` | an explosion is centered on the target, with power damage() and factor aoe()/10
| `flashbang` | a flashbang effect is centered on the target, with power damage() and factor aoe()/10
| `mod_moves` | adds damage() moves to the target. can be negative to "freeze" the target for that amount of time
| `map` | maps the overmap centered on the player out to a radius of aoe()
| `morale` | gives a morale effect to all npcs or avatar within aoe, with value damage(). decay_start is duration() / 10.
| `charm_monster` | charms a monster that has less hp than damage() for approximately duration()
| `mutate` | mutates the target(s). if effect_str is defined, mutates toward that category instead of picking at random. the "MUTATE_TRAIT" flag allows effect_str to be a specific trait instead of a category. damage() / 100 is the percent chance the mutation will be successful (a value of 10000 represents 100.00%)
| `bash` | bashes the terrain at the target. uses damage() as the strength of the bash.
| `dash` | dashes forward up to range and hits targets in a cone at the target
| `banishment` | kills monsters in the aoe up to damage hp. any overflow hp the monster has is taken from the caster; if it's more hp than the caster has it fails.
| `revive` | Revives a monster like a zombie necromancer.  The monster must have the revives flag
| `upgrade` | Immediately upgrades a target monster
| `pull_target` | Attempts to pull the target towards the caster in a straight line. If the path is blocked by impassable furniture or terrain, the effect fails.
| `guilt` | The target gets the guilt morale as if it killed the caster
| `remove_effect` | Removes `effect_str` effects from all creatures in aoe.
| `remove_field` | Removes a `effect_str` field in aoe.  Causes teleglow of varying intensity and potentially teleportation depending on field density if the field removed is `fd_fatigue`.
| `emit` | Causes an emit at the target
| `fungalize` | Fungalizes the target
| `effect_on_condition` | Runs the effect_on_condition with the id found in `effect_str` on all valid targets. For the run eoc the target will be u and the caster will be npc.

Another mandatory member is spell "shape". This dictates how the area of effect works.

| Shape | Description
| --    | --
| `blast` | a standard circular blast that goes outward from the impact position. aoe value is the radius.
| `line` | fires a line with a width equal to the aoe
| `cone` | fires a cone with an arc equal to aoe in degrees


### Spell Flags

Flags allow you to provide additional customizations for spell effects, behavior, and limitations.
Spells may have any number of flags, for example:

```json
 {
    "id": "bless",
    "//": "Encumbrance on the mouth (verbal) or arms (somatic) affect casting success, but not legs.",
    "flags": [ "VERBAL", "SOMATIC", "NO_LEGS" ]
 }
```

| Flag | Description
| ---  | ---
| `WONDER` | This alters the behavior of the parent spell drastically: The spell itself doesn't cast, but its damage and range information is used in order to cast the extra_effects.  N of the extra_effects will be chosen at random to be cast, where N is the current damage of the spell (stacks with RANDOM_DAMAGE flag) and the message of the spell cast by this spell will also be displayed.  If this spell's message is not wanted to be displayed, make sure the message is an empty string.
| `RANDOM_TARGET` | Forces the spell to choose a random valid target within range instead of the caster choosing the target. This also affects extra_effects.
| `RANDOM_DURATION` | picks random number between min+increment*level and max instead of normal behavior
| `RANDOM_DAMAGE` | picks random number between min+increment*level and max instead of normal behavior
| `RANDOM_AOE` | picks random number between min+increment*level and max instead of normal behavior
| `PERMANENT` | items or creatures spawned with this spell do not disappear and die as normal.  Items can only be permanent at maximum spell level; creatures can be permanent at any spell level.
| `IGNORE_WALLS` | spell's aoe goes through walls
| `SWAP_POS` | a projectile spell swaps the positions of the caster and target
| `HOSTILE_SUMMON` | summon spell always spawns a hostile monster
| `HOSTILE_50` | summoned monster spawns friendly 50% of the time
| `FRIENDLY_POLY` | the target of a `targeted_polymorph` spell will become friendly to the caster if the spell resolves successfully.
| `POLYMORPH_GROUP` | a `targeted_polymorph` spell will transform the target into random monster from the monster group ID matching `effect_str`.
| `SILENT` | spell makes no noise at target
| `LOUD` | spell makes extra noise at target
| `VERBAL` | spell makes noise at caster location, mouth encumbrance affects fail %
| `SOMATIC` | arm encumbrance affects fail % and casting time (slightly)
| `NO_HANDS` | hands do not affect spell energy cost
| `NO_LEGS` | legs do not affect casting time
| `CONCENTRATE` | focus affects spell fail %
| `MUTATE_TRAIT` | overrides the mutate spell_effect to use a specific trait_id instead of a category
| `PAIN_NORESIST` | pain altering spells can't be resisted (like with the deadened trait)
| `WITH_CONTAINER` | items spawned with container
| `UNSAFE_TELEPORT` | teleport spell risks killing the caster or others
| `TARGET_TELEPORT` | teleport spell changes to maximum range target with aoe as variation around target
| `SPAWN_GROUP` | spawn or summon from an item or monster group, instead of individual item/monster ID
| `SPAWN_WITH_DEATH_DROPS` | allows summoned monsters to retain their usual death drops, otherwise they drop nothing
| `NON_MAGICAL` | ignores spell resistance when calculating damage mitigation
| `NO_PROJECTILE` | the "projectile" portion of the spell phases through walls. the epicenter of the spell effect is exactly where you target it with no regards to obstacles


### Damage Types

For Spells that have an attack type, these are the available damage types:

* "heat"
* "acid"
* "bash"
* "biological" - internal damage such as poison
* "cold"
* "cut"
* "electric"
* "stab"
* "pure" - this damage type goes through armor altogether. it is the default.

### Spells that level up

Spells that change effects as they level up must have a min and max effect and an increment. The min effect is what the spell will do at level 0, and the max effect is where it stops growing.  The increment is how much it changes per level. For example:

```json
"min_range": 1,
"max_range": 25,
"range_increment": 5,
```

Min and max values must always have the same sign, but it can be negative eg. in the case of spells that use a negative 'recover' effect to cause pain or stamina damage. For example:

```json
{
  "id": "stamina_damage",
  "type": "SPELL",
  "name": "Tired",
  "description": "decreases stamina",
  "valid_targets": [ "hostile" ],
  "min_damage": -2000,
  "max_damage": -10000,
  "damage_increment": -3000,
  "max_level": 10,
  "effect": "recover_energy",
  "effect_str": "STAMINA"
}
```

### Learning Spells

Currently there multiple ways of learning spells that are implemented: learning a spell from an item(through a use_action), from spells that have the learn_spells property and from traits/mutations.  An example of an use item is shown below:

```json
{
  "id": "DEBUG_spellbook",
  "type": "GENERIC",
  "name": "A Technomancer's Guide to Debugging C:DDA",
  "description": "static std::string description( spell sp ) const;",
  "weight": 1,
  "volume": "1 ml",
  "symbol": "?",
  "color": "magenta",
  "use_action": {
    "type": "learn_spell",
    "//": "list of spells you can learn from the item",
    "spells": [ "debug_hp", "debug_stamina", "example_template", "debug_bionic", "pain_split", "fireball" ]
  }
},
```

You can study this spellbook for a rate of ~1 experience per turn depending on intelligence, spellcraft, and focus.

Below is an example of the learn_spells property:
```json
  {
    "id": "phase_door",
    "type": "SPELL",
    "name": "Phase Door",
    "description": "Teleports you in a random direction a short distance.",
    "effect": "short_range_teleport",
    "shape": "blast",
    "valid_targets": [ "none" ],
    "max_level": 10,
    "difficulty": 2,
    "spell_class": "MAGUS",
    "learn_spells": { "dimension_door": 10 }
  },
```
Traits/mutations have the spells_learned property, see the [JSON_INFO](JSON_INFO.md) documentation for details.


### Spells in professions and NPC classes

You can add a "spell" member to professions or an NPC class definition like so:

```json
"spells": [ { "id": "summon_zombie", "level": 0 }, { "id": "magic_missile", "level": 10 } ]
```

NOTE: This makes it possible to learn spells that conflict with a class. It also does not give the prompt to gain the class. Be judicious upon adding this to a profession!

### Spell examples

Below you can see the proper examples of monster spells - most common types and even some advanced ones:

Spell types:

1) Summon:
```
    {
    "type": "SPELL",
    "id": "test_summon",                                       // id of the spell, used internally. not translated
    "name": "Summon",                                          // name of the spell that shows in game
    "description": "Summons the creature specified in 'effect_str'",
    "flags": [ "SILENT", "HOSTILE_SUMMON" ],  // see "Spell Flags" in this document
    "valid_targets": [ "ground" ],                             // if a valid target is not included, you cannot cast the spell on that target.
    "min_damage": 1,                                           // minimum number of creatures summoned (or "starting" number of creatures summoned)
    "max_damage": 1,                                           // maximum number of creatures summoned the spell can achieve
    "min_aoe": 3,                                            // area of effect of the spell, in this case the area the summons can appear in
    "max_aoe": 3,
    "effect": "summon",                                        // effects are coded in C++. A list is provided in this document of possible effects that have been coded.
    "effect_str": "mon_test_monster",                          // varies, see table of implemented effects in this document
    "min_duration": 6250,                                      // duration of spell effect in moves (if the spell has a special effect)
    "max_duration": 6250
  }
  ```
2) Typical attack:
```
    {
    "id": "test_attack",                                     // id of the spell, used internally. not translated
    "type": "SPELL",
    "name": "Ranged Strike",                                 // name of the spell that shows in game
    "description": "Deals damage to the target with 100% accuracy. Will always apply the status effect specified in 'effect_str'.",
    "valid_targets": [ "ground", "hostile" ],                // if a valid target is not included, you cannot cast the spell on that target.
     "effect": "projectile_attack",                           // effects are coded in C++. A list is provided in this document of possible effects that have been coded.
    "effect_str": "stunned",                                 // varies, see table of implemented effects in this document
    "min_damage": 10,                                        // minimum damage (or "starting" damage)
    "max_damage": 20,                                        // maximum damage the spell can achieve
    "damage_increment": 1.0,                              // How much damage increases per spell level increase
    "min_range": 4,                                          // range of the spell
    "max_range": 4,
    "base_casting_time": 500,                                // this is the casting time (in moves)
    "min_duration": 200,                                     // duration of spell effect in moves (if the spell has a special effect)
    "max_duration": 300,
    "duration_increment": 10,                              // How much longer the spell lasts per spell level
    "damage_type": "stab"                                    // type of damage
  } ;
  ```
  note: Uses both `ground` and `hostile` in `valid_targets` as well so it can be targeted in an area with no line of sight


3) Consecutively cast spells:
```
    {
    "id": "test_combo",                                        // id of the spell, used internally. not translated
    "type": "SPELL",
    "name": "Combo Strikes",                                   // name of the spell that shows in game
    "description": "Upon casting this spell, will also activate the spells specified on the 'extra_effects' in descending order.",
    "flags": [ "SILENT", "RANDOM_DAMAGE", "RANDOM_AOE" ],      // see "Spell Flags" in this document
    "valid_targets": [ "hostile", "ground" ],                  // if a valid target is not included, you cannot cast the spell on that target.
    "effect": "projectile_attack",                             // effects are coded in C++. A list is provided in this document of possible effects that have been coded.
    "effect_str": "downed",                                    // varies, see table of implemented effects in this document
    "extra_effects": [ { "id": "test_atk1" }, { "id": "test_atk2" } ],               // this allows you to cast multiple spells with only one spell
    "min_damage": 7,                                         // minimum damage (or "starting" damage)
    "max_damage": 14,                                        // maximum  damage the spell can achieve
    "damage_increment": 0.7                            // damage increase per spell level
    "min_aoe": 2,                                            // area of effect
    "max_aoe": 4,
    "aoe_increment": 0.2,                               // how much wider the area of effect gets per spell level
    "min_range": 10,                                         // range of the spell
    "max_range": 10,
    "base_casting_time": 750,                                // this is the casting time (in moves)
    "min_duration": 325,                                     // duration of spell effect in moves (if the spell has a special effect)
    "max_duration": 325,
    "damage_type": "stab"                                    // type of damage
  } ;
  ```
  note: If you put two or more spells in `extra_effects`, it will simply cast all the spells consecutively - first spell in `extra_effects`, second in `extra_effects`, third in `extra_effects` and etc. if you wish to pick one randomly, use the `WONDER` flag. Additionally, the extra spells will be cast at a level up to the level of the parent spell being cast, unless additional data is added to the fake_spell.

4) Randomly cast spells:
```
  {
    "id": "test_starter_spell",                              // id of the spell, used internally. not translated
    "type": "SPELL",
    "name": "Starter",                                       // name of the spell that shows in game
    "description": "Upon casting this spell, randomly selects one spell specified in'extra_effects' to cast. This spell's damage counts how many times it will randomly select from the list",
    "flags": [ "SILENT", "WONDER", "RANDOM_DAMAGE" ],        // see "Spell Flags" in this document
    "valid_targets": [ "hostile" ],                          // if a valid target is not included, you cannot cast the spell on that target.
    "effect": "projectile_attack",                           // effects are coded in C++. A list is provided in this document of possible effects that have been coded.
    "extra_effects": [                                       // this allows you to cast multiple spells with only one spell
      { "id": "test_atk1" },                                 // id of the spell, used internally. not translated
      { "id": "test_atk2" },                                 // id of the spell, used internally. not translated
      { "id": "test_atk3" },                                 // id of the spell, used internally. not translated
      { "id": "test_atk4" },                                 // id of the spell, used internally. not translated
      { "id": "test_atk5" },                                 // id of the spell, used internally. not translated
      { "id": "test_atk6" }                                  // id of the spell, used internally. not translated
    ],
    "min_damage": 3,                                         // minimum damage (or "starting" damage)
    "max_damage": 5,                                         // maximum damage the spell can achieve
    "damage_increment": 0.2                            // damage increase per spell level
    "min_range": 10,                                         // range of the spell
    "max_range": 10
  }
  ```
  note: `WONDER` flag does wonders here, it works as a dice emulator. It picks one out of these spells (It cannot fail, it will always pick a minimum of one random spell), the amount of `rolls` of this dice are specified via `min_damage` and `max_damage` with the help of `RANDOM_DAMAGE` flag of course - in this example, this spell will be repeated minimum 3 times and maximum 5 times thus it will always be cast 3-5 times. There must be a minimum of one spell in `extra_effects` for wonder to work properly.

5) Repeatedly cast the same spell:
```
	{
    "type": "SPELL",
    "id": "test_attack_repeat",                         // id of the spell, used internally. not translated
    "name": "a spell",                                  // name of the spell that shows in game
    "description": "Upon casting this spell it will repeat the spell specified in `extra_effects` - the amount of repetitions is the interval `min_damage`-`max_damage` ",
    "extra_effects": [ { "id": "test_attack" } ],       // this allows you to cast multiple spells with only one spell
    "flags": [ "SILENT", "WONDER", "RANDOM_DAMAGE" ],   // see "Spell Flags" in this document
    "valid_targets": [ "hostile" ],                     // if a valid target is not included, you cannot cast the spell on that target.
    "effect": "target_attack",                          // effects are coded in C++. A list is provided in this document of possible effects that have been coded.
    "effect_str": "target_message",                     // varies, see table of implemented effects in this document
    "min_damage": 5,                                    // minimum (starting damage)
    "max_damage": 7,                                    // maximum damage the spell can achieve
    "damage_increment": 0.2                        // damage increase per spell level
    "min_range": 10,                                    // range of the spell
    "max_range": 10,
    "min_duration": 1,                                  // duration of spell effect in moves (if the spell has a special effect)
    "max_duration": 1
  }
  ```
  note: Notice how we have `WONDER`, `RANDOM_DAMAGE` combo again - we have `min_damage` set to 5, `max_damage` set to 7. so that means that the `dice` will `roll` 5-7 times, but this time we have only one spell in `extra_effects`. observe that `WONDER` has a 100% chance of picking a spell if there is only 1 spell in `extra_effets`, thus it will repeat the same spell 5-7 times.

6) A spell that casts a note on a target and an effect on itself:
```
	{
    "id": "test_attack_note",                            // id of the spell, used internally. not translated
    "type": "SPELL",
    "name": "a note",                                    // name of the spell that shows in game
    "description": "This spell applies a harmless status effect to notify the player about the spell that the user has cast.",
    "flags": [ "SILENT" ],                               // see "Spell Flags" in this document
    "valid_targets": [ "hostile" ],                      // if a valid target is not included, you cannot cast the spell on that target.
    "effect": "target_attack",                           // effects are coded in C++. A list is provided in this document of possible effects that have been coded.
    "extra_effects": [ { "id": "sacrifice_spell", "hit_self": true }, { "id": "test_attack" } ],     // this allows you to cast multiple spells with only one spell
    "effect_str": "eff_test_note",                       // varies, see table of implemented effects in this document
	"min_aoe": 6,                                        // area of effect, or range of variance
    "max_aoe": 6,
    "min_duration": 1,                                   // duration of spell effect in moves (if the spell has a special effect)
    "max_duration": 1
  }
  ```
  note: Here we have to use one spell on the caster itself and the other on the hostile target. in order to make the caster cast a spell on itself - you must specify the `id` of whatever spell you're using and write near it in the same brackets `hit_self`: true, the second spell will be cast on the target
	This is necessary only if we need an effect that is cast on a target and a second effect that is cast on the caster.


#### Monsters

You can assign a spell as a special attack for a monster.

```json
{ "type": "spell", "spell_id": "burning_hands", "spell_level": 10, "cooldown": 10 }
```

* spell_id: the id for the spell being cast.
* spell_level: the level at which the spell is cast. Spells cast by monsters do not gain levels like player spells.
* cooldown: how often the monster can cast this spell

### Enchantments
| Identifier                  | Description
|---                          |---
| `id`                        | Unique ID. Must be one continuous word, use underscores if necessary.
| `has`                       | How an enchantment determines if it is in the right location in order to qualify for being active. "WIELD" - when wielded in your hand * "WORN" - when worn as armor * "HELD" - when in your inventory
| `condition`                 | How an enchantment determines if you are in the right environments in order for the enchantment to qualify for being active. * "ALWAYS" - Always and forevermore * "DIALOG_CONDITION" - ACTIVE whenever the dialog condition in `condition` is true * "ACTIVE" - whenever the item, mutation, bionic, or whatever the enchantment is attached to is active. * "INACTIVE" - whenever the item, mutation, bionic, or whatever the enchantment is attached to is inactive.
| `hit_you_effect`            | A spell that activates when you melee_attack a creature.  The spell is centered on the location of the creature unless self = true, then it is centered on your location.  Follows the template for defining "fake_spell"
| `hit_me_effect`             | A spell that activates when you are hit by a creature.  The spell is centered on your location.  Follows the template for defining "fake_spell"
| `intermittent_activation`   | Spells that activate centered on you depending on the duration.  The spells follow the "fake_spell" template.
| `values`                    | Anything that is a number that can be modified.  The id field is required, and "add" and "multiply" are optional.  A "multiply" value of -1 is -100% and a multiply of 2.5 is +250%.  Add is always before multiply. See allowed id below.


```json
  {
    "type": "enchantment",
    "id": "MEP_INK_GLAND_SPRAY",
    "hit_me_effect": [
      {
        "id": "generic_blinding_spray_1",
        "hit_self": false,
        "once_in": 15,
        "message": "Your ink glands spray some ink into %2$s's eyes.",
        "npc_message": "%1$s's ink glands spay some ink into %2$s's eyes."
      }
    ]
  },
  {
    "type": "enchantment",
    "id": "ENCH_INVISIBILITY",
    "condition": "ALWAYS",
    "ench_effects": [ { "effect": "invisibility", "intensity": 1 } ],
    "has": "WIELD",
    "hit_you_effect": [ { "id": "AEA_FIREBALL" } ],
    "hit_me_effect": [ { "id": "AEA_HEAL" } ],
    "values": [ { "value": "STRENGTH", "multiply": 1.1, "add": -5 } ],
    "intermittent_activation": {
      "effects": [
        {
          "frequency": "1 hour",
          "spell_effects": [
            { "id": "AEA_ADRENALINE" }
          ]
        }
      ]
    }
  }

```

To add the enchantment to the item, you need to write the id of your enchantment inside `relic_data` field. For example:

```json
"relic_data": { "passive_effects": [ { "id": "ench_fishform" } ] },

```

If your enchantment is relatively small, you can write it right in the thing json, using the same syntaxys as the common enchantment. For example:

```json
"relic_data": {
  "passive_effects": [
    {
      "has": "WORN",
      "condition": "ALWAYS",
      "values": [
        { "value": "ARMOR_CUT", "add": -4 },
        { "value": "ARMOR_BASH", "add": -4 },
        { "value": "ARMOR_STAB", "add": -4 },
        { "value": "ARMOR_BULLET", "add": -2 }
      ]    
    }
  ]
}
```


### Allowed id for values

The allowed values are as follows:

Effects for the character that has the enchantment:

* STRENGTH
* DEXTERITY
* PERCEPTION
* INTELLIGENCE
* SPEED
* ATTACK_COST
* ATTACK_SPEED
* MOVE_COST
* METABOLISM
* MAX_MANA
* REGEN_MANA
* BIONIC_POWER
* MAX_STAMINA
* REGEN_STAMINA
* MAX_HP
* REGEN_HP
* HUNGER
* THIRST
* FATIGUE
* PAIN
* BONUS_DODGE
* BONUS_BLOCK
* BONUS_DAMAGE
* ATTACK_NOISE
* SPELL_NOISE
* SHOUT_NOISE
* FOOTSTEP_NOISE
* SIGHT_RANGE
* CARRY_WEIGHT
* CARRY_VOLUME
* WEAPON_DISPERSION
* SOCIAL_LIE
* SOCIAL_PERSUADE
* SOCIAL_INTIMIDATE
* SLEEPY : The higher this is the more easily you fall asleep.
* LUMINATION : The character produces light
* EFFECTIVE_HEALTH_MOD : If this is anything other than zero(which it defaults to) you will use it instead of your actual health mod
* MOD_HEALTH : If this is anything other than zero(which it defaults to) you will to mod your health to a max/min of MOD_HEALTH_CAP every half hour
* MOD_HEALTH_CAP : If this is anything other than zero(which it defaults to) you will cap your MOD_HEALTH gain/loss at this every half hour
* MAP_MEMORY : How many map tiles you can remember.
* READING_EXP : Changes the minimum you learn from each reading increment.
* SKILL_RUST_RESIST : Chance out of 100 to resist skill rust.
* LEARNING_FOCUS : Amount of bonus focus you have for learning purposes.
* ARMOR_BASH
* ARMOR_CUT
* ARMOR_STAB
* ARMOR_HEAT
* ARMOR_COLD
* ARMOR_ELEC
* ARMOR_ACID
* ARMOR_BIO

Effects for the item that has the enchantment:

* ITEM_DAMAGE_PURE
* ITEM_DAMAGE_BASH
* ITEM_DAMAGE_CUT
* ITEM_DAMAGE_STAB
* ITEM_DAMAGE_HEAT
* ITEM_DAMAGE_COLD
* ITEM_DAMAGE_ELEC
* ITEM_DAMAGE_ACID
* ITEM_DAMAGE_BIO

The damage enchantment values are for melee only.

* ITEM_DAMAGE_AP
* ITEM_DAMAGE_PURE
* ITEM_ARMOR_BASH
* ITEM_ARMOR_CUT
* ITEM_ARMOR_STAB
* ITEM_ARMOR_HEAT
* ITEM_ARMOR_COLD
* ITEM_ARMOR_ELEC
* ITEM_ARMOR_ACID
* ITEM_ARMOR_BIO
* ITEM_WEIGHT
* ITEM_ENCUMBRANCE
* ITEM_VOLUME
* ITEM_COVERAGE
* ITEM_ATTACK_SPEED
* ITEM_WET_PROTECTION

Examples
    { "value": "ARMOR_ELEC", "add": -20 } subtracts 20 points of electrical damage
    { "value": "ATTACK_SPEED", "add": -60 } subtracts 60 moves from attacking making the attack faster
    { "value": "ARMOR_COLD", "multiply": -0.4 } subtracts 40 percent of the any cold damage
    { "value": "ARMOR_HEAT", "multiply": 0.4 } increases damage taken from fire by 40 percent
    { "value": "ARMOR_CUT", "add": 2 } increases cut damage taken by 2
    { "value": "ARMOR_BIO", "multiply": -1.4 } subtracts 140 percent of the any bio damage giving 40% of damage dealt as increased health
    { "value": "ARMOR_ACID", "multiply": 1.4 } increases damage taken from acid by 140 percent<|MERGE_RESOLUTION|>--- conflicted
+++ resolved
@@ -7,63 +7,6 @@
 ```C++
 {
     // This spell exists in json as a template for contributors to see the possible values of the spell
-<<<<<<< HEAD
-	"id": "example_template",                                 // id of the spell, used internally. not translated
-	"type": "SPELL",
-	"name": "Template Spell",                                 // name of the spell that shows in game
-	"description": "This is a template to show off all the available values",
-	"valid_targets": [ "hostile", "ground", "self", "ally" ], // if a valid target is not included, you cannot cast the spell on that target.
-	"effect": "shallow_pit",                                  // effects are coded in C++. A list will be provided below of possible effects that have been coded.
-	"effect_str": "template",                                 // special. see below
-    "effect_on_conditions": ["template"],                     // special. see below
-    "shape": "blast",                                         // the "shape" of the spell's area of effect. uses the aoe stat
-	"extra_effects": [ { "id": "fireball", "hit_self": false, "max_level": 3 } ],	// this allows you to cast multiple spells with only one spell
-	"affected_body_parts": [ "head", "torso", "mouth", "eyes", "arm_l", "arm_r", "hand_r", "hand_l", "leg_l", "foot_l", "foot_r" ], // body parts affected by effects
-	"flags": [ "SILENT", "LOUD", "SOMATIC", "VERBAL", "NO_HANDS", "NO_LEGS", "SPAWN_GROUP" ], // see "Spell Flags" below
-    "spell_class": "NONE",                                    //
-	"energy_source": "MANA",                                  // the type of energy used to cast the spell. types are: MANA, BIONIC, HP, STAMINA, NONE (none will not use mana)
-    "components": [requirement_id]                            // an id from a requirement, like the ones you use for crafting. spell components require to cast.
-	"difficulty": 12,                                         // the difficulty to learn/cast the spell
-	"max_level": 10,                                          // maximum level you can achieve in the spell
-    "min_accuracy" -20,                                       // the accuracy bonus of the spell. around -15 and it gets blocked all the time
-    "max_accuracy": 20,                                       // around 20 accuracy and it's basically impossible to block
-    "accuracy_increment": 1.5
-	"min_damage": 0,                                          // minimum damage (or "starting" damage)
-	"max_damage": 100,                                        // maximum damage the spell can achieve
-	"damage_increment": 2.5,                                  // to get damage (and any of the other below stats) multiply this by spell's level and add to minimum damage
-	"min_aoe": 0,                                             // area of effect, or range of variance
-	"max_aoe": 5,
-	"aoe_increment": 0.1,
-	"min_range": 1,                                           // range of the spell
-	"max_range": 10,
-	"range_increment": 2,
-	"min_dot": 0,                                             // damage over time
-	"max_dot": 2,
-	"dot_increment": 0.1,
-	"min_duration": 0,                                        // duration of spell effect in moves (if the spell has a special effect)
-	"max_duration": 1000,
-	"duration_increment": 4,
-	"min_pierce": 0,                                          // how much of the spell pierces armor
-	"max_pierce": 1,
-	"pierce_increment": 0.1,
-    "base_casting_time": 1000,                                // this is the casting time (in moves)
-    "final_casting_time": 100,
-    "casting_time_increment": -50,
-    "base_energy_cost": 30,                                  // the amount of energy (of the requisite type) to cast the spell
-    "final_energy_cost": 100,
-    "energy_increment": -6,
-	"field_id": "fd_blood",                                   // the string id of the field (currently hardcoded)
-	"field_chance": 100,                                      // one_in( field_chance ) chance of spawning a field per tile in aoe
-	"min_field_intensity": 10,                                // field intensity of fields generated
-	"max_field_intensity": 10,
-	"field_intensity_increment": 1,
-	"field_intensity_variance": 0.1                           // the field can range in intensity from -variance as a percent to +variance as a percent i.e. this spell would be 9-11
-	"sound_type": "combat",                                   // the type of sound. possible types are: background, weather, music, movement, speech, activity, destructive_activity, alarm, combat, alert, order
-	"sound_description": "a whoosh",                          // the sound description. in the form of "You hear %s" by default it is "an explosion"
-	"sound_ambient": true,                                    // whether or not this is treated as an ambient sound or not
-	"sound_id": "misc",                                       // the sound id
-	"sound_variant": "shockwave"                              // the sound variant
-=======
     "id": "example_template",                                 // id of the spell, used internally. not translated
     "type": "SPELL",
     "name": "Template Spell",                                 // name of the spell that shows in game
@@ -77,8 +20,12 @@
     "affected_body_parts": [ "head", "torso", "mouth", "eyes", "arm_l", "arm_r", "hand_r", "hand_l", "leg_l", "foot_l", "foot_r" ], // body parts affected by effects
     "flags": [ "SILENT", "LOUD", "SOMATIC", "VERBAL", "NO_HANDS", "NO_LEGS", "SPAWN_GROUP" ], // see "Spell Flags" below
     "spell_class": "NONE",                                    //
-    "base_casting_time": 100,                                 // this is the casting time (in moves)
-    "base_energy_cost": 10,                                   // the amount of energy (of the requisite type) to cast the spell
+    "base_casting_time": 1000,                                // this is the casting time (in moves)
+    "final_casting_time": 100,
+    "casting_time_increment": -50,
+    "base_energy_cost": 30,                                  // the amount of energy (of the requisite type) to cast the spell
+    "final_energy_cost": 100,
+    "energy_increment": -6,
     "energy_source": "MANA",                                  // the type of energy used to cast the spell. types are: MANA, BIONIC, HP, STAMINA, NONE (none will not use mana)
     "components": [requirement_id]                            // an id from a requirement, like the ones you use for crafting. spell components require to cast.
     "difficulty": 12,                                         // the difficulty to learn/cast the spell
@@ -116,7 +63,6 @@
     "sound_id": "misc",                                       // the sound id
     "sound_variant": "shockwave",                             // the sound variant
     "learn_spells": { "create_atomic_light": 5, "megablast": 10 }   // the caster will learn these spells when the current spell reaches the specified level. should be a map of spell_type_id and the level at which the new spell is learned.
->>>>>>> 05c4e3d3
   }
 ```
 Most of the default values for the above are either 0 or "NONE", so you may leave out most of the values if they do not pertain to your spell.
