# How to add magic to a mod

- [Spells](#spells)
- [The template spell](#the-template-spell)
- [Mandatory fields](#mandatory-fields)
  - [Spell effects](#spell-effects)
  - [Spell shape](#spell-shape)
- [Common fields](#common-fields)
  - [Spell Flags](#spell-flags)
  - [Damage Types](#damage-types)
  - [Spell level](#spell-level)
  - [Learning Spells](#learning-spells)
  - [Extra spell effects](#extra-spell-effects)
- [Adding spells to professions and NPCs](#adding-spells-to-professions-and-npcs)
- [Examples](#examples)
  - [Summon spell](#summon-spell)
  - [Typical attack](#typical-attack)
  - [Consecutive spell casting](#consecutive-spell-casting)
  - [Random spell casting](#random-spell-casting)
  - [Repeatedly cast the same spell](#repeatedly-cast-the-same-spell)
  - [A spell that casts a note on the target and an effect on the caster](#a-spell-that-casts-a-note-on-the-target-and-an-effect-on-the-caster)
  - [Monster spells](#monster-spells)
- [Enchantments](#enchantments)
  - [The `relic_data` field](#the-relic_data-field)
  - [Variables](#variables)
  - [ID values](#id-values)
  - [Enchantment value examples](#enchantment-value-examples)


## Spells

Spells in Cataclysm: Dark Days Ahead consist in actions performed by a character or item, that result on a target or targets receiving an event.

This can be anything from the humble fireball spell or the simple heal, to granting states, mutations, summoning items and vehicles, spawning monsters, exploding monsters, applying auras, crowd-controlling, blinking, transforming terrain, adding or subtracting stats, granting or removing `effect_type`s, and more.

Remarkably, some things that don't seem quite "magical" at first glance may also be handled by spells, like casting Fist, casting Gun, casting Vomit, granting (or removing) `drunk`enness, handling fields (`field_id`s), transforming items, among other things.

By making clever use of JSON fields, interactions, combinations and descriptions, anyone can go wild in spell crafting.  Different spells from the official mods can be used as reference.

## The template spell

In `data/mods/Magiclysm` there is a template spell, copied here for your perusal:

```C++
  {
    // This spell exists in json as a template for contributors to see the possible values of the spell
    "id": "example_template",                                 // id of the spell, used internally. not translated
    "type": "SPELL",
    "name": "Template Spell",                                 // name of the spell that shows in game
    "description": "This is a template to show off all the available values",
    "valid_targets": [ "hostile", "ground", "self", "ally" ], // if a valid target is not included, you cannot cast the spell on that target.
    "effect": "shallow_pit",                                  // effects are coded in C++. A list will be provided below of possible effects that have been coded.
    "effect_str": "template",                                 // special. see below
    "shape": "blast",                                         // the "shape" of the spell's area of effect. uses the aoe stat
    "extra_effects": [ { "id": "fireball", "hit_self": false, "max_level": 3 } ],	// this allows you to cast multiple spells with only one spell
    "affected_body_parts": [ "head", "torso", "mouth", "eyes", "arm_l", "arm_r", "hand_r", "hand_l", "leg_l", "foot_l", "foot_r" ], // body parts affected by effects
    "flags": [ "SILENT", "LOUD", "SOMATIC", "VERBAL", "NO_HANDS", "NO_LEGS", "SPAWN_GROUP" ], // see "Spell Flags" below
    "spell_class": "NONE",                                    //
    "base_casting_time": 1000,                                // this is the casting time (in moves)
    "final_casting_time": 100,
    "casting_time_increment": -50,
    "base_energy_cost": 30,                                   // the amount of energy (of the requisite type) to cast the spell
    "final_energy_cost": 100,
    "energy_increment": -6,
    "energy_source": "MANA",                                  // the type of energy used to cast the spell. types are: MANA, BIONIC, HP, STAMINA, NONE (none will not use mana)
    "components": [requirement_id]                            // an id from a requirement, like the ones you use for crafting. spell components require to cast.
    "difficulty": 12,                                         // the difficulty to learn/cast the spell
    "max_level": 10,                                          // maximum level you can achieve in the spell
    "min_accuracy" -20,                                       // the accuracy bonus of the spell. around -15 and it gets blocked all the time
    "max_accuracy": 20,                                       // around 20 accuracy and it's basically impossible to block
    "accuracy_increment": 1.5
    "min_damage": 0,                                          // minimum damage (or "starting" damage)
    "max_damage": 100,                                        // maximum damage the spell can achieve
    "damage_increment": 2.5,                                  // to get damage (and any of the other below stats) multiply this by spell's level and add to minimum damage
    "min_aoe": 0,                                             // area of effect, or range of variance
    "max_aoe": 5,
    "aoe_increment": 0.1,
    "min_range": 1,                                           // range of the spell
    "max_range": 10,
    "range_increment": 2,
    "min_dot": 0,                                             // damage over time
    "max_dot": 2,
    "dot_increment": 0.1,
    "min_duration": 0,                                        // duration of spell effect in moves (if the spell has a special effect)
    "max_duration": 1000,
    "duration_increment": 4,
    "min_pierce": 0,                                          // how much of the spell pierces armor
    "max_pierce": 1,
    "pierce_increment": 0.1,
    "field_id": "fd_blood",                                   // the string id of the field (currently hardcoded)
    "field_chance": 100,                                      // one_in( field_chance ) chance of spawning a field per tile in aoe
    "min_field_intensity": 10,                                // field intensity of fields generated
    "max_field_intensity": 10,
    "field_intensity_increment": 1,
    "field_intensity_variance": 0.1                           // the field can range in intensity from -variance as a percent to +variance as a percent i.e. this spell would be 9-11
    "sound_type": "combat",                                   // the type of sound. possible types are: background, weather, music, movement, speech, activity, destructive_activity, alarm, combat, alert, order
    "sound_description": "a whoosh",                          // the sound description. in the form of "You hear %s" by default it is "an explosion"
    "sound_ambient": true,                                    // whether or not this is treated as an ambient sound or not
    "sound_id": "misc",                                       // the sound id
    "sound_variant": "shockwave",                             // the sound variant
    "learn_spells": { "create_atomic_light": 5, "megablast": 10 }   // the caster will learn these spells when the current spell reaches the specified level. should be a map of spell_type_id and the level at which the new spell is learned.
  }
```
The template spell above shows every JSON field that spells can have.  Most of these values can be set at 0 or "NONE", so you may leave out most of these fields if they do not pertain to your spell.

When deciding values for some of these, it is important to note that some of the formulae are not linear.
For example, this is the formula for spell failure chance:

```( ( ( ( spell_level - spell_difficulty ) * 2 + intelligence + spellcraft_skill ) - 30 ) / 30 ) ^ 2```

Meaning a spell with difficulty 0 cast by a player with 8 intelligence, 0 spellcraft, and level 0 in the spell will have a 53% spell failure chance.
On the other hand, a player with 12 intelligence, 6 spellcraft, and level 6 in the same spell will have a 0% spell failure chance.

However, experience gain is a little more complicated to calculate.  The formula for how much experience you need to get to a level is below:

```e ^ ( ( level + 62.5 ) * 0.146661 ) ) - 6200```

## Mandatory fields

As noted above, few JSON fields are actually required for spells to work.  Some of the mandatory fields are:

Identifier      | Description
---             |---
`id`            |  Unique ID for the spell, used internally. Must be one continuous word, use underscores if necessary.
`type`          | Indicates the JSON object is a `SPELL`.
`name`          | Name of the spell that shows in game.
`description`   | Description of the spell that shows in game.
`valid_targets` | Targets affected by the spell.  If a valid target is not included, you cannot cast the spell on that target.  Additionally, if the valid target is not specified, the spell aoe will not affect it.  Can be `ally`, `field`, `ground`, `hostile`, `item`, `none` or `self`.
`effect`        | Hardcoded spell behaviors, roughly speaking spell "type".  See the list below.
`shape`         | The shape of the spell's area of effect.  See the list below.

Depending on the spell effect, more or less fields will be required.  

For example, a classic `attack` spell needs the `damage_type`, `min_damage`, `max_damage`, `min_range`, `max_range`, and `max_level` fields.  

In contrast, an `attack` spell using `effect_str` to grant a `self` buff (without a damage component) needs the `min_duration`, `max_duration`, and `max_level` fields instead.


### Spell effects

Each spell effect is defined in the `effect` field. For example, the Magus spell "Magic Missile" has the `attack` effect, meaning it deals damage to a specific target:

```json
  {
    "id": "magic_missile",
    "effect": "attack",
    "min_damage": 1
  }
```

while the Druid spell "Nature's Bow" has the `spawn_item` effect, designating the ID of the item to spawn:

```json
  {
    "id": "druid_naturebow1",
    "effect": "spawn_item",
    "effect_str": "druid_recurve"
  }
```

Below is a table of currently implemented effects, along with special rules for how they work:

Effect                 | Description
---                    |---
`area_pull`            | Pulls `valid_targets` in its aoe toward the target location.  Currently, the pull distance is set to 1 (see `directed_push`).
`area_push`            | Pushes `valid_targets` in its aoe away from the target location.  Currently, the push distance is set to 1 (see `directed_push`).
`attack`               | Causes damage to `valid_targets` in its aoe, and applies `effect_str` named effect to targets.  To damage terrain use `bash`.
`banishment`           | Kills any `MONSTER` in the aoe up to damage hp.  Any overflow hp is taken from the caster; if it's more than the caster's hp the spell fails.
`bash`                 | Bashes the terrain at the target.  Uses damage() as the strength of the bash.
`charm_monster`        | Charms a monster that has less hp than damage() for approximately duration().
`dash`                 | Dashes forward up to range and hits targets in a cone at the target.
`directed_push`        | Pushes `valid_targets` in aoe away from the target location, with a distance of damage().  Negative values pull instead.
`effect_on_condition`  | Runs the `effect_on_condition` from `effect_str` on all valid targets.  The EOC will be centered on the player, with the NPC as caster.
`emit`                 | Causes an `emit` at the target.
`explosion`            | Causes an explosion centered on the target.  Uses damage() for power and factor aoe()/10.
`flashbang`            | Causes a flashbang effect is centered on the target.  Uses damage() for power and factor aoe()/10.
`fungalize`            | Fungalizes the target.
`guilt`                | Target gets the guilt morale as if it killed the caster.
`map`                  | Maps out the overmap centered on the player, to a radius of aoe().
`mod_moves`            | Adds damage() moves to the targets.  Negative values "freeze" for that amount of time.
`morale`               | Gives a morale effect to NPCs or the avatar within the aoe.  Uses damage() for the value.  `decay_start` is duration() / 10.
`mutate`               | Mutates the targets.  If `effect_str` is defined, mutates toward that category instead of picking at random.  If the `MUTATE_TRAIT` flag is used, allows `effect_str` to be a specific trait.  Damage() / 100 is the percent chance the mutation will be successful (10000 represents 100.00%).
`noise`                | Causes damage() amount of noise at the target.  Note: the noise can be described further with `sound_type`, `sound_description`, `sound_ambient`, `sound_id` and `sound_variant`.
`pain_split`           | Evens out all of your limbs' damage.
`pull_target`          | Attempts to pull the target towards the caster in a straight line.  If the path is blocked by impassable furniture or terrain, the effect fails.
`recover_energy`       | Recovers an energy source equal to damage of the spell.  The energy source is defined in `effect_str` and may be one of `BIONIC`, `FATIGUE`, `PAIN`, `MANA` or `STAMINA`.
`remove_effect`        | Removes `effect_str` effects from all creatures in the aoe.
`remove_field`         | Removes a `effect_str` field in the aoe.  Causes teleglow of varying intensity and potentially teleportation depending on field density, if the field removed is `fd_fatigue`.
`revive`               | Revives a monster like a zombie necromancer.  The monster must have the `REVIVES` flag.
`short_range_teleport` | Teleports the player randomly range spaces with aoe variation.  See also the `TARGET_TELEPORT` and `UNSAFE_TELEPORT` flags.
`slime_split`          | The slime splits into two large or normal slimes, depending on mass.  Note: hardcoded for `mon_blob`-type enemies, check the monster `death_function` + spell `summon` combination.
`spawn_item`           | Spawns an item that will disappear at the end of its duration.  Default duration is 0.
`summon`               | Summons a `MONSTER` or `monstergroup` from `effect_str` that will disappear at the end of its duration.  Default duration is 0.  See also the `SPAWN_WITH_DEATH_DROPS` flag.
`summon_vehicle`       | Summons a `vehicle` from `effect_str` that will disappear at the end of its duration.  Default duration is 0.
`targeted_polymorph`   | A targeted monster is permanently transformed into the `MONSTER` specified by `effect_str`, if it has less HP than the spell's damage.  If `effect_str` is left empty, the target will transform into a random monster with a similar difficulty rating.  Alternatively, the `POLYMORPH_GROUP` flag can be used to pick a weighted ID from a `monstergroup`.  The player and NPCs are immune to this spell effect.
`ter_transform`        | Transforms the terrain and furniture in its aoe.  The chance of any one of the points in the aoe changing is 1 / (damage).  The `effect_str` is the ID of a `ter_furn_transform`.
`timed_event`          | Adds a timed event to the player only.  Valid timed events are: `amigara`, `artifact_light`, `dim`, `help`, `robot_attack`, `roots_die`, `spawn_wyrms`, `temple_flood`, `temple_open`, `temple_spawn`, `wanted`.  **NOTE**: This was added only for artifact active effects.  Support is limited, use at your own risk.
`translocate`          | Opens up a window that allows the caster to choose a translocation gate to teleport to.
`upgrade`              | Immediately upgrades a target `MONSTER`.
`vomit`                | Any creature within its aoe will instantly vomit, if it's able to do so.


### Spell shape

Another mandatory field is the spell shape. This dictates how the area of effect works:

Shape   | Description
--      | --
`blast` | A circular blast centered on the impact position.  Aoe value is the radius.
`cone`  | Fires a cone with an arc equal to aoe in degrees.
`line`  | Fires a line with a width equal to the aoe.


## Common fields

The following JSON fields are also used in spells and, while optional, greatly expand how spells can behave.

All fields that are numeric can also be a "variable object"( see [NPCs.md](NPCs.md) for full details) instead of a number.  

Field group | Description | Example
---  | --- | ---
`min_X`, `max_X`, ``X_increment`` | Minimun value, maximum value, and the value, that add each level. Note: your spell don't take max_X on the max lvl, it will always add the correct amount of X_increment to your spell - in spell with `min_damage: 0, max_damage: 100, damage_increment: 5` and `max_level: 10`, on level 10 the spell will deal only 50 damage, as [ 0 + (5\*10) ]. Opposite is also true, in spell with `min_damage: 0, max_damage: 25, damage_increment: 5` on level 10 will deal only 25 damage, as the highest value, described in `max_X` | `min_damage`, `min_range`, `min_aoe`
`min_damage`, `max_damage`, `damage_increment` |  By default respond for the damage (or healing, if the damage is negative) of the spell, but, depending on `effect`, may respond for different things. For damage, that do not increase with level (like for a monster spell) you need to use both `min_damage` and `max_damage` of the same value (`"min_damage": 15, "max_damage": 15`), increment isn't nesessary | "min_damage": 0,  <br>"max_damage": 100,  <br>"damage_increment": 5,|
`min_duration`, `max_duration`, `duration_increment` | Respond for the duration of the effect. Writed in moves, so `100` means `1 second`, and `1 minute` described as `6000`.  Usually works with some `effects`, and with `effect_str` | "min_duration": 100, <br>"max_duration": 6000, <br>"duration_increment": 100,
`min_range`, `max_range`, `range_increment` | Respond for the distance caster can use the spell. Can be ignored, if the target is user (giving an buff/debuff, spawning an item). Note: the reality bubble diameter is ~60 | "min_range": 2, <br>"max_range": 10, <br>"range_increment": 0.5,
`min_aoe`, `max_aoe`, `aoe_increment` | Respond for area of effect. | "min_aoe": 0, <br>"max_aoe": 5, <br>"aoe_increment": 0.1, 
`min_accuracy`, `max_accuracy`, `accuracy_increment` | Respond for accuracy of the spell. -20 accuracy will make it always miss, 20 will make it always hit. Doesn't work currently | "min_accuracy" -20, <br>"max_accuracy": 20, <br>"accuracy_increment": 1.5
`min_dot`, `max_dot`, `dot_increment` | Respond for damage over time. Same as damage, may respond both for damage and for healing (except the healing would be too fast for default character) | "min_dot": 0, <br>"max_dot": 2, <br>"dot_increment": 0.1,
`min_pierce`, `max_pierce`, `pierce_increment` | Respond for armor piersing of the spell | "min_pierce": 0, <br>"max_pierce": 1, <br>"pierce_increment": 0.1,
`base_casting_time`, `final_casting_time`, `casting_time_increment` | Respond for amount of time user cast the spell. Same as duration, writed in moves, which allow to make spells, that can be casted for 0.5 or 0.25 seconds. Doesn't work for monsters and for items, that cast spells | "base_casting_time": 1000, <br>"final_casting_time": 100, <br>"casting_time_increment": -50,
`base_energy_cost`, `final_energy_cost`, `energy_increment` | Respond for amount of energy you spend for cast | "base_energy_cost": 30, <br>"final_energy_cost": 100, <br>"energy_increment": -6,
`field_id`, `field_chance`, `min_field_intensity`, `max_field_intensity`, `field_intensity_increment`, `field_intensity_variance` | Respond for field spawn. `field_id` describe what field will be spawned; `field_chance` describe the chance of spawning the field, as "one in `field_chance`" (1 means the probability is 100%, 2 is 50%, 3 is 33% etc.); `min_field_intensity`, `max_field_intensity` and `field_intensity_increment` are respond for the field intensity and it grow depend on level (for example, for fd_electricity intensity 1 represent spark, when intensity 10 is electric cloud); `field_intensity_variance` allow the spell randomly increase and decrease the intensity of the spell as a percent (intencity 10 and variance 0.1 means it can grow or shring at 10%, from 9 to 11)| "field_id": "fd_blood", <br>"field_chance": 100,    <br>"min_field_intensity": 10, <br>"max_field_intensity": 10, <br>"field_intensity_increment": 1, <br>"field_intensity_variance": 0.1
`effect_str` | By default respond for effect, the spell can deal (see [EFFECTS_JSON](EFFECTS_JSON.md)), but can vary depend on effect | "effect_str": "zapped", 
`max_level` | How much you can train the spell. 0 by default | "max_level": 10,
`difficulty` | How hard to cast the spell. Higher difficulty make spell easier to fail, but also train your spell skill to the `difficulty` level (spell with difficulty 10 can train user to spellcasting lvl 10) | "difficulty": 7,
`affected_body_parts` | Respond on which body part `effect_str` will occur. Doesn't respond what body part the spell will target if you damage the target, it always aim a `torso` no matter what | "affected_body_parts": [ "head" ] 
`extra_effects` | Cast `id` spell right after the end of the main. Can cast multiple different spells at once | "extra_effects": [ <br> { <br> "id": "fireball", <br> "hit_self": false, <br> "max_level": 3 <br> }, <br> { "id": "storm_chain_1" } <br>]
`learn_spells` | Allow user to learn this spells, when it will reach the amount of levels ("create_atomic_light": 5 means user can learn create_atomic_light, when it will reach the 5 level of the spell) | "learn_spells": { "create_atomic_light": 5, "megablast": 10 }
`message` | The message, that will be send in log, when you cast a spell. "You cast %s!" by default | "message": "You feel refreshed."
`sound_type`, `sound_description`, `sound_ambient`, `sound_id`, `sound_variant` | Respond for the sound that play when you use the spell. `sound_type` is one of `background`, `weather`, `music`, `movement`, `speech`, `activity`, `destructive_activity`, `alarm`, `combat`, `alert`, `order`; `sound_description` respond for the message in log, as "You hear %s" ("an explosion" by default); `sound_ambient` whether or not this is treated as an ambient sound | "sound_type": "combat", <bp>"sound_description": "a whoosh", <bp>"sound_ambient": true, <bp>"sound_id": "misc", <bp>"sound_variant": "shockwave", 
`targeted_monster_ids` | You can target only `monster_id` | "targeted_monster_ids": [ "mon_hologram" ],
`targeted_monster_species` | You can target only picked species (for list see data/json/species.json) | "targeted_monster_species": [ "ROBOT", "CYBORG" ],

### Spell Flags

Flags allow you to provide additional customizations for spell effects, behavior, and limitations.
Spells may have any number of flags, for example:

```json
  {
    "id": "bless",
    "//": "Encumbrance on the mouth (verbal) or arms (somatic) affect casting success, but not legs.",
    "flags": [ "VERBAL", "SOMATIC", "NO_LEGS" ]
  }
```

<<<<<<< HEAD
| Flag | Description
| ---  | ---
| `CONCENTRATE` | Focus affects spell fail %.
| `EXTRA_EFFECTS_FIRST` | The spell's `extra_effects` will happen before the main spell effect.
| `FRIENDLY_POLY` | The target of a `targeted_polymorph` spell will become friendly to the caster if the spell resolves successfully.
| `HOSTILE_SUMMON` | Summon spell always spawns a hostile monster.
| `HOSTILE_50` | Summoned monster spawns friendly 50% of the time.
| `IGNITE_FLAMMABLE` | If the spell area has anything flammable, a fire will be produced
| `IGNORE_WALLS` | Spell's aoe goes through walls.
| `LOUD` | Spell makes extra noise at target.
| `MUST_HAVE_CLASS_TO_LEARN` | The spell is autolearned when you have `spell_class`, and removed when you lost it.
| `MUTATE_TRAIT` | Overrides the `mutate` spell effect to use a specific trait_id instead of a category.
| `NO_EXPLOSION_SFX` | The spell will not generate a visual explosion effect.
| `NO_FAIL` | This spell cannot fail when cast.
| `NO_HANDS` | Hands do not affect spell energy cost.
| `NO_LEGS` | Legs do not affect casting time.
| `NO_PROJECTILE` | The "projectile" portion of the spell phases through walls, the epicenter of the spell effect is exactly where you target it, with no regards to obstacles.
| `NON_MAGICAL` | Ignores spell resistance when calculating damage mitigation.
| `PAIN_NORESIST` | Pain altering spells can't be resisted (like with the deadened trait).
| `PERCENTAGE_DAMAGE` | The spell deals damage based on the target's current hp.  This means that the spell can't directly kill the target.
| `PERMANENT` | Items or creatures spawned with this spell do not disappear and die as normal.  Items can only be permanent at maximum spell level; creatures can be permanent at any spell level.
| `PERMANENT_ALL_LEVELS` | Items spawned with this spell do not disappear even if the spell is not max level.
| `POLYMORPH_GROUP` | A `targeted_polymorph` spell will transform the target into a random monster from the `monstergroup` in `effect_str`.
| `RANDOM_AOE` | Picks random number between (min + increment) * level and max instead of normal behavior.
| `RANDOM_CRITTER` | Same as `RANDOM_TARGET` but ignores ground.
| `RANDOM_DAMAGE` | Picks random number between (min + increment) * level and max instead of normal behavior.
| `RANDOM_DURATION` | Picks random number between (min + increment) * level and max instead of normal behavior.
| `RANDOM_TARGET` | Forces the spell to choose a random valid target within range instead of the caster choosing the target.  This also affects `extra_effects`.
| `SILENT` | Spell makes no noise at target.
| `SOMATIC` | Arm encumbrance affects fail % and casting time (slightly).
| `SPAWN_GROUP` | Spawn or summon from an `item_group` or `monstergroup`, instead of the specific IDs.
| `SPAWN_WITH_DEATH_DROPS` | Allows summoned monsters to retain their usual death drops, otherwise they drop nothing.
| `SWAP_POS` | A projectile spell swaps the positions of the caster and target.
| `TARGET_TELEPORT` | Teleport spell changes to maximum range target with aoe as variation around target.
| `UNSAFE_TELEPORT` | Teleport spell risks killing the caster or others.
| `VERBAL` | Spell makes noise at caster location, mouth encumbrance affects fail %.
| `WONDER` | This drastically alters the behavior of the parent spell: The spell itself doesn't cast, but the damage and range information are used to cast the `extra_effects`.  A n number of `extra_effects` will be chosen to be cast at random, where n is the current damage of the spell (stacks with the `RANDOM_DAMAGE` flag), the message of the casted spell will also be displayed.  If this spell's message is not wanted, make sure `message` is an empty string.
=======
Flag                       | Description
-------------------------  | ---
`CONCENTRATE`              | Focus affects spell fail %.
`EXTRA_EFFECTS_FIRST`      | The spell's `extra_effects` will happen before the main spell effect.
`FRIENDLY_POLY`            | The target of a `targeted_polymorph` spell will become friendly to the caster if the spell resolves successfully.
`HOSTILE_SUMMON`           | Summon spell always spawns a hostile monster.
`HOSTILE_50`               | Summoned monster spawns friendly 50% of the time.
`IGNITE_FLAMMABLE`         | If the spell area has anything flammable, a fire will be produced
`IGNORE_WALLS`             | Spell's aoe goes through walls.
`LOUD`                     | Spell makes extra noise at target.
`MUST_HAVE_CLASS_TO_LEARN` | The spell is autolearned when you have `spell_class`, and removed when you lost it.
`MUTATE_TRAIT`             | Overrides the `mutate` spell effect to use a specific trait_id instead of a category.
`NO_EXPLOSION_SFX`         | The spell will not generate a visual explosion effect.
`NO_FAIL`                  | This spell cannot fail when cast.
`NO_HANDS`                 | Hands do not affect spell energy cost.
`NO_LEGS`                  | Legs do not affect casting time.
`NO_PROJECTILE`            | The "projectile" portion of the spell phases through walls, the epicenter of the spell effect is exactly where you target it, with no regards to obstacles.
`NON_MAGICAL`              | Ignores spell resistance when calculating damage mitigation.
`PAIN_NORESIST`            | Pain altering spells can't be resisted (like with the deadened trait).
`PERCENTAGE_DAMAGE`        | The spell deals damage based on the target's current hp.  This means that the spell can't directly kill the target.
`PERMANENT`                | Items or creatures spawned with this spell do not disappear and die as normal.  Items can only be permanent at maximum spell level; creatures can be permanent at any spell level.
`PERMANENT_ALL_LEVELS`     | Items spawned with this spell do not disappear even if the spell is not max level.
`POLYMORPH_GROUP`          | A `targeted_polymorph` spell will transform the target into a random monster from the `monstergroup` in `effect_str`.
`RANDOM_AOE`               | Picks random number between (min + increment) * level and max instead of normal behavior.
`RANDOM_CRITTER`           | Same as `RANDOM_TARGET` but ignores ground.
`RANDOM_DAMAGE`            | Picks random number between (min + increment) * level and max instead of normal behavior.
`RANDOM_DURATION`          | Picks random number between (min + increment) * level and max instead of normal behavior.
`RANDOM_TARGET`            | Forces the spell to choose a random valid target within range instead of the caster choosing the target.  This also affects `extra_effects`.
`SILENT`                   | Spell makes no noise at target.
`SOMATIC`                  | Arm encumbrance affects fail % and casting time (slightly).
`SPAWN_GROUP`              | Spawn or summon from an `item_group` or `monstergroup`, instead of the specific IDs.
`SPAWN_WITH_DEATH_DROPS`   | Allows summoned monsters to retain their usual death drops, otherwise they drop nothing.
`SWAP_POS`                 | A projectile spell swaps the positions of the caster and target.
`TARGET_TELEPORT`          | Teleport spell changes to maximum range target with aoe as variation around target.
`UNSAFE_TELEPORT`          | Teleport spell risks killing the caster or others.
`VERBAL`                   | Spell makes noise at caster location, mouth encumbrance affects fail %.
`WITH_CONTAINER`           | Items spawned with container.
`WONDER`                   | This drastically alters the behavior of the parent spell: The spell itself doesn't cast, but the damage and range information are used to cast the `extra_effects`.  A n number of `extra_effects` will be chosen to be cast at random, where n is the current damage of the spell (stacks with the `RANDOM_DAMAGE` flag), the message of the casted spell will also be displayed.  If this spell's message is not wanted, make sure `message` is an empty string.
>>>>>>> bb335db7


### Damage Types

The following are the available damage types, for those spells that have a damaging component:

Damage type  | Description
---          |---
`acid`       | 
`bash`       | 
`biological` | Internal damage such as poison.
`cold`       | 
`cut`        | 
`electric`   | 
`heat`       | 
`pure`       | This damage type goes through armor altogether.  Set by default.
`stab`       | 


### Spell level

Spells can change effects as they level up.  "Effect" in this context can be: 
* accuracy
* aoe (area of effect)
* damage
* dot (damage over time)
* duration
* pierce, and
* range

The effect growth is indicated with the `min_effect`, `max_effect` and `effect_increment` fields:
* `min_effect` is what the spell will do at level 0
* `max_effect` is where it stops growing, the level cap.
* `effect_increment` is how much it changes per level.

Additionally, there are also included: 
* energy cost (as `base_energy_cost`, `final_energy_cost`, `energy_increment`), and
* field intensity (`min_field_intensity`, `max_field_intensity`, `field_intensity_increment` plus `field_intensity_variance`).

For example:

```json
...
    "min_range": 1,
    "max_range": 25,
    "range_increment": 5,
...
```

Min and max values must always have the same sign, but it can be negative e.g. in the case of spells that use a negative 'recover' effect to cause pain or stamina damage. For example:

```json
  {
    "id": "stamina_damage",
    "type": "SPELL",
    "name": "Tired",
    "description": "decreases stamina",
    "valid_targets": [ "hostile" ],
    "min_damage": -2000,
    "max_damage": -10000,
    "damage_increment": -3000,
    "max_level": 10,
    "effect": "recover_energy",
    "effect_str": "STAMINA"
  }
```


### Learning Spells

There multiple ways to learn spells: learning a spell from an item (through a `use_action`), from spells that have the `learn_spells` field, and from traits/mutations.  An example is shown below:

```json
  {
    "id": "DEBUG_spellbook",
    "type": "GENERIC",
    "name": "A Technomancer's Guide to Debugging C:DDA",
    "description": "static std::string description( spell sp ) const;",
    "weight": 1,
    "volume": "1 ml",
    "symbol": "?",
    "color": "magenta",
    "use_action": {
    "type": "learn_spell",
    "//": "list of spells you can learn from the item",
    "spells": [ "debug_hp", "debug_stamina", "example_template", "debug_bionic", "pain_split", "fireball" ]
    }
  }
```

You can study this spellbook for a rate of ~1 experience per turn depending on intelligence, spellcraft, and focus.

Below is an example of `learn_spells` usage:
```json
  {
    "id": "phase_door",
    "type": "SPELL",
    "name": "Phase Door",
    "description": "Teleports you in a random direction a short distance.",
    "effect": "short_range_teleport",
    "shape": "blast",
    "valid_targets": [ "none" ],
    "max_level": 10,
    "difficulty": 2,
    "spell_class": "MAGUS",
    "learn_spells": { "dimension_door": 10 }
  }
```

Traits/mutations have the `spells_learned` field, see the [JSON_INFO](JSON_INFO.md) documentation for details.


### Extra spell effects

Another two interesting fields are `extra_effects` and `effect_str`:

* `extra_effects` allows to cast one or more spells simultaneously, thus enabling "chain" style casting.

* `effect_str` works as a pointer, it links the main spell to a certain JSON object.  Behavior can vary depending on the spell's `effect`, e.g. it may define which `effect_type` will be applied the target, the ID of the `spawn_item`, `monster` or `vehicle` to spawn, etc.  Do note that some effect types are hardcoded, like `beartrap`, `crushed`, `dazed`, `downed`, `stunned`, etc. (non-exhaustive list!).


## Adding spells to professions and NPCs

You can add spells to professions or NPC class definitions like this:

```json
  {
    "id": "test_profession",
    "type": "profession",
    "name": "Test Professioner",
    "description": "Tests professions",
    "spells": [ { "id": "summon_zombie", "level": 0 }, { "id": "magic_missile", "level": 10 } ],
    ...
  }
```

**Note:** This makes it possible to learn spells that conflict with a class. It also does not give the prompt to gain the class. Be judicious upon adding this to a profession!

## Examples

The following are some spell examples, from simple to advanced:

### Summon spell

```C++
  {
    "type": "SPELL",
    "id": "test_summon",                                     // id of the spell, used internally. not translated
    "name": "Summon",                                        // name of the spell that shows in game
    "description": "Summons the creature specified in 'effect_str'",
    "flags": [ "SILENT", "HOSTILE_SUMMON" ],  // see "Spell Flags" in this document
    "valid_targets": [ "ground" ],                           // if a valid target is not included, you cannot cast the spell on that target.
    "min_damage": 1,                                         // minimum number of creatures summoned (or "starting" number of creatures summoned)
    "max_damage": 1,                                         // maximum number of creatures summoned the spell can achieve
    "min_aoe": 3,                                            // area of effect of the spell, in this case the area the summons can appear in
    "max_aoe": 3,
    "effect": "summon",                                      // effects are coded in C++. A list is provided in this document of possible effects that have been coded.
    "effect_str": "mon_test_monster",                        // varies, see table of implemented effects in this document
    "min_duration": 6250,                                    // duration of spell effect in moves (if the spell has a special effect)
    "max_duration": 6250
  }
```

Self explanatory: when cast, `test_summon` will silently summon 1 hostile `mon_test_monster` on a random 3x3 location centered around the caster, with a duration of 62.5 seconds, after which it will disappear.

### Typical attack

```C++
  {
    "id": "test_attack",                                     // id of the spell, used internally. not translated
    "type": "SPELL",
    "name": "Ranged Strike",                                 // name of the spell that shows in game
    "description": "Deals damage to the target with 100% accuracy. Will always apply the status effect specified in 'effect_str'.",
    "valid_targets": [ "ground", "hostile" ],                // if a valid target is not included, you cannot cast the spell on that target.
    "effect": "attack",                                      // effects are coded in C++. A list is provided in this document of possible effects that have been coded.
    "effect_str": "stunned",                                 // varies, see table of implemented effects in this document
    "min_damage": 10,                                        // minimum damage (or "starting" damage)
    "max_damage": 20,                                        // maximum damage the spell can achieve
    "damage_increment": 1.0,                                 // How much damage increases per spell level increase
    "min_range": 4,                                          // range of the spell
    "max_range": 4,
    "base_casting_time": 500,                                // this is the casting time (in moves)
    "min_duration": 200,                                     // duration of spell effect in moves (if the spell has a special effect)
    "max_duration": 300,
    "duration_increment": 10,                                // How much longer the spell lasts per spell level
    "damage_type": "stab"                                    // type of damage
  }
```

Explanation: classic damage spell with designated effect.  After a 5 second cast, a lvl 1 `test_attack` will deal 11 stab damage up to 4 tiles away, and stun the `hostile` target for 2.1 seconds.

Note: `valid_targets` has both `ground` and `hostile` so it can be targeted in an area with no line of sight.


### Consecutive spell casting

```C++
  {
    "id": "test_combo",                                      // id of the spell, used internally. not translated
    "type": "SPELL",
    "name": "Combo Strikes",                                 // name of the spell that shows in game
    "description": "Upon casting this spell, will also activate the spells specified on the 'extra_effects' in descending order.",
    "flags": [ "SILENT", "RANDOM_DAMAGE", "RANDOM_AOE" ],    // see "Spell Flags" in this document
    "valid_targets": [ "hostile", "ground" ],                // if a valid target is not included, you cannot cast the spell on that target.
    "effect": "attack",                                      // effects are coded in C++. A list is provided in this document of possible effects that have been coded.
    "effect_str": "downed",                                  // varies, see table of implemented effects in this document
    "extra_effects": [ { "id": "test_atk1" }, { "id": "test_atk2" } ],               // this allows you to cast multiple spells with only one spell
    "min_damage": 7,                                         // minimum damage (or "starting" damage)
    "max_damage": 14,                                        // maximum  damage the spell can achieve
    "damage_increment": 0.7                                  // damage increase per spell level
    "min_aoe": 2,                                            // area of effect
    "max_aoe": 4,
    "aoe_increment": 0.2,                                    // how much wider the area of effect gets per spell level
    "min_range": 10,                                         // range of the spell
    "max_range": 10,
    "base_casting_time": 750,                                // this is the casting time (in moves)
    "min_duration": 325,                                     // duration of spell effect in moves (if the spell has a special effect)
    "max_duration": 325,
    "damage_type": "stab"                                    // type of damage
  }
```

Explanation: If you put two or more spells in `extra_effects`, it will consecutively cast the spells: first `extra_effects`, second `extra_effects`, third `extra_effects`, etc.  If you wish to pick one at random, use the `WONDER` flag (see below).  Additionally, the extra spells will be cast at a level up to the level of the parent spell being cast, unless additional data is added to each `test_atk#`.


### Random spell casting

```C++
  {
    "id": "test_starter_spell",                              // id of the spell, used internally. not translated
    "type": "SPELL",
    "name": "Starter",                                       // name of the spell that shows in game
    "description": "Upon casting this spell, randomly selects one spell specified in 'extra_effects' to cast. The spell damage shows how many times it will randomly select from the list",
    "flags": [ "SILENT", "WONDER", "RANDOM_DAMAGE" ],        // see "Spell Flags" in this document
    "valid_targets": [ "hostile" ],                          // if a valid target is not included, you cannot cast the spell on that target.
    "effect": "attack",                                      // effects are coded in C++. A list is provided in this document of possible effects that have been coded.
    "extra_effects": [                                       // this allows you to cast multiple spells with only one spell
      { "id": "test_atk1" },                                 // id of the spell, used internally. not translated
      { "id": "test_atk2" },                                 // id of the spell, used internally. not translated
      { "id": "test_atk3" },                                 // id of the spell, used internally. not translated
      { "id": "test_atk4" },                                 // id of the spell, used internally. not translated
      { "id": "test_atk5" },                                 // id of the spell, used internally. not translated
      { "id": "test_atk6" }                                  // id of the spell, used internally. not translated
    ],
    "min_damage": 3,                                         // minimum damage (or "starting" damage)
    "max_damage": 5,                                         // maximum damage the spell can achieve
    "damage_increment": 0.2                                  // damage increase per spell level
    "min_range": 10,                                         // range of the spell
    "max_range": 10
  }
```

Explanation: The `WONDER` flag does wonders by turning the spell into a dice: When cast, the main spell will pick the subspells in `extra_effects`.  The amount of "rolls" is specified via `min_damage` and `max_damage` plus the `RANDOM_DAMAGE` flag.  In this example, casting `test_starter_spell` will cause any one of each `test_atk#` subspells to be selected, this repeats 3 to 5 times.

Note: There must be a minimum of one spell in `extra_effects` for the `WONDER` flag to work properly.


### Repeatedly cast the same spell

```C++
  {
    "type": "SPELL",
    "id": "test_attack_repeat",                              // id of the spell, used internally. not translated
    "name": "a spell",                                       // name of the spell that shows in game
    "description": "Upon casting this spell it will repeat the spell specified in `extra_effects` - the amount of repetitions is the interval `min_damage`-`max_damage` ",
    "extra_effects": [ { "id": "test_attack" } ],            // this allows you to cast multiple spells with only one spell
    "flags": [ "SILENT", "WONDER", "RANDOM_DAMAGE" ],        // see "Spell Flags" in this document
    "valid_targets": [ "hostile" ],                          // if a valid target is not included, you cannot cast the spell on that target.
    "effect": "attack",                                      // effects are coded in C++. A list is provided in this document of possible effects that have been coded.
    "effect_str": "target_message",                          // varies, see table of implemented effects in this document
    "min_damage": 5,                                         // minimum (starting damage)
    "max_damage": 7,                                         // maximum damage the spell can achieve
    "damage_increment": 0.2                                  // damage increase per spell level
    "min_range": 10,                                         // range of the spell
    "max_range": 10,
    "min_duration": 1,                                       // duration of spell effect in moves (if the spell has a special effect)
    "max_duration": 1
  }
```

Explanation: Notice a different approach for the `WONDER` and `RANDOM_DAMAGE` combo: `min_damage` set to 5 and `max_damage` set to 7 will cause the main spell to "roll" `extra_effects` 5 - 7 times, but this time there's a single `test_attack`.  Because `WONDER` has a 100% chance of picking a spell, `test_attack`, will be repeated 5 to 7 times.


### A spell that casts a note on the target and an effect on the caster

```C++
  {
    "id": "test_attack_note",                                // id of the spell, used internally. not translated
    "type": "SPELL",
    "name": "a note",                                        // name of the spell that shows in game
    "description": "This spell applies a harmless status effect to notify the player about the spell that the user has cast.",
    "flags": [ "SILENT" ],                                   // see "Spell Flags" in this document
    "valid_targets": [ "hostile" ],                          // if a valid target is not included, you cannot cast the spell on that target.
    "effect": "attack",                                      // effects are coded in C++. A list is provided in this document of possible effects that have been coded.
    "extra_effects": [ { "id": "sacrifice_spell", "hit_self": true }, { "id": "test_attack" } ],     // this allows you to cast multiple spells with only one spell
    "effect_str": "eff_test_note",                           // varies, see table of implemented effects in this document
    "min_aoe": 6,                                            // area of effect, or range of variance
    "max_aoe": 6,
    "min_duration": 1,                                       // duration of spell effect in moves (if the spell has a special effect)
    "max_duration": 1
  }
```

Explanation: Here we have one main spell with two subspells: one on the caster and the other on the target.  To do this, you must specify the ID of whatever spells you're using with the `extra_effects` field.  In this case, `sacrifice_spell` is stated with `"hit_self": true` and will "hit" the caster, while the second spell will be cast as normal on the `hostile` target.  This is only necessary if we need an effect that is cast on a target and a secondary effect cast on the caster.


### Monster spells

See [Monster special attacks - Spells](MONSTER_SPECIAL_ATTACKS.md#spell-monster-spells).


## Enchantments

Enchantments are another layer of enhancements, similar to `effect_type` and `mutation`.  Unlike these which are carried by the avatar and similar entities, enchantments are bound to "containers" such as items, mutations, bionics and effects.  This allows some flexibility in customizing effects and interactions according to the current state of the container, the spell being activated if any, what exactly is being granted, and more.

Identifier                  | Description
---                         |---
`id`                        | Unique ID.  Must be one continuous word, use underscores if necessary.
`has`                       | How an enchantment determines if it is in the right location in order to qualify for being active.  `WIELD` when wielded in your hand, `WORN` when worn as armor, `HELD` when in your inventory.
`condition`                 | Determines the environment where the enchantment is active.  `ALWAYS` is active always and forevermore, `ACTIVE` whenever the item, mutation, bionic, or whatever the enchantment is attached to is active, `INACTIVE` whenever the item, mutation, bionic, or whatever the enchantment is attached to is inactive.  `DIALOG_CONDITION - ACTIVE` whenever the dialog condition in `condition` is true.
`hit_you_effect`            | A spell that activates when you `melee_attack` a creature.  The spell is centered on the location of the creature unless `"hit_self": true`, then it is centered on your location.  Follows the template for defining `fake_spell`.
`hit_me_effect`             | A spell that activates when you are hit by a creature.  The spell is centered on your location.  Follows the template for defining `fake_spell`
`intermittent_activation`   | Spells that activate centered on you depending on the duration.  The spells follow the `fake_spell` template.
`values`                    | Numbers that can be modified (see [list](#id-values)).  `add` is added to the base value, `multiply` is **also added** and treated as percentage: 2.5 is +250% and -1 is -100%.  `add` is always applied before `multiply`.  Either `add` or `multiply` can be a variable_object/arithmetic expression (see [below](#variables) for syntax and application, and [NPCs](NPCs.md) for the in depth explanation).
`emitter`                   | Grants the emit_id.
`modified_bodyparts`        | Modifies the body plan (standard is human).  `gain` adds body_part_id, `lose` removes body_part_id.  Note: changes done this way stay even after the item/effect/mutation carrying the enchantment is removed.
`mutations`                 | Grants the mutation/trait ID.  Note: enchantments effects added this way won't stack, due how mutations work.
`ench_effects`              | Grants the effect_id.  Requires the `intensity` for the effect.


There are two possible syntaxes.  The first is by defining an enchantment object and then referencing the ID, the second is by directly defining the effects as an inline enchantment of something (in this case, an item):

```json
  {
    "type": "enchantment",
    "id": "ENCH_INVISIBILITY",
    "condition": "ALWAYS",
    "has": "WIELD",
    "hit_you_effect": [ { "id": "AEA_FIREBALL" } ],
    "hit_me_effect": [ { "id": "AEA_HEAL" } ],
    "values": [ { "value": "STRENGTH", "multiply": 1.1, "add": -5 } ],
    "emitter": "emit_AEP_SMOKE",
    "modified_bodyparts": [ { "gain": "test_corvid_beak" }, { "lose": "torso" } ],
    "mutations": [ "GILLS", "MEMBRANE", "AMPHIBIAN", "WAYFARER", "WILDSHAPE:FISH" ],
    "ench_effects": [ { "effect": "invisibility", "intensity": 1 } ],
    "intermittent_activation": {
      "effects": [
        {
          "frequency": "1 hour",
          "spell_effects": [
            { "id": "AEA_ADRENALINE" }
          ]
        }
      ]
    }
  }
```
Note: all fields except for `type` and `id` are optional.

```json
  {
    "copy-from": "mring_silver",
    "type": "TOOL_ARMOR",
    "id": "mring_wizardry_lesser",
    "price_postapoc": "2000 USD",
    "name": { "str": "lesser ring of wizardry", "str_pl": "lesser rings of wizardry" },
    "description": "A thin silver band ring, engraved with two sealed scrolls.  Increases mana capacity somewhat.",
    "relic_data": { "passive_effects": [ { "has": "WORN", "condition": "ALWAYS", "values": [ { "value": "MAX_MANA", "add": 400 } ] } ] }
  }
```


### The `relic_data` field

As seen in the last example, enchantments are added to the item as `passive_effects` inside the `relic_data` field.  Items with this data are turned into a relic or artifact, being displayed as magenta inside the inventory view.

Also supported is `charge_info`, which allows automatic charge regeneration.  This in turn enables active magical items that cast spells on use:

```json
...
    "use_action": { "type": "cast_spell", "spell_id": "conj_throwing_blade3", "no_fail": true, "level": 1, "need_worn": true },
    "extend": { "flags": [ "NO_UNLOAD", "NO_RELOAD" ] },
    "charges_per_use": 1,
    "relic_data": { "charge_info": { "recharge_type": "periodic", "time": "1 h", "regenerate_ammo": true } },
    "pocket_data": [ { "pocket_type": "MAGAZINE", "holster": true, "ammo_restriction": { "crystallized_mana": 5 } } ]
...
```

The item consumes 1 charge per spell cast.  It can't be recharged or unloaded, relying on ammo regeneration over time for use.

Another example is a `GUN` type item (e.g. a firearm).  As this is a weapon that consumes ammo per use, `use_action` can be omitted:

```json
...
    "clip_size": 5,
    "flags": [ "NO_UNLOAD", "NO_RELOAD" ],
    "relic_data": {
      "charge_info": { "regenerate_ammo": true, "recharge_type": "periodic", "time": "20 s" },
      "passive_effects": [ { "id": "ENCH_INVISIBILITY" } ]
    },
    "pocket_data": [ { "pocket_type": "MAGAZINE", "rigid": true, "ammo_restriction": { "ammo_magic_bullet": 5 } } ],
...
```

This weapon consumes "magic bullet" ammo every time it's fired.  Note how `charge_info` and `passive_effects` can be used together.


The field `charge_info` supports the following:

Identifier           | Description
---                  |---
`regenerate_ammo`    | `true`.
`recharge_type`      | Can be one of: `lunar`, `periodic`, `solar_cloudy`, `solar_sunny`, or `none`.
`time`               | Time required per charge.
`recharge_condition` | (optional) Similar to `has` from enchantments: can be one of `held`, `worn`, `wield`.  If omitted, the item recharges regardless, even if dropped.


### Variables

From now, EOC variables can be used inside enchantments, including both predefined (see [NPCs.md](NPCs.md#dialogue-conditions) for examples), and custom variables.  The `values` field also supports arithmetic operations, having the same syntax as EOCs.  Here are some examples:

```json
  {
    "type": "enchantment",
    "id": "MON_NEARBY_STR",
    "has": "WIELD",
    "condition": "ALWAYS",
    "values": [ { "value": "STRENGTH", "add": { "arithmetic": [ { "u_val": "dexterity" } ] } } ]
  }
```

This enchantment adds the dexterity value to strength: a character with str 8 and dex 10 will result with str 18 and dex 10.


```json
  {
    "type": "enchantment",
    "id": "MON_NEARBY_LUMINATION",
    "has": "WIELD",
    "condition": "ALWAYS",
    "values": [
      {
        "value": "LUMINATION",
        "add": { "arithmetic": [ { "global_val": "monsters_nearby", "radius": 25 }, "*", { "const": 20 } ] }
      }
    ]
  }
```

This enchantment checks the amount of monsters near the character (in a 25 tile range), then multiplies that number by 20, and adds the value as lumination: more monsters nearby = more light produced.


```json
  {
    "type": "enchantment",
    "id": "MOON_STR",
    "has": "WORN",
    "condition": "ALWAYS",
    "values": [
      {
        "value": "STRENGTH",
        "add": { "arithmetic": [ { "global_val": "var", "var_name": "IS_UNDER_THE_MOON" }, "*", { "const": 4 } ] }
      }
    ]
  }
```

Here's an enchantment that relies on a custom variable check, the full power of EOCs in your hand.

First, the custom variable IS_UNDER_THE_MOON is set behind the scenes, it checks if the character is under the moon's rays (by a combination of `{ "not": "is_day" }` and `"u_is_outside"`): if true value is 1, otherwise is 0.  Then, the custom variable is used inside an arithmetic operation that multiplies the truth value by 4: character is granted [ 1 * 4 ] = 4 additional strength if outside and during the night, or [ 0 * 4 ] = 0 additional strength otherwise.


### ID values

The following is a list of possible enchantment `values`:

Character status value  | Description
---                     |---
`ARMOR_ACID`            | Negative values give armor against the damage, positive values make you accept more damage of this type
`ARMOR_BASH`            | 
`ARMOR_BIO`             | 
`ARMOR_BULLET`          | 
`ARMOR_COLD`            | 
`ARMOR_CUT`             | 
`ARMOR_ELEC`            | 
`ARMOR_HEAT`            | 
`ARMOR_STAB`            | 
`ATTACK_NOISE`          | Affects the amount of noise you make while melee attacking.
`ATTACK_SPEED`          | Affects attack speed of item even if it's not the one you're wielding.
`BIONIC_POWER`          |
`BONUS_BLOCK`           | Affects the number of blocks you can perform.
`BONUS_DODGE`           | Affects the number of dodges you can perform.
`CARRY_WEIGHT`          | Affect the summary weight player can carry. `"add": 1000` adds 1 kg of weight to carry.
`CLIMATE_CONTROL_HEAT`  | Moves body temperature up towards comfortable by number of warmth units up to value.
`CLIMATE_CONTROL_CHILL` | Moves body temperature down towards comfortable by number of warmth units up to value.
`DEXTERITY`             | Affects the dexterity stat.
`INTELLIGENCE`          | Affects the intelligence stat.
`PERCEPTION`            | Affects the perception stat.
`STRENGTH`              | Affects the strength stat.
`SPEED`                 | 
`EFFECTIVE_HEALTH_MOD`  | If this is anything other than zero (which it defaults to) you will use it instead of your actual health mod.
`EXTRA_ACID`            | EXTRA_TYPE increases received damage of the selected type.
`EXTRA_BASH`            | 
`EXTRA_BIO`             | 
`EXTRA_BULLET`          | 
`EXTRA_COLD`            | 
`EXTRA_CUT`             | 
`EXTRA_ELEC`            | 
`EXTRA_HEAT`            | 
`EXTRA_STAB`            | 
`EXTRA_ELEC_PAIN`       | Multiplier on electric damage received, the result is applied as extra pain.
`FALL_DAMAGE`           | Affects the ammount of fall damage you take.
`FATIGUE`               | 
`FOOTSTEP_NOISE`        | 
`HUNGER`                | 
`LEARNING_FOCUS`        | Amount of bonus focus you have for learning purposes.
`LUMINATION`            | Character produces light.
`MAX_HP`                | 
`MAX_MANA`              | 
`MAX_STAMINA`           | 
`MELEE_DAMAGE`          | 
`METABOLISM`            | 
`MOD_HEALTH`            | If this is anything other than zero (which it defaults to) you will to mod your health to a max/min of `MOD_HEALTH_CAP` every half hour.
`MOD_HEALTH_CAP`        | If this is anything other than zero (which it defaults to) you will cap your `MOD_HEALTH` gain/loss at this every half hour.
`MOVE_COST`             | 
`OVERKILL_DAMAGE`       | multiplies or contributes to the damage to an enemy corpse after death. The lower the number, the more damage caused
`PAIN`                  | When gaining pain the amount gained will be modified by this much.  You will still always gain at least 1 pain.
`PAIN_REMOVE`           | When pain naturally decreases every five minutes the chance of pain removal will be modified by this much.  You will still always have at least a chance to reduce pain.
`SHOUT_NOISE`           | 
`SIGHT_RANGE_ELECTRIC`  | How many tiles away is_electric() creatures are visible from.
`MOTION_VISION_RANGE `  | Reveals all monsters as a red `?` within the specified radius.
`SLEEPY`                | The higher this the easier you fall asleep.
`SKILL_RUST_RESIST`     | Chance / 100 to resist skill rust.
`SOCIAL_INTIMIDATE`     | Affects your ability to intimidate.
`SOCIAL_LIE`            | Affects your ability to lie.
`SOCIAL_PERSUADE`       | Affects your ability to persuade.
`READING_EXP`           | Changes the minimum you learn from each reading increment.
`RECOIL_MODIFIER`       | Affects recoil when shooting a gun. Can be applied only to guns. Positive value increase the dispersion, negative decrease one.
`REGEN_HP`              | Affects the rate you recover hp.
`REGEN_MANA`            | 
`REGEN_STAMINA`         | 
`THIRST`                | 
`WEAPON_DISPERSION`     | Can be applied only to guns. Positive value increase the dispersion, negative decrease one.


Melee-only enchantment values | Description
---                           |---
`ITEM_DAMAGE_ACID`            | 
`ITEM_DAMAGE_BASH`            | 
`ITEM_DAMAGE_BIO`             | 
`ITEM_DAMAGE_BULLET`          | 
`ITEM_DAMAGE_COLD`            | 
`ITEM_DAMAGE_CUT`             | 
`ITEM_DAMAGE_ELEC`            | 
`ITEM_DAMAGE_HEAT`            | 
`ITEM_DAMAGE_PURE`            | 
`ITEM_DAMAGE_STAB`            | 


Enchanted item value | Description
---                  |---
`ITEM_ARMOR_ACID`    | 
`ITEM_ARMOR_BASH`    | 
`ITEM_ARMOR_BIO`     | 
`ITEM_ARMOR_BULLET`  | 
`ITEM_ARMOR_COLD`    | 
`ITEM_ARMOR_CUT`     | 
`ITEM_ARMOR_ELEC`    | 
`ITEM_ARMOR_HEAT`    | 
`ITEM_ARMOR_STAB`    | 
`ITEM_ATTACK_SPEED`  | 


### Enchantment value examples

```C++
  { "value": "ARMOR_ELEC", "add": -20 }       // subtracts 20 points of incoming electrical damage
  { "value": "ATTACK_SPEED", "add": -60 }     // subtracts 60 attack moves, making the attacker faster
  { "value": "ARMOR_COLD", "multiply": -0.4 } // subtracts 40% of incoming cold damage
  { "value": "ARMOR_HEAT", "multiply": 0.4 }  // increases damage taken from fire by 40%
  { "value": "ARMOR_CUT", "add": 2 }          // increases incoming cut damage by 2
  { "value": "ARMOR_BIO", "multiply": -1.4 }  // subtracts 100 percent of incoming biological damage, heals for the remaining 40%
  { "value": "ARMOR_ACID", "multiply": 1.4 }  // increases incoming acid damage by 140%
```<|MERGE_RESOLUTION|>--- conflicted
+++ resolved
@@ -254,45 +254,6 @@
   }
 ```
 
-<<<<<<< HEAD
-| Flag | Description
-| ---  | ---
-| `CONCENTRATE` | Focus affects spell fail %.
-| `EXTRA_EFFECTS_FIRST` | The spell's `extra_effects` will happen before the main spell effect.
-| `FRIENDLY_POLY` | The target of a `targeted_polymorph` spell will become friendly to the caster if the spell resolves successfully.
-| `HOSTILE_SUMMON` | Summon spell always spawns a hostile monster.
-| `HOSTILE_50` | Summoned monster spawns friendly 50% of the time.
-| `IGNITE_FLAMMABLE` | If the spell area has anything flammable, a fire will be produced
-| `IGNORE_WALLS` | Spell's aoe goes through walls.
-| `LOUD` | Spell makes extra noise at target.
-| `MUST_HAVE_CLASS_TO_LEARN` | The spell is autolearned when you have `spell_class`, and removed when you lost it.
-| `MUTATE_TRAIT` | Overrides the `mutate` spell effect to use a specific trait_id instead of a category.
-| `NO_EXPLOSION_SFX` | The spell will not generate a visual explosion effect.
-| `NO_FAIL` | This spell cannot fail when cast.
-| `NO_HANDS` | Hands do not affect spell energy cost.
-| `NO_LEGS` | Legs do not affect casting time.
-| `NO_PROJECTILE` | The "projectile" portion of the spell phases through walls, the epicenter of the spell effect is exactly where you target it, with no regards to obstacles.
-| `NON_MAGICAL` | Ignores spell resistance when calculating damage mitigation.
-| `PAIN_NORESIST` | Pain altering spells can't be resisted (like with the deadened trait).
-| `PERCENTAGE_DAMAGE` | The spell deals damage based on the target's current hp.  This means that the spell can't directly kill the target.
-| `PERMANENT` | Items or creatures spawned with this spell do not disappear and die as normal.  Items can only be permanent at maximum spell level; creatures can be permanent at any spell level.
-| `PERMANENT_ALL_LEVELS` | Items spawned with this spell do not disappear even if the spell is not max level.
-| `POLYMORPH_GROUP` | A `targeted_polymorph` spell will transform the target into a random monster from the `monstergroup` in `effect_str`.
-| `RANDOM_AOE` | Picks random number between (min + increment) * level and max instead of normal behavior.
-| `RANDOM_CRITTER` | Same as `RANDOM_TARGET` but ignores ground.
-| `RANDOM_DAMAGE` | Picks random number between (min + increment) * level and max instead of normal behavior.
-| `RANDOM_DURATION` | Picks random number between (min + increment) * level and max instead of normal behavior.
-| `RANDOM_TARGET` | Forces the spell to choose a random valid target within range instead of the caster choosing the target.  This also affects `extra_effects`.
-| `SILENT` | Spell makes no noise at target.
-| `SOMATIC` | Arm encumbrance affects fail % and casting time (slightly).
-| `SPAWN_GROUP` | Spawn or summon from an `item_group` or `monstergroup`, instead of the specific IDs.
-| `SPAWN_WITH_DEATH_DROPS` | Allows summoned monsters to retain their usual death drops, otherwise they drop nothing.
-| `SWAP_POS` | A projectile spell swaps the positions of the caster and target.
-| `TARGET_TELEPORT` | Teleport spell changes to maximum range target with aoe as variation around target.
-| `UNSAFE_TELEPORT` | Teleport spell risks killing the caster or others.
-| `VERBAL` | Spell makes noise at caster location, mouth encumbrance affects fail %.
-| `WONDER` | This drastically alters the behavior of the parent spell: The spell itself doesn't cast, but the damage and range information are used to cast the `extra_effects`.  A n number of `extra_effects` will be chosen to be cast at random, where n is the current damage of the spell (stacks with the `RANDOM_DAMAGE` flag), the message of the casted spell will also be displayed.  If this spell's message is not wanted, make sure `message` is an empty string.
-=======
 Flag                       | Description
 -------------------------  | ---
 `CONCENTRATE`              | Focus affects spell fail %.
@@ -329,9 +290,7 @@
 `TARGET_TELEPORT`          | Teleport spell changes to maximum range target with aoe as variation around target.
 `UNSAFE_TELEPORT`          | Teleport spell risks killing the caster or others.
 `VERBAL`                   | Spell makes noise at caster location, mouth encumbrance affects fail %.
-`WITH_CONTAINER`           | Items spawned with container.
 `WONDER`                   | This drastically alters the behavior of the parent spell: The spell itself doesn't cast, but the damage and range information are used to cast the `extra_effects`.  A n number of `extra_effects` will be chosen to be cast at random, where n is the current damage of the spell (stacks with the `RANDOM_DAMAGE` flag), the message of the casted spell will also be displayed.  If this spell's message is not wanted, make sure `message` is an empty string.
->>>>>>> bb335db7
 
 
 ### Damage Types
