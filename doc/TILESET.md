--- conflicted
+++ resolved
@@ -34,22 +34,6 @@
 
 ## JSON Schema
 
-<<<<<<< HEAD
-### `tile_entry` JSON
-=======
-### Installing pyvips on windows
-
-- Download python https://www.python.org/downloads/
-- Add it to path
-- Download libvips https://libvips.github.io/libvips/install.html
-- Add it to path
-- `Windows key + r` to open RUN dialogue box
-- type `cmd` to get the console
-- run: `pip install --user pyvips`
-- run: `py -m pip install --upgrade pip`
-
-#### `tile_entry` JSON
->>>>>>> 96f400ee
 Each `tile_entry` JSON is a dictionary that describes how to map one or more game entities to one or more sprites.  The simplest version has a single game entity, a single foreground sprite, an *optional* background sprite, and a rotation value.  For instance:
 ```C++
 {                                           // this is an object and doesn't require a list
@@ -133,6 +117,17 @@
 `"fallback"` is a special key which should be `true` if present.  If a tilesheet is designated as fallback, it will be treated as a tilesheet of fallback ASCII characters.  `compose.py` will also compose the fallback tilesheet to the end of the tileset, and will add a "fallback.png" to `tile_config.json` if there is no `"fallback"` entry in `tile_info.json`.
 
 `"filler"` is another special key that should be `true` if present.  If a tilesheet is designated as filler, entries from its directory will be ignored if an entry from a non-filler directory has already defined the same id.  Entries will also be ignored if the id was already defined by in the filler directory.  Also, pngs from a filler directory will be ignored if they share a name with a png  from a non-filler directory.  A filler tilesheet is useful when upgrading the art in a tileset: old, low-quality art can be placed on filler tilesheet and will be automatically replaced as better images are added to the non-filler tilesheets.
+
+# Installing pyvips on Windows
+
+- Download Python https://www.python.org/downloads/
+- Add it to your `PATH` environment variable
+- Download `libvips` https://libvips.github.io/libvips/install.html
+- Add it to `PATH` too
+- Press `Windows key + r` to open RUN dialogue
+- type `cmd` to get the console
+- run: `pip install --user pyvips`
+- run: `py -m pip install --upgrade pip`
 
 ## Legacy tilesets
 
