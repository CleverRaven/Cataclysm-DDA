--- conflicted
+++ resolved
@@ -753,11 +753,7 @@
 - ```EATEN_HOT``` Morale bonus for eating hot.
 - ```EATEN_COLD``` Morale bonus for eating cold.
 - ```FERTILIZER``` Works as fertilizer for farming.
-<<<<<<< HEAD
-- ```FIRE_DRILL``` Item will start fires in the primitive way.
 - ```FIRESTARTER``` Item will start fire.
-=======
->>>>>>> 1e592d76
 - ```HIDDEN_POISON``` ... Food is poisonous, visible only with a certain survival skill level.
 - ```HIDDEN_HALLU``` ... Food causes hallucinations, visible only with a certain survival skill level.
 - ```MUTAGEN_ALPHA``` Causes mutation in the alpha branch.
