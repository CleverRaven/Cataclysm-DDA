--- conflicted
+++ resolved
@@ -443,6 +443,7 @@
 - ```EATEN_COLD``` Morale bonus for eating cold.
 - ```EATEN_HOT``` Morale bonus for eating hot.
 - ```EDIBLE_FROZEN``` Being frozen doesn't prevent eating it. No morale bonus.
+- ```INEDIBLE``` Inedible by default, enabled to eat when in conjunction with (mutation threshold) flags: BIRD, CATTLE.
 - ```FERTILIZER``` Works as fertilizer for farming, of if this consumed with the PLANTBLECH function penalties will be reversed for plants.
 - ```FREEZERBURN``` First thaw is MUSHY, second is rotten
 - ```HIDDEN_HALLU``` ... Food causes hallucinations, visible only with a certain survival skill level.
@@ -773,36 +774,9 @@
 
 ### Categories
 
-<<<<<<< HEAD
-- ```ACID``` when consumed using the BLECH function, penalties are reduced if acidproof.
-- ```CARNIVORE_OK``` Can be eaten by characters with the Carnivore mutation.
-- ```EATEN_HOT``` Morale bonus for eating hot.
-- ```EATEN_COLD``` Morale bonus for eating cold.
-- ```EDIBLE_FROZEN``` Being frozen doesn't prevent eating it. No morale bonus.
-- ```FREEZERBURN``` First thaw is MUSHY, second is rotten
-- ```INEDIBLE``` Inedible by default, enabled to eat when in conjunction with (mutation threshold) flags: BIRD, CATTLE.
-- ```MELTS``` Provides half fun unless frozen. Edible when frozen.
-- ```MILLABLE``` Can be placed inside a mill, to turn into flour.
-- ```FERTILIZER``` Works as fertilizer for farming, of if this consumed with the PLANTBLECH function penalties will be reversed for plants.
-- ```HIDDEN_POISON``` ... Food is poisonous, visible only with a certain survival skill level.
-- ```HIDDEN_HALLU``` ... Food causes hallucinations, visible only with a certain survival skill level.
-- ```MYCUS_OK``` Can be eaten by post-threshold Mycus characters. Only applies to mycus fruits by default.
-- ```PKILL_1``` Minor painkiller.
-- ```PKILL_2``` Moderate painkiller.
-- ```PKILL_3``` Heavy painkiller.
-- ```PKILL_4``` "You shoot up."
-- ```PKILL_L``` Slow-release painkiller.
-- ```SMOKABLE``` Accepted by smoking rack.
-- ```SMOKED``` Not accepted by smoking rack (product of smoking).
-- ```USE_EAT_VERB``` "You drink your %s." or "You eat your %s."
-- ```USE_ON_NPC``` Can be used on NPCs (not necessarily by them).
-- ```ZOOM``` Zoom items can increase your overmap sight range.
-- ```NO_INGEST``` Administered by some means other than oral intake.
-=======
 - ```CLASSIC``` Only monsters we expect in a classic zombie movie.
 - ```NULL``` No category.
 - ```WILDLIFE``` Natural animals.
->>>>>>> 2fa8f99c
 
 ### Death Functions
 
