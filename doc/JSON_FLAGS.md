# JSON Flags

* [Notes](#notes)
* [TODO](#todo)
* [Ammo](#ammo)
  + [Ammo type](#ammo-type)
  + [Effects](#effects)
* [Armor](#armor)
  + [Covers](#covers)
  + [Flags](#flags)
* [Bionics](#bionics)
* [Books](#books)
  + [Use actions](#use-actions)
* [Comestibles](#comestibles)
  + [Comestible type](#comestible-type)
  + [Addiction type](#addiction-type)
  + [Use action](#use-action)
  + [Flags](#flags-1)
* [Furniture and Terrain](#furniture-and-terrain)
  + [Flags](#flags-2)
  + [Examine Actions](#examine-actions)
  + [Fungal Conversions Only](#fungal-conversions-only)
  + [Furniture Only](#furniture-only)
* [Generic](#generic)
  + [Flags](#flags-3)
* [Guns](#guns)
  + [Firing modes](#firing-modes)
* [Magazines](#magazines)
* [MAP SPECIALS](#map-specials)
* [Material Phases](#material-phases)
* [Melee](#melee)
  + [Flags](#flags-4)
* [Monster Groups](#monster-groups)
  + [Conditions](#conditions)
    - [Seasons](#seasons)
    - [Time of day](#time-of-day)
* [Monsters](#monsters)
  + [Anger, Fear and Placation Triggers](#anger--fear-and-placation-triggers)
  + [Categories](#categories)
  + [Death Functions](#death-functions)
  + [Flags](#flags-5)
  + [Monster Defense and Attacks](#monster-defense-and-attacks)
  + [Sizes](#sizes)
  + [Special attacks](#special-attacks)
* [Mutations](#mutations)
  + [Categories](#categories-1)
* [Overmap](#overmap)
  + [Overmap connections](#overmap-connections)
    - [Flags](#flags-6)
  + [Overmap specials](#overmap-specials)
    - [Flags](#flags-7)
  + [Overmap terrains](#overmap-terrains)
    - [Flags](#flags-8)
* [Recipes](#recipes)
  + [Categories](#categories-2)
  + [Flags](#flags-9)
* [Scenarios](#scenarios)
  + [Flags](#flags-10)
    - [Season Flags](#season-flags)
* [Skills](#skills)
  + [Tags](#tags)
* [Techniques](#techniques)
* [Tools](#tools)
  + [Flags](#flags-11)
  + [Flags that apply to items](#flags-that-apply-to-items)
* [Vehicle Parts](#vehicle-parts)
  + [Flags](#flags-12)
  + [Fuel types](#fuel-types)


## Notes

- Many of the flags intended for one category or item type, can be used in other categories or item types. Experiment to see where else flags can be used.
- Offensive and defensive flags can be used on any item type that can be wielded.


## TODO

- Descriptions for `Special attacks` under `Monsters` could stand to be more descriptive of exactly what the attack does.
- `Ammo effects` under `Ammo` need more descriptive details, and some need to be double-checked for accuracy.


## Ammo

### Ammo type

These are handled through `ammo_types.json`.  You can tag a weapon with these to have it chamber existing ammo, or make your own ammo there.  The first column in this list is the tag's "id", the internal identifier DDA uses to track the tag, and the second is a brief description of the ammo tagged.  Use the id to search for ammo listings, as ids are constant throughout DDA's code.  Happy chambering!  :-)

- ```120mm``` 120mm HEAT
- ```12mm``` 12mm
- ```20x66mm``` 20x66mm Shot (and relatives)
- ```223``` .223 Remington (and 5.56 NATO)
- ```22``` .22LR (and relatives)
- ```3006``` 30.06
- ```300``` .300 WinMag
- ```308``` .308 Winchester (and relatives)
- ```32``` .32 ACP
- ```36paper``` .36 cap & ball
- ```38``` .38 Special
- ```40``` 10mm
- ```40mm``` 40mm Grenade
- ```44``` .44 Magnum
- ```44paper``` .44 cap & ball
- ```454``` .454 Casull
- ```45``` .45 ACP (and relatives)
- ```46``` 46mm
- ```500``` .500 Magnum
- ```50``` .50 BMG
- ```57``` 57mm
- ```5x50``` 5x50 Dart
- ```66mm``` 66mm HEAT
- ```700nx``` .700 Nitro Express
- ```762R``` 7.62x54mm
- ```762``` 7.62x39mm
- ```762x25``` 7.62x25mm
- ```84x246mm``` 84x246mm HE
- ```8x40mm``` 8mm Caseless
- ```9mm``` 9x19mm Luger (and relatives)
- ```9x18``` 9x18mm
- ```BB``` BB
- ```RPG-7``` RPG-7
- ```UPS``` UPS charges
- ```ammo_flintlock``` Flintlock ammo
- ```ampoule``` Ampoule
- ```arrow``` Arrow
- ```battery``` Battery
- ```blunderbuss``` Blunderbuss
- ```bolt``` Bolt
- ```charcoal``` Charcoal
- ```components``` Components
- ```dart``` Dart
- ```diesel``` Diesel
- ```fish_bait``` Fish bait
- ```fishspear``` Speargun spear
- ```fusion``` Laser Pack
- ```gasoline``` Gasoline
- ```homebrew_rocket``` homebrew rocket
- ```lamp_oil``` Lamp oil
- ```laser_capacitor``` Charge
- ```m235``` M235 TPA (66mm Incendiary Rocket)
- ```metal_rail``` Rebar Rail
- ```mininuke_mod``` Mininuke
- ```money``` Cents
- ```muscle``` Muscle
- ```nail``` Nail
- ```pebble``` Pebble
- ```plasma``` Plasma
- ```plutonium``` Plutonium Cell
- ```rebreather_filter``` Rebreather filter
- ```shot``` Shotshell
- ```signal_flare``` Signal Flare
- ```tape``` Duct tape
- ```thread``` Thread
- ```thrown``` Thrown
- ```unfinished_char``` Semi-charred fuel
- ```water``` Water

### Effects

- ```ACIDBOMB``` Leaves a pool of acid on detonation.
- ```BEANBAG``` Stuns the target.
- ```BLACKPOWDER``` May clog up the gun with blackpowder fouling, which will also cause rust.
- ```BLINDS_EYES``` Blinds the target if it hits the head (ranged projectiles can't actually hit the eyes at the moment).
- ```BOUNCE``` Inflicts target with `bounced` effect and rebounds to a nearby target without this effect.
- ```COOKOFF``` Explodes when lit on fire.
- ```CUSTOM_EXPLOSION``` Explosion as specified in ```"explosion"``` field of used ammo. See `JSON_INFO.md`.
- ```DRAW_AS_LINE``` Doesn't go through regular bullet animation, instead draws a line and the bullet on its end for one frame.
- ```EXPLOSIVE_BIG``` Large explosion without any shrapnel.
- ```EXPLOSIVE_HUGE``` Huge explosion without any shrapnel.
- ```EXPLOSIVE``` Explodes without any shrapnel.
- ```FLAME``` Very small explosion that lights fires.
- ```FLARE``` Lights the target on fire.
- ```FLASHBANG``` Blinds and deafens nearby targets.
- ```FRAG``` Small explosion that spreads shrapnel.
- ```INCENDIARY``` Lights target on fire.
- ```LARGE_BEANBAG``` Heavily stuns the target.
- ```LASER``` Creates a trail of laser (the field type)
- ```LIGHTNING``` Creates a trail of lightning.
- ```MININUKE_MOD``` Small thermo-nuclear detonation that leaves behind radioactive fallout.
- ```MUZZLE_SMOKE``` Generate a small cloud of smoke at the source.
- ```NAPALM``` Explosion that spreads fire.
- ```NEVER_MISFIRES``` Firing ammo without this flag may trigger a misfiring, this is independent of the weapon flags.
- ```NOGIB``` Prevents overkill damage on the target (target won't explode into gibs, see also the monster flag NO_GIBS).
- ```TANGLE``` When this projectile hits a target, it has a chance to tangle them up and immobilise them.
- ```NO_EMBED``` When an item would be spawned from the projectile, it will always be spawned on the ground rather than in monster's inventory. Implied for active thrown items. Doesn't do anything on projectiles that do not drop items.
- ```NO_ITEM_DAMAGE``` Will not damage items on the map even when it otherwise would try to.
- ```PLASMA``` Creates a trail of superheated plasma.
- ```RECOVER_[X]``` Has a (X-1/X) chance to create a single charge of the used ammo at the point of impact.
- ```RECYCLED``` (For handmade ammo) causes the gun to misfire sometimes, this independent of the weapon flags.
- ```SHOT``` Multiple smaller pellets; less effective against armor but increases chance to hit and no point-blank penalty
- ```SMOKE_BIG``` Generates a large cloud of smoke at the target.
- ```SMOKE``` Generates a cloud of smoke at the target.
- ```STREAM_BIG``` Leaves a trail of intense fire fields.
- ```STREAM``` Leaves a trail of fire fields.
- ```TRAIL``` Creates a trail of smoke.
- ```WIDE``` Prevents `HARDTOSHOOT` monster flag from having any effect. Implied by ```SHOT``` or liquid ammo.


## Armor

### Covers

- ```ARMS``` ... same ```ARM_L``` and ```ARM_R```
- ```ARM_L```
- ```ARM_R```
- ```EYES```
- ```FEET``` ... same ```FOOT_L``` and ```FOOT_R```
- ```FOOT_L```
- ```FOOT_R```
- ```HANDS``` ... same ```HAND_L``` and ```HAND_R```
- ```HAND_L```
- ```HAND_R```
- ```HEAD```
- ```LEGS``` ... same ```LEG_L``` and ```LEG_R```
- ```LEG_L```
- ```LEG_R```
- ```MOUTH```
- ```TORSO```

### Flags

Some armor flags, such as `WATCH` and `ALARMCLOCK` are compatible with other item types. Experiment to find which flags work elsewhere.

- ```ACTIVE_CLOAKING``` While active, drains UPS to provide invisibility.
- ```ALARMCLOCK``` Has an alarm-clock feature.
- ```ALLOWS_NATURAL_ATTACKS``` Doesn't prevent any natural attacks or similar benefits from mutations, fingertip razors, etc., like most items covering the relevant body part would.
- ```BAROMETER``` This gear is equipped with an accurate barometer (which is used to measure atmospheric pressure).
- ```BELTED``` Layer for backpacks and things worn over outerwear.
- ```BLIND``` Blinds the wearer while worn, and provides nominal protection v. flashbang flashes.
- ```BLOCK_WHILE_WORN``` Allows worn armor or shields to be used for blocking attacks.
- ```CLIMATE_CONTROL``` This piece of clothing has climate control of some sort, keeping you warmer or cooler depending on ambient and bodily temperature.
- ```COLLAR``` This piece of clothing has a wide collar that can keep your mouth warm.
- ```DEAF``` Makes the player deaf.
- ```ELECTRIC_IMMUNE``` This gear completely protects you from electric discharges.
- ```FANCY``` Wearing this clothing gives a morale bonus if the player has the `Stylish` trait.
- ```FIX_FARSIGHT``` This gear corrects farsightedness.
- ```FIX_NEARSIGHT``` This gear corrects nearsightedness.
- ```FLOTATION``` Prevents the player from drowning in deep water. Also prevents diving underwater.
- ```FRAGILE``` This gear is less resistant to damage than normal.
- ```HELMET_COMPAT``` Items that are not SKINTIGHT or OVERSIZE but can be worn with a helmet.
- ```HOOD``` Allow this clothing to conditionally cover the head, for additional warmth or water protection., if the player's head isn't encumbered
- ```HYGROMETER``` This gear is equipped with an accurate hygrometer (which is used to measure humidity).
- ```NO_TAKEOFF``` Item with that flag can't be taken off.
- ```NO_QUICKDRAW``` Don't offer to draw items from this holster when the fire key is pressed whilst the players hands are empty
- ```ONLY_ONE``` You can wear only one.
- ```OUTER```  Outer garment layer.
- ```OVERSIZE``` Can always be worn no matter encumbrance/mutations/bionics/etc., but prevents any other clothing being worn over this.
- ```PARTIAL_DEAF``` Reduces the volume of sounds to a safe level.
- ```POCKETS``` Increases warmth for hands if the player's hands are cold and the player is wielding nothing.
- ```PSYSHIELD_PARTIAL``` 25% chance to protect against fear_paralyze monster attack when worn.
- ```RAD_PROOF``` This piece of clothing completely protects you from radiation.
- ```RAD_RESIST``` This piece of clothing partially protects you from radiation.
- ```RAINPROOF``` Prevents the covered body-part(s) from getting wet in the rain.
- ```REQUIRES_BALANCE``` Gear that requires a certain balance to be steady with. If the player is hit while wearing, they have a chance to be downed.
- ```RESTRICT_HANDS``` Prevents the player from wielding a weapon two-handed, forcing one-handed use if the weapon permits it.
- ```ROLLER_ONE``` A less stable and slower version of ROLLER_QUAD, still allows the player to move faster than walking speed.
- ```ROLLER_QUAD```The medium choice between ROLLER_INLINE and ROLLER_ONE, while it is more stable, and moves faster, it also has a harsher non-flat terrain penalty then ROLLER_ONE.
- ```ROLLER_INLINE``` Faster, but less stable overall, the penalty for non-flat terrain is even harsher.
- ```SKINTIGHT``` Undergarment layer.
- ```SLOWS_MOVEMENT``` This piece of clothing multiplies move cost by 1.1.
- ```SLOWS_THIRST``` This piece of clothing multiplies the rate at which the player grows thirsty by 0.70.
- ```STURDY``` This clothing is a lot more resistant to damage than normal.
- ```SUN_GLASSES``` Prevents glaring when in sunlight.
- ```SUPER_FANCY``` Gives an additional moral bonus over `FANCY` if the player has the `Stylish` trait.
- ```SWIM_GOGGLES``` Allows you to see much further under water.
- ```THERMOMETER``` This gear is equipped with an accurate thermometer (which is used to measure temperature).
- ```VARSIZE``` Can be made to fit via tailoring.
- ```WAIST``` Layer for belts other things worn on the waist.
- ```WATCH``` Acts as a watch and allows the player to see actual time.
- ```WATERPROOF``` Prevents the covered body-part(s) from getting wet in any circumstance.
- ```WATER_FRIENDLY``` Prevents the item from making the body part count as unfriendly to water and thus causing negative morale from being wet.


## Bionics

- ```BIONIC_ARMOR_INTERFACE``` This bionic can provide power to powered armor.
- ```BIONIC_FAULTY``` This bionic is a "faulty" bionic.
- ```BIONIC_GUN``` This bionic is a gun bionic and activating it will fire it.  Prevents all other activation effects.
- ```BIONIC_NPC_USABLE``` The NPC AI knows how to use this CBM and it can be installed on an NPC.
- ```BIONIC_POWER_SOURCE``` This bionic is a power source bionic.
- ```BIONIC_SLEEP_FRIENDLY``` This bionic won't prompt the user to turn it off if they try to sleep while it's active.
- ```BIONIC_TOGGLED``` This bionic only has a function when activated, else it causes it's effect every turn.
- ```BIONIC_WEAPON``` This bionic is a weapon bionic and activating it will create (or destroy) bionic's fake_item in user's hands.  Prevents all other activation effects.
- ```BIONIC_SHOCKPROOF``` This bionic can't be incapacitated by electrical attacks.


## Books

- ```INSPIRATIONAL``` Reading this book grants bonus morale to characters with the SPIRITUAL trait.

### Use actions

- ```ACIDBOMB_ACT``` Get rid of it or you'll end up like that guy in Robocop.
- ```ACIDBOMB``` Pull the pin on an acid bomb.
- ```ARROW_FLAMABLE``` Light your arrow and let fly.
- ```BATTLETORCH``` Light the battle torch.
- ```BELL``` Ring the bell.
- ```BOLTCUTTERS``` Use your town key to gain access anywhere.
- ```BREAK_STICK``` Breaks long stick into two.
- ```C4``` Arm the C4.
- ```CABLE_ATTACH``` This item is a cable spool. Use it to try to attach to a vehicle.
- ```CAN_GOO``` Release a little blob buddy.
- ```CAPTURE_MONSTER_ACT``` Capture and encapsulate a monster. The associated action is also used for releasing it.
- ```CARVER_OFF``` Turn the carver on.
- ```CARVER_ON``` Turn the carver off.
- ```CHAINSAW_OFF``` Turn the chainsaw on.
- ```CHAINSAW_ON``` Turn the chainsaw off.
- ```COMBATSAW_OFF``` Turn the combat-saw on.
- ```COMBATSAW_ON``` Turn the combat-saw off
- ```CROWBAR``` Pry open doors, windows, man-hole covers and many other things that need prying.
- ```DIG``` Clear rubble.
- ```DIRECTIONAL_ANTENNA``` Find the source of a signal with your radio.
- ```DIVE_TANK``` Use compressed air tank to breathe.
- ```DOG_WHISTLE``` Dogs hate this thing; your dog seems pretty cool with it though.
- ```DOLLCHAT``` That creepy doll just keeps on talking.
- ```ELEC_CHAINSAW_OFF``` Turn the electric chainsaw on.
- ```ELEC_CHAINSAW_ON``` Turn the electric chainsaw off.
- ```EXTINGUISHER``` Put out fires.
- ```FIRECRACKER_ACT``` The saddest Fourth of July.
- ```FIRECRACKER_PACK_ACT``` Keep the change you filthy animal.
- ```FIRECRACKER_PACK``` Light an entire packet of firecrackers.
- ```FIRECRACKER``` Light a singular firecracker.
- ```FLASHBANG``` Pull the pin on a flashbang.
- ```GEIGER``` Detect local radiation levels.
- ```GRANADE_ACT``` Assaults enemies with source code fixes?
- ```GRANADE``` Pull the pin on Granade.
- ```GRENADE``` Pull the pin on a grenade.
- ```HACKSAW``` Cut metal into chunks.
- ```HAMMER``` Pry boards off of windows, doors and fences.
- ```HEATPACK``` Activate the heatpack and get warm.
- ```HEAT_FOOD``` Heat food around fires.
- ```HOTPLATE``` Use the hotplate.
- ```JACKHAMMER``` Bust down walls and other constructions.
- ```JET_INJECTOR``` Inject some jet drugs right into your veins.
- ```LAW``` Unpack the LAW for firing.
- ```LIGHTSTRIP``` Activates the lightstrip.
- ```LUMBER``` Cut logs into planks.
- ```MAKEMOUND``` Make a mound of dirt.
- ```MANHACK``` Activate a manhack.
- ```MATCHBOMB``` Light the matchbomb.
- ```MILITARYMAP``` Learn of local military installations, and show roads.
- ```MININUKE``` Set the timer and run. Or hit with a hammer (not really).
- ```MOLOTOV_LIT``` Throw it, but don't drop it.
- ```MOLOTOV``` Light the Molotov cocktail.
- ```MOP``` Mop up the mess.
- ```MP3_ON``` Turn the mp3 player off.
- ```MP3``` Turn the mp3 player on.
- ```NOISE_EMITTER_OFF``` Turn the noise emitter on.
- ```NOISE_EMITTER_ON``` Turn the noise emitter off.
- ```NONE``` Do nothing.
- ```PHEROMONE``` Makes zombies ignore you.
- ```PICKAXE``` Does nothing but berate you for having it (I'm serious).
- ```PLACE_RANDOMLY``` This is very much like the flag in the manhack iuse, it prevents the item from querying the player as to where they want the monster unloaded to, and instead choses randomly.
- ```PORTABLE_GAME``` Play games.
- ```PORTAL``` Create portal traps.
- ```RADIO_OFF``` Turn the radio on.
- ```RADIO_ON``` Turn the radio off.
- ```RAG``` Stop the bleeding.
- ```RESTAURANTMAP``` Learn of local eateries, and show roads.
- ```ROADMAP``` Learn of local common points-of-interest and show roads.
- ```SCISSORS``` Cut up clothing.
- ```SEED``` Asks if you are sure that you want to eat the seed. As it is better to plant seeds.
- ```SEW``` Sew clothing.
- ```SHELTER``` Put up a full-blown shelter.
- ```SHOCKTONFA_OFF``` Turn the shocktonfa on.
- ```SHOCKTONFA_ON``` Turn the shocktonfa off.
- ```SIPHON``` Siphon liquids out of vehicle.
- ```SMOKEBOMB_ACT``` This may be a good way to hide as a smoker.
- ```SMOKEBOMB``` Pull the pin on a smoke bomb.
- ```SOLARPACK_OFF``` Fold solar backpack array.
- ```SOLARPACK``` Unfold solar backpack array.
- ```SOLDER_WELD``` Solder or weld items, or cauterize wounds.
- ```SPRAY_CAN``` Graffiti the town.
- ```SURVIVORMAP``` Learn of local points-of-interest that can help you survive, and show roads.
- ```TAZER``` Shock someone or something.
- ```TELEPORT``` Teleport.
- ```TORCH``` Light a torch.
- ```TOURISTMAP``` Learn of local points-of-interest that a tourist would like to visit, and show roads.
- ```TOWEL``` Dry your character using the item as towel.
- ```TURRET``` Activate a turret.
- ```WASHCLOTHES``` Wash clothes with FILTHY flag.
- ```WATER_PURIFIER``` Purify water.


## Comestibles

### Comestible type

- ```DRINK```
- ```FOOD```
- ```MED```

### Addiction type

- ```alcohol```
- ```amphetamine```
- ```caffeine```
- ```cocaine```
- ```crack```
- ```nicotine```
- ```opiate```
- ```sleeping pill```

### Use action

- ```ALCOHOL_STRONG``` Greatly increases drunkenness. Adds disease `drunk`.
- ```ALCOHOL_WEAK``` Slightly increases drunkenness. Adds disease `drunk`
- ```ALCOHOL``` Increases drunkenness. Adds disease `drunk`.
- ```ANTIBIOTIC``` Helps fight infections. Removes disease `infected` and adds disease `recover`.
- ```ATOMIC_CAFF``` Greatly reduces fatigue and increases radiation dosage.
- ```BANDAGE``` Stop bleeding.
- ```BIRDFOOD``` Makes a small bird friendly.
- ```BLECH``` Causes vomiting.
- ```CAFF``` Reduces fatigue.
- ```CATFOOD``` Makes a cat friendly.
- ```CATTLEFODDER``` Makes a large herbivore friendly.
- ```CHEW``` Displays message "You chew your %s", but otherwise does nothing.
- ```CIG``` Alleviates nicotine cravings. Adds disease `cig`.
- ```COKE``` Decreases hunger. Adds disease `high`.
- ```CRACK``` Decreases hunger. Adds disease `high`.
- ```DISINFECTANT``` Prevents infections.
- ```DOGFOOD``` Makes a dog friendly.
- ```FIRSTAID``` Heal.
- ```FLUMED``` Adds disease `took_flumed`.
- ```FLUSLEEP``` Adds disease `took_flumed` and increases fatigue.
- ```FUNGICIDE``` Kills fungus and spores. Removes diseases `fungus` and `spores`.
- ```HALLU``` Adds disease `hallu`.
- ```HONEYCOMB``` Spawns wax.
- ```INHALER``` Removes disease `asthma`.
- ```IODINE``` Adds disease `iodine`.
- ```MARLOSS``` "As you eat the berry, you have a near-religious experience, feeling at one with your surroundings..."
- ```METH``` Adds disease `meth`
- ```NONE``` "You can't do anything of interest with your [x]."
- ```PKILL``` Reduces pain. Adds disease `pkill[n]` where `[n]` is the level of flag `PKILL_[n]` used on this comestible.
- ```PLANTBLECH``` Causes vomiting if player does not contain plant mutations
- ```POISON``` Adds diseases `poison` and `foodpoison`.
- ```PROZAC``` Adds disease `took_prozac` if not currently present, otherwise acts as a minor stimulant. Rarely has the `took_prozac_bad` adverse effect.
- ```PURIFIER``` Removes negative mutations.
- ```ROYAL_JELLY``` Alleviates many negative conditions and diseases.
- ```SEWAGE``` Causes vomiting and a chance to mutate.
- ```SLEEP``` Greatly increases fatigue.
- ```THORAZINE``` Removes diseases `hallu`, `visuals`, `high`. Additionally removes disease `formication` if disease `dermatik` isn't also present. Has a chance of a negative reaction which increases fatigue.
- ```VACCINE``` Greatly increases health.
- ```VITAMINS``` Increases healthiness (not to be confused with HP)
- ```WEED``` Makes you roll with Cheech & Chong. Adds disease `weed_high`.
- ```XANAX``` Alleviates anxiety. Adds disease `took_xanax`.

### Flags

- ```ACID``` when consumed using the BLECH function, penalties are reduced if acidproof.
- ```CARNIVORE_OK``` Can be eaten by characters with the Carnivore mutation.
- ```EATEN_COLD``` Morale bonus for eating cold.
- ```EATEN_HOT``` Morale bonus for eating hot.
- ```EDIBLE_FROZEN``` Being frozen doesn't prevent eating it. No morale bonus.
- ```INEDIBLE``` Inedible by default, enabled to eat when in conjunction with (mutation threshold) flags: BIRD, CATTLE.
- ```FERTILIZER``` Works as fertilizer for farming, of if this consumed with the PLANTBLECH function penalties will be reversed for plants.
- ```FREEZERBURN``` First thaw is MUSHY, second is rotten
- ```FUNGAL_VECTOR``` Will give a fungal infection when consumed.
- ```HIDDEN_HALLU``` ... Food causes hallucinations, visible only with a certain survival skill level.
- ```HIDDEN_POISON``` ... Food is poisonous, visible only with a certain survival skill level.
- ```MELTS``` Provides half fun unless frozen. Edible when frozen.
- ```MILLABLE``` Can be placed inside a mill, to turn into flour.
- ```MYCUS_OK``` Can be eaten by post-threshold Mycus characters. Only applies to mycus fruits by default.
- ```NO_INGEST``` Administered by some means other than oral intake.
- ```PKILL_1``` Minor painkiller.
- ```PKILL_2``` Moderate painkiller.
- ```PKILL_3``` Heavy painkiller.
- ```PKILL_4``` "You shoot up."
- ```PKILL_L``` Slow-release painkiller.
- ```SMOKABLE``` Accepted by smoking rack.
- ```SMOKED``` Not accepted by smoking rack (product of smoking).
- ```USE_EAT_VERB``` "You drink your %s." or "You eat your %s."
- ```USE_ON_NPC``` Can be used on NPCs (not necessarily by them).
- ```ZOOM``` Zoom items can increase your overmap sight range.

## Furniture and Terrain

List of known flags, used in both `terrain.json` and `furniture.json`.

### Flags

- ```ALARMED``` Sets off an alarm if smashed.
- ```ALLOW_FIELD_EFFECT``` Apply field effects to items inside ```SEALED``` terrain/furniture.
- ```AUTO_WALL_SYMBOL``` (only for terrain) The symbol of this terrain will be one of the line drawings (corner, T-intersection, straight line etc.) depending on the adjacent terrains.

    Example: `-` and `|` are both terrain with the `CONNECT_TO_WALL` flag. `O` does not have the flag, while `X` and `Y` have the `AUTO_WALL_SYMBOL` flag.

    `X` terrain will be drawn as a T-intersection (connected to west, south and east), `Y` will be drawn as horizontal line (going from west to east, no connection to south).
    ```
    -X-    -Y-
     |      O
    ```

- ```BARRICADABLE_DOOR_DAMAGED```
- ```BARRICADABLE_DOOR_REINFORCED_DAMAGED```
- ```BARRICADABLE_DOOR_REINFORCED```
- ```BARRICADABLE_DOOR``` Door that can be barricaded.
- ```BARRICADABLE_WINDOW_CURTAINS```
- ```BARRICADABLE_WINDOW``` Window that can be barricaded.
- ```BASHABLE``` Players + Monsters can bash this.
- ```BLOCK_WIND``` This terrain will block the effects of wind.
- ```BUTCHER_EQ``` Butcher's equipment - required for full butchery of corpses.
- ```CAN_SIT``` Furniture the player can sit on. Player sitting near furniture with the "FLAT_SURF" tag will get mood bonus for eating.
- ```CHIP``` Used in construction menu to determine if wall can have paint chipped off.
- ```COLLAPSES``` Has a roof that can collapse.
- ```CONNECT_TO_WALL``` (only for terrain) This flag has been superseded by the JSON entry `connects_to`, but is retained for backward compatibility.
- ```CONSOLE``` Used as a computer.
- ```CONTAINER``` Items on this square are hidden until looted by the player.
- ```DECONSTRUCT``` Can be deconstructed.
- ```DEEP_WATER```
- ```DESTROY_ITEM``` Items that land here are destroyed. See also `NOITEM`
- ```DIGGABLE_CAN_DEEPEN``` Diggable location can be dug again to make deeper (e.g. shallow pit to deep pit).
- ```DIGGABLE``` Digging monsters, seeding monster, digging with shovel, etc.
- ```DOOR``` Can be opened (used for NPC path-finding).
- ```EASY_DECONSTRUCT``` Player can deconstruct this without tools.
- ```EMITTER``` This furniture will emit fields automatically as defined by its emissions entry
- ```EXPLODES``` Explodes when on fire.
- ```FIRE_CONTAINER``` Stops fire from spreading (brazier, wood stove, etc.)
- ```FLAMMABLE_ASH``` Burns to ash rather than rubble.
- ```FLAMMABLE_HARD``` Harder to light on fire, but still possible.
- ```FLAMMABLE``` Can be lit on fire.
- ```FLAT_SURF``` Furniture or terrain with a flat hard surface (e.g. table, but not chair; tree stump, etc.).
- ```FLAT``` Player can build and move furniture on.
- ```FORAGE_HALLU``` This item can be found with the `HIDDEN_HALLU` flag when found through foraging.
- ```FORAGE_POISION``` This item can be found with the `HIDDEN_POISON` flag when found through foraging.
- ```GOES_DOWN``` Can use <kbd>></kbd> to go down a level.
- ```GOES_UP``` Can use <kbd><</kbd> to go up a level.
- ```GROWTH_SEED``` This plant is in its seed stage of growth.
- ```GROWTH_SEEDLING``` This plant is in its seedling stage of growth.
- ```GROWTH_MATURE``` This plant is in a mature stage of a growth.
- ```GROWTH_HARVEST``` This plant is ready for harvest.
- ```HARVESTED``` Marks the harvested version of a terrain type (e.g. harvesting an apple tree turns it into a harvested tree, which later becomes an apple tree again).
- ```HIDE_PLACE``` Creatures on this tile can't be seen by creatures not standing on adjacent tiles
- ```INDOORS``` Has a roof over it; blocks rain, sunlight, etc.
- ```LADDER``` This piece of furniture that makes climbing easy (works only with z-level mode).
- ```LIQUIDCONT``` Furniture that contains liquid, allows for contents to be accessed in some checks even if `SEALED`.
- ```LIQUID``` Blocks movement, but isn't a wall (lava, water, etc.)
- ```MINEABLE``` Can be mined with a pickaxe/jackhammer.
- ```MOUNTABLE``` Suitable for guns with the `MOUNTED_GUN` flag.
- ```NOCOLLIDE``` Feature that simply doesn't collide with vehicles at all.
- ```NOITEM``` Items cannot be added here but may overflow to adjacent tiles. See also `DESTROY_ITEM`
- ```NO_FLOOR``` Things should fall when placed on this tile
- ```NO_SIGHT``` Creature on this tile have their sight reduced to one tile
- ```OPENCLOSE_INSIDE``` If it's a door (with an 'open' or 'close' field), it can only be opened or closed if you're inside.
- ```PAINFUL``` May cause a small amount of pain.
- ```PERMEABLE``` Permeable for gases.
- ```PLACE_ITEM``` Valid terrain for `place_item()` to put items on.
- ```PLANT``` A 'furniture' that grows and fruits.
- ```PLANTABLE``` This terrain or furniture can have seeds planted in it.
- ```PLOWABLE``` Terrain can be plowed.
- ```RAMP_END```
- ```RAMP``` Can be used to move up a z-level
- ```REDUCE_SCENT``` Reduces scent even more; only works if also bashable.
- ```ROAD``` Flat and hard enough to drive or skate (with rollerblades) on.
- ```ROUGH``` May hurt the player's feet.
- ```RUG``` Enables the `Remove Carpet` Construction entry.
- ```SALT_WATER``` Source of salt water (works for terrains with examine action "water_source").
- ```SEALED``` Can't use <kbd>e</kbd> to retrieve items; must smash them open first.
- ```SEEN_FROM_ABOVE``` Visible from a higher level (provided the tile above has no floor)
- ```SHARP``` May do minor damage to players/monsters passing through it.
- ```SHORT``` Feature too short to collide with vehicle protrusions. (mirrors, blades).
- ```SIGN``` Show written message on examine.
- ```SUPPORTS_ROOF``` Used as a boundary for roof construction.
- ```SUPPRESS_SMOKE``` Prevents smoke from fires; used by ventilated wood stoves, etc.
- ```SWIMMABLE``` Player and monsters can swim through it.
- ```THIN_OBSTACLE``` Passable by players and monsters; vehicles destroy it.
- ```TINY``` Feature too short to collide with vehicle undercarriage. Vehicles drive over them with no damage, unless a wheel hits them.
- ```TRANSPARENT``` Players and monsters can see through/past it. Also sets ter_t.transparent.
- ```UNSTABLE``` Walking here cause the bouldering effect on the character.
- ```USABLE_FIRE``` This terrain or furniture counts as a nearby fire for crafting.
- ```WALL``` This terrain is an upright obstacle. Used for fungal conversion, and also implies `CONNECT_TO_WALL`.

### Examine Actions

- ```aggie_plant``` Harvest plants.
- ```bars``` Take advantage of AMORPHOUS and slip through the bars.
- ```bulletin_board``` Use this to arrange tasks for your faction camp.
- ```cardreader``` Use the cardreader with a valid card, or attempt to hack.
- ```chainfence``` Hop over the chain fence.
- ```controls_gate``` Controls the attached gate.
- ```dirtmound``` Plant seeds and plants.
- ```elevator``` Use the elevator to change floors.
- ```fault``` Displays descriptive message, but otherwise unused.
- ```flower_poppy``` Pick the mutated poppy.
- ```fswitch``` Flip the switch and the rocks will shift.
- ```fungus``` Release spores as the terrain crumbles away.
- ```gaspump``` Use the gas-pump.
- ```none``` None
- ```pedestal_temple``` Opens the temple if you have a petrified eye.
- ```pedestal_wyrm``` Spawn wyrms.
- ```pit_covered``` Uncover the pit.
- ```pit``` Cover the pit if you have some planks of wood.
- ```portable_structure``` Take down a tent or similar portable structure.
- ```recycle_compactor``` Compress pure metal objects into basic shapes.
- ```rubble``` Clear up the rubble if you have a shovel.
- ```safe``` Attempt to crack the safe.
- ```shelter``` Take down the shelter.
- ```shrub_marloss``` Pick a marloss bush.
- ```shrub_wildveggies``` Pick a wild veggies shrub.
- ```slot_machine``` Gamble.
- ```toilet``` Either drink or get water out of the toilet.
- ```trap``` Interact with a trap.
- ```water_source``` Drink or get water from a water source.

### Fungal Conversions Only

- ```FLOWER``` This furniture is a flower.
- ```FUNGUS``` Fungal covered.
- ```ORGANIC``` This furniture is partly organic.
- ```SHRUB``` This terrain is a shrub.
- ```TREE``` This terrain is a tree.
- ```YOUNG``` This terrain is a young tree.

### Furniture Only

- ```BLOCKSDOOR``` This will boost map terrain's resistance to bashing if `str_*_blocked` is set (see `map_bash_info`)


## Generic

### Flags

- ```ANESTHESIA``` ... Item is considered anesthesia for the purpose of installing or uninstalling bionics.
- ```BIONIC_NPC_USABLE``` Safe CBMs that NPCs can use without extensive NPC rewrites to utilize toggle CBMs.
- ```DANGEROUS``` ... NPCs will not accept this item. Explosion iuse actor implies this flag. Implies "NPC_THROW_NOW".
- ```DURABLE_MELEE``` ... Item is made to hit stuff and it does it well, so it's considered to be a lot tougher than other weapons made of the same materials.
- ```FAKE_MILL``` ... Item is a fake item, to denote a partially milled product by @ref Item::process_fake_mill, where conditions for its removal are set.
- ```FAKE_SMOKE``` ... Item is a fake item generating smoke, recognizable by @ref item::process_fake_smoke, where conditions for its removal are set.
- ```FIREWOOD``` ... This item can serve as a firewood. Items with this flag are sorted out to "Loot: Wood" zone
- ```FRAGILE_MELEE``` ... Fragile items that fall apart easily when used as a weapon due to poor construction quality and will break into components when broken.
- ```GAS_DISCOUNT``` ... Discount cards for the automated gas stations.
- ```IS_PET_ARMOR``` ... Is armor for a pet monster, not armor for a person
- ```LEAK_ALWAYS``` ... Leaks (may be combined with "RADIOACTIVE").
- ```LEAK_DAM``` ... Leaks when damaged (may be combined with "RADIOACTIVE").
- ```NEEDS_UNFOLD``` ... Has an additional time penalty upon wielding. For melee weapons and guns this is offset by the relevant skill. Stacks with "SLOW_WIELD".
- ```NO_PICKUP``` ... Character can not pickup anything while wielding this item (e.g. bionic claws).
- ```NO_REPAIR``` ... Prevents repairing of this item even if otherwise suitable tools exist.
- ```NO_SALVAGE``` Item cannot be broken down through a salvage process. Best used when something should not be able to be broken down (i.e. base components like leather patches).
- ```NPC_ACTIVATE``` ... NPCs can activate this item as an alternative attack. Currently by throwing it right after activation. Implied by "BOMB".
- ```NPC_ALT_ATTACK``` ... Shouldn't be set directly. Implied by "NPC_ACTIVATE" and "NPC_THROWN".
- ```NPC_THROWN``` ... NPCs will throw this item (without activating it first) as an alternative attack.
- ```NPC_THROW_NOW``` ... NPCs will try to throw this item away, preferably at enemies. Implies "TRADER_AVOID" and "NPC_THROWN".
- ```PSEUDO``` ... Used internally to mark items that are referred to in the crafting inventory but are not actually items. They can be used as tools, but not as components. Implies "TRADER_AVOID".
- ```RADIOACTIVE``` ... Is radioactive (can be used with LEAK_*).
- ```RAIN_PROTECT``` ... Protects from sunlight and from rain, when wielded.
- ```REDUCED_BASHING``` ... Gunmod flag; reduces the item's bashing damage by 50%.
- ```REDUCED_WEIGHT``` ... Gunmod flag; reduces the item's base weight by 25%.
- ```REQUIRES_TINDER``` ... Requires tinder to be present on the tile this item tries to start a fire on.
- ```SLEEP_AID``` ... This item helps in sleeping.
- ```SLOW_WIELD``` ... Has an additional time penalty upon wielding. For melee weapons and guns this is offset by the relevant skill. Stacks with "NEEDS_UNFOLD".
- ```TIE_UP``` ... Item can be used to tie up a creature.
- ```TINDER``` ... This item can be used as tinder for lighting a fire with a REQUIRES_TINDER flagged firestarter.
- ```TRADER_AVOID``` ... NPCs will not start with this item. Use this for active items (e.g. flashlight (on)), dangerous items (e.g. active bomb), fake item or unusual items (e.g. unique quest item).
- ```UNBREAKABLE_MELEE``` ... Does never get damaged when used as melee weapon.
- ```UNRECOVERABLE``` Cannot be recovered from a disassembly.


## Guns

- ```BACKBLAST``` Causes a small explosion behind the person firing the weapon. Currently not implemented?
- ```BIPOD``` Handling bonus only applies on MOUNTABLE map/vehicle tiles. Does not include wield time penalty (see SLOW_WIELD).
- ```CHARGE``` Has to be charged to fire. Higher charges do more damage.
- ```COLLAPSIBLE_STOCK``` Reduces weapon volume proportional to the base size of the gun (excluding any mods). Does not include wield time penalty (see NEEDS_UNFOLD).
- ```CONSUMABLE``` Makes a gunpart have a chance to get damaged depending on ammo fired, and definable fields 'consume_chance' and 'consume_divisor'.
- ```DISABLE_SIGHTS``` Prevents use of the base weapon sights
- ```FIRE_100``` Uses 100 shots per firing.
- ```FIRE_50``` Uses 50 shots per firing.
- ```FIRE_TWOHAND``` Gun can only be fired if player has two free hands.
- ```IRREMOVABLE``` Makes so that the gunmod cannot be removed.
- ```MOUNTED_GUN``` Gun can only be used on terrain / furniture with the "MOUNTABLE" flag.
- ```NEVER_JAMS``` Never malfunctions.
- ```NO_BOOM``` Cancels the ammo effect "FLAME".
- ```NO_UNLOAD``` Cannot be unloaded.
- ```PRIMITIVE_RANGED_WEAPON``` Allows using non-gunsmith tools to repair it (but not reinforce).
- ```PUMP_ACTION``` Gun has a rails on its pump action, allowing to install only mods with PUMP_RAIL_COMPATIBLE flag on underbarrel slot.
- ```PUMP_RAIL_COMPATIBLE``` Mod can be installed on underbarrel slot of guns with rails on their pump action.
- ```RELOAD_AND_SHOOT``` Firing automatically reloads and then shoots.
- ```RELOAD_EJECT``` Ejects shell from gun on reload instead of when fired.
- ```RELOAD_ONE``` Only reloads one round at a time.
- ```STR_DRAW``` Range with this weapon is reduced unless character has at least twice the required minimum strength
- ```STR_RELOAD``` Reload speed is affected by strength.
- ```UNDERWATER_GUN``` Gun is optimized for usage underwater, does perform badly outside of water.
- ```WATERPROOF_GUN``` Gun does not rust and can be used underwater.

### Firing modes

- ```MELEE``` Melee attack using properties of the gun or auxiliary gunmod
- ```NPC_AVOID``` NPC's will not attempt to use this mode
- ```SIMULTANEOUS``` All rounds fired concurrently (not sequentially) with recoil added only once (at the end)


## Magazines

- ```MAG_BULKY``` Can be stashed in an appropriate oversize ammo pouch (intended for bulky or awkwardly shaped magazines)
- ```MAG_COMPACT``` Can be stashed in an appropriate ammo pouch (intended for compact magazines)
- ```MAG_DESTROY``` Magazine is destroyed when the last round is consumed (intended for ammo belts). Has precedence over MAG_EJECT.
- ```MAG_EJECT``` Magazine is ejected from the gun/tool when the last round is consumed
- ```SPEEDLOADER``` Acts like a magazine, except it transfers rounds to the target gun instead of being inserted into it.


## MAP SPECIALS

- ```mx_anomaly``` ...  Natural anomaly (crater + artifact).
- ```mx_bandits_block``` ...  Road block made by bandits from tree logs.
- ```mx_burned_ground``` ... Fire has ravaged this place.
- ```mx_point_burned_ground``` ... Fire has ravaged this place. (partial application)
- ```mx_clay_deposit``` ... A small surface clay deposit.
- ```mx_clearcut``` ... All trees become stumps.
- ```mx_collegekids``` ... Corpses and items.
- ```mx_crater``` ... Crater with rubble (and radioactivity).
- ```mx_drugdeal``` ... Corpses and some drugs.
- ```mx_dead_vegetation``` ... Kills all plants. (aftermath of acid rain etc.)
- ```mx_point_dead_vegetation``` ... Kills all plants. (aftermath of acid rain etc.) (partial application)
- ```mx_fumarole``` ... A lava rift.
- ```mx_grove``` ... All trees and shrubs become a single species of tree.
- ```mx_helicopter``` ... Metal wreckage and some items.
- ```mx_jabberwock``` ... A *chance* of a jabberwock.
- ```mx_military``` ... Corpses and some military items.
- ```mx_minefield``` ... Landmines, a field of them.
- ```mx_null``` ... No special at all.
- ```mx_pond``` ... A small pond.
- ```mx_portal_in``` ... Another portal to neither space.
- ```mx_portal``` ... Portal to neither space.
- ```mx_roadblock``` ... Roadblock furniture with turrets and some cars.
- ```mx_roadworks``` ... Partialy closed damaged road with chance of work equipment and utility vehicles.
- ```mx_science``` ... Corpses and some scientist items.
- ```mx_shia``` ... A *chance* of Shia, if Crazy Catalcysm is enabled.
- ```mx_shrubbery``` ... All trees and shrubs become a single species of shrub.
- ```mx_spider``` ... A big spider web, complete with spiders and eggs.
- ```mx_supplydrop``` ... Crates with some military items in it.


## Material Phases

- ```GAS```
- ```LIQUID```
- ```NULL```
- ```PLASMA```
- ```SOLID```


## Melee

### Flags

- ```ALWAYS_TWOHAND``` Item is always wielded with two hands. Without this, the items volume and weight are used to calculate this.
- ```DIAMOND``` Diamond coating adds 30% bonus to cutting and piercing damage
- ```MESSY``` Creates more mess when pulping
- ```NO_CVD``` Item can never be used with a CVD machine
- ```NO_RELOAD``` Item can never be reloaded (even if has a valid ammo type).
- ```NO_UNWIELD``` Cannot unwield this item.
- ```REACH_ATTACK``` Allows to perform reach attack.
- ```SHEATH_KNIFE``` Item can be sheathed in a knife sheath, it applicable to small/medium knives (with volume not bigger than 2)
- ```SHEATH_SWORD``` Item can be sheathed in a sword scabbard
- ```SPEAR``` When making reach attacks intervening THIN_OBSTACLE terrain is not an obstacle
- ```UNARMED_WEAPON``` Wielding this item still counts as unarmed combat.
- ```WHIP``` Has a chance of disarming the opponent.


## Monster Groups

### Conditions

Limit when monsters can spawn.

#### Seasons

Multiple season conditions will be combined together so that any of those conditions become valid time of year spawn times.

- ```AUTUMN```
- ```SPRING```
- ```SUMMER```
- ```WINTER```

#### Time of day

Multiple time of day conditions will be combined together so that any of those conditions become valid time of day spawn times.

- ```DAWN```
- ```DAY```
- ```DUSK```
- ```NIGHT```


## Monsters

Flags used to describe monsters and define their properties and abilities.

### Anger, Fear and Placation Triggers

- ```FIRE``` There's a fire nearby.
- ```FRIEND_ATTACKED``` A monster of the same type was attacked.
- ```FRIEND_DIED``` A monster of the same type died.
- ```HURT``` The monster is hurt.
- ```MEAT``` Meat or a corpse is nearby.
- ```NULL``` Source use only?
- ```PLAYER_CLOSE``` The player gets within a few tiles distance.
- ```PLAYER_WEAK``` The player is hurt.
- ```SOUND``` Heard a sound.
- ```STALK``` Increases when following the player.

### Categories

- ```CLASSIC``` Only monsters we expect in a classic zombie movie.
- ```NULL``` No category.
- ```WILDLIFE``` Natural animals.

### Death Functions

Multiple death functions can be used. Not all combinations make sense.

- ```ACID``` Acid instead of a body. not the same as the ACID_BLOOD flag. In most cases you want both.
- ```AMIGARA``` Removes hypnosis if the last one.
- ```BLOBSPLIT``` Creates more blobs.
- ```BOOMER``` Explodes in vomit.
- ```BROKEN``` Spawns a broken robot item, its id calculated like this: the prefix "mon_" is removed from the monster id, than the prefix "broken_" is added. Example: mon_eyebot -> broken_eyebot
- ```DISAPPEAR``` Hallucination disappears.
- ```DISINTEGRATE``` Falls apart.
- ```EXPLODE``` Damaging explosion.
- ```FIREBALL``` 10 percent chance to explode in a fireball.
- ```FLAME_EXPLOSION``` guaranteed to explode and starts fires.
- ```FUNGUS``` Explodes in spores.
- ```GAMEOVER``` Game over man! Game over! Defense mode.
- ```GUILT``` Moral penalty. There is also a flag with a similar effect.
- ```KILL_BREATHERS``` All breathers die.
- ```KILL_VINES``` Kill all nearby vines.
- ```MELT``` Normal death, but melts.
- ```NORMAL``` Drop a body, leave gibs.
- ```RATKING``` Cure verminitis.
- ```SMOKEBURST``` Explode like a huge smoke bomb.
- ```THING``` Turn into a full thing.
- ```TRIFFID_HEART``` Destroys all roots.
- ```VINE_CUT``` Kill adjacent vine if it's cut.
- ```WORM``` Spawns 2 half-worms

### Flags

- ```ABSORBS_SPLITS``` Consumes objects it moves over, and if it absorbs enough it will split into a copy.
- ```ABSORBS``` Consumes objects it moves over. (Modders use this).
- ```ACIDPROOF``` Immune to acid.
- ```ACIDTRAIL``` Leaves a trail of acid.
- ```ACID_BLOOD``` Makes monster bleed acid. Fun stuff! Does not automatically dissolve in a pool of acid on death.
- ```ANIMAL``` Is an _animal_ for purposes of the `Animal Empathy` trait.
- ```AQUATIC``` Confined to water.
- ```ARTHROPOD_BLOOD``` Forces monster to bleed hemolymph.
- ```ATTACKMON``` Attacks other monsters.
- ```BADVENOM``` Attack may **severely** poison the player.
- ```BASHES``` Bashes down doors.
- ```BILE_BLOOD``` Makes monster bleed bile.
- ```BIRDFOOD``` Becomes friendly / tamed with bird food.
- ```BLEED``` Causes the player to bleed.
- ```BONES``` May produce bones and sinews when butchered.
- ```BORES``` Tunnels through just about anything (15x bash multiplier: dark wyrms' bash skill 12->180)
- ```CAN_DIG``` Can dig _and_ walk.
- ```CAN_OPEN_DOORS``` Can open doors on its path.
- ```CANPLAY``` This creature can be played with if it's a pet.
- ```CATFOOD``` Becomes friendly / tamed with cat food.
- ```CATTLEFODDER``` Becomes friendly / tamed with cattle fodder.
- ```CBM_CIV``` May produce a common CBM a power CBM when butchered.
- ```CBM_OP``` May produce a CBM or two from 'bionics_op' item group when butchered.
- ```CBM_POWER``` May produce a power CBM when butchered, independent of CBM.
- ```CBM_SCI``` May produce a CBM from 'bionics_sci' item group when butchered.
- ```CBM_SUBS``` May produce a CBM or two from bionics_subs and a power CBM when butchered.
- ```CBM_TECH``` May produce a CBM or two from 'bionics_tech' item group and a power CBM when butchered.
- ```CHITIN``` May produce chitin when butchered.
- ```CLIMBS``` Can climb.
- ```CURRENT``` this water is flowing.
- ```DESTROYS``` Bashes down walls and more. (2.5x bash multiplier, where base is the critter's max melee bashing)
- ```DIGS``` Digs through the ground.
- ```DOGFOOD``` Becomes friendly / tamed with dog food.
- ```DRIPS_GASOLINE``` Occasionally drips gasoline on move.
- ```DRIPS_NAPALM``` Occasionally drips napalm on move.
- ```ELECTRIC``` Shocks unarmed attackers.
- ```ELECTRONIC``` e.g. A Robot; affected by emp blasts and other stuff.
- ```FAT``` May produce fat when butchered.
- ```FEATHER``` May produce feathers when butchered.
- ```FILTHY``` Any clothing it drops will be filthy.
- ```FIREPROOF``` Immune to fire.
- ```FIREY``` Burns stuff and is immune to fire.
- ```FISHABLE``` It is fishable.
- ```FLAMMABLE``` Monster catches fire, burns, and spreads fire to nearby objects.
- ```FLIES``` Can fly (over water, etc.)
- ```FUR``` May produce fur when butchered.
- ```GOODHEARING``` Pursues sounds more than most monsters.
- ```GRABS``` Its attacks may grab you!
- ```GROUP_BASH``` Gets help from monsters around it when bashing.
- ```GROUP_MORALE``` More courageous when near friends.
- ```GUILT``` You feel guilty for killing it.
- ```HARDTOSHOOT``` It's one size smaller for ranged attacks, no less then MS_TINY
- ```HEARS``` It can hear you.
- ```HIT_AND_RUN``` Flee for several turns after a melee attack.
- ```HUMAN``` It's a live human, as long as it's alive.
- ```IMMOBILE``` Doesn't move (e.g. turrets)
- ```INTERIOR_AMMO``` Monster contains ammo inside itself, no need to load on launch. Prevents ammo from being dropped on disable.
- ```KEENNOSE``` Keen sense of smell.
- ```LARVA``` Creature is a larva. Currently used for gib and blood handling.
- ```LEATHER``` May produce leather when butchered.
- ```LOUDMOVES``` Mkes move noises as if ~2 sizes louder, even if flying.
- ```MILKABLE``` Produces milk when milked.
- ```NIGHT_INVISIBILITY``` Monster becomes invisible if it's more than one tile away and the lighting on its tile is LL_LOW or less. Visibility is not affected by night vision.
<<<<<<< HEAD
=======
- ```INVISIBLE``` Monster is completely invisible unless adjacent. 
- ```NOHEAD``` Headshots not allowed!
>>>>>>> aac02f82
- ```NOGIB``` Does not leave gibs / meat chunks when killed with huge damage.
- ```NOHEAD``` Headshots not allowed!
- ```NO_BREATHE``` Creature can't drown and is unharmed by gas, smoke or poison.
- ```NO_BREED``` Creature doesn't reproduce even though it has reproduction data - useful when using copy-from to make child versions of adult creatures
- ```NULL``` Source use only.
- ```PACIFIST``` That monster will never do melee attacks.
- ```PARALYZE``` Attack may paralyze the player with venom.
- ```PLASTIC``` Absorbs physical damage to a great degree.
- ```POISON``` Poisonous to eat.
- ```PUSH_MON``` Can push creatures out of its way.
- ```QUEEN``` When it dies, local populations start to die off too.
- ```REGENERATES_1``` Monster regenerates slowly over time.
- ```REGENERATES_10``` Monster regenerates quickly over time.
- ```REGENERATES_50``` Monster regenerates very quickly over time.
- ```REGENERATES_IN_DARK``` Monster regenerates very quickly in poorly lit tiles.
- ```REGEN_MORALE``` Will stop fleeing if at max hp, and regen anger and morale.
- ```REVIVES``` Monster corpse will revive after a short period of time.
- ```SEES``` It can see you (and will run/follow).
- ```SLUDGEPROOF``` Ignores the effect of sludge trails.
- ```SLUDGETRAIL``` Causes the monster to leave a sludge trap trail when moving.
- ```SMELLS``` It can smell you.
- ```STUMBLES``` Stumbles in its movement.
- ```SUNDEATH``` Dies in full sunlight.
- ```SWARMS``` Groups together and form loose packs.
- ```SWIMS``` Treats water as 50 movement point terrain.
- ```VENOM``` Attack may poison the player.
- ```VERMIN``` Obsolete flag for inconsequential monsters, now prevents loading.
- ```WARM``` Warm blooded.
- ```WEBWALK``` Doesn't destroy webs.
- ```WOOL``` May produce wool when butchered.

### Monster Defense and Attacks

- ```ACIDSPLASH``` Splash acid on the attacker
- ```NONE``` No special attack-back
- ```ZAPBACK``` Shock attacker on hit

### Sizes

- ```HUGE``` Tank
- ```LARGE``` Cow
- ```MEDIUM``` Human
- ```SMALL``` Dog
- ```TINY``` Squirrel

### Special attacks

Some special attacks are also valid use actions for tools and weapons.
See `monsters.json` for examples on how to use these attacks.
Also see `monster_attacks.json` for more special attacks, for example, impale and scratch.

- ```ACID_ACCURATE``` Shoots acid that is accurate at long ranges, but less so up close.
- ```ACID_BARF``` Barfs corroding, blinding acid.
- ```ACID``` Spit acid.
- ```ANTQUEEN``` Hatches/grows: `egg > ant > soldier`.
- ```BIO_OP_TAKEDOWN``` Attack with special martial art takedown maneuverer.
- ```BITE``` Bite attack that can cause deep infected wounds.
- ```BMG_TUR``` Barrett .50BMG rifle fires.
- ```BOOMER_GLOW``` Spit glowing bile.
- ```BOOMER``` Spit bile.
- ```BRANDISH``` Brandish a knife at the player.
- ```BREATHE``` Spawns a `breather`
- ```CALLBLOBS``` Calls 2/3 of nearby blobs to defend this monster, and sends 1/3 of nearby blobs after the player.
- ```CHICKENBOT``` Robot can attack with tazer, M4, or MGL depending on distance.
- ```COPBOT``` Cop-bot alerts and then tazes the player.
- ```DANCE``` Monster dances.
- ```DARKMAN``` Can cause darkness and wraiths to spawn.
- ```DERMATIK_GROWTH``` Dermatik larva grows into an adult.
- ```DERMATIK``` Attempts to lay dermatik eggs in the player.
- ```DISAPPEAR``` Hallucination disappears.
- ```DOGTHING``` The dog _thing_ spawns into a tentacle dog.
- ```FEAR_PARALYZE``` Paralyze the player with fear.
- ```FLAMETHROWER``` Shoots a stream of fire.
- ```FLESH_GOLEM``` Attack the player with claw, and inflict disease `downed` if the attack connects.
- ```FORMBLOB``` Spawns blobs?
- ```FRAG_TUR``` MGL fires frag rounds.
- ```FUNGUS_BIG_BLOSSOM``` Spreads fire suppressing fungal haze.
- ```FUNGUS_BRISTLE``` Perform barbed tendril attack that can cause fungal infections.
- ```FUNGUS_CORPORATE``` Used solely by Crazy Cataclysm. This will cause runtime errors if used without out, and spawns SpOreos on top of the creature.
- ```FUNGUS_FORTIFY``` Grows Fungal hedgerows, and advances player on the mycus threshold path.
- ```FUNGUS_GROWTH``` Grows a young fungaloid into an adult.
- ```FUNGUS_HAZE``` Spawns fungal fields.
- ```FUNGUS_INJECT``` Perform needle attack that can cause fungal infections.
- ```FUNGUS_SPROUT``` Grows a fungal wall.
- ```FUNGUS``` Releases fungal spores and attempts to infect the player.
- ```GENERATOR``` Regenerates health.
- ```GENE_STING``` Shoot a dart at the player that causes a mutation if it connects.
- ```GRAB``` GRAB the target, and drag it around.
- ```GRAB``` Grabs the player, slowing on hit, making movement and dodging impossible and blocking harder.
- ```GROWPLANTS``` Spawns underbrush, or promotes it to `> young tree > tree`.
- ```GROW_VINE``` Grows creeper vines.
- ```HOWL``` "an ear-piercing howl!"
- ```JACKSON``` Converts zombies into zombie dancers.
- ```LASER``` Laser turret fires.
- ```LEAP``` leap away to an unobstructed tile.
- ```LONGSWIPE``` Does high damage claw attack, which can even hit some distance away.
- ```LUNGE``` Perform a jumping attack from some distance away, which can down the target.
- ```MULTI_ROBOT``` Robot can attack with tazer, flamethrower, M4, MGL, or 120mm cannon depending on distance.
- ```NONE``` No special attack.
- ```PARA_STING``` Shoot a paralyzing dart at the player.
- ```PARROT``` Parrots the speech defined in `speech.json`, picks one of the lines randomly. "speaker" points to a monster id.
- ```PHOTOGRAPH``` Photograph the player. Causes a robot attack?
- ```PLANT``` Fungal spores take seed and grow into a fungaloid.
- ```PULL_METAL_WEAPON``` Pull weapon that's made of iron or steel from the player's hand.
- ```RANGED_PULL``` Pull targets towards attacker.
- ```RATKING``` Inflicts disease `rat`
- ```RATTLE``` "a sibilant rattling sound!"
- ```RESURRECT``` Revives the dead--again.
- ```RIFLE_TUR``` Rifle turret fires.
- ```RIOTBOT``` Sprays teargas or relaxation gas, can handcuff players, and can use a blinding flash.
- ```SCIENCE``` Various science/technology related attacks (e.g. manhacks, radioactive beams, etc.)
- ```SEARCHLIGHT``` Tracks targets with a searchlight.
- ```SHOCKING_REVEAL``` Shoots bolts of lightning, and reveals a SHOCKING FACT! Very fourth-wall breaking. Used solely by Crazy Cataclysm.
- ```SHOCKSTORM``` Shoots bolts of lightning.
- ```SHRIEK_ALERT``` "a very terrible shriek!"
- ```SHRIEK_STUN``` "a stunning shriek!", causes a small bash, can cause a stun.
- ```SHRIEK``` "a terrible shriek!"
- ```SLIMESPRING``` Can provide a morale boost to the player, and cure bite and bleed effects.
- ```SMASH``` Smashes the target for massive damage, sending it flying.
- ```SMG``` SMG turret fires.
- ```SPIT_SAP``` Spit sap.
- ```STARE``` Stare at the player and inflict teleglow.
- ```STRETCH_ATTACK``` Long ranged piercing attack.
- ```STRETCH_BITE``` Long ranged bite attack.
- ```SUICIDE``` Dies after attacking.
- ```TAZER``` Shock the player.
- ```TENTACLE``` Lashes a tentacle at the player.
- ```TRIFFID_GROWTH``` Young triffid grows into an adult.
- ```TRIFFID_HEARTBEAT``` Grows and crumbles root walls around the player, and spawns more monsters.
- ```UPGRADE``` Upgrades a regular zombie into a special zombie.
- ```VINE``` Attacks with vine.
- ```VORTEX``` Forms a vortex/tornado that causes damage and throws creatures around.


## Mutations

### Categories

These branches are also the valid entries for the categories of `dreams` in `dreams.json`

- ```MUTCAT_ALPHA``` "You feel...better. Somehow."
- ```MUTCAT_BEAST``` "Your heart races and you see blood for a moment."
- ```MUTCAT_BIRD``` "Your body lightens and you long for the sky."
- ```MUTCAT_CATTLE``` "Your mind and body slow down. You feel peaceful."
- ```MUTCAT_CEPHALOPOD``` "Your mind is overcome by images of eldritch horrors...and then they pass."
- ```MUTCAT_CHIMERA``` "You need to roar, bask, bite, and flap. NOW."
- ```MUTCAT_ELFA``` "Nature is becoming one with you..."
- ```MUTCAT_FISH``` "You are overcome by an overwhelming longing for the ocean."
- ```MUTCAT_INSECT``` "You hear buzzing, and feel your body harden."
- ```MUTCAT_LIZARD``` "For a heartbeat, your body cools down."
- ```MUTCAT_MEDICAL``` "Your can feel the blood rushing through your veins and a strange, medicated feeling washes over your senses."
- ```MUTCAT_PLANT``` "You feel much closer to nature."
- ```MUTCAT_RAPTOR``` "Mmm...sweet bloody flavor...tastes like victory."
- ```MUTCAT_RAT``` "You feel a momentary nausea."
- ```MUTCAT_SLIME``` "Your body loses all rigidity for a moment."
- ```MUTCAT_SPIDER``` "You feel insidious."
- ```MUTCAT_TROGLOBITE``` "You yearn for a cool, dark place to hide."


## Overmap

### Overmap connections

- ```ORTHOGONAL``` The connection generally prefers straight lines, avoids turning wherever possible.

### Overmap specials

#### Flags

- ```BEE``` Location is related to bees. Used to classify location.
- ```BLOB``` Location should "blob" outward from the defined location with a chance to be placed in adjacent locations.
- ```CLASSIC``` Location is allowed when classic zombies are enabled.
- ```FUNGAL``` Location is related to fungi. Used to classify location.
- ```TRIFFID``` Location is related to triffids. Used to classify location.
- ```UNIQUE``` Location is unique and will only occur once per overmap. `occurrences` is overridden to define a percent chance (e.g. `"occurrences" : [75, 100]` is 75%)

### Overmap terrains

#### Flags

- ```KNOWN_DOWN``` There's a known way down.
- ```KNOWN_UP``` There's a known way up.
- ```LINEAR``` For roads etc, which use ID_straight, ID_curved, ID_tee, ID_four_way.
- ```NO_ROTATE``` The terrain can't be rotated (ID_north, ID_east, ID_south, and ID_west instances will NOT be generated, just ID).
- ```RIVER``` It's a river tile.
- ```SIDEWALK``` Has sidewalks on the sides adjacent to roads.
- ```LAKE``` Consider this location to be a valid lake terrain for mapgen purposes.
- ```LAKE_SHORE``` Consider this location to be a valid lake shore terrain for mapgen purposes.


## Recipes

### Categories

- ```CC_AMMO```
- ```CC_ARMOR```
- ```CC_CHEM```
- ```CC_DRINK```
- ```CC_ELECTRONIC```
- ```CC_FOOD```
- ```CC_MISC```
- ```CC_WEAPON```

### Flags

- ```ALLOW_ROTTEN``` Explicitly allow rotten components when crafting non-perishables.
- ```BLIND_EASY``` Easy to craft with little to no light.
- ```BLIND_HARD``` Possible to craft with little to no light, but difficult.
- ```SECRET``` Not automatically learned at character creation time based on high skill levels.
- ```UNCRAFT_LIQUIDS_CONTAINED``` Spawn liquid items in its default container.
- ```UNCRAFT_SINGLE_CHARGE``` Lists returned amounts for one charge of an item that is counted by charges.
- ```FULL_MAGAZINE``` If this recipe requires magazines, it needs one that is full.  For deconstruction recipes, it will spawn a full magazine when deconstructed.


## Scenarios

### Flags

- ```ALLOW_OUTSIDE``` Allows placing player outside of building, useful for outdoor start.
- ```BAD_DAY``` Player starts the game drunk, depressed and sick with the flu.
- ```BOARDED``` Start in boarded building (windows and doors are boarded, movable furniture is moved to windows and doors).
- ```CHALLENGE``` Game won't choose this scenario in random game types.
- ```CITY_START``` Scenario is available only when city size value in world options is more than 0.
- ```FIRE_START``` Player starts the game with fire nearby.
- ```HELI_CRASH``` Player starts the game with various limbs wounds.
- ```INFECTED``` Player starts the game infected.
- ```LONE_START``` If starting NPC spawn option is switched to "Scenario-based", this scenario won't spawn a fellow NPC on game start.
- ```SCEN_ONLY``` Profession can be chosen only as part of the appropriate scenario.
- ```SUR_START``` Surrounded start, zombies outside the starting location.

#### Season Flags

- ```AUT_START``` ... start in autumn.
- ```SPR_START``` ... start in spring.
- ```SUM_ADV_START``` ... start second summer after Cataclysm.
- ```SUM_START``` ... start in summer.
- ```WIN_START``` ... start in winter.


## Skills

### Tags

- ```combat_skill``` The skill is considered a combat skill. It's affected by "PACIFIST", "PRED1", "PRED2", "PRED3", and "PRED4" traits.
- ```contextual_skill``` The skill is abstract, it depends on context (an indirect item to which it's applied). Neither player nor NPCs can possess it.


## Techniques

Techniques may be used by tools, armors, weapons and anything else that can be wielded.

- See contents of `data/json/techniques.json`.
- Techniques are also used with martial arts styles, see `data/json/martialarts.json`.


## Tools

### Flags

Melee flags are fully compatible with tool flags, and vice versa.

- ```ACT_ON_RANGED_HIT```  The item should activate when thrown or fired, then immediately get processed if it spawns on the ground.
- ```ALLOWS_REMOTE_USE``` This item can be activated or reloaded from adjacent tile without picking it up.
- ```BELT_CLIP``` The item can be clipped or hooked on to a belt loop of the appropriate size (belt loops are limited by their max_volume and max_weight properties)
- ```BOMB``` It can be a remote controlled bomb.
- ```CABLE_SPOOL``` This item is a cable spool and must be processed as such. It has an internal "state" variable which may be in the states "attach_first" or "pay_out_cable" -- in the latter case, set its charges to `max_charges - dist(here, point(vars["source_x"], vars["source_y"]))`. If this results in 0 or a negative number, set its state back to "attach_first".
- ```CHARGEDIM``` If illuminated, light intensity fades with charge, starting at 20% charge left.
- ```DIG_TOOL``` If wielded, digs thorough terrain like rock and walls, as player walks into them. If item also has ```POWERED``` flag, then it digs faster, but uses up the item's ammo as if activating it.
- ```FIRESTARTER``` Item will start fire.
- ```FIRE``` Counts as a fire for crafting purposes.
- ```FISH_GOOD``` When used for fishing, it's a good tool (requires that the matching use_action has been set).
- ```FISH_POOR``` When used for fishing, it's a poor tool (requires that the matching use_action has been set).
- ```HAS_RECIPE``` Used by the E-Ink tablet to indicates it's currently showing a recipe.
- ```LIGHT_[X]``` Illuminates the area with light intensity `[X]` where `[X]` is an intensity value. (e.x. `LIGHT_4` or `LIGHT_100`).
- ```MC_MOBILE```, ```MC_RANDOM_STUFF```, ```MC_SCIENCE_STUFF```, ```MC_USED```, ```MC_HAS_DATA``` Memory card related flags, see `iuse.cpp`
- ```NO_DROP``` Item should never exist on map tile as a discrete item (must be contained by another item)
- ```NO_UNLOAD``` Cannot be unloaded.
- ```POWERED``` If turned ON, item uses its own source of power, instead of relying on power of the user
- ```RADIOCARITEM``` Item can be put into a remote controlled car.
- ```RADIOSIGNAL_1``` Activated per radios signal 1.
- ```RADIOSIGNAL_2``` Activated per radios signal 2.
- ```RADIOSIGNAL_3``` Activated per radios signal 3.
- ```RADIO_ACTIVATION``` It is activated by a remote control (also requires RADIOSIGNAL*).
- ```RADIO_CONTAINER``` It's a container of something that is radio controlled.
- ```RADIO_MODABLE``` Indicates the item can be made into a radio-activated item.
- ```RADIO_MOD``` The item has been made into a radio-activated item.
- ```RECHARGE``` Gain charges when placed in a cargo area with a recharge station.
- ```SAFECRACK``` This item can be used to unlock safes.
- ```USES_BIONIC_POWER``` The item has no charges of its own, and runs off of the player's bionic power.
- ```USE_UPS``` Item is charges from an UPS / it uses the charges of an UPS instead of its own.
- ```WATER_EXTINGUISH``` Is extinguishable in water or under precipitation. Converts items (requires "reverts_to" or use_action "transform" to be set).
- ```WET``` Item is wet and will slowly dry off (e.g. towel).
- ```WIND_EXTINGUISH``` This item will be extinguished by the wind.
- ```WRITE_MESSAGE``` This item could be used to write messages on signs.

### Flags that apply to items

These flags **do not apply to item types**.

Those flags are added by the game code to specific items (that specific welder, not *all* welders).

- ```COLD``` Item is cold (see EATEN_COLD).
- ```DIRTY``` Item (liquid) was dropped on the ground and is now irreparably dirty.
- ```FIELD_DRESS_FAILED``` Corpse was damaged by unskillful field dressing. Affects butcher results.
- ```FIELD_DRESS``` Corpse was field dressed. Affects butcher results.
- ```FIT``` Reduces encumbrance by one.
- ```FROZEN``` Item is frozen solid (used by freezer).
- ```HOT``` Item is hot (see EATEN_HOT).
- ```LITCIG``` Marks a lit smoking item (cigarette, joint etc.).
- ```MUSHY``` FREEZERBURN item was frozen and is now mushy and tasteless and will go bad after freezing again.
- ```NO_PARASITES``` Invalidates parasites count set in food->type->comestible->parasites
- ```QUARTERED``` Corpse was quartered into parts. Affects butcher results, weight, volume.
- ```REVIVE_SPECIAL``` ... Corpses revives when the player is nearby.
- ```USE_UPS``` The tool has the UPS mod and is charged from an UPS.
- ```WARM``` A hidden flag used to track an item's journey to/from hot, buffers between HOT and cold.
- ```WET``` Item is wet and will slowly dry off (e.g. towel).


## Vehicle Parts

### Flags

- ```ADVANCED_PLANTER``` This planter doesn't spill seeds and avoids damaging itself on non-diggable surfaces.
- ```AISLE_LIGHT```
- ```AISLE``` Player can move over this part with less speed penalty than normal.
- ```ALTERNATOR``` Recharges batteries installed on the vehicle.
- ```ANCHOR_POINT``` Allows secure seatbelt attachment.
- ```ARMOR``` Protects the other vehicle parts it's installed over during collisions.
- ```ATOMIC_LIGHT```
- ```BATTERY_MOUNT```
- ```BED``` A bed where the player can sleep.
- ```BEEPER``` Generates noise when the vehicle moves backward.
- ```BELTABLE``` Seatbelt can be attached to this part.
- ```BIKE_RACK_VEH``` Can be used to merge an adjacent single tile wide vehicle, or split a single tile wide vehicle off into its own vehicle.
- ```BOARDABLE``` The player can safely move over or stand on this part while the vehicle is moving.
- ```CAMERA_CONTROL```
- ```CAMERA```
- ```CAPTURE_MOSNTER_VEH``` Can be used to capture monsters when mounted on a vehicle.
- ```CARGO_LOCKING``` This cargo area is inaccessible to NPCs.
- ```CARGO``` Cargo holding area.
- ```CHEMLAB``` Acts as a chemistry set for crafting.
- ```CHIMES``` Generates continuous noise when used.
- ```CIRCLE_LIGHT``` Projects a circular radius of light when turned on.
- ```CONE_LIGHT``` Projects a cone of light when turned on.
- ```CONTROLS``` Can be used to control the vehicle.
- ```COOLER``` There is separate command to toggle this part.
- ```COVERED``` Prevents items in cargo parts from emitting any light.
- ```CRAFTRIG``` Acts as a dehydrator, vacuum sealer and reloading press for crafting purposes. Potentially to include additional tools in the future.
- ```CTRL_ELECTRONIC``` Controls electrical and electronic systems of the vehicle.
- ```CURTAIN``` Can be installed over a part flagged with ```WINDOW```, and functions the same as blinds found on windows in buildings.
- ```DIFFICULTY_REMOVE```
- ```DOME_LIGHT```
- ```DOOR_MOTOR```
- ```ENGINE``` Is an engine and contributes towards vehicle mechanical power.
- ```EVENTURN``` Only on during even turns.
- ```EXTRA_DRAG``` tells the vehicle that the part exerts engine power reduction.
- ```E_ALTERNATOR``` Is an engine that can power an alternator.
- ```E_COLD_START``` Is an engine that starts much slower in cold weather.
- ```E_COMBUSTION``` Is an engine that burns its fuel and can backfire or explode when damaged.
- ```E_HEATER``` Is an engine and has a heater to warm internal vehicle items when on.
- ```E_HIGHER_SKILL``` Is an engine that is more difficult to install as more engines are installed.
- ```E_STARTS_INSTANTLY``` Is an engine that starts instantly, like food pedals.
- ```FAUCET```
- ```EMITTER``` Is a part has emission (defined in ```emissions```).
- ```FLAT_SURF``` Part with a flat hard surface (e.g. table).
- ```FOLDABLE```
- ```FORGE``` Acts as a forge for crafting.
- ```FREEZER``` Can freeze items in below zero degrees Celsius temperature.
- ```FRIDGE``` Can refrigerate items.
- ```FUNNEL```
- ```HALF_CIRCLE_LIGHT``` Projects a directed half-circular radius of light when turned on.
- ```HORN``` Generates noise when used.
- ```INITIAL_PART``` When starting a new vehicle via the construction menu, this vehicle part will be the initial part of the vehicle (if the used item matches the item required for this part). The items of parts with this flag are automatically added as component to the vehicle start construction.
- ```INTERNAL``` Must be mounted inside a cargo area.
- ```KITCHEN``` Acts as a kitchen unit and heat source for crafting.
- ```LOCKABLE_CARGO``` Cargo containers that are able to have a lock installed.
- ```MUFFLER``` Muffles the noise a vehicle makes while running.
- ```MULTISQUARE``` Causes this part and any adjacent parts with the same ID to act as a singular part.
- ```MUSCLE_ARMS``` Power of the engine with such flag depends on player's strength (it's less effective than ```MUSCLE_LEGS```).
- ```MUSCLE_LEGS``` Power of the engine with such flag depends on player's strength.
- ```NAILABLE``` Attached with nails
- ```NEEDS_BATTERY_MOUNT```
- ```NOINSTALL``` Cannot be installed.
- ```NO_JACK```
- ```OBSTACLE``` Cannot walk through part, unless the part is also ```OPENABLE```.
- ```ODDTURN``` Only on during odd turns.
- ```ON_CONTROLS```
- ```ON_ROOF``` - Parts with this flag could only be installed on a roof (parts with ```ROOF``` flag).
- ```OPAQUE``` Cannot be seen through.
- ```OPENABLE``` Can be opened or closed.
- ```OPENCLOSE_INSIDE```  Can be opened or closed, but only from inside the vehicle.
- ```OVER``` Can be mounted over other parts.
- ```PERPETUAL``` If paired with REACTOR, part produces electrical power without consuming fuel.
- ```PLANTER``` Plants seeds into tilled dirt, spilling them when the terrain underneath is unsuitable. It is damaged by running it over non-```DIGGABLE``` surfaces.
- ```PLOW``` Tills the soil underneath the part while active. Takes damage from unsuitable terrain at a level proportional to the speed of the vehicle.
- ```POWER_TRANSFER``` Transmits power to and from an attached thingy (probably a vehicle).
- ```PROTRUSION``` Part sticks out so no other parts can be installed over it.
- ```REACTOR``` When enabled, part consumes fuel to generate epower.
- ```REAPER``` Cuts down mature crops, depositing them on the square.
- ```RECHARGE``` Recharge items with the same flag. ( Currently only the rechargeable battery mod. )
- ```REMOTE_CONTROLS```
- ```REVERSIBLE``` Removal has identical requirements to installation but is twice as quick
- ```ROOF``` Covers a section of the vehicle. Areas of the vehicle that have a roof and roofs on surrounding sections, are considered inside. Otherwise they're outside.
- ```SCOOP``` Pulls items from underneath the vehicle to the cargo space of the part. Also mops up liquids.
- ```SEATBELT``` Helps prevent the player from being ejected from the vehicle during an accident.
- ```SEAT``` A seat where the player can sit or sleep.
- ```SECURITY```
- ```SHARP``` Striking a monster with this part does cutting damage instead of bashing damage, and prevents stunning the monster.
- ```SOLAR_PANEL``` Recharges vehicle batteries when exposed to sunlight. Has a 1 in 4 chance of being broken on car generation.
- ```SPACE_HEATER``` There is separate command to toggle this part.
- ```STABLE``` Similar to `WHEEL`, but if the vehicle is only a 1x1 section, this single wheel counts as enough wheels.
- ```STEERABLE``` This wheel is steerable.
- ```STEREO```
- ```TRANSFORM_TERRAIN``` Transform terrain (using rules defined in ```transform_terrain```).
- ```TOOL_NONE``` Can be removed/installed without any tools
- ```TOOL_SCREWDRIVER``` Attached with screws, can be removed/installed with a screwdriver
- ```TOOL_WRENCH``` Attached with bolts, can be removed/installed with a wrench
- ```TRACKED``` Contributes to steering effectiveness but doesn't count as a steering axle for install difficulty and still contributes to drag for the center of steering calculation.
- ```TRACK``` Allows the vehicle installed on, to be marked and tracked on map.
- ```TURRET_MOUNT``` Parts with this flag are suitable for installing turrets.
- ```TURRET``` Is a weapon turret. Can only be installed on a part with ```TURRET_MOUNT``` flag.
- ```UNMOUNT_ON_DAMAGE``` Part breaks off the vehicle when destroyed by damage.
- ```UNMOUNT_ON_MOVE``` Dismount this part when the vehicle moves. Doesn't drop the part, unless you give it special handling.
- ```VARIABLE_SIZE``` Has 'bigness' for power, wheel radius, etc.
- ```VISION```
- ```WASHING_MACHINE``` Can be used to wash filthy clothes en masse.
- ```WATER_WHEEL``` Recharges vehicle batteries when in flowing water.
- ```WATER_WHEEL``` Recharges vehicle batteries when submerged in moving water.
- ```WELDRIG``` Acts as a welder for crafting.
- ```WHEEL``` Counts as a wheel in wheel calculations.
- ```WIDE_CONE_LIGHT``` Projects a wide cone of light when turned on.
- ```WINDOW``` Can see through this part and can install curtains over it.
- ```WIND_POWERED``` This engine is powered by wind ( sails etc ).
- ```WIND_TURBINE``` Recharges vehicle batteries when exposed to wind.
- ```WORKBENCH``` Can craft at this part, must be paired with a workbench json entry.

### Fuel types

- ```NULL``` None
- ```battery``` Electrifying.
- ```diesel``` Refined dino.
- ```gasoline``` Refined dino.
- ```plasma``` Superheated.
- ```plutonium``` 1.21 Gigawatts!
- ```water``` Clean.
- ```wind``` Wind powered.<|MERGE_RESOLUTION|>--- conflicted
+++ resolved
@@ -898,11 +898,7 @@
 - ```LOUDMOVES``` Mkes move noises as if ~2 sizes louder, even if flying.
 - ```MILKABLE``` Produces milk when milked.
 - ```NIGHT_INVISIBILITY``` Monster becomes invisible if it's more than one tile away and the lighting on its tile is LL_LOW or less. Visibility is not affected by night vision.
-<<<<<<< HEAD
-=======
-- ```INVISIBLE``` Monster is completely invisible unless adjacent. 
-- ```NOHEAD``` Headshots not allowed!
->>>>>>> aac02f82
+- ```INVISIBLE``` Monster is completely invisible unless adjacent.
 - ```NOGIB``` Does not leave gibs / meat chunks when killed with huge damage.
 - ```NOHEAD``` Headshots not allowed!
 - ```NO_BREATHE``` Creature can't drown and is unharmed by gas, smoke or poison.
