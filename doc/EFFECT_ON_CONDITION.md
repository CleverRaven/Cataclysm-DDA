
# Effect On Condition

An effect_on_condition is an object allowing the combination of dialog conditions and effects with their usage outside of a dialog.  When invoked, they will test their condition; on a pass, they will cause their effect. They can be activated automatically with any given frequency.  (Note: effect_on_conditions use the npc dialog conditions and effects syntax, which allows checking related to, or targeting an effect at, an npc (for example: `npc_has_trait`).  Using these commands in an effect_on_condition is not supported.)

## Contents

- [Effect On Condition](#effect-on-condition)
  - [Fields](#fields)
  - [Alpha and Beta Talkers](#alpha-and-beta-talkers)
  - [Value types](#value-types)
  - [Variable Object](#variable-object)
  - [Examples:](#examples)
- [Condition:](#condition)
  - [Boolean logic](#boolean-logic)
  - [Possible conditions](#possible-conditions)
- [Reusable EOCs:](#reusable-eocs)
- [EVENT EOCs:](#event-eocs)
  - [Event Context Vars:](#event-context-vars)
  - [Event EOC Types:](#event-eoc-types)
  - [Context Variables For Other EOCs](#context-variables-for-other-eocs)
- [Effects](#effects)
<<<<<<< HEAD
=======
  - [General](#general)
>>>>>>> c496e930
  - [Character effects](#character-effects)
  - [Item effects](#item-effects)
  - [Map effects](#map-effects)
  - [Map Updates](#map-updates)

## Fields

| Identifier            | Type      | Description |
|--------------------- | --------- | ----------- |
|`recurrence`          | int or variable object or array | The effect_on_condition is automatically invoked (activated) with this many seconds in-between. If it is an object it must have strings `name`, `type`, and `context`. `default` can be either an int or a string describing a time span. `global` is an optional bool (default false), if it is true the variable used will always be from the player character rather than the target of the dialog.  If it is an array it must have two values which are either ints or variable_objects.
|`condition`           | condition  | The condition(s) under which this effect_on_condition, upon activation, will cause its effect.  See the "Dialogue conditions" section of [NPCs](NPCs.md) for the full syntax.
| `deactivate_condition`| condition  | *optional* When an effect_on_condition is automatically activated (invoked) and fails its condition(s), `deactivate_condition` will be tested if it exists and there is no `false_effect` entry.  If it returns true, this effect_on_condition will no longer be invoked automatically every `recurrence` seconds.  Whenever the player/npc gains/loses a trait or bionic all deactivated effect_on_conditions will have `deactivate_condition` run; on a return of false, the effect_on_condition will start being run again.  This is to allow adding effect_on_conditions for specific traits or bionics that don't waste time running when you don't have the target bionic/trait.  See the "Dialogue conditions" section of [NPCs](NPCs.md) for the full syntax.
| `required_event`      | cata_event | The event that when it triggers, this EOC does as well. Only relevant for an EVENT type EOC.
| `effect`              | effect     | The effect(s) caused if `condition` returns true upon activation.  See the "Dialogue Effects" section of [NPCs](NPCs.md) for the full syntax.
| `false_effect`        | effect     | The effect(s) caused if `condition` returns false upon activation.  See the "Dialogue Effects" section of [NPCs](NPCs.md) for the full syntax.
| `global`              | bool       | If this is true, this recurring eoc will be run on the player and every npc from a global queue.  Deactivate conditions will work based on the avatar. If it is false the avatar and every character will have their own copy and their own deactivated list. Defaults to false.
| `run_for_npcs`        | bool       | Can only be true if global is true. If false the EOC will only be run against the avatar. If true the eoc will be run against the avatar and all npcs.  Defaults to false.
| `EOC_TYPE`            | string     | Can be one of `ACTIVATION`, `RECURRING`, `SCENARIO_SPECIFIC`, `AVATAR_DEATH`, `NPC_DEATH`, `OM_MOVE`, `PREVENT_DEATH`, `EVENT` (see details below). It defaults to `ACTIVATION` unless `recurrence` is provided in which case it defaults to `RECURRING`.

 ### EOC types

`EOC_TYPE` can be any of:

* `ACTIVATION` - activated manually.
* `RECURRING` - activated automatically on schedule (see `recurrence`)
* `SCENARIO_SPECIFIC` - automatically invoked once on scenario start.
* `AVATAR_DEATH` - automatically invoked whenever the current avatar dies (it will be run with the avatar as `u`), if after it the player is no longer dead they will not die, if there are multiple EOCs they all be run until the player is not dead.
* `NPC_DEATH` - EOCs can only be assigned to run on the death of an npc, in which case u will be the dying npc and npc will be the killer. If after it npc is no longer dead they will not die, if there are multiple they all be run until npc is not dead.
* `OM_MOVE` - EOCs trigger when the player moves overmap tiles
* `PREVENT_DEATH` - whenever the current avatar dies it will be run with the avatar as `u`, if after it the player is no longer dead they will not die, if there are multiple they all be run until the player is not dead.
* `EVENT` - EOCs trigger when a specific event given by "required_event" takes place. 

## Alpha and Beta Talkers

Talker, in context of effect on condition, is any entity, that can use specific effect or be checked against specific condition. Some effects and conditions don't have talker whatsoever, so any entity can use it (like `mapgen_update` effect can be used no matter is it used by player, NPC, monster or item), other has only one talker (aka alpha talker, aka `u_`) - the entity that call the effect or check (like `u_know_recipe` or `u_has_mission`), and the third has two talkers - alpha and beta (aka `u_` and `npc_`), which allow to check both you and your interlocutor (or enemy, depending on context)

For example, `{ "npc_has_effect": "Shadow_Reveal" }`, used by shadow lieutenant, check the player as beta talker, despite the id imply it should be `npc_`; This is a legacy of dialogue system, from which EoC was extended, and won't be fixed, since dialogues still use it fully

### Typical Alpha and Beta Talkers by cases

| EOC                                              | Alpha (possible types)      | Beta (possible types)       |
| ------------------------------------------------ | ----------------------      | --------------------------- |
| Talk with NPC                                    | player (Avatar)             | NPC (NPC)                   |
| Talk with monster                                | player (Avatar)             | monster (monster)           |
| Use computer                                     | player (Avatar)             | computer (Furniture)        |
| furniture: "examine_action"                      | player (Avatar)             | NONE                        |
| SPELL: "effect": "effect_on_condition"           | target (Character, Monster) | spell caster (Character, Monster) |
| use_action: "type": "effect_on_conditions"       | user (Character)            | item (item)                 |
| tick_action: "type": "effect_on_conditions"      | carrier (Character)         | item (item)                 |
| countdown_action: "type": "effect_on_conditions" | carrier (Character)         | item (item)                 |
| COMESTIBLE: "consumption_effect_on_conditions"   | user (Character)            | item (item)                 |
| activity_type: "completion_eoc"                  | character (Character)       | NONE                        |
| activity_type: "do_turn_eoc"                     | character (Character)       | NONE                        |
| addiction_type: "effect_on_condition"            | character (Character)       | NONE                        |
| bionics: "activated_eocs"                        | character (Character)       | NONE                        |
| bionics: "deactivated_eocs"                      | character (Character)       | NONE                        |
| bionics: "processed_eocs"                        | character (Character)       | NONE                        |
| mutation: "activated_eocs"                       | character (Character)       | NONE                        |
| mutation: "deactivated_eocs"                     | character (Character)       | NONE                        |
| mutation: "processed_eocs"                       | character (Character)       | NONE                        |
| recipe: "result_eocs"                            | crafter (Character)         | NONE                        |

## Value types

Effect on Condition uses a huge variety of different values for effects or for conditions to check against, so to standardize it, most of them are explained here

| name | description | example |
| --- | --- | --- |
| simple string | technically lack of any type - you just write a sting, and effect is called or check is performed: "barber_beard", "u_female", "u_is_deaf" | N/A |
| int | simple number. Decimals also allowed most of the time | `0`, `10`, `-55`, `987`, `0.1`, `0.5`, `-0.00001`, `9.87654321` |
| string | anything within of quotation marks `"`, usually id's or plain text:  | `"mon_zombie"`, `"fd_blood"`, `"just generic text i want to print in message"` |
| boolean | just boolean | `true`, `false` |
| duration | string, that contain number and unit of time, that the game code transform into seconds and put into the game. It is possible to use int instead of duration, but it is recommended to use duration for the readability sake. Possible values are `s`/`seconds`, `m`/`minutes`, `h`/`hours`, `d`/`days` | `1`, `"1 s"`, `"1 seconds"`, `"60 minutes"`, `3600`, `"99 minutes"`, `"2 d"`, `"365 days"`   |
| value between two | not a separate format, it means the field can accept two values simultaneously, and pick a random between this two; only values, that uses int can utilize it (int, duration or variable object usually) | `[ 1, 10 ]`,</br>`[ "30 seconds", "50 seconds" ]`,</br>`[ -1, 1 ]`,</br>`[ { "global_val": "small_variable" }, { "global_val": "big_variable" } ]`,</br>`[ { "global_val": "small_variable" }, 100 ]` |
| array | not a separate format, it means the field can accept multiple values, and the game either will pick one random between them, or apply all of them simultaneously | `[ "Somewhere", "Nowhere", "Everywhere", "Yesterday", "Tomorrow" ]`  |
| variable object | any [variable object](##variable-object)  | `{ "global_val": "some_value" }`,</br>`{ "u_val": "some_personal_value" }`,</br>`{ "math": [ "some_value * 5 + 1" ] }` |

## Variable Object

Variable object is a value, that changes due some conditions. Variable can be int, time, string, `arithmetic`/`math` expression or value between two. Types of values are:

- `u_val` - variable, that is stored in this character, and, if player dies, the variable is lost also (despite player can swap to another NPC, for example); 
- `npc_val` - variable, that is stored in beta talker
- `global_val` - variable, that is store in the world, and won't be lost until you delete said world
- `context_val` - variable, that was delivered from some another entity; For example, EVENT type EoCs can deliver specific variables contributor can use to perform specific checks:
`character_casts_spell` event, that is called every time, you guess it, character cast spell, it also store information about spell name, difficulty and damage, so contributor can create a specific negative effect for every spell casted, depending on this values; Generalized EoCs can also create and use context variables; math equivalent is variable name with `_`
- `var_val` - var_val is a unique variable object in the fact that it attempts to resolve the variable stored inside a context variable. So if you had

| Name | Type | Value |
| --- | --- | --- |
| ref | context_val | key1 |
| ref2 | context_val | u_key2 |
| key1 | global_val | SOME TEXT |
| key2 | u_val | SOME OTHER TEXT |

- If you access "ref" as a context val it will have the value of "key1", if you access it as a var_val it will have a value of "SOME TEXT". 
- If you access "ref2" as a context val it will have the value of "u_key2", if you access it as a var_val it will have a value of "SOME OTHER TEXT". 

The values for var_val use the same syntax for scope that math [variables](#variables) do.

Examples:

you add morale equal to `how_good` variable
```json
{ "u_add_morale": "morale_feeling_good", "bonus": { "u_val": "how_good" } }
```

you add morale random between u_`how_good` and u_`how_bad` variable
```json
{ "u_add_morale": "morale_feeling_good", "bonus": [ { "u_val": "how_good" }, { "u_val": "how_bad" } ] }
```

You make sound `Wow, your'e smart` equal to beta talker's intelligence
```json
{ "u_make_sound": "Wow, your'e smart", "volume": { "npc_val": "intelligence" } }
```

you add morale, equal to `ps_str` portal storm strength value
```json
{ "u_add_morale": "global_val", "bonus": { "global_val": "ps_str" } }
```

you add morale, equal to `ps_str` portal storm strength value plus 1, using old arithmetic syntax
```json
{ "u_add_morale": "global_val", "bonus":  { "arithmetic": [ { "global_val": "ps_str" }, "+", { "const": 1 } ] } }
```

you add morale, equal to `ps_str` portal storm strength value plus 1
```json
{ "u_add_morale": "morale_feeling_good", "bonus": { "math": [ "ps_str + 1" ] } }
```

Effect on Condition, that is called every time player cast spell, and add thought `morale_from_spell_difficulty` with mood bonus equal to spell difficulty, and thought `morale_from_spell_damage` with mood bonus equal to damage difficulty
```json
{
  "type": "effect_on_condition",
  "id": "EOC_morale_from_spell",
  "eoc_type": "EVENT",
  "required_event": "character_casts_spell",
  "effect": [
    { "u_add_morale": "morale_from_spell_difficulty", "bonus": { "context_val": "difficulty" } }
    { "u_add_morale": "morale_from_spell_damage", "bonus": { "math": [ "_damage" ] } }
  ]
}
```

TODO: add example of usage `context_val` in generalized EoC, and example for `var_val`

### Reactivation Support
Important to remember that **reactivated EOCs currently lose all context variables and conditions**. Fixing this is a desired feature.

## Examples:
```JSON
  {
    "type": "effect_on_condition",
    "id": "test_deactivate",
    "recurrence": 1,
    "condition": { "u_has_trait": "SPIRITUAL" },
    "deactivate_condition": { "not":{ "u_has_trait": "SPIRITUAL" } },
    "effect": { "u_add_effect": "infection", "duration": 1 }
  },
  {
    "type": "effect_on_condition",
    "id": "test_stats",
    "recurrence": [ 1, 10 ],
    "condition": { "not": { "u_has_strength": 7 } },
    "effect": { "u_add_effect": "infection", "duration": 1 }
  }
```

# Condition:

Dialogue conditions is a way to check is some specific statements are true or false. Conditions can be used both in dialogue with NPC, and in Effect on Conditions. 
The following keys and strings are available:

## Boolean logic
Conditions can be combined into blocks using `"and"`, `"or"` and `"not"`

- `"and"` allow to check multiple conditions, and if each of them are `true`, condition return `true`, otherwise `false`
- `"or"` allow to check multiple conditions, and if at least one of them is `true`, condition return `true`, otherwise `false`
- `"not"` allow to check only one condition (but this condition could be `"and"` or `"or"`, that themselves can check multiple conditions), and swap the result of condition: if you get `true`, the condition return `false`

Examples:

Checks if weather is lightning, **and** you have effect `narcosis`
```json
"condition": { "and": [ { "is_weather": "lightning" }, { "u_has_effect": "narcosis" } ] }
```

Checks if weather is portal storm **or** distant portal storm **or** close portal storm
```json
"condition": { "or": [ { "is_weather": "portal_storm" }, { "is_weather": "distant_portal_storm" }, { "is_weather": "close_portal_storm" } ] }
```

Checks you are **not** close to refugee center (at least 4 overmap tiles afar)
```json
"condition": { "not": { "u_near_om_location": "evac_center_18", "range": 4 } }
```

Checks you don't have any traits from the list
```json
"condition": {
  "or": [
    { "not": { "u_has_trait": "HUMAN_ARMS" } },
    { "not": { "u_has_trait": "HUMAN_SKIN" } },
    { "not": { "u_has_trait": "HUMAN_EYES" } },
    { "not": { "u_has_trait": "HUMAN_HANDS" } },
    { "not": { "u_has_trait": "HUMAN_LEGS" } },
    { "not": { "u_has_trait": "HUMAN_MOUTH" } }
  ]
}
```

Same as previous, but with different syntax
```json
"condition": {
  "not": {
    "or": [
      { "u_has_trait": "HUMAN_ARMS" },
      { "u_has_trait": "HUMAN_SKIN" },
      { "u_has_trait": "HUMAN_EYES" },
      { "u_has_trait": "HUMAN_HANDS" },
      { "u_has_trait": "HUMAN_LEGS" },
      { "u_has_trait": "HUMAN_MOUTH" }
    ]
  }
}
```

Checks there is portal storm **and** you have `MAKAYLA_MUTATOR` mutation **and** you do **not** have item with `PORTAL_PROOF` flag **and** you are outside
```json
"condition": {
  "and": [
    { "is_weather": "portal_storm" },
    { "u_has_trait": "MAKAYLA_MUTATOR" },
    { "not": { "u_has_worn_with_flag": "PORTAL_PROOF" } },
    "u_is_outside"
  ]
}
```

## Possible conditions

### `u_male`, `u_female`, `npc_male`, `npc_female`
- type: simple string
- return true if alpha or beta talker is male or female

#### Valid talkers:

| Avatar | Character | NPC | Monster |  Furniture | Item |
| ------ | --------- | --------- | ---- | ------- | --- | 
| ✔️ | ✔️ | ✔️ | ❌ | ❌ | ❌ |

#### Examples
return true if alpha talker is female
```json
"condition": "npc_female",
```

return true if beta talker is male or female; return false, if talker is not capable to have a gender (if monster, for example, can be used if you want to target only player or NPC)
```json
"condition": { "or": [ "npc_male", "npc_female" ] },
```

### `u_at_om_location`, `npc_at_om_location`
- type: string or [variable object](##variable-object)
- return true if alpha talker stands on specific overmap tile;
- `FACTION_CAMP_ANY` can be used, that return true if alpha or beta talker stand on faction camp tile; 
- `FACTION_CAMP_START` can be used, that return true if alpha or beta talker stand on tile, that can be turned into faction camp

#### Valid talkers:

| Avatar | Character | NPC | Monster |  Furniture | Item |
| ------ | --------- | --------- | ---- | ------- | --- | 
| ✔️ | ✔️ | ✔️ | ✔️ | ✔️ | ✔️ |

#### Examples
return true if alpha talker at the `field`
```json
{ "u_at_om_location": "field" }
```

return true if alpha talker at faction camp
```json
{ "u_at_om_location": "FACTION_CAMP_ANY" }
```

return true if alpha talker at location that can be transformed to faction camp
```json
{ "npc_at_om_location": "FACTION_CAMP_START" }
```

### `u_has_trait`, `npc_has_trait`, `u_has_any_trait`, `npc_has_any_trait`
- type: string or [variable object](##variable-object)
- check does alpha or beta talker have specific trait/mutation;
- `_has_trait` checks only 1 trait, when `_has_any_trait` check a range, and return true if at least one trait is presented;

#### Valid talkers:

| Avatar | Character | NPC | Monster |  Furniture | Item |
| ------ | --------- | --------- | ---- | ------- | --- | 
| ✔️ | ✔️ | ✔️ | ❌ | ❌ | ❌ |

#### Examples
checks do alpha talker have `EAGLEEYED` trait
```json
{ "u_has_trait": "EAGLEEYED" }
```

using `_has_any_trait` with single trait is also possible
```json
{ "u_has_any_trait": [ "EAGLEEYED" ] }
```

```json
{ "u_has_any_trait": [ "CANINE_EARS", "LUPINE_EARS", "FELINE_EARS", "URSINE_EARS", "ELFA_EARS" ] }
```

### `u_has_visible_trait`, `npc_has_visible_trait`
- type: string or [variable object](##variable-object)
- return true if the alpha or beta talker has a trait/mutation that has any visibility (defined in mutation `visibility` field); probably was designed if alpha or beta talker was able to hide it's mutations, but it's hard to say

#### Valid talkers:

| Avatar | Character | NPC | Monster |  Furniture | Item |
| ------ | --------- | --------- | ---- | ------- | --- | 
| ✔️ | ✔️ | ✔️ | ❌ | ❌ | ❌ |

#### Examples
Checks do alpha talker has `FEATHERS` mutation
```json
{ "u_has_trait": "FEATHERS" }
```

### `u_has_martial_art`, `npc_has_martial_art`
- type: string or [variable object](##variable-object)
- return true if alpha or beta talker has some martial art

#### Valid talkers:

| Avatar | Character | NPC | Monster |  Furniture | Item |
| ------ | --------- | --------- | ---- | ------- | --- | 
| ✔️ | ✔️ | ✔️ | ❌ | ❌ | ❌ |

#### Examples
```json
{ "u_has_martial_art": "style_aikido" }
```

### `u_using_martial_art`, `npc_using_martial_art`
- type: string or [variable object](##variable-object)
- return true if alpha or beta talker using the martial art

#### Valid talkers:

| Avatar | Character | NPC | Monster |  Furniture | Item |
| ------ | --------- | --------- | ---- | ------- | --- | 
| ✔️ | ✔️ | ✔️ | ❌ | ❌ | ❌ |

#### Examples
```json
{ "u_using_martial_art": "style_aikido" }
```

### `u_has_flag`, `npc_has_flag`
- type: string or [variable object](##variable-object)
- return true if alpha or beta talker has specific flag; special flag `MUTATION_THRESHOLD` can be used to check do alpha talker has any mutant threshold; for monsters both json flags (applied by effects) and monster flags can be checked

#### Valid talkers:

| Avatar | Character | NPC | Monster |  Furniture | Item |
| ------ | --------- | --------- | ---- | ------- | --- | 
| ✔️ | ✔️ | ✔️ | ✔️ | ❌ | ✔️ |

#### Examples
Alpha talker has `GRAB` flag, and beta talker has `GRAB_FILTER` flag; monster uses it to perform grabs - the game checks do monster (alpha talker, `u_`) has GRAB flag (i.e. able to grab at all), and check is target able to be grabbed using `GRAB_FILTER` flag
```json
{ "npc_has_flag": "GRAB_FILTER" }, { "u_has_flag": "GRAB" }
```

### `u_has_species`, `npc_has_species`
- type: string or [variable object](##variable-object)
- true if alpha or beta talker has the defined species

#### Valid talkers:

| Avatar | Character | NPC | Monster |  Furniture | Item |
| ------ | --------- | --------- | ---- | ------- | --- | 
| ❌ | ❌ | ❌ | ✔️ | ❌ | ❌ |

#### Examples
alpha talker is `SLIME`
```json
{ "u_has_species": "SLIME" }
```

### `u_bodytype`, `npc_bodytype`
- type: string or [variable object](##variable-object)
- true if alpha / beta talker monster has the defined bodytype
- for player / NPC return true if bodytype is `human`

#### Valid talkers:

| Avatar | Character | NPC | Monster |  Furniture | Item |
| ------ | --------- | --------- | ---- | ------- | --- | 
| ✔️ | ✔️ | ✔️ | ❌ | ❌ | ❌ |

#### Examples
alpha talker has bodytype `migo` , and beta has bodytype `human`
```json
{ "u_bodytype": "migo" }, { "npc_bodytype": "human" }
```

### `u_has_var`, `npc_has_var`
- type: string
- checks do alpha or beta talker has specific variables, that was added `u_add_var` or `npc_add_var`
- `type`, `context` and `value` of the variable is also required

#### Valid talkers:

| Avatar | Character | NPC | Monster |  Furniture | Item |
| ------ | --------- | --------- | ---- | ------- | --- | 
| ✔️ | ✔️ | ✔️ | ✔️ | ✔️ | ✔️ |

#### Examples
Checks do alpha talker has `u_met_sadie` variable
```json
{ "u_has_var": "u_met_sadie", "type": "general", "context": "meeting", "value": "yes" }
```

### `expects_vars`
- type: array of strings and/or [variable object](##variable-object)
- return true if each provided variable exist
- return false and create debug error message if check fails

#### Valid talkers:

| Avatar | Character | NPC | Monster |  Furniture | Item |
| ------ | --------- | --------- | ---- | ------- | --- | 
| ✔️ | ✔️ | ✔️ | ✔️ | ✔️ | ✔️ |

#### Examples
checks this var exists
```json
{ "expects_vars": [ "u_met_me", "u_met_you", "u_met_yourself" ] }
```

### `u_compare_var`, `npc_compare_var`
- type: int or [variable object](##variable-object)
- If talker has a stored variable, you can compare it to some value using `op`. 
- **deprecated in favor of [math](#math) syntax, please do not use it**

#### Valid talkers:

| Avatar | Character | NPC | Monster |  Furniture | Item |
| ------ | --------- | --------- | ---- | ------- | --- | 
| ✔️ | ✔️ | ✔️ | ✔️ | ✔️ | ✔️ |

#### Examples
`gunsmith_ammo_from` is equal to 545
```json
{ "u_compare_var": "gunsmith_ammo_from", "type": "number", "context": "artisans", "op": "==", "value": 545 }
```

### `u_compare_time_since_var`, `npc_compare_time_since_var`
- type: duration
- Same as `u_compare_var`, allows to check how much time passed since variable with `"type": "timer"` was create or updated, using one of `==`, `!=`, `<`, `>`, `<=`, `>=` operators; `type`, `context`, `op` and `time` is required

#### Examples
Checks is RandEnc was added more than 1 hour ago
```json
{ "u_compare_time_since_var": "RandEnc", "type": "timer", "context": "caravan", "op": ">", "time": "1 h" }
```

### `compare_string`
- type: pair of strings or [variable objects](##variable-object)
- Compare two strings, and return true if strings are equal

#### Examples
checks if `victim_type` is `mon_zombie_phase_shrike`
```json
{ "compare_string": [ "mon_zombie_phase_shrike", { "context_val": "victim_type" } ] }
```

checks is `victim_type` has `zombie` faction
```json
{ "compare_string": [ "zombie", { "mutator": "mon_faction", "mtype_id": { "context_val": "victim_type" } } ] }
```

### `u_has_strength`, `npc_has_strength`, `u_has_dexterity`, `npc_has_dexterity`, `u_has_intelligence`, `npc_has_intelligence`, `u_has_perception`, `npc_has_perception`
- type: int or [variable object](##variable-object)
- Return true if alpha or beta talker stat is at least the value or higher

#### Valid talkers:

| Avatar | Character | NPC | Monster |  Furniture | Item |
| ------ | --------- | --------- | ---- | ------- | --- | 
| ✔️ | ✔️ | ✔️ | ❌ | ❌ | ❌ |

#### Examples
True, if alpha talker has str 7 or more
```json
{ "u_has_strength": 7 }
```

### `u_has_hp`, `npc_has_hp`
- type: int or [variable object](##variable-object)
- Return true, if alpha or beta talker HP is value or bigger; additional parameter `bodypart` can be used to check HP of specific body part, otherwise sum of all body parts (or just hp, if monster uses it) is used. Effect checks only current HP, not max HP

#### Valid talkers:

| Avatar | Character | NPC | Monster |  Furniture | Item |
| ------ | --------- | --------- | ---- | ------- | --- | 
| ✔️ | ✔️ | ✔️ | ✔️ | ❌ | ❌ |

#### Examples
Checks does your torso has more than 84 hp 
```json
{ "u_has_hp": 84, "bodypart": "torso" }
```

### `u_has_part_temp`, `npc_has_part_temp`
- type: int or [variable object](##variable-object)
- return true if alpha or beta talker's body part has temperature higher than value; additional parameter `bodypart` specifies the body part
- temperature is written in arbitrary units, described in `weather.h`: `Body temperature is measured on a scale of 0u to 10000u, where 10u = 0.02C and 5000u is 37C`

#### Valid talkers:

| Avatar | Character | NPC | Monster |  Furniture | Item |
| ------ | --------- | --------- | ---- | ------- | --- | 
| ✔️ | ✔️ | ✔️ | ❌ | ❌ | ❌ |

#### Examples
check is your torso is 37 centigrade
```json
{ "u_has_part_temp": 5000, "bodypart": "torso" }
```

### `u_has_item`, `npc_has_item`, `u_has_items`, `npc_has_items`
- type: string or [variable object](##variable-object)
- return true if item or items are presented in your or NPC inventory;
- `_has_items` require `count` or `charges` to define how much copies of items (for `count`) or charges inside item (for `charges`) alpha or beta talker has

#### Valid talkers:

| Avatar | Character | NPC | Monster |  Furniture | Item |
| ------ | --------- | --------- | ---- | ------- | --- | 
| ✔️ | ✔️ | ✔️ | ❌ | ❌ | ❌ |

#### Examples
check do you have a guitar
```json
{ "u_has_item": "guitar" }
```

check do you have 6 ropes
```json
{ "u_has_items": { "item": "rope_6", "count": 6 } }
```

### `u_has_item_category`, `npc_has_item_category`
- type: string or [variable object](##variable-object)
- return true if alpha or beta talker have items of specific category;
- `count` can be used to check amount of items bigger than 1

#### Valid talkers:

| Avatar | Character | NPC | Monster |  Furniture | Item |
| ------ | --------- | --------- | ---- | ------- | --- | 
| ✔️ | ✔️ | ✔️ | ❌ | ❌ | ❌ |

#### Examples
check do you have manual in inventory
```json
{ "u_has_item_category": "manuals" }
```

check do you have 3 manuals in inventory
```json
{ "u_has_item_category": "manuals", "count": 3 }
```

### `u_has_bionics`, `npc_has_bionics`
- type: string or [variable object](##variable-object)
- return true if alpha or beta talker has specific bionic; `ANY` can be used to return true if any bionic is presented

#### Valid talkers:

| Avatar | Character | NPC | Monster |  Furniture | Item |
| ------ | --------- | --------- | ---- | ------- | --- | 
| ✔️ | ✔️ | ✔️ | ❌ | ❌ | ❌ |

#### Examples
check do you have `bio_synlungs`
```json
{ "u_has_bionics": "bio_synlungs" }
```

check do you have any bionic presented
```json
{ "u_has_bionics": "ANY" }
```

### `u_has_effect`, `npc_has_effect`
- type: string or [variable object](##variable-object)
- return true if alpha or beta talker has specific effect applied;
- `intensity` can be used to check an effect of specific intensity;
- `bodypart` can be used to check effect applied on specific body part
- martial arts `static_buffs` can be checked in form `mabuff:buff_id`

#### Valid talkers:

| Avatar | Character | NPC | Monster |  Furniture | Item |
| ------ | --------- | --------- | ---- | ------- | --- | 
| ✔️ | ✔️ | ✔️ | ❌ | ❌ | ❌ |

#### Examples
checks are you infected
```json
{ "u_has_effect": "infected" }
```

checks are you head bleed heavily
```json
{ "u_has_effect": "bleed", "intensity": 10, "bodypart": "head" }
```

checks do you have aikido stance active
```json
{ "u_has_effect": "mabuff:buff_aikido_static1" }
```

### `u_can_stow_weapon`, `npc_can_stow_weapon`
- type: simple string
- return true if alpha or beta talker wield an item, and have enough space to put it away

#### Valid talkers:

| Avatar | Character | NPC | Monster |  Furniture | Item |
| ------ | --------- | --------- | ---- | ------- | --- | 
| ✔️ | ✔️ | ✔️ | ❌ | ❌ | ❌ |

#### Examples
You have equipped an item that you can stow
```json
"u_can_stow_weapon"
```

You have equipped an item that you can not stow, either because it's bionic pseudoitem, you have no space to store it, or by any another reason
```json
{ "not": "u_can_stow_weapon" }
```

### `u_can_drop_weapon`, `npc_can_drop_weapon`
- type: simple string
- return true if alpha or beta talker wield an item, and can drop it on the ground (i.e. weapon has no `NO_UNWIELD` flag like retracted bionic claws or monomolecular blade bionics)

#### Valid talkers:

| Avatar | Character | NPC | Monster |  Furniture | Item |
| ------ | --------- | --------- | ---- | ------- | --- | 
| ✔️ | ✔️ | ✔️ | ❌ | ❌ | ❌ |

#### Examples

```json
"u_can_drop_weapon"
```


```json
{ "not": "u_can_drop_weapon" }
```

`u_has_wielded_with_flag` may be used to replicate the effect
```json
{ "u_has_wielded_with_flag": "NO_UNWIELD" }
```


### `u_has_weapon`, `npc_has_weapon`
- type: simple string
- return true if alpha or beta talker wield any item

#### Valid talkers:

| Avatar | Character | NPC | Monster |  Furniture | Item |
| ------ | --------- | --------- | ---- | ------- | --- | 
| ✔️ | ✔️ | ✔️ | ❌ | ❌ | ❌ |

#### Examples

```json
"u_has_weapon"
```

You don't wield anything
```json
{ "not": "u_has_weapon" }
```

### `u_driving`, `npc_driving`
- type: simple string
- return true if alpha or beta talker operate a vehicles; Nota bene: NPCs cannot currently operate vehicles

#### Valid talkers:

| Avatar | Character | NPC | Monster |  Furniture | Item |
| ------ | --------- | --------- | ---- | ------- | --- | 
| ✔️ | ✔️ | ✔️ | ❌ | ❌ | ❌ |

#### Examples

```json
"u_driving"
```

true if you do not drive
```json
{ "not": "u_driving" }
```

### `u_know_recipe`
- type: string or [variable object](##variable-object)
- return true if character know specific recipe;
- only memorized recipes count, not recipes written in the book

#### Valid talkers:

| Avatar | Character | NPC | Monster |  Furniture | Item |
| ------ | --------- | --------- | ---- | ------- | --- | 
| ✔️ | ✔️ | ❌ | ❌ | ❌ | ❌ |

#### Examples
check do you memorize `meat_hunk` recipe
```json
{ "u_know_recipe": "meat_hunk" }
```

### `u_has_worn_with_flag`, `npc_has_worn_with_flag`
- type: string or [variable object](##variable-object)
- return true if alpha or beta talker wear some item with specific flag

#### Valid talkers:

| Avatar | Character | NPC | Monster |  Furniture | Item |
| ------ | --------- | --------- | ---- | ------- | --- | 
| ✔️ | ✔️ | ✔️ | ❌ | ❌ | ❌ |

#### Examples
check do you wear something with `RAD_DETECT` flag
```json
{ "u_has_worn_with_flag": "RAD_DETECT" }
```

### `u_has_wielded_with_flag`, `npc_has_wielded_with_flag`
- type: string or [variable object](##variable-object)
- return true if alpha or beta talker wield something with specific flag

#### Valid talkers:

| Avatar | Character | NPC | Monster |  Furniture | Item |
| ------ | --------- | --------- | ---- | ------- | --- | 
| ✔️ | ✔️ | ✔️ | ❌ | ❌ | ❌ |

#### Examples
check do you wield something with `WHIP` flag
```json
{ "u_has_wielded_with_flag": "WHIP" }
```

### `u_has_wielded_with_weapon_category`, `npc_has_wielded_with_weapon_category`
- type: string or [variable object](##variable-object)
- return true if alpha or beta talker wield something with specific weapon category

#### Valid talkers:

| Avatar | Character | NPC | Monster |  Furniture | Item |
| ------ | --------- | --------- | ---- | ------- | --- | 
| ✔️ | ✔️ | ✔️ | ❌ | ❌ | ❌ |

#### Examples
check do you wield something with `LONG_SWORDS` weapon category
```json
{ "u_has_wielded_with_weapon_category": "LONG_SWORDS" }
```

### `u_can_see`, `npc_can_see`
- type: simple string
- return true if alpha or beta talker can see (not blind)

#### Valid talkers:

| Avatar | Character | NPC | Monster |  Furniture | Item |
| ------ | --------- | --------- | ---- | ------- | --- | 
| ✔️ | ✔️ | ✔️ | ✔️ | ❌ | ❌ |

#### Examples

```json
"u_can_see"
```

You can't see
```json
{ "not": "u_can_see" }
```

### `u_is_deaf`, `npc_is_deaf`
- type: simple string
- return true if alpha or beta talker can't hear

#### Valid talkers:

| Avatar | Character | NPC | Monster |  Furniture | Item |
| ------ | --------- | --------- | ---- | ------- | --- | 
| ✔️ | ✔️ | ✔️ | ✔️ | ❌ | ❌ |

#### Examples

```json
"u_is_deaf"
```

You can hear
```json
{ "not": "u_is_deaf" }
```

### `u_is_alive`, `npc_is_alive`
- type: simple string
- return true if alpha or beta talker is not dead

#### Valid talkers:

| Avatar | Character | NPC | Monster |  Furniture | Item |
| ------ | --------- | --------- | ---- | ------- | --- | 
| ✔️ | ✔️ | ✔️ | ✔️ | ❌ | ❌ |

#### Examples

```json
"u_is_alive"
```

NPC is dead
```json
{ "not": "npc_is_alive" }
```

### `u_is_on_terrain`, `npc_is_on_terrain`
- type: string or [variable object](##variable-object)
- return true if alpha or beta talker stand on specific terrain

#### Valid talkers:

| Avatar | Character | NPC | Monster |  Furniture | Item |
| ------ | --------- | --------- | ---- | ------- | --- | 
| ✔️ | ✔️ | ✔️ | ❌ | ❌ | ❌ |

#### Examples
check do you stand on grass
```json
{ "u_is_on_terrain": "t_grass" }
```

### `u_is_on_terrain_with_flag`, `npc_is_on_terrain_with_flag`
- type: string or [variable object](##variable-object)
- return true if alpha or beta talker stand on terrain with specific flag

#### Valid talkers:

| Avatar | Character | NPC | Monster |  Furniture | Item |
| ------ | --------- | --------- | ---- | ------- | --- | 
| ✔️ | ✔️ | ✔️ | ✔️ | ❌ | ❌ |

#### Examples
check do you stand on terrain with `SHRUB` flag
```json
{ "u_is_on_terrain_with_flag": "SHRUB" }
```

### `u_is_in_field`, `npc_is_in_field`
- type: string or [variable object](##variable-object)
- return true if alpha or beta talker stand on specific field

#### Valid talkers:

| Avatar | Character | NPC | Monster |  Furniture | Item |
| ------ | --------- | --------- | ---- | ------- | --- | 
| ✔️ | ✔️ | ✔️ | ❌ | ❌ | ❌ |

#### Examples
check do you stand in a cloud of smoke
```json
{ "u_is_in_field": "fd_smoke" }
```

### `u_query`, `npc_query`
- type: string or [variable object](##variable-object)
- For avatar (player), create a popup with message, that could be answered as "yes" and "no". if "yes" is picked, true is returned, otherwise false;
- `default` field should be used to specify default output for NPC, that player do not control;
- popup is created only if the rest of conditions are true

#### Valid talkers:

| Avatar | Character | NPC | Monster |  Furniture | Item |
| ------ | --------- | --------- | ---- | ------- | --- | 
| ✔️ | ✔️ | ✔️ | ❌ | ❌ | ❌ |
#### Examples
Create a popup with message `You have died.  Continue as one of your followers?`
```json
{ "u_query": "You have died.  Continue as one of your followers?", "default": false }
```

### `map_terrain_with_flag`, `map_furniture_with_flag`
- type: string or [variable object](##variable-object)
- return true if the terrain or furniture has specific flag
- `loc` will specify location of terrain or furniture (**mandatory**)

#### Valid talkers:

No talker is needed.

#### Examples
Check the north terrain or furniture has `TRANSPARENT` flag.
```json
{
  "type": "effect_on_condition",
  "id": "EOC_ter_furn_check",
  "effect": [
      { "set_string_var": { "mutator": "loc_relative_u", "target": "(0,-1,0)" }, "target_var": { "context_val": "loc" } },
      {
        "if": { "map_terrain_with_flag": "TRANSPARENT", "loc": { "context_val": "loc" } },
        "then": { "u_message": "North terrain: TRANSPARENT" },
        "else": { "u_message": "North terrain: Not TRANSPARENT" }
      },
      {
        "if": { "map_furniture_with_flag": "TRANSPARENT", "loc": { "context_val": "loc" } },
        "then": { "u_message": "North furniture: TRANSPARENT" },
        "else": { "u_message": "North furniture: Not TRANSPARENT" }
      }
  ]
},
```

### `u_query_tile`, `npc_query_tile`
- type: string
- Ask the player to select a tile. If tile is selected, true is returned, otherwise false;
- `anywhere`, `line_of_sight`, `around` are possible
  - `anywhere` is the same as the "look around" UI
  - `around` is the same as starting a fire, you can only choose the 9 tiles you're immediately adjacent to
- `target_var` is [variable object](##variable-object) to contain coordinates of selected tile (**mandatory**)
- `range` defines the selectable range for `line_of_sight` (**mandatory** for `line_of_sight`, otherwise not required)
- `z_level` defines allow if select other z-level  for `anywhere`
- `message` is displayed while selecting

#### Valid talkers:

| Avatar | Character | NPC | Monster |  Furniture | Item |
| ------ | --------- | --------- | ---- | ------- | --- | 
| ✔️ | ❌ | ❌ | ❌ | ❌ | ❌ |

#### Examples
Display coordinates of selected tile.
```json
{
  "if": { "u_query_tile": "line_of_sight", "target_var": { "context_val": "pos" }, "message": "Select point", "range": 10 },
  "then": { "u_message": "<context_val:pos>" },
  "else": { "u_message": "Canceled" }
}
```

### `map_terrain_with_flag`, `map_furniture_with_flag`
- type: string or [variable object](##variable-object)
- return true if the terrain or furniture has specific flag
- `loc` will specify location of terrain or furniture (**mandatory**)

#### Valid talkers:

No talker is needed.

#### Examples
Check the north terrain or furniture has `TRANSPARENT` flag.
```json
{
  "type": "effect_on_condition",
  "id": "EOC_ter_furn_check",
  "effect": [
      { "set_string_var": { "mutator": "loc_relative_u", "target": "(0,-1,0)" }, "target_var": { "context_val": "loc" } },
      {
        "if": { "map_terrain_with_flag": "TRANSPARENT", "loc": { "context_val": "loc" } },
        "then": { "u_message": "North terrain: TRANSPARENT" },
        "else": { "u_message": "North terrain: Not TRANSPARENT" }
      },
      {
        "if": { "map_furniture_with_flag": "TRANSPARENT", "loc": { "context_val": "loc" } },
        "then": { "u_message": "North furniture: TRANSPARENT" },
        "else": { "u_message": "North furniture: Not TRANSPARENT" }
      }
  ]
},
```

### `map_in_city`
- type: location string or [variable object](##variable-object)
- return true if the location is in a city

#### Valid talkers:

No talker is needed.

#### Examples
Check the location is in a city.
```json
{ "u_location_variable": { "context_val": "loc" } },
{
  "if": { "map_in_city": { "context_val": "loc" } },
  "then": { "u_message": "Inside city" },
  "else": { "u_message": "Outside city" }
},
```

# Reusable EOCs:
The code base supports the use of reusable EOCs, you can use these to get guaranteed effects by passing in specific variables. The codebase supports the following:

EOC Name | Description | Variables |
--------------------- | --------- | ----------- |
EOC_RandEnc | Spawns a random encounter at the specified `omt` with mapgen update `map_update` that is later removed with `map_removal`. It has a 1 in `chance` chance of happening and can only occur after `days_till_spawn`. Can optionally only happen if `random_enc_condition` is true | `map_update`: a mapgen update ID <br/> `omt`: overmap tile ID where this happens <br/> `map_removal`: a mapgen update ID <br/> `chance`: an integer <br/> `days_till_spawn`: an integer <br/> `random_enc_condition`: a set condition
# EVENT EOCs:
EVENT EOCs trigger on in game events specified in the event_type enum in `event.h`. When an EVENT EOC triggers it tries to perform the EOC on the NPC that is the focus of the event and if it cannot determine one, triggers on the avatar. So any cata_event that has a field for "avatar_id", "character", "attacker", "killer", "npc" will potentially resolve to another npc rather than the avatar, based on who the event triggers for.

## Event Context Vars:
Every event EOC passes context vars with each of their key value pairs that the event has in C++.  They are all converted to strings when made context variables but their original types are included for reference below.  At some point this documentation may go out of sync, The up to date info for each event can be found in event.h

## Event EOC Types:

| EVENT              | Description | Context Variables | Talker(alpha/beta) |
| ------------------ | ----------- | ----------------- | ------------------ |
| activates_artifact | Triggers when the player activates an artifact | { "character", `character_id` },<br/> { "item_name", `string` }, | character / NONE |
| activates_mininuke | Triggers when any character arms a mininuke | { "character", `character_id` } | character / NONE |
| administers_mutagen |  | { "character", `character_id` },<br/> { "technique", `mutagen_technique` }, | character / NONE |
| angers_amigara_horrors | Triggers when amigara horrors are spawned as part of a mine finale | NONE | avatar / NONE |
| avatar_enters_omt |  | { "pos", `tripoint` },<br/> { "oter_id", `oter_id` }, | avatar / NONE |
| avatar_moves |  | { "mount", `mtype_id` },<br/> { "terrain", `ter_id` },<br/> { "movement_mode", `move_mode_id` },<br/> { "underwater", `bool` },<br/> { "z", `int` }, | avatar / NONE |
| avatar_dies |  | NONE | avatar / NONE |
| awakes_dark_wyrms | Triggers when `pedestal_wyrm` examine action is used | NONE | avatar / NONE |
| becomes_wanted | Triggered when copbots/riot bots are spawned as part of a timed event after mon/char is photo'd by eyebot | { "character", `character_id` } | character / NONE |
| broken_bone | Triggered when any body part reaches 0 hp | { "character", `character_id` },<br/> { "part", `body_part` }, | character / NONE |
| broken_bone_mends | Triggered when `mending` effect is removed by expiry (Character::mend) | { "character", `character_id` },<br/> { "part", `body_part` }, | character / NONE |
| buries_corpse | Triggers when item with flag CORPSE is located on same tile as construction with post-special `done_grave` is completed | { "character", `character_id` },<br/> { "corpse_type", `mtype_id` },<br/> { "corpse_name", `string` }, | character / NONE |
| causes_resonance_cascade | Triggers when resonance cascade option is activated via "old lab" finale's computer | NONE | avatar / NONE |
| character_casts_spell | Triggers when a character casts spells. When a spell with multiple effects is cast, the number of effects will be triggered | { "character", `character_id` },<br/> { "spell", `spell_id` },<br/> { "school", `trait_id` },<br/> { "difficulty", `int` },<br/> { "cost", `int` },<br/> { "cast_time", `int` },<br/> { "damage", `int` }, | character / NONE |
| character_consumes_item |  | { "character", `character_id` },<br/> { "itype", `itype_id` }, | character / NONE |
| character_dies |  | { "character", `character_id` }, | character / NONE |
| character_eats_item |  | { "character", `character_id` },<br/> { "itype", `itype_id` }, | character / NONE |
| character_finished_activity | Triggered when character finished or canceled activity | { "character", `character_id` },<br/> { "activity", `activity_id` },<br/> { "canceled", `bool` } | character / NONE |
| character_forgets_spell |  | { "character", `character_id` },<br/> { "spell", `spell_id` } | character / NONE |
| character_gains_effect |  | { "character", `character_id` },<br/> { "effect", `efftype_id` }, | character / NONE |
| character_gets_headshot |  | { "character", `character_id` } | character / NONE |
| character_heals_damage |  | { "character", `character_id` },<br/> { "damage", `int` }, | character / NONE |
| character_kills_character |  | { "killer", `character_id` },<br/> { "victim", `character_id` },<br/> { "victim_name", `string` }, | character / NONE |
| character_kills_monster |  | { "killer", `character_id` },<br/> { "victim_type", `mtype_id` }, | character / NONE |
| character_learns_spell |  | { "character", `character_id` },<br/> { "spell", `spell_id` } | character / NONE |
| character_loses_effect |  | { "character", `character_id` },<br/> { "effect", `efftype_id` }, | character / NONE |
<<<<<<< HEAD
| character_melee_attacks_character |  | { "attacker", `character_id` },<br/> { "weapon", `itype_id` },<br/> { "hits", `bool` },<br/> { "victim", `character_id` },<br/> { "victim_name", `string` }, | character / NONE |
| character_melee_attacks_monster | | { "attacker", `character_id` },<br/> { "weapon", `itype_id` },<br/> { "hits", `bool` },<br/> { "victim_type", `mtype_id` },| character / NONE |
| character_ranged_attacks_character | |  { "attacker", `character_id` },<br/> { "weapon", `itype_id` },<br/> { "victim", `character_id` },<br/> { "victim_name", `string` }, | character / NONE |
| character_ranged_attacks_monster | | { "attacker", `character_id` },<br/> { "weapon", `itype_id` },<br/> { "victim_type", `mtype_id` }, | character / NONE |
=======
| character_melee_attacks_character |  | { "attacker", `character_id` },<br/> { "weapon", `itype_id` },<br/> { "hits", `bool` },<br/> { "victim", `character_id` },<br/> { "victim_name", `string` }, | character (attacker) / character (victim) |
| character_melee_attacks_monster | | { "attacker", `character_id` },<br/> { "weapon", `itype_id` },<br/> { "hits", `bool` },<br/> { "victim_type", `mtype_id` },| character / monster |
| character_ranged_attacks_character | |  { "attacker", `character_id` },<br/> { "weapon", `itype_id` },<br/> { "victim", `character_id` },<br/> { "victim_name", `string` }, | character (attacker) / character (victim) |
| character_ranged_attacks_monster | | { "attacker", `character_id` },<br/> { "weapon", `itype_id` },<br/> { "victim_type", `mtype_id` }, | character / monster |
>>>>>>> c496e930
| character_smashes_tile | | { "character", `character_id` },<br/> { "terrain", `ter_str_id` },  { "furniture", `furn_str_id` }, | character / NONE |
| character_starts_activity | Triggered when character starts or resumes activity | { "character", `character_id` },<br/> { "activity", `activity_id` },<br/> { "resume", `bool` } | character / NONE |
| character_takes_damage | | { "character", `character_id` },<br/> { "damage", `int` }, | character / NONE |
| character_triggers_trap | | { "character", `character_id` },<br/> { "trap", `trap_str_id` }, | character / NONE |
| character_wakes_up | | { "character", `character_id` }, | character / NONE |
| character_wields_item | | { "character", `character_id` },<br/> { "itype", `itype_id` }, | character / item to wield |
| character_wears_item | | { "character", `character_id` },<br/> { "itype", `itype_id` }, | character / item to wear |
| consumes_marloss_item | | { "character", `character_id` },<br/> { "itype", `itype_id` }, | character / NONE |
| crosses_marloss_threshold | | { "character", `character_id` } | character / NONE |
| crosses_mutation_threshold | | { "character", `character_id` },<br/> { "category", `mutation_category_id` }, | character / NONE |
| crosses_mycus_threshold | | { "character", `character_id` } | character / NONE |
| cuts_tree | | { "character", `character_id` } | character / NONE |
| dermatik_eggs_hatch | | { "character", `character_id` } | character / NONE |
| dermatik_eggs_injected | | { "character", `character_id` } | character / NONE |
| destroys_triffid_grove | Triggered *only* via spell with effect_str `ROOTS_DIE` (currently via death spell of triffid heart) | NONE | avatar / NONE |
| dies_from_asthma_attack | | { "character", `character_id` } | character / NONE |
| dies_from_drug_overdose | | { "character", `character_id` },<br/> { "effect", `efftype_id` }, | character / NONE |
| dies_from_bleeding | | { "character", `character_id` }  | character / NONE |
| dies_from_hypovolemia | | { "character", `character_id` }  | character / NONE |
| dies_from_redcells_loss | | { "character", `character_id` }  | character / NONE |
| dies_of_infection | | { "character", `character_id` }  | character / NONE |
| dies_of_starvation | | { "character", `character_id` }  | character / NONE |
| dies_of_thirst | | { "character", `character_id` }  | character / NONE |
| digs_into_lava | | NONE  | avatar / NONE |
| disarms_nuke | Triggered via disarm missile computer action in missile silo special | NONE  | avatar / NONE |
| eats_sewage | Triggered via use action `SEWAGE` | NONE  | avatar / NONE |
| evolves_mutation | | { "character", `character_id` },<br/> { "from_trait", `trait_id` },<br/> { "to_trait", `trait_id` }, | character / NONE |
| exhumes_grave | Triggers when construction with post-special `done_dig_grave` or `done_dig_grave_nospawn` is completed | { "character", `character_id` } | character / NONE |
| fails_to_install_cbm | | { "character", `character_id` },<br/> { "bionic", `bionic_id` }, | character / NONE |
| fails_to_remove_cbm | | { "character", `character_id` },<br/> { "bionic", `bionic_id` }, | character / NONE |
| falls_asleep_from_exhaustion | | { "character", `character_id` } | character / NONE |
| fuel_tank_explodes | Triggers when vehicle part (that is watertight container/magazine with magazine pocket/or is a reactor) is sufficiently damaged | { "vehicle_name", `string` }, | avatar / NONE |
| gains_addiction | |  { "character", `character_id` },<br/> { "add_type", `addiction_id` }, | character / NONE |
| gains_mutation | |  { "character", `character_id` },<br/> { "trait", `trait_id` }, | character / NONE |
| gains_skill_level | | { "character", `character_id` },<br/> { "skill", `skill_id` },<br/> { "new_level", `int` }, | character / NONE |
| game_avatar_death | Triggers during bury screen with ASCII grave art is displayed (when avatar dies, obviously) | { "avatar_id", `character_id` },<br/> { "avatar_name", `string` },<br/> { "avatar_is_male", `bool` },<br/> { "is_suicide", `bool` },<br/> { "last_words", `string` }, | avatar / NONE |
| game_avatar_new | Triggers when new character is controlled and during new game character initialization  | { "is_new_game", `bool` },<br/> { "is_debug", `bool` },<br/> { "avatar_id", `character_id` },<br/> { "avatar_name", `string` },<br/> { "avatar_is_male", `bool` },<br/> { "avatar_profession", `profession_id` },<br/> { "avatar_custom_profession", `string` }, | avatar / NONE |
| game_load | Triggers only when loading a saved game (not a new game!) | { "cdda_version", `string` }, | avatar / NONE |
| game_begin | Triggered during game load and new game start | { "cdda_version", `string` }, | avatar / NONE |
| game_over | Triggers after fully accepting death, epilogues etc. have played (probably not useable for eoc purposes?) | { "total_time_played", `chrono_seconds` }, | avatar / NONE |
| game_save | | { "time_since_load", `chrono_seconds` },<br/> { "total_time_played", `chrono_seconds` }, | avatar / NONE |
| game_start | Triggered only during new game character initialization | { "game_version", `string` }, | avatar / NONE |
| installs_cbm | | { "character", `character_id` },<br/> { "bionic", `bionic_id` }, | character / NONE |
| installs_faulty_cbm | | { "character", `character_id` },<br/> { "bionic", `bionic_id` }, | character / NONE |
| learns_martial_art | |  { "character", `character_id` },<br/> { "martial_art", `matype_id` }, | character / NONE |
| loses_addiction | | { "character", `character_id` },<br/> { "add_type", `addiction_id` }, | character / NONE |
| npc_becomes_hostile | Triggers when NPC's attitude is set to `NPCATT_KILL` via dialogue effect `hostile` | { "npc", `character_id` },<br/> { "npc_name", `string` }, | NPC / NONE |
| opens_portal | Triggers when TOGGLE PORTAL option is activated via ("old lab" finale's?) computer | NONE | avatar / NONE |
| opens_spellbook | Triggers when player opens the spell menu OR when NPC evaluates spell as best weapon(in preparation to use it) | { "character", `character_id` } | character / NONE |
| opens_temple | Triggers when `pedestal_temple` examine action is used to consume a petrified eye | NONE | avatar / NONE |
| player_fails_conduct | | { "conduct", `achievement_id` },<br/> { "achievements_enabled", `bool` }, | avatar / NONE |
| player_gets_achievement | | { "achievement", `achievement_id` },<br/> { "achievements_enabled", `bool` }, | avatar / NONE |
| player_levels_spell | | { "character", `character_id` },<br/> { "spell", `spell_id` },<br/> { "new_level", `int` }, | character / NONE |
| reads_book | | { "character", `character_id` } | character / NONE |
| releases_subspace_specimens | Triggers when Release Specimens option is activated via ("old lab" finale's?) computer | NONE | avatar / NONE |
| removes_cbm | |  { "character", `character_id` },<br/> { "bionic", `bionic_id` }, | character / NONE |
| seals_hazardous_material_sarcophagus | Triggers via `srcf_seal_order` computer action | NONE | avatar / NONE |
| spellcasting_finish | Triggers only once when a character finishes casting a spell | { "character", `character_id` },<br/> { "success", `bool` },<br/>  { "spell", `spell_id` },<br/> { "school", `trait_id` },<br/> { "difficulty", `int` },<br/> { "cost", `int` },<br/> { "cast_time", `int` },<br/> { "damage", `int` }, | character / NONE |
| telefrags_creature | (Unimplemented) | { "character", `character_id` },<br/> { "victim_name", `string` }, | character / NONE |
| teleglow_teleports | Triggers when character(only avatar is actually eligible) is teleported due to teleglow effect | { "character", `character_id` } | character / NONE |
| teleports_into_wall | Triggers when character(only avatar is actually eligible) is teleported into wall | { "character", `character_id` },<br/> { "obstacle_name", `string` }, | character / NONE |
| terminates_subspace_specimens | Triggers when Terminate Specimens option is activated via ("old lab" finale's?) computer | NONE | avatar / NONE |
| throws_up | | { "character", `character_id` } | character / NONE |
| triggers_alarm | Triggers when alarm is sounded as a failure state of hacking, prying, using a computer, or (if player is sufficiently close)damaged terrain with ALARMED flag | { "character", `character_id` } | character / NONE |
| uses_debug_menu | | { "debug_menu_option", `debug_menu_index` }, | avatar / NONE |
| u_var_changed | | { "var", `string` },<br/> { "value", `string` }, | avatar / NONE |
| vehicle_moves | | { "avatar_on_board", `bool` },<br/> { "avatar_is_driving", `bool` },<br/> { "avatar_remote_control", `bool` },<br/> { "is_flying_aircraft", `bool` },<br/> { "is_floating_watercraft", `bool` },<br/> { "is_on_rails", `bool` },<br/> { "is_falling", `bool` },<br/> { "is_sinking", `bool` },<br/> { "is_skidding", `bool` },<br/> { "velocity", `int` }, // vehicle current velocity, mph * 100<br/> { "z", `int` }, | avatar / NONE |

## Context Variables For Other EOCs
Other EOCs have some variables as well that they have access to, they are as follows:

| EOC            | Context Variables |
| --------------------- | ----------- |
| mutation: "activated_eocs" | { "this", `mutation_id` } |
| mutation: "processed_eocs" | { "this", `mutation_id` } |
| mutation: "deactivated_eocs" | { "this", `mutation_id` } |
| damage_type: "ondamage_eocs" | { "bp", `bodypart_id` }, { "damage_taken", `double` damage the character will take post mitigation }, { "total_damage", `double` damage pre mitigation } |
| furniture: "examine_action" | { "this", `furniture_id` }, { "pos", `tripoint` } |


# Effects

## General

#### `sound_effect`
Play a sound effect from sound pack `"type": "sound_effect"`


| Syntax | Optionality | Value  | Info |
| --- | --- | --- | --- | 
| "sound_effect" | **mandatory** | string or [variable object](#variable-object) | sound effect, that would be used, respond to `variant` field in `"type": "sound_effect"` |
| "id" | optional | string or [variable object](#variable-object) | `id`, that would be used to play, respond to `id` field in `"type": "sound_effect"`  | 
| "outdoor_event" | optional | boolean | default false; if true, and player is underground, the player is less likely to hear the sound | 
| "volume" | optional | int or [variable object](#variable-object)  | default 80; volume at which the sound would be played; affected by hearing modifier | 

##### Valid talkers:

| Avatar | Character | NPC | Monster |  Furniture | Item |
| ------ | --------- | --------- | ---- | ------- | --- | 
| ✔️ | ✔️ | ✔️ | ✔️ | ✔️ | ✔️ |

##### Examples

Plays sound `bionics`, variant `pixelated` with volume 50
```json
{ "sound_effect": "pixelated", "id": "bionics", "volume": 50 },
```


#### `open_dialogue`
Opens up a dialog between the participants; this should only be used in effect_on_conditions, not in actual npc dialogue

| Syntax | Optionality | Value  | Info |
| --- | --- | --- | --- | 
| "topic" | optional | string or [variable object](#variable-object) | if used, instead of the dialogue with the participant, this topic would be used with an empty talker |
| "true_eocs", "false_eocs" | optional | array of eocs | if was successful, all `true_eocs` are run, otherwise all `false_eocs` are run | 

##### Valid talkers:

| Avatar | Character | NPC | Monster |  Furniture | Item |
| ------ | --------- | --------- | ---- | ------- | --- | 
| ✔️ | ✔️ | ✔️ | ✔️ | ✔️ | ✔️ |

##### Examples
Opens dialogue with topic `TALK_PERK_MENU_MAIN`
```json
{ "open_dialogue": { "topic": "TALK_PERK_MENU_MAIN" } }
```

Opens a dialogue with computer; computer has defined `"chat_topics": [ "COMP_REFUGEE_CENTER_MAIN" ],` on the map side, which makes it valid participant
```json
  {
    "id": "EOC_REFUGEE_CENTER_COMPUTER",
    "type": "effect_on_condition",
    "effect": [ "open_dialogue" ]
  },
```

#### `take_control`
If beta talker is NPC, take control of it


| Syntax | Optionality | Value  | Info |
| --- | --- | --- | --- | 
| "take_control" | **mandatory** | simple string | makes you control the NPC; works only if avatar (you) is alpha talker, and beta talker is NPC |
| "true_eocs", "false_eocs" | optional | eocs_array | if `take_control` was successful, all `true_eocs` are run, otherwise all `false_eocs` run | 

##### Valid talkers:

| Avatar | Character | NPC | Monster |  Furniture | Item |
| ------ | --------- | --------- | ---- | ------- | ---  | 
| ❌ | ❌ | ✔️ | ❌ | ❌ | ❌ |

##### Examples
Takes control of NPC
```json
"effect": [ "take_control" ]
```

Takes control of NPC; If successful; `EOC_GOOD` is run, if not, `EOC_BAD` is run
```json
{ "take_control": { "true_eocs": [ "EOC_GOOD" ], "false_eocs": [ "EOC_BAD" ] } }
```

#### `take_control_menu`
Opens up a menu to choose a follower to take control of.
Works only with your followers

##### Valid talkers:

| Avatar | Character | NPC | Monster |  Furniture | Item |
| ------ | --------- | --------- | ---- | ------- | ---  | 
| ✔️ | ❌ | ❌ | ❌ | ❌ | ❌ |

##### Examples
Opens the menu to swap the avatar
```json
"effect": [ "take_control_menu" ]
```


#### `give_achievement`
Marks the given achievement as complete

| Syntax | Optionality | Value  | Info |
| --- | --- | --- | --- | 
| "give_achievement" | **mandatory** | string or [variable object](#variable-object) | the achievement that would be given |

##### Valid talkers:

| Avatar | Character | NPC | Monster |  Furniture | Item |
| ------ | --------- | --------- | ---- | ------- | ---  | 
| ✔️ | ❌ | ❌ | ❌ | ❌ | ❌ |

##### Examples
Gives achievement `escaped_the_cataclysm`
```json
{ "give_achievement": "escaped_the_cataclysm" }
```

`assign_mission: `string or [variable object](#variable-object)   Will assign mission to the player.

#### `assign_mission`
Will assign mission to the player

| Syntax | Optionality | Value  | Info |
| --- | --- | --- | --- | 
| "assign_mission" | **mandatory** | string or [variable object](#variable-object) | Mission that would be assigned to the player |

##### Valid talkers:

| Avatar | Character | NPC | Monster |  Furniture | Item |
| ------ | --------- | --------- | ---- | ------- | --- | 
| ✔️ | ❌ | ❌ | ❌ | ❌ | ❌ |

##### Examples
Assign you a `MISSION_REACH_FAKE_DAVE` mission
```json
{ "assign_mission": "MISSION_REACH_FAKE_DAVE" }
```

#### `remove_active_mission`
Will remove mission from the player's active mission list without failing it.

| Syntax | Optionality | Value  | Info |
| --- | --- | --- | --- | 
| "remove_active_mission" | **mandatory** | string or [variable object](#variable-object) | mission that would be removed |

##### Valid talkers:

| Avatar | Character | NPC | Monster |  Furniture | Item |
| ------ | --------- | --------- | ---- | ------- | --- | 
| ✔️ | ✔️ | ✔️ | ✔️ | ✔️ | ✔️ |

##### Examples
removes `MISSION_BONUS_KILL_BOSS` mission from your list
```json
{ "remove_active_mission": "MISSION_BONUS_KILL_BOSS" }
```


#### `finish_mission`
Will complete mission the player has, in one way or another
// todo - test how optional `success` and `step` actually are

| Syntax | Optionality | Value  | Info |
| --- | --- | --- | --- | 
| "finish_mission" | **mandatory** | string or [variable object](#variable-object) | id of the mission that would be finished |
| "success" | optional | boolean | default false; if true, complete the mission as successful | 
| "step" | optional | int | if used, complete mission up to this step | 

##### Valid talkers:

| Avatar | Character | NPC | Monster |  Furniture | Item |
| ------ | --------- | --------- | ---- | ------- | --- | 
| ✔️ | ✔️ | ✔️ | ✔️ | ✔️ | ✔️ |

##### Examples
Complete the mission `DID_I_WIN` as failed
```json
{ "finish_mission": "DID_I_WIN" }
```

Complete the mission `DID_I_WIN` as successful
```json
{ "finish_mission": "DID_I_WIN", "success": true }
```

Complete the first step of a `DID_I_WIN` mission
```json
{ "finish_mission": "DID_I_WIN", "step": 1 }
```

#### `offer_mission`
Adds this mission on a list NPC can offer

| Syntax | Optionality | Value  | Info |
| --- | --- | --- | --- | 
| "offer_mission" | **mandatory** | string, [variable object](#variable-object) or array | id of a mission to offer |


##### Valid talkers:

| Avatar | Character | NPC | Monster |  Furniture | Item |
| ------ | --------- | --------- | ---- | ------- | --- | 
| ❌ | ❌ | ✔️ | ❌ | ❌ | ❌ |

##### Examples
NPC can offer mission `MISSION_GET_RELIC` now
```json
{ "offer_mission": "MISSION_GET_RELIC" }
```

Same as before
```json
{ "offer_mission": [ "MISSION_GET_RELIC" ] }
```

NPC can offer missions `MISSION_A`, `B` and `C` now
```json
{ "offer_mission": [ "MISSION_A", "MISSION_B", "MISSION_C" ] }
```


#### `run_eocs`
Runs another EoC. It can be a separate EoC, or an inline EoC inside `run_eocs` effect

| Syntax | Optionality | Value  | Info |
| --- | --- | --- | --- | 
| "run_eocs" | **mandatory** | string or array of eocs | EoC or EoCS that would be run |

##### Valid talkers:

| Avatar | Character | NPC | Monster |  Furniture | Item |
| ------ | --------- | --------- | ---- | ------- | --- | 
| ✔️ | ✔️ | ✔️ | ✔️ | ✔️ | ✔️ |

##### Examples
Run `EOC_DO_GOOD_THING` EoC
```json
{ "run_eocs": [ "EOC_DO_GOOD_THING" ] }
```

Run inline `are_you_strong` EoC
```json
"run_eocs": {
  "id": "are_you_strong",
  "condition": { "math": [ "u_val('strength')", ">", "8" ] },
  "effect": [ { "u_message": "You are strong" } ],
  "false_effect": [ { "u_message": "You are normal" } ]
}
```

Inline EoCs could have their own inline EoCS
This EoC checks your str stat, and if it's less than 4, write `You are weak`; 
if it's bigger, `are_you_strong` EoC is run, that checks is your str is bigger than 8; if it's less, `You are normal` is written
if it's bigger, `are_you_super_strong` effect is run, that checks is your str is bigger than 12; If it's less, `You are strong` is written; if it's more, `You are super strong` is written
```json
{
  "type": "effect_on_condition",
  "id": "are_you_weak",
  "//": "there is a variety of ways you can do the exact same effect that would work better",
  "//2": "but for the sake of example, let's ignore it",
  "condition": { "math": [ "u_val('strength')", ">", "4" ] },
  "false_effect": [ { "u_message": "You are weak" } ],
  "effect": {
    "run_eocs": {
      "id": "are_you_strong",
      "condition": { "math": [ "u_val('strength')", ">", "8" ] },
      "false_effect": [ { "u_message": "You are normal" } ],
      "effect": {
        "run_eocs": {
          "id": "are_you_super_strong",
          "condition": { "math": [ "u_val('strength')", ">", "12" ] },
          "effect": [ { "u_message": "You are super strong" } ],
          "false_effect": [ { "u_message": "You are strong" } ]
        }
      }
    }
  }
}
```


#### `run_eoc_with`
Same as `run_eocs`, but runs the specific EoC with provided variables as context variables

| Syntax | Optionality | Value  | Info |
| --- | --- | --- | --- | 
| "run_eoc_with" | **mandatory** | string | EoC or EoCS that would be run |
| "beta_loc" | optional | [variable object](#variable-object) | `u_location_variable`, where the EoC should be run | 
| "variables" | optional | pair of `"variable_name": "varialbe"` | variables, that would be passed to the EoC; `expects_vars` condition can be used to ensure every variable exist before the EoC is run | 

##### Valid talkers:

| Avatar | Character | NPC | Monster |  Furniture | Item |
| ------ | --------- | --------- | ---- | ------- | --- | 
| ✔️ | ✔️ | ✔️ | ✔️ | ✔️ | ✔️ |

##### Examples
Run `EOC_BOOM` EoC; completely same as `run_eocs`
```json
{ "run_eoc_with": "EOC_BOOM" }
```

Run `EOC_BOOM` EoC at `where_my_enemy_is` location variable
```json
{ "run_eoc_with": "EOC_BOOM", "beta_loc": { "global_val": "where_my_enemy_is" } },
```

The first EoC `EOC_I_NEED_AN_AR15` run another `EOC_GIVE_A_GUN` EoC, and give it two variables: variable `gun_name` with value `ar15_223medium` and variable `amount_of_guns` with value `5`;
Second EoC `EOC_I_NEED_AN_AK47` aslo run `EOC_GIVE_A_GUN` with the same variables, but now the values are `ak47` and `3`
`EOC_GIVE_A_GUN`, once called, will spawn a gun, depending on variables it got
```json
{
  "type": "effect_on_condition",
  "id": "EOC_I_NEED_AN_AR15",
  "effect": [
    {
      "run_eoc_with": "EOC_GIVE_A_GUN",
      "variables": {
        "gun_name": "ar15_223medium",
        "amount_of_guns": 5
      }
    }
  ]
},
{
  "type": "effect_on_condition",
  "id": "EOC_I_NEED_AN_AK47",
  "effect": [
    {
      "run_eoc_with": "EOC_GIVE_A_GUN",
      "variables": {
        "gun_name": "ak47",
        "amount_of_guns": 3
      }
    }
  ]
},
{
  "type": "effect_on_condition",
  "id": "EOC_GIVE_A_GUN",
  "condition": { "expects_vars": [ "gun_name", "amount_of_guns" ] },
  "effect": [
    {
      "u_spawn_item": { "context_val": "gun_name" },
      "count": { "context_val": "amount_of_guns" }
    }
  ]
}
```

#### `queue_eocs`
  Same as `run_eocs`, but instead of running EoCs right now, put it in queue and run it in some future


| Syntax | Optionality | Value  | Info |
| --- | --- | --- | --- | 
| "queue_eocs" | **mandatory** | string, [variable object](#variable-object) or array | EoCs, that would be added into queue; Could be an inline EoC |
| "time_in_future" | optional | int, duration, [variable object](#variable-object) or value between two | When in the future EoC would be run; default 0 | 

##### Valid talkers:
If the eoc is global the avatar will be u and npc will be invalid. Otherwise it will be queued for the current alpha if they are a character and not be queued otherwise.

| Avatar | Character | NPC | Monster |  Furniture | Item |
| ------ | --------- | --------- | ---- | ------- | --- | 
| ✔️ | ✔️ | ✔️ | ❌ | ❌ | ❌ |

##### Examples
run `EOC_BOOM_RIGHT_NOW` instantly
```json
{ "queue_eocs": "EOC_BOOM_RIGHT_NOW" }
```

run `EOC_BOOM_RANDOM` randomly in 20-30 seconds
```json
{ "queue_eocs": "EOC_BOOM_RANDOM", "time_in_future": [ "20 seconds", "30 seconds" ] },
```

#### `queue_eoc_with`
Combination of `run_eoc_with` and `queue_eocs` - Put EoC into queue and run into some future, with provided variables as context variables

| Syntax | Optionality | Value  | Info |
| --- | --- | --- | --- | 
| "queue_eoc_with" | **mandatory** | string or [variable object](#variable-object) | EoC, that would be added into queue; Could be an inline EoC |
| "time_in_future" | optional | int, duration, [variable object](#variable-object) or value between two | When in the future EoC would be run; default 0 |
| "variables" | optional | pair of `"variable_name": "varialbe"` | variables, that would be passed to the EoC; `expects_vars` condition can be used to ensure every variable exist before the EoC is run | 

##### Valid talkers:

| Avatar | Character | NPC | Monster |  Furniture | Item |
| ------ | --------- | --------- | ---- | ------- | --- | 
| ✔️ | ✔️ | ✔️ | ❌ | ❌ | ❌ |

##### Examples
see a detailed example in `run_eoc_with`
In three hours, you will be given five AR-15
```json
{
  "type": "effect_on_condition",
  "id": "EOC_I_NEED_AN_AR15_BUT_NOT_NOW",
  "effect": [
    {
      "queue_eoc_with": "EOC_GIVE_A_GUN",
      "time_in_future": "3 h",
      "variables": {
        "gun_name": "ar15_223medium",
        "amount_of_guns": 5
      }
    }
  ]
},
{
  "type": "effect_on_condition",
  "id": "EOC_GIVE_A_GUN",
  "condition": { "expects_vars": [ "gun_name", "amount_of_guns" ] },
  "effect": [
    {
      "u_spawn_item": { "context_val": "gun_name" },
      "count": { "context_val": "amount_of_guns" }
    }
  ]
}
```

#### `u_roll_remainder`, `npc_roll_remainder`
If you or NPC does not have all of the listed bionics, mutations, spells or recipes, gives one randomly

| Syntax | Optionality | Value  | Info |
| --- | --- | --- | --- | 
| "u_roll_remainder" / "npc_roll_remainder" | **mandatory** | string, [variable](#variable-object) or array of both | thing, that would be rolled and given |
| "type" | **mandatory** | string or [variable object](#variable-object) | type of thing that would be given; can be one of `bionic`, `mutation`, `spell` or `recipe` | 
| "message" | optional | string or [variable object](#variable-object) | message, that would be displayed in log, once remainder is used; `%s` symbol can be used in this message to write the name of a thing, that would be given; message would be printed only if roll was successful | 
| "true_eocs", "false_eocs" | optional | string or array of eocs | If reminder was positive, all EoCs in `true_eocs` run, otherwise `false_eocs` run | 


##### Valid talkers:

| Avatar | Character | NPC | Monster |  Furniture | Item |
| ------ | --------- | --------- | ---- | ------- | --- | 
| ✔️ | ✔️ | ✔️ | ❌ | ❌ | ❌ |

##### Examples
Tries to give you a mutation `A`, `B` or `C`, if you don't have one, with message `You got %s!`; If roll is successful, `EOC_SUCCESS` is run, otherwise `EOC_FAIL` is run
```json
{
  "u_roll_remainder": [ "mutationA", "mutationB", "mutationC" ],
  "type": "mutation",
  "message": "You got %s!",
  "true_eocs": [ "EOC_SUCCESS" ],
  "false_eocs": [ "EOC_FAIL" ]
}
```


#### `if`
Set effects to be executed when conditions are met and when conditions are not met.

| Syntax | Optionality | Value  | Info |
| --- | --- | --- | --- | 
| "if" | **mandatory** | [dialogue condition](#dialogue-conditions) | condition itself | 
| "then" | **mandatory** | effect | Effect(s) executed when conditions are met. | 
| "else" | optional | effect | Effect(s) executed when conditions are not met. | 

##### Valid talkers:

| Avatar | Character | NPC | Monster |  Furniture | Item |
| ------ | --------- | --------- | ---- | ------- | --- | 
| ✔️ | ✔️ | ✔️ | ✔️ | ✔️ | ✔️ |

##### Examples
Displays a different message the first time it is run and the second time onwards
```json
{
  "if": { "u_has_var": "test", "type": "eoc_sample", "context": "if_else", "value": "yes" },
  "then": { "u_message": "You have variable." },
  "else": [
    { "u_message": "You don't have variable." },
    {
      "if": { "not": { "u_has_var": "test", "type": "eoc_sample", "context": "if_else", "value": "yes" } },
      "then": [
        { "u_add_var": "test", "type": "eoc_sample", "context": "if_else", "value": "yes" },
        { "u_message": "Vriable added." }
      ]
    }
  ]
}
```


#### `switch`
Check the value, and, depending on it, pick the case that would be run

| Syntax | Optionality | Value  | Info |
| --- | --- | --- | --- | 
| "switch" | **mandatory** | arithmetic/math_expression | the value, that would be read; only numerical values can be used |
| "cases" | **mandatory** | `case` and `effect` | effects, that would be run, if the value of switch is higher or equal to this case | 

##### Valid talkers:

| Avatar | Character | NPC | Monster |  Furniture | Item |
| ------ | --------- | --------- | ---- | ------- | --- | 
| ✔️ | ✔️ | ✔️ | ❌ | ❌ | ❌ |

##### Examples
Checks the level of `some_spell` spell, and, related to this, cast a spell of picked level; if level of spell is 9, `clair_night_vision_4` would be used, if spell level is 8, `clair_night_vision_3` would be casted
```json
{
  "switch": { "u_val": "spell_level", "spell": "some_spell" },
  "cases": [
    { "case": 0, "effect": { "u_cast_spell": { "id": "another spell" } } },
    { "case": 3, "effect": { "u_add_effect": "drunk", "duration": "270 minutes" } },
    { "case": 6, "effect": { "u_lose_bionic": "bio_power_storage" } },
    { "case": 9, "effect": { "run_eocs": [ "EOC_DO_GOOD_THING" ] } },
    {
      "case": 12,
      "effect": [
        { "u_forget_martial_art": "style_eskrima" },
        { "u_forget_martial_art": "style_crane" },
        { "u_forget_martial_art": "style_judo" }
      ]
    }
  ]
}
```


#### `foreach`
Executes the effect repeatedly while storing the values ​​of a specific list one by one in the variable.

| Syntax | Optionality | Value  | Info |
| --- | --- | --- | --- |
| "foreach" | **mandatory** | string | Type of list. `"ids"`, `"item_group"`, `"monstergroup"`, `"array"` are available. |
| "var" | **mandatory** | [variable objects](#variable-object) | Variable to store value in the list. |
| "effect" | **mandatory** | effect | Effect(s) executed. |
| "target" | **mandatory** | See below | Changes depending on the value of "foreach". See below. |

The correspondence between "foreach" and "target" is as follows.

| "foreach" | Value | Info |
| --- | --- | --- |
| "ids" | string | List the IDs of objects that appear in the game. `"bodypart"`, `"flag"`, `"trait"`, `"vitamin"` are available. |
| "item_group" | string | List the IDs of items in the item group. |
| "monstergroup" | string | List the IDs of monsters in the monster group. |
| "array" | array of strings or [variable objects](#variable-object) | List simple strings. |

##### Valid talkers:

| Avatar | Character | NPC | Monster |  Furniture | Item |
| ------ | --------- | --------- | ---- | ------- | --- |
| ✔️ | ✔️ | ✔️ | ✔️ | ✔️ | ✔️ |

##### Examples
Resets all of your vitamins.
```json
{
  "foreach": "ids",
  "var": { "context_val": "id" },
  "target": "vitamin",
  "effect": [ { "math": [ "u_vitamin(_id)", "=", "0" ] } ]
}
```


#### `u_run_npc_eocs`, `npc_run_npc_eocs`
NPC run EoCs, provided by this effect; can work outside of reality bubble

| Syntax | Optionality | Value  | Info |
| --- | --- | --- | --- | 
| "u_run_npc_eocs"/ "npc_run_npc_eocs" | **mandatory** | array of eocs | EoCs that would be run by NPCs |
| "unique_ids" | optional | string, [variable objects](#variable-object) or array | id of NPCs that would be affected; lack of ids make effect run EoC on every NPC in your reality bubble, if `"local": true`, and to every NPC in the world, if `"local": false`; unique ID of every npc is specified in mapgen, using `npcs` or `place_npcs` | 
| "local" | optional | boolean | default false; if true, the effect is run for every NPC in the world; if false, effect is run only to NPC in your reality bubble |
| "npc_range" | optional | int or [variable object](#variable-object) | if used, only NPC in this range are affected |
| "npc_must_see" | optional | boolean | default false; if true, only NPC you can see are affected | 
 
example of specifying `unique_id` in mapgen using `npcs`:
```json
"npcs": { "T": { "class": "guard", "unique_id": "GUARD7" } },
```

and using `place_npcs`:
```json
"place_npcs": [ { "class": "arsonist", "x": 9, "y": 1, "unique_id": "GUARD7" } ],
```

##### Valid talkers:

| Avatar | Character | NPC | Monster |  Furniture | Item |
| ------ | --------- | --------- | ---- | ------- | --- | 
| ❌ | ❌ | ✔️ | ❌ | ❌ | ❌ |

##### Examples

All NPC in range 30, that you can see, run `EOC_DEATH` and `EOC_TAXES`
```json
{
  "type": "effect_on_condition",
  "id": "EOC_KILL_ALL_NPCS_YOU_SEE_30_TILES",
  "effect": [
    {
      "u_run_npc_eocs": [ "EOC_DEATH", "EOC_TAXES" ],
      "npc_range": 30,
      "npc_must_see": true
    }
  ]
}
```

Move refugee center guards `GUARD1` - `GUARD7` to the `_First` position - EoC for effect is inlined
```json
{
  "type": "effect_on_condition",
  "id": "EOC_REFUGEE_CENTER_GUARD_FIRST_POSITION",
  "effect": [
    {
      "u_run_npc_eocs": [
        {
          "id": "EOC_REFUGEE_CENTER_GUARD_FIRST_SHIFT",
          "effect": {
            "u_set_guard_pos": { "global_val": "_First" },
            "unique_id": true
          }
        }
      ],
      "unique_ids": [ "GUARD1", "GUARD2", "GUARD3", "GUARD4", "GUARD5", "GUARD6", "GUARD7" ]
    }
  ]
}
```


#### `u_run_inv_eocs`, `npc_run_inv_eocs`
Run EOCs on items in your or NPC's inventory

| Syntax | Optionality | Value  | Info |
| --- | --- | --- | --- | 
| "u_run_inv_eocs" / "npc_run_inv_eocs" | **mandatory** | string or [variable object](#variable-object) | way the item would be picked; <br/>values can be:<br/>`all` - all items that match the conditions are picked;<br/> `random` - from all items that match the conditions, one picked;<br/>`manual` - menu is open with all items that can be picked, and you can choose one;<br/>`manual_mult` - same as `manual`, but multiple items can be picked |
| "search_data" | optional | N/A | sets the condition for the target item; lack of search_data means any item can be picked; conditions can be:<br/>`id` - id of a specific item;<br/>`category` - category of an item (case sensitive, should always be in lower case);<br/>`flags`- flag or flags the item has<br/>`material` - material of an item;<br/>`worn_only` - if true, return only items, that are worn;<br/>`wielded_only` - if true, return only wielded items | 
| "title" | optional | string or [variable object](#variable-object) | name of the menu, that would be shown, if `manual` or `manual_mult` is used | 
| "true_eocs" / "false_eocs" | optional | range of eocs | if item was picked successfully, all `true_eocs` are run, otherwise all `false_eocs` are run; picked item is returned as npc; for example, `n_hp()` return hp of an item | 

##### Valid talkers:

| Avatar | Character | NPC | Monster |  Furniture | Item |
| ------ | --------- | --------- | ---- | ------- | --- | 
| ❌ | ❌ | ❌ | ❌ | ❌ | ✔️ |

##### Examples
Picks an item in character's hands, and run `EOC_DESTROY_ITEM` EoC on it
```json
{
  "type": "effect_on_condition",
  "id": "EOC_PICK_ITEM_IN_HANDS",
  "effect": [
    {
      "u_run_inv_eocs": "random",
      "search_data": [ { "wielded_only": true } ],
      "true_eocs": [ "EOC_DESTROY_ITEM" ]
    }
  ]
}
```
Pick a wooden item with `DURABLE_MELEE` and `ALWAYS_TWOHAND` flags, and run `EOC_DO_SOMETHING_WITH_ITEM` on it; if there is no such item, `EOC_NO_SUCH_ITEM` is run
```json
{
  "type": "effect_on_condition",
  "id": "EOC_PICK_WOODEN_ITEM",
  "effect": [
    {
      "u_run_inv_eocs": "manual",
      "search_data": [ { "material": "wood", "flags": [ "DURABLE_MELEE", "ALWAYS_TWOHAND" ] } ],
      "true_eocs": [ "EOC_DO_SOMETHING_WITH_ITEM" ]
      "false_eocs": [ { "id": "EOC_NO_SUCH_ITEM", "effect": [ { "u_message": "You don't have an item i need" } ] } ]
    }
  ]
}
```

#### `weighted_list_eocs`
Will choose one of a list of eocs to activate based on it's weight

| Syntax | Optionality | Value  | Info |
| --- | --- | --- | --- | 
| "weighted_list_eocs" | **mandatory** | n/a | EoC that would be run, and it's weight; EoC can be either id or inline EoC, and weight can be int or variable object |

##### Examples

Run one EoC from the list
```json
{
  "type": "effect_on_condition",
  "id": "EOC_WEIGHT",
  "effect": {
    "weighted_list_eocs": [
      [ "EOC_THING_1", 1 ],
      [ "EOC_THING_2", 1 ],
      [ "EOC_THING_3", 3 ],
      { "id": "EOC_THING_4", "effect": [ { "u_message": "A test message appears!", "type": "bad" } ] },
      [ "EOC_THING_5", { "math": [ "super_important_variable + 4" ] } ],
      [ "EOC_THING_6", { "math": [ "_super_important_context_variable + 4" ] } ],
      [ "EOC_THING_7", { "math": [ "33 + 77" ] } ]
    ]
  }
}
```

#### `run_eoc_selector`
Open a menu, that allow to select one of multiple options

| Syntax | Optionality | Value  | Info |
| --- | --- | --- | --- | 
| "run_eoc_selector" | **mandatory** | array of strings or [variable objects](#variable-object) | list of EoCs, that could be picked; conditions of the listed EoCs would be checked, and one that do not pass would be grayed out |
| "names" | optional | array of strings or [variable objects](#variable-object) | name of the option, that would be shown on the list; amount of names should be equal amount of EoCs | 
| "descriptions" | optional | array of strings or [variable objects](#variable-object) | description of the options, that would be shown on the list; amount of descriptions should be equal amount of EoCs | 
| "keys" | optional | single character | a character, that would be used as a shortcut to pick each EoC; amount of keys should be equal amount of EoCs | 
| "title" | optional | string | Text, that would be shown as the name of the list; Default `Select an option.` | 
| "hide_failing" | optional | boolean | if true, the options, that fail their check, would be completely removed from the list, instead of being grayed out | 
| "hide_failing" | optional | boolean | if true, you can quit the menu without selecting an option, no effect will occur | 
| "variables" | optional | pair of `"variable_name": "varialbe"` | variables, that would be passed to the EoCs; `expects_vars` condition can be used to ensure every variable exist before the EoC is run | 
##### Valid talkers:

| Avatar | Character | NPC | Monster |  Furniture | Item |
| ------ | --------- | --------- | ---- | ------- | --- | 
| ✔️ | ❌ | ❌ | ❌ | ❌ | ❌ |

##### Examples
you can pick one of four options from `Choose your destiny` list; 
```json
{
  "run_eoc_selector": [ "EOC_OPTION_1", "EOC_OPTION_2", "EOC_OPTION_3", "EOC_OPTION_4" ],
  "names": [ "Option 1", "Option 2", "Option 3", "Option 4" ],
  "keys": [ "a", "b", "1", "2" ],
  "title": "Choose your destiny",
  "descriptions": [
    "Gives you something good",
    "Gives you something bad",
    "Gives you twice as good",
    "Gives you twice as bad, but condition is not met, so you can't pick it up"
  ]
}
```

## Character effects

#### `u_mutate`, `npc_mutate`

Your character or the NPC will attempt to mutate; used in mutation system, for other purposes it's better to use [`u_add_trait`](#`u_add_trait`, `npc_add_trait`)

| Syntax | Optionality | Value  | Info |
| --- | --- | --- | --- | 
| "u_mutate" / "npc_mutate" | **mandatory** | int, float or [variable object](##variable-object) | one in `int` chance of using the highest category, with 0 never using the highest category |
| "use_vitamins" | optional | boolean | default true; if true, mutation require vitamins to work | 

##### Valid talkers:

| Avatar | Character | NPC | Monster |  Furniture | Item |
| ------ | --------- | --------- | ---- | ------- | --- | 
| ✔️ | ✔️ | ✔️ | ❌ | ❌ | ❌ |

##### Examples
```json
{ "u_mutate": 0 }
```

```json
{ "npc_mutate": { "math": [ "1+1" ] }, "use_vitamins": false }
```


#### `u_mutate_category`, `npc_mutate_category`

Similar to `u_mutate` but takes category as a parameter and guarantees mutation.

| Syntax | Optionality | Value  | Info |
| --- | --- | --- | --- | 
| "u_mutate_category" / "npc_mutate_category" | **mandatory** | string or [variable object](##variable-object) | mutation category |
| "use_vitamins" | optional | boolean | same as in `u_mutate` | 

##### Examples

```json
{ "u_mutate_category": "PLANT" }
```

```
{ "u_mutate_category": { "global_val": "next_mutation" }
```


#### `u_add_effect`, `npc_add_effect`

Some effect would be applied on you or NPC

| Syntax | Optionality | Value  | Info |
| --- | --- | --- | --- | 
| "u_add_effect" / "npc_add_effect" | **mandatory** | string or [variable object](##variable-object) | id of effect to give |
| "duration" | optional | int, duration or [variable object](##variable-object) | 0 by default; length of the effect; both int (`"duration": 60`), and duration string (`"duration": "1 m"`) works; `PERMANENT` can be used to give a permanent effect | 
| "target_part" | optional | string or [variable object](##variable-object) | default is "whole body"; if used, only specified body part would be used. `RANDOM` can be used to pick a random body part | 
| "intensity" | optional | int, float or [variable object](##variable-object) | default 0; intensity of the effect | 
| "force_bool" | optional | boolean | default false; if true, all immunities would be ignored | 

##### Valid talkers:

| Avatar | Character | NPC | Monster |  Furniture | Item |
| ------ | --------- | --------- | ---- | ------- | --- | 
| ✔️ | ✔️ | ✔️ | ✔️ | ❌ | ❌ |

##### Examples
Apply effect `drunk` for 4.5 hours:
```json
{ "u_add_effect": "drunk", "duration": "270 minutes" }
```

Apply effect `fungus` of intensity 1, permanently, on random body part:
```json
{ "u_add_effect": "fungus", "intensity": 1, "duration": "PERMANENT", "target_part": "RANDOM" }
```

Apply effect `poison`, of [your strength value] intensity, for [random number between 0 and 10, multiplied on player's pain value] seconds, onto body part, stored in `body_part_to_poison` context value, ignoring player's immunity:
```json
{
  "u_add_effect": "poison",
  "intensity": { "math": [ "u_val(strength)" ] },
  "duration": { "math": [ "rand(10) * u_pain()" ] },
  "target_part": { "context_val": "body_part_to_poison" },
  "force_bool": true
}
```


#### `u_add_bionic`, `npc_add_bionic`
You or NPC would have some bionic installed

| Syntax | Optionality | Value  | Info |
| --- | --- | --- | --- | 
| "u_add_bionic"/ "npc_add_bionic" | **mandatory** | string or [variable object](##variable-object) | Your character or the NPC will gain the bionic; Only one bionic per effect | 

##### Valid talkers:

| Avatar | Character | NPC | Monster |  Furniture | Item |
| ------ | --------- | --------- | ---- | ------- | --- | 
| ✔️ | ✔️ | ✔️ | ❌ | ❌ | ❌ |

##### Examples
Install 1 `bio_power_storage` onto your character:
```json
{ "u_add_bionic": "bio_power_storage" }
```

Install 1 bionic, delivered from `bionic_id` context value, onto your character:
```json
{ "u_add_bionic": { "context_val": "bionic_id" } }
```


#### `u_lose_bionic`, `npc_lose_bionic`
You or NPC would have some bionic uninstalled from your body

| Syntax | Optionality | Value  | Info |
| --- | --- | --- | --- | 
| "u_lose_bionic" / "npc_lose_bionic"  | **mandatory** | string or [variable object](##variable-object) | Your character or the NPC will lose the bionic | 

##### Valid talkers:

| Avatar | Character | NPC | Monster |  Furniture | Item |
| ------ | --------- | --------- | ---- | ------- | --- | 
| ✔️ | ✔️ | ✔️ | ❌ | ❌ | ❌ |

##### Examples
Uninstall 1 `bio_power_storage` from your character:
```json
{ "u_lose_bionic": "bio_power_storage" }
```

Uninstall 1 bionic, delivered from `bionic_id` context value, onto your character:
```json
{ "u_lose_bionic": { "context_val": "bionic_id" } }
```


#### `u_add_trait`, `npc_add_trait`
Give character or NPC some mutation/trait 

| Syntax | Optionality | Value  | Info |
| --- | --- | --- | --- | 
| "u_add_trait" / "npc_add_trait" | **mandatory** | string or [variable object](##variable-object) | id of trait that should be given |

##### Valid talkers:

| Avatar | Character | NPC | Monster |  Furniture | Item |
| ------ | --------- | --------- | ---- | ------- | --- | 
| ✔️ | ✔️ | ✔️ | ❌ | ❌ | ❌ |

##### Examples
Adds `TELEPATH` trait to the character:
```json
{ "u_add_trait": "TELEPATH" }
```

Adds trait, stored in `trait_id` context value, to the character:
```json
{ "u_add_trait": { "context_val": "trait_id" } }
```


#### `u_lose_effect`, `npc_effect`
Remove effect from character or NPC, if it has one

| Syntax | Optionality | Value  | Info |
| --- | --- | --- | --- | 
| "u_lose_effect" / "npc_lose_effect" | **mandatory** | string or [variable object](##variable-object) | id of effect to be removed; if character or NPC has no such effect, nothing happens |

##### Valid talkers:

| Avatar | Character | NPC | Monster |  Furniture | Item |
| ------ | --------- | --------- | ---- | ------- | --- | 
| ✔️ | ✔️ | ✔️ | ✔️ | ❌ | ❌ |

##### Examples
Removes `infection` effect from player:
```json
{ "u_lose_effect": "infection" }
```

Removes effect, stored in `effect_id` context value, from the player:
```json
{ "u_lose_effect": { "context_val": "effect_id" } }
```


#### `u_lose_trait`, `npc_lose_trait`
Character or NPC got trait or mutation removed, if it has one

| Syntax | Optionality | Value  | Info |
| --- | --- | --- | --- | 
| "u_lose_trait" / "npc_lose_trait" | **mandatory** | string or [variable object](##variable-object) | id of mutation to be removed; if character or NPC has no such mutation, nothing happens |

##### Valid talkers:

| Avatar | Character | NPC | Monster |  Furniture | Item |
| ------ | --------- | --------- | ---- | ------- | --- | 
| ✔️ | ✔️ | ✔️ | ❌ | ❌ | ❌ |

##### Examples

`CHITIN` mutation is removed from character:
```json
{ "u_lose_trait": "CHITIN" }
```

mutation, stored in `mutation_id`  context value, is removed from character:
```json
{ "u_lose_trait": { "context_val": "mutation_id" } }
```


#### `u_activate_trait`, `npc_activate_trait`
Your character or the NPC will activate the trait.

| Syntax | Optionality | Value  | Info |
| --- | --- | --- | --- | 
| "u_activate_trait" / "npc_activate_trait" | **mandatory** | string or [variable object](##variable-object) | id of trait/mutation to be activated |

##### Valid talkers:

| Avatar | Character | NPC | Monster |  Furniture | Item |
| ------ | --------- | --------- | ---- | ------- | --- | 
| ✔️ | ✔️ | ✔️ | ❌ | ❌ | ❌ |

##### Examples
`process_mutation` mutation would be activated, which trigger all effect it can cause, including `activated_eocs` inside the mutation
```json
{ "u_activate_trait": "process_mutation" }
```

Deactivate trait, which contained in `this` context value:
```json
{ "u_deactivate_trait": { "context_val": "this" } }
```


#### `u_deactivate_trait`, `npc_deactivate_trait`
Your character or the NPC will deactivate the trait.

| Syntax | Optionality | Value  | Info |
| --- | --- | --- | --- | 
| "u_deactivate_trait" / "u_deactivate_trait" | **mandatory** | string or [variable object](##variable-object) | id of trait/mutation to be deactivated |

##### Valid talkers:

| Avatar | Character | NPC | Monster |  Furniture | Item |
| ------ | --------- | --------- | ---- | ------- | --- | 
| ✔️ | ✔️ | ✔️ | ❌ | ❌ | ❌ |

##### Examples
Deactivate `BIOLUM1_active` trait:
```json
{ "u_deactivate_trait": "BIOLUM1_active" }
```

Deactivate trait, which contained in `that` context value:
```json
{ "u_deactivate_trait": { "context_val": "that" } }
```


#### `u_learn_martial_art`, `npc_learn_martial_art`
Your character or the NPC will learn the martial art style.

| Syntax | Optionality | Value  | Info |
| --- | --- | --- | --- | 
| "u_learn_martial_art" / "npc_learn_martial_art" | **mandatory** | string or [variable object](##variable-object) | martial art, that would be learned |

##### Valid talkers:

| Avatar | Character | NPC | Monster |  Furniture | Item |
| ------ | --------- | --------- | ---- | ------- | --- | 
| ✔️ | ✔️ | ✔️ | ❌ | ❌ | ❌ |

##### Examples
The character learn Eskrima 
```json
{ "u_learn_martial_art": "style_eskrima" }
```

Character learn martial art, stored in `ma_id` context value
```json
{ "u_learn_martial_art": { "context_val": "ma_id" } }
```


#### `u_forget_martial_art`, `npc_forget_martial_art`
Your character or the NPC will forget the martial art style.

| Syntax | Optionality | Value  | Info |
| --- | --- | --- | --- | 
| "u_forget_martial_art" / "npc_forget_martial_art" | **mandatory** | string or [variable object](##variable-object) | id of martial art to forget |

##### Valid talkers:

| Avatar | Character | NPC | Monster |  Furniture | Item |
| ------ | --------- | --------- | ---- | ------- | --- | 
| ✔️ | ✔️ | ✔️ | ❌ | ❌ | ❌ |

##### Examples
Character forget Eskrima 
```json
{ "u_forget_martial_art": "style_eskrima" }
```

Character forget martial art, stored in `ma_id` context value
```json
{ "u_forget_martial_art": { "context_val": "ma_id" } }
```


#### `u_add_var`, `npc_add_var`
Save a personal variable, that you can check later using `u_has_var`, `npc_has_var` or `math` (see [Player or NPC conditions]( #Player_or_NPC_conditions) )

| Syntax | Optionality | Value  | Info |
| --- | --- | --- | --- | 
| "u_add_var" / "npc_add_var" | **mandatory** | string | name of variable, where the value would be stored |
| "value" | **mandatory** | string | value, that would be stored in variable; **incompatible with "possible_values" and "time"** | 
| "possible_values" | **mandatory** | string array | array of values, that could be picked to be stored in variable; **incompatible with "value" and "time"** | 
| "time" | **mandatory** | boolean | default false; if true, the current time would be saved in variable; **incompatible with "value" and "possible_values"** | 
| "type", "context" | optional | string | additional text to describe your variable, can be used in `u_lose_var` or in `math` syntax, as `type`\_`context`\_`variable_name` |  

##### Valid talkers:

| Avatar | Character | NPC | Monster |  Furniture | Item |
| ------ | --------- | --------- | ---- | ------- | --- | 
| ✔️ | ✔️ | ✔️ | ❌ | ❌ | ✔️ |

##### Examples
Saves personal variable `u_met_godco_jeremiah` with `general` type, `meeting` context, and value `yes
```json
{ "u_add_var": "u_met_godco_jeremiah", "type": "general", "context": "meeting", "value": "yes" }
```

Saves personal variable `time_of_last_succession` with value of current time:
```json
{ "u_add_var": "time_of_last_succession", "type": "timer", "time": true }
```

NPC (in this case it's actually item, see Beta Talkers) saves a personal variable `function` with one of four values: `morale`, `focus`, `pain`, or `fatigue` (used in mi-go bio tech to create four different versions of the same item, with different effects, that would be revealed upon activation)
```json
{
  "npc_add_var": "function",
  "type": "mbt",
  "context": "f",
  "possible_values": [ "morale", "focus", "pain", "fatigue" ]
}
```

Old variables, that was created in this way, could be migrated into `math`, using `u_`/`npc_`+`type`+`_`+`context`+`_`+`var`, for the sake of save compatibility between stable releases
For example:
```json
{ "u_add_var": "gunsmith_ammo_ammount", "type": "number", "context": "artisans", "value": "800" }
```
could be moved to:
```json  
[ "u_number_artisans_gunsmith_ammo_amount", "=", "800" ]
```


#### `u_lose_var`, `npc_lose_var`
Your character or the NPC will clear any stored variable that has the same name, `type` and `context`

| Syntax | Optionality | Value  | Info |
| --- | --- | --- | --- | 
| "u_lose_var", "npc_lose_var" | **mandatory** | string | variable to be removed |
| "type", "context" | optional | string | additional text to describe your variable; not mandatory, but required to remove correct variable |

##### Valid talkers:

| Avatar | Character | NPC | Monster |  Furniture | Item |
| ------ | --------- | --------- | ---- | ------- | --- | 
| ✔️ | ✔️ | ✔️ | ❌ | ❌ | ✔️ |

##### Examples

Character remove variable `time_of_last_succession`
```json
{ "u_lose_var": "time_of_last_succession" }
```

Character remove variable `on` of type `bio` and context `blade_electric`
```json
{ "u_lose_var": "on", "type": "bio", "context": "blade_electric" }
```


#### `u_adjust_var`, `npc_adjust_var`
Your character or the NPC will adjust the stored variable by `adjustment`. **Slowly removed from usage in favor of `math`**


| Syntax | Optionality | Value  | Info |
| --- | --- | --- | --- | 
| "u_adjust_var", "npc_adjust_var" | **mandatory** | string | variable to adjust |
| "adjustment" | **mandatory** | int, float or [variable object](##variable-object) | size of adjustment | 
| "type", "context" | optional | string | additional text to describe your variable; not mandatory, but required to adjust correct variable |

##### Valid talkers:

| Avatar | Character | NPC | Monster |  Furniture | Item |
| ------ | --------- | --------- | ---- | ------- | --- | 
| ✔️ | ✔️ | ✔️ | ❌ | ❌ | ❌ |

##### Examples
Increases the variable `mission_1` for 1
```json
{ "u_adjust_var": "mission_1", "type": "mission", "context": "test", "adjustment": 1 }
```

Decreases the variable `mission_2` for 5
```json
{ "u_adjust_var": "mission_2", "type": "mission", "context": "test", "adjustment": -5 }
```

Increases the variable `mission_3` for random amount from 0 to 50
```json
{ "u_adjust_var": "mission_3", "type": "mission", "context": "test", "adjustment": { "math": [ "rand(50)" ] } }
```


#### `set_string_var`
Store string from `set_string_var` in the variable object `target_var`


| Syntax | Optionality | Value  | Info |
| --- | --- | --- | --- | 
| "set_string_var" | **mandatory** | string, [variable object](##variable-object), or array of both | value, that would be put into `target_var` |
| "target_var" | **mandatory** | [variable object](##variable-object) | variable, that accept the value; usually `context_val` | 
| "parse_tags" | optional | boolean | Allo if parse [custom entries](NPCs.md#customizing-npc-speech) in string before storing | 


##### Valid talkers:

| Avatar | Character | NPC | Monster |  Furniture | Item |
| ------ | --------- | --------- | ---- | ------- | --- | 
| ✔️ | ✔️ | ✔️ | ❌ | ❌ | ❌ |

##### Examples
Replace value of variable `foo` with value `bar`
```json
{ "set_string_var": "bar", "target_var": "foo" }
```

set `trait_id` context value as `perk_holdout_pocket`; further down, `{ "u_add_trait": { "context_val": "trait_id" } }` is used to give this trait
```json
{ "set_string_var": "perk_holdout_pocket", "target_var": { "context_val": "trait_id" } }
```

Replace text in `place_name` variable with one of 5 string, picked randomly; further down, a `"place_override": "place_name"` is used to override the location name with one of this five
```json
{
  "set_string_var": [ "Somewhere", "Nowhere", "Everywhere", "Yesterday", "Tomorrow" ],
  "target_var": { "global_val": "place_name" }
}
```

Concatenate string of variable `foo` and `bar`
```json
{ "set_string_var": "<global_val:foo><global_val:bar>", "target_var": { "global_val": "new" }, "parse_tags": true }
```


#### `if`
Set effects to be executed when conditions are met and when conditions are not met.

| Syntax | Optionality | Value  | Info |
| --- | --- | --- | --- | 
| "if" | **mandatory** | [dialogue condition](#dialogue-conditions) | condition itself | 
| "then" | **mandatory** | effect | Effect(s) executed when conditions are met. | 
| "else" | optional | effect | Effect(s) executed when conditions are not met. | 

##### Valid talkers:

| Avatar | Character | NPC | Monster |  Furniture | Item |
| ------ | --------- | --------- | ---- | ------- | --- | 
| ✔️ | ✔️ | ✔️ | ✔️ | ✔️ | ✔️ |

##### Examples
Displays a different message the first time it is run and the second time onwards
```json
{
  "if": { "u_has_var": "test", "type": "eoc_sample", "context": "if_else", "value": "yes" },
  "then": { "u_message": "You have variable." },
  "else": [
    { "u_message": "You don't have variable." },
    {
      "if": { "not": { "u_has_var": "test", "type": "eoc_sample", "context": "if_else", "value": "yes" } },
      "then": [
        { "u_add_var": "test", "type": "eoc_sample", "context": "if_else", "value": "yes" },
        { "u_message": "Vriable added." }
      ]
    }
  ]
}
```


#### `set_condition`
Create a context value with condition, that you can pass down the next topic or EoC, using `get_condition`. Used, if you need to have dozens of EoCs, and you don't want to copy-paste it's conditions every time (also it's easier to maintain or edit one condition, comparing to two dozens)

| Syntax | Optionality | Value  | Info |
| --- | --- | --- | --- | 
| "set_condition" | **mandatory** | string or [variable object](##variable-object) | id of condition |
| "condition" | **mandatory** | [dialogue condition](#dialogue-conditions) | condition itself | 

##### Valid talkers:

| Avatar | Character | NPC | Monster |  Furniture | Item |
| ------ | --------- | --------- | ---- | ------- | --- | 
| ✔️ | ✔️ | ✔️ | ❌ | ❌ | ❌ |

##### Examples
Save the condition  `season is not winter, and it is a daytime` into `random_enc_condition` variable, then call the EoC `second_test`. Second EoC uses `random_enc_condition` to check and print message
```json
{
  "type": "effect_on_condition",
  "id": "test",
  "effect": [
    { "set_condition": "random_enc_condition", "condition": { "and": [ { "not": { "is_season": "winter" } }, "is_day" ] } },
    { "run_eocs": "second_test" }
  ]
},
{
  "type": "effect_on_condition",
  "id": "second_test",
  "condition": { "get_condition": "random_enc_condition" },
  "effect": [ { "u_message": "Yay, our condition works!" } ]
}
```


#### `u_location_variable`, `npc_location_variable`
Search a specific coordinates of map around `u_`, `npc_` or `target_params` and save them in [variable](##variable-object)

| Syntax | Optionality | Value | Info |
| --- | --- | --- | --- | 
| "u_location_variable" / "npc_location_variable" | **mandatory** | [variable object](##variable-object) | variable, where the location would be saved | 
| "min_radius", "max_radius" | optional | int, float or [variable object](##variable-object) | default 0; radius around the player or NPC, where the location would be searched | 
| "outdoor_only" | optional | boolean | default false; if true, only outdoor values would be picked | 
| "target_params" | optional | assign_mission_target | if used, the search would be performed not from `u_` or `npc_` location, but from `mission_target`. it uses an [assign_mission_target](MISSIONS_JSON.md) syntax | 
| "x_adjust", "y_adjust", "z_adjust" | optional | int, float or [variable object](##variable-object) | add this amount to `x`, `y` or `z` coordinate in the end; `"x_adjust": 2` would save the coordinate with 2 tile shift to the right from targeted | 
| "z_override" | optional | boolean | default is false; if true, instead of adding up to `z` level, override it with absolute value; `"z_adjust": 3` with `"z_override": true` turn the value of `z` to `3` | 
| "terrain" / "furniture" / "trap" / "monster" / "zone" / "npc" | optional | string or [variable object](##variable-object) | if used, search the entity with corresponding id between `target_min_radius` and `target_max_radius`; if empty string is used (e.g. `"monster": ""`), return any entity from the same radius  | 
| "target_min_radius", "target_max_radius" | optional | int, float or [variable object](##variable-object) | default 0, min and max radius for search, if previous field was used | 

##### Valid talkers:

| Avatar | Character | NPC | Monster |  Furniture | Item |
| ------ | --------- | --------- | ---- | ------- | --- | 
| ✔️ | ✔️ | ✔️ | ❌ | ❌ | ❌ |

##### Examples
Saves the current location into `i_am_here` variable:
```json
{ "u_location_variable": { "u_val": "i_am_here" } },
```

Search overmap terrain `afs_crashed_escape_pod` on z-level 0, range 500 overmap tiles, search `t_metal_floor` terrain in this overmap, and save its coordinates into `new_map` variable (`target_params` uses [assign_mission_target](MISSIONS_JSON.md) syntax):
```json
{
  "u_location_variable": { "global_val": "new_map" },
  "target_params": { "om_terrain": "afs_crashed_escape_pod", "search_range": 500, "z": 0 },
  "terrain": "t_metal_floor",
  "target_max_radius": 30,
  "min_radius": 0,
  "max_radius": 0
}
```

Search the map, that contain `house` in it's id on a range 200-1200 overmap tiles, picks random from them, and save its coordinates  into `OM_missionspot` variable:
```json
{
  "u_location_variable": { "global_val": "OM_missionspot" },
  "target_params": {
    "om_terrain": "house",
    "om_terrain_match_type": "CONTAINS",
    "search_range": 1200,
    "min_distance": 200,
    "random": true
  }
}
```


#### `location_variable_adjust`
Allow adjust location value, obtained by `u_location_variable`, and share the same syntax and rules

| Syntax | Optionality | Value | Info |
| --- | --- | --- | --- | 
| "location_variable_adjust" | **mandatory** | [variable object](##variable-object) | variable, where the location would be saved | 
| "x_adjust", "y_adjust", "z_adjust" | optional | int, float or [variable object](##variable-object) | add this amount to `x`, `y` or `z` coordinate in the end; `"x_adjust": 2` would save the coordinate with 2 tile shift to the right from targeted | 
| "z_override" | optional | boolean | default is false; if true, instead of adding up to `z` level, override it with absolute value; `"z_adjust": 3` with `"z_override": true` turn the value of `z` to `3` | 
| "overmap_tile" | optional | boolean | default is false; if true, the adjustments will be made in overmap tiles rather than map tiles | 


##### Valid talkers:

| Avatar | Character | NPC | Monster |  Furniture | Item |
| ------ | --------- | --------- | ---- | ------- | --- | 
| ✔️ | ✔️ | ✔️ | ❌ | ❌ | ❌ |

##### Examples
Move coordinates in `location_var` value one tile to the right
```json
{ "location_variable_adjust": "location_var", "x_adjust":  1 }
```

Move `portal_storm_center` coordinates randomly at 1 overmap tile in any direction, except Z
```json
{
  "location_variable_adjust": { "global_val": "portal_storm_center" },
  "overmap_tile": true,
  "x_adjust": [ -1, 1 ],
  "y_adjust": [ -1, 1 ]
}
```


#### `barber_hair`
Opens a menu allowing the player to choose a new hair style

##### Valid talkers:

| Avatar | Character | NPC | Monster |  Furniture | Item |
| ------ | --------- | --------- | ---- | ------- | --- | 
| ✔️ | ❌ | ❌ | ❌ | ❌ | ❌ |

##### Examples

```json
"barber_hair"
```

```json
{
  "type": "effect_on_condition",
  "id": "test",
  "effect": "barber_hair"
}
```


#### `barber_beard`
Opens a menu allowing the player to choose a new beard style.

##### Valid talkers:

| Avatar | Character | NPC | Monster |  Furniture | Item |
| ------ | --------- | --------- | ---- | ------- | --- | 
| ✔️ | ❌ | ❌ | ❌ | ❌ | ❌ |

##### Examples
```json
"barber_beard"
```

```json
{
  "type": "effect_on_condition",
  "id": "test",
  "effect": "barber_beard"
}
```

```json
{
  "type": "effect_on_condition",
  "id": "test",
  "effect": [ "barber_hair", "barber_beard" ] 
}
```


#### `u_learn_recipe`, `npc_learn_recipe`
Your character or the npc will learn and memorize the recipe

| Syntax | Optionality | Value  | Info |
| --- | --- | --- | --- | 
| "u_learn_recipe" / "npc_learn_recipe" | **mandatory** | string or [variable object](##variable-object) | Recipe, that would be learned |

##### Valid talkers:

| Avatar | Character | NPC | Monster |  Furniture | Item |
| ------ | --------- | --------- | ---- | ------- | --- | 
| ✔️ | ✔️ | ✔️ | ❌ | ❌ | ❌ |

##### Examples
You learn a recipe of cattail_jelly
```json
{ "u_learn_recipe": "cattail_jelly" }
```

You learn a recipe, that was passes by `recipe_id` context value
```json
{ "u_learn_recipe": { "context_val": "recipe_id" } }
```


#### `u_forget_recipe`, `npc_forget_recipe`
Your character or the npc will forget the recipe

| Syntax | Optionality | Value  | Info |
| --- | --- | --- | --- | 
| "u_forget_recipe" / "npc_forget_recipe" | **mandatory** | string or [variable object](##variable-object) | recipe, that would be forgotten |

##### Valid talkers:

| Avatar | Character | NPC | Monster |  Furniture | Item |
| ------ | --------- | --------- | ---- | ------- | --- | 
| ✔️ | ✔️ | ✔️ | ❌ | ❌ | ❌ |

##### Examples
You forget the recipe `inventor_research_base_1`
```json
{ "u_forget_recipe": "inventor_research_base_1" }
```

You forget a recipe, that was passes by `recipe_id` context value
```json
{ "u_forget_recipe": { "context_val": "recipe_id" } }
```


#### `npc_first_topic`
Changes the initial talk_topic of the NPC in all future dialogues.

| Syntax | Optionality | Value  | Info |
| --- | --- | --- | --- | 
| "npc_first_topic" | **mandatory** | string or [variable object](##variable-object)  | topic, that would be used |

##### Valid talkers:

| Avatar | Character | NPC | Monster |  Furniture | Item |
| ------ | --------- | --------- | ---- | ------- | --- | 
| ❌ | ❌ | ✔️ | ❌ | ❌ | ❌ |

##### Examples
Override the initial lighthouse girl topic `TALK_lighthouse_girl_start` with `TALK_lighthouse_girl_safe`
```json
{ "npc_first_topic": "TALK_lighthouse_girl_safe" }
```


#### `u_add_wet`, `npc_add_wet`
Your character or the NPC will be wet as if they were in the rain.


| Syntax | Optionality | Value  | Info |
| --- | --- | --- | --- | 
| "u_add_wet" / "npc_add_wet" | **mandatory** | int, float or [variable object](##variable-object) | How much wetness would be added (in percent) |

##### Valid talkers:

| Avatar | Character | NPC | Monster |  Furniture | Item |
| ------ | --------- | --------- | ---- | ------- | --- | 
| ✔️ | ✔️ | ✔️ | ❌ | ❌ | ❌ |

##### Examples
Makes you 10% wet (whatever that means)
```json
"effect": [ { "u_add_wet": 10 } ]
```


#### `u_make_sound`, `npc_make_sound`
Emit a sound

| Syntax | Optionality | Value  | Info |
| --- | --- | --- | --- | 
| "u_make_sound" / "npc_make_sound" | **mandatory** | string or [variable object](##variable-object) | description of the sound |
| "volume" | **mandatory** | int, float or [variable object](##variable-object) | how loud the sound is (1 unit = 1 tile around the character) | 
| "type" | **mandatory** | string or [variable object](##variable-object) | Type of the sound; Could be one of `background`, `weather`, `music`, `movement`, `speech`, `electronic_speech`, `activity`, `destructive_activity`, `alarm`, `combat`, `alert`, or `order` | 
| "target_var" | optional | [variable object](##variable-object) | if set, the center of the sound would be centered in this variable's coordinates instead of you or NPC | 
| "snippet" | optional | boolean | default false; if true, `_make_sound` would use a snippet of provided id instead of a message | 
| "same_snippet" | optional | boolean | default false; if true, it will connect the talker and snippet, and will always provide the same snippet, if used by this talker; require snippets to have id's set | 

##### Valid talkers:

| Avatar | Character | NPC | Monster |  Furniture | Item |
| ------ | --------- | --------- | ---- | ------- | --- | 
| ✔️ | ✔️ | ✔️ | ✔️ | ✔️ | ✔️ |

##### Examples
Generate a sound `Hi there!` 15 tiles around the NPC
```json
{ "npc_make_sound": "Hi there!", "volume": 15, "type": "speech" },
```

Generate a `a high-pitched squeal.` 60 tiles around `grass_transform`
```json
{
  "u_make_sound": "a high-pitched squeal.",
  "target_var": { "global_val": "grass_transform" },
  "volume": 60,
  "type": "alert"
},
```

Would pick a random swear from `<swear>` snippet, and always would be the same (if item call this EoC, it would always have the same swear)
```json
{ "u_make_sound": "<swear>", "snippet": true, "same_snippet": true }
```


#### `u_mod_healthy`, `npc_mod_healthy`
Increases or decreases your healthiness (respond for disease immunity and regeneration).

| Syntax | Optionality | Value  | Info |
| --- | --- | --- | --- | 
| "u_mod_healthy" / "npc_mod_healthy" | **mandatory** | int, float or [variable object](##variable-object) | Amount of health to be added |
| "cap" | optional | int, float or [variable object](##variable-object) | cap for healthiness, beyond which it can't go further | 

##### Valid talkers:

| Avatar | Character | NPC | Monster |  Furniture | Item |
| ------ | --------- | --------- | ---- | ------- | --- | 
| ✔️ | ✔️ | ✔️ | ❌ | ❌ | ❌ |

##### Examples
Your health is decreased by 1, but not smaller than -200
```json
{ "u_mod_healthy": -1, "cap": -200 }
```


#### `u_add_morale`, `npc_add_morale`
Your character or the NPC will gain a morale bonus


| Syntax | Optionality | Value  | Info |
| --- | --- | --- | --- | 
| "u_add_morale" / "npc_add_morale" | **mandatory** | string or [variable object](##variable-object) | `morale_type`, that would be given by effect |
| "bonus" | optional | int, float or [variable object](##variable-object) | default 1; mood bonus or penalty, that would be given by effect; can be stacked up to `max_bonus` cap, but each bonus is lower than previous (e.g. `bonus` of 100 gives mood bonus as 100, 141, 172, 198, 221 and so on) | 
| "max_bonus" | optional | int, float or [variable object](##variable-object) | default false; cap, beyond which mood won't increase or decrease | 
| "duration" | optional | int, duration or [variable object](##variable-object) | default 1 hour; how long the morale effect would last | 
| "decay_start" | optional | int, duration or [variable object](##variable-object) | default 30 min; when the morale effect would start to decay | 
| "capped" | optional | boolean | default false; if true, `bonus` is not decreased when stacked (e.g. `bonus` of 100 gives mood bonus as 100, 200, 300 and so on) |  

##### Valid talkers:

| Avatar | Character | NPC | Monster |  Furniture | Item |
| ------ | --------- | --------- | ---- | ------- | --- | 
| ✔️ | ✔️ | ✔️ | ❌ | ❌ | ❌ |

##### Examples
Gives `morale_afs_drugs` thought with +1 mood bonus
```json
{
  "u_add_morale": "morale_afs_drugs",
}
```

gives +20 mood `morale_feeling_good` bonus, that can be stacked up to +50, for 4 hours without decay start in 2 hours
```json
{
  "u_add_morale": "morale_feeling_good",
  "bonus": 20,
  "max_bonus": 50,
  "duration": "240 minutes",
  "decay_start": "120 minutes"
}
```


#### `u_lose_morale`, `npc_lose_morale`
Your character or the NPC will lose picked `morale_type`

| Syntax | Optionality | Value  | Info |
| --- | --- | --- | --- | 
| "u_lose_morale" / "npc_lose_morale" | **mandatory** | string or [variable object](##variable-object) | thought to remove |

##### Valid talkers:

| Avatar | Character | NPC | Monster |  Furniture | Item |
| ------ | --------- | --------- | ---- | ------- | --- | 
| ✔️ | ✔️ | ✔️ | ❌ | ❌ | ❌ |

##### Examples
removes `bad_mood` morale from you
```json
{ "u_lose_morale": "bad_mood" }
```

removes morale type, delivered by `morale_id` 
```json
{ "u_lose_morale": { "context_val": "morale_id" } }
```


#### `u_add_faction_trust`
 Your character gains trust with the speaking NPC's faction, which affects which items become available for trading from shopkeepers of that faction. Can be used only in `talk_topic`, as the code relies on the NPC you talk with to obtain info about it's faction

| Syntax | Optionality | Value  | Info |
| --- | --- | --- | --- | 
| "u_add_faction_trust" | **mandatory** | int, float or [variable object](##variable-object) | amount of trust to give or remove |

##### Valid talkers:

| Avatar | Character | NPC | Monster |  Furniture | Item |
| ------ | --------- | --------- | ---- | ------- | --- | 
| ❌ | ❌ | ✔️ | ❌ | ❌ | ❌ |

##### Examples
adds 5 points to faction trust
```json
{ "u_add_faction_trust": 5 }
```

adds [ your strength stat ] amount of faction trust
```json
{ "u_add_faction_trust": { "math": [ "u_val('strength')" ] } }
```


#### `u_lose_faction_trust`
same as `u_add_faction_trust`, not used in favor of `u_add_faction_trust` with negative number

#### `u_message`, `npc_message`
Display a text message in the log

| Syntax | Optionality | Value  | Info |
| --- | --- | --- | --- | 
| "u_message" / "npc_message" | **mandatory** | string or [variable object](##variable-object) | default true |
| "type" | optional | string or [variable object](##variable-object) | default neutral; how the message would be displayed in log (usually means the color); could be any of good (green), neutral (white), bad (red), mixed (purple), warning (yellow), info (blue), debug (appear only if debug mode is on), headshot (purple), critical (yellow), grazing (blue) | 
| "sound" | optional | boolean | default false; if true, shows message only if player is not deaf | 
| "outdoor_only" | optional | boolean | default false; if true, and `sound` is true, the message is harder to hear if you are underground | 
| "snippet" | optional | boolean | default false; if true, the effect instead display a random snippet from `u_message` | 
| "same_snippet" | optional | boolean | default false; if true, and `snippet` is true, it will connect the talker and snippet, and will always provide the same snippet, if used by this talker; require snippets to have id's set | 
| "popup" | optional | boolean | default false; if true, the message would generate a popup with `u_message` | 
| "popup_w_interrupt_query" | optional | boolean | default false; if true, and `popup` is true, the popup will interrupt any activity to send a message | 
| "interrupt_type" | optional | boolean | default is "neutral"; `distraction_type`, that would be used to interrupt, one that used in distraction manager; full list exist inactivity_type.cpp | 

##### Valid talkers:

| Avatar | Character | NPC | Monster |  Furniture | Item |
| ------ | --------- | --------- | ---- | ------- | --- | 
| ✔️ | ✔️ | ✔️ | ✔️ | ✔️ | ✔️ |

##### Examples
Send a red-colored `Bad json! Bad!` message in the log 
```json
{ "u_message": "Bad json! Bad!", "type": "bad" }
```

Print a snippet from `local_files_simple`, and popup it. The snippet is always the same
```json
 { "u_message": "local_files_simple", "snippet": true, "same_snippet": true, "popup": true }
```


#### `u_cast_spell`, `npc_cast_spell`
You or NPC cast a spell. The spell uses fake spell data (ignore `energy_cost`, `energy_source`, `cast_time`, `components`, `difficulty` and `spell_class` fields), and uses additional fields 

| Syntax | Optionality | Value  | Info |
| --- | --- | --- | --- | 
| "u_cast_spell" / "npc_cast_spell" | **mandatory** | [variable object](##variable-object) | information of what spell and how it should be casted |
| "id" | **mandatory** | string or [variable object](##variable-object) | part of `_cast_spell`; define the id of spell to cast | 
| "hit_self" | optional | boolean | part of `_cast_spell`; default false; if true, the spell could affect the caster (either as self damage from AoE spell, or as applying effect for buff spell) | 
| "message" | optional | string or [variable object](##variable-object) | part of `_cast_spell`; message to send when spell is casted | 
| "npc_message" | optional | string or [variable object](##variable-object) | part of `_cast_spell`; message if npc uses | 
| "min_level", "max_level" | optional | int, float or [variable object](##variable-object) | part of `_cast_spell`; level of the spell that would be casted (min level define what the actual spell level would be casted, adding max_level make EoC pick a random level between min and max) | 
| "targeted" | optional | boolean | default false; if true, allow you to aim casted spell, otherwise cast it in the location set by "loc" | 
| "loc" | optional | [variable object](##variable-object) | Set target location of the spell. If not used, target to caster's location |
| "true_eocs" | optional | string, [variable object](##variable-object), `effect_on_condition` or range of all of them | if spell was casted successfully, all EoCs from this field would be triggered; | 
| "false_eocs" | optional | string, [variable object](##variable-object), `effect_on_condition` or range of all of them | if spell was not casted successfully, all EoCs from this field would be triggered | 

##### Valid talkers:

| Avatar | Character | NPC | Monster |  Furniture | Item |
| ------ | --------- | --------- | ---- | ------- | --- | 
| ✔️ | ✔️ | ✔️ | ✔️ | ❌ | ❌ |

##### Examples
You cast `spell_1` spell
```json
{ "u_cast_spell": { "id": "spell_1" } }
```

You cast a `spell_boom` spell, that can be aimed, and create message `BOOM!` in the log
```json
{
  "u_cast_spell": { "id": "spell_boom", "message": "BOOM!" },
  "targeted": true
}
```

You cast `spell_healing` spell of 1-6 level, that can hit you, with message
```json
{
  "u_cast_spell": {
    "id": "spell_healing",
    "hit_self": true
    "min_level": 1,
    "max_level": 6,
    "message": "Your flesh is healed!"
  }
}
```

You cast a `this_spell_can_target_only_robots` spell; if it success, `EOC_ROBOT_IS_DEAD` is triggered, otherwise `EOC_NOT_A_ROBOT` is triggered
```json
{
  "u_cast_spell": { "id": "this_spell_can_target_only_robots" },
  "true_eocs": [ "EOC_ROBOT_IS_DEAD" ],
  "false_eocs": [ "EOC_NOT_A_ROBOT" ]
}
```


#### `u_assign_activity`, `npc_assign_activity`

NPC or character will start an activity

| Syntax | Optionality | Value  | Info |
| --- | --- | --- | --- | 
| "u_assign_activity" / "npc_assign_activity" | **mandatory** | string or [variable object](##variable-object), | id of activity to start |
| "duration" | **mandatory** | int, duration or [variable object](##variable-object) | how long the activity would last | 

##### Valid talkers:

| Avatar | Character | NPC | Monster |  Furniture | Item |
| ------ | --------- | --------- | ---- | ------- | --- | 
| ✔️ | ✔️ | ✔️ | ❌ | ❌ | ❌ |

##### Examples

You assign activity `ACT_GAME` for 45 minutes
```json
{ "u_assign_activity": "ACT_GAME", "duration": "45 minutes" }
```


#### `u_teleport`, `npc_teleport`
You or NPC is teleported to `target_var` coordinates

| Syntax | Optionality | Value  | Info |
| --- | --- | --- | --- | 
| "u_teleport", / "npc_teleport" | **mandatory** | [variable object](##variable-object) | location to teleport; should use `target_var`, created previously |
| "success_message" | optional | string or [variable object](##variable-object) | message, that would be printed, if teleportation was successful | 
| "fail_message" | optional | string or [variable object](##variable-object) | message, that would be printed, if teleportation was failed, like if coordinates contained creature or impassable obstacle (like wall) | 
| "force" | optional | boolean | default false; if true, teleportation can't fail - any creature, that stand on target coordinates, would be brutally telefragged, and if impassable obstacle occur, the closest point would be picked instead |

##### Valid talkers:

| Avatar | Character | NPC | Monster |  Furniture | Item |
| ------ | --------- | --------- | ---- | ------- | --- | 
| ✔️ | ✔️ | ✔️ | ❌ | ❌ | ✔️ |

##### Examples

You teleport to `winch_teleport` coordinates
```json
{ "u_teleport": { "u_val": "winch_teleport" } }
```

You teleport to `grass_place` with message `Yay!`; as `force` boolean is `true`, you can't fail it.
```json
{
  "u_teleport": { "global_val": "grass_place" },
  "success_message": "Yay!",
  "fail_message": "Something is very wrong!",
  "force": true
}
```


#### `u_set_hp`, `npc_set_hp`
HP of you or NPC would be set to some amount

| Syntax | Optionality | Value  | Info |
| --- | --- | --- | --- | 
| "u_set_hp" / "npc_set_hp" | **mandatory** | int, float or [variable object](##variable-object) | amount of HP to set |
| "target_part" | optional | string or [variable object](##variable-object) | default whole body; if used, the HP adjustment would be applied only to this body part | 
| "only_increase" | optional | boolean | default false; if true, the HP could be only increased | 
| "main_only" | optional | boolean | default false; if true, only main body parts would be affected - arms, legs, head, torso etc.; can't be used with `minor_only` | 
| "minor_only" | optional | boolean | default false; if true, only minor parts would be affected - eyes, mouth, hands, foots etc.; can't be used with `main_only` | 
| "max" | optional | boolean | default false; if true, `_set_hp` value would be ignored, and body part would be healed to it's max HP | 

##### Valid talkers:

| Avatar | Character | NPC | Monster |  Furniture | Item |
| ------ | --------- | --------- | ---- | ------- | --- | 
| ✔️ | ✔️ | ✔️ | ❌ | ❌ | ❌ |

##### Examples

HP of whole body would be set to 10
```json
{ "u_set_hp": 10 }
```

Random bodypart would be healed entirely
```json
{ "u_set_hp": 0, "max": true, "target_part": "RANDOM" }
```

You increase the HP of your minor parts to 50, if possible
```json
{ "u_set_hp": 50, "minor_only": true, "only_increase": true }
```

You heal your right leg for 10 HP; in detail, you set the HP of your right leg to be 10 HP bigger than it's current HP; what people could do to not add `u_adjust_hp` XD
```json
{ "u_set_hp": { "math": [ "u_hp('leg_r') + 10" ] }, "target_part": "leg_r" }
```

#### `u_die`, `npc_die`
You or NPC will instantly die

##### Valid talkers:

| Avatar | Character | NPC | Monster |  Furniture | Item |
| ------ | --------- | --------- | ---- | ------- | --- | 
| ✔️ | ✔️ | ✔️ | ✔️ | ❌ | ✔️ |

##### Examples

You die
```json
"u_die"
```

You and NPC both die
```json
{
  "type": "effect_on_condition",
  "id": "both_are_ded",
  "effect": [ "u_die", "npc_die" ]
}
```

#### `u_prevent_death`, `npc_prevent_death`
You or NPC will be prevented from death. Intended for use in EoCs has `NPC_DEATH` or `EVENT(character_dies)` type (Take care that u will be the dying npc in these events).

##### Valid talkers:

| Avatar | Character | NPC | Monster |  Furniture | Item |
| ------ | --------- | --------- | ---- | ------- | --- | 
| ✔️ | ✔️ | ✔️ | ❌ | ❌ | ❌ |

##### Examples

NPC is prevented from death.

`NPC_DEATH`
```json
{
  "type": "effect_on_condition",
  "id": "EOC_event_NPC_DEATH_test",
  "eoc_type": "NPC_DEATH",
  "effect": [ "u_prevent_death" ]
}
```

`EVENT`
```json
{
  "type": "effect_on_condition",
  "id": "EOC_event_character_dies_test",
  "eoc_type": "EVENT",
  "required_event": "character_dies",
  "condition": { "u_has_trait": "DEBUG_PREVENT_DEATH" },
  "effect": [ "u_prevent_death" ]
}
```

## Item effects

#### `u_set_flag`, `npc_set_flag`
Give item a flag

| Syntax | Optionality | Value  | Info |
| ------ | ----------- | ------ | ---- | 
| "u_set_flag" / "npc_set_flag" | **mandatory** | string or [variable object](##variable-object) | id of flag that should be given |

##### Valid talkers:

| Avatar | Character | NPC | Monster |  Furniture | Item |
| ------ | --------- | --------- | ---- | ------- | --- | 
| ❌ | ❌ | ❌ | ❌ | ❌ | ✔️ |

##### Examples
Make item filthy
```json
{ "npc_set_flag": "FILTHY" }
```

#### `u_unset_flag`, `npc_unset_flag`
Remove a flag from item

| Syntax | Optionality | Value  | Info |
| ------ | ----------- | ------ | ---- | 
| "u_unset_flag" / "npc_unset_flag" | **mandatory** | string or [variable object](##variable-object) | id of flag that should be remove |

##### Valid talkers:

| Avatar | Character | NPC | Monster |  Furniture | Item |
| ------ | --------- | --------- | ---- | ------- | --- | 
| ❌ | ❌ | ❌ | ❌ | ❌ | ✔️ |

##### Examples
Make item clean
```json
{ "npc_unset_flag": "FILTHY" }
```

#### `u_activate`, `npc_activate`
You activate beta talker / NPC activates alpha talker. One must be a Character and the other an item.

| Syntax | Optionality | Value  | Info |
| ------ | ----------- | ------ | ---- | 
| "u_activate" / "npc_activate" | **mandatory** | string or [variable object](##variable-object) |  use action id of item that activate |
| "target_var" | optional | [variable object](##variable-object) | if set, target location is forced this variable's coordinates | 

##### Valid talkers:

| Avatar | Character | NPC | Monster |  Furniture | Item |
| ------ | --------- | --------- | ---- | ------- | --- | 
| ✔️ | ✔️ | ✔️ | ❌ | ❌ | ❌ |

##### Examples
Force you consume drug item
```json
{ "u_activate": "consume_drug" }
```

## Map effects

#### `map_spawn_item`
Spawn and place the item

| Syntax | Optionality | Value  | Info |
| ------ | ----------- | ------ | ---- | 
| "map_spawn_item" | **mandatory** | string or [variable object](##variable-object) | id of item or item group that should spawn |
| "loc" | optional | [variable object](##variable-object) | Location that the item spawns. If not used, spawns from player's location |
| "count" | optional | int or [variable object](##variable-object) | default 1; Number of item copies |
| "container" | optional | string or [variable object](##variable-object) | id of container. Item is contained in container if specified |
| "use_item_group" | optional | bool | default false; If true, it will instead pull an item from the item group given. |

##### Examples
Spawn a plastic bottle on ground
```json
{
  "type": "effect_on_condition",
  "id": "EOC_map_spawn_item",
  "effect": [
    { "set_string_var": { "mutator": "loc_relative_u", "target": "(0,1,0)" }, "target_var": { "context_val": "loc" } },
    { "map_spawn_item": "bottle_plastic", "loc": { "mutator": "loc_relative_u", "target": "(0,1,0)" } }
  ]
},
```

## Map Updates

Map updates are related to  any change in the map, weather, or coordinates, and any talker can use them

#### `mapgen_update`
Update the map with changes, described in `mapgen_update`

| Syntax | Optionality | Value  | Info |
| --- | --- | --- | --- | 
| "mapgen_update" | **mandatory** | string, [variable objects](##variable-object) or array | With no other parameters, update the overmap tile at player's current location with changes in `update_mapgen_id` id.  If array is used, the map would be updated for each id |
| "time_in_future" | optional | int, duration, [variable object](##variable-object)) or value between two  | If used, the map change would be delayed for this amount of time.  "infinity" could be used, to make location not update until `key` event happen | 
| "key" | optional | string or [variable object](##variable-object) | id of the event, that you can call outside of EoC to trigger map update.  Key should be [alter_timed_events](#`alter_timed_events`) | 
| "target_var" | optional | [variable objects](##variable-object) | if used, the target from variable would be used instead of player's current location.  It uses [assign_mission_target](MISSIONS_JSON.md) syntax | 

##### Examples
Update the map with `map_spawn_seller` map

```json
{ "mapgen_update": "map_spawn_seller" }
```

Update the map with `map_spawn_terrain`, then `map_spawn_furniture`, then `map_spawn_trap`, then `map_spawn_field`
```json
{ "mapgen_update": [ "map_spawn_terrain", "map_spawn_furniture", "map_spawn_trap", "map_spawn_field" ] }
```

Update the `small_pond` with `map_bridge` when `as_soon_as_this_event_trigger` event occur
```json
{ "mapgen_update": "map_bridge", "om_terrain": "small_pond", "key": "as_soon_as_this_event_trigger" }
```

Update the `robofachq_subcc_a2` in `ancilla_bar_loc` coordinates, with `nest_ancilla_bar_place_BEMs` map
```json
{
  "mapgen_update": "nest_ancilla_bar_place_BEMs",
  "om_terrain": "robofachq_subcc_a2",
  "target_var": { "global_val": "ancilla_bar_loc" }
}
```

#### `revert_location`
Save picked location, and then restore it to this state
Usually used as `revert_location` with `"time_in_future": "infinity"`, to save mold of location, and some `key`. Then `mapgen_update` is used to alter location. In the end,  `alter_timed_events` with `key`  is called to actually revert location.

| Syntax | Optionality | Value  | Info |
| --- | --- | --- | --- | 
| "revert_location" | **mandatory** | [variable object](##variable-object) | id of variable, where the location would be stored |
| "time_in_future" | **mandatory** | int, duration, [variable object](##variable-object)) or value between two  | when the location should be reverted; "infinity" could be used, to make location not update until `key` event happen | 
| "key" | optional | string or [variable objects](##variable-object) | id of the event, that you can call outside of EoC to trigger location reverse.  Key should be [alter_timed_events](#`alter_timed_events`) | 

##### Examples
Store `vitrified_farm_ground`. When `vitrified_farm_escape_key` is called, the location is reverted
```json
{
  "revert_location": { "global_val": "vitrified_farm_ground" },
  "time_in_future": "infinite",
  "key": "vitrified_farm_escape_key"
},
```

#### `alter_timed_events`
All effects, that has this event as a `key`, would be triggered, if they did not yet.  Usually used with `mapgen_update` or `revert_location` with `"time_in_future": "infinite"` 

| Syntax | Optionality | Value  | Info |
| --- | --- | --- | --- | 
| "alter_timed_events" | **mandatory** | string or [variable object](##variable-object) | id of the event, that you can call outside of EoC to trigger map update.  Key should be [alter_timed_events](#`alter_timed_events`) |
| "time_in_future" | optional | int, duration, [variable object](##variable-object)) or value between two  | If used, all related effects would be triggered not instantly, but this amount of time after the trigger | 

##### Examples
Trigger every effect, that has `portal_dungeon` as a key
```json
{ "alter_timed_events": "portal_dungeon" }
```

for example, if this effect would exist, and `alter_timed_events` occur, the location would be reverted 
```json
{
  "revert_location": { "global_val": "portal_dungeon" },
  "time_in_future": "infinite",
  "key": "portal_dungeon_entrance"
}
```

#### `lightning`
Allows supercharging monster in electrical fields, legacy command for lightning weather

#### `next_weather`
Forces a check for what weather it should be. Doesn't force the weather change itself, so if conditions is not met, or custom weather has lower priority, the weather won't change

#### `custom_light_level`
Sets the ambient light of the world for some amount of time, ignoring time or sun/moon light

| Syntax | Optionality | Value  | Info |
| --- | --- | --- | --- | 
| "custom_light_level" | **mandatory** | int, [variable object](##variable-object) or value between two | level of light from 0 to 125, where 0 is complete darkness, where 125 is daylight |
| "length" | **mandatory** | int, duration, [variable object](##variable-object) or value between two | how long the effect would last | 
| "key" | optional | string or [variable object](##variable-object) | id of the event, that you can call outside of EoC to trigger map update.  Key should be [alter_timed_events](#`alter_timed_events`) | 

##### Examples
Highlight the world for 1-10 seconds
```json
{ "custom_light_level": 100, "length": [ "1 seconds", "10 seconds" ] }
```

Darken the world for 1 day or until `who_turn_off_the_light` would be triggered
```json
{ "custom_light_level": 0, "length": "1 day", "key": "who_turn_off_the_light" }
```

#### `u_transform_radius`, `npc_transform_radius`
transform the territory around you, npc or target using `ter_furn_transform`

| Syntax | Optionality | Value  | Info |
| --- | --- | --- | --- | 
| "u_transform_radius" / "npc_transform_radius" | **mandatory** | int or [variable object](##variable-object) | range, where transformation occur |
| "ter_furn_transform" | **mandatory** | string or [variable object](##variable-object) | [`ter_furn_transform`](#TER_FURN_TRANSFORM.md), that would be used to transform territory around | 
| "target_var" | optional | [variable object](##variable-object) | if used, the target from variable would be used instead of player's current location.  It uses [assign_mission_target](MISSIONS_JSON.md) syntax | 
| "time_in_future" | optional | int, duration, [variable object](##variable-object) or value between two | delay when the location should be transformed; "infinity" could be used, to make location not update until `key` event happen  | 
| "key" | optional | string or [variable object](##variable-object)) | id of the event, that you can call outside of EoC to trigger map update.  Key should be [alter_timed_events](#`alter_timed_events`) | 

##### Examples
transform everything 5 tiles around player according to `merc_spike_transform`
```json
{ "u_transform_radius": 5, "ter_furn_transform": "merc_spike_transform" }
```

transform the `door_transform` 2 tiles around player, according `detonate_the_door`, in 2-10 seconds, or if `detonator` event happens
```json
{
  "u_transform_radius": 2,
  "ter_furn_transform": "detonate_the_door",
  "target_var": { "global_val": "door_transform" },
  "time_in_future": [ "2 seconds", "10 seconds" ],
  "key": "detonator"
}
```

#### `transform_line`
Transform terrain, furniture, fields or traps on a line between two coordinates

| Syntax | Optionality | Value  | Info |
| --- | --- | --- | --- | 
| "transform_line" | **mandatory** | string or [variable object](##variable-object) | [ter_furn_transform](TER_FURN_TRANSFORM.md), that would be used to transform terrain |
| "first", "second" | **mandatory** | [variable object](##variable-object) | coordinates, created by `u_location_variable`, between which the line would be drawn | 

##### Examples
change the terrain between `point_0` and `point_1` according to `blood_trail` ter_furn_transform
```json
{
  "transform_line": "blood_trail",
  "first": { "global_val": "point_0" },
  "second": { "global_val": "point_1" }
}
```

#### `place_override`
Override the current player location for some amount of time or until event would be called

| Syntax | Optionality | Value  | Info |
| --- | --- | --- | --- | 
| "place_override" | **mandatory** | string or [variable object](##variable-object) | new name of the location;  |
| "length" | **mandatory** | int, duration, [variable object](##variable-object) or value between two | how long changed name would last; "infinity" could be used, to make location not revert until `key` event happen | 
| "key" | optional | string or [variable object](##variable-object) | id of the event, that you can call outside of EoC to trigger map update.  Key should be [alter_timed_events](#`alter_timed_events`) | 

##### Examples
change the name of your current location to `devilish place` to 11 minutes 6 seconds (666 seconds)
```json
{
  "place_override": "devilish place",
  "length": 666
}
```

```json
{
  "place_override": "devilish place",
  "length": "666 s"
}
```

Set `place_name` to be one of five from a range randomly, then set it for `cell_time` time
```json
{
  "set_string_var": [ "Somewhere", "Nowhere", "Everywhere", "Yesterday", "Tomorrow" ],
  "target_var": { "global_val": "place_name" }
},
{
  "place_override": { "global_val": "place_name" },
  "length": { "u_val": "cell_time" }
}
```

#### `u_spawn_monster`, `npc_spawn_monster`
Spawn some monsters around you, NPC or `target_var`

| Syntax | Optionality | Value  | Info |
| --- | --- | --- | --- | 
| "u_spawn_monster", "npc_spawn_monster" | **mandatory** | string or [variable object](##variable-object) | monster that would be spawned |
| "real_count" | optional | int, [variable object](##variable-object) or value between two | default 0; amount of monsters, that would be spawned | 
| "hallucination_count" | optional | int, [variable object](##variable-object) or value between two | default 0; amount of hallucination versions of the monster that would be spawned |
| "group" | optional | boolean | default false; if true, `_spawn_monster` would spawn a monster from `monstergroup`; the game pick only one monster from group, so to create mix from different monsters from monstergroup, multiple `u_spawn_monster` should be used | 
| "min_radius", "max_radius" | optional | int, [variable object](##variable-object) or value between two | default 1 and 10 respectively; range around the target, where the monster would spawn | 
| "outdoor_only"/ "indoor_only" | optional | boolean | default false; if used, monsters would be able to spawn only outside or only inside buildings | 
| "open_air_allowed" | optional | boolean | default false; if true, monsters can spawn in the open air | 
| "target_range" | optional | int, [variable object](##variable-object) or value between two | if `_spawn_monster` is empty, pick a random hostile critter from this amount of tiles from target | 
| "lifespan" | optional | int, duration, [variable object](##variable-object) or value between two | if used, critters would live that amount of time, and disappear in the end | 
| "target_var" | optional | [variable object](##variable-object) | if used, the monster would spawn from this location instead of you or NPC | 
| "spawn_message", "spawn_message_plural" | optional | string or [variable object](##variable-object) | if you see monster or monsters that was spawned, related message would be printed | 
| "true_eocs", "false_eocs" | optional | eocs_array | if at least 1 monster was spawned, all EoCs from `true_eocs` is called, otherwise all EoCs from `false_eocs` is called | 

##### Examples
Spawn 2-5 zombies in range 3-24 around player with lifespan 40-120 seconds, with messages if player see spawn
```json
{
  "u_spawn_monster": "mon_zombie",
  "real_count": [ 2, 5 ],
  "min_radius": [ 3, 5 ],
  "max_radius": [ 11, 24 ],
  "lifespan": [ "40 seconds", "2 minutes" ],
  "spawn_message": "Zombie!",
  "spawn_message_plural": "Zombies!"
}
```

Pick a random monster 50 tiles around the player, and spawn it's hallucination copy near the player
```json
{
  "u_spawn_monster": "",
  "hallucination_count": 1,
  "target_range": 50
}
```

#### `u_spawn_npc`, `npc_spawn_npc`
Spawn some NPC near you or another NPC

| Syntax | Optionality | Value  | Info |
| --- | --- | --- | --- | 
| "u_spawn_npc", "npc_spawn_npc" | **mandatory** | string or [variable object](##variable-object) | class of NPC, that would be spawned |
| "unique_id" | optional | string or [variable object](##variable-object) | --- | 
| "traits" | optional | string, [variable object](##variable-object) or array | additional traits/mutations that NPC would have upon spawn | 
| "real_count" | optional | int, [variable object](##variable-object) or value between two | default 0; amount of NPCs, that would be spawned | 
| "hallucination_count" | optional | int, [variable object](##variable-object) or value between two | default 0; amount of hallucination versions of NPC that would be spawned |
| "min_radius", "max_radius" | optional | int, [variable object](##variable-object) or value between two | default 1 and 10 respectively; range around the target, where the monster would spawn | 
| "outdoor_only"/ "indoor_only" | optional | boolean | default false; if used, NPC would be able to spawn only outside or only inside buildings | 
| "open_air_allowed" | optional | boolean | default false; if true, NPC can spawn in the open air | 
| "lifespan" | optional | int, duration, [variable object](##variable-object) or value between two | if used, NPC would live that amount of time, and disappear in the end | 
| "target_var" | optional | [variable object](##variable-object) | if used, the NPC would spawn from this location instead of you or NPC | 
| "spawn_message", "spawn_message_plural" | optional | string or [variable object](##variable-object) | if you see NPC or NPCs that was spawned, related message would be printed | 
| "true_eocs", "false_eocs" | optional | eocs_array | if at least 1 monster was spawned, all EoCs from `true_eocs` is called, otherwise all EoCs from `false_eocs` is called | 

##### Examples
Spawn 2 hallucination `portal_person`s, outdoor, 3-5 tiles around the player, for 1-3 minutes and with messages 
```json
{
  "u_spawn_npc": "portal_person",
  "hallucination_count": 2,
  "outdoor_only": true,
  "min_radius": 3,
  "max_radius": 5,
  "lifespan": [ "1 minutes", "3 minutes" ],
  "spawn_message": "A person steps nearby from somewhere else.",
  "spawn_message_plural": "Several identical people walk nearby from nowhere."
}
```

#### `u_set_field`, `npc_set_field`
spawn a field around player. it is recommended to not use it in favor of `u_transform_radius`, if possible

| Syntax | Optionality | Value  | Info |
| --- | --- | --- | --- | 
| "u_set_field", "npc_set_field" | **mandatory** | string or [variable object](##variable-object) | id of field to spawn around the player |
| "intensity" | optional | int, [variable object](##variable-object) or value between two | default 1; intensity of field to spawn | 
| "radius" | optional | int, [variable object](##variable-object) or value between two | default 10000000; radius of a field to spawn | 
| "age" | optional | int, duration, [variable object](##variable-object) or value between two | how long the field would last | 
| "outdoor_only"/ "indoor_only" | optional | boolean | default false; if used, field would be spawned only outside or only inside buildings | 
| "hit_player" | optional | boolean | default true; if field spawn where the player is, process like player stepped on this field | 
| "target_var" | optional | [variable object](##variable-object) | if used, the field would spawn from this location instead of you or NPC | 

##### Examples
Spawn blood 10 tiles around the player outdoor
```json
{ "u_set_field": "fd_blood", "radius": 10, "outdoor_only": true, "intensity": 3 }
```<|MERGE_RESOLUTION|>--- conflicted
+++ resolved
@@ -20,10 +20,7 @@
   - [Event EOC Types:](#event-eoc-types)
   - [Context Variables For Other EOCs](#context-variables-for-other-eocs)
 - [Effects](#effects)
-<<<<<<< HEAD
-=======
   - [General](#general)
->>>>>>> c496e930
   - [Character effects](#character-effects)
   - [Item effects](#item-effects)
   - [Map effects](#map-effects)
@@ -939,36 +936,6 @@
 { "u_query": "You have died.  Continue as one of your followers?", "default": false }
 ```
 
-### `map_terrain_with_flag`, `map_furniture_with_flag`
-- type: string or [variable object](##variable-object)
-- return true if the terrain or furniture has specific flag
-- `loc` will specify location of terrain or furniture (**mandatory**)
-
-#### Valid talkers:
-
-No talker is needed.
-
-#### Examples
-Check the north terrain or furniture has `TRANSPARENT` flag.
-```json
-{
-  "type": "effect_on_condition",
-  "id": "EOC_ter_furn_check",
-  "effect": [
-      { "set_string_var": { "mutator": "loc_relative_u", "target": "(0,-1,0)" }, "target_var": { "context_val": "loc" } },
-      {
-        "if": { "map_terrain_with_flag": "TRANSPARENT", "loc": { "context_val": "loc" } },
-        "then": { "u_message": "North terrain: TRANSPARENT" },
-        "else": { "u_message": "North terrain: Not TRANSPARENT" }
-      },
-      {
-        "if": { "map_furniture_with_flag": "TRANSPARENT", "loc": { "context_val": "loc" } },
-        "then": { "u_message": "North furniture: TRANSPARENT" },
-        "else": { "u_message": "North furniture: Not TRANSPARENT" }
-      }
-  ]
-},
-```
 
 ### `u_query_tile`, `npc_query_tile`
 - type: string
@@ -1089,17 +1056,10 @@
 | character_kills_monster |  | { "killer", `character_id` },<br/> { "victim_type", `mtype_id` }, | character / NONE |
 | character_learns_spell |  | { "character", `character_id` },<br/> { "spell", `spell_id` } | character / NONE |
 | character_loses_effect |  | { "character", `character_id` },<br/> { "effect", `efftype_id` }, | character / NONE |
-<<<<<<< HEAD
-| character_melee_attacks_character |  | { "attacker", `character_id` },<br/> { "weapon", `itype_id` },<br/> { "hits", `bool` },<br/> { "victim", `character_id` },<br/> { "victim_name", `string` }, | character / NONE |
-| character_melee_attacks_monster | | { "attacker", `character_id` },<br/> { "weapon", `itype_id` },<br/> { "hits", `bool` },<br/> { "victim_type", `mtype_id` },| character / NONE |
-| character_ranged_attacks_character | |  { "attacker", `character_id` },<br/> { "weapon", `itype_id` },<br/> { "victim", `character_id` },<br/> { "victim_name", `string` }, | character / NONE |
-| character_ranged_attacks_monster | | { "attacker", `character_id` },<br/> { "weapon", `itype_id` },<br/> { "victim_type", `mtype_id` }, | character / NONE |
-=======
 | character_melee_attacks_character |  | { "attacker", `character_id` },<br/> { "weapon", `itype_id` },<br/> { "hits", `bool` },<br/> { "victim", `character_id` },<br/> { "victim_name", `string` }, | character (attacker) / character (victim) |
 | character_melee_attacks_monster | | { "attacker", `character_id` },<br/> { "weapon", `itype_id` },<br/> { "hits", `bool` },<br/> { "victim_type", `mtype_id` },| character / monster |
 | character_ranged_attacks_character | |  { "attacker", `character_id` },<br/> { "weapon", `itype_id` },<br/> { "victim", `character_id` },<br/> { "victim_name", `string` }, | character (attacker) / character (victim) |
 | character_ranged_attacks_monster | | { "attacker", `character_id` },<br/> { "weapon", `itype_id` },<br/> { "victim_type", `mtype_id` }, | character / monster |
->>>>>>> c496e930
 | character_smashes_tile | | { "character", `character_id` },<br/> { "terrain", `ter_str_id` },  { "furniture", `furn_str_id` }, | character / NONE |
 | character_starts_activity | Triggered when character starts or resumes activity | { "character", `character_id` },<br/> { "activity", `activity_id` },<br/> { "resume", `bool` } | character / NONE |
 | character_takes_damage | | { "character", `character_id` },<br/> { "damage", `int` }, | character / NONE |
@@ -2388,41 +2348,6 @@
 ```
 
 
-#### `if`
-Set effects to be executed when conditions are met and when conditions are not met.
-
-| Syntax | Optionality | Value  | Info |
-| --- | --- | --- | --- | 
-| "if" | **mandatory** | [dialogue condition](#dialogue-conditions) | condition itself | 
-| "then" | **mandatory** | effect | Effect(s) executed when conditions are met. | 
-| "else" | optional | effect | Effect(s) executed when conditions are not met. | 
-
-##### Valid talkers:
-
-| Avatar | Character | NPC | Monster |  Furniture | Item |
-| ------ | --------- | --------- | ---- | ------- | --- | 
-| ✔️ | ✔️ | ✔️ | ✔️ | ✔️ | ✔️ |
-
-##### Examples
-Displays a different message the first time it is run and the second time onwards
-```json
-{
-  "if": { "u_has_var": "test", "type": "eoc_sample", "context": "if_else", "value": "yes" },
-  "then": { "u_message": "You have variable." },
-  "else": [
-    { "u_message": "You don't have variable." },
-    {
-      "if": { "not": { "u_has_var": "test", "type": "eoc_sample", "context": "if_else", "value": "yes" } },
-      "then": [
-        { "u_add_var": "test", "type": "eoc_sample", "context": "if_else", "value": "yes" },
-        { "u_message": "Vriable added." }
-      ]
-    }
-  ]
-}
-```
-
-
 #### `set_condition`
 Create a context value with condition, that you can pass down the next topic or EoC, using `get_condition`. Used, if you need to have dozens of EoCs, and you don't want to copy-paste it's conditions every time (also it's easier to maintain or edit one condition, comparing to two dozens)
 
