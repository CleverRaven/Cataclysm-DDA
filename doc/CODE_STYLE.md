# Code Style Guide

All of the C++ code in the project is styled. You should run any changes you make through astyle before pushing a pull request.

We are using astyle version 3.0.1. Version 3.1 should also work, though there are a few cases where they disagree and require annotation.

Blocks of code can be passed through astyle to ensure that their formatting is correct:

    astyle --style=1tbs --attach-inlines --indent=spaces=4 --align-pointer=name --max-code-length=100 --break-after-logical --indent-classes --indent-preprocessor --indent-switches --indent-col1-comments --min-conditional-indent=0 --pad-oper --unpad-paren --pad-paren-in --add-brackets --convert-tabs

These options are mirrored in `.astylerc`, `Cataclysm-DDA.sublime-project` and `doc/CODE_STYLE.txt`

For example, from `vi`, set marks a and b around the block, then:

    :'a,'b ! astyle  --style=1tbs --attach-inlines --indent=spaces=4 --align-pointer=name --max-code-length=100 --break-after-logical --indent-classes --indent-preprocessor --indent-switches --indent-col1-comments --min-conditional-indent=0 --pad-oper --unpad-paren --pad-paren-in --add-brackets --convert-tabs

See [DEVELOPER_TOOLING.md](DEVELOPER_TOOLING.md) for other environments.

## Code Example

Here's an example that illustrates the most common points of style:

````c++
int foo( int arg1, int *arg2 )
{
    if( arg1 < 5 ) {
        switch( *arg2 ) {
            case 0:
                return arg1 + 5;
                break;
            case 1:
                return arg1 + 7;
                break;
            default:
                return 0;
                break;
        }
    } else if( arg1 > 17 ) {
        int i = 0;
        while( i < arg1 ) {
            printf( _( "Really long message that's pointless except for the number %d and for its "
                       "length as it's illustrative of how to break strings properly.\n" ), i );
        }
    }
    return 0;
}
````

## Code Guidelines

These are less generic guidelines and more pain points we've stumbled across over time.

<<<<<<< HEAD
1. Use `int` for everything.
    1. `long` in particular is problematic since it is *not* a larger type than `int` on platforms we care about.
        1. If you need an integral value larger than 32 bits, you don't. But if you do, use `int64_t`.
    2. `Uint` is also a problem: it has poor behavior when overflowing and should be avoided for general purpose programming.
        1. If you need binary data, `unsigned int` or `unsigned char` are fine, but you should probably use `std::bitset` instead.
    3. `float` is to be avoided, but it has valid uses.
2. Auto Almost Nothing. Auto has two uses; others should be avoided.
=======
1. Use int for everything.
    1. Long in particular is problematic since it is *not* a larger type than int on platforms we care about.
        1. If you need an integral value larger than 32 bits, you don't. But if you do, use int64_t.
    2. Uint is also a problem, it has poor behavior when overflowing and should be avoided for general purpose programming.
        1. If you need binary data, unsigned int or unsigned char are fine, but you should probably use a std::bitset instead.
    3. Float is to be avoided, but has valid uses.
2. Almost Always Avoid Auto. Auto has two uses, others should be avoided.
>>>>>>> 4e0e1f4c
    1. Aliasing for extremely long iterator or functional declarations.
    2. Generic code support (but `decltype` is better).
3. Avoid using declaration for standard namespaces.<|MERGE_RESOLUTION|>--- conflicted
+++ resolved
@@ -50,23 +50,13 @@
 
 These are less generic guidelines and more pain points we've stumbled across over time.
 
-<<<<<<< HEAD
 1. Use `int` for everything.
     1. `long` in particular is problematic since it is *not* a larger type than `int` on platforms we care about.
         1. If you need an integral value larger than 32 bits, you don't. But if you do, use `int64_t`.
     2. `Uint` is also a problem: it has poor behavior when overflowing and should be avoided for general purpose programming.
         1. If you need binary data, `unsigned int` or `unsigned char` are fine, but you should probably use `std::bitset` instead.
     3. `float` is to be avoided, but it has valid uses.
-2. Auto Almost Nothing. Auto has two uses; others should be avoided.
-=======
-1. Use int for everything.
-    1. Long in particular is problematic since it is *not* a larger type than int on platforms we care about.
-        1. If you need an integral value larger than 32 bits, you don't. But if you do, use int64_t.
-    2. Uint is also a problem, it has poor behavior when overflowing and should be avoided for general purpose programming.
-        1. If you need binary data, unsigned int or unsigned char are fine, but you should probably use a std::bitset instead.
-    3. Float is to be avoided, but has valid uses.
-2. Almost Always Avoid Auto. Auto has two uses, others should be avoided.
->>>>>>> 4e0e1f4c
+2. Almost Always Avoid Auto. Auto has two uses; others should be avoided.
     1. Aliasing for extremely long iterator or functional declarations.
     2. Generic code support (but `decltype` is better).
 3. Avoid using declaration for standard namespaces.