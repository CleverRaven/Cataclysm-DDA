* [General Linux Guide](#general-linux-guide)
  * [Compiler](#compiler)
  * [Tools](#tools)
  * [Dependencies](#dependencies)
  * [Make flags](#make-flags)
  * [Compiling localization files](#compiling-localization-files)
* [Debian](#debian)
  * [Linux (native) ncurses builds](#linux-native-ncurses-builds)
  * [Linux (native) SDL builds](#linux-native-sdl-builds)
  * [Cross-compiling to linux 32-bit from linux 64-bit](#cross-compiling-to-linux-32-bit-from-linux-64-bit)
  * [Cross-compile to Windows from Linux](#cross-compile-to-windows-from-linux)
  * [Cross-compile to Mac OS X from Linux](#cross-compile-to-mac-os-x-from-linux)
  * [Cross-compile to Android from Linux](#cross-compile-to-android-from-linux)
* [Mac OS X](#mac-os-x)
  * [Simple build using Homebrew](#simple-build-using-homebrew)
  * [Advanced info for Developers](#advanced-info-for-developers)
  * [Troubleshooting](#mac-os-x-troubleshooting)
* [Windows](#windows)
  * [Building with Visual Studio](#building-with-visual-studio)
  * [Building with MSYS2](#building-with-msys2)
  * [Building with CYGWIN](#building-with-cygwin)
  * [Building with Clang and MinGW64](#building-with-clang-and-mingw64)
* [BSDs](#bsds)

# General Linux Guide

To build Cataclysm from source you will need at least a C++ compiler, some basic developer tools, and necessary build dependencies. The exact package names vary greatly from distro to distro, so this part of the guide is intended to give you higher-level understanding of the process.

## Compiler

You have three major choices here: GCC, Clang and MXE.

  * GCC is almost always the default on Linux systems so it's likely you already have it
  * Clang is usually faster than GCC, so it's worth installing if you plan to keep up with the latest experimentals
  * MXE is a cross-compiler, so of any importance only if you plan to compile for Windows on your Linux machine

(Note that your distro may have separate packages e.g. `gcc` only includes the C compiler and for C++ you'll need to install `g++`.)

Cataclysm is targeting the C++17 standard and that means you'll need a compiler that supports it. You can check if your C++ compiler supports the standard by reading [COMPILER_SUPPORT.md](./COMPILER_SUPPORT.md)

The general rule is the newer the compiler the better.

## Tools

Most distros seem to package essential build tools as either a single package (Debian and derivatives have `build-essential`) or a package group (Arch has `base-devel`). You should use the above if available. Otherwise you'll at least need `make` and figure out the missing dependencies as you go (if any).

Besides the essentials you will need `git`.

If you plan on keeping up with experimentals you should also install `ccache`, which  will considerably speed-up partial builds.

## Dependencies

There are some general dependencies, optional dependencies, and then specific dependencies for either curses or tiles builds. The exact package names again depend on the distro you're using, and whether your distro packages libraries and their development files separately (e.g. Debian and derivatives).

Rough list based on building on Arch:

  * General: `gcc-libs`, `glibc`, `zlib`, `bzip2`
  * Optional: `gettext`
  * Curses: `ncurses`
  * Tiles: `sdl2`, `sdl2_image`, `sdl2_ttf`, `sdl2_mixer`, `freetype2`

E.g. for curses build on Debian and derivatives you'll also need `libncurses5-dev` or `libncursesw5-dev`.

Note on optional dependencies:

  * `gettext` - for localization support; if you plan to only use English you can skip it

You should be able to figure out what you are missing by reading the compilation errors and/or the output of `ldd` for compiled binaries.

## Make flags

Given you're building from source you have a number of choices to make:

  * `NATIVE=` - you should only care about this if you're cross-compiling
  * `RELEASE=1` - without this you'll get a debug build (see note below)
  * `LTO=1` - enables link-time optimization with GCC/Clang
  * `TILES=1` - with this you'll get the tiles version, without it the curses version
  * `SOUND=1` - if you want sound; this requires `TILES=1`
  * `LOCALIZE=0` - this disables localizations so `gettext` is not needed
  * `CLANG=1` - use Clang instead of GCC
  * `CCACHE=1` - use ccache
  * `USE_LIBCXX=1` - use libc++ instead of libstdc++ with Clang (default on OS X)
  * `PREFIX=DIR` - causes `make install` to place binaries and data files to DIR (see note below)

There is a couple of other possible options - feel free to read the [`Makefile`](../../Makefile).

If you have a multi-core computer you'd probably want to add `-jX` to the options, where `X` is your CPU's number of threads (generally twice the number of your CPU cores). Alternatively, you can add `-j$(nproc)` for the build to use all of your CPU processors.

Examples:
- `make -j4 CLANG=1 CCACHE=1 NATIVE=linux64 RELEASE=1 TILES=1`
- `make -j$(nproc) CLANG=1 TILES=1 SOUND=0`

The above will build a tiles release explicitly for 64 bit Linux, using Clang and ccache and 4 parallel processes.

Example: `make -j2 LOCALIZE=0`

The above will build a debug-enabled curses version for the architecture you are using, using GCC and 2 parallel processes.

**Note on debug**:
You should probably always build with `RELEASE=1` unless you experience segfaults and are willing to provide stack traces.

**Note on PREFIX**:
PREFIX specifies a directory which will be the prefix for binaries, resources, and documentation files. Compiling with PREFIX means cataclysm will read files from PREFIX directory. This can be overridden with `--datadir` (e.g. if you used `PREFIX=DIR` in earlier build, then specify `--datadir DIR/share/cataclysm-dda`).

## Compiling localization files

If you want to compile localization files for specific languages, you can add the `LANGUAGES="<lang_id_1> [lang_id_2] [...]"` option to the `make` command:

    make LANGUAGES="zh_CN zh_TW"

You can get the language ID from the filenames of `*.po` in `lang/po` directory. Setting `LOCALIZE=1` only may not tell `make` to compile those localization files for you.

# Accelerating Linux builds with llama

[llama](https://github.com/nelhage/llama) is a CLI tool for outsourcing computation to AWS Lambda.  If you want your builds to run faster and are willing to pay Amazon for the privilege, then you may be able to use it to accelerate your builds.  See [our llama README](../../tools/llama/README.md) for more details.

# Debian

Instructions for compiling on a Debian-based system. The package names here are valid for Ubuntu 12.10 and may or may not work on your system.

The building instructions below always assume you are running them from the Cataclysm:DDA source directory.

# Gentoo
If you want sound and graphics, make sure to emerge with the following:

```bash
USE="flac fluidsynth mad midi mod modplug mp3 playtools vorbis wav png" \
 emerge -1va emerge media-libs/libsdl2 media-libs/sdl2-gfx media-libs/sdl2-image media-libs/sdl2-mixer media-libs/sdl2-ttf
```

It may also be possible to get away with fewer dependencies, but this set has been tested.

Once the above libraries are installed, compile with:

    make -j$(nproc) TILES=1 SOUND=1 RELEASE=1

## Linux (native) ncurses builds

Dependencies:

  * ncurses or ncursesw (for multi-byte locales)
  * build essentials

Install:

    sudo apt-get install libncurses5-dev libncursesw5-dev build-essential astyle

### Building

Run:

    make

## Linux (native) SDL builds

Dependencies:

  * SDL
  * SDL_ttf
  * freetype
  * build essentials
  * libsdl2-mixer-dev - Used if compiling with sound support.

Install:

    sudo apt-get install libsdl2-dev libsdl2-ttf-dev libsdl2-image-dev libsdl2-mixer-dev libfreetype6-dev build-essential

### Building

A simple installation could be done by simply running:

    make TILES=1

A more comprehensive alternative is:

    make -j2 TILES=1 SOUND=1 RELEASE=1 USE_HOME_DIR=1

The -j2 flag means it will compile with two parallel processes. It can be omitted or changed to -j4 in a more modern processor. If there is no desire to have sound, those flags can also be omitted. The USE_HOME_DIR flag places the user files, like configurations and saves, into the home folder, making it easier for backups, and can also be omitted.



## Cross-compiling to linux 32-bit from linux 64-bit

Dependencies:

  * 32-bit toolchain
  * 32-bit ncursesw (compatible with both multi-byte and 8-bit locales)

Install:

    sudo apt-get install libc6-dev-i386 lib32stdc++-dev g++-multilib lib32ncursesw5-dev

### Building

Run:

    make NATIVE=linux32

## Cross-compile to Windows from Linux

To cross-compile to Windows from Linux, you will need MXE, which changes your `make` command slightly. These instructions were written from Ubuntu 20.04, but should be applicable to any Debian-based environment. Please adjust all package manager instructions to match your environment.

Dependencies:

  * [MXE](http://mxe.cc)
  * [MXE Requirements](http://mxe.cc/#requirements)

Installation

<!-- astyle and lzip added to initial sudo apt install string to forestall complaints from MinGW and make -->
<!-- ncurses removed from make MXE_TARGETS because we're not gonna be cross-compiling ncurses -->

```bash
sudo apt install astyle autoconf automake autopoint bash bison bzip2 cmake flex gettext git g++ gperf intltool libffi-dev libgdk-pixbuf2.0-dev libtool libltdl-dev libssl-dev libxml-parser-perl lzip make mingw-w64 openssl p7zip-full patch perl pkg-config python3 ruby scons sed unzip wget xz-utils g++-multilib libc6-dev-i386 libtool-bin
mkdir -p ~/src/Cataclysm-DDA
mkdir -p ~/src/mxe
mkdir -p ~/src/libbacktrace
cd ~/src
git clone https://github.com/CleverRaven/Cataclysm-DDA.git ./Cataclysm-DDA
git clone https://github.com/mxe/mxe.git ./mxe
cd mxe
make -j$((`nproc`+0)) MXE_TARGETS='x86_64-w64-mingw32.static i686-w64-mingw32.static' MXE_PLUGIN_DIRS=plugins/gcc11 sdl2 sdl2_ttf sdl2_image sdl2_mixer gettext
cd ../libbacktrace/
wget https://github.com/Qrox/libbacktrace/releases/download/2020-01-03/libbacktrace-x86_64-w64-mingw32.tar.gz
wget https://github.com/Qrox/libbacktrace/releases/download/2020-01-03/libbacktrace-i686-w64-mingw32.tar.gz
tar -xzf libbacktrace-x86_64-w64-mingw32.tar.gz --exclude=LICENSE -C ~/src/mxe/usr/x86_64-w64-mingw32.static
tar -xzf libbacktrace-i686-w64-mingw32.tar.gz --exclude=LICENSE -C ~/src/mxe/usr/i686-w64-mingw32.static
```

Building all these packages from MXE might take a while, even on a fast computer. Be patient; the `-j` flag will take advantage of all your processor cores. If you are not planning on building for both 32-bit and 64-bit, you might want to adjust your MXE_TARGETS.  Additionally if not building for a particular target you can skip the curl and tar commands for the targets NOT being built.

An additional note: With C:DDA switching to gcc 11.2 with MXE (MingW), if you've previously built MXE you'll need to "make clean" and rebuild it to get gcc11.

Edit your `~/.profile` as follows:

```bash
export PLATFORM_32="~/src/mxe/usr/bin/i686-w64-mingw32.static-"
export PLATFORM_64="~/src/mxe/usr/bin/x86_64-w64-mingw32.static-"
```

This is to ensure that the variables for the `make` command will not get reset after a power cycle.

### Building (SDL)

    cd ~/src/Cataclysm-DDA

Run one of the following commands based on your targeted environment:

```bash
make -j$((`nproc`+0)) CROSS="${PLATFORM_32}" TILES=1 SOUND=1 RELEASE=1 LOCALIZE=1 bindist
make -j$((`nproc`+0)) CROSS="${PLATFORM_64}" TILES=1 SOUND=1 RELEASE=1 LOCALIZE=1 bindist
```


<!-- Building ncurses for Windows is a nonstarter, so the directions were removed. -->

## Cross-compile to Mac OS X from Linux

This procedure is very much similar to cross-compilation to Windows from Linux.
It has ben tested on Ubuntu 14.04 LTS but it should work on other distros as well.

Please note that due to historical difficulties with cross-compilation errors, run-time optimizations are disabled for cross-compilation to Mac OS X targets. (`-O0` is specified as a compilation flag.) See [Pull Request #26564](https://github.com/CleverRaven/Cataclysm-DDA/pull/26564) for details.
### Dependencies

  * OSX cross-compiling toolchain [osxcross](https://github.com/tpoechtrager/osxcross)

  * `genisoimage` and [libdmg-hfsplus](https://github.com/planetbeing/libdmg-hfsplus.git) to create dmg distributions

Make sure that all dependency tools are in search `PATH` before compiling.

### Setup

To set up the compiling environment execute the following commands:
`git clone https://github.com/tpoechtrager/osxcross.git` to clone the toolchain
`cd osxcross`
`cp ~/MacOSX10.11.sdk.tar.bz2 ./tarballs/` to copy prepared MacOSX SDK tarball on place. [Read more about it](https://github.com/tpoechtrager/osxcross/blob/master/README.md#packaging-the-sdk)
`OSX_VERSION_MIN=10.7 ./build.sh` to build everything.
Note the targeted minimum supported version of OSX.

Have a prepackaged set of libs and frameworks in place since compiling with `osxcross` built-in MacPorts is rather difficult and not supported at the moment.
Your directory tree should look like:

    ~/
    ├── Frameworks
    │   ├── SDL2.framework
    │   ├── SDL2_image.framework
    │   ├── SDL2_mixer.framework
    │   └── SDL2_ttf.framework
    └── libs
        ├── gettext
        │   ├── include
        │   └── lib
        └── ncurses
            ├── include
            └── lib

Populated with respective frameworks, dylibs and headers.
Tested lib versions are libintl.8.dylib for gettext and libncurses.5.4.dylib for ncurses.
These libs were obtained from `homebrew` binary distribution at OS X 10.11.
Frameworks were obtained from the SDL official website as described in the next [section](#sdl).

### Building (SDL)

To build the full feature tiles and sound enabled version with localizations enabled:

```bash
make dmgdist CROSS=x86_64-apple-darwin15- NATIVE=osx USE_HOME_DIR=1 CLANG=1 \
  RELEASE=1 LOCALIZE=1 LANGUAGES=all TILES=1 SOUND=1 FRAMEWORK=1 \
  OSXCROSS=1 LIBSDIR=../libs FRAMEWORKSDIR=../Frameworks
```

Make sure that `x86_64-apple-darwin15-clang++` is in `PATH` environment variable.

### Building (ncurses)

To build the full curses version with localizations enabled:

```bash
make dmgdist CROSS=x86_64-apple-darwin15- NATIVE=osx USE_HOME_DIR=1 CLANG=1 \
  RELEASE=1 LOCALIZE=1 LANGUAGES=all OSXCROSS=1 LIBSDIR=../libs FRAMEWORKSDIR=../Frameworks
```

Make sure that `x86_64-apple-darwin15-clang++` is in `PATH` environment variable.

## Cross-compile to Android from Linux

The Android build uses [Gradle](https://gradle.org/) to compile the java and native C++ code, and is based heavily off SDL's [Android project template](https://hg.libsdl.org/SDL/file/f1084c419f33/android-project). See the official SDL documentation [README-android.md](https://hg.libsdl.org/SDL/file/f1084c419f33/docs/README-android.md) for further information.

The Gradle project lives in the repository under `android/`. You can build it via the command line or open it in [Android Studio](https://developer.android.com/studio/). For simplicity, it only builds the SDL version with all features enabled, including tiles, sound and localization.

### Dependencies

  * Java JDK 8
  * SDL2 (tested with 2.0.8, though a custom fork is recommended with project-specific bugfixes)
  * SDL2_ttf (tested with 2.0.14)
  * SDL2_mixer (tested with 2.0.2)
  * SDL2_image (tested with 2.0.3)

The Gradle build process automatically installs dependencies from [deps.zip](/android/app/deps.zip).

### Setup

Install Linux dependencies. For a desktop Ubuntu installation:

    sudo apt-get install openjdk-8-jdk-headless

Install Android SDK and NDK:

```bash
wget https://dl.google.com/android/repository/sdk-tools-linux-4333796.zip
unzip sdk-tools-linux-4333796.zip -d ~/android-sdk
rm sdk-tools-linux-4333796.zip
~/android-sdk/tools/bin/sdkmanager --update
~/android-sdk/tools/bin/sdkmanager "tools" "platform-tools" "ndk-bundle"
~/android-sdk/tools/bin/sdkmanager --licenses
```

Export Android environment variables (you can add these to the end of `~/.bashrc`):

```bash
export ANDROID_SDK_ROOT=~/android-sdk
export ANDROID_HOME=~/android-sdk
export ANDROID_NDK_ROOT=~/android-sdk/ndk-bundle
export PATH=$PATH:$ANDROID_SDK_ROOT/platform-tools
export PATH=$PATH:$ANDROID_SDK_ROOT/tools
export PATH=$PATH:$ANDROID_NDK_ROOT
```

You can also use these additional variables if you want to use `ccache` to speed up subsequent builds:

```bash
export USE_CCACHE=1
export NDK_CCACHE=/usr/local/bin/ccache
```

**Note:** Path to `ccache` can be different on your system.

### Android device setup

Enable [Developer options on your Android device](https://developer.android.com/studio/debug/dev-options). Connect your device to your PC via USB cable and run:

```bash
adb devices
adb connect <devicename>
```

### Building

To build an APK, use the Gradle wrapper command line tool (gradlew). The Android Studio documentation provides a good summary of how to [build your app from the command line](https://developer.android.com/studio/build/building-cmdline).

To build a debug APK, from the `android/` subfolder of the repository run:

    ./gradlew assembleDebug

This creates a debug APK in `./android/app/build/outputs/apk/` ready to be installed on your device.

To build a debug APK and immediately deploy to your connected device over adb run:

    ./gradlew installDebug

To build a signed release APK (ie. one that can be installed on a device), [build an unsigned release APK and sign it manually](https://developer.android.com/studio/publish/app-signing#signing-manually).

### Additional notes

The app stores data files on the device in `/sdcard/Android/data/com.cleverraven/cataclysmdda/files`. The data is backwards compatible with the desktop version.

# Mac OS X

To build Cataclysm on Mac you'll need [Command Line Tools for Xcode](https://developer.apple.com/downloads/) and the [Homebrew](http://brew.sh) package manager. With Homebrew, you can easily install or build Cataclysm using the [cataclysm](https://formulae.brew.sh/formula/cataclysm) formula.

## Simple build using Homebrew

A homebrew installation will come with tiles and sound support enabled.

Once you have Homebrew installed, open Terminal and run one of the following commands.

For a stable tiles build:

    brew install cataclysm

For an experimental tiles build built from the current HEAD of [master](https://github.com/CleverRaven/Cataclysm-DDA/tree/master/):

    brew install cataclysm --HEAD

Whichever build you choose, Homebrew will install the appropriate dependencies as needed. The installation will be in `/usr/local/Cellar/cataclysm` with a symlink named `cataclysm` in `/usr/local/bin`.

To launch Cataclysm, just open Terminal and run `cataclysm`.

To update a stable tiles build simply run:

    brew upgrade cataclysm

To update an experimental build, you must uninstall Cataclysm then reinstall with `--HEAD`, triggering a new build from source.

```bash
brew uninstall cataclysm
brew install cataclysm --HEAD
```

## Advanced info for Developers

For most people, the simple Homebrew installation is enough. For developers, here are some more technical details on building Cataclysm on Mac OS X.

### SDL

SDL2, SDL2_image, and SDL2_ttf are needed for the tiles build. Optionally, you can add SDL2_mixer for sound support. Cataclysm can be built using either the SDL framework or shared libraries built from source.

The SDL framework files can be downloaded here:

* [**SDL2**](http://www.libsdl.org/download-2.0.php)
* [**SDL2_image**](http://www.libsdl.org/projects/SDL_image/)
* [**SDL2_ttf**](http://www.libsdl.org/projects/SDL_ttf/)

Copy `SDL2.framework`, `SDL2_image.framework`, and `SDL2_ttf.framework`
to `/Library/Frameworks` or `/Users/name/Library/Frameworks`.

If you want sound support, you will need an additional SDL framework:

* [**SDL2_mixer**](https://www.libsdl.org/projects/SDL_mixer/)

Copy `SDL2_mixer.framework` to `/Library/Frameworks` or `/Users/name/Library/Frameworks`.

Alternatively, SDL shared libraries can be installed using a package manager:

For Homebrew:

    brew install sdl2 sdl2_image sdl2_ttf

with sound:

    brew install sdl2_mixer libvorbis libogg

For MacPorts:

    sudo port install libsdl2 libsdl2_image libsdl2_ttf

with sound:

    sudo port install libsdl2_mixer libvorbis libogg

### ncurses and gettext

ncurses (with wide character support enabled) and gettext are needed if you want to build Cataclysm with localization.

For Homebrew:

    brew install gettext ncurses

For MacPorts:

```bash
sudo port install gettext ncurses
hash -r
```

### gcc

The version of gcc/g++ installed with the [Command Line Tools for Xcode](https://developer.apple.com/downloads/) is actually just a front end for the same Apple LLVM as clang.  This doesn't necessarily cause issues, but this version of gcc/g++ will have clang error messages and essentially produce the same results as if using clang. To compile with the "real" gcc/g++, install it with homebrew:

    brew install gcc

However, homebrew installs gcc as gcc-8 (where 6 is the version) to avoid conflicts. The simplest way to use the homebrew version at `/usr/local/bin/gcc-8` instead of the Apple LLVM version at `/usr/bin/gcc` is to symlink the necessary.

```bash
cd /usr/local/bin
ln -s gcc-8 gcc
ln -s g++-8 g++
ln -s c++-8 c++
```

Or, to do this for everything in `/usr/local/bin/` ending with `-8`,

    find /usr/local/bin -name "*-8" -exec sh -c 'ln -s "$1" $(echo "$1" | sed "s/..$//")' _ {} \;

Also, you need to make sure that `/usr/local/bin` appears before `/usr/bin` in your `$PATH`, or else this will not work.

Check that `gcc -v` shows the homebrew version you installed.

### Compiling

The Cataclysm source is compiled using `make`.

### Make options

* `NATIVE=osx` build for OS X. Required for all Mac builds. This is automatically set if compiling natively on macOS.
* `UNIVERSAL_BINARY=1` build `x86_64` and `arm64` dual-architecture Universal Binary; omit to build for host architecture only.
* `TILES=1` build the SDL version with graphical tiles (and graphical ASCII); omit to build with `ncurses`.
* `SOUND=1` - if you want sound; this requires `TILES=1` and the additional dependencies mentioned above.
* `FRAMEWORK=1` (tiles only) link to SDL libraries under the OS X Frameworks folders; omit to use SDL shared libraries from Homebrew or Macports.
* `LOCALIZE=0` disable localization (to get around possible `gettext` errors if it is not setup correctly); omit to use `gettext`.
* `LANGUAGES="<lang_id_1>[lang_id_2][...]"` compile localization files for specified languages. e.g. `LANGUAGES="zh_CN zh_TW"`. You can also use `LANGUAGES=all` to compile all localization files.
* `RELEASE=1` build an optimized release version; omit for debug build.
* `CLANG=1` build with [Clang](http://clang.llvm.org/), the compiler that's included with the latest Command Line Tools for Xcode; omit to build using gcc/g++. This is enabled by default.
* `MACPORTS=1` build against dependencies installed via Macports, currently only `gettext` and `ncurses`.
* `USE_HOME_DIR=1` places user files (config, saves, graveyard, etc) in the user's home directory. For curses builds, this is `/Users/<user>/.cataclysm-dda`, for OSX builds it is `/Users/<user>/Library/Application Support/Cataclysm`.
* `DEBUG_SYMBOLS=1` retains debug symbols when building an optimized release binary, making it easy for developers to spot the crash site.

In addition to the options above, there is an `app` make target which will package the tiles build into `Cataclysm.app`, a complete tiles build in a Mac application that can run without Terminal.

For more info, see the comments in the [Makefile](../../Makefile).

### Make examples

Build a release SDL version using Clang without gettext:

    make RELEASE=1 TILES=1 LOCALIZE=0

Build a release SDL version using Clang, link to libraries in the OS X Frameworks folders, don't use `gettext`, and package it into `Cataclysm.app`:

    make app RELEASE=1 TILES=1 FRAMEWORK=1 LOCALIZE=0

Build a release curses version with gettext supplied by Macports:

    make RELEASE=1 LOCALIZE=1 MACPORTS=1

### Running

For curses builds:

    ./cataclysm

For SDL:

    ./cataclysm-tiles

For `app` builds, launch Cataclysm.app from Finder.

### Test suite

The build will also generate a test executable at tests/cata_test.
Invoke it as you would any other executable and it will run the full suite of tests.
Pass the ``--help`` flag to list options.

### dmg distribution

You can build a nice dmg distribution file with the `dmgdist` target. You will need a tool called [dmgbuild](https://pypi.python.org/pypi/dmgbuild). To install this tool, you may need to install Python first. You can download Python [on their official website](https://www.python.org/downloads/) or install it with homebrew `brew install python`. Once you have Python, you should be able to install `dmgbuild` by running:

```bash
# This install pip. It might not be required if it is already installed.
curl --silent --show-error --retry 5 https://bootstrap.pypa.io/get-pip.py | sudo python
# dmgbuild install
sudo pip install dmgbuild pyobjc-framework-Quartz
```

Once `dmgbuild` is installed, you will be able to use the `dmgdist` target like this. The use of `USE_HOME_DIR=1` is important here because it will allow for an easy upgrade of the game while keeping the user config and his saves in his home directory.

    make dmgdist NATIVE=osx RELEASE=1 TILES=1 FRAMEWORK=1 LOCALIZE=0 CLANG=1 USE_HOME_DIR=1

You should see a `Cataclysm.dmg` file.

## Mac OS X Troubleshooting

### ISSUE: Colors don't show up correctly

Open Terminal's preferences, turn on "Use bright colors for bold text" in "Preferences -> Settings -> Text"


# Windows

## Building with Visual Studio

See [COMPILING-VS-VCPKG.md](COMPILING-VS-VCPKG.md) for instructions on how to set up and use a build environment using Visual Studio on windows.

This is probably the easiest solution for someone used to working with Visual Studio and similar IDEs.

For an alternative setup using [CMake](../../CMakeLists.txt), please read [COMPILING-CMAKE-VCPKG.md](COMPILING-CMAKE-VCPKG.md).

## Building with MSYS2

See [COMPILING-MSYS.md](COMPILING-MSYS.md) for instructions on how to set up and use a build environment using MSYS2 on windows.

MSYS2 strikes a balance between a native Windows application and a UNIX-like environment. There's some command-line tools that our project uses (notably our JSON linter) that are harder to use without a command-line environment such as what MSYS2 or CYGWIN provide.

## Building with CYGWIN

See [COMPILING-CYGWIN.md](COMPILING-CYGWIN.md) for instructions on how to set up and use a build environment using CYGWIN on windows.

CYGWIN attempts to more fully emulate a POSIX environment, to be "more unix" than MSYS2. It is a little less modern in some respects, and lacks the convenience of the MSYS2 package manager.

## Building with Clang and MinGW64

Clang by default uses MSVC on Windows, but also supports the MinGW64 library. Simply replace `CLANG=1` with `"CLANG=clang++ -target x86_64-pc-windows-gnu -pthread"` in your batch script, and make sure MinGW64 is in your path. You may also need to apply [a patch](https://sourceforge.net/p/mingw-w64/mailman/message/36386405/) to `float.h` of MinGW64 for the unit test to compile.

# BSDs

There are reports of CDDA building fine on recent OpenBSD and FreeBSD machines (with appropriately recent compilers), and there is some work being done on making the [`Makefile`](../../Makefile) "just work", however we're far from that and BSDs support is mostly based on user contributions. Your mileage may vary. So far essentially all testing has been on amd64, but there is no (known) reason that other architectures shouldn't work, in principle.

### Building on FreeBSD/amd64 13.0 with the system compiler

FreeBSD uses clang as the default compiler, which provides C++17 support out of the box since FreeBSD 12.0.

Install the following with pkg (or from Ports):

    pkg install gmake libiconv

Tiles builds will also require SDL2:

    pkg install sdl20 sdl2_image sdl2_mixer sdl2_ttf

Then you should be able to build with something like this:

```bash
gmake RELEASE=1 # ncurses builds
gmake RELEASE=1 TILES=1 # tiles builds
```

### Building on OpenBSD/amd64 7.1 with clang

Install necessary dependencies:

    pkg_add gmake libiconv

If building with tiles also install:

    pkg_add sdl2 sdl2-image sdl2-mixer sdl2-ttf

Compiling:

```bash
<<<<<<< HEAD
$ gmake RELEASE=1 BSD=1 CLANG=1 TESTS=0 # ncurses build
$ gmake RELEASE=1 BSD=1 CLANG=1 TESTS=0 TILES=1 # tiles build
=======
gmake RELEASE=1 BSD=1 CLANG=1 RUNTESTS=0 # ncurses build
gmake RELEASE=1 BSD=1 CLANG=1 RUNTESTS=0 TILES=1 # tiles build
>>>>>>> 9d637bb7
```

You may get an out of memory error when compiling with an underprivileged user,
you can simply fix this by running:

    usermod -L pbuild <user>

This command sets your login class to `pbuild` thus the data ulimit is increased from
1GB to 8GB.

**NOTE: don't run this command for your main user, as it is already a part
of the `staff` login class**

Instead, you need to increase `data` limit with:

    ulimit -d 8000000

### Building on OpenBSD/amd64 5.8 with GCC 4.9.2 from ports/packages

First, install g++, gmake, and libexecinfo from packages (g++ 4.8 or 4.9 should work; 4.9 has been tested):

    pkg_add g++ gmake libexecinfo

Then you should  be able to build with something like:

    CXX=eg++ gmake

Only an ncurses build is possible on 5.8-release, as SDL2 is broken. On recent -current or snapshots, however, you can install the SDL2 packages:

    pkg_add sdl2 sdl2-image sdl2-mixer sdl2-ttf

and build with:

    CXX=eg++ gmake TILES=1

### Building on NetBSD/amd64 7.0RC1 with the system compiler

NetBSD has (or will have) gcc 4.8.4 as of version 7.0, which is new enough to build cataclysm. You will need to install gmake and ncursesw:

    pkgin install gmake ncursesw

Then you should be able to build with something like this (LDFLAGS for ncurses builds are taken care of by the ncurses configuration script; you can of course set CXXFLAGS/LDFLAGS in your .profile or something):

```bash
export CXXFLAGS="-I/usr/pkg/include"
gmake # ncurses builds
LDFLAGS="-L/usr/pkg/lib" gmake TILES=1 # tiles builds
```

SDL builds currently compile, but did not run in my testing - not only do they segfault, but gdb segfaults when reading the debug symbols! Perhaps your mileage will vary.<|MERGE_RESOLUTION|>--- conflicted
+++ resolved
@@ -657,13 +657,8 @@
 Compiling:
 
 ```bash
-<<<<<<< HEAD
-$ gmake RELEASE=1 BSD=1 CLANG=1 TESTS=0 # ncurses build
-$ gmake RELEASE=1 BSD=1 CLANG=1 TESTS=0 TILES=1 # tiles build
-=======
-gmake RELEASE=1 BSD=1 CLANG=1 RUNTESTS=0 # ncurses build
-gmake RELEASE=1 BSD=1 CLANG=1 RUNTESTS=0 TILES=1 # tiles build
->>>>>>> 9d637bb7
+gmake RELEASE=1 BSD=1 CLANG=1 TESTS=0 # ncurses build
+gmake RELEASE=1 BSD=1 CLANG=1 TESTS=0 TILES=1 # tiles build
 ```
 
 You may get an out of memory error when compiling with an underprivileged user,
