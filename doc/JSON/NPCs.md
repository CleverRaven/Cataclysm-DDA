# NPCs

## Contents

- [Creating new NPCs](#creating-new-npcs)
  - [NPC Class definition](#npc-class-definition)
    - [Shopkeeper NPC configuration](#shopkeeper-npc-configuration)
  - [NPC instance definition](#npc-instance-definition)
- [Writing dialogues](#writing-dialogues)
  - [Validating Dialogues](#validating-dialogues)
  - [Customizing NPC speech](#customizing-npc-speech)
  - [Talk Topics](#talk-topics)
  - [Dynamic Lines](#dynamic-lines)
  - [Speaker Effects](#speaker-effects)
  - [Responses](#responses)
  - [Dialogue Effects](#dialogue-effects)
  - [Dialogue Conditions](#dialogue-conditions)
  - [Sample responses with conditions and effects](#sample-responses-with-conditions-and-effects)
  - [Utility Structures](#utility-structures)

---

# Creating new NPCs
Often you will want to create new NPCs to either add quests, flavor, or to introduce little known activities to the larger player base. New NPCs are written entirely in JSON, so they are one of the easier places to begin your contributions.

There are two parts to creating a new NPC, apart from any dialogue you may want to add.

## NPC Class definition
First there is the `npc_class` which follows the following template.
Format:
```jsonc
{
  "type": "npc_class",
  "id": "NC_EXAMPLE",                                                      // Mandatory, unique id that refers to this class.
  "name": { "str": "Example NPC" },                                        // Mandatory, display name for this class.
  "job_description": "I'm helping you learn the game.",                    // Mandatory
  "common": false,                                                         // Optional, defaults true. Whether or not this class can appear via random generation. Randomly generated NPCs will have skills, proficiencies, and bionics applied to them as a default new player character would.
  "common_spawn_weight": 1.5,                                              // Optional (float), default 1.0 . For classes with common, this is how often they spawn. Higher numbers spawn more often.
  "sells_belongings": false,                                               // Optional. See [Shopkeeper NPC configuration](#shopkeeper-npc-configuration)
  "bonus_str": { "rng": [ -4, 0 ] },                                       // Optional. Modifies stat by the given value. This example shows a random distribution between -4 and 0.
  "bonus_dex": 100,                                                        // Optional. This example always adds exactly 100 to the stat.
  "bonus_int": { "one_in": 3 },                                            // Optional. This example adds 1 to the stat, but only about ~33.33% of the time (1 in 3).
  "bonus_per": { "sum": [ { "constant": 100 }, { "dice": [ 10, 10 ] } ] }, // Optional. This example adds 100 + 10d10 (10 dice each with 10 sides) to the stat.
  "bonus_aggression": { "rng": [ -4, 0 ] },                                // Optional. Modifies NPC's personality score like the above examples. Resulting value will be
                                                                           // clamped to within a range of -10, 10. (e.g. if aggression would be -12 it's instead set to -10)
  "bonus_bravery": 100,                                                    // Optional.
  "bonus_collector": { "one_in": 3 },                                      // Optional.
  "bonus_altruism": -10,                                                   // Optional.
  "skills": [
    {
      "skill": "ALL",                                                      // Optional. Applies bonuses/penalties to skills like the examples above. `ALL` is a special string which
                                                                           // applies to all skills not otherwise modified. See data/json/skills.json for a list of skill IDs.
      "level": { "mul": [ { "one_in": 3 }, { "sum": [ { "dice": [ 2, 2 ] }, { "constant": -2 }, { "one_in": 4 } ] } ] }
    }
  ],
  "worn_override": "NC_EXAMPLE_worn",                                      // Optional. Defines an [item group](ITEM_SPAWN.md) that replaces all of their worn items.
  "carry_override": "NC_EXAMPLE_carried",                                  // Optional. Defines an item group that replaces their carried items (in pockets, etc). Items which cannot
                                                                           // be carried will overflow(fall to the ground) when the NPC is loaded.
  "weapon_override": "NC_EXAMPLE_weapon",                                  // Optional. Defines an item group that replaces their wielded weapon.
  "bye_message_override": "<fuck_you>",                                    // Optional. If used, overrides the default bye message (picked from <bye> snippet) to any another custom snippet
  "shopkeeper_item_group": [                                               // Optional. See [Shopkeeper NPC configuration](#shopkeeper-npc-configuration) below.
    { "group": "example_shopkeeper_itemgroup1" },
    { "group": "example_shopkeeper_itemgroup2", "trust": 10 },
    { "group": "example_shopkeeper_itemgroup3", "trust": 20, "rigid": true }
    { "group": "example_shopkeeper_itemgroup3", "trust": 40, "strict": true },
    {
      "group": "example_shopkeeper_itemgroup4",
      "condition": { "compare_string": [ "yes", { "u_val": "general_examples_VIP" } ] }
    }
  ],
  "shopkeeper_consumption_rates": "basic_shop_rates",
  "shopkeeper_price_rules": [
    "price": 10000 },
  ],
  "shopkeeper_blacklist": "test_blacklist",
  "restock_interval": "6 days",
  "proficiencies": [ "prof_gunsmithing_basic", "prof_spotting" ],         // Optional. Note that prereqs do not need to be defined. NPCs of this class will learn this proficiency *and all pre-requisite proficiencies*.
  "traits": [ { "group": "BG_survival_story_EVACUEE" }, { "group": "NPC_starting_traits" }, { "group": "Appearance_demographics" } ]     // Optional
}
```

### Shopkeeper NPC configuration
`npc_class` supports several properties for configuring the behavior of NPCs that behave as shopkeepers:
* `"sells_belongings": false` means that this NPC's worn or held items will strictly be excluded from their shopkeeper list; otherwise, they'll be happy to sell things like their pants. It defaults to `true` if not specified.
* `"shopkeeper_item_group"` is only needed if the planned NPC will be a shopkeeper with a revolving stock of items that change every three in-game days. All of the item overrides will ensure that any NPC of this class spawns with specific items.
* `"shopkeeper_consumption_rates"` optional to define item consumption rates for this shopkeeper. Default is to consume all items before restocking
* `"shopkeeper_price_rules"` optional to define personal price rules with the same format as faction price rules (see [FACTIONS.md](FACTIONS.md)). These take priority over faction rules
* `"shopkeeper_blacklist"` optional to define blacklists for this shopkeeper
* `"restock_interval"`: optional. Default is 6 days

#### Shopkeeper item groups
`"shopkeeper_item_group"` entries have the following fields:
- `"group"` : Identifies an item group to include in the possible shop rotation
- `"trust"` : (_optional_) If the faction's trust with the player is below this value, items in this group will not be available for sale (Defaults to 0)
- `"condition"` : (_optional_) Checked alongside trust with the avatar as alpha and the evaluating NPC as beta. See [Player or NPC conditions](#player-or-npc-conditions).
- `"strict"` : (_optional_) If true, items in this group will not be available for restocking unless the conditions are met. (Defaults to false)
- `"rigid"` : (_optional_) By default, item groups will be continually iterated until they reach a certain value or size threshold for the NPC. Rigid groups are instead guaranteed to populate a single time if they can, and will not include duplicate reruns. (Defaults to false)
- `"refusal"` : (_optional_) message to display in UIs (ex: trade UI) when conditions are not met. Defaults to `"<npc_faction> faction does not trust you enough."`

#### Shopkeeper consumption rates
Controls consumption of shopkeeper's stock of items (simulates purchase by other people besides they player).
```jsonc
  "type": "shopkeeper_consumption_rates",
  "id": "basic_shop_rates",
  "default_rate": 5, // defined as units/day since last restock
  "junk_threshold": "10 cent", // items below this price will be consumed completely regardless of matches below
  "rates": [ // lower entries override higher ones
    { "item": "hammer", "rate": 1 },
    {
      "item": "hammer",
      "rate": 10,
      "condition": { "compare_string": [ "yes", { "npc_val": "bool_dinner_hammer_eater" } ] }
    },
    { "category": "ammo", "rate": 10 },
    { "group": "EXODII_basic_trade", "rate": 100 }
    { "group": "EXODII_basic_trade", "category": "ammo", "rate": 200 }
  ]
```
`condition` is checked with avatar as alpha and npc as beta. See [Player or NPC conditions](#player-or-npc-conditions).

#### Shopkeeper blacklists
Specifies blacklist of items that shopkeeper will not accept for trade.  Format is similar to `shopkeeper_consumption_rates`.

```jsonc
  "type": "shopkeeper_blacklist",
  "id": "basic_blacklist",
  "entries": [
    {
      "item": "hammer",
      "condition": { "compare_string": [ "yes", { "npc_val": "bool_test_hammer_hater" } ] },
      "message": "<npcname> hates this item"
    },
    { "category": "ammo" },
    { "group": "EXODII_basic_trade" }
  ]
```

#### Shop restocking
NPCs with at least one `shopkeeper_item_group` will (re)stock their shop in nearby loot zones (within `PICKUP_RANGE` = 6 tiles) owned by their faction and will ignore all other items. If there isn't at least one `LOOT_UNSORTED` zone nearby, fallback zones will be automatically placed on all nearby, reachable, unsealed furniture with either the `CONTAINER` flag or a max volume higher than the floor. If there is no suitable furniture around, a 3x3 zone centered on the NPC will be created instead.

Before restocking, items owned by the NPC's faction within these zones will be consumed according to `shopkeeper_consumption_rates`.

The shop restocks every `restock_interval` regardless of interactions with the avatar.

NOTE: do not place items within these loot zones in mapgen definitions as these will be consumed during the first restock. Add them to the item groups instead.

## NPC instance definition
There is a second template required for a new NPC. It looks like this:
Format:
```jsonc
{
  "type": "npc",
  "id": "examplicious",
  "//": "The luckiest NPC to never experience the Cataclysm.",
  "name_suffix": "examplar",
  "class": "NC_EXAMPLE",
  "attitude": 0,
  "mission": 7,
  "chat": "TALK_EXAMPLE",
  "faction": "no_faction",
  "death_eocs": [ "EOC_DEATH_NPC_TEST" ],
  "age": 30,
  "height": 180,
  "str": 7,
  "dex": 8,
  "int": 9,
  "per": 10,
  "personality": {
    "aggression": -1,
    "bravery":  2,
    "collector":  -3,
    "altruism":  4
  }
}
```
This is the JSON that creates the NPC ID that is used to spawn an NPC in "mapgen" (map generation). If optional fields are omitted, values are defined randomly.

| field | Description
|---    | ---
| `name_unique` | Set name of NPC.
| `name_suffix` | Set name suffix of NPC.
| `attitude`    | _(mandatory)_ Based on the enum in `npc.h`. The important ones are `0=NPCATT_NULL`, `1=NPCATT_TALK`, `3=NPCATT_FOLLOW`, `10=NPCATT_KILL`, and `11=NPCATT_FLEE`.
| `mission`     | _(mandatory)_ Based on the enum in `npc.h`. The important ones are `0=NPC_MISSION_NULL`, `3=NPC_MISSION_SHOPKEEP`, `7=NPC_MISSION_GUARD`, and `8=NPC_MISSION_GUARD_PATROL`.
| `chat`        | _(mandatory)_ Covered in the dialogue examples below.
| `faction`     | Set faction NPC belongs to (see [FACTIONS.md](FACTIONS.md)).
| `death_eocs`  | String `effect_on_condition` ids and/or inline `effect_on_condition`s (see [EFFECT_ON_CONDITION.md](EFFECT_ON_CONDITION.md)). When the npc dies all of these `eoc`s are run with the victim as u and the killer as npc.
| `age`         | Set age of NPC.
| `height`      | Set height of NPC. (in cm)
| `str`         | Set strength of NPC.
| `dex`         | Set dexterity of NPC.
| `int`         | Set intelligence of NPC.
| `per`         | Set perception of NPC.
| `personality` | Set personality of NPC. For example, positive value of `aggression` means NPC is aggressive, negative value means NPC is defensive.

---

# Writing dialogues
Dialogues work like state machines. They start with a certain topic (the NPC says something), the player character can then respond (choosing one of several responses), and that response sets the new talk topic. This goes on until the dialogue is finished, or the NPC turns hostile.

Note that it is perfectly fine to have a response that switches the topic back to itself.

NPC missions are controlled by a separate but related JSON structure and are documented in
[the missions docs](MISSIONS_JSON.md).

Two topics are special:
- `TALK_DONE` ends the dialogue immediately.
- `TALK_NONE` goes to the previously talked about topic.

If `npc` has the following fields, the game will display a dialogue with the indicated topic instead of default topic.

Field | Default topic ID  | Uses for...
---|---|---
`talk_friend` | `TALK_FRIEND` | Talk to a follower NPC
`talk_radio` | `TALK_RADIO` | Talk to a follower NPC with two way radios
`talk_leader` | `TALK_LEADER` | Talk to an NPC that have 5=NPCATT_LEAD
`talk_stole_item` | `TALK_STOLE_ITEM` | Talk to an NPC that have 18=NPCATT_RECOVER_GOODS
`talk_wake_up` | `TALK_WAKE_UP` | Talk to a sleeping NPC
`talk_friend_guard` | `TALK_FRIEND_GUARD` | Faction camp guard
`talk_mug` | `TALK_MUG` | see "success and failure" section
`talk_stranger_aggressive` | `TALK_STRANGER_AGGRESSIVE` | see "success and failure" section
`talk_stranger_scared` | `TALK_STRANGER_SCARED` | see "success and failure" section
`talk_stranger_wary` | `TALK_STRANGER_WARY` | see "success and failure" section
`talk_stranger_friendly` | `TALK_STRANGER_FRIENDLY` | see "success and failure" section
`talk_stranger_neutral` | `TALK_STRANGER_NEUTRAL` | see "success and failure" section

---

## Validating Dialogues
Keeping track of talk topics and making sure that all the topics referenced in responses are
defined, and all defined topics are referenced in a response or an NPC's chat, is very tricky.
There is a python script in `tools/dialogue_validator.py` that will map all topics to responses
and vice versa.  Invoke it with
```sh
python3 tools/dialogue_validator.py data/json/npcs/* data/json/npcs/Backgrounds/* data/json/npcs/refugee_center/*
```

If you are writing a mod with dialogue, you can add the paths to the mod's dialogue files.

---

## Customizing NPC speech
NPCs have dialogue depending on the situation.
This dialogue can be customized in `"type": "npc"` json entries.

If `npc` has one of the following fields, the NPCs will speak the indicated message or snippet instead of the default message.

All messages can be used with snippets.
Any `%s` included is automatically replaced by the game, with words depending on the message.

Case use example:

```jsonc
{
  "type":"npc",
  "...": "rest of fields go here",
  "<acknowledged>": "I gotcha fam",
  "<camp_food_thanks>": "<food_thanks_custom>"
},
{
  "type":"snippet",
  "category":"<food_thanks_custom>",
  "text": [
    "thanks for the grub",
    "thanks for the food!",
    "itadakimasu!"
  ]
}
```

For further information on snippets, see [New Contributor Guide: Dialogue](https://github.com/CleverRaven/Cataclysm-DDA/wiki/New-Contributor-Guide-Dialogue)

### Custom Entries

Field | Default messages/snippets | Used for...
---|---|---
`<acknowledged>` | `<acknowledged>` | see data/json/npcs/snippets/talk_tags_follower.json
`<camp_food_thanks>` | `<camp_food_thanks>` | see data/json/npcs/snippets/talk_tags_follower.json
`<camp_larder_empty>` | `<camp_larder_empty>` | see data/json/npcs/snippets/talk_tags_follower.json
`<camp_water_thanks>` | `<camp_water_thanks>` | see data/json/npcs/snippets/talk_tags_follower.json
`<cant_flee>` | `<cant_flee>` | see data/json/npcs/snippets/talk_tags_combat.json
`<close_distance>` | `<close_distance>` | see data/json/npcs/snippets/talk_tags.json
`<combat_noise_warning>` | `<combat_noise_warning>` | see data/json/npcs/snippets/talk_tags_combat.json
`<danger_close_distance>` | `<danger_close_distance>` | see data/json/npcs/snippets/talk_combat.json
`<done_mugging>` | `<done_mugging>` | see data/json/npcs/snippets/talk_tags_combat.json
`<far_distance>` | `<far_distance>` | see data/json/npcs/snippets/talk_tags.json
`<fire_bad>` | `<fire_bad>` | see data/json/npcs/snippets/talk_tags_line.json
`<fire_in_the_hole_h>` | `<fire_in_the_hole_h>` | see data/json/npcs/snippets/talk_tags_combat.json
`<fire_in_the_hole>` | `<fire_in_the_hole>` | see data/json/npcs/snippets/talk_tags_combat.json
`<general_danger_h>` | `<general_danger_h>` | see data/json/npcs/snippets/talk_tags_combat.json
`<general_danger>` | `<general_danger>` | see data/json/npcs/snippets/talk_tags_combat.json
`<heal_self>` | `<heal_self>` | see data/json/npcs/snippets/talk_tags_combat.json
`<hungry>` | `<hungry>` | see data/json/npcs/snippets/talk_tags_follower.json
`<im_leaving_you>` | `<im_leaving_you>` | see data/json/npcs/snippets/talk_tags_follower.json
`<its_safe_h>` | `<its_safe_h>` | see data/json/npcs/snippets/talk_tags_combat.json
`<its_safe>` | `<its_safe>` | see data/json/npcs/snippets/talk_tags_combat.json
`<keep_up>` | `<keep_up>` | see data/json/npcs/snippets/talk_tags_follower.json
`<kill_npc_h>` | `<kill_npc_h>` | see data/json/npcs/snippets/talk_tags_combat.json
`<kill_npc>` | `<kill_npc>` | see data/json/npcs/snippets/talk_tags_combat.json
`<kill_player_h>` | `<kill_player_h>` | see data/json/npcs/snippets/talk_tags_combat.json
`<let_me_pass>` | `<let_me_pass>` | see data/json/npcs/snippets/talk_tags_line.json
`<lets_talk>` | `<lets_talk>` | see data/json/npcs/snippets/talk_tags_combat.json
`<medium_distance>` | `<medium_distance>` | see data/json/npcs/snippets/talk_tags.json
`<monster_warning_h>` | `<monster_warning_h>` | see data/json/npcs/snippets/talk_tags_combat.json
`<monster_warning>` | `<monster_warning>` | see data/json/npcs/snippets/talk_tags_combat.json
`<movement_noise_warning>` | `<movement_noise_warning>` | see data/json/npcs/snippets/talk_tags_combat.json
`<need_batteries>` | `<need_batteries>` | see data/json/npcs/snippets/talk_tags_follower.json
`<need_booze>` | `<need_booze>` | see data/json/npcs/snippets/talk_tags_follower.json
`<need_fuel>` | `<need_fuel>` | see data/json/npcs/snippets/talk_tags_follower.json
`<no_to_thorazine>` | `<no_to_thorazine>` | see data/json/npcs/snippets/talk_tags_line.json
`<run_away>` | `<run_away>` | see data/json/npcs/snippets/talk_tags_combat.json
`<speech_warning>` | `<speech_warning>` | see data/json/npcs/snippets/talk_tags_combat.json
`<thirsty>` | `<thirsty>` | see data/json/npcs/snippets/talk_tags_follower.json
`<wait>` | `<wait>` | see data/json/npcs/snippets/talk_tags_follower.json
`<warn_sleep>` | `<warn_sleep>` | see data/json/npcs/snippets/talk_tags_follower.json
`<yawn>` | `<yawn>` | see data/json/npcs/snippets/talk_tags_follower.json
`<yes_to_lsd>` | `<yes_to_lsd>` | see data/json/npcs/snippets/talk_tags_line.json
`snip_bleeding` | `My %s is bleeding!` | The NPC is bleeding from their %s.
`snip_bleeding_badly` | `My %s is bleeding badly!` | The NPC is bleeding badly from their %s.
`snip_wound_bite` | `The bite wound on my %s looks bad.` | The NPC's %s was badly bitten.
`snip_wound_infected` | `My %s wound is infected…` | The NPC's wound on their %s is infected.
`snip_lost_blood` | `I've lost lot of blood.` | The NPC has lost lot of blood.
`snip_bye` | `Bye.` | Say at the end of a conversation.
`snip_consume_eat` | `Thanks, that hit the spot.` | You gave them some food and the NPC ate it.
`snip_consume_cant_accept` | `I don't <swear> trust you enough to eat THIS…` | You gave them some food but the NPC didn't accept it.
`snip_consume_cant_consume` | `It doesn't look like a good idea to consume this…` | You gave them some food but the NPC wouldn't eat it.
`snip_consume_rotten` | `This is rotten!  I won't eat that.` | You gave them some food but the NPC wouldn't eat it because it's rotten.
`snip_consume_med` | `Thanks, I feel better already.` | You gave them a drug and the NPC swallowed it.
`snip_consume_use_med` | `Thanks, I used it.` | You gave them a drug and the NPC used it.
`snip_consume_need_item` | `I need a %s to consume that!` | You gave them a drug but the NPC couldn't use it without a %s (e.g., a syringe).
`snip_consume_nocharge` | `It doesn't look like a good idea to consume this…` | You gave them a drug but the NPC couldn't use it because of a lack of charges.
`snip_give_cancel` | `Changed your mind?` | You started to give them an item but hit the escape key.
`snip_give_carry` | `Thanks, I'll carry that now.` | You gave them an item and the NPC took it.
`snip_give_nope` | `Nope.` | You gave them an item but the NPC couldn't take it. First says.
`snip_give_carry_cant` | `I have no space to store it.` | You gave an item but NPC couldn't take because no space.
`snip_give_carry_cant_few_space` | `I can only store %s %s more.` | You gave an item but NPC couldn't take because few spaces.
`snip_give_carry_cant_no_space` | `…or to store anything else for that matter.` | You gave an item but NPC couldn't take because no spaces.
`snip_give_carry_too_heavy` | `It is too heavy for me to carry.` | You gave an item but NPC couldn't take because too heavy.
`snip_give_dangerous` | `Are you <swear> insane!?` | You gave a dangerous item like active grenade.
`snip_give_to_hallucination` | `No thanks, I'm good.` | You gave an item but NPC couldn't take because he/she was in hallucination.
`snip_give_wield` | `Thanks, I'll wield that now.` | You gave a weapon and NPC wield it.
`snip_give_weapon_weak` | `My current weapon is better than this.\n` | You gave a weapon but NPC didn't take it because it was weaker than current weapons.
`snip_heal_player` | `Hold still %s, I'm coming to help you.` | NPC try to heal you.
`snip_pulp_zombie` | `Hold on, I want to pulp that %s.` | NPC try to pulp %s.
`snip_radiation_sickness` | `I'm suffering from radiation sickness…` | NPC are in radiation sickness.
`snip_wear` | `Thanks, I'll wear that now.` | You gave a clothes or armor and NPC wear it.

### Special Custom Entries

<<<<<<< HEAD
Certain entries like the snippets above are taken from the game state as opposed to JSON; they are found in the npctalk function parse_tags. In dialogue the alpha talker is the avatar and the beta talker is the NPC.

| Field                                         | Expects talker | Description
| --------------------------------------------- | -------------- | -----------------------------------
| `<yrwp>`                                      | alpha          | gets replaced with alpha talker's wielded item
| `<mywp>`                                      | beta           | gets replaced with beta talker's wielded item or "fists" if they aren't wielding anything
| `<u_name>`                                    | alpha          | gets replaced with alpha talker's name
| `<npc_name>`                                  | beta           | gets replaced with beta talker's name
| `<ammo>`                                      | beta           | gets replaced with beta talker's ammo or "BADAMMO" if it can't be determined
| `<current_activity>`                          | beta           | gets replaced with beta talker's current activity or "doing this and that" if they don't have one assigned
| `<mypronoun>`                                 | beta           | gets replaced with capitalised beta talker's pronoun (just "He" or "She" as of writing)
| `<mypossesivepronoun>`                        | beta           | gets replaced with lowercase beta talker's possesive pronoun (just "his" or "her" as of writing)
| `<topic_item>`                                | N/A            | gets replaced with talk_topic's referenced item's name
| `<topic_item_price>`                          | N/A            | gets replaced with talk_topic's referenced item's unit price before modifiers
| `<topic_item_my_total_price>`                 | beta           | gets replaced with the total price for talk_topic's referenced item in beta talker's inventory
| `<topic_item_your_total_price>`               | alpha          | gets replaced with the total price for talk_topic's referenced item in alpha talker's inventory
| `<interval>`                                  | beta           | gets replaced with the time remaining until the beta talker restocks
| `<u_val:VAR>`                                 | alpha          | gets replaced with the user variable VAR
| `<npc_val:VAR>`                               | beta           | gets replaced with the npc variable VAR
| `<context_val:VAR>`                           | N/A            | gets replaced with the context variable VAR
| `<global_val:VAR>`                            | N/A            | gets replaced with the global variable VAR
| `<item_name:ID>`                              | N/A            | gets replaced with the name of the item from ID
| `<item_description:ID>`                       | N/A            | gets replaced with the description of the item from ID
| `<trait_name:ID>`                             | N/A            | gets replaced with the name of the trait from ID
| `<trait_description:ID>`                      | beta           | gets replaced with the description of the trait from ID (uses beta talker to grab the description)
| `<spell_name:ID>`                             | N/A            | gets replaced with the description of the name from ID
| `<spell_description:ID>`                      | N/A            | gets replaced with the description of the trait from ID
| `<keybind:ID>` and `<keybind:CATEGORY_ID:ID>` | N/A            | gets replaced with the keys bound to a specific `"type": "keybind"` found in data/raw or "Unbound globally/locally! (<keybind_name> in keybind category CATEGORY_ID)" if unbound.
| `<city>`                                      | N/A            | gets replaced with the name of the closest city to the avatar
| `<time_survived>`                             | N/A            | gets replaced with time since start of the game
| `<total_kills>`                               | N/A            | gets replaced with total kills of the avatar
=======
Certain entries like the snippets above are taken from the game state as opposed to JSON; they are found in the npctalk function parse_tags. They are as follows:

Field | Used for...
---|---
`<yrwp>` | displays avatar's wielded item
`<mywp>` | displays npc's wielded item
`<u_name>` | displays avatar's name
`<npc_name>` | displays npc's name
`<npcname>` | DO NOT USE, DEPRECATED - This will not work in parse_tags! It is listed here so you don't confuse it with with the very similar <npc_name>.
`<u_faction>` | displays name of the faction for `u` (usually avatar, but can vary if you've changed talker context). If no faction, uses their display name instead.
`<npc_faction>` | displays name of the faction for `npc` (usually npc, but can vary if you've changed talker context). If no faction, uses their display name instead.
`<ammo>` | displays avatar's ammo
`<current_activity>` | displays npc's current activity
`<punc>` | displays a random punctuation from: `.`, `…`, `!`
`<mypronoun>` | displays npc's pronoun
`<total_kills>` | total kills of the Player
`<time_survived>` | time since start of the game
`<topic_item>` | referenced item
`<topic_item_price>` | referenced item unit price
`<topic_item_my_total_price>` | TODO Add
`<topic_item_your_total_price>` | TODO Add
`<interval>` | displays the time remaining until restock
`<u_val:VAR>` | The user variable VAR
`<npc_val:VAR>` | The npc variable VAR
`<context_val:VAR>` | The context variable VAR
`<global_val:VAR>` | The global variable VAR
`<item_name:ID>` | The name of the item from ID
`<item_description:ID>` | The description of the item from ID
`<trait_name:ID>` | The name of the trait from ID
`<trait_description:ID>` | The description of the trait from ID
`<spell_name:ID>` | The description of the name from ID
`<spell_description:ID>` | The description of the trait from ID
>>>>>>> 07eb92fd

item_name and similar tags, that parse the text out of the id, are able to parse the tags of variables, so it is possible to use `<item_name:<global_val:VAR>>`

---

## Talk Topics

Each topic consists of:
1. a topic id (e.g. `TALK_ARSONIST`)
2. a dynamic line, spoken by the NPC.
3. an optional list of effects that occur when the NPC speaks the dynamic line
4. a list of responses that can be spoken by the player character.
5. a list of repeated responses that can be spoken by the player character, automatically generated if the player or NPC has items in a list of items.

One can specify new topics in json. It is currently not possible to define the starting topic, so you have to add a response to some of the default topics (e.g. `TALK_STRANGER_FRIENDLY` or `TALK_STRANGER_NEUTRAL`) or to topics that can be reached somehow.

Format:
```jsonc
{
  "type": "talk_topic",
  "id": "TALK_ARSONIST",
  "dynamic_line": "What now?",
  "responses": [
    {
      "text": "I don't know either",
      "topic": "TALK_DONE"
    }
  ],
  "replace_built_in_responses": true
}
```

#### `type`
Must always be there and must always be `"talk_topic"`.

#### `"insert_before_standard_exits"`
For mod usage to insert dialogue above the `TALK_DONE` and `TALK_NONE` lines. Defaults to false.
```jsonc
  {
    "id": "TALK_REFUGEE_Draco_1a",
    "type": "talk_topic",
    "insert_before_standard_exits": true,
    "responses": [ { "text": "Have you seen anything that could help me?", "topic": "TALK_REFUGEE_Draco_changeling_breadcrumb" } ]
  }
```

#### `id`
The topic id can be one of the built-in topics or a new id. However, if several talk topics *in json* have the same id, the last topic definition will override the previous ones.

The topic id can also be an array of strings. This is loaded as if several topics with the exact same content have been given in json, each associated with an id from the `id`, array. Note that loading from json will append responses and, if defined in json, override the `dynamic_line` and the `replace_built_in_responses` setting. This allows adding responses to several topics at once.

This example adds the "I'm going now!" response to all the listed topics.
```jsonc
{
    "type": "talk_topic",
    "id": [ "TALK_ARSONIST", "TALK_STRANGER_FRIENDLY", "TALK_STRANGER_NEUTRAL" ],
    "dynamic_line": "What now?",
    "responses": [
        {
            "text": "I'm going now.",
            "topic": "TALK_DONE"
        }
    ]
}
```

#### `dynamic_line`
The `dynamic_line` is the line spoken by the NPC.  It is optional.  If it is not defined and the topic has the same id as a built-in topic, the `dynamic_line` from that built-in topic will be used.  Otherwise the NPC will say nothing.  [See the chapter about Dynamic Lines below](#dynamic-lines) for more details.

Note that if `dynamic_line` is an object and contains a `str` member, it is treated as a translation object in which you can specifiy the translation context, translator comments, and so on.

#### `speaker_effect`
The `speaker_effect` is an object or array of effects that will occur after the NPC speaks the `dynamic_line`, no matter which response the player chooses.  [See the chapter about Speaker Effects below](#speaker-effects)) for more details.

#### `response`
The `responses` entry is an array with possible responses.  It must not be empty.  Each entry must be a response object. [See the chapter about Responses below](#responses) for more details.

#### `replace_built_in_responses`
`replace_built_in_responses` is an optional boolean that defines whether to dismiss the built-in responses for that topic (default is `false`). If there are no built-in responses, this won't do anything. If `true`, the built-in responses are ignored and only those from this definition in the current json are used. If `false`, the responses from the current json are used along with the built-in responses (if any).

---

## Dynamic Lines
A dynamic line can either be a simple string, or an complex object, or an array with `dynamic_line` entries.  If it's an array, an entry will be chosen randomly every time the NPC needs it.  Each entry has the same probability.

Example:
```jsonc
"dynamic_line": [
  "generic text",
  {
    "npc_female": [ "text1", "text2", "text3" ],
    "npc_male": { "u_female": "text a", "u_male": "text b" }
  }
]
```

A complex `dynamic_line` usually contains several `dynamic_line` entry and some condition that determines which is used.  If dynamic lines are not nested, they are processed in the order of the entries below.  The possible types of lines follow.

In all cases, `npc_` refers to the NPC, and `u_` refers to the player.  Optional lines do not have to be defined, but the NPC should always have something to say.  Entries are always parsed as `dynamic_line` and can be nested.

#### Several lines joined together
The dynamic line is a list of dynamic lines, all of which are displayed.  The dynamic lines in the list are processed normally.
```jsonc
{
  "concatenate": [
    {
      "npc_male": true,
      "yes": "I'm a man.",
      "no": "I'm a woman."
    },
    "  ",
    {
      "u_female": true,
      "no": "You're a man.",
      "yes": "You're a woman."
    }
  ]
}
```

#### A line to be translated with gender context
The line is to be given a gender context for the NPC, player, or both, to aid
translation in languages where that matters. For example:
```jsonc
{
  "gendered_line": "Thank you.",
  "relevant_genders": [ "npc" ]
}
```
("Thank you" is different for male and female speakers in e.g. Portuguese).

Valid choices for entries in the `"relevant_genders"` list are `"npc"` and
`"u"`.

#### A randomly selected hint
The dynamic line will be randomly chosen from the hints snippets.

```jsonc
{
  "give_hint": true
}
```

#### A list of potential faction camp sites
The dynamic line will list all of the possible starting sites for faction camps.

```jsonc
{
  "list_faction_camp_sites": true
}
```

#### Based on a previously generated reason
The dynamic line will be chosen from a reason generated by an earlier effect.  The reason will be cleared.  Use of it should be gated on the `"has_reason"` condition.

```jsonc
{
  "has_reason": { "use_reason": true },
  "no": "What is it, boss?"
}
```

#### Based on any dialogue condition
The dynamic line will be chosen based on whether a single dialogue condition is true or false.  Dialogue conditions cannot be chained via `"and"`, `"or"`, or `"not"`.  If the condition is true, the `"yes"` response will be chosen and otherwise the `"no"` response will be chosen.  Both the `'"yes"` and `"no"` responses are optional.  Simple string conditions may be followed by `"true"` to make them fields in the dynamic line dictionary, or they can be followed by the response that will be chosen if the condition is true and the `"yes"` response can be omitted.

```jsonc
{
  "npc_need": "sleepiness",
  "level": "TIRED",
  "no": "Just few minutes more...",
  "yes": "Make it quick, I want to go back to sleep."
}
{
  "npc_aim_rule": "AIM_PRECISE",
  "no": "*will not bother to aim at all.",
  "yes": "*will take time and aim carefully."
}
{
  "u_has_item": "india_pale_ale",
  "yes": "<noticedbooze>",
  "no": "<neutralchitchat>"
}
{
  "math": [ "time_since('cataclysm', 'unit':'days') >= 30" ],
  "yes": "Now, we've got a moment, I was just thinking it's been a month or so since... since all this, how are you coping with it all?",
  "no": "<neutralchitchat>"
}
{
  "is_day": "Sure is bright out.",
  "no": {
    "u_male": true,
      "yes": "Want a beer?",
      "no": "Want a cocktail?"
  }
}
```

---

## Speaker Effects
The `speaker_effect` entry contains dialogue effects that occur after the NPC speaks the `dynamic_line` but before the player responds and regardless of the player response.  Each effect can have an optional condition, and will only be applied if the condition is true.  Each `speaker_effect` can also have an optional `sentinel`, which guarantees the effect will only run once.

Format:
```jsonc
"speaker_effect": {
  "sentinel": "...",
  "condition": "...",
  "effect": "..."
}
```
or:
```jsonc
"speaker_effect": [
  {
    "sentinel": "...",
    "condition": "...",
    "effect": "..."
  },
  {
    "sentinel": "...",
    "condition": "...",
    "effect": "..."
  }
]
```

The `sentinel` can be any string, but sentinels are unique to each `TALK_TOPIC`.  If there are multiple `speaker_effect`s within the `TALK_TOPIC`, they should have different sentinels.  Sentinels are not required, but since the `speaker_effect` will run every time the dialogue returns to the `TALK_TOPIC`, they are highly encouraged to avoid inadvertently repeating the same effects.

The `effect` can be any legal effect, as described below.  The effect can be a simple string, object, or an array of strings and objects, as normal for objects.

The optional `condition` can be any legal condition, as described below.  If a `condition` is present, the `effect` will only occur if the `condition` is true.

Speaker effects are useful for setting status variables to indicate that player has talked to the NPC without complicating the responses with multiple effect variables.  They can also be used, with a sentinel, to run a `mapgen_update` effect the first time the player hears some dialogue from the NPC.

---

## Responses
A response contains at least a text, which is display to the user and "spoken" by the player character (its content has no meaning for the game) and a topic to which the dialogue will switch to. The "condition" field dictates whether the response will be shown. It can also have a trial object which can be used to either lie, persuade, or intimidate the NPC, or even test another conditional [see below](#trials) for details; different "effect"s can be applied for trial success/failure.

Format:
```jsonc
{
  "text": "I, the player, say to you...",
  "condition": "...something...",
  "trial": {
    "type": "PERSUADE",
    "difficulty": 10
  },
  "success": {
    "topic": "TALK_DONE",
    "effect": "...",
    "opinion": {
      "trust": 0,
      "fear": 0,
      "value": 0,
      "anger": 0,
      "owed": 0,
      "favors": 0
    }
  },
  "failure": {
    "topic": "TALK_DONE"
  }
}
```

Alternatively a short format:
```jsonc
{
  "text": "I, the player, say to you...",
  "effect": "...",
  "topic": "TALK_WHATEVER"
}
```
The short format is equivalent to (an unconditional switching of the topic, `effect` is optional):
```jsonc
{
  "text": "I, the player, say to you...",
  "trial": {
    "type": "NONE"
  },
  "success": {
    "effect": "...",
    "topic": "TALK_WHATEVER"
  }
}
```

When using a conditional you can specify the response to still appear but be marked as unavailable. This can be done by adding a `failure_explanation` or `failure_topic` in the bellow example if the condition fails `*Didn't have enough: I, the player, say to you...` will be what appears in the responses, and if selected it will instead go to `TALK_EXPLAIN_FAILURE` and wont trigger the other effects:
```jsonc
{
  "condition": "...something...",
  "failure_explanation": "Didn't have enough",
  "failure_topic": "TALK_EXPLAIN_FAILURE",
  "text": "I, the player, say to you...",
  "effect": "...",
  "topic": "TALK_WHATEVER"
}
```

#### `text`
Will be shown to the user, no further meaning.

Text boxes; dialogue in general is a convenient space to sprinkle in descriptive text, something that isn't necessarily being said by any interlocutor
but something the player character, npc or speaking entity express, do or generally interact with given a context
there are many ways to present this, ultimately is up to the writer, and their preferred style.

Currently you may add a `&` as the first character in dialogue, this deletes quotation round the output text, denotes the descriptive nature of the displayed
text, use `\"` escaped double quotes to indicate the start of actual dialogue.

#### `truefalsetext`
May be used in place of text.  The player will have one response text if a condition is true, and another if it is false, but the same trial for either line.  `condition`, `true`, and `false` are all mandatory.

```jsonc
{
  "truefalsetext": {
    "condition": { "u_has_cash": 800 },
    "true": "I may have the money, I'm not giving you any.",
    "false": "I don't have that money."
  },
  "topic": "TALK_WONT_PAY"
}
```

#### `topic`
`topic` defines which topic the dialogue will switch to, usually specified by giving its id.

`topic` can also be a single topic object (the `type` member is not required here):

```jsonc
"success": {
  "topic": {
    "id": "TALK_NEXT",
    "dynamic_line": "...",
    "responses": [
    ]
  }
}
```
#### `effect`
`effect` is a function that is executed after choosing the response, [see Dialogue Effects below](#dialogue-effects) for details.

### Trials
A trial object can be used to attempt to lie to, persuade or intimidate the NPC. Different outcomes can be defined for use depending on whether the trial succeeds or fails.

#### `trial`

Optional, if not defined, `"NONE"` is used. Otherwise one of `"NONE"`, `"LIE"`, `"PERSUADE"`, `"INTIMIDATE"`, or `"CONDITION"`. If `"NONE"` is used, the `failure` object is not read, otherwise it's mandatory.

The `difficulty` is only required if type is not `"NONE"` or `"CONDITION"` and, for most trials, specifies the success chance in percent (it is however modified by various things like mutations).  Higher difficulties are easier to pass. `"SKILL_CHECK"` trials are unique, and use the difficulty as a flat comparison.

An optional `mod` array takes any of the following modifiers and increases the difficulty by the NPC's opinion of your character or personality trait for that modifier multiplied by the value: `"ANGER"`, `"FEAR"`, `"TRUST"`, `"VALUE"`, `"AGGRESSION"`, `"ALTRUISM"`, `"BRAVERY"`, `"COLLECTOR"`. The special `"POS_FEAR"` modifier treats NPC's fear of your character below 0 as though it were 0.  The special `"TOTAL"` modifier sums all previous modifiers and then multiplies the result by its value and is used when setting the owed value.

`"CONDITION"` trials take a mandatory `condition` instead of `difficulty`.  The `success` object is chosen if the `condition` is true and the `failure` is chosen otherwise.

`"SKILL_CHECK"` trials check the user's level in a skill, whose ID is read from the string object `skill_required`. The `success` object is chosen if the skill level is equal to or greater than `difficulty`, and `failure` is chosen otherwise.

Sample trials:
```jsonc
"trial": { "type": "PERSUADE", "difficulty": 0, "mod": [ [ "TRUST", 3 ], [ "VALUE", 3 ], [ "ANGER", -3 ] ] }
"trial": { "type": "INTIMIDATE", "difficulty": 20, "mod": [ [ "FEAR", 8 ], [ "VALUE", 2 ], [ "TRUST", 2 ], [ "BRAVERY", -2 ] ] }
"trial": { "type": "CONDITION", "condition": { "npc_has_trait": "FARMER" } }
"trial": { "type": "SKILL_CHECK", "difficulty": 3, "skill_required": "swimming" }
```

#### `success` and `failure`
The `success` and `failure` objects define the outcome, depending on the result of the trial.  Both objects have the same structure; the `failure` object is used if the trial fails, the `success` object is used otherwise.

### Opinion Changes

#### `opinion`
`opinion` is optional, if given it defines how the NPC's opinion of your character will change.

trust, value, fear, and anger are optional fields inside the opinion object, each specifying a numeric value (defaults to 0). The given values are *added* to the opinion of the NPC.

The opinion of the NPC affects several aspects of the interaction with NPCs:
- Higher trust makes it easier to lie and persuade, and it usually a good thing.
- Higher fear makes it easier to intimidate, but the NPC may flee from you (and will not talk to you).
- Higher value makes it easier to persuade them and to give them orders, it's a kind of a friendship indicator.
- High anger value (about 20 points more than fear, but this also depends on the NPCs personality) makes the NPC hostile and is usually a bad thing.
The combination of fear and trust decide together with the personality of the NPC the initial talk topic (`"TALK_MUG"`, `"TALK_STRANGER_AGGRESSIVE"`, `"TALK_STRANGER_SCARED"`, `"TALK_STRANGER_WARY"`, `"TALK_STRANGER_FRIENDLY"`, or `"TALK_STRANGER_NEUTRAL"`).

For the actual usage of that data, search the source code for `"op_of_u"`.

Example opinions
```jsonc
{ "effect": "follow", "opinion": { "trust": 1, "value": 1 }, "topic": "TALK_DONE" }
{ "topic": "TALK_DENY_FOLLOW", "effect": "deny_follow", "opinion": { "fear": -1, "value": -1, "anger": 1 } }
```

#### `mission_opinion`
Similar to `opinion`, but adjusts the NPC's opinion of your character according to the mission value. The NPC's opinion is modified by the value of the current mission divided by the value of the keyword.

### Response Availability

#### `condition`
This is an optional condition which can be used to prevent the response under certain circumstances. If not defined, it defaults to always `true`. If the condition is not met, the response is not included in the list of possible responses. For possible content, [see Dialogue Conditions below](#dialogue-conditions) for details.

#### `switch and default`
The optional boolean keys "switch" and "default" are false by default.  Only the first response with `"switch": true`, `"default": false`, and a valid condition will be displayed, and no other responses with `"switch": true` will be displayed.  If no responses with `"switch": true` and `"default":  false` are displayed, then any and all responses with `"switch": true` and `"default": true` will be displayed.  In either case, all responses that have `"switch": false` (whether or not they have `"default": true` is set) will be displayed as long their conditions are satisfied.

#### `show_condition`
An optional key that, if defined and evaluates to true, will allow the response to be displayed even if it has a condition evaluating false. The response still will not be selectable if its condition is false, unless debug mode is ON. Cannot be defined if `show_always: true`. Note: do not confuse `show_condition` with `condition`. Empty by default.

#### `show_always`
Shorthand for "show_condition": takes a boolean instead of a condition. False by default.

#### `show_reason`
An optional key that, if defined, will append its contents to the end of a response displayed because of `show_always` or `show_condition`. Empty by default.

Example:
```jsonc
"responses": [
  { "text": "You know what, never mind.", "topic": "TALK_NONE" },
  { "text": "How does 5 Ben Franklins sound?",
    "topic": "TALK_BIG_BRIBE", "condition": { "u_has_cash": 500 }, "switch": true },
  { "text": "I could give you a big Grant.",
    "topic": "TALK_BRIBE", "condition": { "u_has_cash": 50 }, "switch": true },
  { "text": "Lincoln liberated the slaves, what can he do for me?",
    "topic": "TALK_TINY_BRIBE", "condition": { "u_has_cash": 5 }, "switch": true, "default": true },
  { "text": "Maybe we can work something else out?", "topic": "TALK_BRIBE_OTHER",
    "switch": true, "default": true },
  { "text": "Gotta go!", "topic": "TALK_DONE" }
]
```
The player will always have the option to return to a previous topic or end the conversation, and
will otherwise have the option to give a $500, $50, or $5 bribe if they have the funds.  If they
don't have at least $50, they will also have the option to provide some other bribe.

### Repeat Responses
Repeat responses are responses that should be added to the response list multiple times, once for each instance of an item.

A repeat response has the following format:
```jsonc
{
  "for_item": [
    "jerky", "meat_smoked", "fish_smoked", "cooking_oil", "cooking_oil2", "cornmeal", "flour",
    "fruit_wine", "beer", "sugar"
  ],
  "response": { "text": "Delivering <topic_item>.", "topic": "TALK_DELIVER_ASK" }
}
```

`"response"` is mandatory and must be a standard dialogue response, as described above.  `"switch"` is allowed in repeat responses and works normally.

One of `"for_item"` or `"for_category"`, and each can either be a single string or list of items or item categories.  The `response` is generated for each item in the list in the player or NPC's inventory.

`"is_npc"` is an optional bool value, and if it is present, the NPC's inventory list is checked.  By default, the player's inventory list is checked.

`"include_containers"` is an optional bool value, and if it is present, items containing an item will generate separate responses from the item itself.

---

## Dialogue State
Variables and information relevant to the current dialogue can be tracked using `context variables`. Accessing these is discussed further in [variable object](#variable-object).  The main thing that makes context variables special however is that they are only relevant to the current dialogue and any child dialogue / effects. When the dialogue or effect ends any context variables defined inside go out of scope (stop existing).

---

## Dialogue Effects
The `effect` field of `speaker_effect` or a `response` can be any of the following effects. Multiple effects should be arranged in a list and are processed in the order listed.

#### Missions

| Effect            | Description                                                     |
| ----------------- | --------------------------------------------------------------- |
| `assign_mission`  | Assigns a previously selected mission to your character.        |
| `mission_success` | Resolves the current mission successfully.                      |
| `mission_failure` | Resolves the current mission as a failure.                      |
| `finish_mission`  | Resolves a specific mission defined by ID                       |
| `clear_mission`   | Clears the mission from the your character's assigned missions. |
| `mission_reward`  | Gives the player the mission's reward.                          |

#### Stats / Morale

| Effect                | Description |
| --------------------- | ----------- |
| `lesser_give_aid`     | Removes bleeding from your character's body and heals 5-15 HP of injury on each of your character's body parts. |
| `lesser_give_aid_all` | Performs `lesser_give_aid` on each of your character's NPC allies in range. |
| `give_aid`            | Removes all bites, infection, and bleeding from your character's body and heals 10-25 HP of injury on each of your character's body parts. |
| `give_aid_all`        | Performs `give_aid` on each of your character's NPC allies in range.        |
| `buy_haircut`         | Gives your character a haircut morale boost for 12 hours.                   |
| `buy_shave`           | Gives your character a shave morale boost for 6 hours.                      |
| `morale_chat`         | Gives your character a pleasant conversation morale boost for 6 hours.      |
| `player_weapon_away`  | Makes your character put away (unwield) their weapon.                       |
| `player_weapon_drop`  | Makes your character drop their weapon.                                     |

#### Character effects / Mutations

[See EFFECT_ON_CONDITION.md, #Character effects](EFFECT_ON_CONDITION.md##Character-effects)

#### Trade / Items

Effect | Description
---|---
`start_trade` | Opens the trade screen and allows trading with the NPC.
`give_equipment` | Allows your character to select items from the NPC's inventory and transfer them to your inventory.
`npc_gets_item` | Allows your character to select an item from your character's inventory and transfer it to the NPC's inventory.  The NPC will not accept it if they do not have space or weight to carry it, and will set a reason that can be referenced in a future dynamic line with `"use_reason"`.
`npc_gets_item_to_use` | Allow your character to select an item from your character's inventory and transfer it to the NPC's inventory.  The NPC will attempt to wield it and will not accept it if it is too heavy or is an inferior weapon to what they are currently using, and will set a reason that can be referenced in a future dynamic line with `"use_reason"`.
`u_spawn_item: `string or [variable object](#variable-object), (*optional* `count: `int or [variable object](#variable-object)), (*optional* `container: `string or [variable object](#variable-object)), (*optional* `use_item_group: `bool), (*optional* `suppress_message: `bool), (*optional* `flags: `array of string or [variable object](#variable-object)) | Your character gains the item or `count` copies of the item, contained in `container` if specified. If used in an NPC conversation the items are said to be given by the NPC.  If a variable item is passed for the name an item of the type contained in it will be used.  If `use_item_group` is true (defaults to false) , it will instead create items from the item group given. ("count" and "container" will be ignored since they are defined in the item group.)  If `suppress_message` is true (defaults to false) no message will be shown. If `force_equip` is true (defaults to false) characters will equip the items if they can.  The item will have all the flags from the array `flags`.
`u_buy_item: `string or [variable object](#variable-object), `cost: `int or [variable object](#variable-object), (*optional* `count: `int or [variable object](#variable-object)), (*optional* `container: `string or [variable object](#variable-object)), (*optional* `true_eocs: eocs_array`), (*optional* `false_eocs: eocs_array`), (*optional* `use_item_group: `bool), (*optional* `suppress_message: `bool), (*optional* `flags: `array of string or [variable object](#variable-object)) | The NPC will sell your character the item or `count` copies of the item, contained in `container`, and will subtract `cost` from `op_of_u.owed`.  If the `op_o_u.owed` is less than `cost`, the trade window will open and the player will have to trade to make up the difference; the NPC will not give the player the item unless `cost` is satisfied.  If `use_item_group` is true (defaults to false) , it will instead create items from the item group given. ("count" and "containter" will be ignored since they are defined in the item group.)  If `suppress_message` is true (defaults to false) no message will be shown.  The item will have all the flags from the array `flags`.
`u_sell_item: `string or [variable object](#variable-object), (*optional* `cost: `int or [variable object](#variable-object)), (*optional* `count: `string or [variable object](#variable-object)), (*optional* `true_eocs: eocs_array`), (*optional* `false_eocs: eocs_array`) | Your character will give the NPC the item or `count` copies of the item, and will add `cost` to the NPC's `op_of_u.owed` if specified.<br/>If cost isn't present, the your character gives the NPC the item at no charge.<br/>This effect will fail if you do not have at least `count` copies of the item, so it should be checked with.  If the item is sold, then all of the effect_on_conditions in `true_eocs` are run, otherwise all the effect_on_conditions in `false_eocs` are run.
`u_bulk_trade_accept, npc_bulk_trade_accept, u_bulk_trade_accept, npc_bulk_trade_accept: `int or [variable object](#variable-object)  | Only valid after a `repeat_response`.  The player trades all instances of the item from the `repeat_response` with the NPC.  For `u_bulk_trade_accept`, the player loses the items from their inventory and gains the same value of the NPC's faction currency; for `npc_bulk_trade_accept`, the player gains the items from the NPC's inventory and loses the same value of the NPC's faction currency.  If there is remaining value, or the NPC doesn't have a faction currency, the remainder goes into the NPC's `op_of_u.owed`. If `quantity` is specified only that many items/charges will be moved.
`u_bulk_donate, npc_bulk_donate` or  `u_bulk_donate, npc_bulk_donate: `int or [variable object](#variable-object)  | Only valid after a `repeat_response`.  The player or NPC transfers all instances of the item from the `repeat_response`.  For `u_bulk_donate`, the player loses the items from their inventory and the NPC gains them; for `npc_bulk_donate`, the player gains the items from the NPC's inventory and the NPC loses them. If a value is specified only that many items/charges will be moved.
`u_spend_cash: `int or [variable object](#variable-object), (*optional* `true_eocs: eocs_array`), (*optional* `false_eocs: eocs_array`) | Remove an amount from your character's cash.  Negative values means your character gains cash.  *deprecated* NPCs should not deal in e-cash anymore, only personal debts and items. If the cash is spent, then all of the effect_on_conditions in `true_eocs` are run, otherwise all the effect_on_conditions in `false_eocs` are run.
`add_debt: mod_list` | Increases the NPC's debt to the player by the values in the `mod_list`.<br/>The following would increase the NPC's debt to the player by 1500x the NPC's altruism and 1000x the NPC's opinion of the player's value: `{ "effect": { "add_debt": [ [ "ALTRUISM", 3 ], [ "VALUE", 2 ], [ "TOTAL", 500 ] ] } }`
`u_consume_item`, `npc_consume_item: `string or [variable object](#variable-object), (*optional* `count: `int or [variable object](#variable-object)), (*optional* `charges: `int or [variable object](#variable-object)), (*optional* `popup: popup_bool`) | You or the NPC will delete the item or `count` copies of the item or `charges` charges of the item from their inventory.<br/>This effect will fail if the you or NPC does not have at least `count` copies of the item or `charges` charges of the item, so it should be checked with `u_has_items` or `npc_has_items`.<br/>If `popup_bool` is `true`, `u_consume_item` will show a message displaying the character giving the items to the NPC. It defaults to `false` if not defined, and has no effect when used in `npc_consume_item`.
`u_remove_item_with`, `npc_remove_item_with: `string or [variable object](#variable-object) | You or the NPC will delete any instances of item in inventory.<br/>This is an unconditional remove and will not fail if you or the NPC does not have the item.
`u_buy_monster: `string or [variable object](#variable-object), (*optional* `cost: `int or [variable object](#variable-object)), (*optional* `count: `int or [variable object](#variable-object)), (*optional* `name: `string or [variable object](#variable-object)), (*optional* `pacified: pacified_bool`), (*optional* `true_eocs: eocs_array`), (*optional* `false_eocs: eocs_array`) | The NPC will give your character `count` (default 1) instances of the monster as pets and will subtract `cost` from `op_of_u.owed` if specified.  If the `op_o_u.owed` is less than `cost`, the trade window will open and the player will have to trade to make up the difference; the NPC will not give the player the item unless `cost_num` is satisfied.<br/>If cost isn't present, the NPC gives your character the item at no charge.<br/>If `name` is specified the monster(s) will have the specified name. If `pacified_bool` is set to true, the monster will have the pacified effect applied.  If the monster is sold, then all of the effect_on_conditions in `true_eocs` are run, otherwise all the effect_on_conditions in `false_eocs` are run.

#### Behavior / AI

Effect | Description
---|---
`assign_guard` | Makes the NPC into a guard.  If allied and at a camp, they will be assigned to that camp.
`stop_guard` | Releases the NPC from their guard duty (also see `assign_guard`).  Friendly NPCs will return to following.
`start_camp` | The NPC will start a faction camp with the player.
`distribute_food_auto` | The NPC will immediately distribute all food on their tile and adjacent tiles into the local camp's larder. Requires that such a camp exists and that the NPC has access to that camp.
`wake_up` | Wakes up sleeping, but not sedated, NPCs.
`reveal_stats` | Reveals the NPC's stats, based on the player's skill at assessing them.
`end_conversation` | Ends the conversation and makes the NPC ignore you from now on.
`insult_combat` | Ends the conversation and makes the NPC hostile, adds a message that character starts a fight with the NPC.
`hostile` | Makes the NPC hostile and ends the conversation.
`flee` | Makes the NPC flee from your character.
`follow` | Makes the NPC follow your character, joining the "Your Followers" faction.
`leave` | Makes the NPC leave the "Your Followers" faction and stop following your character.
`follow_only` | Makes the NPC follow your character without changing factions.
`stop_following` | Makes the NPC stop following your character without changing factions.
`npc_thankful` | Makes the NPC positively inclined toward your character.
`drop_weapon` | Makes the NPC drop their weapon.
`stranger_neutral` | Changes the NPC's attitude to neutral.
`start_mugging` | The NPC will approach your character and steal from your character, attacking if your character resists.
`lead_to_safety` | The NPC will gain the LEAD attitude and give your character the mission of reaching safety.
`start_training` | The NPC will train your character in a skill or martial art.  NOTE: the code currently requires that you initiate training by directing the player through `"topic": "TALK_TRAIN"` where the thing to be trained is selected.  Initiating training outside of "TALK_TRAIN" will give an error.
`start_training_npc` | The NPC will accept training from the player in a skill or martial art.
`start_training_seminar` | Opens a dialog to select which characters will participate in the training seminar hosted by this NPC.
`companion_mission: role_string` | The NPC will offer you a list of missions for your allied NPCs, depending on the NPC's role.
`basecamp_mission` | The NPC will offer you a list of missions for your allied NPCs, depending on the local basecamp.
`bionic_install` | The NPC installs a bionic from your character's inventory onto your character, using very high skill, and charging you according to the operation's difficulty.
`bionic_remove` | The NPC removes a bionic from your character, using very high skill, and charging you according to the operation's difficulty.
`npc_class_change: `string or [variable object](#variable-object) | Change the NPC's class to the new value.
`npc_faction_change: `string or [variable object](#variable-object) | Change the NPC's faction membership to the new value.
`u_faction_rep: `int or [variable object](#variable-object) | Increases your reputation with the NPC's current faction, or decreases it if the value is negative.
`toggle_npc_rule: `string or [variable object](#variable-object) | Toggles the value of a boolean NPC follower AI rule such as `"use_silent"` or `"allow_bash"`
`set_npc_rule: `string or [variable object](#variable-object) | Sets the value of a boolean NPC follower AI rule such as `"use_silent"` or `"allow_bash"`
`clear_npc_rule: `string or [variable object](#variable-object) | Clears the value of a boolean NPC follower AI rule such as `"use_silent"` or `"allow_bash"`
`set_npc_engagement_rule: `string or [variable object](#variable-object) | Sets the NPC follower AI rule for engagement distance to the value of `rule_string`.
`set_npc_aim_rule: `string or [variable object](#variable-object) | Sets the NPC follower AI rule for aiming speed to the value of `rule_string`.
`npc_die` | The NPC will die at the end of the conversation.
`u_set_goal, npc_set_goal:assign_mission_target_object`, (*optional* `true_eocs: eocs_array`), (*optional* `false_eocs: eocs_array`) | The NPC will walk to `assign_mission_target_object`. See [the missions docs](MISSIONS_JSON.md) for `assign_mission_target` parameters.  If the goal is assigned, then all of the effect_on_conditions in `true_eocs` are run, otherwise all the effect_on_conditions in `false_eocs` are run.
`u_set_guard_pos,npc_set_guard_pos` : [variable object](#variable-object), (*optional* `unique_id`: bool) | Set the NPC's guard pos to the contents of `_set_guard_pos`.  If the NPC has the `RETURN_TO_START_POS` trait then when they are idle they will attempt to move to this position.  If `unique_id`(defaults to false) is true then the NPC's `unique_id` will be added as a prefix to the variables name.  For example a guard with `unique_id` = `GUARD1` would check the variable `GUARD1_First` in the following json statement:  `{ "u_set_guard_pos": { "global_val": "_First" }, "unique_id": true }`

#### Map Updates

[Map Updates](EFFECT_ON_CONDITION.md##Map_Updates)

#### General

[Map Updates](EFFECT_ON_CONDITION.md##General)

#### Deprecated

Effect | Description
---|---
`deny_follow`<br/>`deny_lead`<br/>`deny_train`<br/>`deny_personal_info` | Sets the appropriate effect on the NPC for a few hours.<br/>These are *deprecated* in favor of the more flexible `npc_add_effect` described above.

#### Sample effects
```jsonc
{ "topic": "TALK_EVAC_GUARD3_HOSTILE", "effect": [ { "u_faction_rep": -15 }, { "npc_change_faction": "hells_raiders" } ] }
{ "text": "Let's trade then.", "effect": "start_trade", "topic": "TALK_EVAC_MERCHANT" }
{ "text": "Show me what needs to be done at the camp.", "topic": "TALK_DONE", "effect": "basecamp_mission", "condition": { "npc_at_om_location": "FACTION_CAMP_ANY" } }
{ "text": "Do you like it?", "topic": "TALK_EXAMPLE", "effect": [ { "u_add_effect": "concerned", "duration": 600 }, { "npc_add_effect": "touched", "duration": 3600 }, { "u_add_effect": "empathetic", "duration": "PERMANENT" } ] }
```

---

## Dialogue Conditions

[Conditions](EFFECT_ON_CONDITION.md#Condition)

#### Player Only conditions

Condition | Type | Description
--- | --- | ---
`"u_has_mission"` | string or [variable object](#variable-object) | `true` if the mission is assigned to the player character.
`"u_has_cash"` | int  or [variable object](#variable-object) | `true` if the player character has at least `u_has_cash` cash available.  *Deprecated*  Previously used to check if the player could buy something, but NPCs shouldn't use e-cash for trades anymore.
`"u_are_owed"` | int or [variable object](#variable-object) | `true` if the NPC's op_of_u.owed is at least `u_are_owed`.  Can be used to check if the player can buy something from the NPC without needing to barter anything.
`"u_has_camp"` | simple string | `true` is the player has one or more active base camps.
`"u_has_faction_trust"` | int or [variable object](#variable-object) | `true` if the player character has at least the given amount of trust with the speaker's faction.

#### Player and NPC interaction conditions

Condition | Type | Description
--- | --- | ---
`"at_safe_space" or "u_at_safe_space" or "npc_at_safe_space"` | simple string | `true` if the only monsters present in the talker's OMT are in a monster group with `is_safe`. False otherwise.
`"has_assigned_mission"` | simple string | `true` if the player character has exactly one mission from the NPC. Can be used for texts like "About that job...".
`"has_many_assigned_missions"` | simple string | `true` if the player character has several mission from the NPC (more than one). Can be used for texts like "About one of those jobs..." and to switch to the `"TALK_MISSION_LIST_ASSIGNED"` topic.
`"has_no_available_mission" or "npc_has_no_available_mission" or "u_has_no_available_mission"` | simple string | `true` if u or the NPC has no jobs available for the player character.
`"has_available_mission" or "u_has_available_mission" or "npc_has_available_mission"` | simple string | `true` if u or the NPC has one job available for the player character.
`"has_many_available_missions"` | simple string | `true` if the NPC has several jobs available for the player character.
`"mission_goal" or "npc_mission_goal" or "u_mission_goal"` | string or [variable object](#variable-object) | `true` if u or the NPC's current mission has the same goal as `mission_goal`.
`"u_has_activity" or "npc_has_activity" | simple string | `true` if the [selected talker](EFFECT_ON_CONDITION.md#alpha-and-beta-talkers) is currently performing an [activity](PLAYER_ACTIVITY.md).
`"u_is_travelling" or "npc_is_travelling" | simple string | `true` if the [selected talker](EFFECT_ON_CONDITION.md#alpha-and-beta-talkers) has a current destination. Note that this just checks the destination exists, not whether u or npc is actively moving to it.
`"mission_complete" or "npc_mission_complete" or "u_mission_complete"` | simple string | `true` if u or the NPC has completed the other's current mission.
`"mission_incomplete" or "npc_mission_incomplete" or "u_mission_incomplete"` | simple string | `true` if u or the NPC hasn't completed the other's current mission.
`"mission_failed" or "npc_mission_failed" or "u_mission_failed"` | simple string | `true` if u or the NPC has failed the other's current mission.
`"mission_has_generic_rewards"` | simple string | `true` if the NPC's current mission is flagged as having generic rewards.
`"npc_service"` | int or [variable object](#variable-object) | `true` if the NPC does not have the `"currently_busy"` effect and the player character has at least `npc_service` cash available.  Useful to check if the player character can hire an NPC to perform a task that would take time to complete.  Functionally, this is identical to `"and": [ { "not": { "npc_has_effect": "currently_busy" } }, { "u_has_cash": service_cost } ]`
`"npc_allies"` | int or [variable object](#variable-object) | `true` if the player character has at least `npc_allies` number of NPC allies _within the reality bubble_.
`"npc_allies_global"` | int or [variable object](#variable-object) | `true` if the player character has at least `npc_allies_global` number of NPC allies _anywhere_.
`"is_by_radio"` | simple string | `true` if the player is talking to the NPC over a radio.
`"u_available" or "npc_available"` | simple string | `true` if u or the NPC does not have effect `"currently_busy"`.
`"u_following" or "npc_following"` | simple string | `true` if u or the NPC is following the player character.
`"u_friend" or "npc_friend"` | simple string | `true` if u or the NPC is friendly to the player character.
`"u_hostile" or "npc_hostile"` | simple string | `true` if u or the NPC is an enemy of the player character.
`"u_train_skills" or "npc_train_skills"` | simple string | `true` if u or the NPC has one or more skills with more levels than the player.
`"u_train_styles" or "npc_train_styles"` | simple string | `true` if u or the NPC knows one or more martial arts styles that the player does not know.
`"u_has_class" or "npc_has_class"` | string or [variable object](#variable-object) | `true` if u or the NPC's class id matches the provided string (e.g. `NC_BANDIT_TRADER`).
`"u_near_om_location" or "npc_near_om_location"`, (*optional* `range : `int or [variable object](#variable-object) ) | string or [variable object](#variable-object) | same as at_om_location except it checks in a square stretching from the character range OMT's. NOTE: can only check OMT's in the reality bubble (maximum of ~2 OMTs distance from player's position)
`"u_aim_rule" or "npc_aim_rule"` | string or [variable object](#variable-object) | `true` if u or the NPC follower AI rule for aiming matches the string.
`"u_engagement_rule" or "npc_engagement_rule"` | string or [variable object](#variable-object) | `true` if u or the NPC follower AI rule for engagement matches the string.
`"u_cbm_reserve_rule" or "npc_cbm_reserve_rule"` | string or [variable object](#variable-object) | `true` if u or the NPC follower AI rule for cbm, reserve matches the string.
`"u_cbm_recharge_rule" or "npc_cbm_recharge_rule"` | string or [variable object](#variable-object) | `true` if u or the NPC follower AI rule for cbm recharge matches the string.
`"u_rule" or "npc_rule"` | string or [variable object](#variable-object) | `true` if u or the NPC follower AI rule for that matches string is set.
`"u_override" or "npc_override"` | string or [variable object](#variable-object)| `true` if u or the NPC has an override for the string.
`"has_pickup_list" or "u_has_pickup_list" or "npc_has_pickup_list"` | simple string | `true` if u or the NPC has a pickup list.
`"roll_contested""`, `difficulty`: int or [variable object](#variable-object), (*optional* `die_size : `int or [variable object](#variable-object) ) | [math expression](#math) | Compares a roll against a difficulty. Returns true if a random number between 1 and `die_size` (defaults to 10) plus the integer expression is greater than `difficulty`. For example { "u_roll_contested": { "math": [ "u_val('strength')" ] }, "difficulty": 6 } will return whether a random number between 1 and 10 plus strength is greater than 6.

#### NPC only conditions

Condition | Type | Description
--- | --- | ---
`"npc_role_nearby"` | string or [variable object](#variable-object) | `true` if there is an NPC with the same companion mission role as `npc_role_nearby` within 100 tiles.
`"has_reason"` | simple string | `true` if a previous effect set a reason for why an effect could not be completed.

#### Environment

Condition | Type | Description
--- | --- | ---
`"is_season"` | string or [variable object](#variable-object) | `true` if the current season matches `is_season`, which must be one of "`spring"`, `"summer"`, `"autumn"`, or `"winter"`.
`"is_day"` | simple string | `true` if it is currently daytime (sun is at or above the [civil dawn](https://en.wikipedia.org/wiki/Dawn#Civil_dawn) point)
`"u_is_outside"`<br/>`"npc_is_outside"`<br/>`"is_outside"`  | simple string or object | `true` if you or the NPC is on a tile without a roof. if `is_outside`, you can pass a variable with coordinates to check if this tile is outside, like `{ "is_outside": { "context_val": "loc" } }`
`"u_is_underwater"`<br/>`"npc_is_underwater"`  | simple string | `true` if you or the NPC is underwater.
`"one_in_chance"` | int or [variable object](#variable-object) | `true` if a one in `one_in_chance` random chance occurs.
`"x_in_y_chance"` | object | `true` if a `x` in `y` random chance occurs. `x` and `y` are either ints  or [variable object](#variable-object).
`"is_weather"` | string or [variable object](#variable-object)  | `true` if current weather is `"is_weather"`.

#### Meta

Condition | Type | Description
--- | --- | ---
`"mod_is_loaded"` | string or [variable object](#variable-object) | `true` if the mod with the given ID is loaded.
`"get_condition"` | string or [variable object](#variable-object) | Runs the condition stored in the variable `get_condition` for the current dialogue.

---

## Sample responses with conditions and effects
```jsonc
{
  "text": "Understood.  I'll get those antibiotics.",
  "topic": "TALK_NONE",
  "condition": { "npc_has_effect": "infected" }
},
{
  "text": "I'm sorry for offending you.  I predict you will feel better in exactly one hour.",
  "topic": "TALK_NONE",
  "effect": { "npc_add_effect": "deeply_offended", "duration": 600 }
},
{
  "text": "Nice to meet you too.",
  "topic": "TALK_NONE",
  "effect": { "u_add_effect": "has_met_example_NPC", "duration": "PERMANENT" }
},
{
  "text": "Nice to meet you too.",
  "topic": "TALK_NONE",
  "condition": {
    "not": {
      "compare_string": [ "yes", { "npc_val": "general_examples_has_met_PC" } ]
    }
  },
  "effect": {
    "npc_add_var": "general_examples_has_met_PC", "value": "yes"
  }
},
{
  "text": "[INT 11] I'm sure I can organize salvage operations to increase the bounty scavengers bring in!",
  "topic": "TALK_EVAC_MERCHANT_NO",
  "condition": { "u_has_intelligence": 11 }
},
{
  "text": "[STR 11] I punch things in face real good!",
  "topic": "TALK_EVAC_MERCHANT_NO",
  "condition": { "and": [ { "not": { "u_has_intelligence": 7 } }, { "u_has_strength": 11 } ] }
},
{ "text": "Maybe later.", "topic": "TALK_RANCH_WOODCUTTER", "condition": "npc_available" },
{
  "text": "[$8] I'll take a beer",
  "topic": "TALK_DONE",
  "condition": { "u_has_cash": 800 },
  "effect": { "u_buy_item": "beer", "container": "bottle_glass", "count": 2, "cost": 800 }
},
{
  "text": "Okay.  Lead the way.",
  "topic": "TALK_DONE",
  "condition": { "not": "at_safe_space" },
  "effect": "lead_to_safety"
},
{
  "text": "About one of those missions...",
  "topic": "TALK_MISSION_LIST_ASSIGNED",
  "condition": { "and": [ "has_many_assigned_missions", { "u_is_wearing": "badge_marshal" } ] }
},
{
  "text": "[MISSION] The captain sent me to get a frequency list from you.",
  "topic": "TALK_OLD_GUARD_NEC_COMMO_FREQ",
  "condition": {
    "and": [
      { "u_is_wearing": "badge_marshal" },
      { "u_has_mission": "MISSION_OLD_GUARD_NEC_1" },
      { "not": { "u_has_effect": "has_og_comm_freq" } }
    ]
  }
},
{
  "text": "I killed them.  All of them.",
  "topic": "TALK_MISSION_SUCCESS",
  "condition": {
    "and": [ { "or": [ { "mission_goal": "KILL_MONSTER_SPEC" }, { "mission_goal": "KILL_MONSTER_TYPE" } ] }, "mission_complete" ]
  },
  "switch": true
},
{
  "text": "Glad to help.  I need no payment.",
  "topic": "TALK_NONE",
  "effect": "clear_mission",
  "mission_opinion": { "trust": 4, "value": 3 },
  "opinion": { "fear": -1, "anger": -1 }
},
{
  "text": "Maybe you can teach me something as payment?",
  "topic": "TALK_TRAIN",
  "condition": { "or": [ "npc_train_skills", "npc_train_styles" ] },
  "effect": "mission_reward"
},
{
  "truefalsetext": {
    "true": "I killed him.",
    "false": "I killed it.",
    "condition": { "mission_goal": "ASSASSINATE" }
  },
  "condition": {
    "and": [
      "mission_incomplete",
      {
        "or": [
          { "mission_goal": "ASSASSINATE" },
          { "mission_goal": "KILL_MONSTER" },
          { "mission_goal": "KILL_MONSTER_SPEC" },
          { "mission_goal": "KILL_MONSTER_TYPE" }
        ]
      }
    ]
  },
  "trial": { "type": "LIE", "difficulty": 10, "mod": [ [ "TRUST", 3 ] ] },
  "success": { "topic": "TALK_NONE" },
  "failure": { "topic": "TALK_MISSION_FAILURE" }
},
{
  "text": "Didn't you say you knew where the Vault was?",
  "topic": "TALK_VAULT_INFO",
  "condition": { "not": { "compare_string": [ "yes", { "u_val": "sentinel_old_guard_rep_asked_about_vault" } ] } },
  "effect": [
    { "u_add_var": "sentinel_old_guard_asked_about_vault", "value": "yes" },
    { "mapgen_update": "hulk_hairstyling", "om_terrain": "necropolis_a_13", "om_special": "Necropolis", "om_terrain_replace": "field", "z": 0 }
  ]
},
{
  "text": "Why do zombies keep attacking every time I talk to you?",
  "topic": "TALK_RUN_AWAY_MORE_ZOMBIES",
  "condition": { "compare_string": [ "yes", { "u_val": "trigger_learning_experience_even_more_zombies" } ] },
  "effect": [
    { "mapgen_update": [ "even_more_zombies", "more zombies" ], "origin_npc": true },
    { "mapgen_update": "more zombies", "origin_npc": true, "offset_x": 1 },
    { "mapgen_update": "more zombies", "origin_npc": true, "offset_x": -1 },
    { "mapgen_update": "more zombies", "origin_npc": true, "offset_y": 1 },
    { "mapgen_update": "more zombies", "origin_npc": true, "offset_y": -1 }
  ]
}
```

---

## Utility Structures

### Variable Object
`variable_object`: This is either an object, a `math` [expression](#math) or array describing a variable name. It can either describe a double, a time duration or a string. If it is an array it must have 2 values the first of which will be a minimum and the second will be a maximum, the value will be randomly between the two. If it is a double `default` is a double which will be the value returned if the variable is not defined. If is it a duration then `default` can be either an int or a string describing a time span. `u_val`, `npc_val`, `context_val`, `var_val` or `global_val` can be the used for the variable name element.  If `u_val` is used it describes a variable on player u, if `npc_val` is used it describes a variable on player npc, if `context_val` is used it describes a variable on the current dialogue context, `var_val` tries to resolve a variable stored in a `context_val` (more explanation bellow), if `global_val` is used it describes a global variable.  If this is a duration `infinite` will be accepted to be a virtually infinite value(it is actually more than a year, if longer is needed a code change to make this a flag or something will be needed).

Example:
```jsonc
"effect": [ { "u_mod_focus": { "u_val":"test", "default": 1 } },
  { "u_mod_focus": [ 0, { "u_val":"test", "default": 1 } ] }
  { "u_add_morale": "morale_honey","bonus": -20,"max_bonus": -60, "decay_start": 1 },
  "duration": { "global_val": "test2", "default": "2 minutes" },
  {
    "u_spawn_monster": "mon_absence", 
    "real_count": { "math": [ "1 + rand(2)" ] }
  }
]
```

#### var_val
var_val is a unique variable object in the fact that it attempts to resolve the variable stored inside a context variable. The values for var_val use the same syntax for scope that math [variables](#variables) do. 

| Prefix of the value in var_val| Resolved as      |
|------------------|------------------|
| No Prefix or `g_`| global_val       |
| `_`              | context_val      |
| `u_`             | u_val            |
| `n_`             | npc_val          |
| `v_`             | var_val          |

In practice, `{ "var_val": "name" }` can be understood as `{ "global_val/context_val/u_val/npc_val": { "context_val": "name" } }`.

So if you had

| Name | Type | Value |
| --- | --- | --- |
| ref | context_val | key1 |
| ref2 | context_val | u_key2 |
| key1 | global_val | SOME TEXT |
| key2 | u_val | SOME OTHER TEXT |

If you access "ref" as a context val it will have the value of "key1", if you access it as a var_val it will have a value of "SOME TEXT". 
If you access "ref2" as a context val it will have the value of "u_key2", if you access it as a var_val it will have a value of "SOME OTHER TEXT". 

### Mutators
`mutators`: take in an amount of data and provide you with a relevant string. This can be used to get information about items, monsters, etc. from the id, or other data. Mutators can be used anywhere that a string [variable object](#variable-object) can be used. Mutators take the form:
```jsonc
{ "mutator": "MUTATOR_NAME", "REQUIRED_KEY1": "REQUIRED_VALUE1", ..., "REQUIRED_KEYn": "REQUIRED_VALUEn" }
```

#### List Of Mutators

Mutator Name | Required Keys | Description
--- | --- | ---
`"mon_faction"` | `mtype_id`: String or [variable object](#variable-object). | Returns the faction of the monster with mtype_id.
`"game_option"` | `option`: String or [variable object](#variable-object). | Returns the value of the option as a string, for numerical options you should instead use the math function.
`"ma_technique_name"` | `matec_id`: String or [variable object](#variable-object). | Returns the name of the martial arts tech with ID `matec_id` 
`"ma_technique_description"` | `matec_id`: String or [variable object](#variable-object). | Returns the description of the martial arts tech with ID `matec_id` 
`"valid_technique`" | `blacklist`: array of String or [variable object](#variable-object). <br/> `crit`: bool <br/> `dodge_counter`: bool <br/> `block_counter`: bool | Returns a random valid technique for the alpha talker to use against the beta talker with the provided specifications.
`"u_/npc_loc_relative"` | `target`: String or [variable object](#variable-object). | target should be a string like "(x,y,z)" where x,y,z are coordinates relative to the player. Returns the abs_ms coordinates as a string (ready to store as a location variable), in the form "(x,y,z)" of the provided point relative to the alpha/beta talker respectively. So `"target":"(0,1,0)"` would return the point south of the talker.
`"topic_item"` | | Returns current topic_item as a string. See [Repeat Responses](#repeat-responses)

### Math
A `math` object lets you evaluate math expressions and assign them to dialogue variables or compare them for conditions. It takes the form
```jsonc
{ "math": [ "2 + 2 - 3 == 1" ] }
```
or idiomatically
```jsonc
{ "math": [ "lhs operator rhs" ] }
```
Example:
```jsonc
{ "value": "LUMINATION", "add": { "math": [ "u_val('morale') * 3 - rng(0, 100)" ] } }
```
The expression in `lhs` is evaluated and passed on to the parent object.


The expression can be split into any number of strings in order to get neat line breaks:
```jsonc
    "effect": [
      {
        "math": [
          "BILE_IRRITANT_DURATION",
          "=",
          "u_effect_duration('bile_irritant') > 0 ? u_effect_duration('bile_irritant') + 120 + rand(90) : 240 + rand(180)"
        ]
      }
    ]
```

The assignment `operators` `=`, `+=`, `-=`, `*=`, `/=`, `%=`, `++`, and `--` can only be used at the top level. In this case, `lhs` must be a single [assignment target](#assignment-target). The `rhs` expression is evaluated and stored in the assignment target from `lhs`.

#### Variables
Tokens that aren't numbers, [constants](#constants), [functions](#math-functions), or mathematical symbols are treated as dialogue variables. They are scoped by their name so `myvar` is a variable in the global scope, `u_myvar` is scoped on the alpha talker, `n_myvar` is scoped on the beta talker, and `_var` is a context variable, `v_var` is a [var_val](#var_val).

Examples:
```jsonc
    "//0": "return value of global var blorgy_counter",
    { "math": [ "blorgy_counter" ] },
    "//1": "result, x, and y are global variables",
    { "math": [ "result = x + y" ] },
    "//2": "u_z is the variable z on the alpha talker (avatar)",
    { "math": [ "result = ( x + y ) * u_z" ] },
    "//3": "n_crazyness is the variable craziness on the beta talker (npc)",
    { "math": [ "n_crazyness * 2 >= ( x + y ) * u_z" ] },
```

#### Tripoints
Members of tripoint variables can be accessed with the dot operator in the usual way
```jsonc
      { "u_location_variable": { "u_val": "mypos" } },
      { "math": [ "u_myx = u_mypos.x" ] },
      { "math": [ "u_myy = u_mypos.y" ] },
      { "math": [ "u_myz = u_mypos.z" ] },
      // assignment works too
      { "math": [ "u_mypos.z = 12" ] },
```

#### Constants
The tokens `π` (and `pi` alias ) and `e` are recognized as mathematical constants and get replaced by their nominal values.

#### Math functions
Common math functions are supported: 

`abs()`, `sqrt()`, `log()`, `floor()`, `trunc()`, `ceil()`, `round()`, `sin()`, `cos()`, and `tan()` take one argument, for example `sin( 2 * pi + 1 )`.

`floor( x )` returns the smallest integer not greater than x, for example `floor( 1.5 )` is 1, `floor( -1.5 )` is -2

`ceil( x )` returns the smallest integer not less than x, for example `ceil( 1.5 )` is 2, `ceil( -1.5 )` is -1

`trunc( x )` returns the nearest integer closer to zero, for example `trunc( 1.5 )` is 1, `trunc( -1.5 )` is -1

`clamp( x, lo, hi )` clamps x between lo and hi. hi must be greater than lo

`max()` and `min()` take any number of arguments, for example `max( 1, 2, 3 )`.

`rand()` takes one argument `x` and returns a random integer between 0 and x, for example `rand(100)`.

`rng()` takes two arguments `a` and `b` and returns a random floating point value between a and b, for example `rng(1.5, 2)`.

Function composition is also supported, for example `sin( rng(0, max( 0.5, u_sin_var ) ) )`

#### Ternary and inline boolean operators
Inline [comparison operators](#three-strings--assignment-or-comparison) evaluate as 1 for true and 0 for false.

Ternary operators take the form `condition ? true_value : false_value`. They are right-associative so a chained ternary like `a ? b : c ? d :e` is parsed as `a ? b : (c ? d : e)`.

Examples:
```jsonc
    "//0": "returns 5 if u_blorg is greater than 4, otherwise 0",
    { "math": [ "( u_blorg > 4 ) * 5" ] },
    "//1": "returns rng( 0.5, 5 ) if u_blorg is greater than 5, otherwise rand(100)"
    { "math": [ "u_blorg > 5 ? rng( 0.5, 5 ) : rand(100)" ] },
```

#### Dialogue functions
Dialogue functions return or manipulate game values. They are scoped just like [variables](#variables).

These functions support keyword-value pairs as optional arguments (kwargs) of the form `'keyword': argument`.

_function arguments are `d`oubles (or sub-expressions), `s`trings, or `v`[ariables](#variables)_<br/>
_some functions support array arguments or kwargs, denoted with square brackets [] (ex: [`d`/`v`])_

| Function | Eval | Assign |Scopes | Description |
|----------|------|--------|-------|-------------|
| armor(`s`/`v`,`s`/`v`)    |  ✅   |   ❌  | u, n  | Return the numerical value for a characters armor on a body part, for a damage type.<br/>Arguments are damagetype ID, bodypart ID.<br/><br/>Example:<br/>`"condition": { "math": [ "u_armor('bash', 'torso') >= 5"] }`|  
| attack_speed()    |  ✅   |   ❌  | u, n  | Return the characters current adjusted attack speed with their current weapon.<br/><br/>Example:<br/>`"condition": { "math": [ "u_attack_speed() >= 10"] }`| 
| speed()    |  ✅   |   ❌  | u, n  | Return the character or monster current movement speed, in moves (default character speed is 100).<br/><br/>Example:<br/>`"condition": { "math": [ "u_speed() >= 10"] }`| 
| addiction_intensity(`s`/`v`)    |  ✅   |   ❌  | u, n  | Return the characters current intensity of the given addiction.<br/>Argument is addiction type ID.<br/><br/>Example:<br/>`"condition": { "math": [ "u_addiction_intensity('caffeine') >= 1"] }`|
| addiction_turns(`s`/`v`)    |  ✅   |   ✅  | u, n  | Return the characters current duration left (in turns) for the given addiction.<br/>Argument is addiction type ID. <br/><br/>Example:<br/>`"condition": { "math": [ "u_addiction_turns('caffeine') >= 3600"] }`|
| characters_nearby()     |  ✅  |   ❌   | u, n, global  | Return the number of nearby characters (that is, the avatar and/or NPCs who are not hallucinations). <br/><br/>Optional kwargs:<br/>`radius`: `d`/`v` - limit to radius (rl_dist)<br/>`location`: `v` - center search on this location<br/>`attitude`: `s`/`v` - attitude filter. Must be one of `hostile`, `allies`, `not_allies`, `any`. Assumes `any` if not specified<br/><br/>The `location` kwarg is mandatory in the global scope.<br/>`allow_hallucinations`: `d`/`v` - False by default. If set to any non-zero number, all hallucinated NPCs in range will be counted as well.<br/><br/>Examples:<br/>`"condition": { "math": [ "u_characters_nearby('radius': u_search_radius * 3, 'attitude': 'not_allies' ) > 0" ] }`<br/><br/>`"condition": { "math": [ "characters_nearby( 'radius': u_search_radius * 3, 'location': u_search_loc) > 5" ] }`|
| charge_count(`s`/`v`)    |  ✅   |   ❌  | u, n  | Return the charges of a given item in the character's inventory.<br/>Argument is item ID.<br/><br/>Example:<br/>`"condition": { "math": [ "u_charge_count('light_battery_cell') >= 100"] }`|
| coverage(`s`/`v`)    |  ✅   |   ❌  | u, n  | Return the characters total coverage of a body part.<br/>Argument is bodypart ID. <br/>For items, returns typical coverage of the item. <br/><br/>Example:<br/>`"condition": { "math": [ "u_coverage('torso') > 0"] }`|
| distance(`s`/`v`,`s`/`v`)    |  ✅   |   ❌  | g  | Return distance between two targets.<br/>Arguments are location variables or special strings (`u`, `npc`). `u` means your location. `npc` means NPC's location.<br/><br/>Example:<br/>`"condition": { "math": [ "distance('u', loc) <= 50"] }`|
| effect_intensity(`s`/`v`)    |  ✅   |   ❌  | u, n  | Return the characters intensity of effect.<br/>Argument is effect ID.<br/><br/>Optional kwargs:<br/>`bodypart`: `s`/`v` - Specify the bodypart to get/set intensity of effect.<br/><br/> Example:<br/>`"condition": { "math": [ "u_effect_intensity('bite', 'bodypart': 'torso') > 1"] }`|
| effect_duration(`s`/`v`)    |  ✅   |   ✅  | u, n  | Return the characters duration of effect.<br/>Argument is effect ID.<br/><br/>Optional kwargs:<br/>`bodypart`: `s`/`v` - Specify the bodypart to get/set duration of effect.<br/>`unit`: `s`/`v` - Specify the unit of the duration. Omitting will use seconds.<br/><br/> Example:<br/>`"condition": { "math": [ "u_effect_duration('bite', 'bodypart': 'torso') > 1"] }`<br/>`{ "math": [ "_thing = u_effect_duration('yrax_overcharged', 'bodypart': 'torso', 'unit': 'hours')" ] }`|
| encumbrance(`s`/`v`)    |  ✅   |   ❌  | u, n  | Return the characters total encumbrance of a body part.<br/>Argument is bodypart ID. <br/> For items, returns typical encumbrance of the item. <br/><br/>Example:<br/>`"condition": { "math": [ "u_encumbrance('torso') > 0"] }`|
| health(`d`/`v`)    |  ✅   |   ✅  | u, n  | Return character current health .<br/><br/>Example:<br/>`{ "math": [ "u_health() -= 1" ] }`|
| energy(`s`/`v`)    |  ✅   |   ❌  | u, n  | Return a numeric value (in millijoules) for an energy string (see [Units](JSON_INFO.md#units)).<br/><br/>Example:<br/>`{ "math": [ "u_val('power') -= energy('25 kJ')" ] }`|
| faction_like(`s`/`v`)<br/>faction_respect(`s`/`v`)<br/>faction_trust(`s`/`v`)<br/>faction_food_supply(`s`/`v`)<br/>faction_wealth(`s`/`v`)<br/>faction_power(`s`/`v`)<br/>faction_size(`s`/`v`)    |   ✅   |   ✅  | N/A<br/>(global)  | Return the like/respect/trust/fac_food_supply/wealth/power/size value a faction has for the avatar.<br/>Argument is faction ID.<br/>`faction_food_supply` has an optional second argument(kwarg) for getting/setting vitamins.<br/><br/>Example:<br/>`"condition": { "math": [ "faction_like('hells_raiders') < -60" ] }`<br/><br/>`{ "math": [ "calcium_amount", "=", "faction_food_supply('your_followers', 'vitamin':'calcium')" ] },`<br/>`{ "u_message": "Calcium stored is <global_val:calcium_amount>", "type": "good" },`|
| field_strength(`s`/`v`)    |   ✅   |   ❌  | u, n, global  | Return the strength of a field on the tile.<br/>Argument is field ID.<br/><br/>Optional kwargs:<br/> `location`: `v` - center search on this location<br/><br/>The `location` kwarg is mandatory in the global scope.<br/><br/>Examples:<br/>`"condition": { "math": [ "u_field_strength('fd_blood') > 5" ] }`<br/><br/>`"condition": { "math": [ "field_strength('fd_blood_insect', 'location': u_search_loc) > 5" ] }`|
| has_flag(`s`/`v`) | ✅ | ❌ | u, n | Check whether the actor has a flag. Meant to be used as condition for ternaries. Argument is trait ID.<br/><br/> Example:<br/>`"condition": { "math": [ "u_blorg = u_has_flag('MUTATION_TRESHOLD') ? 100 : 15" ] }`|
| has_trait(`s`/`v`)    |  ✅   |   ❌  | u, n  | Check whether the actor has a trait. Meant to be used as condition for ternaries. Argument is trait ID.<br/><br/> Example:<br/>`"condition": { "math": [ "u_blorg = u_has_trait('FEEBLE') ? 100 : 15" ] }`|
| sum_traits_of_category(`s`/`v`)    |  ✅   |   ❌  | u, n  | Return sum of all positive, negative, or all mutation in a mutation tree (not one character has). Argument is category id.<br/><br/>Optional kwargs:<br/> `type`: `s`/`v` - should it be only positive (points >= 0), only negative(points <= 0), or all traits altogether; possible values are `POSITIVE`, `NEGATIVE` and `ALL`(default).<br/><br/> Example:<br/>`"condition": { "math": [ "u_sum_traits_of_category('RAT') < u_sum_traits_of_category('RAT', 'type': 'POSITIVE')" ] }`|
| u_sum_traits_of_category_char_has(`s`/`v`)    |  ✅   |   ❌  | u, n  | Return sum of all positive, negative, or all mutation in a mutation tree talker has at this moment. Argument is category id.<br/><br/>Optional kwargs:<br/> `type`: `s`/`v` - should it be only positive (points >= 0), only negative(points <= 0), or all traits altogether; possible values are `POSITIVE`, `NEGATIVE` and `ALL`(default).<br/><br/> Example:<br/>`"condition": { "math": [ "u_sum_traits_of_category_char_has('RAT') < u_sum_traits_of_category_char_has('RAT', 'type': 'POSITIVE')" ] }`|
| has_proficiency(`s`/`v`)    |  ✅   |   ❌  | u, n  | Check whether the actor has a proficiency. Meant to be used as condition for ternaries. Argument is proficiency ID.<br/><br/> Example:<br/>`"condition": { "math": [ "u_blorg = u_has_proficiency('prof_intro_biology') ? 100 : 15" ] }`|
| has_var(`v`)    |  ✅   |   ❌  | g  | Check whether the variable is defined. Meant to be used as condition for ternaries.<br/><br/> Example:<br/>`"condition": { "math": [ "u_blorg = has_var(fancy_var) ? fancy_var : 15" ] }`|
| hp(`s`/`v`)    |  ✅   |   ✅  | u, n  | Return or set the characters hp. Argument is bodypart ID. For special values `ALL`, `ALL_MAJOR`, `ALL_MINOR`, get hp sum of all/major/minor bodyparts or set hp of all/major/minor bodyparts.<br/><br/>For items, returns current amount of damage required to destroy item.<br/><br/>Example:<br/>`"condition": { "math": [ "hp('torso') > 100"] }`|
| hp_max(`s`/`v`)    |  ✅   |   ❌  | u, n  | Return the characters max amount of hp on a body part.<br/>Argument is bodypart ID.<br/> For items, returns max amount of damage required to destroy item.<br/><br/>Example:<br/>`"condition": { "math": [ "u_hp_max('torso') >= 100"] }`|
| game_option(`s`/`v`)   |  ✅  |   ❌   | N/A<br/>(global)  | Return the numerical value of a game option<br/><br/>Example:<br/>`"condition": { "math": [ "game_option('NPC_SPAWNTIME') >= 5"] }`|
| gun_damage(`s`/`v`)     |  ✅  |   ❌   | u, n  | Return the item's gun damage. Argument is damage type. For special value `ALL`, return sum for all damage types. <br/><br/>Actor must be an item.<br/><br/>Example:<br/>`{ "math": [ "mygun = n_gun_damage('ALL')" ] }`<br/>See `EOC_test_weapon_damage` for a complete example|
| item_count(`s`/`v`)    |  ✅   |   ❌  | u, n  | Return the number of a given item in the character's inventory.<br/>Argument is item ID.<br/><br/>Example:<br/>`"condition": { "math": [ "u_item_count('backpack') >= 1"] }`|
| item_rad(`s`/`v`)    |  ✅   |   ❌  | u, n  | Return irradiation of worn items with the specified flag.<br/>Argument is flag ID.<br/><br/>Optional kwargs:<br/>`aggregate`: `s`/`v` - Specify the aggregation function to run, in case there's more than one item. Valid values are `min`/`max`/`sum`/`average`/`first`/`last`. Defaults to `min` if not specified. <br/><br/>Example:<br/>`"condition": { "math": [ "u_item_rad('RAD_DETECT') >= 1"] }`|
| melee_damage(`s`/`v`)     |  ✅  |   ❌   | u, n  | Return the item's melee damage. Argument is damage type. For special value `ALL`, return sum for all damage types. <br/><br/>Actor must be an item.<br/><br/>Example:<br/>`{ "math": [ "mymelee = n_melee_damage('ALL')" ] }`<br/>See `EOC_test_weapon_damage` for a complete example|
| monsters_nearby(`s`/`v`...)     |  ✅  |   ❌   | u, n, global  | Return the number of nearby monsters. Takes any number of `s`tring or `v`ariable positional parameters as monster IDs. <br/><br/>Optional kwargs:<br/>`radius`: `d`/`v` - limit to radius (rl_dist)<br/>`location`: `v` - center search on this location<br/>`attitude`: `s`/`v` - attitude filter. Must be one of `hostile`, `friendly`, `both`. Assumes `hostile` if not specified<br/><br/>The `location` kwarg is mandatory in the global scope.<br/><br/>Examples:<br/>`"condition": { "math": [ "u_monsters_nearby('radius': u_search_radius * 3) > 5" ] }`<br/><br/>`"condition": { "math": [ "monsters_nearby('mon_void_maw', 'mon_void_limb', mon_fotm_var, 'radius': u_search_radius * 3, 'location': u_search_loc)", ">", "5" ] }`|
| mod_load_order(`s`/`v`)  |  ✅   |   ❌  | N/A<br/>(global)  | Returns the load order of specified mod. Argument is mod id. Returns -1 is the mod is not loaded. |
| mon_species_nearby(`s`/`v`...)     |  ✅  |   ❌   | u, n, global  | Same as `monsters_nearby()`, but arguments are monster species |
| mon_groups_nearby(`s`/`v`...)     |  ✅  |   ❌   | u, n, global  | Same as `monsters_nearby()`, but arguments are monster groups |
| moon_phase()     |  ✅  |   ❌   | N/A<br/>(global)  | Returns current phase of the Moon. <pre>MOON_NEW = 0,<br/>WAXING_CRESCENT = 1,<br/>HALF_MOON_WAXING = 2,<br/>WAXING_GIBBOUS = 3,<br/>FULL = 4,<br/>WANING_GIBBOUS = 5,<br/>HALF_MOON_WANING = 6,<br/>WANING_CRESCENT = 7 |
| num_input(`s`/`v`,`d`/`v`)   |  ✅  |   ❌   | N/A<br/>(global)  | Prompt the player for a number.<br/>Arguments are Prompt text, Default Value:<br/>`"math": [ "u_value_to_set = num_input('Playstyle Perks Cost?', 4)" ]`|
| pain()     |  ✅  |   ✅   | u, n  | Return or set pain.  Optional kwargs:<br/>`type`: `s/v` - return the value of specific format or assign in specific way.  Can be `perceived` ( for return, return pain value minus painkillers; for assigning, apply pain taking into account possible mutations, effects, cbms etc (pain sentitivity or pain deafness, for example)) or `raw` (for return, return flat amount of pain; for assigning, bypasses all checks).  If not used, `raw` is used by default. <br/> Example:<br/>`{ "math": [ "n_pain() = u_pain() + 9000" ] }` <br/>`{ "math": [ "u_pain('type': 'perceived' ) >= 40" ] }` <br/>`{ "math": [ "u_pain('type': 'perceived' ) += 22" ] }` |
| proficiency(`s`/`v`)    |  ✅   |   ✅  | u, n  | Return or set proficiency<br/>Argument is proficiency ID.<br/><br/> Optional kwargs:<br/>`format`: `s` - `percent` return or set how many percent done the learning is. `permille` does likewise for permille. `time_spent` return or set total time spent. `time_left` return or set the remaining time. `total_time_required` return total time required to train a given proficiency (read only).<br/>`direct`: `true`/`false`/`d` - false (default) perform the adjustment by practicing the proficiency for the given amount of time. This will likely result in different values than specified. `true` perform the adjustment directly, bypassing other factors that may affect it.<br/><br/>Example:<br/>`{ "math": [ "u_proficiency('prof_intro_chemistry', 'format': 'percent') = 50" ] }`|
| school_level(`s`/`v`)    |  ✅   |   ❌  | u, n  | Return the highest level of spells known of that school.<br/>Argument is school ID.<br/><br/>Example:<br/>`"condition": { "math": [ "u_school_level('MAGUS') >= 3"] }`|
| school_level_adjustment(`s`/`v`)    |   ✅  |  ✅   | u, n  | Return or set temporary caster level adjustment. Only useable by EoCs that trigger on the event `opens_spellbook`. Old values will be reset to 0 before the event triggers. To avoid overwriting values from other EoCs, it is recommended to adjust the values here with `+=` or `-=` instead of setting it to an absolute value.<br/>Argument is school ID.<br/><br/>Example:<br/>`{ "math": [ "u_school_level_adjustment('MAGUS')++"] }`|
| skill(`s`/`v`)    |  ✅  |   ✅   | u, n  | Return or set skill level<br/><br/>Example:<br/>`"condition": { "math": [ "u_skill('driving') >= 5"] }`<br/>`"condition": { "math": [ "u_skill(someskill) >= 5"] }`|
| spell_difficulty(`s`/`v`)    |  ✅  |   ✅   | u,n | Returns the difficulty of the given spell id, modified by temporary difficulty modifiers if the character knows the spell; otherwise just the base difficulty calculations.  Optional kwargs:<br/>`baseline`: `false` or `true`.  If `true`, temporary difficulty modifiers are ignored.  <br/> Example:<br/>`"math": [ "_difficulty = u_spell_difficulty('test_spell_id', 'baseline': 'true')"] }`|
| skill_exp(`s`/`v`)    |  ✅  |   ✅   | u, n  | Return or set skill experience<br/> Argument is skill ID. <br/><br/> Optional kwargs:<br/>`format`: `s`/`v` - must be `percentage` or `raw`.<br/><br/>Example:<br/>`{ "math": [ "u_skill_exp('driving', 'format': crt_format)--"] }`|
| spell_exp(`s`/`v`)    |  ✅  |   ✅   | u, n  | Return or set spell xp<br/> Example:<br/>`"condition": { "math": [ "u_spell_exp('SPELL_ID') >= 5"] }`|
| spell_exp_for_level(`s`/`v`, `d`/`v`)    |  ✅  |   ❌   | g  | Return the amount of XP necessary for a spell level for the given spell. Arguments are spell id and desired level.  <br/> Example:<br/>`"math": [ "spell_exp_for_level('SPELL_ID', u_spell_level('SPELL_ID') ) * 5"] }`|
| spell_count()    |  ✅   |   ❌  | u, n  | Return number of spells the character knows.<br/><br/> Optional kwargs:<br/>`school`: `s/v` - return number of spells known of that school.<br/><br/> Example:<br/>`"condition": { "math": [ "u_spell_count('school': 'MAGUS') >= 10"] }`|
| spell_level_sum()    |  ✅   |   ❌  | u, n  | Return sum of all spell levels character has; having one spell of class A with level 5, and another with lvl 10 would return 15. <br/><br/> Optional kwargs:<br/>`school`: `s/v` - return number of spells known of that school. Omitting return sum of all spells character has, no matter of the class.<br/>`level`: `d/v` - count only spells that are higher or equal this field. Default 0.<br/><br/> Example:<br/>`{ "math": [ "test_var1 = u_spell_level_sum()" ] }`<br/>`{ "math": [ "test_var2 = u_spell_level_sum('school': 'MAGUS')" ] }`<br/>`{ "math": [ "test_var3 = u_spell_level_sum('school': 'MAGUS', 'level': '10')" ] }`|
| spell_level(`s`/`v`)    |  ✅   |   ✅  | u, n  | Return or set level of a given spell. -1 means the spell is not known when read and that the spell should be forgotten if written.<br/>Argument is spell ID. If `"null"` is given, return the highest level of spells the character knows (read only).<br/> Example:<br/>`"condition": { "math": [ "u_spell_level('SPELL_ID') == -1"] }`|
| spell_level_adjustment(`s`/`v`)    |   ✅  |  ✅   | u, n  | Return or set temporary caster level adjustment. Only useable by EoCs that trigger on the event `opens_spellbook`. Old values will be reset to 0 before the event triggers. To avoid overwriting values from other EoCs, it is recommended to adjust the values here with `+=` or `-=` instead of setting it to an absolute value.<br/>Argument is spell ID. If `"null"` is given, adjust all spell level.<br/><br/>Example:<br/>`{ "math": [ "u_spell_level_adjustment('SPELL_ID') += 3"] }`|
| spellcasting_adjustment(`s`/`v`)    |   ❌  |  ✅   | u  | Temporary alters a property of spellcasting. Only useable by EoCs that trigger on the event `opens_spellbook`. Old values will be reset to default values before the event triggers. Multipliers have a default value of 1, while adjustments have a default value of 0. Assignment functions as an adjustment to the default value by the value assigned. So a `=` functions as you would expect a `+=` to function. Reading these values are not possible, and therefore using `+=` is not possible. <br/><br/>Possible argument values: <br/>`caster_level` - Adjustment - alters the caster level of the given spell(s). Works much like spell_level_adjustment, but will not be readable by `math` functions.<br/>`casting_time` - Multiplier - alters the casting time of the given spell(s).<br/>`damage` - Multiplier - alters the damage of the given spell(s).  Negative damage result in healing.<br/>`cost` - Multiplier - alters the cost of the given spells. Note that this does not change what items may be consumed by the spell(s).<br/>`aoe` - Multiplier - alters the area of effect of the spell(s).<br/>`range` - Multiplier - alters the range of the spell(s).<br/>`duration` - Multiplier - alters the duration of the spell(s).<br/>`difficulty` - Adjustment - alters the difficulty of the spell(s), thus altering the probability of failing spellcasting.<br/>`somatic_difficulty` - Multiplier - alters how much encumbrance affects spellcasting time and difficulty. If set to 0, it will also remove the need to have your hands free while casting. Note that as a multiplier, it starts of at 1, and setting the value actually adjusts it. So setting the valute to -1 will result in a final value of 0. Alternatively, setting it to -0,5 twice would also do the trick.<br/>`sound` - Multiplier - alters the loudness and how much mouth encumbrance affects the spell(s).<br/>`concentration` - Multiplier - alters how much focus alters the difficulty of the spell(s).<br/><br/> Optional kwargs:<br/>`flag_blacklist`: `s/v` and<br/>`flag_whitelist`: `s/v` - Only applies the modifier to spells that matches the blacklist and/or whitelist<br/>`mod`: `s/v`,  `school`: `s/v`,  `spell`: `s/v` - Only one of these can be applied. Limits what spells will be affected. If none are specified, the modification will apply to all spells (whitelist and blacklist still applies separately).<br/><br/>Example:<br/>`{ "math": [ "u_spellcasting_adjustment('casting_time', 'mod': 'magiclysm', 'flag_blacklist': 'CONSUMES_RUNES' ) = -0.95" ] }`|
| value_or(`v`,`d`/`v`)    |  ✅   |   ❌  | g  | Return value of variable if defined, otherwise the provided value<br/><br/> Example:<br/>`"condition": { "math": [ "u_blorg = value_or( fancy_var, 15 )" ] }`|
| time(`s`/`v`)    |  ✅   |   ✅  | N/A<br/>(global)  | Return a numeric value (in turns) for a time period string (see [Units](JSON_INFO.md#units)).<br/><br/>Special Values:<br/>`now` - returns duration since turn zero<br/>`cataclysm` - returns duration between cataclysm and turn zero<br/><br/>`time('now')` can serve as an assignment target to change current turn.<br/><br/>Optional kwargs:<br/> `unit`: specify return unit. Assumes `turns` if unspecified or empty.<br/><br/>Example:<br/>`{ "math": [ "time('now') - u_timer_caravan_RandEnc > time('1 h')" ] }`|
| time_since(`v`)<br/>time_since('cataclysm')<br/>time_since('midnight')    |  ✅   |   ❌  | N/A<br/>(global)  | Convenience function that returns a numeric value (in turns) for the time period since time point stored in variable.<br/><br/>Special values:<br/>`cataclysm` - return time since start of cataclysm<br/>`midnight` - return time since midnight<br/>`noon` - when the ingame clock reads 12:00<br/><br/>Optional kwargs:<br/> `unit`: specify return unit. Assumes `turns` if unspecified or empty.<br/><br/>Returns -1 if the argument is an undefined variable<br/><br/>Example:<br/>`{ "math": [ "time_since(u_timer_caravan_RandEnc) > time('1 h')" ] }`<br/>`{ "math": [ "time_since('cataclysm', 'unit':'years') > 1" ] }`|
| time_until(`v`)<br/>time_until('daylight_time')<br/>time_until('night_time')<br/>time_until('sunset')<br/>time_until('sunrise')    |  ✅   |   ❌  | N/A<br/>(global)  | Convenience function that returns a numeric value (in turns) for the time period until time point stored in variable.<br/><br/>Special values:<br/>`daylight_time` - when sun rises above the [civil dawn](https://en.wikipedia.org/wiki/Dawn#Civil_dawn) point<br/>`night_time` - when sun sets below civil dawn<br/>`sunrise` - sun above horizon<br/>`sunset` - sun below horizon<br/>`noon` - when the ingame clock reads 12:00<br/><br/>Optional kwargs:<br/> `unit`: specify return unit. Assumes `turns` if unspecified or empty.<br/><br/>Returns -1 if the argument is an undefined variable<br/><br/>Example:<br/>`{ "math": [ "TIME_TILL_SUNRISE = time_until('sunrise', 'unit':'minutes')" ] },`<br/>`{ "u_message": "Minutes remaining until daylight is <global_val:TIME_TILL_SUNRISE>", "type": "good" },`|
| time_until_eoc(`s`/`v`)  |  ✅   |   ❌  | N/A<br/>(global)  | Returns time until next scheduled run of an EOC. Argument is EOC id.<br/><br/>Optional kwargs:<br/> `unit`: specify return unit<br/><br/>Returns -1 is the EOC is not scheduled. |
| val(`s`)    |  ✅   |   varies  | u, n  | Return or set a Character or item value. Argument is a [Character/item aspect](#list-of-character-and-item-aspects).<br/><br/>These are all in one function for legacy reasons and are generally poorly tested. If you need one of them, consider porting it to a native math function.<br/><br/>Example:<br/>`{ "math": [ "u_val('strength') = 2" ] }`|
| npc_anger()    |  ✅   |  ✅   | u, n  | Return NPC anger toward opposite talker. <br/><br/>Example:<br/> `{ "math": [ "n_npc_anger() > 2" ] }`|
| npc_fear()    |  ✅   |  ✅   | u, n  | Return NPC fear toward opposite talker. <br/><br/>Example:<br/> `{ "math": [ "n_npc_fear() < 2" ] }`|
| npc_trust()    |  ✅   |  ✅   | u, n  | Return NPC trust toward opposite talker. <br/><br/>Example:<br/> `{ "math": [ "n_npc_trust() = 2" ] }`|
| npc_value()    |  ✅   |  ✅   | u, n  | Return NPC value toward opposite talker. <br/><br/>Example:<br/> `{ "math": [ "n_npc_value() += 2" ] }`|
| ugliness()    |  ✅   |  ❌   | u, n  | Return ugliness of character. <br/><br/>Example:<br/> `{ "math": [ "n_ugliness() > 0" ] }`|
| weight()    |  ✅   |  ❌   | u, n  | Return creature or item weight, in miligrams. <br/><br/>Example:<br/> `{ "math": [ "u_weight() < 1000000" ] }`|
| volume()    |  ✅   |  ❌   | u, n  | Return creature or item volume, in mililiters. <br/><br/>Example:<br/> `{ "math": [ "u_volume() < 1000" ] }`|
| vitamin(`s`/`v`)    |  ✅   |   ✅  | u, n  | Return or set the characters vitamin level.<br/>Argument is vitamin ID.<br/><br/>Example:<br/>`{ "math": [ "u_vitamin('mutagen') = 0" ] }`|
| warmth(`s`/`v`)    |  ✅   |   ❌  | u, n  | Return the characters warmth on a body part.<br/>Argument is bodypart ID.<br/><br/>Example:<br/> The value displayed in-game is calculated as follows.<br/> `"{ "math": [ "u_warmth_in_game = (u_warmth('torso') / 100) * 2 - 100"] }`|
| vision_range()    |  ✅   |   ❌  | u, n  | Return the character's or monsters visual range, adjusted by their mutations, effects, and other issues.<br/><br/>Example:<br/> `"{ "math": [ "n_vision_range() < 30"] }`|
| weather(`s`)  |  ✅  |   ✅   | N/A<br/>(global)  | Return or set a weather aspect<br/><br/>Aspect must be one of:<br/>`temperature` (in Kelvin),<br/>`humidity` (as percentage),<br/>`pressure` (in millibar),<br/>`windpower` (in mph).<br/>`precipitation` (in mm / h) either 0.5 (very_light ), 1.5 (light), or 3 (heavy). Read only.<br/><br/>Temperature conversion functions are available: `celsius()`, `fahrenheit()`, `from_celsius()`, and `from_fahrenheit()`.<br/><br/>Examples:<br/>`{ "math": [ "weather('temperature') < from_fahrenheit( 33 )" ] }`<br/>`{ "math": [ "fahrenheit( weather('temperature') ) == 21" ] }`|
| damage_level()    |  ✅   |   ❌  | u, n  | Return the damage level of the talker, which must be an item.<br/><br/>Example:<br/>`"condition": { "math": [ "n_damage_level() < 1" ] }`|
| climate_control_str_heat()    |  ✅   |   ❌  | u, n  | return amount of heat climate control that character currently has (character feels better in warm places with it), in warmth points; default 0, affected by CLIMATE_CONTROL_HEAT enchantment.<br/><br/>Example:<br/>`"condition": { "math": [ "u_climate_control_str_heat() < 0" ] }`|
| climate_control_str_chill()    |  ✅   |   ❌  | u, n  | return amount of chill climate control that character currently has (character feels better in cold places with it), in warmth points; default 0, affected by CLIMATE_CONTROL_HEAT enchantment.<br/><br/>Example:<br/>`"condition": { "math": [ "n_climate_control_str_chill() < 0" ] }`|
| calories()    |  ✅   |   ✅  | u, n  | Return amount of calories character has. If used on item, return amount of calories this item gives when consumed (not affected by enchantments or mutations).  Optional kwargs:<br/>`format`: `s`/`v` - return the value in specific format.  Can be `percent` (return percent to the healthy amount of calories, `100` being the target, bmi 25, or 110000 kcal) or `raw`.  If now used, `raw` is used by default.<br/>`dont_affect_weariness`: `true`/`false` (default false) When assigning value, whether the gained/spent calories should be tracked by weariness.<br/><br/>Example:<br/>`"condition": { "math": [ "u_calories() < 0" ] }`<br/>`"condition": { "math": [ "u_calories('format': 'percent') > 0" ] }`<br/>`"condition": { "math": [ "u_calories() = 110000" ] }`|
| get_calories_daily()  |  ✅   |   ❌  | g  | Return amount of calories character consumed before, up to 30 days, in kcal. Calorie diary is something only character has, so it can't be used with NPCs. Optional kwargs:<br/>`day`: `d/v` - picks the date the value would be pulled from, from 0 to 30. Default 0, meaning amount of calories you consumed today.<br/>`type`: `s/v` - picks the data that would be pulled. Possible values are: `spent` - how much calories character spent in different activities throughout the day; `gained` - how much calories character ate that day; `ingested` - how much calories character processed that day; `total` - `gained` minus `spent`. Default is `total`;<br/><br/>Example:<br/>`"condition": { "math": [ "get_calories_daily() > 1000" ] }`<br/> `{ "math": [ "foo = get_calories_daily('type':'gained', 'day':'1')" ] }`|
| quality( `s` / `v` )  |  ✅   |   ❌  | u, n | Return the level of a specified item tool quality. Only usable on item talkers.<br/>Argument is the quality ID. Returns the lowest integer value if the item lacks the specified quality.<br/>Optional kwargs:<br/>`strict`: `true` / `false` (default false) When true the item must be empty to have the boiling quality.<br/><br/>Example<br/>`"condition: { "math": [ " u_quality('HACK') > 0 " ] }`<br/>`{ "math": [ "_cut_quality = u_quality('CUT') " ] }`<br/>`condition: { "math": [ " u_quality('BOIL', 'strict': true ) > 0" ] }`

#### List of Character and item aspects
These can be read or written to with `val()`.

| Value | Supports assignment | Description |
--- | --- | --- |
| `activity_level` | ❌ | Current activity level index as a floored integer, from 0-5. Roughly: <pre>0.45 = SLEEP_EXERCISE (floored and returns 0),<br/>0.5 = NO_EXERCISE(floored and returns 0),<br/>1 = LIGHT_EXERCISE,<br/>2 = MODERATE_EXERCISE,<br/>3 = BRISK_EXERCISE,<br/>4 = ACTIVE_EXERCISE,<br/>5 = EXTRA_EXERCISE. |
| `age` | ✅ | Current age in years. |
| `allies` | ❌ | The avatar's number of allies |
| `anger` | ✅ | Current anger level. Only works for monsters. |
| `bmi_permil` | ❌ | Current BMI per mille (Body Mass Index x 1000) |
| `body_temp` | ❌ | Current body temperature. |
| `body_temp_delta` | ❌ | Difference in temperature between the hottest/coldest part and what feels like the hottest/coldest part. |
| `cash` | ✅ | Amount of money |
| `dodge` | ❌ | Current effective dodge |
| `exp` | ✅ | Total experience earned. |
| `sleepiness` | ✅ | Current sleepiness level. |
| `fine_detail_vision_mod` | ❌ | Returned values range from 1.0 (unimpeded vision) to 11.0 (totally blind). |
| `focus` | ✅ | Current focus level. |
| `focus_effective` | ❌ | Effective focus level, modified by focus enchants. |
| `friendly` | ✅ | Current friendly level. Only works for monsters. |
| `grab_strength` | ❌ | Grab strength as defined in the monster definition. Only works for monsters |
| `height` | ✅ | Current height in cm. When setting there is a range for your character size category. Setting it too high or low will use the limit instead. For tiny its 58, and 87. For small its 88 and 144. For medium its 145 and 200. For large its 201 and 250. For huge its 251 and 320. |
| `hunger` | ❌ | Current perceived hunger. |
| `instant_thirst` | ❌ | Current thirst minus water in the stomach that hasn't been absorbed by the body yet. |
| `mana` | ✅ | Current mana. |
| `mana_max` | ❌ | Max mana. |
| `mana_percentage` | ❌ | Current mana as percent. |
| `morale` | ✅* | The current morale. Assigment only works for monsters. |
| `owed` | ✅ | Amount of money the Character owes the avatar. |
| `pkill` | ✅ | Current painkiller level. |
| `pos_x`<br/>`pos_y`<br/>`pos_z` | ✅ | Absolute coordinate of the character |
| `power` | ✅ | Bionic or item power. Bionic power is returned in millijoules. Item power is returned in battery charges. |
| `power_percentage` | ✅ | Percentage of max bionic or item power. |
| `power_max` | ❌ | Max bionic or item power. Bionic power is returned in millijoules. Item power is returned in battery charges. |
| `rad` | ✅ | Current radiation level. |
| `size` | ❌ | Size category from 1 (tiny) to 5 (huge). |
| `sleep_deprivation` | ✅ | Current sleep deprivation level. |
| `sold` | ✅ | Amount of money the avatar has sold the Character |
| `stamina` | ✅ | Current stamina level. |
| `stim` | ✅ | Current stim level. |
| `strength`<br/>`dexterity`<br/>`intelligence`<br/>`perception` | ✅ | Current attributes |
| `strength_base`<br/>`dexterity_base`<br/>`intelligence_base`<br/>`perception_base` | ✅ | Base attributes |
| `strength_bonus`<br/>`dexterity_bonus`<br/>`intelligence_bonus`<br/>`perception_bonus` | ✅ | Bonus attributes |
| `thirst` | ✅ | Current thirst. |
| `volume` | ❌ | Current volume in mL. Only works for monsters |
| `weight` | ❌ | Current weight in mg. |
| `count`  | ❌ | Count of an item. |
| `vehicle_facing`  | ❌ | Angle that the vehicle is facing. Only works for vehicles. 0 is North |
| `current_speed`  | ❌ | Vehicle's current speed. Only works for vehicles. |
| `unloaded_weight`  | ❌ | How much the vehicle would weigh without passengers or cargo. Only works for vehicles. |
| `friendly_passenger_count`  | ❌ | How many people plus monsters are onboard that are not hostile. Only works for vehicles. |
| `hostile_passenger_count`  | ❌ | How many people plus monsters are onboard that are not friendly. Only works for vehicles. |


#### Math functions defined in JSON
Math functions can be defined in JSON like this
```jsonc
  {
    "type": "jmath_function",
    "id": "my_math_function",
    "num_args": 2,
    "return": "_0 * 2 + rand(_1)"
  },
```
where `_0`, `_1`, etc. are positional parameters.

These functions can then be used like regular math functions, for example:
```jsonc
  {
    "type": "effect_on_condition",
    "id": "EOC_do_something",
    "effect": [ { "math": [ "secret_value = my_math_function( u_pain(), 500)" ] } ]
  },
```
so `_0` takes the value of `u_pain()` and `_1` takes the value 500 inside `my_math_function()`

Function composition is also supported and the functions can be defined and used in any order.

#### Assignment target
An assignment target can be either a scoped [variable name](#variables) or a scoped [dialogue function](#dialogue-functions).<|MERGE_RESOLUTION|>--- conflicted
+++ resolved
@@ -346,7 +346,6 @@
 
 ### Special Custom Entries
 
-<<<<<<< HEAD
 Certain entries like the snippets above are taken from the game state as opposed to JSON; they are found in the npctalk function parse_tags. In dialogue the alpha talker is the avatar and the beta talker is the NPC.
 
 | Field                                         | Expects talker | Description
@@ -355,6 +354,7 @@
 | `<mywp>`                                      | beta           | gets replaced with beta talker's wielded item or "fists" if they aren't wielding anything
 | `<u_name>`                                    | alpha          | gets replaced with alpha talker's name
 | `<npc_name>`                                  | beta           | gets replaced with beta talker's name
+| `<npcname>`                                   | N/A            | DO NOT USE, DEPRECATED - This will not work in parse_tags! It is listed here so you don't confuse it with with the very similar <npc_name>.
 | `<ammo>`                                      | beta           | gets replaced with beta talker's ammo or "BADAMMO" if it can't be determined
 | `<current_activity>`                          | beta           | gets replaced with beta talker's current activity or "doing this and that" if they don't have one assigned
 | `<mypronoun>`                                 | beta           | gets replaced with capitalised beta talker's pronoun (just "He" or "She" as of writing)
@@ -378,40 +378,6 @@
 | `<city>`                                      | N/A            | gets replaced with the name of the closest city to the avatar
 | `<time_survived>`                             | N/A            | gets replaced with time since start of the game
 | `<total_kills>`                               | N/A            | gets replaced with total kills of the avatar
-=======
-Certain entries like the snippets above are taken from the game state as opposed to JSON; they are found in the npctalk function parse_tags. They are as follows:
-
-Field | Used for...
----|---
-`<yrwp>` | displays avatar's wielded item
-`<mywp>` | displays npc's wielded item
-`<u_name>` | displays avatar's name
-`<npc_name>` | displays npc's name
-`<npcname>` | DO NOT USE, DEPRECATED - This will not work in parse_tags! It is listed here so you don't confuse it with with the very similar <npc_name>.
-`<u_faction>` | displays name of the faction for `u` (usually avatar, but can vary if you've changed talker context). If no faction, uses their display name instead.
-`<npc_faction>` | displays name of the faction for `npc` (usually npc, but can vary if you've changed talker context). If no faction, uses their display name instead.
-`<ammo>` | displays avatar's ammo
-`<current_activity>` | displays npc's current activity
-`<punc>` | displays a random punctuation from: `.`, `…`, `!`
-`<mypronoun>` | displays npc's pronoun
-`<total_kills>` | total kills of the Player
-`<time_survived>` | time since start of the game
-`<topic_item>` | referenced item
-`<topic_item_price>` | referenced item unit price
-`<topic_item_my_total_price>` | TODO Add
-`<topic_item_your_total_price>` | TODO Add
-`<interval>` | displays the time remaining until restock
-`<u_val:VAR>` | The user variable VAR
-`<npc_val:VAR>` | The npc variable VAR
-`<context_val:VAR>` | The context variable VAR
-`<global_val:VAR>` | The global variable VAR
-`<item_name:ID>` | The name of the item from ID
-`<item_description:ID>` | The description of the item from ID
-`<trait_name:ID>` | The name of the trait from ID
-`<trait_description:ID>` | The description of the trait from ID
-`<spell_name:ID>` | The description of the name from ID
-`<spell_description:ID>` | The description of the trait from ID
->>>>>>> 07eb92fd
 
 item_name and similar tags, that parse the text out of the id, are able to parse the tags of variables, so it is possible to use `<item_name:<global_val:VAR>>`
 
