--- conflicted
+++ resolved
@@ -371,37 +371,6 @@
 
 ### Bionics
 
-<<<<<<< HEAD
-| Identifier               | Description
-|---                       |---
-| id                       | Unique ID. Must be one continuous word, use underscores if necessary.
-| name                     | In-game name displayed.
-| active                   | Whether the bionic is active or passive. (default: `passive`)
-| power_source             | Whether the bionic provides power. (default: `false`)
-| faulty                   | Whether it is a faulty type. (default: `false`)
-| act_cost                 | How many kJ it costs to activate the bionic.  Strings can be used "1 kJ"/"1000 J"/"1000000 mJ" (default: `0`)
-| deact_cost               | How many kJ it costs to deactivate the bionic.  Strings can be used "1 kJ"/"1000 J"/"1000000 mJ" (default: `0`)
-| react_cost               | How many kJ it costs over time to keep this bionic active, does nothing without a non-zero "time".  Strings can be used "1 kJ"/"1000 J"/"1000000 mJ" (default: `0`)
-| time                     | How long, when activated, between drawing cost. If 0, it draws power once. (default: `0`)
-| description              | In-game description.
-| encumbrance              | (_optional_) A list of body parts and how much this bionic encumber them.
-| weight_capacity_bonus    | (_optional_) Bonus to weight carrying capacity in grams, can be negative.  Strings can be used - "5000 g" or "5 kg" (default: `0`)
-| weight_capacity_modifier | (_optional_) Factor modifying base weight carrying capacity. (default: `1`)
-| canceled_mutations       | (_optional_) A list of mutations/traits that are removed when this bionic is installed (e.g. because it replaces the fault biological part).
-| included_bionics         | (_optional_) Additional bionics that are installed automatically when this bionic is installed. This can be used to install several bionics from one CBM item, which is useful as each of those can be activated independently.
-| included                 | (_optional_) Whether this bionic is included with another. If true this bionic does not require a CBM item to be defined. (default: `false`)
-| env_protec               | (_optional_) How much environmental protection does this bionic provide on the specified body parts.
-| occupied_bodyparts       | (_optional_) A list of body parts occupied by this bionic, and the number of bionic slots it take on those parts.
-| capacity                 | (_optional_) Amount of power storage added by this bionic.  Strings can be used "1 kJ"/"1000 J"/"1000000 mJ" (default: `0`)
-| fuel_options             | (_optional_) A list of fuel that this bionic can use to produce bionic power.
-| fuel_capacity            | (_optional_) Volume of fuel this bionic can store.
-| fuel_efficiency          | (_optional_) Fraction of fuel energy converted into power. (default: `0`)
-| passive_fuel_efficiency  | (_optional_) Fraction of fuel energy passively converted into power. Only useful for muscle powered CBM (default: `0`)
-| exothermic_power_gen     | (_optional_) If true this bionic emits heat when producing power. (default: `false`)
-| power_gen_emission       | (_optional_) `emit_id` of the field emitted by this bionic when it produces energy. Emit_ids are defined in `emit.json`.
-| stat_bonus               | (_optional_) List of passive stat bonus. Stat are designated as follow: "DEX", "INT", "STR", "PER".
-| display_type             | (_optional_) Determines the tab in the Bionics menu. Must be equal to one of `"ident"` in bionicsDisplayType.json. If not set, the code will try to infer the tab from other parameters.
-=======
 | Identifier                  | Description
 |---                          |---
 | id                          | Unique ID. Must be one continuous word, use underscores if necessary.
@@ -434,7 +403,7 @@
 | coverage_power_gen_penalty  | (_optional_) Fraction of coverage diminishing fuel_efficiency. Float between 0.0 and 1.0. (default: `nullopt`)
 | power_gen_emission          | (_optional_) `emit_id` of the field emitted by this bionic when it produces energy. Emit_ids are defined in `emit.json`.
 | stat_bonus                  | (_optional_) List of passive stat bonus. Stat are designated as follow: "DEX", "INT", "STR", "PER".
->>>>>>> 3bb953ec
+| display_type                | (_optional_) Determines the tab in the Bionics menu. Must be equal to one of `"ident"` in bionicsDisplayType.json. If not set, the code will try to infer the tab from other parameters.
 
 ```C++
 {
