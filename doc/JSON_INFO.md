--- conflicted
+++ resolved
@@ -144,12 +144,8 @@
       - [`effects_activated`](#effects_activated)
     - [Software Data](#software-data)
     - [Use Actions](#use-actions)
-<<<<<<< HEAD
-    - [Tick Actions](#tick-actions)
-    - [Delayed Item Actions](#delayed-item-actions)
-=======
+      - [Tick Actions](#tick-actions)
       - [Delayed Item Actions](#delayed-item-actions)
->>>>>>> f771f3b5
     - [Random Descriptions](#random-descriptions)
 - [`json/` JSONs](#json-jsons)
     - [Harvest](#harvest)
