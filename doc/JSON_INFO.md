# JSON INFO

Use the `Home` key to return to the top.

<!-- START doctoc generated TOC please keep comment here to allow auto update -->
<!-- DON'T EDIT THIS SECTION, INSTEAD RE-RUN doctoc TO UPDATE -->
**Table of Contents**

- [Introduction](#introduction)
  - [Overall structure](#overall-structure)
  - [Common properties](#common-properties)
    - [`"copy-from"` and `"abstract"`](#copy-from-and-abstract)
- [Navigating the JSON](#navigating-the-json)
- [Common field types](#common-field-types)
  - [Units](#units)
    - [Time duration](#time-duration)
  - [Translatable strings](#translatable-strings)
  - [Comments](#comments)
- [File descriptions](#file-descriptions)
  - [`data/json/`](#datajson)
  - [`data/json/items/`](#datajsonitems)
    - [`data/json/items/comestibles/`](#datajsonitemscomestibles)
  - [`data/json/requirements/`](#datajsonrequirements)
  - [`data/json/vehicles/`](#datajsonvehicles)
- [Description and content of each JSON file](#description-and-content-of-each-json-file)
  - [`data/json/` JSONs](#datajson-jsons)
    - [Ascii_arts](#ascii_arts)
    - [Body_parts](#body_parts)
    - [Bionics](#bionics)
    - [Dreams](#dreams)
    - [Disease](#disease)
    - [Item Groups](#item-groups)
    - [Item Category](#item-category)
    - [Materials](#materials)
      - [Fuel data](#fuel-data)
    - [Monster Groups](#monster-groups)
      - [Group definition](#group-definition)
      - [Monster definition](#monster-definition)
    - [Monster Factions](#monster-factions)
    - [Monsters](#monsters)
    - [Mutation Categories](#mutation-categories)
    - [Names](#names)
    - [Profession item substitution](#profession-item-substitution)
    - [Professions](#professions)
      - [`description`](#description)
      - [`name`](#name)
      - [`points`](#points)
      - [`addictions`](#addictions)
      - [`skills`](#skills)
      - [`proficiencies`](#proficiencies)
      - [`items`](#items)
      - [`pets`](#pets)
      - [`vehicle`](#vehicle)
      - [`flags`](#flags)
      - [`cbms`](#cbms)
      - [`traits`](#traits)
    - [Recipes](#recipes)
      - [Recipe requirements](#recipe-requirements)
      - [Defining common requirements](#defining-common-requirements)
      - [Overlapping recipe component requirements](#overlapping-recipe-component-requirements)
    - [Constructions](#constructions)
    - [Scent_types](#scent_types)
    - [Scores, Achievements, and Conducts](#scores-achievements-and-conducts)
      - [`event_transformation`](#event_transformation)
      - [`event_statistic`](#event_statistic)
      - [`score`](#score)
      - [`achievement`](#achievement)
      - [`conduct`](#conduct)
    - [Skills](#skills)
    - [Traits/Mutations](#traitsmutations)
    - [Traps](#traps)
    - [Vehicle Groups](#vehicle-groups)
    - [Vehicle Parts](#vehicle-parts)
      - [Symbols and Variants](#symbols-and-variants)
      - [The following optional fields are specific to CARGO or FLUIDTANK parts.](#the-following-optional-fields-are-specific-to-cargo-or-fluidtank-parts)
      - [The following optional fields are specific to ENGINEs.](#the-following-optional-fields-are-specific-to-engines)
      - [The following optional fields are specific to WHEELs.](#the-following-optional-fields-are-specific-to-wheels)
      - [The following optional fields are specific to ROTORs.](#the-following-optional-fields-are-specific-to-rotors)
      - [The following optional fields are specific to WORKBENCHes.](#the-following-optional-fields-are-specific-to-workbenches)
      - [The following optional fields are specific to SEATs.](#the-following-optional-fields-are-specific-to-seats)
      - [The following optional field describes pseudo tools for any part.](#the-following-optional-field-describes-pseudo-tools-for-any-part)
    - [Part Resistance](#part-resistance)
    - [Vehicle Placement](#vehicle-placement)
    - [Vehicle Spawn](#vehicle-spawn)
    - [Vehicles](#vehicles)
- [`data/json/items/` JSONs](#datajsonitems-jsons)
    - [Generic Items](#generic-items)
      - [To hit object](#to-hit-object)
    - [Ammo](#ammo)
    - [Magazine](#magazine)
    - [Armor](#armor)
      - [Guidelines for thickness:](#guidelines-for-thickness)
    - [Pet Armor](#pet-armor)
    - [Books](#books)
      - [Conditional Naming](#conditional-naming)
      - [Color Key](#color-key)
      - [CBMs](#cbms)
    - [Comestibles](#comestibles)
    - [Containers](#containers)
    - [Melee](#melee)
    - [Gun](#gun)
    - [Gunmod](#gunmod)
    - [Batteries](#batteries)
    - [Tools](#tools)
    - [Seed Data](#seed-data)
    - [Brewing Data](#brewing-data)
      - [`Effects_carried`](#effects_carried)
      - [`effects_worn`](#effects_worn)
      - [`effects_wielded`](#effects_wielded)
      - [`effects_activated`](#effects_activated)
    - [Software Data](#software-data)
    - [Use Actions](#use-actions)
- [`json/` JSONs](#json-jsons)
    - [Harvest](#harvest)
      - [`id`](#id)
      - [`type`](#type)
      - [`message`](#message)
      - [`entries`](#entries)
    - [leftovers](#leftovers)
    - [Furniture](#furniture)
      - [`type`](#type-1)
      - [`move_cost_mod`](#move_cost_mod)
      - [`light_emitted`](#light_emitted)
      - [`required_str`](#required_str)
      - [`crafting_pseudo_item`](#crafting_pseudo_item)
      - [`workbench`](#workbench)
      - [`plant_data`](#plant_data)
      - [`surgery_skill_multiplier`](#surgery_skill_multiplier)
    - [Terrain](#terrain)
      - [`type`](#type-2)
      - [`move_cost`](#move_cost)
      - [`heat_radiation`](#heat_radiation)
      - [`light_emitted`](#light_emitted-1)
      - [`trap`](#trap)
      - [`transforms_into`](#transforms_into)
      - [`harvest_by_season`](#harvest_by_season)
      - [`roof`](#roof)
    - [Common To Furniture And Terrain](#common-to-furniture-and-terrain)
      - [`id`](#id-1)
      - [`name`](#name-1)
      - [`flags`](#flags-1)
      - [`connects_to`](#connects_to)
      - [`symbol`](#symbol)
      - [`comfort`](#comfort)
      - [`floor_bedding_warmth`](#floor_bedding_warmth)
      - [`bonus_fire_warmth_feet`](#bonus_fire_warmth_feet)
      - [`looks_like`](#looks_like)
      - [`color` or `bgcolor`](#color-or-bgcolor)
      - [`max_volume`](#max_volume)
      - [`examine_action`](#examine_action)
      - [`close" And "open`](#close-and-open)
      - [`bash`](#bash)
      - [`deconstruct`](#deconstruct)
      - [`map_bash_info`](#map_bash_info)
      - [`str_min`, `str_max`, `str_min_blocked`, `str_max_blocked`, `str_min_supported`, `str_max_supported`](#str_min-str_max-str_min_blocked-str_max_blocked-str_min_supported-str_max_supported)
      - [`sound`, `sound_fail`, `sound_vol`, `sound_fail_vol`](#sound-sound_fail-sound_vol-sound_fail_vol)
      - [`furn_set`, `ter_set`](#furn_set-ter_set)
      - [`explosive`](#explosive)
      - [`destroy_only`](#destroy_only)
      - [`bash_below`](#bash_below)
      - [`tent_centers`, `collapse_radius`](#tent_centers-collapse_radius)
      - [`items`](#items-1)
      - [`map_deconstruct_info`](#map_deconstruct_info)
      - [`furn_set`, `ter_set`](#furn_set-ter_set-1)
    - [`items`](#items-2)
    - [`plant_data`](#plant_data-1)
      - [`transform`](#transform)
      - [`emissions`](#emissions)
      - [`base`](#base)
      - [`growth_multiplier`](#growth_multiplier)
      - [`harvest_multiplier`](#harvest_multiplier)
    - [clothing_mod](#clothing_mod)
- [Scenarios](#scenarios)
  - [`description`](#description-1)
  - [`name`](#name-2)
  - [`points`](#points-1)
  - [`items`](#items-3)
  - [`flags`](#flags-2)
  - [`cbms`](#cbms-1)
  - [`traits", "forced_traits", "forbidden_traits`](#traits-forced_traits-forbidden_traits)
  - [`allowed_locs`](#allowed_locs)
  - [`start_name`](#start_name)
  - [`professions`](#professions)
  - [`map_special`](#map_special)
  - [`missions`](#missions)
  - [`custom_initial_date`](#custom_initial_date)
- [Starting locations](#starting-locations)
  - [`name`](#name-3)
  - [`terrain`](#terrain)
  - [`flags`](#flags-3)
- [Mutation overlay ordering](#mutation-overlay-ordering)
  - [`id`](#id-2)
  - [`order`](#order)
- [MOD tileset](#mod-tileset)
  - [`compatibility`](#compatibility)
  - [`tiles-new`](#tiles-new)
- [Field types](#field-types)

<!-- END doctoc generated TOC please keep comment here to allow auto update -->

# Introduction
This document describes the contents of the json files used in Cataclysm: Dark Days Ahead. You are probably reading this if you want to add or change content of Cataclysm: Dark Days Ahead and need to learn more about what to find where and what each file and property does.

## Overall structure
The game data is distributed amongst many JSON files in `data`.  Most of the
core game data is in `data/json`, with mod data in `data/mods`.  There is also
some in other subdirectories of `data`, but you are less likely to be interested
in those.

Each JSON file is a list of JSON objects
```json
[
  {
    "…": "…"
  },
  {
    "…": "…"
  }
]
```

Each object must have a `"type"` member that tells the game how to interpret
that object.  For example, crafting recipes have `"type": "recipe"`, vehicle
parts have `"type": "vehicle_part"`, and so on.  Note that items are a little
unusual; there are multiple types which can be used to define an item.  See
[the item documentation](#datajsonitems-jsons) for more details.

Each of these types is documented separately, either below or in other
documentation which should be linked from below (doubtless a few have been
missed; feel free to file bugs for missing documentation).

The documentation is organized by file, because objects of the same type tend
to be defined together in one file or a collection of co-located files.
However, the game does not enforce this convention and in practice you could
define a JSON object of any type in any file.  If you were writing a small mod
it might be reasonable to simply put all your JSON in a single file and that
would be fine.

There are a few cases where certain objects must be loaded before other objects
and the names of the files defining those objects will affect the [loading
order](JSON_LOADING_ORDER.md); sticking to established convention should avoid
that issue.

There are a few features that most types of JSON object have in common.  Those
common features are documented in the next section.

## Common properties

For most types, every object of that type must have a unique id.  That id is
typically defined by the `"id"` field.  For example:

```json
  {
    "type": "skill",
    "id": "barter",
    "name": { "str": "bartering" },
    "description": "…",
    "display_category": "display_social"
  }
```

This defines a skill with id `barter`.

### `"copy-from"` and `"abstract"`

Sometimes you want to define an object which is similar to another object,  or
a collection of similar objects.  In most cases you can achieve this with
`"copy-from"`, specifying the id of the object you wish to copy.  For example,
the definition of a harvested pine tree copies `t_tree_pine` (the unharvested
pine tree) and then specifies only a few properties.  Other properties (such as
the fact that it's impassable, flammable, etc.) are inherited from
`t_tree_pine`.

```json
  {
    "type": "terrain",
    "id": "t_tree_pine_harvested",
    "copy-from": "t_tree_pine",
    "name": "pine tree",
    "description": "A towering coniferous tree that belongs to the 'Pinus' genus, with the New England species varying from 'P. strobus', 'P. resinosa' and 'P. rigida'.  Some of the branches have been stripped away and many of the pinecones aren't developed fully yet, but given a season, it could be harvestable again.  Also, you could cut it down with the right tools.",
    "symbol": "4",
    "color": "brown",
    "looks_like": "t_tree_deadpine",
    "transforms_into": "t_tree_pine",
    "examine_action": "harvested_plant"
  },
```

Sometimes you might want define a collection of objects which are similar, but
there is no obvious single object that the others should copy.  In this case,
you can create a special, *abstract* object and have all the others copy it.

An abstract object specifies its id via the `"abstract"` field rather than
`"id"`.  For example, here is the abstract vehicle alternator:

```json
  {
    "abstract": "vehicle_alternator",
    "type": "vehicle_part",
    "fuel_type": "battery",
    "symbol": "*",
    "color": "yellow",
    "broken_color": "red",
    "flags": [ "ALTERNATOR" ]
  },
```

All vehicle alternator definitions use `"copy-from": "vehicle_alternator"` to
inherit these common properties, but because `vehicle_alternator` is an
abstract object, it does not appear in the game as a real vehicle part you can
install.

When using `"copy-from"`, you can define fields that were also defined in the
object you are copying, and the new value will override the old.  However,
sometimes you want to change the value in the copied object without overriding
it entirely; there is support for that.  See the [JSON
inheritance](JSON_INHERITANCE.md) documentation for details.

`"copy-from"` also implies `"looks_like"` connection, so you don't have
to specify the id multiple times.


# Navigating the JSON
A lot of the JSON involves cross-references to other JSON entities.  To make it easier to navigate, we provide a script `tools/json_tools/cddatags.py` that can build a `tags` file for you.  This enables you to jump to the definition of an object given its id.

To run the script you'll need Python 3.  On Windows you'll probably need to install that, and associate `.py` files with Python.  Then open a command prompt, navigate to your CDDA folder, and run `tools\json_tools\cddatags.py`.

To use this feature your editor will need [ctags support](http://ctags.sourceforge.net/).  When that's working you should be able to easily jump to the definition of any entity.  For example, by positioning your cursor over an id and hitting the appropriate key combination.

* In Vim, this feature exists by default, and you can jump to a definition using [`^]`](http://vimdoc.sourceforge.net/htmldoc/tagsrch.html#tagsrch.txt).
* In Notepad++ go to "Plugins" -> "Plugins Admin" and enable the "TagLEET" plugin.  Then select any id and press Alt+Space to open the references window.

# Common field types
This section describes some common features of formatting values in CDDA JSON files.

## Units

Most values which represent physical quantities (length, volume, time, etc.)
are given as a string with a numerical value and an abbreviation of the unit,
separated with a space.  Generally we use SI units and try to stick to the
conventional SI abbreviations.  For example, a volume of 3 liters would be
defined as `"3 L"`.

### Time duration

A string containing one or more pairs of number and time duration unit. Number and unit, as well as each pair, can be separated by an arbitrary amount of spaces.
Available units:
- "hours", "hour", "h" - one hour
- "days", "day", "d" - one day
- "minutes", "minute", "m" - one minute
- "turns", "turn", "t" - one turn,

Examples:
- " +1 day -23 hours 50m " `(1*24*60 - 23*60 + 50 == 110 minutes)`
- "1 turn 1 minutes 9 turns" (1 minute and 10 seconds because 1 turn is 1 second)

## Translatable strings

Some json strings are extracted for translation, for example item names, descriptions, etc. The exact extraction is handled in `lang/extract_json_strings.py`. Apart from the obvious way of writing a string without translation context, the string can also have an optional translation context (and sometimes a plural form), by writing it like:

```JSON
"name": { "ctxt": "foo", "str": "bar", "str_pl": "baz" }
```

or, if the plural form is the same as the singular form:

```JSON
"name": { "ctxt": "foo", "str_sp": "foo" }
```

You can also add comments for translators by adding a "//~" entry like below. The
order of the entries does not matter.

```JSON
"name": {
    "//~": "as in 'foobar'",
    "str": "bar"
}
```

Currently, only some JSON values support this syntax (see [here](doc/TRANSLATING.md#translation) for a list of supported values and more detailed explanation).

## Comments

JSON has no intrinsic support for comments.  However, by convention in CDDA
JSON, any field starting with `//` is a comment.

```json
{
  "//" : "comment"
}
```

If you want multiple comments in a single object then append a number to `//`.
For example:

```json
{
  "//" : "comment",
  "//1" : "another comment",
  "//2" : "yet another comment"
}
```

# File descriptions
Here's a quick summary of what each of the JSON files contain, broken down by folder. This list is not comprehensive, but covers the broad strokes.

## `data/json/`

| Filename                      | Description
|---                            |---
| `achievements.json`           | achievements
| `anatomy.json`                | a listing of player body parts - do not edit
| `ascii_arts.json`             | ascii arts for item descriptions
| `bionics.json`                | bionics, does NOT include bionic effects
| `body_parts.json`             | an expansion of anatomy.json - do not edit
| `clothing_mods.json`          | definition of clothing mods
| `conducts.json`               | conducts
| `construction.json`           | definition of construction menu tasks
| `default_blacklist.json`      | a standard blacklist of joke monsters
| `doll_speech.json`            | talking doll speech messages
| `dreams.json`                 | dream text and linked mutation categories
| `disease.json`                | disease definitions
| `effects.json`                | common effects and their effects
| `emit.json`                   | smoke and gas emissions
| `flags.json`                  | common flags and their descriptions
| `furniture.json`              | furniture, and features treated like furniture
| `game_balance.json`           | various options to tweak game balance
| `gates.json`                  | gate terrain definitions
| `harvest.json`                | item drops for butchering corpses
| `health_msgs.json`            | messages displayed when the player wakes
| `item_actions.json`           | descriptions of standard item actions
| `item_category.json`          | item categories and their default sort
| `item_groups.json`            | item spawn groups
| `lab_notes.json`              | lab computer messages
| `martialarts.json`            | martial arts styles and buffs
| `materials.json`              | material types
| `monster_attacks.json`        | monster attacks
| `monster_drops.json`          | monster item drops on death
| `monster_factions.json`       | monster factions
| `monstergroups.json`          | monster spawn groups
| `monstergroups_egg.json`      | monster spawn groups from eggs
| `monsters.json`               | monster descriptions, mostly zombies
| `morale_types.json`           | morale modifier messages
| `mutation_category.json`      | messages for mutation categories
| `mutation_ordering.json`      | draw order for mutation and CBM overlays in tiles mode
| `mutations.json`              | traits/mutations
| `names.json`                  | names used for NPC/player name generation
| `overmap_connections.json`    | connections for roads and tunnels in the overmap
| `overmap_terrain.json`        | overmap terrain
| `player_activities.json`      | player activities
| `professions.json`            | profession definitions
| `recipes.json`                | crafting/disassembly recipes
| `regional_map_settings.json`  | settings for the entire map generation
| `road_vehicles.json`          | vehicle spawn information for roads
| `rotatable_symbols.json`      | rotatable symbols - do not edit
| `scent_types.json`            | type of scent available
| `scores.json`                 | scores
| `skills.json`                 | skill descriptions and ID's
| `snippets.json`               | flier/poster descriptions
| `species.json`                | monster species
| `speech.json`                 | monster vocalizations
| `statistics.json`             | statistics and transformations used to define scores and achievements
| `start_locations.json`        | starting locations for scenarios
| `techniques.json`             | generic for items and martial arts
| `terrain.json`                | terrain types and definitions
| `test_regions.json`           | test regions
| `tips.json`                   | tips of the day
| `tool_qualities.json`         | standard tool qualities and their actions
| `traps.json`                  | standard traps
| `tutorial.json`               | messages for the tutorial (that is out of date)
| `vehicle_groups.json`         | vehicle spawn groups
| `vehicle_parts.json`          | vehicle parts, does NOT affect flag effects
| `vitamin.json`                | vitamins and their deficiencies

selected subfolders

## `data/json/items/`

See below for specifics on the various items

| Filename             | Description
|---                   |---
| `ammo.json`          | common base components like batteries and marbles
| `ammo_types.json`    | standard ammo types by gun
| `archery.json`       | bows and arrows
| `armor.json`         | armor and clothing
| `bionics.json`       | Compact Bionic Modules (CBMs)
| `biosignatures.json` | animal waste
| `books.json`         | books
| `chemicals_and_resources.json` | chemical precursors
| `comestibles.json`   | food/drinks
| `containers.json`    | containers
| `crossbows.json`     | crossbows and bolts
| `fake.json`          | fake items for bionics or mutations
| `fuel.json`          | liquid fuels
| `grenades.json`      | grenades and throwable explosives
| `handloaded_bullets.json` | random ammo
| `melee.json`         | melee weapons
| `migration.json`     | conversions of obsolete items from older save games to current items
| `newspaper.json`     | flyers, newspapers, and survivor notes. `snippets.json` for messages
| `obsolete.json`      | items being removed from the game
| `ranged.json`        | guns
| `software.json`      | software for SD-cards and USB sticks
| `tool_armor.json`    | clothes and armor that can be (a)ctivated
| `toolmod.json`       | modifications of tools
| `tools.json`         | tools and items that can be (a)ctivated
| `vehicle_parts.json` | components of vehicles when they aren't on the vehicle

### `data/json/items/comestibles/`

## `data/json/requirements/`

Standard components and tools for crafting (See [Recipe requirements](#recipe-requirements))

| Filename                     | Description
|---                           |---
| `ammo.json`                  | ammo components
| `cooking_components.json`    | common ingredient sets
| `cooking_requirements.json`  | cooking tools and heat sources
| `materials.json`             | thread, fabric, and other basic materials
| `toolsets.json`              | sets of tools commonly used together
| `uncraft.json`               | common results of taking stuff apart
| `vehicle.json`               | tools to work on vehicles

## `data/json/vehicles/`

Groups of vehicle definitions with self-explanatory names of files:

| Filename
|---
| `bikes.json`
| `boats.json`
| `cars.json`
| `carts.json`
| `custom_vehicles.json`
| `emergency.json`
| `farm.json`
| `helicopters.json`
| `military.json`
| `trains.json`
| `trucks.json`
| `utility.json`
| `vans_busses.json`
| `vehicles.json`

# Description and content of each JSON file
This section describes each json file and their contents. Each json has their own unique properties that are not shared with other Json files (for example 'chapters' property used in books does not apply to armor). This will make sure properties are only described and used within the context of the appropriate JSON file.


## `data/json/` JSONs

### Ascii_arts

| Identifier        | Description
|---                |---
| id                | Unique ID. Must be one continuous word, use underscores if necessary.
| picture           | Array of string, each entry is a line of an ascii picture and must be at most 41 columns long. \ have to be replaced by \\\ in order to be visible.

```C++
  {
    "type": "ascii_art",
    "id": "cashcard",
    "picture": [
      "",
      "",
      "",
      "       <color_white>╔═══════════════════╗",
      "       <color_white>║                   ║",
      "       <color_white>║</color> <color_yellow>╔═   ╔═╔═╗╔═║ ║</color>   <color_white>║",
      "       <color_white>║</color> <color_yellow>║═ ┼ ║ ║═║╚╗║═║</color>   <color_white>║",
      "       <color_white>║</color> <color_yellow>╚═   ╚═║ ║═╝║ ║</color>   <color_white>║",
      "       <color_white>║                   ║",
      "       <color_white>║   RIVTECH TRUST   ║",
      "       <color_white>║                   ║",
      "       <color_white>║                   ║",
      "       <color_white>║ 555 993 55221 066 ║",
      "       <color_white>╚═══════════════════╝"
    ]
  }
```
For information about tools with option to export ASCII art in format ready to be pasted into `ascii_arts.json`, see `ASCII_ARTS.md`.

### Body_parts

| Identifier        | Description
|---                |---
| id                | (_mandatory_) Unique ID. Must be one continuous word, use underscores if necessary.
| name              | (_mandatory_) In-game name displayed.
| accusative        | (_mandatory_) Accusative form for this bodypart.
| heading           | (_mandatory_) How it's displayed in headings.
| heading_multiple  | (_mandatory_) Plural form of heading.
| hp_bar_ui_text    | (_mandatory_) How it's displayed next to the hp bar in the panel.
| main_part         | (_mandatory_) What is the main part this one is attached to. (If this is a main part it's attached to itself)
| connected_to      | (_mandatory_ if main_part is itself) What is the next part this one is attached to towards the "root" bodypart (the root bodypart should be connected to itself).  Each anatomy should have a unique root bodypart, usually the head.
| base_hp           | (_mandatory_) The amount of hp this part has before any modification.
| opposite_part     | (_mandatory_) What is the opposite part ot this one in case of a pair.
| hit_size          | (_mandatory_) Size of the body part when doing an unweighted selection.
| hit_size_relative | (_mandatory_) Hit sizes for attackers who are smaller, equal in size, and bigger.
| hit_difficulty    | (_mandatory_) How hard is it to hit a given body part, assuming "owner" is hit. Higher number means good hits will veer towards this part, lower means this part is unlikely to be hit by inaccurate attacks. Formula is `chance *= pow(hit_roll, hit_difficulty)`
| drench_capacity   | (_mandatory_) How wet this part can get before being 100% drenched.
| stylish_bonus     | (_optional_) Mood bonus associated with wearing fancy clothing on this part. (default: `0`)
| hot_morale_mod    | (_optional_) Mood effect of being too hot on this part. (default: `0`)
| cold_morale_mod   | (_optional_) Mood effect of being too cold on this part. (default: `0`)
| squeamish_penalty | (_optional_) Mood effect of wearing filthy clothing on this part. (default: `0`)
| stat_hp_mods      | (_optional_) Values modifying hp_max of this part following this formula: `hp_max += int_mod*int_max + dex_mod*dex_max + str_mod*str_max + per_mod*per_max + health_mod*get_healthy()` with X_max being the unmodified value of the X stat and get_healthy() being the hidden health stat of the character.
| bionic_slots      | (_optional_) How many bionic slots does this part have.
| is_limb           | (_optional_) Is this bodypart a limb. (default: `false`)
| smash_message      | (_optional_) The message displayed when using that part to smash something.
| smash_efficiency  | (_optional_) Modifier applied to your smashing strength when using this part to smash terrain or furniture unarmed. (default: `0.5`)

```C++
  {
    "id": "torso",
    "type": "body_part",
    "name": "torso",
    "accusative": { "ctxt": "bodypart_accusative", "str": "torso" },
    "heading": "Torso",
    "heading_multiple": "Torso",
    "hp_bar_ui_text": "TORSO",
    "encumbrance_text": "Dodging and melee is hampered.",
    "main_part": "torso",
    "opposite_part": "torso",
    "hit_size": 45,
    "hit_size_relative": [ 20, 33.33, 36.57 ],
    "hit_difficulty": 1,
    "side": "both",
    "legacy_id": "TORSO",
    "stylish_bonus": 6,
    "hot_morale_mod": 2,
    "cold_morale_mod": 2,
    "squeamish_penalty": 6,
    "base_hp": 60,
    "drench_capacity": 40,
    "stat_hp_mods": { "int_mod": 4.0, "dex_mod": 1.0, "str_mod": 1.0, "per_mod": 1.0, "health_mod": 1.0 },
    "smash_message": "You smash the %s with a powerful shoulder-check.",
    "bionic_slots": 80
  }
```

### Bionics

| Identifier                  | Description
|---                          |---
| id                          | Unique ID. Must be one continuous word, use underscores if necessary.
| name                        | In-game name displayed.
| description                 | In-game description.
| act_cost                    | (_optional_) How many kJ it costs to activate the bionic.  Strings can be used "1 kJ"/"1000 J"/"1000000 mJ" (default: `0`)
| deact_cost                  | (_optional_) How many kJ it costs to deactivate the bionic.  Strings can be used "1 kJ"/"1000 J"/"1000000 mJ" (default: `0`)
| react_cost                  | (_optional_) How many kJ it costs over time to keep this bionic active, does nothing without a non-zero "time".  Strings can be used "1 kJ"/"1000 J"/"1000000 mJ" (default: `0`)
| time                        | (_optional_) How long, when activated, between drawing cost. If 0, it draws power once. (default: `0`)
| upgraded_bionic             | (_optional_) Bionic that can be upgraded by installing this one.
| available_upgrades          | (_optional_) Upgrades available for this bionic, i.e. the list of bionics having this one referenced by `upgraded_bionic`.
| encumbrance                 | (_optional_) A list of body parts and how much this bionic encumber them.
| weight_capacity_bonus       | (_optional_) Bonus to weight carrying capacity in grams, can be negative.  Strings can be used - "5000 g" or "5 kg" (default: `0`)
| weight_capacity_modifier    | (_optional_) Factor modifying base weight carrying capacity. (default: `1`)
| canceled_mutations          | (_optional_) A list of mutations/traits that are removed when this bionic is installed (e.g. because it replaces the fault biological part).
| mutation_conflicts          | (_optional_) A list of mutations that prevent this bionic from being installed.
| included_bionics            | (_optional_) Additional bionics that are installed automatically when this bionic is installed. This can be used to install several bionics from one CBM item, which is useful as each of those can be activated independently.
| included                    | (_optional_) Whether this bionic is included with another. If true this bionic does not require a CBM item to be defined. (default: `false`)
| env_protec                  | (_optional_) How much environmental protection does this bionic provide on the specified body parts.
| bash_protec                 | (_optional_) How much bash protection does this bionic provide on the specified body parts.
| cut_protec                  | (_optional_) How much cut protection does this bionic provide on the specified body parts.
| bullet_protect              | (_optional_) How much bullet protect does this bionic provide on the specified body parts.
| occupied_bodyparts          | (_optional_) A list of body parts occupied by this bionic, and the number of bionic slots it take on those parts.
| capacity                    | (_optional_) Amount of power storage added by this bionic.  Strings can be used "1 kJ"/"1000 J"/"1000000 mJ" (default: `0`)
| fuel_options                | (_optional_) A list of materials that this bionic can use to produce bionic power.
| is_remote_fueled            | (_optional_) If true this bionic allows you to plug your power banks to an external power source (solar backpack, UPS, vehicle etc) via a cable. (default: `false`)
| fuel_capacity               | (_optional_) Volume of fuel this bionic can store.
| fuel_efficiency             | (_optional_) Fraction of fuel energy converted into power. (default: `0`)
| passive_fuel_efficiency     | (_optional_) Fraction of fuel energy passively converted into power. Useful for CBM using PERPETUAL fuel like `muscle`, `wind` or `sun_light`. (default: `0`)
| exothermic_power_gen        | (_optional_) If true this bionic emits heat when producing power. (default: `false`)
| coverage_power_gen_penalty  | (_optional_) Fraction of coverage diminishing fuel_efficiency. Float between 0.0 and 1.0. (default: `nullopt`)
| power_gen_emission          | (_optional_) `emit_id` of the field emitted by this bionic when it produces energy. Emit_ids are defined in `emit.json`.
| stat_bonus                  | (_optional_) List of passive stat bonus. Stat are designated as follow: "DEX", "INT", "STR", "PER".
| enchantments                | (_optional_) List of enchantments applied by this CBM (see MAGIC.md for instructions on enchantment. NB: enchantments are not necessarily magic.) Values can either be the enchantments's id or an inline definition of the enchantment.
| learned_spells              | (_optional_) Map of {spell:level} you gain when installing this CBM, and lose when you uninstall this CBM. Spell classes are automatically gained.
| learned_proficiencies       | (_optional_) Array of proficiency ids you gain when installing this CBM, and lose when uninstalling
| installation_requirement    | (_optional_) Requirement id pointing to a requirement defining the tools and components necessary to install this CBM.
| vitamin_absorb_mod          | (_optional_) Modifier to vitamin absorption, affects all vitamins. (default: `1.0`)
| cant_remove_reason          | (_optional_) String message to be displayed as the reason it can't be uninstalled.  Having any value other than `""` as this will prevent unistalling the bionic. Formatting includes two `%s` for example: `The Telescopic Lenses are part of %1$s eyes now. Removing them would leave %2$s blind.`  (default: `""`) 
| social_modifiers			  | (_optional_) Json object with optional members: persuade, lie, and intimidate which add or subtract that amount from those types of social checks

```C++
{
    "id"           : "bio_batteries",
    "name"         : "Battery System",
    "active"       : false,
    "act_cost"     : 0,
    "time"         : 1,
    "fuel_efficiency": 1,
    "stat_bonus": [ [ "INT", 2 ], [ "STR", 2 ] ],
    "fuel_options": [ "battery" ],
    "fuel_capacity": 500,
    "encumbrance"  : [ [ "torso", 10 ], [ "arm_l", 10 ], [ "arm_r", 10 ], [ "leg_l", 10 ], [ "leg_r", 10 ], [ "foot_l", 10 ], [ "foot_r", 10 ] ],
    "description"  : "You have a battery draining attachment, and thus can make use of the energy contained in normal, everyday batteries. Use 'E' to consume batteries.",
    "canceled_mutations": ["HYPEROPIC"],
    "mutation_conflicts": [ "HUGE" ],
    "installation_requirement": "sewing_standard",
    "included_bionics": ["bio_blindfold"]
},
{
    "id": "bio_purifier",
    "type": "bionic",
    "name": "Air Filtration System",
    "description": "Surgically implanted in your trachea is an advanced filtration system.  If toxins, or airborne diseases find their way into your windpipe, the filter will attempt to remove them.",
    "occupied_bodyparts": [ [ "torso", 4 ], [ "mouth", 2 ] ],
    "env_protec": [ [ "mouth", 7 ] ],
    "bash_protec": [ [ "leg_l", 3 ], [ "leg_r", 3 ] ],
    "cut_protec": [ [ "leg_l", 3 ], [ "leg_r", 3 ] ],
    "bullet_protec": [ [ "leg_l", 3 ], [ "leg_r", 3 ] ],
    "flags": [ "BIONIC_NPC_USABLE" ]
}
```

Bionics effects are defined in the code and new effects cannot be created through JSON alone.
When adding a new bionic, if it's not included with another one, you must also add the corresponding CBM item in `data/json/items/bionics.json`. Even for a faulty bionic.

### Dreams

| Identifier | Description
|---         |---
| messages   | List of potential dreams.
| category   | Mutation category needed to dream.
| strength   | Mutation category strength required (1 = 20-34, 2 = 35-49, 3 = 50+).

```C++
{
    "messages" : [
        "You have a strange dream about birds.",
        "Your dreams give you a strange feathered feeling."
    ],
    "category" : "MUTCAT_BIRD",
    "strength" : 1
}
```

### Disease

| Identifier         | Description
|---                 |---
| id                 | Unique ID. Must be one continuous word, use underscores if necessary.
| min_duration       | The minimum duration the disease can last. Uses strings "x m", "x s","x d".
| max_duration       | The maximum duration the disease can last.
| min_intensity      | The minimum intensity of the effect applied by the disease
| max_intensity      | The maximum intensity of the effect.
| health_threshold   | The amount of health above which one is immune to the disease. Must be between -200 and 200. (optional )
| symptoms           | The effect applied by the disease.
| affected_bodyparts | The list of bodyparts on which the effect is applied. (optional, default to bp_null)


```json
  {
    "type": "disease_type",
    "id": "bad_food",
    "min_duration": "6 m",
    "max_duration": "1 h",
    "min_intensity": 1,
    "max_intensity": 1,
    "affected_bodyparts": [ "TORSO" ],
    "health_threshold": 100,
    "symptoms": "foodpoison"
  }
```

### Item Groups

Item groups have been expanded, look at [the detailed docs](ITEM_SPAWN.md) to their new description.
The syntax listed here is still valid.

| Identifier | Description
|---         |---
| id         | Unique ID. Must be one continuous word, use underscores if necessary
| items      | List of potential item ID's. Chance of an item spawning is x/T, where X is the value linked to the specific item and T is the total of all item values in a group.
| groups     | ??

```C++
{
    "id":"forest",
    "items":[
        ["rock", 40],
        ["stick", 95],
        ["mushroom", 4],
        ["mushroom_poison", 3],
        ["mushroom_magic", 1],
        ["blueberries", 3]
    ],
    "groups":[]
}
```

### Item Category

When you sort your inventory by category, these are the categories that are displayed.

| Identifier      | Description
|---              |---
| id              | Unique ID. Must be one continuous word, use underscores if necessary
| name            | The name of the category. This is what shows up in-game when you open the inventory.
| zone            | The corresponding loot_zone (see loot_zones.json)
| sort_rank       | Used to sort categories when displaying.  Lower values are shown first
| priority_zones  | When set, items in this category will be sorted to the priority zone if the conditions are met. If the user does not have the priority zone in the zone manager, the items get sorted into zone set in the 'zone' property. It is a list of objects. Each object has 3 properties: ID: The id of a LOOT_ZONE (see LOOT_ZONES.json), filthy: boolean. setting this means filthy items of this category will be sorted to the priority zone, flags: array of flags

```C++
{
    "id":"armor",
    "name": "ARMOR",
    "zone": "LOOT_ARMOR",
    "sort_rank": -21,
    "priority_zones": [ { "id": "LOOT_FARMOR", "filthy": true, "flags": [ "RAINPROOF" ] } ],
}
```

### Materials

| Identifier       | Description
|---               |---
| `id`             | Unique ID. Lowercase snake_case. Must be one continuous word, use underscores if necessary.
| `name`           | In-game name displayed.
| `bash_resist`    | How well a material resists bashing damage.
| `cut_resist`     | How well a material resists cutting damage.
| `bullet_resist`  | How well a material resists bullet damage.
| `acid_resist`    | Ability of a material to resist acid.
| `elec_resist`    | Ability of a material to resist electricity.
| `fire_resist`    | Ability of a material to resist fire.
| `chip_resist`    | Returns resistance to being damaged by attacks against the item itself.
| `bash_dmg_verb`  | Verb used when material takes bashing damage.
| `cut_dmg_verb`   | Verb used when material takes cutting damage.
| `dmg_adj`        | Description added to damaged item in ascending severity.
| `dmg_adj`        | Adjectives used to describe damage states of a material.
| `density`        | Affects vehicle collision damage, with denser parts having the advantage over less-dense parts.
| `vitamins`       | Vitamins in a material. Usually overridden by item specific values.  An integer percentage of ideal daily value.
| `specific_heat_liquid` | Specific heat of a material when not frozen (J/(g K)). Default 4.186 - water.
| `specific_heat_solid`  | Specific heat of a material when frozen (J/(g K)). Default 2.108 - water.
| `latent_heat`    | Latent heat of fusion for a material (J/g). Default 334.
| `freezing_point`   | Freezing point of this material (C). Default 0 C ( 32 F ).
| `edible`   | Optional boolean. Default is false.
| `rotting`   | Optional boolean. Default is false.
| `soft`   | Optional boolean. Default is false.
| `reinforces`   | Optional boolean. Default is false.

There are seven -resist parameters: acid, bash, chip, cut, elec, fire, and bullet. These are integer values; the default is 0 and they can be negative to take more damage.

```C++
{
    "type": "material",
    "id": "hflesh",
    "name": "Human Flesh",
    "density": 5,
    "specific_heat_liquid": 3.7,
    "specific_heat_solid": 2.15,
    "latent_heat": 260,
    "edible": true,
    "rotting": true,
    "bash_resist": 1,
    "cut_resist": 1,
    "bullet_resist": 1,
    "acid_resist": 1,
    "fire_resist": 1,
    "elec_resist": 1,
    "chip_resist": 2,
    "dmg_adj": [ "bruised", "mutilated", "badly mutilated", "thoroughly mutilated" ],
    "bash_dmg_verb": "bruised",
    "cut_dmg_verb": "sliced",
    "vitamins": [ [ "calcium", 0.1 ], [ "vitB", 1 ], [ "iron", 1.3 ] ],
    "burn_data": [
      { "fuel": 1, "smoke": 1, "burn": 1, "volume_per_turn": "2500_ml" },
      { "fuel": 2, "smoke": 3, "burn": 2, "volume_per_turn": "10000_ml" },
      { "fuel": 3, "smoke": 10, "burn": 3 }
    ]
}
```

Note that the above example gives floats, not integers, for the vitamins values.  This is likely incorrect; they should be replaced with integers.


#### Fuel data

Every material can have fuel data that determines how much horse power it produces per unit consumed. Currently, gasses and plasmas cannot really be fuels.

If a fuel has the PERPETUAL flag, engines powered by it never use any fuel.  This is primarily intended for the muscle pseudo-fuel, but mods may take advantage of it to make perpetual motion machines.

```C++
"fuel_data" : {
    energy": 34.2,               // battery charges per mL of fuel. batteries have energy 1
                                 // is also MJ/L from https://en.wikipedia.org/wiki/Energy_density
                                 // assumes stacksize 250 per volume 1 (250mL). Multiply
                                 // by 250 / stacksize * volume for other stack sizes and
                                 // volumes
   "perpetual": true,            // this material is a perpetual fuel like `wind`, `sunlight`, `muscle`, `animal` and `metabolism`.
   "pump_terrain": "t_gas_pump", // optional. terrain id for the fuel's pump, if any.
   "explosion_data": {           // optional for fuels that can cause explosions
        "chance_hot": 2,         // 1 in chance_hot of explosion when attacked by HEAT weapons
        "chance_cold": 5,        // 1 in chance_cold of explosion when attacked by other weapons
        "factor": 1.0,           // explosion factor - larger numbers create more powerful explosions
        "fiery": true,           // true for fiery explosions
        "size_factor": 0.1       // size factor - larger numbers make the remaining fuel increase explosion power more
    }
}
```

### Monster Groups

#### Group definition

| Identifier  | Description
|---          |---
| `name`      | Unique ID. Must be one continuous word, use underscores if necessary.
| `default`   | Default monster, automatically fills in any remaining spawn chances.
| `monsters`  | To choose a monster for spawning, the game creates `freq_total` entries (default 1000) and picks one. Each monster will have a number of entries equal to its `freq` and the default monster will fill in the remaining. See the table below for how to build the single monster definitions.
| `is_safe`   | (bool) Check to not trigger safe-mode warning, currently inconsequential.
| `is_animal` | (bool) Check if that group has only normal animals, currently inconsequential.
| `freq_total`| (int) Determines the number of entries created for the monster roll, default 1000. If the total eligible `freq`s of a group exceed `freq_total` the entries after the monster that exceeded it **won't be included** in the roll - i.e., if the first two monsters out of a group of ten each have `freq: 500` the rest of the group won't have a chance to spawn at all!
| `replace_monster_group` | (bool) Check if the group should be replaced completely by another monster group as game time progresses - doesn't affect already spawned monsters, as such mostly superseded by monster evolution.
| `new_monster_group_id` | (string) The id of the monster group that should replace this one.
| `replacement_time` | (int) The amount of time before the group should be replaced by the new one, in days. Final replacement date is calculated by `replacement_time * evolution factor`.

#### Monster definition

| Identifier        | Description
|---                |---
| `monster`         | The monster's unique ID, eg. `"mon_zombie"`.
| `freq`            | Chance of occurrence, x/`freq_total` (default x/1000).
| `cost_multiplier` | How many monsters each monster in this definition should count as, if spawning a limited number of monsters.
| `pack_size`       | (_optional_) The minimum and maximum number of monsters in this group that should spawn together.  (default: `[1,1]`)
| `conditions`      | Conditions limit when monsters spawn. Valid options: `SUMMER`, `WINTER`, `AUTUMN`, `SPRING`, `DAY`, `NIGHT`, `DUSK`, `DAWN`. Multiple Time-of-day conditions (`DAY`, `NIGHT`, `DUSK`, `DAWN`) will be combined together so that any of those conditions makes the spawn valid. Multiple Season conditions (`SUMMER`, `WINTER`, `AUTUMN`, `SPRING`) will be combined together so that any of those conditions makes the spawn valid.
| `starts`          | (_optional_) This entry becomes active after this time. (Measured in hours, **multiplied by the evolution scaling factor**)
| `ends`            | (_optional_) This entry becomes inactive after this time. (Measured in hours, **multiplied by the evolution scaling factor**)
| `spawn_data`      | (_optional_) Any properties that the monster only has when spawned in this group. `ammo` defines how much of which ammo types the monster spawns with.

```C++
{
    "name" : "GROUP_ANT",
    "default" : "mon_ant",
    "monsters" : [
        { "monster" : "mon_ant_larva", "freq" : 40, "multiplier" : 0 },
        { "monster" : "mon_ant_soldier", "freq" : 90, "multiplier" : 5 },
        { "monster" : "mon_ant_queen", "freq" : 0, "multiplier" : 0 },
        { "monster" : "mon_thing", "freq" : 100, "multiplier" : 0, "pack_size" : [3,5], "conditions" : ["DUSK","DAWN","SUMMER"] }
    ]
}
```

### Monster Factions

| Identifier      | Description
|---              |---
| `name`          | Unique ID. Must be one continuous word, use underscores when necessary.
| `base_faction`  | Optional base faction. Relations to other factions are inherited from it and relations of other factions to this one check this.
| `by_mood`       | Be hostile towards this faction when angry, neutral otherwise. Default attitude to all other factions.
| `neutral`       | Always be neutral towards this faction.
| `friendly`      | Always be friendly towards this faction. By default a faction is friendly towards itself.
| `hate`          | Always be hostile towards this faction. Will change target to monsters of this faction if available.

```C++
{
    "name"         : "cult",
    "base_faction" : "zombie",
    "by_mood"      : ["slime"],
    "neutral"      : ["nether"],
    "friendly"     : ["slime"],
    "hate"         : ["fungus"]
}
```

### Monsters

See MONSTERS.md

### Mutation Categories

A Mutation Category identifies a set of interrelated mutations that as a whole establish an entirely new identity for a mutant character. Categories can and usually do have their own "flavor" of mutagen, the properties of which are defined in the category definition itself. A second kind of mutagen, called a "mutagen serum" or "IV mutagen" is necessary to trigger "threshold mutations" which cause irrevocable changes to the character.

| Identifier         | Description
|---                 |---
| `id`               | Unique ID. Must be one continuous word, use underscores when necessary.
| `name`             | Human readable name for the category of mutations.
| `threshold_mut`    | A special mutation that marks the point at which the identity of the character is changed by the extent of mutation they have experienced.
| `mutagen_message`  | A message displayed to the player when they take a mutagen of the matching type.
| `mutagen_hunger`   | The amount of hunger (per mutation triggered) caused by taking the matching mutagen.
| `mutagen_thirst`   | The amount of thirst (per mutation triggered) caused by taking the matching mutagen.
| `mutagen_pain`     | The amount of pain caused (per mutation triggered) by taking the matching mutagen.
| `mutagen_fatigue`  | The amount of fatigue caused (per mutation triggered) by taking the matching mutagen.
| `mutagen_morale`   | The amount of morale increase caused by taking the matching mutagen for mutagen junkies.
| `iv_message`       | A message displayed to the player when they take a mutagen serum of the matching type.
| `iv_min_mutations` | The minimum number of mutations to trigger when taking the mutagen serum.
| `iv_additional_mutations`  | The minimum number of mutations to trigger when taking the mutagen serum.
| `iv_additional_mutations_chance`  | The probability of acquiring additional mutations, the formula is one in "additional_mutations_chance" per "additional_mutation".
| `iv_hunger`        | The amount of hunger (per mutation triggered) caused by taking the matching mutagen serum.
| `iv_thirst`        | The amount of thirst (per mutation triggered) caused by taking the matching mutagen serum.
| `iv_pain`          | The amount of pain (per mutation triggered) caused by taking the matching mutagen serum.
| `iv_fatigue`       | The amount of fatigue caused (per mutation triggered) by taking the matching mutagen serum.
| `iv_morale`        | The minimum amount of morale caused by taking the matching mutagen serum.
| `iv_morale_max`    | The maximum amount of morale caused by taking the matching mutagen serum.
| `iv_sound`         | A flag indicating that taking the matching mutagen serum causes the character to make noise.
| `iv_sound_message` | The message describing the noise made by the character when taking the mutagen serum.
| `iv_sound_id`      | The id of a sound clip to play depicting the noise made by the character.
| `iv_sound_variant` | The id of a variant clip to play depicting the noise made by the character.
| `iv_noise`         | The volume of the noise the character makes.
| `iv_sleep`         | A flag indicating that the player will involuntarily sleep after taking the matching mutation serum.
| `iv_sleep_message` | The message to display notifying the player that their character has fallen sleep.
| `iv_sleep_dur`     | The duration of the involuntary sleep in seconds.
| `memorial_message` | The memorial message to display when a character crosses the associated mutation threshold.
| `junkie_message`   | The message to display if the character is addicted to the associated mutagen and takes some.
| `wip`              | A flag indicating that a mutation category is unfinished and shouldn't have consistency tests run on it. See tests/mutation_test.cpp.

### Names

```C++
{ "name" : "Aaliyah", "gender" : "female", "usage" : "given" }, // Name, gender, "given"/"family"/"city" (first/last/city name).
```

### Profession item substitution

Defines item replacements that are applied to the starting items based upon the starting traits. This allows for example to replace wool items with non-wool items when the characters starts with the wool allergy trait.

If the JSON objects contains a "item" member, it defines a replacement for the given item, like this:

```C++
{
  "type": "profession_item_substitutions",
  "item": "sunglasses",
  "sub": [
    { "present": [ "HYPEROPIC" ], "new": [ "fitover_sunglasses" ] },
    { "present": [ "MYOPIC" ], "new": [ { "fitover_sunglasses", "ratio": 2 } ] }
  ]
}
```
This defines each item of type "sunglasses" shall be replaced with:
- an item "fitover_sunglasses" if the character has the "HYPEROPIC" trait,
- two items "fitover_sunglasses" if the character has the "MYOPIC" trait.

If the JSON objects contains a "trait" member, it defines a replacement for multiple items that applies when the character has the given trait:
```C++
{
  "type": "profession_item_substitutions",
  "trait": "WOOLALLERGY",
  "sub": [
    { "item": "blazer", "new": [ "jacket_leather_red" ] },
    { "item": "hat_hunting", "new": [ { "item": "hat_cotton", "ratio": 2 } ] }
  ]
}
```
This defines characters with the WOOLALLERGY trait get some items replaced:
- "blazer" is converted into "jacket_leather_red",
- each "hat_hunting" is converted into *two* "hat_cotton" items.

If the JSON objects contains a "bonus" member, it defines which items will be received, like this:
```C++
{
  "type": "profession_item_substitutions",
  "group": {
    "items": [ "winter_pants_army", "undershirt", "socks", "sweatshirt", "boots_hiking", "knife_folding", "wristwatch" ],
    "entries": [
      { "group": "charged_two_way_radio" },
      { "group": "charged_matches" },
      { "item": "ear_plugs" },
      { "item": "water_clean", "container-item": "canteen" },
      { "item": "m1911", "ammo-item": "45_acp", "charges": 7, "container-item": "holster" },
      { "item": "45_acp", "charges": 23 },
      { "item": "garand", "ammo-item": "3006", "charges": 8, "contents-item": "shoulder_strap" },
      { "item": "3006", "charges": 8, "container-item": "garandclip" },
      { "item": "3006", "charges": 4 }
    ]
  },
  "bonus": {
    "present": [ "ALBINO" ],
    "absent": [ "HYPEROPIC" ]
  }
}
```

### Professions

Professions are specified as JSON object with "type" member set to "profession":

```C++
{
    "type": "profession",
    "id": "hunter",
    ...
}
```

The id member should be the unique id of the profession.

The following properties (mandatory, except if noted otherwise) are supported:

#### `description`
(string)

The in-game description.

#### `name`
(string or object with members "male" and "female")

The in-game name, either one gender-neutral string, or an object with gender specific names. Example:
```C++
"name": {
    "male": "Groom",
    "female": "Bride"
}
```

#### `points`
(integer)

Point cost of profession. Positive values cost points and negative values grant points.

#### `addictions`
(optional, array of addictions)

List of starting addictions. Each entry in the list should be an object with the following members:
- "type": the string id of the addiction (see JSON_FLAGS.md),
- "intensity": intensity (integer) of the addiction.

Example:
```C++
"addictions": [
    { "type": "nicotine", "intensity": 10 }
]
```

#### `skills`

(optional, array of skill levels)

List of starting skills. Each entry in the list should be an object with the following members:
- "name": the string id of the skill (see skills.json),
- "level": level (integer) of the skill. This is added to the skill level that can be chosen in the character creation.

Example:
```C++
"skills": [
    { "name": "archery", "level": 2 }
]
```

#### `proficiencies`

(optional, array of proficiency ids)

List of starting proficiency ids.

Example:
```json
"proficiencies": [ "prof_knapping" ]
```

#### `items`

(optional, object with optional members "both", "male" and "female")

Items the player starts with when selecting this profession. One can specify different items based on the gender of the character. Each lists of items should be an array of items ids, or pairs of item ids and snippet ids. Item ids may appear multiple times, in which case the item is created multiple times. The syntax for each of the three lists is identical.

Example:
```C++
"items": {
    "both": [
        "pants",
        "rock",
        "rock",
        ["tshirt_text", "allyourbase"],
        "socks"
    ],
    "male": [
        "briefs"
    ],
    "female": [
        "panties"
    ]
}
```

This gives the player pants, two rocks, a t-shirt with the snippet id "allyourbase" (giving it a special description), socks and (depending on the gender) briefs or panties.

#### `pets`

(optional, array of string mtype_ids )

A list of strings, each is the same as a monster id
player will start with these as tamed pets.

#### `vehicle`

(optional, string vproto_id )

A  string, which is the same as a vehicle ( vproto_id )
player will start with this as a nearby vehicle.
( it will find the nearest road and place it there, then mark it as "remembered" on the overmap )

#### `flags`

(optional, array of strings)

A list of flags. TODO: document those flags here.

- `NO_BONUS_ITEMS` Prevent bonus items (such as inhalers with the ASTHMA trait) from being given to this profession

#### `cbms`

(optional, array of strings)

A list of CBM ids that are implanted in the character.

#### `traits`

(optional, array of strings)

A list of trait/mutation ids that are applied to the character.

### Recipes

Crafting recipes are defined as a JSON object with the following fields:

```C++
"result": "javelin",         // ID of resulting item
"byproducts": [ [ "" ] ],    // Optional (default: empty). Additional items generated by crafting this recipe.
"category": "CC_WEAPON",     // Category of crafting recipe. CC_NONCRAFT used for disassembly recipes
"subcategory": "CSC_WEAPON_PIERCING",
"id_suffix": "",             // Optional (default: empty string). Some suffix to make the ident of the recipe unique. The ident of the recipe is "<id-of-result><id_suffix>".
"override": false,           // Optional (default: false). If false and the ident of the recipe is already used by another recipe, loading of recipes fails. If true and a recipe with the ident is already defined, the existing recipe is replaced by the new recipe.
"delete_flags": [ "CANNIBALISM" ], // Optional (default: empty list). Flags specified here will be removed from the resultant item upon crafting. This will override flag inheritance, but *will not* delete flags that are part of the item type itself.
"skill_used": "fabrication", // Skill trained and used for success checks
"skills_required": [["survival", 1], ["throw", 2]], // Skills required to unlock recipe
"book_learn": {	             // (optional) Books that this recipe can be learned from.
    "textbook_anarch" : {    // ID of the book the recipe can be learned from
        "skill_level" : 7,   // Skill level at which it can be learned
        "recipe_name" : "something", // (optional) Name of the recipe as it should appear in the book's description (default is the name of resulting item of the recipe)
        "hidden" : true },   // (optional) If set to true, recipe will not be shown in the description of the book
    "textbook_gaswarfare" : { // Additional book this recipe can be learnt from.
        "skill_level" : 8
    }
},
"difficulty": 3,             // Difficulty of success check
"time": "5 m",               // Preferred time to perform recipe, can specify in minutes, hours etc.
"time": 5000,                // Legacy time to perform recipe (where 1000 ~= 10 turns ~= 10 seconds game time).
"reversible": false,         // Can be disassembled.
"autolearn": true,           // Automatically learned upon gaining required skills
"autolearn" : [              // Automatically learned upon gaining listed skills
    [ "survival", 2 ],
    [ "fabrication", 3 ]
],
"decomp_learn" : 4,          // Can be learned by disassembling an item of same type as result at this level of the skill_used
"decomp_learn" : [           // Can be learned by disassembling an item of same type as result at specified levels of skills
    [ "survival", 1 ],
    [ "fabrication", 2 ]
],
"activity_level": "LIGHT_EXERCISE", // Options are NO_EXERCISE, LIGHT_EXERCISE, MODERATE_EXERCISE, BRISK_EXERCISE, ACTIVE_EXERCISE, EXTRA_EXERCISE. How energy intensive of an activity this craft is. E.g. making an anvil is much more exercise than cooking a fish.
"proficiencies" : [ // The proficiencies related to this recipe
    {
      "proficiency": "prof_knapping", // The id of a proficiency
      "required": false, // Whether or not you must have the proficiency to craft it. Incompatible with `time_multiplier`
      "time_multiplier": 2.0 // The multiplier on time taken to craft this recipe if you do not have this proficiency
      "fail_multiplier": 2.5 // The multiplier on failure chance when crafting without this proficiency. Defaults to 2.5. Multiple proficiencies will multiply this value. (if all have the default, it's fail_multiplier ^ n, where n is the number of proficiencies that are lacked)
      "learning_time_multiplier": 1.2 // The multiplier on learning speed for this proficiency. By default, it's the time of the recipe, divided by the time multiplier, and by the number of proficiencies that can also be learned from it.
      "max_experience": "15 m" // This recipe cannot raise your experience for that proficiency above 15 minutes worth.
    }
]
"batch_time_factors": [25, 15], // Optional factors for batch crafting time reduction. First number specifies maximum crafting time reduction as percentage, and the second number the minimal batch size to reach that number. In this example given batch size of 20 the last 6 crafts will take only 3750 time units.
"flags": [                   // A set of strings describing boolean features of the recipe
  "BLIND_EASY",
  "ANOTHERFLAG"
],
"construction_blueprint": "camp", // an optional string containing an update_mapgen_id.  Used by faction camps to upgrade their buildings
"on_display": false,         // this is a hidden construction item, used by faction camps to calculate construction times but not available to the player
"qualities": [               // Generic qualities of tools needed to craft
  { "id": "CUT", "level": 1, "amount": 1 }
],
"tools": [                   // Specific tools needed to craft
[
  [ "fire", -1 ]             // Charges consumed when tool is used, -1 means no charges are consumed
]],
"using": [                   // Requirement IDs and multipliers of tools and materials used
  [ "req_a", 3 ],            // Second number multiplies requirement materials by that amount
  [ "req_b", 5 ],            // Need 3x everything in req_a, 5x everything in req_b
],
"components": [              // Items (or item alternatives) required to craft this recipe
  [
    [ "item_a", 5 ]          // First ingredient: need 5 of item_a
  ],
  [
    [ "item_b", 2 ],         // Also need 2 of item_b...
    [ "item_c", 4 ]          // OR 4 of item_c (but do not need both)
  ],
  [
    // ... any number of other component ingredients (see below)
  ]
]
```

#### Recipe requirements

The tool quality and component requirements for a recipe may be expressed in a combination of
several ways, with these JSON fields:

- "qualities" defines item qualities like CUT or HAMMER, and quality levels needed to craft
- "tools" lists *item* ids of tools (or several alternative tools) needed for crafting the recipe
- "components" lists *item* or *requirement* ids, intended mainly for material ingredients
- "using" gives *requirement* ids; the requirement may have nested tools, qualities, or components

These fields may be used similarly in uncrafting, constructions, vehicle parts, and vehicle faults.
The first three fields are applicable to "requirement" definitions as well, and may be nested; see
the [requirements section](#datajsonrequirements).

A recipe's "components" lists all the required items or ingredients needed to craft the finished
item from the recipe.  Each component is given as an integer quantity of a specific item id or
requirement id, or as a list of several alternative item/requirement quantities.

The syntax of a component in its simplest form is an item id and quantity.  Continuing the "javelin"
recipe, let's require a single "spear_wood" item:

```json
"components": [
  [ [ "spear_wood", 1 ] ]
]
```

A single component may also have substitutions; for instance, to allow crafting from one
"spear_wood" *or* one "pointy_stick":

```json
"components": [
  [ [ "spear_wood", 1 ], [ "pointy_stick", 1 ] ]
]
```

Notice that the first example with *only* "spear_wood" was simply the degenerate case - a list of
alternatives with only 1 alternative - which is why it was doubly nested in `[ [ ... ] ]`.

The javelin would be better with some kind of leather or cloth grip.  To require 2 rags, 1 leather,
or 1 fur *in addition to* the wood spear or pointy stick:

```json
"components": [
  [ [ "spear_wood", 1 ], [ "pointy_stick", 1 ] ],
  [ [ "rag", 2 ], [ "leather", 1 ], [ "fur", 1 ] ]
]
```

And to bind the grip onto the javelin, some sinew or thread should be required, which can have the
"NO_RECOVER" keyword to indicate they cannot be recovered if the item is deconstructed:

```json
"components": [
  [ [ "spear_wood", 1 ], [ "pointy_stick", 1 ] ],
  [ [ "rag", 2 ], [ "leather", 1 ], [ "fur", 1 ] ],
  [ [ "sinew", 20, "NO_RECOVER" ], [ "thread", 20, "NO_RECOVER" ] ]
]
```

*Note*: Related to "NO_RECOVER", some items such as "superglue" and "duct_tape" have an
"UNRECOVERABLE" flag on the item itself, indicating they can never be reclaimed when disassembling.
See [JSON_FLAGS.md](JSON_FLAGS.md) for how to use this and other item flags.

#### Defining common requirements

To avoid repeating commonly used sets of components, instead of an individual item id, provide
the id of a `requirement` type, along with a quantity, and the `"LIST"`
keyword.  Typically these are defined within
[`data/json/requirements`](#datajsonrequirements).

For example if these `grip_patch` and `grip_wrap` requirements were defined:

```json
[
  {
    "id": "grip_patch",
    "type": "requirement",
    "components": [ [ [ "rag", 2 ], [ "leather", 1 ], [ "fur", 1 ] ] ]
  },
  {
    "id": "grip_wrap",
    "type": "requirement",
    "components": [ [ [ "sinew", 20, "NO_RECOVER" ], [ "thread", 20, "NO_RECOVER" ] ] ]
  }
]
```

Then javelin recipe components could use 1 grip and 1 wrap, for example:

```json
"result": "javelin",
"components": [
  [ [ "spear_wood", 1 ], [ "pointy_stick", 1 ] ],
  [ [ "grip_patch", 1, "LIST" ] ],
  [ [ "grip_wrap", 1, "LIST" ] ]
]
```

And other recipes needing two such grips could simply require 2 of each:

```json
"result": "big_staff",
"components": [
  [ [ "stick_long", 1 ] ],
  [ [ "grip_patch", 2, "LIST" ] ],
  [ [ "grip_wrap", 2, "LIST" ] ]
]
```

The `"using"` field in a recipe works similarly, but `"using"` may only refer
to requirement ids, not specific items or tools.  A requirement included with
`"using"` must also give a multiplier, telling how many units of that
requirement are needed.  As with `"components"`, the "using" list is formatted
as a collection of alternatives, even if there is only one alternative.

For instance, this `"uncraft"` recipe for a motorbike alternator uses either 20 units of the
`"soldering_standard"` requirement, or 5 units of the `"welding_standard"` requirement:

```json
{
  "type": "uncraft",
  "result": "alternator_motorbike",
  "qualities": [ { "id": "SCREW", "level": 1 } ],
  "using": [ [ "soldering_standard", 20 ], [ "welding_standard", 5 ] ],
  "components": [ [ [ "power_supply", 1 ] ], [ [ "cable", 20 ] ], [ [ "bearing", 5 ] ], [ [ "scrap", 2 ] ] ]
}
```

Requirements may include `"tools"` or `"qualities"` in addition to
`"components"`.  Here we have a standard soldering requirement needing either a
`"soldering_iron"` or `"toolset"`, plus 1 unit of the `"solder_wire"` component:


```json
{
  "id": "soldering_standard",
  "type": "requirement",
  "//": "Tools and materials needed for soldering metal items or electronics",
  "tools": [ [ [ "soldering_iron", 1 ], [ "toolset", 1 ] ] ],
  "components": [ [ [ "solder_wire", 1 ] ] ]
}
```

This simplifies recipes needing soldering, via the `"using"` field.  For
instance, a simple `"tazer"` recipe could require 10 units of the soldering
requirement, along with some other components:

```json
{
  "type": "recipe",
  "result": "tazer",
  "using": [ [ "soldering_standard", 10 ] ],
  "components": [ [ [ "amplifier", 1 ] ], [ [ "power_supply", 1 ] ], [ [ "scrap", 2 ] ] ],
  "//": "..."
}

```

Requirements can be used not just for regular crafting and uncrafting recipes,
but also for constructions and vehicle part installation and mending.


#### Overlapping recipe component requirements

If recipes have requirements which overlap, this makes it more
difficult for the game to calculate whether it is possible to craft a recipe at
all.

For example, the survivor telescope recipe has the following requirements
(amongst others):

```
1 high-quality lens
AND
1 high-quality lens OR 1 small high-quality lens
```

These overlap because both list the high-quality lens.

A small amount of overlap (such as the above) can be handled, but if you have
too many component lists which overlap in too many ways, then you may see an
error during recipe finalization that your recipe is too complex.  In this
case, the game may not be able to correctly predict whether it can be crafted.

To work around this issue, if you do not wish to simplify the recipe
requirements, then you can split your recipe into multiple steps.  For
example, if we wanted to simplify the above survivor telescope recipe we could
introduce an intermediate item "survivor eyepiece", which requires one of
either lens, and then the telescope would require a high-quality lens and an
eyepiece.  Overall, the requirements are the same, but neither recipe has any
overlap.

For more details, see [this pull
request](https://github.com/CleverRaven/Cataclysm-DDA/pull/36657) and the
[related issue](https://github.com/CleverRaven/Cataclysm-DDA/issues/32311).

### Constructions
```C++
"group": "spike_pit",                                               // Construction group, used to group related constructions in UI
"category": "DIG",                                                  // Construction category
"required_skills": [ [ "survival", 1 ] ],                           // Skill levels required to undertake construction
"time": "30 m",                                                     // Time required to complete construction. Integers will be read as minutes or a time string can be used.
"components": [ [ [ "spear_wood", 4 ], [ "pointy_stick", 4 ] ] ],   // Items used in construction
"pre_special": "check_empty",                                       // Required something that isn't terrain
"pre_terrain": "t_pit",                                             // Alternative to pre_special; Required terrain to build on
"post_terrain": "t_pit_spiked"                                      // Terrain type after construction is complete
```

| pre_special            | Description
|---                     |---
| `check_empty`          | Tile is empty
| `check_support`        | Must have at least two solid walls/obstructions nearby on orthogonals (non-diagonal directions only) to support the tile
| `check_stable`         | Tile on level below has a flag `SUPPORTS_ROOF`
| `check_empty_stable`   | Tile is empty and stable
| `check_nofloor_above`  | Tile on level above has a flag `NO_FLOOR`
| `check_deconstruction` | The furniture (or tile, if no furniture) in the target tile must have a "deconstruct" entry
| `check_empty_up_OK`    | Tile is empty and is below the maximum possible elevation (can build up here)
| `check_up_OK`          | Tile is below the maximum possible elevation (can build up here)
| `check_down_OK`        | Tile is above the lowest possible elevation (can dig down here)
| `check_no_trap`        | There is no trap object in this tile
| `check_ramp_low`       | Both this and the next level above can be built up one additional Z level
| `check_ramp_high`      | There is a complete downramp on the next higher level, and both this and next level above can be built up one additional Z level

### Scent_types

| Identifier               | Description
|---                       |---
| id                       | Unique ID. Must be one continuous word, use underscores if necessary.
| receptive_species        | Species able to track this scent. Must use valid ids defined in `species.json`

```json
  {
    "type": "scent_type",
    "id": "sc_flower",
    "receptive_species": [ "MAMMAL", "INSECT", "MOLLUSK", "BIRD" ]
  }
```

### Scores, Achievements, and Conducts

Scores are defined in two or three steps based on *events*.  To see what events
exist and what data they contain, read [`event.h`](../src/event.h).

Each event contains a certain set of fields.  Each field has a string key and a
`cata_variant` value.  The fields should provide all the relevant information
about the event.

For example, consider the `gains_skill_level` event.  You can see this
specification for it in `event.h`:

```C++
template<>
struct event_spec<event_type::gains_skill_level> {
    static constexpr std::array<std::pair<const char *, cata_variant_type>, 3> fields = {{
            { "character", cata_variant_type::character_id },
            { "skill", cata_variant_type::skill_id },
            { "new_level", cata_variant_type::int_ },
        }
    };
};
```

From this, you can see that this event type has three fields:
* `character`, with the id of the character gaining the level.
* `skill`, with the id of the skill gained.
* `new_level`, with the integer level newly acquired in that skill.

Events are generated by the game when in-game circumstances dictate.  These
events can be transformed and summarized in various ways.  There are three
concepts involved: event streams, event statistics, and scores.

* Each `event_type` defined by the game generates an event stream.
* Further event streams can be defined in json by applying an
  `event_transformation` to an existing event stream.
* An `event_statistic` summarizes an event stream into a single value (usually
  a number, but other types of value are possible).
* A `score` uses such a statistic to define an in-game score which players can
  see.

#### `event_transformation`

An `event_transformation` can modify an event stream, producing another event
stream.

The input stream to be transformed is specified either as an `"event_type"`, to
use one of the built-in event type streams, or an `"event_transformation"`,
to use another json-defined transformed event stream.

Any or all of the following alterations can be made to the event stream:

* Add new fields to each event based on event field transformations.  The event
  field transformations can be found in
  [`event_field_transformation.cpp`](../src/event_field_transformation.cpp).
* Filter events based on the values they contain to produce a stream containing
  some subset of the input stream.
* Drop some fields which are not of interest in the output stream.

Here are examples of each modification:

```C++
"id": "avatar_kills_with_species",
"type": "event_transformation",
"event_type": "character_kills_monster", // Transformation acts upon events of this type
"new_fields": { // A dictionary of new fields to add to the event
    // The key is the new field name; the value should be a dictionary of one element
    "species": {
        // The key specifies the event_field_transformation to apply; the value specifies
        // the input field whose value should be provided to that transformation.
        // So, in this case, we are adding a new field 'species' which will
        // contain the species of the victim of this kill event.
        "species_of_monster": "victim_type"
    }
}
```

```C++
"id": "moves_on_horse",
"type": "event_transformation",
"event_type" : "avatar_moves", // An event type.  The transformation will act on events of this type
"value_constraints" : { // A dictionary of constraints
    // Each key is the field to which the constraint applies
    // The value specifies the constraint.
    // "equals" can be used to specify a constant cata_variant value the field must take.
    // "equals_statistic" specifies that the value must match the value of some statistic (see below)
    "mount" : { "equals": [ "mtype_id", "mon_horse" ] }
}
// Since we are filtering to only those events where 'mount' is 'mon_horse', we
// might as well drop the 'mount' field, since it provides no useful information.
"drop_fields" : [ "mount" ]
```

The parameter to `"equals"` is normally a length-two array specifying a
`cata_variant_type` and a value.  As a short cut, you can simply specify an
`int` or `bool` (e.g. `"equals": 7` or `"equals": true`) for fields which have
those types.

Value constraints are type-checked, so you should see an error message at game
data verification time if the variant type you have specified doesn't match the
type of the field you're matching.

#### `event_statistic`

As with `event_transformation`, an `event_statistic` requires an input event
stream.  That input stream can be specified in the same was as for
`event_transformation`, via one of the following two entries:

```C++
"event_type" : "avatar_moves" // Events of this built-in type
"event_transformation" : "moves_on_horse" // Events resulting from this json-defined transformation
```

Then it specifies a particular `stat_type` and potentially additional details
as follows:

The number of events:
```C++
"stat_type" : "count"
```

The sum of the numeric value in the specified field across all events:
```C++
"stat_type" : "total"
"field" : "damage"
```

The maximum of the numeric value in the specified field across all events:
```C++
"stat_type" : "maximum"
"field" : "damage"
```

The minimum of the numeric value in the specified field across all events:
```C++
"stat_type" : "minimum"
"field" : "damage"
```

Assume there is only a single event to consider, and take the value of the
given field for that unique event:
```C++
"stat_type": "unique_value",
"field": "avatar_id"
```

The value of the given field for the first event in the input stream:
```C++
"stat_type": "first_value",
"field": "avatar_id"
```

The value of the given field for the last event in the input stream:
```C++
"stat_type": "last_value",
"field": "avatar_id"
```

Regardless of `stat_type`, each `event_statistic` can also have:
```C++
// Intended for use in describing scores and achievement requirements.
"description": "Number of things"
```

#### `score`

Scores simply associate a description to an event for formatting in tabulations
of scores.  The `description` specifies a string which is expected to contain a
`%s` format specifier where the value of the statistic will be inserted.

Note that even though most statistics yield an integer, you should still use
`%s`.

If the underlying statistic has a description, then the score description is
optional.  It defaults to "<statistic description>: <value>".

```C++
"id": "score_headshots",
"type": "score",
"description": "Headshots: %s",
"statistic": "avatar_num_headshots"
```

#### `achievement`

Achievements are goals for the player to aspire to, in the usual sense of the
term as popularized in other games.

An achievement is specified via requirements, each of which is a constraint on
an `event_statistic`.  For example:

```C++
{
  "id": "achievement_kill_zombie",
  "type": "achievement",
  // The achievement name and description are used for the UI.
  // Description is optional and can provide extra details if you wish.
  "name": "One down, billions to go\u2026",
  "description": "Kill a zombie",
  "requirements": [
    // Each requirement must specify the statistic being constrained, and the
    // constraint in terms of a comparison against some target value.
    { "event_statistic": "num_avatar_zombie_kills", "is": ">=", "target": 1 }
  ]
},
```

The `"is"` field must be `">="`, `"<="` or `"anything"`.  When it is not
`"anything"` the `"target"` must be present, and must be an integer.

Additional optional fields for each entry in `requirements` are:

* `"visible"`, which can take the values `"always"`,
  `"when_requirement_completed"`, `"when_achievement_completed"`, or `"never"`
  to dictate when a requirement is visible.  Non-visible requirements will be
  hidden in the UI.
* `"description"` will override the default description of the requirement, for
  cases where the default is not suitable.  The default takes the form `x/y
  foo` where `x` is the current statistic value, `y` is the target value, and
  `foo` is the statistic description (if any).

There are further optional fields for the `achievement`:

```C++
"hidden_by": [ "other_achievement_id" ]
```

Give a list of other achievement ids.  This achievement will be hidden (i.e.
not appear in the achievements UI) until all of the achievements listed have
been completed.

Use this to prevent spoilers or to reduce clutter in the list of achievements.

If you want an achievement to be hidden until completed, then mark it as
`hidden_by` its own id.

```C++
"time_constraint": { "since": "game_start", "is": "<=", "target": "1 minute" }
```

This allows putting a time limit (either a lower or upper bound) on when the
achievement can be claimed.  The `"since"` field can be either `"game_start"`
or `"cataclysm"`.  The `"target"` describes an amount of time since that
reference point.

Note that achievements can only be captured when a statistic listed in their
requirements changes.  So, if you want an achievement which would normally be
triggered by reaching some time threshold (such as "survived a certain amount
of time") then you must place some requirement alongside it to trigger it after
that time has passed.  Pick some statistic which is likely to change often, and
add an `"anything"` constraint on it.  For example:

```C++
{
  "id": "achievement_survive_one_day",
  "type": "achievement",
  "description": "The first day of the rest of their unlives",
  "time_constraint": { "since": "game_start", "is": ">=", "target": "1 day" },
  "requirements": [ { "event_statistic": "num_avatar_wake_ups", "is": "anything" } ]
},
```

This is a simple "survive a day" but is triggered by waking up, so it will be
completed when you wake up for the first time after 24 hours into the game.

#### `conduct`

A conduct is a self-imposed constraint that players can choose to aspire to
maintain.  In some ways a conduct is the opposite of an achievement: it
specifies a set of conditions which can be true at the start of a game, but
might cease to be true at some point.

The implementation of conducts shares a lot with achievements, and their
specification in JSON uses all the same fields.  Simply change the `"type"`
from `"achievement"` to `"conduct"`.

The game enforces that any requirements you specify for a conduct must "become
false" in the sense that once they are false, they can never become true again.
So, for example, an upper bound on some monotonically increasing statistic is
acceptable, but you cannot use a constraint on a statistic which might go down
and up arbitrarily.

With a good motivating example, this constraint might be weakened, but for now
it is present to help catch errors.

### Skills

```C++
"id" : "smg",  // Unique ID. Must be one continuous word, use underscores if necessary
"name" : "submachine guns",  // In-game name displayed
"description" : "Your skill with submachine guns and machine pistols. Halfway between a pistol and an assault rifle, these weapons fire and reload quickly, and may fire in bursts, but they are not very accurate.", // In-game description
"tags" : ["gun_type"]  // Special flags (default: none)
```

### Traits/Mutations

```C++
"id": "LIGHTEATER",  // Unique ID
"name": "Optimist",  // In-game name displayed
"points": 2,         // Point cost of the trait. Positive values cost points and negative values give points
"visibility": 0,     // Visibility of the trait for purposes of NPC interaction (default: 0)
"ugliness": 0,       // Ugliness of the trait for purposes of NPC interaction (default: 0)
"cut_dmg_bonus": 3, // Bonus to unarmed cut damage (default: 0)
"pierce_dmg_bonus": 3, // Bonus to unarmed pierce damage (default: 0.0)
"bash_dmg_bonus": 3, // Bonus to unarmed bash damage (default: 0)
"butchering_quality": 4, // Butchering quality of this mutations (default: 0)
"rand_cut_bonus": { "min": 2, "max": 3 }, // Random bonus to unarmed cut damage between min and max.
"rand_bash_bonus": { "min": 2, "max": 3 }, // Random bonus to unarmed bash damage between min and max.
"bodytemp_modifiers" : [100, 150], // Range of additional bodytemp units (these units are described in 'weather.h'. First value is used if the person is already overheated, second one if it's not.
"bodytemp_sleep" : 50, // Additional units of bodytemp which are applied when sleeping
"initial_ma_styles": [ "style_crane" ], // (optional) A list of ids of martial art styles of which the player can choose one when starting a game.
"mixed_effect": false, // Whether the trait has both positive and negative effects. This is purely declarative and is only used for the user interface. (default: false)
"description": "Nothing gets you down!" // In-game description
"starting_trait": true, // Can be selected at character creation (default: false)
"valid": false,      // Can be mutated ingame (default: true)
"purifiable": false, //Sets if the mutation be purified (default: true)
"profession": true, //Trait is a starting profession special trait. (default: false)
"debug": false,     //Trait is for debug purposes (default: false)
"player_display": true, //Trait is displayed in the `@` player display menu
"category": ["MUTCAT_BIRD", "MUTCAT_INSECT"], // Categories containing this mutation
// prereqs and prereqs2 specify prerequisites of the current mutation
// Both are optional, but if prereqs2 is specified prereqs must also be specified
// The example below means: ( "SLOWREADER" OR "ILLITERATE") AND ("CEPH_EYES" OR "LIZ_EYE")
"prereqs": [ "SLOWREADER", "ILLITERATE"],
"prereqs2": [ "CEPH_EYES", "LIZ_EYE" ],
"threshreq": ["THRESH_SPIDER"], //Required threshold for this mutation to be possible
"cancels": ["ROT1", "ROT2", "ROT3"], // Cancels these mutations when mutating
"changes_to": ["FASTHEALER2"], // Can change into these mutations when mutating further
"leads_to": [], // Mutations that add to this one
"passive_mods" : { //increases stats with the listed value. Negative means a stat reduction
            "per_mod" : 1, //Possible values per_mod, str_mod, dex_mod, int_mod
            "str_mod" : 2
},
"wet_protection":[{ "part": "head", // Wet Protection on specific bodyparts
                    "good": 1 } ] // "neutral/good/ignored" // Good increases pos and cancels neg, neut cancels neg, ignored cancels both
"vitamin_rates": [ [ "vitC", -1200 ] ], // How much extra vitamins do you consume per minute. Negative values mean production
"vitamins_absorb_multi": [ [ "flesh", [ [ "vitA", 0 ], [ "vitB", 0 ], [ "vitC", 0 ], [ "calcium", 0 ], [ "iron", 0 ] ], [ "all", [ [ "vitA", 2 ], [ "vitB", 2 ], [ "vitC", 2 ], [ "calcium", 2 ], [ "iron", 2 ] ] ] ], // multiplier of vitamin absorption based on material. "all" is every material. supports multiple materials.
"craft_skill_bonus": [ [ "electronics", -2 ], [ "tailor", -2 ], [ "mechanics", -2 ] ], // Skill affected by the mutation and their bonuses. Bonuses can be negative, a bonus of 4 is worth 1 full skill level.
"restricts_gear" : [ "torso" ], //list of bodyparts that get restricted by this mutation
"allow_soft_gear" : true, //If there is a list of 'restricts_gear' this sets if the location still allows items made out of soft materials (Only one of the types need to be soft for it to be considered soft). (default: false)
"destroys_gear" : true, //If true, destroys the gear in the 'restricts_gear' location when mutated into. (default: false)
"encumbrance_always" : [ // Adds this much encumbrance to selected body parts
    [ "arm_l", 20 ],
    [ "arm_r", 20 ]
],
"encumbrance_covered" : [ // Adds this much encumbrance to selected body parts, but only if the part is covered by not-OVERSIZE worn equipment
    [ "hand_l", 50 ],
    [ "hand_r", 50 ]
],
"encumbrance_multiplier_always": { // if the bodypart has encumbrance caused by a mutation, multiplies that encumbrance penalty by this multiplier.
  "arm_l": 0.75,                   // DOES NOT AFFECT CLOTHING ENCUMBRANCE
  "arm_r": 0.75
},
"armor" : [ // Protects selected body parts this much. Resistances use syntax like `PART RESISTANCE` below.
    [
        [ "head" ],
        { "bash" : 2 } // The resistance provided to the body part(s) selected above
    ],
    [   // NOTE: Resistances are applies in order and ZEROED between applications!
        [ "arm_l", "arm_r" ], // Overrides the above settings for those body parts
        { "bash" : 1 }        // ...and gives them those resistances instead
    ]
],
"stealth_modifier" : 0, // Percentage to be subtracted from player's visibility range, capped to 60. Negative values work, but are not very effective due to the way vision ranges are capped
"active" : true, //When set the mutation is an active mutation that the player needs to activate (default: false)
"starts_active" : true, //When true, this 'active' mutation starts active (default: false, requires 'active')
"cost" : 8, // Cost to activate this mutation. Needs one of the hunger, thirst, or fatigue values set to true. (default: 0)
"time" : 100, //Sets the amount of (turns * current player speed ) time units that need to pass before the cost is to be paid again. Needs to be higher than one to have any effect. (default: 0)
"hunger" : true, //If true, activated mutation increases hunger by cost. (default: false)
"thirst" : true, //If true, activated mutation increases thirst by cost. (default: false)
"fatigue" : true, //If true, activated mutation increases fatigue by cost. (default: false)
"scent_modifier": 0.0,// float affecting the intensity of your smell. (default: 1.0)
"scent_intensity": 800,// int affecting the target scent toward which you current smell gravitates. (default: 500)
"scent_mask": -200,// int added to your target scent value. (default: 0)
"scent_type": "sc_flower",// scent_typeid, defined in scent_types.json, The type scent you emit. (default: empty)
"consume_time_modifier": 1.0f,//time to eat or drink is multiplied by this
"bleed_resist": 1000, // Int quantifying your resistance to bleed effect, if it's > to the intensity of the effect you don't get any bleeding. (default: 0)
"fat_to_max_hp": 1.0, // Amount of hp_max gained for each unit of bmi above character_weight_category::normal. (default: 0.0)
"healthy_rate": 0.0, // How fast your health can change. If set to 0 it never changes. (default: 1.0)
"weakness_to_water": 5, // How much damage water does to you, negative values heal you. (default: 0)
"ignored_by": [ "ZOMBIE" ], // List of species ignoring you. (default: empty)
"anger_relations": [ [ "MARSHMALLOW", 20 ], [ "GUMMY", 5 ], [ "CHEWGUM", 20 ] ], // List of species angered by you and by how much, can use negative value to calm.  (default: empty)
"can_only_eat": [ "junk" ], // List of materiel required for food to be comestible for you. (default: empty)
"can_only_heal_with": [ "bandage" ], // List of med you are restricted to, this includes mutagen,serum,aspirin,bandages etc... (default: empty)
"can_heal_with": [ "caramel_ointement" ], // List of med that will work for you but not for anyone. See `CANT_HEAL_EVERYONE` flag for items. (default: empty)
"allowed_category": [ "ALPHA" ], // List of category you can mutate into. (default: empty)
"no_cbm_on_bp": [ "torso", "head", "eyes", "mouth", "arm_l" ], // List of body parts that can't receive cbms. (default: empty)
"lumination": [ [ "head", 20 ], [ "arm_l", 10 ] ], // List of glowing bodypart and the intensity of the glow as a float. (default: empty)
"metabolism_modifier": 0.333, // Extra metabolism rate multiplier. 1.0 doubles usage, -0.5 halves.
"fatigue_modifier": 0.5, // Extra fatigue rate multiplier. 1.0 doubles usage, -0.5 halves.
"fatigue_regen_modifier": 0.333, // Modifier for the rate at which fatigue and sleep deprivation drops when resting.
"healing_awake": 1.0, // Healing rate per turn while awake.
"healing_resting": 0.5, // Healing rate per turn while resting.
"mending_modifier": 1.2 // Multiplier on how fast your limbs mend - This value would make your limbs mend 20% faster
"transform": { "target": "BIOLUM1", // Trait_id of the mutation this one will transform into
               "msg_transform": "You turn your photophore OFF.", // message displayed upon transformation
               "active": false , // Will the target mutation start powered ( turn ON ).
               "moves": 100 // how many moves this costs. (default: 0)
},
"triggers": [ // List of sublist of triggers, all sublists must be True for the mutation to activate
  [ // Sublist of trigger: at least one trigger must be true for the sublist to be true
    {
      "trigger_type": "MOOD", // What variable is tracked by this trigger
      "threshold_high": -50, // Is True if the value is below threshold_high
      "msg_on": { "text": "Everything is terrible and this makes you so ANGRY!", "rating": "mixed" } // message displayed when the trigger activates
    }
  ],
  [
    {
      "trigger_type": "TIME", // What variable is tracked by this trigger
      "threshold_low": 20, // Is True if the value is above threshold_low
      "threshold_high": 2, // Is True if the value is below threshold_high
      "msg_on": { "text": "Everything is terrible and this makes you so ANGRY!", "rating": "mixed" } // message displayed when the trigger activates
      "msg_off": { "text": "Your glow fades." } // message displayed when the trigger deactivates the trait
    }
  ]
],
"enchantments": [ "ench_id_1" ],   // List of enchantments granted by this mutation, can be either string ids of the enchantment or an inline definition of the enchantment
"temperature_speed_modifier": 0.5, // If nonzero, become slower when cold, and faster when hot
                                   // 1.0 gives +/-1% speed for each degree above or below 65F
"mana_modifier": 100               // Positive or negative change to total mana pool

```
	**Triggers:**
		| trigger_type  | Description
		|---            |---
		| MOOD          | Trigger depends on the mood value.
		| MOON          | Trigger depends on the phase of the moon. MOON_NEW =0, WAXING_CRESCENT =1, HALF_MOON_WAXING =2, WAXING_GIBBOUS =3, FULL =4, WANING_GIBBOUS =5, HALF_MOON_WANING =6, WANING_CRESCENT =7
		| HUNGER        | Trigger depends on the hunger value. Very Hungry ~= 110
		| THIRST        | Trigger depends on the thirst value.
		| PAIN          | Trigger depends on the pain value.
		| STAMINA       | Trigger depends on the stamina value.
		| TIME          | Trigger depends on the time of the day. [ 1am = 1, Midnight = 24 ]

### Traps

```C++
    "type": "trap",
    "id": "tr_beartrap",  // Unique ID
    "name": "bear trap",  // In-game name displayed
    "color": "blue",
    "symbol": "^",
    "visibility": 2,  // 1 to ??, affects detection
    "avoidance": 7,  // 0 to ??, affects avoidance
    "difficulty": 3,  // 0 to ??, difficulty of assembly & disassembly
    "trap_radius": 1,  // 0 to ??, trap radius
    "action": "blade",
    "map_regen": "microlab_shifting_hall",  // a valid overmap id, for map_regen action traps
    "benign": true,
    "always_invisible": true,
    "funnel_radius": 200,  // milimiters?
    "comfort": 4,
    "floor_bedding_warmth": -500,
    "spell_data": { "id": "bear_trap" },   // data required for trapfunc::spell()
    "trigger_weight": "200 g",  // If an item with this weight or more is thrown onto the trap, it triggers. TODO: what is the default?
<<<<<<< HEAD
    "drops": [ "beartrap" ],  // ID of item spawned when disassembled
=======
    "drops": [ "beartrap" ],  // For disassembly?
    "flags": [ "EXAMPLE_FLAG" ], // A set of valid flags for this trap
>>>>>>> 5f90cfb7
    "vehicle_data": {
      "damage": 300,
      "sound_volume": 8,
      "sound": "SNAP!",
      "sound_type": "trap",
      "sound_variant": "bear_trap",
      "remove_trap": true,
      "spawn_items": [ "beartrap" ]
    }
```

### Vehicle Groups


```C++
"id":"city_parked",            // Unique ID. Must be one continuous word, use underscores if necessary
"vehicles":[                 // List of potential vehicle ID's. Chance of a vehicle spawning is X/T, where
  ["suv", 600],           //    X is the value linked to the specific vehicle and T is the total of all
  ["pickup", 400],          //    vehicle values in a group
  ["car", 4700],
  ["road_roller", 300]
]
```

### Vehicle Parts

Vehicle components when installed on a vehicle.

```C++
"id": "wheel",                // Unique identifier
"name": "wheel",              // Displayed name
"symbol": "0",                // (Optional) ASCII character displayed when part is working
"symbols": {                  // (Optional) ASCII characters displayed when the part is working,
  "left": "0", "right": "0"   // listed by variant suffix.  See below for more on variants
"standard_symbols": false,     // (Optional) Use the standard ASCII characters for variants
                              // must have one of symbol, symbols, or standard_symbols
"looks_like": "small_wheel",  // (Optional) hint to tilesets if this part has no tile,
                              // use the looks_like tile.
"color": "dark_gray",         // Color used when part is working
"broken_symbol": "x",         // ASCII character displayed when part is broken
"broken_color": "light_gray", // Color used when part is broken
"damage_modifier": 50,        // (Optional, default = 100) Dealt damage multiplier when this
                              // part hits something, as a percentage. Higher = more damage to
                              // creature struck
"durability": 200,            // How much damage the part can take before breaking
"description": "A wheel.",    // A description of this vehicle part when installing it
"fuel_type": "diesel",        // (Optional, default = "NULL") Type of fuel/ammo the part consumes,
                              // as an item id
"epower": -10                 // The electrical power use of the part, in watts.
                              // Negative values mean power is consumed, positive values mean power
                              // is generated.  Power consumption usually also requires the
                              // ENABLED_DRAINS_EPOWER flag and for the item to be turned on.
"item": "wheel",              // The item used to install this part, and the item obtained when
                              // removing this part.
"difficulty": 4,              // Your mechanics skill must be at least this level to install this part
"breaks_into" : [             // When the vehicle part is destroyed, items from this item group
                              // (see ITEM_SPAWN.md) will be spawned around the part on the ground.
  {"item": "scrap", "count": [0,5]} // instead of an array, this can be an inline item group,
],
"breaks_into" : "some_item_group", // or just the id of an item group.
"flags": [                    // Flags associated with the part
     "EXTERNAL", "MOUNT_OVER", "WHEEL", "MOUNT_POINT", "VARIABLE_SIZE"
],
"requirements": {             // (Optional) Special installation, removal, or repair requirements
                              // for the part.  Each field consists of an object, with fields
                              // "skills", "time", and "using".
  "install": {
    "skills": [ [ "mechanics", 1 ] ], // "skills" is a list of lists, with each list being a skill
                              // name and skill level.
    "time": "200 s",          // "time" is a string specifying the time to perform the action.
    "using": [ [ "vehicle_screw", 1 ] ] // "using" is a list of list, with each list being a
                              // crafting requirement.
  },
  "removal": { "skills": [ [ "mechanics", 1 ] ], "time": "200 s", "using": [ [ "vehicle_screw", 1 ] ] },
  "repair": { "skills": [ [ "mechanics", 1 ] ], "time": "20 s", "using": [ [ "adhesive", 1 ] ] }
},
"pseudo_tools" : [            // Crafting tools provided by this part
  { "id": "hotplate", "hotkey": "h" },
  { "id": "pot" }
],
"damage_reduction" : {        // Flat reduction of damage, as described below. If not specified, set to zero
    "all" : 10,
    "physical" : 5
},
"qualities": [ [ "SELF_JACK", 17 ] ], // (Optional) A list of lists, with each list being a tool
                              // quality and the quality level, that the vehicle part provides.
                              // Only the "LIFT", "JACK", and "SELF_JACK" qualities are valid.
"transform_terrain": {        // (Optional) This part can transform terrain, like a plow.
                              // One of "post_terain", "post_furniture", or "post_field" is required.
  "pre_flags": [ "PLOWABLE" ], // List of flags for the terrain that can be transformed.
  "post_terrain": "t_dirtmound", // (Optional, default to "t_null") The resulting terrain, if any.
  "post_furniture": "f_boulder", // (Optional, default to "f_null") The resulting furniture, if any.
  "post_field": "fd_fire",    // (Optional, default to "fd_null") The resulting field, if any.
  "post_field_intensity": 10, // (Optional, default to 0) The field's intensity, if any.
  "post_field_age": "20 s"    // (Optional, default to 0 turns) The field's time to live, if any.
},
```

#### Symbols and Variants
Vehicle parts can have multiple identical variants that use different symbols (and potentially
tileset sprites).  They are declared by the `"standard_symbols"` boolean or the "symbols" object.
Variants are used in the vehicle prototype as a suffix following the part id (ie `id_variant`), such as `"frame_nw"` or `"halfboard_cover"`.

setting `"standard_symbols"` to true gives the vehicle the following variants:
```
"cover": "^", "cross": "c", "horizontal": "h", "horizontal_2": "=", "vertical": "j",
"vertical_2": "H", "ne": "u", "nw": "y", "se": "n", "sw": "b"
```

Otherwise, variants can use any of the following suffices:
```
"cover", "cross", "cross_unconnected", "front", "rear", "left," "right",
"horizontal",  "horizontal_front", "horizontal_front_edge",
"horizontal_rear", "horizontal_rear_edge",
"horizontal_2", "horizontal_2_front", "horizontal_2_rear",
"vertical", "vertical_right", "vertical_left", "vertical_T_right", "vertical_T_left",
"vertical_2", "vertical_2_right", "vertical_2_left",
"ne", "nw", "se", "sw", "ne_edge", "nw_edge", "se_edge", "sw_edge"
```

Unless specified as optional, the following fields are mandatory for parts with appropriate flag and are ignored otherwise.
#### The following optional fields are specific to CARGO or FLUIDTANK parts.
```c++
"size": 2000,                 // with flag "FLUIDTANK" this is capacity in mLs,
                              // else with "CARGO" flag the capacity in 250mL volume units.
"cargo_weight_modifier": 33,  // (Optional, default = 100) Multiplies cargo weight by this percentage.
```

#### The following optional fields are specific to ENGINEs.
```c++
"power": 15000                // Engine motive power in watts.
"energy_consumption": 17500   // Engine power consumption at maximum power in watts.  Defaults to
                              // electrical power and the E_COMBUSTION flag turns it to thermal
                              // power produced from fuel_type.  Should always be larger than "power".
"m2c": 50,                    // The ratio of safe power to maximum power.
"backfire_threshold": 0.5,    // (Optional, default = 0) The engine will backfire (producing noise
                              // and smoke if the ratio of damaged HP to max HP is below this value.
"backfire_freq": 20,          // (Optional, default = 0) One in X chance of a backfire if the
                              // ratio of damaged HP to max HP is below the backfire_threshold.
"noise_factor": 15,           // (Optional, default = 0). Multiple engine power by this number to
                              // determine noise.
"damaged_power_factor": 0.5,  // (Optional, default = 0) If more than 0, power when damaged is
                              // scaled to power * ( damaged_power_factor +
                              // ( 1 - damaged_power_factor ) * ( damaged HP / max HP )
"muscle_power_factor": 0,     // (Optional, default = 0) Increases engine power by
                              // avatar (ST - 8) * muscle_power_factor.
"exclusions": [ "souls" ]     // (Optional, defaults to empty). A list of words. A new engine can't
                              // be installed on the vehicle if any engine on the vehicle shares a
                              // word from exclusions.
"fuel_options": [ "soul", "black_soul" ] // (Optional field, defaults to fuel_type).  A list of
                              // item_ids. An engine can be fueled by any fuel type in its
                              // fuel_options.  If provided, it overrides fuel_type and should
                              // include the fuel in fuel_type.
                              // To be a fuel an item needs to be made of only one material,
                              // this material has to produce energy, *ie* have a `data_fuel` entry,
                              // and it needs to have consumable charges.
```

#### The following optional fields are specific to WHEELs.
```c++
"wheel_type": "standard",     // Must be one of "standard", "rigid", "racing", "off_road", "treads", or "rail".
                              // Indicates the class of wheel for determining off-road performance.
"contact_area": 153,          // The surface area of the wheel in contact with the ground under
                              // normal conditions in cm^2.  Wheels with higher contact area
                              // perform better off-road.
"rolling_resistance": 1.0,    // The "squishiness" of the wheel, per SAE standards.  Wheel rolling
                              // resistance increases vehicle drag linearly as vehicle weight
                              // and speed increase.
```
The following `wheel_types` are available:
* `standard`: typical car wheel with some grooves, intended primarily for road use.  Large penalty when not on a FLAT tile, small penalty when not on a ROAD tile.
* `rigid`: hard roller wheel like a caster that only performs well on smooth, flat surface.  Massive penalty when not on a FLAT tile, moderate penalty when not on a ROAD tile.
* `racing`: a smooth, ungrooved tile for maximum traction under optimum conditions.  Very large penalty when not on a FLAT tile, small penalty when not on a ROAD tile.
* `off_road`: a knobbed, heavily grooved tire for maximum traction under a wide variety of conditions.  Moderate penalty when not on a FLAT tile, tiny penalty when not a ROAD tile.
* `treads`: a link in a continuous track.  moderate penalty when not on a FLAT tile, no penalty when not on a ROAD tile.
* `rail`: a rigid metal wheel with a flange on one edge, meant to keep it on a railroad track.  No penalty when on a RAIL tile, extreme penalty when not on a RAIL tile.

#### The following optional fields are specific to ROTORs.
```c++
"rotor_diameter": 15,         // Rotor diameter in meters.  Larger rotors provide more lift.
```

#### The following optional fields are specific to WORKBENCHes.
These values apply to crafting tasks performed at the WORKBENCH.
```c++
"multiplier": 1.1,            // Crafting speed multiplier.
"mass": 1000000,              // Maximum mass in grams of a completed craft that can be crafted.
"volume": "20L",              // Maximum volume (as a string) of a completed craft that can be craft.
```

#### The following optional fields are specific to SEATs.
```c++
"comfort": 3,                 // (Optional, default=0). Sleeping comfort as for terrain/furniture.
"floor_bedding_warmth": 300,  // (Optional, default=0). Bonus warmth as for terrain/furniture.
"bonus_fire_warmth_feet": 200,// (Optional, default=0). Bonus fire warmth as for terrain/furniture.
```

#### The following optional field describes pseudo tools for any part.
Crafting stations (e.g. kitchen, welding rigs etc) have tools that they provide as part
of forming the inventory for crafting as well as providing menu items when `e`xamining
the vehicle tile.
Following example array gives the vpart a pot as passive tool for crafting because it has no hotkey defined.
It also has a hotplate that can be activated by examining it with `e` then `h` on the part's vehicle tile.
```c++
"pseudo_tools" : [
  { "id": "hotplate", "hotkey": "h" },
  { "id": "pot" }
],
```

### Part Resistance

```C++
"all" : 0.0f,        // Initial value of all resistances, overridden by more specific types
"physical" : 10,     // Initial value for bash, cut and stab
"non_physical" : 10, // Initial value for acid, heat, cold, electricity and biological
"biological" : 0.2f, // Resistances to specific types. Those override the general ones.
"bash" : 3,
"cut" : 3,
"acid" : 3,
"stab" : 3,
"heat" : 3,
"cold" : 3,
"electric" : 3
```

### Vehicle Placement
```C++
"id":"road_straight_wrecks",  // Unique ID. Must be one continuous word, use underscores if necessary
"locations":[ {               // List of potential vehicle locations. When this placement is used, one of those locations will be chosen at random.
  "x" : [0,19],               // The x placement. Can be a single value or a range of possibilities.
  "y" : 8,                    // The y placement. Can be a single value or a range of possibilities.
  "facing" : [90,270]         // The facing of the vehicle. Can be a single value or an array of possible values.
} ]
```

### Vehicle Spawn

```C++
"id":"default_city",            // Unique ID. Must be one continuous word, use underscores if necessary
"spawn_types":[ {       // List of spawntypes. When this vehicle_spawn is applied, it will choose from one of the spawntypes randomly, based on the weight.
  "description" : "Clear section of road",           //    A description of this spawntype
  "weight" : 33,          //    The chance of this spawn type being used.
  "vehicle_function" : "jack-knifed_semi", // This is only needed if the spawntype uses a built-in json function.
  "vehicle_json" : {      // This is only needed for a json-specified spawntype.
  "vehicle" : "car",      // The vehicle or vehicle_group to spawn.
  "placement" : "%t_parked",  // The vehicle_placement to use when spawning the vehicle. This is not needed if the x, y, and facing are specified.
  "x" : [0,19],     // The x placement. Can be a single value or a range of possibilities. Not needed if placement is specified.
  "y" : 8,   // The y placement. Can be a single value or a range of possibilities. Not needed if placement is specified.
  "facing" : [90,270], // The facing of the vehicle. Can be a single value or an array of possible values. Not needed if placement is specified.
  "number" : 1, // The number of vehicles to spawn.
  "fuel" : -1, // The fuel of the new vehicles. Defined in percentage. 0 is empty, 100 is full tank, -1 is random from 7% to 35% (default).
  "status" : 1  // The status of the new vehicles. -1 = light damage (default), 0 = undamaged, 1 = disabled, destroyed tires OR engine.
} } ]
```

### Vehicles
See also VEHICLE_JSON.md

```C++
"id": "shopping_cart",                     // Internally-used name.
"name": "Shopping Cart",                   // Display name, subject to i18n.
"blueprint": "#",                          // Preview of vehicle - ignored by the code, so use only as documentation
"parts": [                                 // Parts list
    {"x": 0, "y": 0, "part": "box"},       // Part definition, positive x direction is to the left, positive y is to the right
    {"x": 0, "y": 0, "part": "casters"}    // See vehicle_parts.json for part ids
]
                                           /* Important! Vehicle parts must be defined in the
                                            * same order you would install
                                            * them in the game (ie, frames and mount points first).
                                            * You also cannot break the normal rules of installation
                                            * (you can't stack non-stackable part flags). */
```

# `data/json/items/` JSONs

### Generic Items

```C++
"type": "GENERIC",                // Defines this as some generic item
"id": "socks",                    // Unique ID. Must be one continuous word, use underscores if necessary
"name": {
    "ctxt": "clothing",           // Optional translation context. Useful when a string has multiple meanings that need to be translated differently in other languages.
    "str": "pair of socks",       // The name appearing in the examine box.  Can be more than one word separated by spaces
    "str_pl": "pairs of socks"    // Optional. If a name has an irregular plural form (i.e. cannot be formed by simply appending "s" to the singular form), then this should be specified. "str_sp" can be used if the singular and plural forms are the same
},
"conditional_names": [ {          // Optional list of names that will be applied in specified conditions (see Conditional Naming section for more details).
    "type": "COMPONENT_ID",       // The condition type.
    "condition": "leather",       // The condition to check for.
    "name": { "str": "pair of leather socks", "str_pl": "pairs of leather socks" } // Name field, same rules as above.
} ],
"container": "null",             // What container (if any) this item should spawn within
"repairs_like": "scarf",          // If this item does not have recipe, what item to look for a recipe for when repairing it.
"color": "blue",                 // Color of the item symbol.
"symbol": "[",                   // The item symbol as it appears on the map. Must be a Unicode string exactly 1 console cell width.
"looks_like": "rag",              // hint to tilesets if this item has no tile, use the looks_like tile
"description": "Socks. Put 'em on your feet.", // Description of the item
"ascii_picture": "ascii_socks", // Id of the asci_art used for this item
"phase": "solid",                            // (Optional, default = "solid") What phase it is
"weight": "350 g",                           // Weight, weight in grams, mg and kg can be used - "50 mg", "5 g" or "5 kg". For stackable items (ammo, comestibles) this is the weight per charge.
"volume": "250 ml",                          // Volume, volume in ml and L can be used - "50 ml" or "2 L". For stackable items (ammo, comestibles) this is the volume of stack_size charges.
"integral_volume": "50 ml",                        // Volume added to base item when item is integrated into another (eg. a gunmod integrated to a gun). Volume in ml and L can be used - "50 ml" or "2 L". Default is the same as volume.
"integral_weight": "50 g",                        // Weight added to base item when item is integrated into another (eg. a gunmod integrated to a gun). Default is the same as weight.
"longest_side": "15 cm",                     // Length of longest item dimension. Default is cube root of volume.
"rigid": false,                              // For non-rigid items volume (and for worn items encumbrance) increases proportional to contents
"insulation": 1,                             // (Optional, default = 1) If container or vehicle part, how much insulation should it provide to the contents
"price": 100,                                // Used when bartering with NPCs. For stackable items (ammo, comestibles) this is the price for stack_size charges. Can use string "cent" "USD" or "kUSD".
"price_postapoc": "1 USD",                       // Same as price but represent value post cataclysm. Can use string "cent" "USD" or "kUSD".
"material": ["COTTON"],                      // Material types, can be as many as you want.  See materials.json for possible options
"cutting": 0,                                // (Optional, default = 0) Cutting damage caused by using it as a melee weapon.  This value cannot be negative.
"bashing": 0,                                // (Optional, default = 0) Bashing damage caused by using it as a melee weapon.  This value cannot be negative.
"to_hit": 0,                                 // (Optional, deprecated, default = 0) To-hit bonus if using it as a melee weapon (whatever for?).  The object version is preferred
"to_hit" {                                   // (Optional, Preferred) To hit bonus values, see below
  "grip": "solid",                           // the item's grip value
  "length": "long",                          // the item's length value
  "surface": "point",                        // the item's striking surface value
  "balance": "neutral"                       // the item's balance value
}
"flags": ["VARSIZE"],                        // Indicates special effects, see JSON_FLAGS.md
"environmental_protection_with_filter": 6,   // the resistance to environmental effects if an item (for example a gas mask) requires a filter to operate and this filter is installed. Used in combination with use_action 'GASMASK' and 'DIVE_TANK'
"magazine_well": 0,                          // Volume above which the magazine starts to protrude from the item and add extra volume
"magazines": [                               // Magazines types for each ammo type (if any) which can be used to reload this item
    [ "9mm", [ "glockmag" ] ]                // The first magazine specified for each ammo type is the default
    [ "45", [ "m1911mag", "m1911bigmag" ] ],
],
"milling": {                                 // Optional. If given, the item can be milled in a water/wind mill.
  "into": "flour",                           // The item id of the result of the milling.
  "conversion_rate": 1.0                     // Conversion of number of items that are milled (e.g. with a rate of 2, 10 input items will yield 20 milled items).
},
"explode_in_fire": true,                     // Should the item explode if set on fire
"explosion": {                               // Physical explosion data
    "power": 10,                             // Measure of explosion power in grams of TNT equivalent explosive, affects damage and range.
    "distance_factor": 0.9,                  // How much power is retained per traveled tile of explosion. Must be lower than 1 and higher than 0.
    "max_noise": 25,                         // Maximum amount of (auditory) noise the explosion might produce.
    "fire": true,                            // Should the explosion leave fire
    "shrapnel": 200,                         // Total mass of casing, rest of fragmentation variables set to reasonable defaults.
    "shrapnel": {
        "casing_mass": 200,                  // Total mass of casing, casing/power ratio determines fragment velocity.
        "fragment_mass": 0.05,               // Mass of each fragment in grams. Large fragments hit harder, small fragments hit more often.
        "recovery": 10,                      // Percentage chance to drop an item at landing point.
        "drop": "nail"                       // Which item to drop at landing point.
    }
},
```

#### To hit object
For additional clarity, an item's `to_hit` bonus can be encoded as string of 4 fields.  All the fields are mandatory:

```C++
"to_hit": {
    "grip": "weapon",      // one of "bad", "none", "solid", or "weapon"
    "length": "hand",      // one of "hand", "short", or "long"
    "surface": "any",      // one of "point", "line", "any", or "every"
    "balance": "neutral"   // one of "clumsy", "uneven", "neutral", or "good"
}
```
See `GAME_BALANCE.md`'s `MELEE_WEAPONS` section for the criteria for selecting each value.

### Ammo

```C++
"type" : "AMMO",      // Defines this as ammo
...                   // same entries as above for the generic item.
                      // additional some ammo specific entries:
"ammo_type" : "shot", // Determines what it can be loaded in
"damage" : 18,        // Ranged damage when fired
"prop_damage": 2,     // Multiplies the damage of weapon by amount (overrides damage field)
"pierce" : 0,         // Armor piercing ability when fired
"range" : 5,          // Range when fired
"dispersion" : 0,     // Inaccuracy of ammo, measured in quarter-degrees
"recoil" : 18,        // Recoil caused when firing
"count" : 25,         // Number of rounds that spawn together
"stack_size" : 50,    // (Optional) How many rounds are in the above-defined volume. If omitted, is the same as 'count'
"show_stats" : true,  // (Optional) Force stat display for combat ammo. (for projectiles lacking both damage and prop_damage)
"effects" : ["COOKOFF", "SHOT"]
```

### Magazine

```C++
"type": "MAGAZINE",              // Defines this as a MAGAZINE
...                              // same entries as above for the generic item.
// Only MAGAZINE type items may define the following fields:
"ammo_type": [ "40", "357sig" ], // What types of ammo this magazine can be loaded with
"capacity" : 15,                 // Capacity of magazine (in equivalent units to ammo charges)
"count" : 0,                     // Default amount of ammo contained by a magazine (set this for ammo belts)
"default_ammo": "556",           // If specified override the default ammo (optionally set this for ammo belts)
"reload_time" : 100,             // How long it takes to load each unit of ammo into the magazine
"linkage" : "ammolink"           // If set one linkage (of given type) is dropped for each unit of ammo consumed (set for disintegrating ammo belts)
```


### Armor

Armor can be defined like this:

```C++
"type" : "ARMOR",     // Defines this as armor
...                   // same entries as above for the generic item.
                      // additional some armor specific entries:
"covers" : [ "foot_l", "foot_r" ],  // Where it covers.  Use bodypart_id defined in body_parts.json
"warmth" : 10,        //  (Optional, default = 0) How much warmth clothing provides
"environmental_protection" : 0,  //  (Optional, default = 0) How much environmental protection it affords
"encumbrance" : 0,    // Base encumbrance (unfitted value)
"max_encumbrance" : 0,    // When a character is completely full of volume, the encumbrance of a non-rigid storage container will be set to this. Otherwise it'll be between the encumbrance and max_encumbrance following the equation: encumbrance + (max_encumbrance - encumbrance) * non-rigid volume / non-rigid capacity.  By default, max_encumbrance is encumbrance + (non-rigid volume / 250ml).
"weight_capacity_bonus": "20 kg",    // (Optional, default = 0) Bonus to weight carrying capacity, can be negative. Strings must be used - "5000 g" or "5 kg"
"weight_capacity_modifier": 1.5, // (Optional, default = 1) Factor modifying base weight carrying capacity.
"coverage" : 80,      // What percentage of body part
"material_thickness" : 1,  // Thickness of material, in millimeter units (approximately).  Ordinary clothes range from 0.1 to 0.5. Particularly rugged cloth may reach as high as 1-2mm, and armor or protective equipment can range as high as 10 or rarely more.
"power_armor" : false, // If this is a power armor item (those are special).
"valid_mods" : ["steel_padded"] // List of valid clothing mods. Note that if the clothing mod doesn't have "restricted" listed, this isn't needed.
```
Alternately, every item (book, tool, gun, even food) can be used as armor if it has armor_data:
```C++
"type" : "TOOL",      // Or any other item type
...                   // same entries as for the type (e.g. same entries as for any tool),
"armor_data" : {      // additionally the same armor data like above
    "covers" : [ "foot_l", "foot_r" ],
    "warmth" : 10,
    "environmental_protection" : 0,
    "encumbrance" : 0,
    "coverage" : 80,
    "material_thickness" : 1,
    "power_armor" : false
}
```
#### Guidelines for thickness: ####
According to <https://propercloth.com/reference/fabric-thickness-weight/>, dress shirts and similar fine clothing range from 0.15mm to 0.35mm.
According to <https://leathersupreme.com/leather-hide-thickness-in-leather-jackets/>:
* Fashion leather clothes such as thin leather jackets, skirts, and thin vests are 1.0mm or less.
* Heavy leather clothes such as motorcycle suits average 1.5mm.

From [this site](https://cci.one/site/marine/design-tips-fabrication-overview/tables-of-weights-and-measures/), an equivalency guideline for fabric weight to mm:

| Cloth | oz/yd2 | g/m2 | Inches | mm |
| ----- | ------- | ----- | ------- | ---- |
|  Fiberglass (plain weave)  | 2.3 |  78  | 0.004 | 0.10 |
|  Fiberglass (plain weave)  | 6.0 | 203 | 0.007 | 0.17 |
| Kevlar (TM) (plain weave) | 5.0 | 170 | 0.010 | 0.25 |
| Carbon Fiber (plain weave) | 5.8 | 197 | 0.009 | 0.23 |
| Carbon Fiber (unidirectional) | 9.0 | 305 | 0.011 | 0.28 |

Chart cobbled together from several sources for more general materials:

|  Fabric  | oz/yd2 | Max g/m2 | Inches | mm to use |
| ------- | --------| ---------- | ------- | ---------- |
| Very light | 0-4 | 136 | 0.006-0.007 | 0.15 |
|   Light   | 4-7 | 237 |    0.008    |  0.2  |
|  Medium  | 7-11 | 373 | 0.009-0.011 | 0.25 |
|   Heavy   | 11-14 | 475 | 0.012-0.014 | 0.3 |

Shoe thicknesses are outlined at <https://secretcobbler.com/choosing-leather/>; TL;DR: upper 1.2 - 2.0mm, lining 0.8 - 1.2mm, for a total of 2.0 - 3.2mm.

For turnout gear, see <http://bolivar.mo.us/media/uploads/2014/09/2014-06-bid-fire-gear-packet.pdf>.


### Pet Armor
Pet armor can be defined like this:

```C++
"type" : "PET_ARMOR",     // Defines this as armor
...                   // same entries as above for the generic item.
                      // additional some armor specific entries:
"environmental_protection" : 0,  //  (Optional, default = 0) How much environmental protection it affords
"material_thickness" : 1,  // Thickness of material, in millimeter units (approximately).  Generally ranges between 1 - 5, more unusual armor types go up to 10 or more
"pet_bodytype":        // the body type of the pet that this monster will fit.  See MONSTERS.md
"max_pet_vol":          // the maximum volume of the pet that will fit into this armor. Volume in ml or L can be used - "50 ml" or "2 L".
"min_pet_vol":          // the minimum volume of the pet that will fit into this armor. Volume in ml or L can be used - "50 ml" or "2 L".
"power_armor" : false, // If this is a power armor item (those are special).
```
Alternately, every item (book, tool, gun, even food) can be used as armor if it has armor_data:
```C++
"type" : "TOOL",      // Or any other item type
...                   // same entries as for the type (e.g. same entries as for any tool),
"pet_armor_data" : {      // additionally the same armor data like above
    "environmental_protection" : 0,
    "pet_bodytype": "dog",
    "max_pet_vol": "35000 ml",
    "min_pet_vol": "25000 ml",
    "material_thickness" : 1,
    "power_armor" : false
}
```

### Books

Books can be defined like this:

```C++
"type" : "BOOK",      // Defines this as a BOOK
...                   // same entries as above for the generic item.
                      // additional some book specific entries:
"max_level" : 5,      // Maximum skill level this book will train to
"intelligence" : 11,  // Intelligence required to read this book without penalty
"time" : "35 m",          // Time a single read session takes. An integer will be read in minutes or a time string can be used.
"fun" : -2,           // Morale bonus/penalty for reading
"skill" : "computer", // Skill raised
"chapters" : 4,       // Number of chapters (for fun only books), each reading "consumes" a chapter. Books with no chapters left are less fun (because the content is already known to the character).
"required_level" : 2  // Minimum skill level required to learn
```
Alternately, every item (tool, gun, even food) can be used as book if it has book_data:
```C++
"type" : "TOOL",      // Or any other item type
...                   // same entries as for the type (e.g. same entries as for any tool),
"book_data" : {       // additionally the same book data like above
    "max_level" : 5,
    "intelligence" : 11,
    "time" : 35,
    "fun" : -2,
    "skill" : "computer",
    "chapters" : 4,
    "use_action" : "MA_MANUAL", // The book_data can have use functions (see USE ACTIONS) that are triggered when the books has been read. These functions are not triggered by simply activating the item (like tools would).
    "required_level" : 2
}
```

Since many book names are proper names, it's often necessary to explicitly specify
the plural forms. The following is the game's convention on plural names of books:

1. For non-periodical books (textbooks, manuals, spellbooks, etc.),
    1. If the book's singular name is a proper name, then the plural name is `copies of (singular name)`. For example, the plural name of `Lessons for the Novice Bowhunter` is `copies of Lessons for the Novice Bowhunter`.
    2. Otherwise, the plural name is the usual plural of the singular name. For example, the plural name of `tactical baton defense manual` is `tactical baton defense manuals`
2. For periodicals (magazines and journals),
    1. If the periodical's singular name is a proper name, and doesn't end with "Magazine", "Weekly", "Monthly", etc., the plural name is `issues of (singular name)`. For example, the plural name of `Archery for Kids` is `issues of Archery for Kids`.
    2. Otherwise, the periodical's plural name is the usual plural of the singular name. For example, the plural name of `Crafty Crafter's Quarterly` is `Crafty Crafter's Quarterlies`.
3. For board games (represented internally as book items),
    1. If the board game's singular name is a proper name, the plural is `sets of (singular name)`. For example, the plural name of `Picturesque` is `sets of Picturesque`.
    2. Otherwise the plural name is the usual plural. For example, the plural of `deck of cards` is `decks of cards`.

#### Conditional Naming

The `conditional_names` field allows defining alternate names for items that will be displayed instead of (or in addition to) the default name, when specific conditions are met. Take the following (incomplete) definition for `sausage` as an example of the syntax:

```json
{
  "name": "sausage",
  "conditional_names": [
    {
      "type": "FLAG",
      "condition": "CANNIBALISM",
      "name": "Mannwurst"
    },
    {
      "type": "COMPONENT_ID",
      "condition": "mutant",
      "name": { "str_sp": "sinister %s" }
    }
  ]
}
```

You can list as many conditional names for a given item as you want. Each conditional name must consist of 3 elements:
1. The condition type:
    - `COMPONENT_ID` searches all the components of the item (and all of *their* components, and so on) for an item with the condition string in their ID. The ID only needs to *contain* the condition, not match it perfectly (though it is case sensitive). For example, supplying a condition `mutant` would match `mutant_meat`.
    - `FLAG` which checks if an item has the specified flag (exact match).
2. The condition you want to look for.
3. The name to use if a match is found. Follows all the rules of a standard `name` field, with valid keys being `str`, `str_pl`, and `ctxt`. You may use %s here, which will be replaced by the name of the item. Conditional names defined prior to this one are taken into account.

So, in the above example, if the sausage is made from mutant humanoid meat, and therefore both has the `CANNIBALISM` flag, *and* has a component with `mutant` in its ID:
1. First, the item name is entirely replaced with "Mannwurst" if singular, or "Mannwursts" if plural.
2. Next, it is replaced by "sinister %s", but %s is replaced with the name as it was before this step, resulting in "sinister Mannwurst" or "sinister Mannwursts".

NB: If `"str": "sinister %s"` was specified instead of `"str_sp": "sinister %s"`, the plural form would be automatically created as "sinister %ss", which would become "sinister Mannwurstss" which is of course one S too far. Rule of thumb: If you are using %s in the name, always specify an identical plural form unless you know exactly what you're doing!


#### Color Key

When adding a new book, please use this color key:

* Magazines: `pink`
* “Paperbacks” Short enjoyment books (including novels): `light_cyan`
* “Hardbacks” Long enjoyment books (including novels): `light_blue`
* “Small textbook” Beginner level textbooks, guides and martial arts books: `green`
* “Large textbook” Advanced level textbooks and advanced guides: `blue`
* Religious books: `dark_gray`
* “Printouts” (including spiral-bound, binders, and similar) Technical documents, (technical?) protocols, (lab) journals, personal diaries: `light_green`
* Other reading material/non-books (use only if every other category does not apply): `light_gray`

A few exceptions to this color key may apply, for example for books that don’t are what they seem to be.
Never use `yellow` and `red`, those colors are reserved for sounds and infrared vision.

#### CBMs

CBMs can be defined like this:

```C++
"type" : "BIONIC_ITEM",         // Defines this as a CBM
...                             // same entries as above for the generic item.
                                // additional some CBM specific entries:
"bionic_id" : "bio_advreactor", // ID of the installed bionic if not equivalent to "id"
"difficulty" : 11,              // Difficulty of installing CBM
"is_upgrade" : true,            // Whether the CBM is an upgrade of another bionic.
"installation_data" : "AID_bio_advreactor" // ID of the item which allows for almost guaranteed installation of corresponding bionic.
```

### Comestibles

```C++
"type" : "COMESTIBLE",      // Defines this as a COMESTIBLE
...                         // same entries as above for the generic item.
// Only COMESTIBLE type items may define the following fields:
"addiction_type" : "crack", // Addiction type
"spoils_in" : 0,            // A time duration: how long a comestible is good for. 0 = no spoilage.
"use_action" : [ "CRACK" ],     // What effects a comestible has when used, see special definitions below
"stim" : 40,                // Stimulant effect
"fatigue_mod": 3,           // How much fatigue this comestible removes. (Negative values add fatigue)
"radiation": 8,             // How much radiation you get from this comestible.
"comestible_type" : "MED",  // Comestible type, used for inventory sorting
"quench" : 0,               // Thirst quenched
"healthy" : -2,             // Health effects (used for sickness chances)
"addiction_potential" : 80, // Ability to cause addictions
"monotony_penalty" : 0,     // (Optional, default: 2) Fun is reduced by this number for each one you've consumed in the last 48 hours.
                            // Can't drop fun below 0, unless the comestible also has the "NEGATIVE_MONOTONY_OK" flag.
"calories" : 0,             // Hunger satisfied (in kcal)
"nutrition" : 0,            // Hunger satisfied (OBSOLETE)
"tool" : "apparatus",       // Tool required to be eaten/drank
"charges" : 4,              // Number of uses when spawned
"stack_size" : 8,           // (Optional) How many uses are in the above-defined volume. If omitted, is the same as 'charges'
"fun" : 50                  // Morale effects when used
"freezing_point": 32,       // (Optional) Temperature in C at which item freezes, default is water (32F/0C)
"cooks_like": "meat_cooked",         // (Optional) If the item is used in a recipe, replaces it with its cooks_like
"parasites": 10,            // (Optional) Probability of becoming parasitised when eating
"contamination": [ { "disease": "bad_food", "probability": 5 } ],         // (Optional) List of diseases carried by this comestible and their associated probability. Values must be in the [0, 100] range.
"vitamins": [ [ "calcium", 5 ], [ "iron", 12 ] ],         // Vitamins provided by consuming a charge (portion) of this.  An integer percentage of ideal daily value average.  Vitamins array keys include the following: calcium, iron, vitA, vitB, vitC, mutant_toxin, bad_food, blood, and redcells.  Note that vitB is B12.
"material": [ "flesh", "wheat" ], // All materials (IDs) this food is made of
"primary_material": "meat",       // What the primary material ID is. Materials determine specific heat.
"rot_spawn": "MONSTERGROUP_NAME", // Monster group that spawns when food becomes rotten (used for egg hatching)
"rot_spawn_chance": 10,           // Percent chance of monstergroup spawn when food rots. Max 100.
"smoking_result": "dry_meat",     // Food that results from drying this food in a smoker
```


### Containers

Any Item can be a container. To add the ability to contain things to an item, you need to add pocket_data. The below example is a typical container (shown with optional default values, or mandatory if the value is mandatory)

```C++
"pocket_data": [
  {
    "pocket_type": "CONTAINER",       // Typical container pocket. Pockets can also be MAGAZINE.
    "max_contains_volume": mandatory, // Maximum volume this pocket can hold, totaled among all contained items.  For example "2 L" or "2000 ml" would hold two liters of items.
    "max_contains_weight": mandatory, // Maximum weight this pocket can hold, totaled among all container items.  For example "6 kg" is about enough to contain a bowling ball.
    "min_item_volume": "0 ml",        // Minimum volume of item that can be placed into this pocket.  Items smaller than this cannot be placed in the pocket.
    "max_item_volume": "0 ml",        // Maximum volume of item that can fit through the opening into this pocket.  For example, a 2-liter bottle has a "17 ml" opening.
    "max_item_length": "0 mm",        // Maximum length of items that can fit in this pocket, by their longest_side.  Default is the diagonal opening length assuming volume is a cube (cube_root(vol)*square_root(2))
    "spoil_multiplier": 1.0,          // How putting an item in this pocket affects spoilage.  Less than 1.0 and the item will be preserved longer; 0.0 will preserve indefinitely.
    "weight_multiplier": 1.0,         // The items in this pocket magically weigh less inside than outside.  Nothing in vanilla should have a weight_multiplier.
    "moves": 100,                     // Indicates the number of moves it takes to remove an item from this pocket, assuming best conditions.
    "rigid": false,                   // Default false. If true, this pocket's size is fixed, and does not expand when filled.  A glass jar would be rigid, while a plastic bag is not.
    "magazine_well": "0 ml",          // Amount of space you can put items in the pocket before it starts expanding.  Only works if rigid = false.
    "watertight": false,              // Default false. If true, can contain liquid.
    "airtight": false,                // Default false. If true, can contain gas.
    "holster": false,                 // Default false. If true, only one stack of items can be placed inside this pocket, or one item if that item is not count_by_charges.
    "open_container": false,          // Default false. If true, the contents of this pocket will spill if this item is placed into another item.
    "fire_protection": false,         // Default false. If true, the pocket protects the contained items from exploding if tossed into a fire.
    "ammo_restriction": { "ammotype": count }, // Restrict pocket to a given ammo type and count.  This overrides mandatory volume, weight, watertight and airtight to use the given ammo type instead.  A pocket can contain any number of unique ammo types each with different counts, and the container will only hold one type (as of now).  If this is left out, it will be empty.
    "flag_restriction": [ "FLAG1", "FLAG2" ],  // Items can only be placed into this pocket if they have a flag that matches one of these flags.
    "item_restriction": [ "item_id" ],         // Only these item IDs can be placed into this pocket. Overrides ammo and flag restrictions.

    "sealed_data": { "spoil_multiplier": 0.0 } // If a pocket has sealed_data, it will be sealed when the item spawns.  The sealed version of the pocket will override the unsealed version of the same datatype.
  }
]
```

### Melee

```C++
"id": "hatchet",       // Unique ID. Must be one continuous word, use underscores if necessary
"symbol": ";",         // ASCII character used in-game
"color": "light_gray", // ASCII character color
"name": "hatchet",     // In-game name displayed
"description": "A one-handed hatchet. Makes a great melee weapon, and is useful both for cutting wood, and for use as a hammer.", // In-game description
"price": 95,           // Used when bartering with NPCs.  Can use string "cent" "USD" or "kUSD".
"material": ["iron", "wood"], // Material types.  See materials.json for possible options
"weight": 907,         // Weight, measured in grams
"volume": "1500 ml",   // Volume, volume in ml and L can be used - "50 ml" or "2 L"
"bashing": 12,         // Bashing damage caused by using it as a melee weapon
"cutting": 12,         // Cutting damage caused by using it as a melee weapon
"flags" : ["CHOP"],    // Indicates special effects
"to_hit": 1            // To-hit bonus if using it as a melee weapon
```

### Gun

Guns can be defined like this:

```C++
"type": "GUN",             // Defines this as a GUN
...                        // same entries as above for the generic item.
                           // additional some gun specific entries:
"skill": "pistol",         // Skill used for firing
"ammo": [ "357", "38" ],   // Ammo types accepted for reloading
"ranged_damage": 0,        // Ranged damage when fired
"range": 0,                // Range when fired
"dispersion": 32,          // Inaccuracy of gun, measured in quarter-degrees
// When sight_dispersion and aim_speed are present in a gun mod, the aiming system picks the "best"
// sight to use for each aim action, which is the fastest sight with a dispersion under the current
// aim threshold.
"sight_dispersion": 10,    // Inaccuracy of gun derived from the sight mechanism, also in quarter-degrees
"recoil": 0,               // Recoil caused when firing, in quarter-degrees of dispersion.
"durability": 8,           // Resistance to damage/rusting, also determines misfire chance
"blackpowder_tolerance": 8,// One in X chance to get clogged up (per shot) when firing blackpowder ammunition (higher is better). Optional, default is 8.
"min_cycle_recoil": 0,     // Minimum ammo recoil for gun to be able to fire more than once per attack.
"variants": [              // Cosmetic variants this gun can have
  {
    "id": "varianta",                           // id used in spawning to spawn this variant specifically
    "name": { "str": "Variant A pistol" },      // The name used instead of the default name when this variant is selected
    "description": "A fancy variant A pistol",  // The description used instead of the default when this variant is selected
    "ascii_picture": "valid_ascii_art_id",      // An ASCII art picture used when this variant is selected. If there is none, the default (if it exists) is used.
    "weight": 2                                 // The relative chance of this variant being selected over other variants when this item is spawned with no explicit variant. Defaults to 0. If it is 0, this variant will not be selected
  }
],
"clip_size": 100,          // Maximum amount of ammo that can be loaded
"ups_charges": 0,          // Additionally to the normal ammo (if any), a gun can require some charges from an UPS. This also works on mods. Attaching a mod with ups_charges will add/increase ups drain on the weapon.
"ammo_to_fire" 1,          // Amount of ammo used
"modes": [ [ "DEFAULT", "semi-auto", 1 ], [ "AUTO", "auto", 4 ] ], // Firing modes on this gun, DEFAULT,AUTO, or MELEE followed by the name of the mode displayed in game, and finaly the number of shots of the mod.
"reload": 450,             // Amount of time to reload, 100 = 1 second = 1 "turn"
"built_in_mods": ["m203"], //An array of mods that will be integrated in the weapon using the IRREMOVABLE tag.
"default_mods": ["m203"]   //An array of mods that will be added to a weapon on spawn.
"barrel_volume": "30 mL",  // Amount of volume lost when the barrel is sawn. Approximately 250 ml per inch is a decent approximation.
"valid_mod_locations": [ [ "accessories", 4 ], [ "grip", 1 ] ],  // The valid locations for gunmods and the mount of slots for that location.
```
Alternately, every item (book, tool, armor, even food) can be used as gun if it has gun_data:
```json
"type": "TOOL",      // Or any other item type
...                   // same entries as for the type (e.g. same entries as for any tool),
"gun_data" : {        // additionally the same gun data like above
    "skill": ...,
    "recoil": ...,
    ...
}
```

### Gunmod

Gun mods can be defined like this:

```C++
"type": "GUNMOD",              // Defines this as a GUNMOD
...                            // Same entries as above for the generic item.
                               // Additionally some gunmod specific entries:
// Only GUNMOD type items may define the following fields:
"location": "stock",           // Mandatory. Where is this gunmod is installed?
"mod_targets": [ "crossbow" ], // Mandatory. What kind of weapons can this gunmod be used with?
"install_time": "30 s",        // Mandatory. How long does installation take? An integer will be read as moves or a time string can be used.
"acceptable_ammo": [ "9mm" ],  // Optional filter restricting mod to guns with those base (before modifiers) ammo types
"ammo_modifier": [ "57" ],     // Optional field which if specified modifies parent gun to use these ammo types
"magazine_adaptor": [ [ "223", [ "stanag30" ] ] ], // Optional field which changes the types of magazines the parent gun accepts
"damage_modifier": -1,         // Optional field increasing or decreasing base gun damage
"dispersion_modifier": 15,     // Optional field increasing or decreasing base gun dispersion
"loudness_modifier": 4,        // Optional field increasing or decreasing base guns loudness
"range_modifier": 2,           // Optional field increasing or decreasing base gun range
"recoil_modifier": -100,       // Optional field increasing or decreasing base gun recoil
"ups_charges_modifier": 200,   // Optional field increasing or decreasing base gun UPS consumption (per shot) by adding given value
"ups_charges_multiplier": 2.5, // Optional field increasing or decreasing base gun UPS consumption (per shot) by multiplying by given value
"reload_modifier": -10,        // Optional field increasing or decreasing base gun reload time in percent
"min_str_required_mod": 14,    // Optional field increasing or decreasing minimum strength required to use gun
"aim_speed": 3,                // A measure of how quickly the player can aim, in moves per point of dispersion.
"ammo_effects": [ "BEANBAG" ], // List of IDs of ammo_effect types
"consume_chance": 5000,        // Odds against CONSUMABLE mod being destroyed when gun is fired (default 1 in 10000)
"consume_divisor": 10,         // Divide damage against mod by this amount (default 1)
"handling_modifier": 4,        // Improve gun handling. For example a forward grip might have 6, a bipod 18
"mode_modifier": [ [ "AUTO", "auto", 4 ] ], // Modify firing modes of the gun, to give AUTO or REACH for example
```

Alternately, every item (book, tool, armor, even food) can be used as a gunmod if it has gunmod_data:
```json
"type": "TOOL",       // Or any other item type
...                   // same entries as for the type (e.g. same entries as for any tool),
"gunmod_data" : {
    "location": ...,
    "mod_targets": ...,
    ...
}
```


### Batteries
```C++
"type": "BATTERY",    // Defines this as a BATTERY
...                   // Same entries as above for the generic item
                      // Additionally some battery specific entries:
"max_energy": "30 kJ" // Mandatory. Maximum energy quantity the battery can hold
```

### Tools

```C++
"id": "torch_lit",    // Unique ID. Must be one continuous word, use underscores if necessary
"type": "TOOL",       // Defines this as a TOOL
"symbol": "/",        // ASCII character used in-game
"color": "brown",     // ASCII character color
"name": "torch (lit)", // In-game name displayed
"description": "A large stick, wrapped in gasoline soaked rags. This is burning, producing plenty of light", // In-game description
"price": 0,           // Used when bartering with NPCs.  Can use string "cent" "USD" or "kUSD".
"material": [ "wood" ],   // Material types.  See materials.json for possible options
"techniques": [ "FLAMING" ], // Combat techniques used by this tool
"flags": [ "FIRE" ],      // Indicates special effects
"weight": 831,        // Weight, measured in grams
"volume": "1500 ml",  // Volume, volume in ml and L can be used - "50 ml" or "2 L"
"bashing": 12,        // Bashing damage caused by using it as a melee weapon
"cutting": 0,         // Cutting damage caused by using it as a melee weapon
"to_hit": 3,          // To-hit bonus if using it as a melee weapon
"turns_per_charge": 20, // Charges consumed over time, deprecated in favor of power_draw
"use_action": [ "firestarter" ] // Action performed when tool is used, see special definition below
// Only TOOL type items may define the following fields:
"ammo": [ "NULL" ],        // Ammo types used for reloading
"charge_factor": 5,        // this tool uses charge_factor charges for every charge required in a recipe; intended for tools that have a "sub" field but use a different ammo that the original tool
"charges_per_use": 1,      // Charges consumed per tool use
"initial_charges": 75,     // Charges when spawned
"max_charges": 75,         // Maximum charges tool can hold
"rand_charges": [10, 15, 25], // Randomize the charges when spawned. This example has a 50% chance of rng(10, 15) charges and a 50% chance of rng(15, 25). (The endpoints are included.)
"power_draw": 50,          // Energy consumption rate in mW
"revert_to": "torch_done", // Transforms into item when charges are expended
"sub": "hotplate",         // optional; this tool has the same functions as another tool
```


### Seed Data

Every item type can have optional seed data, if the item has seed data, it's considered a seed and can be planted:

```C++
"seed_data" : {
    "fruit": "weed", // The item id of the fruits that this seed will produce.
    "seeds": false, // (optional, default is true). If true, harvesting the plant will spawn seeds (the same type as the item used to plant). If false only the fruits are spawned, no seeds.
    "fruit_div": 2, // (optional, default is 1). Final amount of fruit charges produced is divided by this number. Works only if fruit item is counted by charges.
    "byproducts": ["withered", "straw_pile"], // A list of further items that should spawn upon harvest.
    "plant_name": "sunflower", // The name of the plant that grows from this seed. This is only used as information displayed to the user.
    "grow" : 91 // A time duration: how long it takes for a plant to fully mature. Based around a 91 day season length (roughly a real world season) to give better accuracy for longer season lengths
                // Note that growing time is later converted based upon the season_length option, basing it around 91 is just for accuracy purposes
                // A value 91 means 3 full seasons, a value of 30 would mean 1 season.
}
```

### Brewing Data

Every item type can have optional brewing data, if the item has brewing data, it can be placed in a vat and will ferment into a different item type.

Currently only vats can only accept and produce liquid items.

```C++
"brewable" : {
    "time": 3600, // A time duration: how long the fermentation will take.
    "result": "beer" // The id of the result of the fermentation.
}
```

#### `Effects_carried`

(optional, default: empty list)

Effects of the artifact when it's in the inventory (main inventory, wielded, or worn) of the player.

Possible values (see src/enums.h for an up-to-date list):

- `AEP_STR_UP` Strength + 4
- `AEP_DEX_UP` Dexterity + 4
- `AEP_PER_UP` Perception + 4
- `AEP_INT_UP` Intelligence + 4
- `AEP_ALL_UP` All stats + 2
- `AEP_SPEED_UP` +20 speed
- `AEP_IODINE` Reduces radiation
- `AEP_SNAKES` Summons friendly snakes when you're hit
- `AEP_INVISIBLE` Makes you invisible
- `AEP_CLAIRVOYANCE` See through walls
- `AEP_SUPER_CLAIRVOYANCE` See through walls to a great distance
- `AEP_STEALTH` Your steps are quieted
- `AEP_EXTINGUISH` May extinguish nearby flames
- `AEP_GLOW` Four-tile light source
- `AEP_PSYSHIELD` Protection from fear paralyze attack
- `AEP_RESIST_ELECTRICITY` Protection from electricity
- `AEP_CARRY_MORE` Increases carrying capacity by 200
- `AEP_SAP_LIFE` Killing non-zombie monsters may heal you
- `AEP_HUNGER` Increases hunger
- `AEP_THIRST` Increases thirst
- `AEP_SMOKE` Emits smoke occasionally
- `AEP_EVIL` Addiction to the power
- `AEP_SCHIZO` Mimicks schizophrenia
- `AEP_RADIOACTIVE` Increases your radiation
- `AEP_MUTAGENIC` Mutates you slowly
- `AEP_ATTENTION` Draws netherworld attention slowly
- `AEP_STR_DOWN` Strength - 3
- `AEP_DEX_DOWN` Dex - 3
- `AEP_PER_DOWN` Per - 3
- `AEP_INT_DOWN` Int - 3
- `AEP_ALL_DOWN` All stats - 2
- `AEP_SPEED_DOWN` -20 speed
- `AEP_FORCE_TELEPORT` Occasionally force a teleport
- `AEP_MOVEMENT_NOISE` Makes noise when you move
- `AEP_BAD_WEATHER` More likely to experience bad weather
- `AEP_SICK` Decreases health over time

#### `effects_worn`
(optional, default: empty list)

Effects of the artifact when it's worn (it must be an armor item to be worn).

Possible values are the same as for effects_carried.

#### `effects_wielded`

(optional, default: empty list)

Effects of the artifact when it's wielded.

Possible values are the same as for effects_carried.

#### `effects_activated`

(optional, default: empty list)

Effects of the artifact when it's activated (which require it to have a `"use_action": [ "ARTIFACT" ]` and it must have a non-zero max_charges value).

Possible values (see src/artifact.h for an up-to-date list):

- `AEA_STORM` Emits shock fields
- `AEA_FIREBALL` Targeted
- `AEA_ADRENALINE` Adrenaline rush
- `AEA_MAP` Maps the area around you
- `AEA_BLOOD` Shoots blood all over
- `AEA_FATIGUE` Creates interdimensional fatigue
- `AEA_ACIDBALL` Targeted acid
- `AEA_PULSE` Destroys adjacent terrain
- `AEA_HEAL` Heals minor damage
- `AEA_CONFUSED` Confuses all monsters in view
- `AEA_ENTRANCE` Chance to make nearby monsters friendly
- `AEA_BUGS` Chance to summon friendly insects
- `AEA_TELEPORT` Teleports you
- `AEA_LIGHT` Temporary light source
- `AEA_GROWTH` Grow plants, a la triffid queen
- `AEA_HURTALL` Hurts all monsters!
- `AEA_FUN` Temporary morale bonus
- `AEA_SPLIT` Split between good and bad
- `AEA_RADIATION` Spew radioactive gas
- `AEA_PAIN` Increases player pain
- `AEA_MUTATE` Chance of mutation
- `AEA_PARALYZE` You lose several turns
- `AEA_FIRESTORM` Spreads minor fire all around you
- `AEA_ATTENTION` Attention from sub-prime denizens
- `AEA_TELEGLOW` Teleglow disease
- `AEA_NOISE` Loud noise
- `AEA_SCREAM` Noise & morale penalty
- `AEA_DIM` Darkens the sky slowly
- `AEA_FLASH` Flashbang
- `AEA_VOMIT` User vomits
- `AEA_SHADOWS` Summon shadow creatures
- `AEA_STAMINA_EMPTY` Empties most of the player's stamina gauge

### Software Data

Every item type can have software data, it does not have any behavior:

```C++
"software_data" : {
    "type": "USELESS", // unused
    "power" : 91 // unused
}
```

### Use Actions

The contents of use_action fields can either be a string indicating a built-in function to call when the item is activated (defined in iuse.cpp), or one of several special definitions that invoke a more structured function.

```C++
"use_action": {
    "type": "transform",  // The type of method, in this case one that transforms the item.
    "target": "gasoline_lantern_on", // The item to transform to.
    "active": true,       // Whether the item is active once transformed.
    "msg": "You turn the lamp on.", // Message to display when activated.
    "need_fire": 1,                 // Whether fire is needed to activate.
    "need_fire_msg": "You need a lighter!", // Message to display if there is no fire.
    "need_charges": 1,                      // Number of charges the item needs to transform.
    "need_charges_msg": "The lamp is empty.", // Message to display if there aren't enough charges.
    "need_worn": true;                        // Whether the item must be worn to be transformed; false by default.
    "need_wielding": true;                    // Whether the item must be wielded to be transformed; false by default.
    "target_charges" : 3, // Number of charges the transformed item has.
    "rand_target_charges": [10, 15, 25], // Randomize the charges the transformed item has. This example has a 50% chance of rng(10, 15) charges and a 50% chance of rng(15, 25). (The endpoints are included.)
    "container" : "jar",  // Container holding the target item.
    "moves" : 500         // Moves required to transform the item in excess of a normal action.
},
"use_action": {
    "type": "explosion", // An item that explodes when it runs out of charges.
    "sound_volume": 0, // Volume of a sound the item makes every turn.
    "sound_msg": "Tick.", // Message describing sound the item makes every turn.
    "no_deactivate_msg": "You've already pulled the %s's pin, try throwing it instead.", // Message to display if the player tries to activate the item, prevents activation from succeeding if defined.
    "explosion": { // Optional: physical explosion data
        // Specified like `"explosion"` field in generic items
    },
    "draw_explosion_radius" : 5, // How large to draw the radius of the explosion.
    "draw_explosion_color" : "ltblue", // The color to use when drawing the explosion.
    "do_flashbang" : true, // Whether to do the flashbang effect.
    "flashbang_player_immune" : true, // Whether the player is immune to the flashbang effect.
    "fields_radius": 3, // The radius of spread for fields produced.
    "fields_type": "fd_tear_gas", // The type of fields produced.
    "fields_min_intensity": 3, // Minimum intensity of field generated by the explosion.
    "fields_max_intensity": 3, // Maximum intensity of field generated by the explosion.
    "emp_blast_radius": 4, // The radius of EMP blast created by the explosion.
    "scrambler_blast_radius": 4 // The radius of scrambler blast created by the explosion.
},
"use_action": {
    "type": "change_scent", // Change the scent type of the user.
    "scent_typeid": "sc_fetid", // The scenttype_id of the new scent.
    "charges_to_use": 2, // Charges consumed when the item is used.  (Default: 1)
    "scent_mod": 150, // Modifier added to the scent intensity.  (Default: 0)
    "duration": "6 m", // How long does the effect last.
    "effects": [ { "id": "fetid_goop", "duration": 360, "bp": "torso", "permanent": true } ], // List of effects with their id, duration, bodyparts, and permanent bool
    "waterproof": true, // Is the effect waterproof.  (Default: false)
    "moves": 500 // Number of moves required in the process.
},
"use_action": {
    "type": "unfold_vehicle", // Transforms the item into a vehicle.
    "vehicle_name": "bicycle", // Vehicle name to create.
    "unfold_msg": "You painstakingly unfold the bicycle and make it ready to ride.", // Message to display when transforming.
    "moves": 500 // Number of moves required in the process.
},
"use_action" : {
    "type" : "consume_drug", // A drug the player can consume.
    "activation_message" : "You smoke your crack rocks.  Mother would be proud.", // Message, ayup.
    "effects" : { "high": 15 }, // Effects and their duration.
    "damage_over_time": [
        {
          "damage_type": "pure", // Type of damage
          "duration": "1 m", // For how long this damage will be applied
          "amount": -10, // Amount of damage applied every turn, negative damage heals
          "bodyparts": [ "torso", "head", "arm_l", "leg_l", "arm_r", "leg_r" ] // Body parts hit by the damage
        }
    ]
    "stat_adjustments": {"hunger" : -10}, // Adjustment to make to player stats.
    "fields_produced" : {"cracksmoke" : 2}, // Fields to produce, mostly used for smoke.
    "charges_needed" : { "fire" : 1 }, // Charges to use in the process of consuming the drug.
    "tools_needed" : { "apparatus" : -1 }, // Tool needed to use the drug.
    "moves": 50 // Number of moves required in the process, default value is 100.
},
"use_action": {
    "type": "place_monster", // place a turret / manhack / whatever monster on the map
    "monster_id": "mon_manhack", // monster id, see monsters.json
    "difficulty": 4, // difficulty for programming it (manhacks have 4, turrets 6, ...)
    "hostile_msg": "It's hostile!", // (optional) message when programming the monster failed and it's hostile.
    "friendly_msg": "Good!", // (optional) message when the monster is programmed properly and it's friendly.
    "place_randomly": true, // if true: places the monster randomly around the player, if false: let the player decide where to put it (default: false)
    "skills": [ "unarmed", "throw" ], // (optional) array of skill IDs. Higher skill level means more likely to place a friendly monster.
    "moves": 60, // how many move points the action takes.
    "is_pet": false // specifies if the spawned monster is a pet. The monster will only spawn as a pet if it is spawned as friendly, hostile monsters will never be pets.
},
"use_action": {
    "type": "place_npc", // place npc of specific class on the map
    "npc_class_id": "true_foodperson", // npc id, see npcs/npc.json
    "summon_msg": "You summon a food hero!", // (optional) message when summoning the npc.
    "place_randomly": true, // if true: places npc randomly around the player, if false: let the player decide where to put it (default: false)
    "moves": 50, // how many move points the action takes.
    "radius": 1 // maximum radius for random npc placement.
},
"use_action" : {
    "type" : "delayed_transform", // Like transform, but it will only transform when the item has a certain age
    "transform_age" : 600, // The minimal age of the item. Items that are younger wont transform. In turns (60 turns = 1 minute)
    "not_ready_msg" : "The yeast has not been done The yeast isn't done culturing yet." // A message, shown when the item is not old enough
},
"use_action": {
    "type": "firestarter", // Start a fire, like with a lighter.
    "moves_cost": 15 // Number of moves it takes to start the fire.
},
"use_action": {
    "type": "unpack", // unpack this item
    "group": "gobag_contents", // itemgroup this unpacks into
    "items_fit": true, // Do the armor items in this fit? Defaults to false.
    "filthy_volume_threshold": "10 L" // If the items unpacked from this item have volume, and this item is filthy, at what amount of held volume should they become filthy
},
"use_action": {
    "type": "extended_firestarter", // Start a fire (like with magnifying glasses or a fire drill). This action can take many turns, not just some moves like firestarter, it can also be canceled (firestarter can't).
    "need_sunlight": true // Whether the character needs to be in direct sunlight, e.g. to use magnifying glasses.
},
"use_action": {
    "type": "salvage", // Try to salvage base materials from an item, e.g. cutting up cloth to get rags or leather.
    "moves_per_part": 25, // Number of moves it takes (optional).
    "material_whitelist": [ // List of material ids (not item ids!) that can be salvage from.
        "cotton",           // The list here is the default list, used when there is no explicit martial list given.
        "leather",          // If the item (that is to be cut up) has any material not in the list, it can not be cut up.
        "fur",
        "nomex",
        "kevlar",
        "plastic",
        "wood",
        "wool"
    ]
},
"use_action": {
    "type": "inscribe", // Inscribe a message on an item or on the ground.
    "on_items": true, // Whether the item can inscribe on an item.
    "on_terrain": false, // Whether the item can inscribe on the ground.
    "material_restricted": true, // Whether the item can only inscribe on certain item materials. Not used when inscribing on the ground.
    "material_whitelist": [ // List of material ids (not item ids!) that can be inscribed on.
        "wood",             // Only used when inscribing on an item, and only when material_restricted is true.
        "plastic",          // The list here is the default that is used when no explicit list is given.
        "glass",
        "chitin",
        "iron",
        "steel",
        "silver"
    ]
},
"use_action": {
    "type": "cauterize", // Cauterize the character.
    "flame": true // If true, the character needs 4 charges of fire (e.g. from a lighter) to do this action, if false, the charges of the item itself are used.
},
"use_action": {
    "type": "fireweapon_off", // Activate a fire based weapon.
    "target_id": "firemachete_on", // The item type to transform this item into.
    "success_message": "Your No. 9 glows!", // A message that is shows if the action succeeds.
    "failure_message": "", // A message that is shown if the action fails, for whatever reason. (Optional, if not given, no message will be printed.)
    "lacks_fuel_message": "Out of fuel", // Message that is shown if the item has no charges.
    "noise": 0, // The noise it makes to active the item, Optional, 0 means no sound at all.
    "moves": 0, // The number of moves it takes the character to even try this action (independent of the result).
    "success_chance": 0 // How likely it is to succeed the action. Default is to always succeed. Try numbers in the range of 0-10.
},
"use_action": {
    "type": "fireweapon_on", // Function for active (burning) fire based weapons.
    "noise_chance": 1, // The chance (one in X) that the item will make a noise, rolled on each turn.
    "noise": 0, // The sound volume it makes, if it makes a noise at all. If 0, no sound is made, but the noise message is still printed.
    "noise_message": "Your No. 9 hisses.", // The message / sound description (if noise is > 0), that appears when the item makes a sound.
    "voluntary_extinguish_message": "Your No. 9 goes dark.", // Message that appears when the item is turned of by player.
    "charges_extinguish_message": "Out of ammo!", // Message that appears when the item runs out of charges.
    "water_extinguish_message": "Your No. 9 hisses in the water and goes out.", // Message that appears if the character walks into water and the fire of the item is extinguished.
    "auto_extinguish_chance": 0, // If > 0, this is the (one in X) chance that the item goes out on its own.
    "auto_extinguish_message": "Your No. 9 cuts out!" // Message that appears if the item goes out on its own (only required if auto_extinguish_chance is > 0).
},
"use_action": {
    "type": "musical_instrument", // The character plays an instrument (this item) while walking around.
    "speed_penalty": 10, // This is subtracted from the characters speed.
    "volume": 12, // Volume of the sound of the instrument.
    "fun": -5, // Together with fun_bonus, this defines how much morale the character gets from playing the instrument. They get `fun + fun_bonus * <character-perception>` morale points out of it. Both values and the result may be negative.
    "fun_bonus": 2,
    "description_frequency": 20, // Once every Nth turn, a randomly chosen description (from the that array) is displayed.
    "player_descriptions": [
        "You play a little tune on your flute.",
        "You play a beautiful piece on your flute.",
        "You play a piece on your flute that sounds harmonious with nature."
    ]
},
"use_action": {
    "type": "holster", // Holster or draw a weapon
    "holster_prompt": "Holster item", // Prompt to use when selecting an item
    "holster_msg": "You holster your %s", // Message to show when holstering an item
    "max_volume": "1500 ml", // Maximum volume of each item that can be holstered. Volume in ml and L can be used - "50 ml" or "2 L".
    "min_volume": "750 ml",  // Minimum volume of each item that can be holstered or 1/3 max_volume if unspecified. volume in ml and L can be used - "50 ml" or "2 L".
    "max_weight": 2000, // Maximum weight of each item. If unspecified no weight limit is imposed
    "multi": 1, // Total number of items that holster can contain
    "draw_cost": 10, // Base move cost per unit volume when wielding the contained item
    "skills": ["pistol", "shotgun"], // Guns using any of these skills can be holstered
    "flags": ["SHEATH_KNIFE", "SHEATH_SWORD"] // Items with any of these flags set can be holstered
},
"use_action": {
    "type": "bandolier", // Store ammo and later reload using it
    "capacity": 10, // Total number of rounds that can be stored
    "ammo": [ "shot", "9mm" ], // What types of ammo can be stored?
},
"use_action": {
    "type": "reveal_map", // reveal specific terrains on the overmap
    "radius": 180, // radius around the player where things are revealed. A single overmap is 180x180 tiles.
    "terrain": ["hiway", "road"], // ids of overmap terrain types that should be revealed (as many as you want).
    "message": "You add roads and tourist attractions to your map." // Displayed after the revelation.
},
"use_action": {
    "type" : "heal",        // Heal damage, possibly some statuses
    "limb_power" : 10,      // How much hp to restore when healing limbs? Mandatory value
    "head_power" : 7,       // How much hp to restore when healing head? If unset, defaults to 0.8 * limb_power.
    "torso_power" : 15,     // How much hp to restore when healing torso? If unset, defaults to 1.5 * limb_power.
    "bleed" : 4,            // How many bleed effect intensity levels can be reduced by it. Base value.
    "bite" : 0.95,          // Chance to remove bite effect.
    "infect" : 0.1,         // Chance to remove infected effect.
    "move_cost" : 250,      // Cost in moves to use the item.
    "long_action" : true,   // Is using this item a long action. Setting this to true will divide move cost by (first aid skill + 1).
    "limb_scaling" : 1.2,   // How much extra limb hp should be healed per first aid level. Defaults to 0.25 * limb_power.
    "head_scaling" : 1.0,   // How much extra limb hp should be healed per first aid level. Defaults to (limb_scaling / limb_power) * head_power.
    "torso_scaling" : 2.0,  // How much extra limb hp should be healed per first aid level. Defaults to (limb_scaling / limb_power) * torso_power.
    "effects" : [           // Effects to apply to patient on finished healing. Same syntax as in consume_drug effects.
        { "id" : "pkill1", "duration" : 120 }
    ],
    "used_up_item" : "rag_bloody" // Item produced on successful healing. If the healing item is a tool, it is turned into the new type. Otherwise a new item is produced.
},
"use_action": {
    "type": "place_trap", // places a trap
    "allow_underwater": false, // (optional) allow placing this trap when the player character is underwater
    "allow_under_player": false, // (optional) allow placing the trap on the same square as the player character (e.g. for benign traps)
    "needs_solid_neighbor": false, // (optional) trap must be placed between two solid tiles (e.g. for tripwire).
    "needs_neighbor_terrain": "t_tree", // (optional, default is empty) if non-empty: a terrain id, the trap must be placed adjacent to that terrain.
    "outer_layer_trap": "tr_blade", // (optional, default is empty) if non-empty: a trap id, makes the game place a 3x3 field of traps. The center trap is the one defined by "trap", the 8 surrounding traps are defined by this (e.g. tr_blade for blade traps).
    "bury_question": "", // (optional) if non-empty: a question that will be asked if the player character has a shoveling tool and the target location is diggable. It allows to place a buried trap. If the player answers the question (e.g. "Bury the X-trap?") with yes, the data from the "bury" object will be used.
    "bury": { // If the bury_question was answered with yes, data from this entry will be used instead of outer data.
         // This json object should contain "trap", "done_message", "practice" and (optional) "moves", with the same meaning as below.
    },
    "trap": "tr_engine", // The trap to place.
    "done_message": "Place the beartrap on the %s.", // The message that appears after the trap has been placed. %s is replaced with the terrain name of the place where the trap has been put.
    "practice": 4, // How much practice to the "traps" skill placing the trap gives.
    "moves": 10 // (optional, default is 100): the move points that are used by placing the trap.
}
"use_action": {
    "type": "sew_advanced",  // Modify clothing
    "materials": [           // materials to deal with.
        "cotton",
        "leather"
    ],
    "skill": "tailor",       // Skill used.
    "clothing_mods": [       // Clothing mods to deal with.
        "leather_padded",
        "kevlar_padded"
    ]
}
```

###random Descriptions

Any item with a "snippet_category" entry will have random descriptions, based on that snippet category:
```
"snippet_category": "newspaper",
```
The item descriptions are taken from snippets, which can be specified like this (the value of category must match the snippet_category in the item definition):
```C++
{
    "type" : "snippet",
    "category" : "newspaper",
    "id" : "snippet-id",          // id is optional, it's used when the snippet is referenced in the item list of professions
    "text": "your flavor text"
}
```
or several snippets at once:
```C++
{
    "type" : "snippet",
    "category" : "newspaper",
    "text": [
        "your flavor text",
        "more flavor",
        // entries can also be of this form to have a id to reference that specific snippet.
        { "id" : "snippet-id", "text" : "another flavor text" }
    ],
    "text": [ "your flavor text", "another flavor text", "more flavor" ]
}
```
Multiple snippets for the same category are possible and actually recommended. The game will select a random one for each item of that type.

One can also put the snippets directly in the item definition:
```
"snippet_category": [ "text 1", "text 2", "text 3" ],
```
This will automatically create a snippet category specific to that item and populate that category with the given snippets.
The format also support snippet ids like above.

# `json/` JSONs

### Harvest

```C++
{
    "id": "jabberwock",
    "type": "harvest",
    "leftovers": "ruined_candy",
    "message": "You messily hack apart the colossal mass of fused, rancid flesh, taking note of anything that stands out.",
    "entries": [
      { "drop": "meat_tainted", "type": "flesh", "mass_ratio": 0.33 },
      { "drop": "fat_tainted", "type": "flesh", "mass_ratio": 0.1 },
      { "drop": "jabberwock_heart", "base_num": [ 0, 1 ], "scale_num": [ 0.6, 0.9 ], "max": 3, "type": "flesh" }
    ],
},
{
  "id": "mammal_large_fur",
  "//": "drops large stomach",
  "type": "harvest",
  "entries": [
    { "drop": "meat", "type": "flesh", "mass_ratio": 0.32 },
    { "drop": "meat_scrap", "type": "flesh", "mass_ratio": 0.01 },
    { "drop": "lung", "type": "flesh", "mass_ratio": 0.0035 },
    { "drop": "liver", "type": "offal", "mass_ratio": 0.01 },
    { "drop": "brain", "type": "flesh", "mass_ratio": 0.005 },
    { "drop": "sweetbread", "type": "flesh", "mass_ratio": 0.002 },
    { "drop": "kidney", "type": "offal", "mass_ratio": 0.002 },
    { "drop": "stomach_large", "scale_num": [ 1, 1 ], "max": 1, "type": "offal" },
    { "drop": "bone", "type": "bone", "mass_ratio": 0.15 },
    { "drop": "sinew", "type": "bone", "mass_ratio": 0.00035 },
    { "drop": "fur", "type": "skin", "mass_ratio": 0.02 },
    { "drop": "fat", "type": "flesh", "mass_ratio": 0.07 }
  ]
},
{
  "id": "CBM_SCI",
  "type": "harvest",
  "entries": [
    {
      "drop": "bionics_sci",
      "type": "bionic_group",
      "flags": [ "FILTHY", "NO_STERILE", "NO_PACKED" ],
      "faults": [ "fault_bionic_salvaged" ]
    },
    { "drop": "meat_tainted", "type": "flesh", "mass_ratio": 0.25 },
    { "drop": "fat_tainted", "type": "flesh", "mass_ratio": 0.08 },
    { "drop": "bone_tainted", "type": "bone", "mass_ratio": 0.1 }
  ]
},
```

#### `id`

Unique id of the harvest definition.

#### `type`

Should always be `harvest` to mark the object as a harvest definition.

#### `message`

Optional message to be printed when a creature using the harvest definition is butchered. May be omitted from definition.

#### `entries`

Array of dictionaries defining possible items produced on butchering and their likelihood of being produced.
`drop` value should be the `id` string of the item to be produced.

`type` value should be a string with the associated body part the item comes from.
    Acceptable values are as follows:
    `flesh`: the "meat" of the creature.
    `offal`: the "organs" of the creature. these are removed when field dressing.
    `skin`: the "skin" of the creature. this is what is ruined while quartering.
    `bone`: the "bones" of the creature. you will get some amount of these from field dressing, and the rest of them from butchering the carcass.
    `bionic`: an item gained by dissecting the creature. not restricted to CBMs.
    `bionic_group`: an item group that will give an item by dissecting a creature. not restricted to groups containing CBMs.

`flags` value should be an array of strings.  These flags will be added to the items of that entry upon harvesting.

`faults` value should be an array of `fault_id` strings.  These faults will be added to the items of that entry upon harvesting.

For every `type` other then `bionic` and `bionic_group` following entries scale the results:
    `base_num` value should be an array with two elements in which the first defines the minimum number of the corresponding item produced and the second defines the maximum number.
    `scale_num` value should be an array with two elements, increasing the minimum and maximum drop numbers respectively by element value * survival skill.
    `max` upper limit after `bas_num` and `scale_num` are calculated using
    `mass_ratio` value is a multiplier of how much of the monster's weight comprises the associated item. to conserve mass, keep between 0 and 1 combined with all drops. This overrides `base_num`, `scale_num` and `max`


For `type`s `bionic` and `bionic_group`, the following entries can scale the results:
    `max` this value (in contrary to `max` for other `type`s) corresponds to maximum butchery roll that will be passed to check_butcher_cbm() in activity_handlers.cpp; view check_butcher_cbm() to see corresponding distribution chances for roll values passed to that function

### leftovers

itype_id of the item dropped as leftovers after butchery or when the monster is gibbed.  Default as "ruined_chunks".

### Furniture

```C++
{
    "type": "furniture",
    "id": "f_toilet",
    "name": "toilet",
    "symbol": "&",
    "looks_like": "chair",
    "color": "white",
    "move_cost_mod": 2,
    "light_emitted": 5,
    "required_str": 18,
    "flags": [ "TRANSPARENT", "BASHABLE", "FLAMMABLE_HARD" ],
    "crafting_pseudo_item": "anvil",
    "examine_action": "toilet",
    "close": "f_foo_closed",
    "open": "f_foo_open",
    "bash": "TODO",
    "deconstruct": "TODO",
    "max_volume": "1000 L",
    "examine_action": "workbench",
    "workbench": { "multiplier": 1.1, "mass": 10000, "volume": "50L" }
}
```

#### `type`

Fixed string, must be `furniture` to identify the JSON object as such.

`"id", "name", "symbol", "looks_like", "color", "bgcolor", "max_volume", "open", "close", "bash", "deconstruct", "examine_action", "flags"`

Same as for terrain, see below in the chapter "Common to furniture and terrain".

#### `move_cost_mod`

Movement cost modifier (`-10` = impassable, `0` = no change). This is added to the movecost of the underlying terrain.


#### `light_emitted`

How much light the furniture produces.  10 will light the tile it's on brightly, 15 will light that tile and the tiles around it brightly, as well as slightly lighting the tiles two tiles away from the source.
For examples: An overhead light is 120, a utility light, 240, and a console, 10.

#### `required_str`

Strength required to move the furniture around. Negative values indicate an unmovable furniture.

#### `crafting_pseudo_item`

(Optional) Id of an item (tool) that will be available for crafting when this furniture is range (the furniture acts as an item of that type).

#### `workbench`

(Optional) Can craft here.  Must specify a speed multiplier, allowed mass, and allowed volume.  Mass/volume over these limits incur a speed penalty.  Must be paired with a `"workbench"` `examine_action` to function.

#### `plant_data`

(Optional) This is a plant. Must specify a plant transform, and a base depending on context. You can also add a harvest or growth multiplier if it has the `GROWTH_HARVEST` flag.

#### `surgery_skill_multiplier`

(Optional) Surgery skill multiplier (float) applied by this furniture to survivor standing next to it for the purpose of surgery.


### Terrain

```C++
{
    "type": "terrain",
    "id": "t_spiked_pit",
    "name": "spiked pit",
    "symbol": "0",
    "looks_like": "pit",
    "color": "ltred",
    "move_cost": 10,
    "light_emitted": 10,
    "trap": "spike_pit",
    "max_volume": "1000 L",
    "flags": ["TRANSPARENT", "DIGGABLE"],
    "connects_to" : "WALL",
    "close": "t_foo_closed",
    "open": "t_foo_open",
    "bash": "TODO",
    "deconstruct": "TODO",
    "harvestable": "blueberries",
    "transforms_into": "t_tree_harvested",
    "harvest_season": "WINTER",
    "roof": "t_roof",
    "examine_action": "pit"
}
```

#### `type`

Fixed string, must be "terrain" to identify the JSON object as such.

`"id", "name", "symbol", "looks_like", "color", "bgcolor", "max_volume", "open", "close", "bash", "deconstruct", "examine_action", "flags"`

Same as for furniture, see below in the chapter "Common to furniture and terrain".

#### `move_cost`

Move cost to move through. A value of 0 means it's impassable (e.g. wall). You should not use negative values. The positive value is multiple of 50 move points, e.g. value 2 means the player uses 2\*50 = 100 move points when moving across the terrain.

#### `heat_radiation`

Heat emitted for a terrain. A value of 0 means no fire (i.e, same as not having it). A value of 1 equals a fire of intensity of 1.

#### `light_emitted`

How much light the terrain emits. 10 will light the tile it's on brightly, 15 will light that tile and the tiles around it brightly, as well as slightly lighting the tiles two tiles away from the source.
For examples: An overhead light is 120, a utility light, 240, and a console, 10.

#### `trap`

(Optional) Id of the build-in trap of that terrain.

For example the terrain `t_pit` has the built-in trap `tr_pit`. Every tile in the game that has the terrain `t_pit` also has, therefore, an implicit trap `tr_pit` on it. The two are inseparable (the player can not deactivate the built-in trap, and changing the terrain will also deactivate the built-in trap).

A built-in trap prevents adding any other trap explicitly (by the player and through mapgen).

#### `transforms_into`

(Optional) Used for various transformation of the terrain. If defined, it must be a valid terrain id. Used for example:

- When harvesting fruits (to change into the harvested form of the terrain).
- In combination with the `HARVESTED` flag and `harvest_season` to change the harvested terrain back into a terrain with fruits.

#### `harvest_by_season`

(Optional) Array of objects containing the seasons in which to harvest and the id of the harvest entry used.

Example:
```json
"harvest_by_season": [ { "seasons": [ "spring", "summer", "autumn", "winter" ], "id": "blackjack_harv" } ],
```

#### `roof`

(Optional) The terrain of the terrain on top of this (the roof).

### Common To Furniture And Terrain

Some values can/must be set for terrain and furniture. They have the same meaning in each case.

#### `id`

Id of the object, this should be unique among all object of that type (all terrain or all furniture types). By convention (but technically not needed), the id should have the "f_" prefix for furniture and the "t_" prefix for terrain. This is not translated. It must not be changed later as that would break save compatibility.

#### `name`

Displayed name of the object. This will be translated.

#### `flags`

(Optional) Various additional flags, see "doc/JSON_FLAGS.md".

#### `connects_to`

(Optional) The group of terrains to which this terrain connects. This affects tile rotation and connections, and the ASCII symbol drawn by terrain with the flag "AUTO_WALL_SYMBOL".

Current values:
- `WALL`
- `CHAINFENCE`
- `WOODFENCE`
- `RAILING`
- `WATER`
- `POOLWATER`
- `PAVEMENT`
- `RAIL`



Example: `-` , `|` , `X` and `Y` are terrain which share the same `connects_to` value. `O` does not have it. `X` and `Y` also have the `AUTO_WALL_SYMBOL` flag. `X` will be drawn as a T-intersection (connected to west, south and east), `Y` will be drawn as a horizontal line (going from west to east, no connection to south).

```
-X-    -Y-
 |      O
```

#### `symbol`

ASCII symbol of the object as it appears in the game. The symbol string must be exactly one character long. This can also be an array of 4 strings, which define the symbol during the different seasons. The first entry defines the symbol during spring. If it's not an array, the same symbol is used all year round.

#### `comfort`

How comfortable this terrain/furniture is. Impact ability to fall asleep on it.
    uncomfortable = -999,
    neutral = 0,
    slightly_comfortable = 3,
    comfortable = 5,
    very_comfortable = 10

#### `floor_bedding_warmth`

Bonus warmth offered by this terrain/furniture when used to sleep.

#### `bonus_fire_warmth_feet`

Increase warmth received on feet from nearby fire  (default = 300)

#### `looks_like`

id of a similar item that this item looks like. The tileset loader will try to load the tile for that item if this item doesn't have a tile. looks_like entries are implicitly chained, so if 'throne' has looks_like 'big_chair' and 'big_chair' has looks_like 'chair', a throne will be displayed using the chair tile if tiles for throne and big_chair do not exist. If a tileset can't find a tile for any item in the looks_like chain, it will default to the ascii symbol.

#### `color` or `bgcolor`

Color of the object as it appears in the game. "color" defines the foreground color (no background color), "bgcolor" defines a solid background color. As with the "symbol" value, this can be an array with 4 entries, each entry being the color during the different seasons.

> **NOTE**: You must use ONLY ONE of "color" or "bgcolor"

#### `max_volume`

(Optional) Maximal volume that can be used to store items here. Volume in ml and L can be used - "50 ml" or "2 L"

#### `examine_action`

(Optional) The json function that is called when the object is examined. See [doc/EXAMINE.md](EXAMINE.md).

#### `close" And "open`

(Optional) The value should be a terrain id (inside a terrain entry) or a furniture id (in a furniture entry). If either is defined, the player can open / close the object. Opening / closing will change the object at the affected tile to the given one. For example one could have object "safe_c", which "open"s to "safe_o" and "safe_o" in turn "close"s to "safe_c". Here "safe_c" and "safe_o" are two different terrain (or furniture) types that have different properties.

#### `bash`

(Optional) Defines whether the object can be bashed and if so, what happens. See "map_bash_info".

#### `deconstruct`

(Optional) Defines whether the object can be deconstructed and if so, what the results shall be. See "map_deconstruct_info".

#### `map_bash_info`

Defines the various things that happen when the player or something else bashes terrain or furniture.

```C++
{
    "str_min": 80,
    "str_max": 180,
    "str_min_blocked": 15,
    "str_max_blocked": 100,
    "str_min_supported": 15,
    "str_max_supported": 100,
    "sound": "crunch!",
    "sound_vol": 2,
    "sound_fail": "whack!",
    "sound_fail_vol": 2,
    "ter_set": "t_dirt",
    "furn_set": "f_rubble",
    "explosive": 1,
    "collapse_radius": 2,
    "destroy_only": true,
    "bash_below": true,
    "tent_centers": ["f_groundsheet", "f_fema_groundsheet", "f_skin_groundsheet"],
    "items": "bashed_item_result_group"
}
```

#### `str_min`, `str_max`, `str_min_blocked`, `str_max_blocked`, `str_min_supported`, `str_max_supported`

TODO

#### `sound`, `sound_fail`, `sound_vol`, `sound_fail_vol`
(Optional) Sound and volume of the sound that appears upon destroying the bashed object or upon unsuccessfully bashing it (failing). The sound strings are translated (and displayed to the player).

#### `furn_set`, `ter_set`

The terrain / furniture that will be set when the original is destroyed. This is mandatory for bash entries in terrain, but optional for entries in furniture (it defaults to no furniture).

#### `explosive`
(Optional) If greater than 0, destroying the object causes an explosion with this strength (see `game::explosion`).

#### `destroy_only`
TODO

#### `bash_below`
TODO

#### `tent_centers`, `collapse_radius`
(Optional) For furniture that is part of tents, this defines the id of the center part, which will be destroyed as well when other parts of the tent get bashed. The center is searched for in the given "collapse_radius" radius, it should match the size of the tent.

#### `items`

(Optional) An item group (inline) or an id of an item group, see doc/ITEM_SPAWN.md. The default subtype is "collection". Upon successful bashing, items from that group will be spawned.

#### `map_deconstruct_info`

```C++
{
    "furn_set": "f_safe",
    "ter_set": "t_dirt",
    "items": "deconstructed_item_result_group"
}
```

#### `furn_set`, `ter_set`

The terrain / furniture that will be set after the original has been deconstructed. "furn_set" is optional (it defaults to no furniture), "ter_set" is only used upon "deconstruct" entries in terrain and is mandatory there.

### `items`

(Optional) An item group (inline) or an id of an item group, see doc/ITEM_SPAWN.md. The default subtype is "collection". Upon deconstruction the object, items from that group will be spawned.

### `plant_data`

```JSON
{
  "transform": "f_planter_harvest",
  "base": "f_planter",
  "growth_multiplier": 1.2,
  "harvest_multiplier": 0.8
}
```

#### `transform`

What the `PLANT` furniture turn into when it grows a stage, or what a `PLANTABLE` furniture turns into when it is planted on.

#### `emissions`

(Optional) An array listing the `emit_id` of the fields the terrain/furniture will produce every 10 seconds.

#### `base`

What the 'base' furniture of the `PLANT` furniture is - what it would be if there was not a plant growing there. Used when monsters 'eat' the plant to preserve what furniture it is.

#### `growth_multiplier`

A flat multiplier on the growth speed on the plant. For numbers greater than one, it will take longer to grow, and for numbers less than one it will take less time to grow.

#### `harvest_multiplier`

A flat multiplier on the harvest count of the plant. For numbers greater than one, the plant will give more produce from harvest, for numbers less than one it will give less produce from harvest.

### clothing_mod

```C++
"type": "clothing_mod",
"id": "leather_padded",   // Unique ID.
"flag": "leather_padded", // flag to add to clothing.
"item": "leather",        // item to consume.
"implement_prompt": "Pad with leather",      // prompt to show when implement mod.
"destroy_prompt": "Destroy leather padding", // prompt to show when destroy mod.
"restricted": true,       // (optional) If true, clothing must list this mod's flag in "valid_mods" list to use it. Defaults to false.
"mod_value": [            // List of mod effect.
    {
        "type": "bash",   // "bash", "cut", "bullet", "fire", "acid", "warmth", and "encumbrance" is available.
        "value": 1,       // value of effect.
        "round_up": false // (optional) round up value of effect. defaults to false.
        "proportion": [   // (optional) value of effect proportions to clothing's parameter.
            "thickness",  //            "thickness" and "coverage" is available.
            "coverage"
        ]
    }
]
```

# Scenarios

Scenarios are specified as JSON object with `type` member set to `scenario`.

```C++
{
    "type": "scenario",
    "id": "schools_out",
    ...
}
```

The id member should be the unique id of the scenario.

The following properties (mandatory, except if noted otherwise) are supported:


## `description`
(string)

The in-game description.

## `name`
(string or object with members "male" and "female")

The in-game name, either one gender-neutral string, or an object with gender specific names. Example:
```C++
"name": {
    "male": "Runaway groom",
    "female": "Runaway bride"
}
```

## `points`
(integer)

Point cost of scenario. Positive values cost points and negative values grant points.

## `items`
(optional, object with optional members "both", "male" and "female")

Items the player starts with when selecting this scenario. One can specify different items based on the gender of the character. Each lists of items should be an array of items ids. Ids may appear multiple times, in which case the item is created multiple times.

Example:
```C++
"items": {
    "both": [
        "pants",
        "rock",
        "rock"
    ],
    "male": [ "briefs" ],
    "female": [ "panties" ]
}
```
This gives the player pants, two rocks and (depending on the gender) briefs or panties.

## `flags`
(optional, array of strings)

A list of flags. TODO: document those flags here.

## `cbms`
(optional, array of strings)

A list of CBM ids that are implanted in the character.

## `traits", "forced_traits", "forbidden_traits`
(optional, array of strings)

Lists of trait/mutation ids. Traits in "forbidden_traits" are forbidden and can't be selected during the character creation. Traits in "forced_traits" are automatically added to character. Traits in "traits" enables them to be chosen, even if they are not starting traits.

## `allowed_locs`
(optional, array of strings)

A list of starting location ids (see start_locations.json) that can be chosen when using this scenario.

## `start_name`
(string)

The name that is shown for the starting location. This is useful if the scenario allows several starting locations, but the game can not list them all at once in the scenario description. Example: if the scenario allows to start somewhere in the wilderness, the starting locations would contain forest and fields, but its "start_name" may simply be "wilderness".

## `professions`
(optional, array of strings)

A list of allowed professions that can be chosen when using this scenario. The first entry is the default profession. If this is empty, all professions are allowed.

## `map_special`
(optional, string)

Add a map special to the starting location, see JSON_FLAGS for the possible specials.

## `missions`
(optional, array of strings)

A list of mission ids that will be started and assigned to the player at the start of the game. Only missions with the ORIGIN_GAME_START origin are allowed. The last mission in the list will be the active mission, if multiple missions are assigned.

## `custom_initial_date`
(optional, object with optional members "hour", "day", "season" and "year")

Allows customizing initial date. If not set - corresponding values from world options are used. Random value is used for each parameter that is not explicitly.

```C++
"custom_initial_date": { "hour": 3, "day": 10, "season": "winter", "year": 1 }
```

 Identifier            | Description
---                    | ---
`hour`                 | (optional, integer) Hour of the day for initial date
`day`                  | (optional, integer) Day of the season for initial date
`season`               | (optional, integer) Season for initial date
`year`                 | (optional, integer) Year for initial date

# Starting locations

Starting locations are specified as JSON object with "type" member set to "start_location":
```C++
{
    "type": "start_location",
    "id": "field",
    "name": "An empty field",
    "terrain": [ "field", { "om_terrain": "hospital", "om_terrain_match_type": "PREFIX" } ],
    ...
}
```

The id member should be the unique id of the location.

The following properties (mandatory, except if noted otherwise) are supported:

## `name`
(string)

The in-game name of the location.

## `terrain`
(array of strings and/or objects)

String here contains the id of an overmap terrain type (see overmap_terrain.json) of the starting location. The game will chose a random place with that terrain.

If it is an object - it has following attributes:

 Identifier            | Description
---                    | ---
`om_terrain`           | ID of overmap terrain which will be selected as the target. Mandatory.
`om_terrain_match_type`| Matching rule to use with `om_terrain`. Defaults to TYPE. Details are below.


`om_terrain_match_type` defaults to TYPE if unspecified, and has the following possible values:

* `EXACT` - The provided string must completely match the overmap terrain id,
  including linear direction suffixes for linear terrain types or rotation
  suffixes for rotated terrain types.

* `TYPE` - The provided string must completely match the base type id of the
  overmap terrain id, which means that suffixes for rotation and linear terrain
  types are ignored.

* `PREFIX` - The provided string must be a complete prefix (with additional
  parts delimited by an underscore) of the overmap terrain id. For example,
  "forest" will match "forest" or "forest_thick" but not "forestcabin".

* `CONTAINS` - The provided string must be contained within the overmap terrain
  id, but may occur at the beginning, end, or middle and does not have any rules
  about underscore delimiting.

## `flags`
(optional, array of strings)

Arbitrary flags.  Two flags are supported in the code: `ALLOW_OUTSIDE` and `BOARDED` (see [JSON_FLAGS.md](JSON_FLAGS.md)). Mods can modify this via "extend" / "delete".
```C++
{
    "type": "start_location",
    "id": "sloc_house_boarded",
    "copy-from": "sloc_house",
    "name": "House (boarded up)",
    "extend": { "flags": [ "BOARDED" ] }
},
```

# Mutation overlay ordering

The file `mutation_ordering.json` defines the order that visual mutation and bionic overlays are rendered on a character ingame. The layering value from 0 (bottom) - 9999 (top) sets the order.

Example:
```C++
[
    {
        "type" : "overlay_order",
        "overlay_ordering" :
        [
        {
            "id" : [ "BEAUTIFUL", "BEAUTIFUL2", "BEAUTIFUL3", "LARGE", "PRETTY", "RADIOACTIVE1", "RADIOACTIVE2", "RADIOACTIVE3", "REGEN" ],
            "order" : 1000
        },{
            "id" : [ "HOOVES", "ROOTS1", "ROOTS2", "ROOTS3", "TALONS" ],
            "order" : 4500
        },{
            "id" : "FLOWERS",
            "order" : 5000
        },{
            "id" : [ "PROF_CYBERCOP", "PROF_FED", "PROF_PD_DET", "PROF_POLICE", "PROF_SWAT", "PHEROMONE_INSECT" ],
            "order" : 8500
        },{
            "id" : [ "bio_armor_arms", "bio_armor_legs", "bio_armor_torso", "bio_armor_head", "bio_armor_eyes" ],
            "order" : 500
        }
        ]
    }
]
```

## `id`
(string)

The internal ID of the mutation. Can be provided as a single string, or an array of strings. The order value provided will be applied to all items in the array.

## `order`
(integer)

The ordering value of the mutation overlay. Values range from 0 - 9999, 9999 being the topmost drawn layer. Mutations that are not in any list will default to 9999.

# MOD tileset

MOD tileset defines additional sprite sheets. It is specified as JSON object with `type` member set to `mod_tileset`.

Example:
```C++
[
    {
    "type": "mod_tileset",
    "compatibility": [ "MshockXottoplus" ],
    "tiles-new": [
        {
        "file": "test_tile.png",
        "tiles": [
            {
            "id": "player_female",
            "fg": 1,
            "bg": 0
            },
            {
            "id": "player_male",
            "fg": 2,
            "bg": 0
            }
        ]
        }
    ]
    }
]
```

## `compatibility`
(string)

The internal ID of the compatible tilesets. MOD tileset is only applied when base tileset's ID exists in this field.

## `tiles-new`

Setting of sprite sheets. Same as `tiles-new` field in `tile_config`. Sprite files are loaded from the same folder json file exists.

# Field types
```C++
  {
    "type": "field_type", // this is a field type
    "id": "fd_gum_web", // id of the field
    "immune_mtypes": [ "mon_spider_gum" ], // list of monster immune to this field
    "intensity_levels": [
      { "name": "shadow",  // name of this level of intensity
        "light_override": 3.7 } //light level on the tile occupied by this field will be set at 3.7 not matter the ambient light.
     ],
    "decrease_intensity_on_contact": true, // Decrease the field intensity by one each time a character walk on it.
    "bash": {
      "str_min": 1, // lower bracket of bashing damage required to bash
      "str_max": 3, // higher bracket
      "sound_vol": 2, // noise made when successfully bashing the field
      "sound_fail_vol": 2, // noise made when failing to bash the field
      "sound": "shwip", // sound on success
      "sound_fail": "shwomp", // sound on failure
      "msg_success": "You brush the gum web aside.", // message on success
      "move_cost": 120, // how many moves it costs to successfully bash that field (default: 100)
      "items": [                                   // item dropped upon successful bashing
        { "item": "2x4", "count": [ 5, 8 ] },
        { "item": "nail", "charges": [ 6, 8 ] },
        { "item": "splinter", "count": [ 3, 6 ] },
        { "item": "rag", "count": [ 40, 55 ] },
        { "item": "scrap", "count": [ 10, 20 ] }
      ]
    }
  }
```<|MERGE_RESOLUTION|>--- conflicted
+++ resolved
@@ -1983,12 +1983,8 @@
     "floor_bedding_warmth": -500,
     "spell_data": { "id": "bear_trap" },   // data required for trapfunc::spell()
     "trigger_weight": "200 g",  // If an item with this weight or more is thrown onto the trap, it triggers. TODO: what is the default?
-<<<<<<< HEAD
     "drops": [ "beartrap" ],  // ID of item spawned when disassembled
-=======
-    "drops": [ "beartrap" ],  // For disassembly?
     "flags": [ "EXAMPLE_FLAG" ], // A set of valid flags for this trap
->>>>>>> 5f90cfb7
     "vehicle_data": {
       "damage": 300,
       "sound_volume": 8,
