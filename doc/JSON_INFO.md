# JSON INFO

Use the `Home` key to return to the top.

<!-- START doctoc generated TOC please keep comment here to allow auto update -->
<!-- DON'T EDIT THIS SECTION, INSTEAD RE-RUN doctoc TO UPDATE -->
**Table of Contents**

- [Introduction](#introduction)
  - [Overall structure](#overall-structure)
  - [Common properties](#common-properties)
    - [`"copy-from"` and `"abstract"`](#copy-from-and-abstract)
- [Navigating the JSON](#navigating-the-json)
- [Common field types](#common-field-types)
  - [Units](#units)
    - [Time duration](#time-duration)
  - [Translatable strings](#translatable-strings)
  - [Comments](#comments)
- [File descriptions](#file-descriptions)
  - [`data/json/`](#datajson)
  - [`data/json/items/`](#datajsonitems)
    - [`data/json/items/comestibles/`](#datajsonitemscomestibles)
  - [`data/json/requirements/`](#datajsonrequirements)
  - [`data/json/vehicles/`](#datajsonvehicles)
- [Description and content of each JSON file](#description-and-content-of-each-json-file)
  - [`data/json/` JSONs](#datajson-jsons)
    - [Ascii_arts](#ascii_arts)
    - [Body_parts](#body_parts)
    - [Bionics](#bionics)
    - [Dreams](#dreams)
    - [Disease](#disease)
    - [Item Groups](#item-groups)
    - [Item Category](#item-category)
    - [Materials](#materials)
      - [Fuel data](#fuel-data)
    - [Monster Groups](#monster-groups)
      - [Group definition](#group-definition)
      - [Monster definition](#monster-definition)
    - [Monster Factions](#monster-factions)
    - [Monsters](#monsters)
    - [Mutation Categories](#mutation-categories)
    - [Names](#names)
    - [Profession item substitution](#profession-item-substitution)
    - [Professions](#professions)
      - [`description`](#description)
      - [`name`](#name)
      - [`points`](#points)
      - [`addictions`](#addictions)
      - [`skills`](#skills)
      - [`proficiencies`](#proficiencies)
      - [`items`](#items)
      - [`pets`](#pets)
      - [`vehicle`](#vehicle)
      - [`flags`](#flags)
      - [`cbms`](#cbms)
      - [`traits`](#traits)
    - [Recipes](#recipes)
      - [Recipe requirements](#recipe-requirements)
      - [Defining common requirements](#defining-common-requirements)
      - [Overlapping recipe component requirements](#overlapping-recipe-component-requirements)
    - [Constructions](#constructions)
    - [Scent_types](#scent_types)
    - [Scores, Achievements, and Conducts](#scores-achievements-and-conducts)
      - [`event_transformation`](#event_transformation)
      - [`event_statistic`](#event_statistic)
      - [`score`](#score)
      - [`achievement`](#achievement)
      - [`conduct`](#conduct)
    - [Skills](#skills)
    - [Traits/Mutations](#traitsmutations)
    - [Traps](#traps)
    - [Vehicle Groups](#vehicle-groups)
    - [Vehicle Parts](#vehicle-parts)
      - [Symbols and Variants](#symbols-and-variants)
      - [The following optional fields are specific to CARGO or FLUIDTANK parts.](#the-following-optional-fields-are-specific-to-cargo-or-fluidtank-parts)
      - [The following optional fields are specific to ENGINEs.](#the-following-optional-fields-are-specific-to-engines)
      - [The following optional fields are specific to WHEELs.](#the-following-optional-fields-are-specific-to-wheels)
      - [The following optional fields are specific to ROTORs.](#the-following-optional-fields-are-specific-to-rotors)
      - [The following optional fields are specific to WORKBENCHes.](#the-following-optional-fields-are-specific-to-workbenches)
      - [The following optional fields are specific to SEATs.](#the-following-optional-fields-are-specific-to-seats)
      - [The following optional field describes pseudo tools for any part.](#the-following-optional-field-describes-pseudo-tools-for-any-part)
    - [Part Resistance](#part-resistance)
    - [Vehicle Placement](#vehicle-placement)
    - [Vehicle Spawn](#vehicle-spawn)
    - [Vehicles](#vehicles)
- [`data/json/items/` JSONs](#datajsonitems-jsons)
    - [Generic Items](#generic-items)
      - [To hit object](#to-hit-object)
    - [Ammo](#ammo)
    - [Magazine](#magazine)
    - [Armor](#armor)
      - [Guidelines for thickness:](#guidelines-for-thickness)
    - [Pet Armor](#pet-armor)
    - [Books](#books)
      - [Conditional Naming](#conditional-naming)
      - [Color Key](#color-key)
      - [CBMs](#cbms)
    - [Comestibles](#comestibles)
    - [Containers](#containers)
    - [Melee](#melee)
    - [Gun](#gun)
    - [Gunmod](#gunmod)
    - [Batteries](#batteries)
    - [Tools](#tools)
    - [Seed Data](#seed-data)
    - [Brewing Data](#brewing-data)
      - [`Effects_carried`](#effects_carried)
      - [`effects_worn`](#effects_worn)
      - [`effects_wielded`](#effects_wielded)
      - [`effects_activated`](#effects_activated)
    - [Software Data](#software-data)
    - [Use Actions](#use-actions)
- [`json/` JSONs](#json-jsons)
    - [Harvest](#harvest)
      - [`id`](#id)
      - [`type`](#type)
      - [`message`](#message)
      - [`entries`](#entries)
    - [leftovers](#leftovers)
    - [Furniture](#furniture)
      - [`type`](#type-1)
      - [`move_cost_mod`](#move_cost_mod)
      - [`light_emitted`](#light_emitted)
      - [`required_str`](#required_str)
      - [`crafting_pseudo_item`](#crafting_pseudo_item)
      - [`workbench`](#workbench)
      - [`plant_data`](#plant_data)
      - [`surgery_skill_multiplier`](#surgery_skill_multiplier)
    - [Terrain](#terrain)
      - [`type`](#type-2)
      - [`move_cost`](#move_cost)
      - [`heat_radiation`](#heat_radiation)
      - [`light_emitted`](#light_emitted-1)
      - [`trap`](#trap)
      - [`transforms_into`](#transforms_into)
      - [`harvest_by_season`](#harvest_by_season)
      - [`roof`](#roof)
    - [Common To Furniture And Terrain](#common-to-furniture-and-terrain)
      - [`id`](#id-1)
      - [`name`](#name-1)
      - [`flags`](#flags-1)
      - [`connects_to`](#connects_to)
      - [`symbol`](#symbol)
      - [`comfort`](#comfort)
      - [`floor_bedding_warmth`](#floor_bedding_warmth)
      - [`bonus_fire_warmth_feet`](#bonus_fire_warmth_feet)
      - [`looks_like`](#looks_like)
      - [`color` or `bgcolor`](#color-or-bgcolor)
      - [`max_volume`](#max_volume)
      - [`examine_action`](#examine_action)
      - [`close" And "open`](#close-and-open)
      - [`bash`](#bash)
      - [`deconstruct`](#deconstruct)
      - [`map_bash_info`](#map_bash_info)
      - [`str_min`, `str_max`, `str_min_blocked`, `str_max_blocked`, `str_min_supported`, `str_max_supported`](#str_min-str_max-str_min_blocked-str_max_blocked-str_min_supported-str_max_supported)
      - [`sound`, `sound_fail`, `sound_vol`, `sound_fail_vol`](#sound-sound_fail-sound_vol-sound_fail_vol)
      - [`furn_set`, `ter_set`](#furn_set-ter_set)
      - [`explosive`](#explosive)
      - [`destroy_only`](#destroy_only)
      - [`bash_below`](#bash_below)
      - [`tent_centers`, `collapse_radius`](#tent_centers-collapse_radius)
      - [`items`](#items-1)
      - [`map_deconstruct_info`](#map_deconstruct_info)
      - [`furn_set`, `ter_set`](#furn_set-ter_set-1)
    - [`items`](#items-2)
    - [`plant_data`](#plant_data-1)
      - [`transform`](#transform)
      - [`emissions`](#emissions)
      - [`base`](#base)
      - [`growth_multiplier`](#growth_multiplier)
      - [`harvest_multiplier`](#harvest_multiplier)
    - [clothing_mod](#clothing_mod)
- [Scenarios](#scenarios)
  - [`description`](#description-1)
  - [`name`](#name-2)
  - [`points`](#points-1)
  - [`items`](#items-3)
  - [`flags`](#flags-2)
  - [`cbms`](#cbms-1)
  - [`traits", "forced_traits", "forbidden_traits`](#traits-forced_traits-forbidden_traits)
  - [`allowed_locs`](#allowed_locs)
  - [`start_name`](#start_name)
  - [`professions`](#professions)
  - [`map_special`](#map_special)
  - [`missions`](#missions)
  - [`custom_initial_date`](#custom_initial_date)
- [Starting locations](#starting-locations)
  - [`name`](#name-3)
  - [`terrain`](#terrain)
  - [`flags`](#flags-3)
- [Mutation overlay ordering](#mutation-overlay-ordering)
  - [`id`](#id-2)
  - [`order`](#order)
- [MOD tileset](#mod-tileset)
  - [`compatibility`](#compatibility)
  - [`tiles-new`](#tiles-new)
- [Field types](#field-types)

<!-- END doctoc generated TOC please keep comment here to allow auto update -->

# Introduction
This document describes the contents of the json files used in Cataclysm: Dark Days Ahead. You are probably reading this if you want to add or change content of Cataclysm: Dark Days Ahead and need to learn more about what to find where and what each file and property does.

## Overall structure
The game data is distributed amongst many JSON files in `data`.  Most of the
core game data is in `data/json`, with mod data in `data/mods`.  There is also
some in other subdirectories of `data`, but you are less likely to be interested
in those.

Each JSON file is a list of JSON objects
```json
[
  {
    "…": "…"
  },
  {
    "…": "…"
  }
]
```

Each object must have a `"type"` member that tells the game how to interpret
that object.  For example, crafting recipes have `"type": "recipe"`, vehicle
parts have `"type": "vehicle_part"`, and so on.  Note that items are a little
unusual; there are multiple types which can be used to define an item.  See
[the item documentation](#datajsonitems-jsons) for more details.

Each of these types is documented separately, either below or in other
documentation which should be linked from below (doubtless a few have been
missed; feel free to file bugs for missing documentation).

The documentation is organized by file, because objects of the same type tend
to be defined together in one file or a collection of co-located files.
However, the game does not enforce this convention and in practice you could
define a JSON object of any type in any file.  If you were writing a small mod
it might be reasonable to simply put all your JSON in a single file and that
would be fine.

There are a few cases where certain objects must be loaded before other objects
and the names of the files defining those objects will affect the [loading
order](JSON_LOADING_ORDER.md); sticking to established convention should avoid
that issue.

There are a few features that most types of JSON object have in common.  Those
common features are documented in the next section.

## Common properties

For most types, every object of that type must have a unique id.  That id is
typically defined by the `"id"` field.  For example:

```json
  {
    "type": "skill",
    "id": "barter",
    "name": { "str": "bartering" },
    "description": "…",
    "display_category": "display_social"
  }
```

This defines a skill with id `barter`.

### `"copy-from"` and `"abstract"`

Sometimes you want to define an object which is similar to another object,  or
a collection of similar objects.  In most cases you can achieve this with
`"copy-from"`, specifying the id of the object you wish to copy.  For example,
the definition of a harvested pine tree copies `t_tree_pine` (the unharvested
pine tree) and then specifies only a few properties.  Other properties (such as
the fact that it's impassable, flammable, etc.) are inherited from
`t_tree_pine`.

```json
  {
    "type": "terrain",
    "id": "t_tree_pine_harvested",
    "copy-from": "t_tree_pine",
    "name": "pine tree",
    "description": "A towering coniferous tree that belongs to the 'Pinus' genus, with the New England species varying from 'P. strobus', 'P. resinosa' and 'P. rigida'.  Some of the branches have been stripped away and many of the pinecones aren't developed fully yet, but given a season, it could be harvestable again.  Also, you could cut it down with the right tools.",
    "symbol": "4",
    "color": "brown",
    "looks_like": "t_tree_deadpine",
    "transforms_into": "t_tree_pine",
    "examine_action": "harvested_plant"
  },
```

Sometimes you might want define a collection of objects which are similar, but
there is no obvious single object that the others should copy.  In this case,
you can create a special, *abstract* object and have all the others copy it.

An abstract object specifies its id via the `"abstract"` field rather than
`"id"`.  For example, here is the abstract vehicle alternator:

```json
  {
    "abstract": "vehicle_alternator",
    "type": "vehicle_part",
    "fuel_type": "battery",
    "symbol": "*",
    "color": "yellow",
    "broken_color": "red",
    "flags": [ "ALTERNATOR" ]
  },
```

All vehicle alternator definitions use `"copy-from": "vehicle_alternator"` to
inherit these common properties, but because `vehicle_alternator` is an
abstract object, it does not appear in the game as a real vehicle part you can
install.

When using `"copy-from"`, you can define fields that were also defined in the
object you are copying, and the new value will override the old.  However,
sometimes you want to change the value in the copied object without overriding
it entirely; there is support for that.  See the [JSON
inheritance](JSON_INHERITANCE.md) documentation for details.

`"copy-from"` also implies `"looks_like"` connection, so you don't have
to specify the id multiple times.


# Navigating the JSON
A lot of the JSON involves cross-references to other JSON entities.  To make it easier to navigate, we provide a script `tools/json_tools/cddatags.py` that can build a `tags` file for you.  This enables you to jump to the definition of an object given its id.

To run the script you'll need Python 3.  On Windows you'll probably need to install that, and associate `.py` files with Python.  Then open a command prompt, navigate to your CDDA folder, and run `tools\json_tools\cddatags.py`.

To use this feature your editor will need [ctags support](http://ctags.sourceforge.net/).  When that's working you should be able to easily jump to the definition of any entity.  For example, by positioning your cursor over an id and hitting the appropriate key combination.

* In Vim, this feature exists by default, and you can jump to a definition using [`^]`](http://vimdoc.sourceforge.net/htmldoc/tagsrch.html#tagsrch.txt).
* In Notepad++ go to "Plugins" -> "Plugins Admin" and enable the "TagLEET" plugin.  Then select any id and press Alt+Space to open the references window.

# Common field types
This section describes some common features of formatting values in CDDA JSON files.

## Units

Most values which represent physical quantities (length, volume, time, etc.)
are given as a string with a numerical value and an abbreviation of the unit,
separated with a space.  Generally we use SI units and try to stick to the
conventional SI abbreviations.  For example, a volume of 3 liters would be
defined as `"3 L"`.

### Time duration

A string containing one or more pairs of number and time duration unit. Number and unit, as well as each pair, can be separated by an arbitrary amount of spaces.
Available units:
- "hours", "hour", "h" - one hour
- "days", "day", "d" - one day
- "minutes", "minute", "m" - one minute
- "turns", "turn", "t" - one turn,

Examples:
- " +1 day -23 hours 50m " `(1*24*60 - 23*60 + 50 == 110 minutes)`
- "1 turn 1 minutes 9 turns" (1 minute and 10 seconds because 1 turn is 1 second)

## Translatable strings

Some json strings are extracted for translation, for example item names, descriptions, etc. The exact extraction is handled in `lang/extract_json_strings.py`. Apart from the obvious way of writing a string without translation context, the string can also have an optional translation context (and sometimes a plural form), by writing it like:

```JSON
"name": { "ctxt": "foo", "str": "bar", "str_pl": "baz" }
```

or, if the plural form is the same as the singular form:

```JSON
"name": { "ctxt": "foo", "str_sp": "foo" }
```

You can also add comments for translators by adding a "//~" entry like below. The
order of the entries does not matter.

```JSON
"name": {
    "//~": "as in 'foobar'",
    "str": "bar"
}
```

Currently, only some JSON values support this syntax (see [here](doc/TRANSLATING.md#translation) for a list of supported values and more detailed explanation).

## Comments

JSON has no intrinsic support for comments.  However, by convention in CDDA
JSON, any field starting with `//` is a comment.

```json
{
  "//" : "comment"
}
```

If you want multiple comments in a single object then append a number to `//`.
For example:

```json
{
  "//" : "comment",
  "//1" : "another comment",
  "//2" : "yet another comment"
}
```

# File descriptions
Here's a quick summary of what each of the JSON files contain, broken down by folder. This list is not comprehensive, but covers the broad strokes.

## `data/json/`

| Filename                      | Description
|---                            |---
| `achievements.json`           | achievements
| `anatomy.json`                | a listing of player body parts - do not edit
| `ascii_arts.json`             | ascii arts for item descriptions
| `bionics.json`                | bionics, does NOT include bionic effects
| `body_parts.json`             | an expansion of anatomy.json - do not edit
| `clothing_mods.json`          | definition of clothing mods
| `conducts.json`               | conducts
| `construction.json`           | definition of construction menu tasks
| `default_blacklist.json`      | a standard blacklist of joke monsters
| `doll_speech.json`            | talking doll speech messages
| `dreams.json`                 | dream text and linked mutation categories
| `disease.json`                | disease definitions
| `effects.json`                | common effects and their effects
| `emit.json`                   | smoke and gas emissions
| `flags.json`                  | common flags and their descriptions
| `furniture.json`              | furniture, and features treated like furniture
| `game_balance.json`           | various options to tweak game balance
| `gates.json`                  | gate terrain definitions
| `harvest.json`                | item drops for butchering corpses
| `health_msgs.json`            | messages displayed when the player wakes
| `item_actions.json`           | descriptions of standard item actions
| `item_category.json`          | item categories and their default sort
| `item_groups.json`            | item spawn groups
| `lab_notes.json`              | lab computer messages
| `martialarts.json`            | martial arts styles and buffs
| `materials.json`              | material types
| `monster_attacks.json`        | monster attacks
| `monster_drops.json`          | monster item drops on death
| `monster_factions.json`       | monster factions
| `monstergroups.json`          | monster spawn groups
| `monstergroups_egg.json`      | monster spawn groups from eggs
| `monsters.json`               | monster descriptions, mostly zombies
| `morale_types.json`           | morale modifier messages
| `mutation_category.json`      | messages for mutation categories
| `mutation_ordering.json`      | draw order for mutation and CBM overlays in tiles mode
| `mutations.json`              | traits/mutations
| `names.json`                  | names used for NPC/player name generation
| `overmap_connections.json`    | connections for roads and tunnels in the overmap
| `overmap_terrain.json`        | overmap terrain
| `player_activities.json`      | player activities
| `professions.json`            | profession definitions
| `recipes.json`                | crafting/disassembly recipes
| `regional_map_settings.json`  | settings for the entire map generation
| `road_vehicles.json`          | vehicle spawn information for roads
| `rotatable_symbols.json`      | rotatable symbols - do not edit
| `scent_types.json`            | type of scent available
| `scores.json`                 | scores
| `skills.json`                 | skill descriptions and ID's
| `snippets.json`               | flier/poster descriptions
| `species.json`                | monster species
| `speech.json`                 | monster vocalizations
| `statistics.json`             | statistics and transformations used to define scores and achievements
| `start_locations.json`        | starting locations for scenarios
| `techniques.json`             | generic for items and martial arts
| `terrain.json`                | terrain types and definitions
| `test_regions.json`           | test regions
| `tips.json`                   | tips of the day
| `tool_qualities.json`         | standard tool qualities and their actions
| `traps.json`                  | standard traps
| `tutorial.json`               | messages for the tutorial (that is out of date)
| `vehicle_groups.json`         | vehicle spawn groups
| `vehicle_parts.json`          | vehicle parts, does NOT affect flag effects
| `vitamin.json`                | vitamins and their deficiencies

selected subfolders

## `data/json/items/`

See below for specifics on the various items

| Filename             | Description
|---                   |---
| `ammo.json`          | common base components like batteries and marbles
| `ammo_types.json`    | standard ammo types by gun
| `archery.json`       | bows and arrows
| `armor.json`         | armor and clothing
| `bionics.json`       | Compact Bionic Modules (CBMs)
| `biosignatures.json` | animal waste
| `books.json`         | books
| `chemicals_and_resources.json` | chemical precursors
| `comestibles.json`   | food/drinks
| `containers.json`    | containers
| `crossbows.json`     | crossbows and bolts
| `fake.json`          | fake items for bionics or mutations
| `fuel.json`          | liquid fuels
| `grenades.json`      | grenades and throwable explosives
| `handloaded_bullets.json` | random ammo
| `melee.json`         | melee weapons
| `migration.json`     | conversions of obsolete items from older save games to current items
| `newspaper.json`     | flyers, newspapers, and survivor notes. `snippets.json` for messages
| `obsolete.json`      | items being removed from the game
| `ranged.json`        | guns
| `software.json`      | software for SD-cards and USB sticks
| `tool_armor.json`    | clothes and armor that can be (a)ctivated
| `toolmod.json`       | modifications of tools
| `tools.json`         | tools and items that can be (a)ctivated
| `vehicle_parts.json` | components of vehicles when they aren't on the vehicle

### `data/json/items/comestibles/`

## `data/json/requirements/`

Standard components and tools for crafting (See [Recipe requirements](#recipe-requirements))

| Filename                     | Description
|---                           |---
| `ammo.json`                  | ammo components
| `cooking_components.json`    | common ingredient sets
| `cooking_requirements.json`  | cooking tools and heat sources
| `materials.json`             | thread, fabric, and other basic materials
| `toolsets.json`              | sets of tools commonly used together
| `uncraft.json`               | common results of taking stuff apart
| `vehicle.json`               | tools to work on vehicles

## `data/json/vehicles/`

Groups of vehicle definitions with self-explanatory names of files:

| Filename
|---
| `bikes.json`
| `boats.json`
| `cars.json`
| `carts.json`
| `custom_vehicles.json`
| `emergency.json`
| `farm.json`
| `helicopters.json`
| `military.json`
| `trains.json`
| `trucks.json`
| `utility.json`
| `vans_busses.json`
| `vehicles.json`

# Description and content of each JSON file
This section describes each json file and their contents. Each json has their own unique properties that are not shared with other Json files (for example 'chapters' property used in books does not apply to armor). This will make sure properties are only described and used within the context of the appropriate JSON file.


## `data/json/` JSONs

### Ascii_arts

| Identifier        | Description
|---                |---
| id                | Unique ID. Must be one continuous word, use underscores if necessary.
| picture           | Array of string, each entry is a line of an ascii picture and must be at most 41 columns long. \ have to be replaced by \\\ in order to be visible.

```C++
  {
    "type": "ascii_art",
    "id": "cashcard",
    "picture": [
      "",
      "",
      "",
      "       <color_white>╔═══════════════════╗",
      "       <color_white>║                   ║",
      "       <color_white>║</color> <color_yellow>╔═   ╔═╔═╗╔═║ ║</color>   <color_white>║",
      "       <color_white>║</color> <color_yellow>║═ ┼ ║ ║═║╚╗║═║</color>   <color_white>║",
      "       <color_white>║</color> <color_yellow>╚═   ╚═║ ║═╝║ ║</color>   <color_white>║",
      "       <color_white>║                   ║",
      "       <color_white>║   RIVTECH TRUST   ║",
      "       <color_white>║                   ║",
      "       <color_white>║                   ║",
      "       <color_white>║ 555 993 55221 066 ║",
      "       <color_white>╚═══════════════════╝"
    ]
  }
```
For information about tools with option to export ASCII art in format ready to be pasted into `ascii_arts.json`, see `ASCII_ARTS.md`.

### Body_parts

| Identifier        | Description
|---                |---
| id                | (_mandatory_) Unique ID. Must be one continuous word, use underscores if necessary.
| name              | (_mandatory_) In-game name displayed.
| accusative        | (_mandatory_) Accusative form for this bodypart.
| heading           | (_mandatory_) How it's displayed in headings.
| heading_multiple  | (_mandatory_) Plural form of heading.
| hp_bar_ui_text    | (_mandatory_) How it's displayed next to the hp bar in the panel.
| main_part         | (_mandatory_) What is the main part this one is attached to. (If this is a main part it's attached to itself)
| connected_to      | (_mandatory_ if main_part is itself) What is the next part this one is attached to towards the "root" bodypart (the root bodypart should be connected to itself).  Each anatomy should have a unique root bodypart, usually the head.
| base_hp           | (_mandatory_) The amount of hp this part has before any modification.
| opposite_part     | (_mandatory_) What is the opposite part ot this one in case of a pair.
| hit_size          | (_mandatory_) Size of the body part when doing an unweighted selection.
| hit_size_relative | (_mandatory_) Hit sizes for attackers who are smaller, equal in size, and bigger.
| hit_difficulty    | (_mandatory_) How hard is it to hit a given body part, assuming "owner" is hit. Higher number means good hits will veer towards this part, lower means this part is unlikely to be hit by inaccurate attacks. Formula is `chance *= pow(hit_roll, hit_difficulty)`
| drench_capacity   | (_mandatory_) How wet this part can get before being 100% drenched.
| stylish_bonus     | (_optional_) Mood bonus associated with wearing fancy clothing on this part. (default: `0`)
| hot_morale_mod    | (_optional_) Mood effect of being too hot on this part. (default: `0`)
| cold_morale_mod   | (_optional_) Mood effect of being too cold on this part. (default: `0`)
| squeamish_penalty | (_optional_) Mood effect of wearing filthy clothing on this part. (default: `0`)
| stat_hp_mods      | (_optional_) Values modifying hp_max of this part following this formula: `hp_max += int_mod*int_max + dex_mod*dex_max + str_mod*str_max + per_mod*per_max + health_mod*get_healthy()` with X_max being the unmodified value of the X stat and get_healthy() being the hidden health stat of the character.
| bionic_slots      | (_optional_) How many bionic slots does this part have.
| is_limb           | (_optional_) Is this bodypart a limb. (default: `false`)
| smash_message      | (_optional_) The message displayed when using that part to smash something.
| smash_efficiency  | (_optional_) Modifier applied to your smashing strength when using this part to smash terrain or furniture unarmed. (default: `0.5`)

```C++
  {
    "id": "torso",
    "type": "body_part",
    "name": "torso",
    "accusative": { "ctxt": "bodypart_accusative", "str": "torso" },
    "heading": "Torso",
    "heading_multiple": "Torso",
    "hp_bar_ui_text": "TORSO",
    "encumbrance_text": "Dodging and melee is hampered.",
    "main_part": "torso",
    "opposite_part": "torso",
    "hit_size": 45,
    "hit_size_relative": [ 20, 33.33, 36.57 ],
    "hit_difficulty": 1,
    "side": "both",
    "legacy_id": "TORSO",
    "stylish_bonus": 6,
    "hot_morale_mod": 2,
    "cold_morale_mod": 2,
    "squeamish_penalty": 6,
    "base_hp": 60,
    "drench_capacity": 40,
    "stat_hp_mods": { "int_mod": 4.0, "dex_mod": 1.0, "str_mod": 1.0, "per_mod": 1.0, "health_mod": 1.0 },
    "smash_message": "You smash the %s with a powerful shoulder-check.",
    "bionic_slots": 80
  }
```

### Bionics

| Identifier                  | Description
|---                          |---
| id                          | Unique ID. Must be one continuous word, use underscores if necessary.
| name                        | In-game name displayed.
| description                 | In-game description.
| act_cost                    | (_optional_) How many kJ it costs to activate the bionic.  Strings can be used "1 kJ"/"1000 J"/"1000000 mJ" (default: `0`)
| deact_cost                  | (_optional_) How many kJ it costs to deactivate the bionic.  Strings can be used "1 kJ"/"1000 J"/"1000000 mJ" (default: `0`)
| react_cost                  | (_optional_) How many kJ it costs over time to keep this bionic active, does nothing without a non-zero "time".  Strings can be used "1 kJ"/"1000 J"/"1000000 mJ" (default: `0`)
| time                        | (_optional_) How long, when activated, between drawing cost. If 0, it draws power once. (default: `0`)
| upgraded_bionic             | (_optional_) Bionic that can be upgraded by installing this one.
| available_upgrades          | (_optional_) Upgrades available for this bionic, i.e. the list of bionics having this one referenced by `upgraded_bionic`.
| encumbrance                 | (_optional_) A list of body parts and how much this bionic encumber them.
| weight_capacity_bonus       | (_optional_) Bonus to weight carrying capacity in grams, can be negative.  Strings can be used - "5000 g" or "5 kg" (default: `0`)
| weight_capacity_modifier    | (_optional_) Factor modifying base weight carrying capacity. (default: `1`)
| canceled_mutations          | (_optional_) A list of mutations/traits that are removed when this bionic is installed (e.g. because it replaces the fault biological part).
| mutation_conflicts          | (_optional_) A list of mutations that prevent this bionic from being installed.
| included_bionics            | (_optional_) Additional bionics that are installed automatically when this bionic is installed. This can be used to install several bionics from one CBM item, which is useful as each of those can be activated independently.
| included                    | (_optional_) Whether this bionic is included with another. If true this bionic does not require a CBM item to be defined. (default: `false`)
| env_protec                  | (_optional_) How much environmental protection does this bionic provide on the specified body parts.
| bash_protec                 | (_optional_) How much bash protection does this bionic provide on the specified body parts.
| cut_protec                  | (_optional_) How much cut protection does this bionic provide on the specified body parts.
| bullet_protect              | (_optional_) How much bullet protect does this bionic provide on the specified body parts.
| occupied_bodyparts          | (_optional_) A list of body parts occupied by this bionic, and the number of bionic slots it take on those parts.
| capacity                    | (_optional_) Amount of power storage added by this bionic.  Strings can be used "1 kJ"/"1000 J"/"1000000 mJ" (default: `0`)
| fuel_options                | (_optional_) A list of materials that this bionic can use to produce bionic power.
| is_remote_fueled            | (_optional_) If true this bionic allows you to plug your power banks to an external power source (solar backpack, UPS, vehicle etc) via a cable. (default: `false`)
| fuel_capacity               | (_optional_) Volume of fuel this bionic can store.
| fuel_efficiency             | (_optional_) Fraction of fuel energy converted into power. (default: `0`)
| passive_fuel_efficiency     | (_optional_) Fraction of fuel energy passively converted into power. Useful for CBM using PERPETUAL fuel like `muscle`, `wind` or `sun_light`. (default: `0`)
| exothermic_power_gen        | (_optional_) If true this bionic emits heat when producing power. (default: `false`)
| coverage_power_gen_penalty  | (_optional_) Fraction of coverage diminishing fuel_efficiency. Float between 0.0 and 1.0. (default: `nullopt`)
| power_gen_emission          | (_optional_) `emit_id` of the field emitted by this bionic when it produces energy. Emit_ids are defined in `emit.json`.
| stat_bonus                  | (_optional_) List of passive stat bonus. Stat are designated as follow: "DEX", "INT", "STR", "PER".
| enchantments                | (_optional_) List of enchantments applied by this CBM (see MAGIC.md for instructions on enchantment. NB: enchantments are not necessarily magic.) Values can either be the enchantments's id or an inline definition of the enchantment.
| learned_spells              | (_optional_) Map of {spell:level} you gain when installing this CBM, and lose when you uninstall this CBM. Spell classes are automatically gained.
| learned_proficiencies       | (_optional_) Array of proficiency ids you gain when installing this CBM, and lose when uninstalling
| installation_requirement    | (_optional_) Requirement id pointing to a requirement defining the tools and components necessary to install this CBM.
| vitamin_absorb_mod          | (_optional_) Modifier to vitamin absorption, affects all vitamins. (default: `1.0`)
| dupes_allowed               | (_optional_) Boolean to determine if multiple copies of this bionic can be installed.  Defaults to false.
| cant_remove_reason          | (_optional_) String message to be displayed as the reason it can't be uninstalled.  Having any value other than `""` as this will prevent unistalling the bionic. Formatting includes two `%s` for example: `The Telescopic Lenses are part of %1$s eyes now. Removing them would leave %2$s blind.`  (default: `""`) 
| social_modifiers			  | (_optional_) Json object with optional members: persuade, lie, and intimidate which add or subtract that amount from those types of social checks
<<<<<<< HEAD
| dispersion_mod              | (_optional_) Modifier to change firearm disperation.
=======
>>>>>>> ef6a2f27

```C++
{
    "id"           : "bio_batteries",
    "name"         : "Battery System",
    "active"       : false,
    "act_cost"     : 0,
    "time"         : 1,
    "fuel_efficiency": 1,
    "stat_bonus": [ [ "INT", 2 ], [ "STR", 2 ] ],
    "fuel_options": [ "battery" ],
    "fuel_capacity": 500,
    "encumbrance"  : [ [ "torso", 10 ], [ "arm_l", 10 ], [ "arm_r", 10 ], [ "leg_l", 10 ], [ "leg_r", 10 ], [ "foot_l", 10 ], [ "foot_r", 10 ] ],
    "description"  : "You have a battery draining attachment, and thus can make use of the energy contained in normal, everyday batteries. Use 'E' to consume batteries.",
    "canceled_mutations": ["HYPEROPIC"],
    "mutation_conflicts": [ "HUGE" ],
    "installation_requirement": "sewing_standard",
    "included_bionics": ["bio_blindfold"]
},
{
    "id": "bio_purifier",
    "type": "bionic",
    "name": "Air Filtration System",
    "description": "Surgically implanted in your trachea is an advanced filtration system.  If toxins, or airborne diseases find their way into your windpipe, the filter will attempt to remove them.",
    "occupied_bodyparts": [ [ "torso", 4 ], [ "mouth", 2 ] ],
    "env_protec": [ [ "mouth", 7 ] ],
    "bash_protec": [ [ "leg_l", 3 ], [ "leg_r", 3 ] ],
    "cut_protec": [ [ "leg_l", 3 ], [ "leg_r", 3 ] ],
    "bullet_protec": [ [ "leg_l", 3 ], [ "leg_r", 3 ] ],
    "flags": [ "BIONIC_NPC_USABLE" ]
}
```

Bionics effects are defined in the code and new effects cannot be created through JSON alone.
When adding a new bionic, if it's not included with another one, you must also add the corresponding CBM item in `data/json/items/bionics.json`. Even for a faulty bionic.

### Dreams

| Identifier | Description
|---         |---
| messages   | List of potential dreams.
| category   | Mutation category needed to dream.
| strength   | Mutation category strength required (1 = 20-34, 2 = 35-49, 3 = 50+).

```C++
{
    "messages" : [
        "You have a strange dream about birds.",
        "Your dreams give you a strange feathered feeling."
    ],
    "category" : "MUTCAT_BIRD",
    "strength" : 1
}
```

### Disease

| Identifier         | Description
|---                 |---
| id                 | Unique ID. Must be one continuous word, use underscores if necessary.
| min_duration       | The minimum duration the disease can last. Uses strings "x m", "x s","x d".
| max_duration       | The maximum duration the disease can last.
| min_intensity      | The minimum intensity of the effect applied by the disease
| max_intensity      | The maximum intensity of the effect.
| health_threshold   | The amount of health above which one is immune to the disease. Must be between -200 and 200. (optional )
| symptoms           | The effect applied by the disease.
| affected_bodyparts | The list of bodyparts on which the effect is applied. (optional, default to bp_null)


```json
  {
    "type": "disease_type",
    "id": "bad_food",
    "min_duration": "6 m",
    "max_duration": "1 h",
    "min_intensity": 1,
    "max_intensity": 1,
    "affected_bodyparts": [ "TORSO" ],
    "health_threshold": 100,
    "symptoms": "foodpoison"
  }
```

### Item Groups

Item groups have been expanded, look at [the detailed docs](ITEM_SPAWN.md) to their new description.
The syntax listed here is still valid.

| Identifier | Description
|---         |---
| id         | Unique ID. Must be one continuous word, use underscores if necessary
| items      | List of potential item ID's. Chance of an item spawning is x/T, where X is the value linked to the specific item and T is the total of all item values in a group.
| groups     | ??

```C++
{
    "id":"forest",
    "items":[
        ["rock", 40],
        ["stick", 95],
        ["mushroom", 4],
        ["mushroom_poison", 3],
        ["mushroom_magic", 1],
        ["blueberries", 3]
    ],
    "groups":[]
}
```

### Item Category

When you sort your inventory by category, these are the categories that are displayed.

| Identifier      | Description
|---              |---
| id              | Unique ID. Must be one continuous word, use underscores if necessary
| name            | The name of the category. This is what shows up in-game when you open the inventory.
| zone            | The corresponding loot_zone (see loot_zones.json)
| sort_rank       | Used to sort categories when displaying.  Lower values are shown first
| priority_zones  | When set, items in this category will be sorted to the priority zone if the conditions are met. If the user does not have the priority zone in the zone manager, the items get sorted into zone set in the 'zone' property. It is a list of objects. Each object has 3 properties: ID: The id of a LOOT_ZONE (see LOOT_ZONES.json), filthy: boolean. setting this means filthy items of this category will be sorted to the priority zone, flags: array of flags

```C++
{
    "id":"armor",
    "name": "ARMOR",
    "zone": "LOOT_ARMOR",
    "sort_rank": -21,
    "priority_zones": [ { "id": "LOOT_FARMOR", "filthy": true, "flags": [ "RAINPROOF" ] } ],
}
```

### Materials

| Identifier       | Description
|---               |---
| `id`             | Unique ID. Lowercase snake_case. Must be one continuous word, use underscores if necessary.
| `name`           | In-game name displayed.
| `bash_resist`    | How well a material resists bashing damage.
| `cut_resist`     | How well a material resists cutting damage.
| `bullet_resist`  | How well a material resists bullet damage.
| `acid_resist`    | Ability of a material to resist acid.
| `elec_resist`    | Ability of a material to resist electricity.
| `fire_resist`    | Ability of a material to resist fire.
| `chip_resist`    | Returns resistance to being damaged by attacks against the item itself.
| `bash_dmg_verb`  | Verb used when material takes bashing damage.
| `cut_dmg_verb`   | Verb used when material takes cutting damage.
| `dmg_adj`        | Description added to damaged item in ascending severity.
| `dmg_adj`        | Adjectives used to describe damage states of a material.
| `density`        | Affects vehicle collision damage, with denser parts having the advantage over less-dense parts.
| `vitamins`       | Vitamins in a material. Usually overridden by item specific values.  An integer percentage of ideal daily value.
| `specific_heat_liquid` | Specific heat of a material when not frozen (J/(g K)). Default 4.186 - water.
| `specific_heat_solid`  | Specific heat of a material when frozen (J/(g K)). Default 2.108 - water.
| `latent_heat`    | Latent heat of fusion for a material (J/g). Default 334.
| `freezing_point`   | Freezing point of this material (C). Default 0 C ( 32 F ).
| `edible`   | Optional boolean. Default is false.
| `rotting`   | Optional boolean. Default is false.
| `soft`   | Optional boolean. Default is false.
| `reinforces`   | Optional boolean. Default is false.

There are seven -resist parameters: acid, bash, chip, cut, elec, fire, and bullet. These are integer values; the default is 0 and they can be negative to take more damage.

```C++
{
    "type": "material",
    "id": "hflesh",
    "name": "Human Flesh",
    "density": 5,
    "specific_heat_liquid": 3.7,
    "specific_heat_solid": 2.15,
    "latent_heat": 260,
    "edible": true,
    "rotting": true,
    "bash_resist": 1,
    "cut_resist": 1,
    "bullet_resist": 1,
    "acid_resist": 1,
    "fire_resist": 1,
    "elec_resist": 1,
    "chip_resist": 2,
    "dmg_adj": [ "bruised", "mutilated", "badly mutilated", "thoroughly mutilated" ],
    "bash_dmg_verb": "bruised",
    "cut_dmg_verb": "sliced",
    "vitamins": [ [ "calcium", 0.1 ], [ "vitB", 1 ], [ "iron", 1.3 ] ],
    "burn_data": [
      { "fuel": 1, "smoke": 1, "burn": 1, "volume_per_turn": "2500_ml" },
      { "fuel": 2, "smoke": 3, "burn": 2, "volume_per_turn": "10000_ml" },
      { "fuel": 3, "smoke": 10, "burn": 3 }
    ]
}
```

Note that the above example gives floats, not integers, for the vitamins values.  This is likely incorrect; they should be replaced with integers.


#### Fuel data

Every material can have fuel data that determines how much horse power it produces per unit consumed. Currently, gasses and plasmas cannot really be fuels.

If a fuel has the PERPETUAL flag, engines powered by it never use any fuel.  This is primarily intended for the muscle pseudo-fuel, but mods may take advantage of it to make perpetual motion machines.

```C++
"fuel_data" : {
    energy": 34.2,               // battery charges per mL of fuel. batteries have energy 1
                                 // is also MJ/L from https://en.wikipedia.org/wiki/Energy_density
                                 // assumes stacksize 250 per volume 1 (250mL). Multiply
                                 // by 250 / stacksize * volume for other stack sizes and
                                 // volumes
   "perpetual": true,            // this material is a perpetual fuel like `wind`, `sunlight`, `muscle`, `animal` and `metabolism`.
   "pump_terrain": "t_gas_pump", // optional. terrain id for the fuel's pump, if any.
   "explosion_data": {           // optional for fuels that can cause explosions
        "chance_hot": 2,         // 1 in chance_hot of explosion when attacked by HEAT weapons
        "chance_cold": 5,        // 1 in chance_cold of explosion when attacked by other weapons
        "factor": 1.0,           // explosion factor - larger numbers create more powerful explosions
        "fiery": true,           // true for fiery explosions
        "size_factor": 0.1       // size factor - larger numbers make the remaining fuel increase explosion power more
    }
}
```

### Monster Groups

#### Group definition

| Identifier  | Description
|---          |---
| `name`      | Unique ID. Must be one continuous word, use underscores if necessary.
| `default`   | Default monster, automatically fills in any remaining spawn chances.
| `monsters`  | To choose a monster for spawning, the game creates `freq_total` entries (default 1000) and picks one. Each monster will have a number of entries equal to its `freq` and the default monster will fill in the remaining. See the table below for how to build the single monster definitions.
| `is_safe`   | (bool) Check to not trigger safe-mode warning, currently inconsequential.
| `is_animal` | (bool) Check if that group has only normal animals, currently inconsequential.
| `freq_total`| (int) Determines the number of entries created for the monster roll, default 1000. If the total eligible `freq`s of a group exceed `freq_total` the entries after the monster that exceeded it **won't be included** in the roll - i.e., if the first two monsters out of a group of ten each have `freq: 500` the rest of the group won't have a chance to spawn at all!
| `replace_monster_group` | (bool) Check if the group should be replaced completely by another monster group as game time progresses - doesn't affect already spawned monsters, as such mostly superseded by monster evolution.
| `new_monster_group_id` | (string) The id of the monster group that should replace this one.
| `replacement_time` | (int) The amount of time before the group should be replaced by the new one, in days. Final replacement date is calculated by `replacement_time * evolution factor`.

#### Monster definition

| Identifier        | Description
|---                |---
| `monster`         | The monster's unique ID, eg. `"mon_zombie"`.
| `freq`            | Chance of occurrence, x/`freq_total` (default x/1000).
| `cost_multiplier` | How many monsters each monster in this definition should count as, if spawning a limited number of monsters.
| `pack_size`       | (_optional_) The minimum and maximum number of monsters in this group that should spawn together.  (default: `[1,1]`)
| `conditions`      | Conditions limit when monsters spawn. Valid options: `SUMMER`, `WINTER`, `AUTUMN`, `SPRING`, `DAY`, `NIGHT`, `DUSK`, `DAWN`. Multiple Time-of-day conditions (`DAY`, `NIGHT`, `DUSK`, `DAWN`) will be combined together so that any of those conditions makes the spawn valid. Multiple Season conditions (`SUMMER`, `WINTER`, `AUTUMN`, `SPRING`) will be combined together so that any of those conditions makes the spawn valid.
| `starts`          | (_optional_) This entry becomes active after this time. (Measured in hours, **multiplied by the evolution scaling factor**)
| `ends`            | (_optional_) This entry becomes inactive after this time. (Measured in hours, **multiplied by the evolution scaling factor**)
| `spawn_data`      | (_optional_) Any properties that the monster only has when spawned in this group. `ammo` defines how much of which ammo types the monster spawns with.

```C++
{
    "name" : "GROUP_ANT",
    "default" : "mon_ant",
    "monsters" : [
        { "monster" : "mon_ant_larva", "freq" : 40, "multiplier" : 0 },
        { "monster" : "mon_ant_soldier", "freq" : 90, "multiplier" : 5 },
        { "monster" : "mon_ant_queen", "freq" : 0, "multiplier" : 0 },
        { "monster" : "mon_thing", "freq" : 100, "multiplier" : 0, "pack_size" : [3,5], "conditions" : ["DUSK","DAWN","SUMMER"] }
    ]
}
```

### Monster Factions

| Identifier      | Description
|---              |---
| `name`          | Unique ID. Must be one continuous word, use underscores when necessary.
| `base_faction`  | Optional base faction. Relations to other factions are inherited from it and relations of other factions to this one check this.
| `by_mood`       | Be hostile towards this faction when angry, neutral otherwise. Default attitude to all other factions.
| `neutral`       | Always be neutral towards this faction.
| `friendly`      | Always be friendly towards this faction. By default a faction is friendly towards itself.
| `hate`          | Always be hostile towards this faction. Will change target to monsters of this faction if available.

```C++
{
    "name"         : "cult",
    "base_faction" : "zombie",
    "by_mood"      : ["slime"],
    "neutral"      : ["nether"],
    "friendly"     : ["slime"],
    "hate"         : ["fungus"]
}
```

### Monsters

See MONSTERS.md

### Mutation Categories

A Mutation Category identifies a set of interrelated mutations that as a whole establish an entirely new identity for a mutant character. Categories can and usually do have their own "flavor" of mutagen, the properties of which are defined in the category definition itself. A second kind of mutagen, called a "mutagen serum" or "IV mutagen" is necessary to trigger "threshold mutations" which cause irrevocable changes to the character.

| Identifier         | Description
|---                 |---
| `id`               | Unique ID. Must be one continuous word, use underscores when necessary.
| `name`             | Human readable name for the category of mutations.
| `threshold_mut`    | A special mutation that marks the point at which the identity of the character is changed by the extent of mutation they have experienced.
| `mutagen_message`  | A message displayed to the player when they take a mutagen of the matching type.
| `mutagen_hunger`   | The amount of hunger (per mutation triggered) caused by taking the matching mutagen.
| `mutagen_thirst`   | The amount of thirst (per mutation triggered) caused by taking the matching mutagen.
| `mutagen_pain`     | The amount of pain caused (per mutation triggered) by taking the matching mutagen.
| `mutagen_fatigue`  | The amount of fatigue caused (per mutation triggered) by taking the matching mutagen.
| `mutagen_morale`   | The amount of morale increase caused by taking the matching mutagen for mutagen junkies.
| `iv_message`       | A message displayed to the player when they take a mutagen serum of the matching type.
| `iv_min_mutations` | The minimum number of mutations to trigger when taking the mutagen serum.
| `iv_additional_mutations`  | The minimum number of mutations to trigger when taking the mutagen serum.
| `iv_additional_mutations_chance`  | The probability of acquiring additional mutations, the formula is one in "additional_mutations_chance" per "additional_mutation".
| `iv_hunger`        | The amount of hunger (per mutation triggered) caused by taking the matching mutagen serum.
| `iv_thirst`        | The amount of thirst (per mutation triggered) caused by taking the matching mutagen serum.
| `iv_pain`          | The amount of pain (per mutation triggered) caused by taking the matching mutagen serum.
| `iv_fatigue`       | The amount of fatigue caused (per mutation triggered) by taking the matching mutagen serum.
| `iv_morale`        | The minimum amount of morale caused by taking the matching mutagen serum.
| `iv_morale_max`    | The maximum amount of morale caused by taking the matching mutagen serum.
| `iv_sound`         | A flag indicating that taking the matching mutagen serum causes the character to make noise.
| `iv_sound_message` | The message describing the noise made by the character when taking the mutagen serum.
| `iv_sound_id`      | The id of a sound clip to play depicting the noise made by the character.
| `iv_sound_variant` | The id of a variant clip to play depicting the noise made by the character.
| `iv_noise`         | The volume of the noise the character makes.
| `iv_sleep`         | A flag indicating that the player will involuntarily sleep after taking the matching mutation serum.
| `iv_sleep_message` | The message to display notifying the player that their character has fallen sleep.
| `iv_sleep_dur`     | The duration of the involuntary sleep in seconds.
| `memorial_message` | The memorial message to display when a character crosses the associated mutation threshold.
| `junkie_message`   | The message to display if the character is addicted to the associated mutagen and takes some.
| `wip`              | A flag indicating that a mutation category is unfinished and shouldn't have consistency tests run on it. See tests/mutation_test.cpp.

### Names

```C++
{ "name" : "Aaliyah", "gender" : "female", "usage" : "given" }, // Name, gender, "given"/"family"/"city" (first/last/city name).
```

### Profession item substitution

Defines item replacements that are applied to the starting items based upon the starting traits. This allows for example to replace wool items with non-wool items when the characters starts with the wool allergy trait.

If the JSON objects contains a "item" member, it defines a replacement for the given item, like this:

```C++
{
  "type": "profession_item_substitutions",
  "item": "sunglasses",
  "sub": [
    { "present": [ "HYPEROPIC" ], "new": [ "fitover_sunglasses" ] },
    { "present": [ "MYOPIC" ], "new": [ { "fitover_sunglasses", "ratio": 2 } ] }
  ]
}
```
This defines each item of type "sunglasses" shall be replaced with:
- an item "fitover_sunglasses" if the character has the "HYPEROPIC" trait,
- two items "fitover_sunglasses" if the character has the "MYOPIC" trait.

If the JSON objects contains a "trait" member, it defines a replacement for multiple items that applies when the character has the given trait:
```C++
{
  "type": "profession_item_substitutions",
  "trait": "WOOLALLERGY",
  "sub": [
    { "item": "blazer", "new": [ "jacket_leather_red" ] },
    { "item": "hat_hunting", "new": [ { "item": "hat_cotton", "ratio": 2 } ] }
  ]
}
```
This defines characters with the WOOLALLERGY trait get some items replaced:
- "blazer" is converted into "jacket_leather_red",
- each "hat_hunting" is converted into *two* "hat_cotton" items.

If the JSON objects contains a "bonus" member, it defines which items will be received, like this:
```C++
{
  "type": "profession_item_substitutions",
  "group": {
    "items": [ "winter_pants_army", "undershirt", "socks", "sweatshirt", "boots_hiking", "knife_folding", "wristwatch" ],
    "entries": [
      { "group": "charged_two_way_radio" },
      { "group": "charged_matches" },
      { "item": "ear_plugs" },
      { "item": "water_clean", "container-item": "canteen" },
      { "item": "m1911", "ammo-item": "45_acp", "charges": 7, "container-item": "holster" },
      { "item": "45_acp", "charges": 23 },
      { "item": "garand", "ammo-item": "3006", "charges": 8, "contents-item": "shoulder_strap" },
      { "item": "3006", "charges": 8, "container-item": "garandclip" },
      { "item": "3006", "charges": 4 }
    ]
  },
  "bonus": {
    "present": [ "ALBINO" ],
    "absent": [ "HYPEROPIC" ]
  }
}
```

### Professions

Professions are specified as JSON object with "type" member set to "profession":

```C++
{
    "type": "profession",
    "id": "hunter",
    ...
}
```

The id member should be the unique id of the profession.

The following properties (mandatory, except if noted otherwise) are supported:

#### `description`
(string)

The in-game description.

#### `name`
(string or object with members "male" and "female")

The in-game name, either one gender-neutral string, or an object with gender specific names. Example:
```C++
"name": {
    "male": "Groom",
    "female": "Bride"
}
```

#### `points`
(integer)

Point cost of profession. Positive values cost points and negative values grant points.

#### `addictions`
(optional, array of addictions)

List of starting addictions. Each entry in the list should be an object with the following members:
- "type": the string id of the addiction (see JSON_FLAGS.md),
- "intensity": intensity (integer) of the addiction.

Example:
```C++
"addictions": [
    { "type": "nicotine", "intensity": 10 }
]
```

#### `skills`

(optional, array of skill levels)

List of starting skills. Each entry in the list should be an object with the following members:
- "name": the string id of the skill (see skills.json),
- "level": level (integer) of the skill. This is added to the skill level that can be chosen in the character creation.

Example:
```C++
"skills": [
    { "name": "archery", "level": 2 }
]
```

#### `proficiencies`

(optional, array of proficiency ids)

List of starting proficiency ids.

Example:
```json
"proficiencies": [ "prof_knapping" ]
```

#### `items`

(optional, object with optional members "both", "male" and "female")

Items the player starts with when selecting this profession. One can specify different items based on the gender of the character. Each lists of items should be an array of items ids, or pairs of item ids and snippet ids. Item ids may appear multiple times, in which case the item is created multiple times. The syntax for each of the three lists is identical.

Example:
```C++
"items": {
    "both": [
        "pants",
        "rock",
        "rock",
        ["tshirt_text", "allyourbase"],
        "socks"
    ],
    "male": [
        "briefs"
    ],
    "female": [
        "panties"
    ]
}
```

This gives the player pants, two rocks, a t-shirt with the snippet id "allyourbase" (giving it a special description), socks and (depending on the gender) briefs or panties.

#### `pets`

(optional, array of string mtype_ids )

A list of strings, each is the same as a monster id
player will start with these as tamed pets.

#### `vehicle`

(optional, string vproto_id )

A  string, which is the same as a vehicle ( vproto_id )
player will start with this as a nearby vehicle.
( it will find the nearest road and place it there, then mark it as "remembered" on the overmap )

#### `flags`

(optional, array of strings)

A list of flags. TODO: document those flags here.

- `NO_BONUS_ITEMS` Prevent bonus items (such as inhalers with the ASTHMA trait) from being given to this profession

#### `cbms`

(optional, array of strings)

A list of CBM ids that are implanted in the character.

#### `traits`

(optional, array of strings)

A list of trait/mutation ids that are applied to the character.

### Recipes

Crafting recipes are defined as a JSON object with the following fields:

```C++
"result": "javelin",         // ID of resulting item
"byproducts": [ [ "" ] ],    // Optional (default: empty). Additional items generated by crafting this recipe.
"category": "CC_WEAPON",     // Category of crafting recipe. CC_NONCRAFT used for disassembly recipes
"subcategory": "CSC_WEAPON_PIERCING",
"id_suffix": "",             // Optional (default: empty string). Some suffix to make the ident of the recipe unique. The ident of the recipe is "<id-of-result><id_suffix>".
"override": false,           // Optional (default: false). If false and the ident of the recipe is already used by another recipe, loading of recipes fails. If true and a recipe with the ident is already defined, the existing recipe is replaced by the new recipe.
"delete_flags": [ "CANNIBALISM" ], // Optional (default: empty list). Flags specified here will be removed from the resultant item upon crafting. This will override flag inheritance, but *will not* delete flags that are part of the item type itself.
"skill_used": "fabrication", // Skill trained and used for success checks
"skills_required": [["survival", 1], ["throw", 2]], // Skills required to unlock recipe
"book_learn": {	             // (optional) Books that this recipe can be learned from.
    "textbook_anarch" : {    // ID of the book the recipe can be learned from
        "skill_level" : 7,   // Skill level at which it can be learned
        "recipe_name" : "something", // (optional) Name of the recipe as it should appear in the book's description (default is the name of resulting item of the recipe)
        "hidden" : true },   // (optional) If set to true, recipe will not be shown in the description of the book
    "textbook_gaswarfare" : { // Additional book this recipe can be learnt from.
        "skill_level" : 8
    }
},
"difficulty": 3,             // Difficulty of success check
"time": "5 m",               // Preferred time to perform recipe, can specify in minutes, hours etc.
"time": 5000,                // Legacy time to perform recipe (where 1000 ~= 10 turns ~= 10 seconds game time).
"reversible": false,         // Can be disassembled.
"autolearn": true,           // Automatically learned upon gaining required skills
"autolearn" : [              // Automatically learned upon gaining listed skills
    [ "survival", 2 ],
    [ "fabrication", 3 ]
],
"decomp_learn" : 4,          // Can be learned by disassembling an item of same type as result at this level of the skill_used
"decomp_learn" : [           // Can be learned by disassembling an item of same type as result at specified levels of skills
    [ "survival", 1 ],
    [ "fabrication", 2 ]
],
"activity_level": "LIGHT_EXERCISE", // Options are NO_EXERCISE, LIGHT_EXERCISE, MODERATE_EXERCISE, BRISK_EXERCISE, ACTIVE_EXERCISE, EXTRA_EXERCISE. How energy intensive of an activity this craft is. E.g. making an anvil is much more exercise than cooking a fish.
"proficiencies" : [ // The proficiencies related to this recipe
    {
      "proficiency": "prof_knapping", // The id of a proficiency
      "required": false, // Whether or not you must have the proficiency to craft it. Incompatible with `time_multiplier`
      "time_multiplier": 2.0 // The multiplier on time taken to craft this recipe if you do not have this proficiency
      "fail_multiplier": 2.5 // The multiplier on failure chance when crafting without this proficiency. Defaults to 2.5. Multiple proficiencies will multiply this value. (if all have the default, it's fail_multiplier ^ n, where n is the number of proficiencies that are lacked)
      "learning_time_multiplier": 1.2 // The multiplier on learning speed for this proficiency. By default, it's the time of the recipe, divided by the time multiplier, and by the number of proficiencies that can also be learned from it.
      "max_experience": "15 m" // This recipe cannot raise your experience for that proficiency above 15 minutes worth.
    }
]
"batch_time_factors": [25, 15], // Optional factors for batch crafting time reduction. First number specifies maximum crafting time reduction as percentage, and the second number the minimal batch size to reach that number. In this example given batch size of 20 the last 6 crafts will take only 3750 time units.
"flags": [                   // A set of strings describing boolean features of the recipe
  "BLIND_EASY",
  "ANOTHERFLAG"
],
"construction_blueprint": "camp", // an optional string containing an update_mapgen_id.  Used by faction camps to upgrade their buildings
"on_display": false,         // this is a hidden construction item, used by faction camps to calculate construction times but not available to the player
"qualities": [               // Generic qualities of tools needed to craft
  { "id": "CUT", "level": 1, "amount": 1 }
],
"tools": [                   // Specific tools needed to craft
[
  [ "fire", -1 ]             // Charges consumed when tool is used, -1 means no charges are consumed
]],
"using": [                   // Requirement IDs and multipliers of tools and materials used
  [ "req_a", 3 ],            // Second number multiplies requirement materials by that amount
  [ "req_b", 5 ],            // Need 3x everything in req_a, 5x everything in req_b
],
"components": [              // Items (or item alternatives) required to craft this recipe
  [
    [ "item_a", 5 ]          // First ingredient: need 5 of item_a
  ],
  [
    [ "item_b", 2 ],         // Also need 2 of item_b...
    [ "item_c", 4 ]          // OR 4 of item_c (but do not need both)
  ],
  [
    // ... any number of other component ingredients (see below)
  ]
]
```

#### Recipe requirements

The tool quality and component requirements for a recipe may be expressed in a combination of
several ways, with these JSON fields:

- "qualities" defines item qualities like CUT or HAMMER, and quality levels needed to craft
- "tools" lists *item* ids of tools (or several alternative tools) needed for crafting the recipe
- "components" lists *item* or *requirement* ids, intended mainly for material ingredients
- "using" gives *requirement* ids; the requirement may have nested tools, qualities, or components

These fields may be used similarly in uncrafting, constructions, vehicle parts, and vehicle faults.
The first three fields are applicable to "requirement" definitions as well, and may be nested; see
the [requirements section](#datajsonrequirements).

A recipe's "components" lists all the required items or ingredients needed to craft the finished
item from the recipe.  Each component is given as an integer quantity of a specific item id or
requirement id, or as a list of several alternative item/requirement quantities.

The syntax of a component in its simplest form is an item id and quantity.  Continuing the "javelin"
recipe, let's require a single "spear_wood" item:

```json
"components": [
  [ [ "spear_wood", 1 ] ]
]
```

A single component may also have substitutions; for instance, to allow crafting from one
"spear_wood" *or* one "pointy_stick":

```json
"components": [
  [ [ "spear_wood", 1 ], [ "pointy_stick", 1 ] ]
]
```

Notice that the first example with *only* "spear_wood" was simply the degenerate case - a list of
alternatives with only 1 alternative - which is why it was doubly nested in `[ [ ... ] ]`.

The javelin would be better with some kind of leather or cloth grip.  To require 2 rags, 1 leather,
or 1 fur *in addition to* the wood spear or pointy stick:

```json
"components": [
  [ [ "spear_wood", 1 ], [ "pointy_stick", 1 ] ],
  [ [ "rag", 2 ], [ "leather", 1 ], [ "fur", 1 ] ]
]
```

And to bind the grip onto the javelin, some sinew or thread should be required, which can have the
"NO_RECOVER" keyword to indicate they cannot be recovered if the item is deconstructed:

```json
"components": [
  [ [ "spear_wood", 1 ], [ "pointy_stick", 1 ] ],
  [ [ "rag", 2 ], [ "leather", 1 ], [ "fur", 1 ] ],
  [ [ "sinew", 20, "NO_RECOVER" ], [ "thread", 20, "NO_RECOVER" ] ]
]
```

*Note*: Related to "NO_RECOVER", some items such as "superglue" and "duct_tape" have an
"UNRECOVERABLE" flag on the item itself, indicating they can never be reclaimed when disassembling.
See [JSON_FLAGS.md](JSON_FLAGS.md) for how to use this and other item flags.

#### Defining common requirements

To avoid repeating commonly used sets of components, instead of an individual item id, provide
the id of a `requirement` type, along with a quantity, and the `"LIST"`
keyword.  Typically these are defined within
[`data/json/requirements`](#datajsonrequirements).

For example if these `grip_patch` and `grip_wrap` requirements were defined:

```json
[
  {
    "id": "grip_patch",
    "type": "requirement",
    "components": [ [ [ "rag", 2 ], [ "leather", 1 ], [ "fur", 1 ] ] ]
  },
  {
    "id": "grip_wrap",
    "type": "requirement",
    "components": [ [ [ "sinew", 20, "NO_RECOVER" ], [ "thread", 20, "NO_RECOVER" ] ] ]
  }
]
```

Then javelin recipe components could use 1 grip and 1 wrap, for example:

```json
"result": "javelin",
"components": [
  [ [ "spear_wood", 1 ], [ "pointy_stick", 1 ] ],
  [ [ "grip_patch", 1, "LIST" ] ],
  [ [ "grip_wrap", 1, "LIST" ] ]
]
```

And other recipes needing two such grips could simply require 2 of each:

```json
"result": "big_staff",
"components": [
  [ [ "stick_long", 1 ] ],
  [ [ "grip_patch", 2, "LIST" ] ],
  [ [ "grip_wrap", 2, "LIST" ] ]
]
```

The `"using"` field in a recipe works similarly, but `"using"` may only refer
to requirement ids, not specific items or tools.  A requirement included with
`"using"` must also give a multiplier, telling how many units of that
requirement are needed.  As with `"components"`, the "using" list is formatted
as a collection of alternatives, even if there is only one alternative.

For instance, this `"uncraft"` recipe for a motorbike alternator uses either 20 units of the
`"soldering_standard"` requirement, or 5 units of the `"welding_standard"` requirement:

```json
{
  "type": "uncraft",
  "result": "alternator_motorbike",
  "qualities": [ { "id": "SCREW", "level": 1 } ],
  "using": [ [ "soldering_standard", 20 ], [ "welding_standard", 5 ] ],
  "components": [ [ [ "power_supply", 1 ] ], [ [ "cable", 20 ] ], [ [ "bearing", 5 ] ], [ [ "scrap", 2 ] ] ]
}
```

Requirements may include `"tools"` or `"qualities"` in addition to
`"components"`.  Here we have a standard soldering requirement needing either a
`"soldering_iron"` or `"toolset"`, plus 1 unit of the `"solder_wire"` component:


```json
{
  "id": "soldering_standard",
  "type": "requirement",
  "//": "Tools and materials needed for soldering metal items or electronics",
  "tools": [ [ [ "soldering_iron", 1 ], [ "toolset", 1 ] ] ],
  "components": [ [ [ "solder_wire", 1 ] ] ]
}
```

This simplifies recipes needing soldering, via the `"using"` field.  For
instance, a simple `"tazer"` recipe could require 10 units of the soldering
requirement, along with some other components:

```json
{
  "type": "recipe",
  "result": "tazer",
  "using": [ [ "soldering_standard", 10 ] ],
  "components": [ [ [ "amplifier", 1 ] ], [ [ "power_supply", 1 ] ], [ [ "scrap", 2 ] ] ],
  "//": "..."
}

```

Requirements can be used not just for regular crafting and uncrafting recipes,
but also for constructions and vehicle part installation and mending.


#### Overlapping recipe component requirements

If recipes have requirements which overlap, this makes it more
difficult for the game to calculate whether it is possible to craft a recipe at
all.

For example, the survivor telescope recipe has the following requirements
(amongst others):

```
1 high-quality lens
AND
1 high-quality lens OR 1 small high-quality lens
```

These overlap because both list the high-quality lens.

A small amount of overlap (such as the above) can be handled, but if you have
too many component lists which overlap in too many ways, then you may see an
error during recipe finalization that your recipe is too complex.  In this
case, the game may not be able to correctly predict whether it can be crafted.

To work around this issue, if you do not wish to simplify the recipe
requirements, then you can split your recipe into multiple steps.  For
example, if we wanted to simplify the above survivor telescope recipe we could
introduce an intermediate item "survivor eyepiece", which requires one of
either lens, and then the telescope would require a high-quality lens and an
eyepiece.  Overall, the requirements are the same, but neither recipe has any
overlap.

For more details, see [this pull
request](https://github.com/CleverRaven/Cataclysm-DDA/pull/36657) and the
[related issue](https://github.com/CleverRaven/Cataclysm-DDA/issues/32311).

### Constructions
```C++
"group": "spike_pit",                                               // Construction group, used to group related constructions in UI
"category": "DIG",                                                  // Construction category
"required_skills": [ [ "survival", 1 ] ],                           // Skill levels required to undertake construction
"time": "30 m",                                                     // Time required to complete construction. Integers will be read as minutes or a time string can be used.
"components": [ [ [ "spear_wood", 4 ], [ "pointy_stick", 4 ] ] ],   // Items used in construction
"pre_special": "check_empty",                                       // Required something that isn't terrain
"pre_terrain": "t_pit",                                             // Alternative to pre_special; Required terrain to build on
"post_terrain": "t_pit_spiked"                                      // Terrain type after construction is complete
```

| pre_special            | Description
|---                     |---
| `check_empty`          | Tile is empty
| `check_support`        | Must have at least two solid walls/obstructions nearby on orthogonals (non-diagonal directions only) to support the tile
| `check_stable`         | Tile on level below has a flag `SUPPORTS_ROOF`
| `check_empty_stable`   | Tile is empty and stable
| `check_nofloor_above`  | Tile on level above has a flag `NO_FLOOR`
| `check_deconstruction` | The furniture (or tile, if no furniture) in the target tile must have a "deconstruct" entry
| `check_empty_up_OK`    | Tile is empty and is below the maximum possible elevation (can build up here)
| `check_up_OK`          | Tile is below the maximum possible elevation (can build up here)
| `check_down_OK`        | Tile is above the lowest possible elevation (can dig down here)
| `check_no_trap`        | There is no trap object in this tile
| `check_ramp_low`       | Both this and the next level above can be built up one additional Z level
| `check_ramp_high`      | There is a complete downramp on the next higher level, and both this and next level above can be built up one additional Z level

### Scent_types

| Identifier               | Description
|---                       |---
| id                       | Unique ID. Must be one continuous word, use underscores if necessary.
| receptive_species        | Species able to track this scent. Must use valid ids defined in `species.json`

```json
  {
    "type": "scent_type",
    "id": "sc_flower",
    "receptive_species": [ "MAMMAL", "INSECT", "MOLLUSK", "BIRD" ]
  }
```

### Scores, Achievements, and Conducts

Scores are defined in two or three steps based on *events*.  To see what events
exist and what data they contain, read [`event.h`](../src/event.h).

Each event contains a certain set of fields.  Each field has a string key and a
`cata_variant` value.  The fields should provide all the relevant information
about the event.

For example, consider the `gains_skill_level` event.  You can see this
specification for it in `event.h`:

```C++
template<>
struct event_spec<event_type::gains_skill_level> {
    static constexpr std::array<std::pair<const char *, cata_variant_type>, 3> fields = {{
            { "character", cata_variant_type::character_id },
            { "skill", cata_variant_type::skill_id },
            { "new_level", cata_variant_type::int_ },
        }
    };
};
```

From this, you can see that this event type has three fields:
* `character`, with the id of the character gaining the level.
* `skill`, with the id of the skill gained.
* `new_level`, with the integer level newly acquired in that skill.

Events are generated by the game when in-game circumstances dictate.  These
events can be transformed and summarized in various ways.  There are three
concepts involved: event streams, event statistics, and scores.

* Each `event_type` defined by the game generates an event stream.
* Further event streams can be defined in json by applying an
  `event_transformation` to an existing event stream.
* An `event_statistic` summarizes an event stream into a single value (usually
  a number, but other types of value are possible).
* A `score` uses such a statistic to define an in-game score which players can
  see.

#### `event_transformation`

An `event_transformation` can modify an event stream, producing another event
stream.

The input stream to be transformed is specified either as an `"event_type"`, to
use one of the built-in event type streams, or an `"event_transformation"`,
to use another json-defined transformed event stream.

Any or all of the following alterations can be made to the event stream:

* Add new fields to each event based on event field transformations.  The event
  field transformations can be found in
  [`event_field_transformation.cpp`](../src/event_field_transformation.cpp).
* Filter events based on the values they contain to produce a stream containing
  some subset of the input stream.
* Drop some fields which are not of interest in the output stream.

Here are examples of each modification:

```C++
"id": "avatar_kills_with_species",
"type": "event_transformation",
"event_type": "character_kills_monster", // Transformation acts upon events of this type
"new_fields": { // A dictionary of new fields to add to the event
    // The key is the new field name; the value should be a dictionary of one element
    "species": {
        // The key specifies the event_field_transformation to apply; the value specifies
        // the input field whose value should be provided to that transformation.
        // So, in this case, we are adding a new field 'species' which will
        // contain the species of the victim of this kill event.
        "species_of_monster": "victim_type"
    }
}
```

```C++
"id": "moves_on_horse",
"type": "event_transformation",
"event_type" : "avatar_moves", // An event type.  The transformation will act on events of this type
"value_constraints" : { // A dictionary of constraints
    // Each key is the field to which the constraint applies
    // The value specifies the constraint.
    // "equals" can be used to specify a constant cata_variant value the field must take.
    // "equals_statistic" specifies that the value must match the value of some statistic (see below)
    "mount" : { "equals": [ "mtype_id", "mon_horse" ] }
}
// Since we are filtering to only those events where 'mount' is 'mon_horse', we
// might as well drop the 'mount' field, since it provides no useful information.
"drop_fields" : [ "mount" ]
```

The parameter to `"equals"` is normally a length-two array specifying a
`cata_variant_type` and a value.  As a short cut, you can simply specify an
`int` or `bool` (e.g. `"equals": 7` or `"equals": true`) for fields which have
those types.

Value constraints are type-checked, so you should see an error message at game
data verification time if the variant type you have specified doesn't match the
type of the field you're matching.

#### `event_statistic`

As with `event_transformation`, an `event_statistic` requires an input event
stream.  That input stream can be specified in the same was as for
`event_transformation`, via one of the following two entries:

```C++
"event_type" : "avatar_moves" // Events of this built-in type
"event_transformation" : "moves_on_horse" // Events resulting from this json-defined transformation
```

Then it specifies a particular `stat_type` and potentially additional details
as follows:

The number of events:
```C++
"stat_type" : "count"
```

The sum of the numeric value in the specified field across all events:
```C++
"stat_type" : "total"
"field" : "damage"
```

The maximum of the numeric value in the specified field across all events:
```C++
"stat_type" : "maximum"
"field" : "damage"
```

The minimum of the numeric value in the specified field across all events:
```C++
"stat_type" : "minimum"
"field" : "damage"
```

Assume there is only a single event to consider, and take the value of the
given field for that unique event:
```C++
"stat_type": "unique_value",
"field": "avatar_id"
```

The value of the given field for the first event in the input stream:
```C++
"stat_type": "first_value",
"field": "avatar_id"
```

The value of the given field for the last event in the input stream:
```C++
"stat_type": "last_value",
"field": "avatar_id"
```

Regardless of `stat_type`, each `event_statistic` can also have:
```C++
// Intended for use in describing scores and achievement requirements.
"description": "Number of things"
```

#### `score`

Scores simply associate a description to an event for formatting in tabulations
of scores.  The `description` specifies a string which is expected to contain a
`%s` format specifier where the value of the statistic will be inserted.

Note that even though most statistics yield an integer, you should still use
`%s`.

If the underlying statistic has a description, then the score description is
optional.  It defaults to "<statistic description>: <value>".

```C++
"id": "score_headshots",
"type": "score",
"description": "Headshots: %s",
"statistic": "avatar_num_headshots"
```

#### `achievement`

Achievements are goals for the player to aspire to, in the usual sense of the
term as popularized in other games.

An achievement is specified via requirements, each of which is a constraint on
an `event_statistic`.  For example:

```C++
{
  "id": "achievement_kill_zombie",
  "type": "achievement",
  // The achievement name and description are used for the UI.
  // Description is optional and can provide extra details if you wish.
  "name": "One down, billions to go\u2026",
  "description": "Kill a zombie",
  "requirements": [
    // Each requirement must specify the statistic being constrained, and the
    // constraint in terms of a comparison against some target value.
    { "event_statistic": "num_avatar_zombie_kills", "is": ">=", "target": 1 }
  ]
},
```

The `"is"` field must be `">="`, `"<="` or `"anything"`.  When it is not
`"anything"` the `"target"` must be present, and must be an integer.

Additional optional fields for each entry in `requirements` are:

* `"visible"`, which can take the values `"always"`,
  `"when_requirement_completed"`, `"when_achievement_completed"`, or `"never"`
  to dictate when a requirement is visible.  Non-visible requirements will be
  hidden in the UI.
* `"description"` will override the default description of the requirement, for
  cases where the default is not suitable.  The default takes the form `x/y
  foo` where `x` is the current statistic value, `y` is the target value, and
  `foo` is the statistic description (if any).

There are further optional fields for the `achievement`:

```C++
"hidden_by": [ "other_achievement_id" ]
```

Give a list of other achievement ids.  This achievement will be hidden (i.e.
not appear in the achievements UI) until all of the achievements listed have
been completed.

Use this to prevent spoilers or to reduce clutter in the list of achievements.

If you want an achievement to be hidden until completed, then mark it as
`hidden_by` its own id.

```C++
"time_constraint": { "since": "game_start", "is": "<=", "target": "1 minute" }
```

This allows putting a time limit (either a lower or upper bound) on when the
achievement can be claimed.  The `"since"` field can be either `"game_start"`
or `"cataclysm"`.  The `"target"` describes an amount of time since that
reference point.

Note that achievements can only be captured when a statistic listed in their
requirements changes.  So, if you want an achievement which would normally be
triggered by reaching some time threshold (such as "survived a certain amount
of time") then you must place some requirement alongside it to trigger it after
that time has passed.  Pick some statistic which is likely to change often, and
add an `"anything"` constraint on it.  For example:

```C++
{
  "id": "achievement_survive_one_day",
  "type": "achievement",
  "description": "The first day of the rest of their unlives",
  "time_constraint": { "since": "game_start", "is": ">=", "target": "1 day" },
  "requirements": [ { "event_statistic": "num_avatar_wake_ups", "is": "anything" } ]
},
```

This is a simple "survive a day" but is triggered by waking up, so it will be
completed when you wake up for the first time after 24 hours into the game.

#### `conduct`

A conduct is a self-imposed constraint that players can choose to aspire to
maintain.  In some ways a conduct is the opposite of an achievement: it
specifies a set of conditions which can be true at the start of a game, but
might cease to be true at some point.

The implementation of conducts shares a lot with achievements, and their
specification in JSON uses all the same fields.  Simply change the `"type"`
from `"achievement"` to `"conduct"`.

The game enforces that any requirements you specify for a conduct must "become
false" in the sense that once they are false, they can never become true again.
So, for example, an upper bound on some monotonically increasing statistic is
acceptable, but you cannot use a constraint on a statistic which might go down
and up arbitrarily.

With a good motivating example, this constraint might be weakened, but for now
it is present to help catch errors.

### Skills

```C++
"id" : "smg",  // Unique ID. Must be one continuous word, use underscores if necessary
"name" : "submachine guns",  // In-game name displayed
"description" : "Your skill with submachine guns and machine pistols. Halfway between a pistol and an assault rifle, these weapons fire and reload quickly, and may fire in bursts, but they are not very accurate.", // In-game description
"tags" : ["gun_type"]  // Special flags (default: none)
```

### Traits/Mutations

```C++
"id": "LIGHTEATER",  // Unique ID
"name": "Optimist",  // In-game name displayed
"points": 2,         // Point cost of the trait. Positive values cost points and negative values give points
"visibility": 0,     // Visibility of the trait for purposes of NPC interaction (default: 0)
"ugliness": 0,       // Ugliness of the trait for purposes of NPC interaction (default: 0)
"cut_dmg_bonus": 3, // Bonus to unarmed cut damage (default: 0)
"pierce_dmg_bonus": 3, // Bonus to unarmed pierce damage (default: 0.0)
"bash_dmg_bonus": 3, // Bonus to unarmed bash damage (default: 0)
"butchering_quality": 4, // Butchering quality of this mutations (default: 0)
"rand_cut_bonus": { "min": 2, "max": 3 }, // Random bonus to unarmed cut damage between min and max.
"rand_bash_bonus": { "min": 2, "max": 3 }, // Random bonus to unarmed bash damage between min and max.
"bodytemp_modifiers" : [100, 150], // Range of additional bodytemp units (these units are described in 'weather.h'. First value is used if the person is already overheated, second one if it's not.
"bodytemp_sleep" : 50, // Additional units of bodytemp which are applied when sleeping
"initial_ma_styles": [ "style_crane" ], // (optional) A list of ids of martial art styles of which the player can choose one when starting a game.
"mixed_effect": false, // Whether the trait has both positive and negative effects. This is purely declarative and is only used for the user interface. (default: false)
"description": "Nothing gets you down!" // In-game description
"starting_trait": true, // Can be selected at character creation (default: false)
"valid": false,      // Can be mutated ingame (default: true)
"purifiable": false, //Sets if the mutation be purified (default: true)
"profession": true, //Trait is a starting profession special trait. (default: false)
"debug": false,     //Trait is for debug purposes (default: false)
"player_display": true, //Trait is displayed in the `@` player display menu
"category": ["MUTCAT_BIRD", "MUTCAT_INSECT"], // Categories containing this mutation
// prereqs and prereqs2 specify prerequisites of the current mutation
// Both are optional, but if prereqs2 is specified prereqs must also be specified
// The example below means: ( "SLOWREADER" OR "ILLITERATE") AND ("CEPH_EYES" OR "LIZ_EYE")
"prereqs": [ "SLOWREADER", "ILLITERATE"],
"prereqs2": [ "CEPH_EYES", "LIZ_EYE" ],
"threshreq": ["THRESH_SPIDER"], //Required threshold for this mutation to be possible
"cancels": ["ROT1", "ROT2", "ROT3"], // Cancels these mutations when mutating
"changes_to": ["FASTHEALER2"], // Can change into these mutations when mutating further
"leads_to": [], // Mutations that add to this one
"passive_mods" : { //increases stats with the listed value. Negative means a stat reduction
            "per_mod" : 1, //Possible values per_mod, str_mod, dex_mod, int_mod
            "str_mod" : 2
},
"wet_protection":[{ "part": "head", // Wet Protection on specific bodyparts
                    "good": 1 } ] // "neutral/good/ignored" // Good increases pos and cancels neg, neut cancels neg, ignored cancels both
"vitamin_rates": [ [ "vitC", -1200 ] ], // How much extra vitamins do you consume per minute. Negative values mean production
"vitamins_absorb_multi": [ [ "flesh", [ [ "vitA", 0 ], [ "vitB", 0 ], [ "vitC", 0 ], [ "calcium", 0 ], [ "iron", 0 ] ], [ "all", [ [ "vitA", 2 ], [ "vitB", 2 ], [ "vitC", 2 ], [ "calcium", 2 ], [ "iron", 2 ] ] ] ], // multiplier of vitamin absorption based on material. "all" is every material. supports multiple materials.
"craft_skill_bonus": [ [ "electronics", -2 ], [ "tailor", -2 ], [ "mechanics", -2 ] ], // Skill affected by the mutation and their bonuses. Bonuses can be negative, a bonus of 4 is worth 1 full skill level.
"restricts_gear" : [ "torso" ], //list of bodyparts that get restricted by this mutation
"allow_soft_gear" : true, //If there is a list of 'restricts_gear' this sets if the location still allows items made out of soft materials (Only one of the types need to be soft for it to be considered soft). (default: false)
"destroys_gear" : true, //If true, destroys the gear in the 'restricts_gear' location when mutated into. (default: false)
"encumbrance_always" : [ // Adds this much encumbrance to selected body parts
    [ "arm_l", 20 ],
    [ "arm_r", 20 ]
],
"encumbrance_covered" : [ // Adds this much encumbrance to selected body parts, but only if the part is covered by not-OVERSIZE worn equipment
    [ "hand_l", 50 ],
    [ "hand_r", 50 ]
],
"encumbrance_multiplier_always": { // if the bodypart has encumbrance caused by a mutation, multiplies that encumbrance penalty by this multiplier.
  "arm_l": 0.75,                   // DOES NOT AFFECT CLOTHING ENCUMBRANCE
  "arm_r": 0.75
},
"armor" : [ // Protects selected body parts this much. Resistances use syntax like `PART RESISTANCE` below.
    [
        [ "head" ],
        { "bash" : 2 } // The resistance provided to the body part(s) selected above
    ],
    [   // NOTE: Resistances are applies in order and ZEROED between applications!
        [ "arm_l", "arm_r" ], // Overrides the above settings for those body parts
        { "bash" : 1 }        // ...and gives them those resistances instead
    ]
],
"stealth_modifier" : 0, // Percentage to be subtracted from player's visibility range, capped to 60. Negative values work, but are not very effective due to the way vision ranges are capped
"active" : true, //When set the mutation is an active mutation that the player needs to activate (default: false)
"starts_active" : true, //When true, this 'active' mutation starts active (default: false, requires 'active')
"cost" : 8, // Cost to activate this mutation. Needs one of the hunger, thirst, or fatigue values set to true. (default: 0)
"time" : 100, //Sets the amount of (turns * current player speed ) time units that need to pass before the cost is to be paid again. Needs to be higher than one to have any effect. (default: 0)
"hunger" : true, //If true, activated mutation increases hunger by cost. (default: false)
"thirst" : true, //If true, activated mutation increases thirst by cost. (default: false)
"fatigue" : true, //If true, activated mutation increases fatigue by cost. (default: false)
"scent_modifier": 0.0,// float affecting the intensity of your smell. (default: 1.0)
"scent_intensity": 800,// int affecting the target scent toward which you current smell gravitates. (default: 500)
"scent_mask": -200,// int added to your target scent value. (default: 0)
"scent_type": "sc_flower",// scent_typeid, defined in scent_types.json, The type scent you emit. (default: empty)
"consume_time_modifier": 1.0f,//time to eat or drink is multiplied by this
"bleed_resist": 1000, // Int quantifying your resistance to bleed effect, if it's > to the intensity of the effect you don't get any bleeding. (default: 0)
"fat_to_max_hp": 1.0, // Amount of hp_max gained for each unit of bmi above character_weight_category::normal. (default: 0.0)
"healthy_rate": 0.0, // How fast your health can change. If set to 0 it never changes. (default: 1.0)
"weakness_to_water": 5, // How much damage water does to you, negative values heal you. (default: 0)
"ignored_by": [ "ZOMBIE" ], // List of species ignoring you. (default: empty)
"anger_relations": [ [ "MARSHMALLOW", 20 ], [ "GUMMY", 5 ], [ "CHEWGUM", 20 ] ], // List of species angered by you and by how much, can use negative value to calm.  (default: empty)
"can_only_eat": [ "junk" ], // List of materiel required for food to be comestible for you. (default: empty)
"can_only_heal_with": [ "bandage" ], // List of med you are restricted to, this includes mutagen,serum,aspirin,bandages etc... (default: empty)
"can_heal_with": [ "caramel_ointement" ], // List of med that will work for you but not for anyone. See `CANT_HEAL_EVERYONE` flag for items. (default: empty)
"allowed_category": [ "ALPHA" ], // List of category you can mutate into. (default: empty)
"no_cbm_on_bp": [ "torso", "head", "eyes", "mouth", "arm_l" ], // List of body parts that can't receive cbms. (default: empty)
"lumination": [ [ "head", 20 ], [ "arm_l", 10 ] ], // List of glowing bodypart and the intensity of the glow as a float. (default: empty)
"metabolism_modifier": 0.333, // Extra metabolism rate multiplier. 1.0 doubles usage, -0.5 halves.
"fatigue_modifier": 0.5, // Extra fatigue rate multiplier. 1.0 doubles usage, -0.5 halves.
"fatigue_regen_modifier": 0.333, // Modifier for the rate at which fatigue and sleep deprivation drops when resting.
"healing_awake": 1.0, // Healing rate per turn while awake.
"healing_resting": 0.5, // Healing rate per turn while resting.
"mending_modifier": 1.2 // Multiplier on how fast your limbs mend - This value would make your limbs mend 20% faster
"transform": { "target": "BIOLUM1", // Trait_id of the mutation this one will transform into
               "msg_transform": "You turn your photophore OFF.", // message displayed upon transformation
               "active": false , // Will the target mutation start powered ( turn ON ).
               "moves": 100 // how many moves this costs. (default: 0)
},
"triggers": [ // List of sublist of triggers, all sublists must be True for the mutation to activate
  [ // Sublist of trigger: at least one trigger must be true for the sublist to be true
    {
      "trigger_type": "MOOD", // What variable is tracked by this trigger
      "threshold_high": -50, // Is True if the value is below threshold_high
      "msg_on": { "text": "Everything is terrible and this makes you so ANGRY!", "rating": "mixed" } // message displayed when the trigger activates
    }
  ],
  [
    {
      "trigger_type": "TIME", // What variable is tracked by this trigger
      "threshold_low": 20, // Is True if the value is above threshold_low
      "threshold_high": 2, // Is True if the value is below threshold_high
      "msg_on": { "text": "Everything is terrible and this makes you so ANGRY!", "rating": "mixed" } // message displayed when the trigger activates
      "msg_off": { "text": "Your glow fades." } // message displayed when the trigger deactivates the trait
    }
  ]
],
"enchantments": [ "ench_id_1" ],   // List of enchantments granted by this mutation, can be either string ids of the enchantment or an inline definition of the enchantment
"temperature_speed_modifier": 0.5, // If nonzero, become slower when cold, and faster when hot
                                   // 1.0 gives +/-1% speed for each degree above or below 65F
"mana_modifier": 100               // Positive or negative change to total mana pool

```
	**Triggers:**
		| trigger_type  | Description
		|---            |---
		| MOOD          | Trigger depends on the mood value.
		| MOON          | Trigger depends on the phase of the moon. MOON_NEW =0, WAXING_CRESCENT =1, HALF_MOON_WAXING =2, WAXING_GIBBOUS =3, FULL =4, WANING_GIBBOUS =5, HALF_MOON_WANING =6, WANING_CRESCENT =7
		| HUNGER        | Trigger depends on the hunger value. Very Hungry ~= 110
		| THIRST        | Trigger depends on the thirst value.
		| PAIN          | Trigger depends on the pain value.
		| STAMINA       | Trigger depends on the stamina value.
		| TIME          | Trigger depends on the time of the day. [ 1am = 1, Midnight = 24 ]

### Traps

```C++
    "type": "trap",
    "id": "tr_beartrap",  // Unique ID
    "name": "bear trap",  // In-game name displayed
    "color": "blue",
    "symbol": "^",
    "visibility": 2,  // 1 to ??, affects detection
    "avoidance": 7,  // 0 to ??, affects avoidance
    "difficulty": 3,  // 0 to ??, difficulty of assembly & disassembly
    "trap_radius": 1,  // 0 to ??, trap radius
    "action": "blade",
    "map_regen": "microlab_shifting_hall",  // a valid overmap id, for map_regen action traps
    "benign": true,
    "always_invisible": true,
    "funnel_radius": 200,  // milimiters?
    "comfort": 4,
    "floor_bedding_warmth": -500,
    "spell_data": { "id": "bear_trap" },   // data required for trapfunc::spell()
    "trigger_weight": "200 g",  // If an item with this weight or more is thrown onto the trap, it triggers. TODO: what is the default?
    "drops": [ "beartrap" ],  // ID of item spawned when disassembled
    "flags": [ "EXAMPLE_FLAG" ], // A set of valid flags for this trap
    "vehicle_data": {
      "damage": 300,
      "sound_volume": 8,
      "sound": "SNAP!",
      "sound_type": "trap",
      "sound_variant": "bear_trap",
      "remove_trap": true,
      "spawn_items": [ "beartrap" ]
    }
```

### Vehicle Groups


```C++
"id":"city_parked",            // Unique ID. Must be one continuous word, use underscores if necessary
"vehicles":[                 // List of potential vehicle ID's. Chance of a vehicle spawning is X/T, where
  ["suv", 600],           //    X is the value linked to the specific vehicle and T is the total of all
  ["pickup", 400],          //    vehicle values in a group
  ["car", 4700],
  ["road_roller", 300]
]
```

### Vehicle Parts

Vehicle components when installed on a vehicle.

```C++
"id": "wheel",                // Unique identifier
"name": "wheel",              // Displayed name
"symbol": "0",                // (Optional) ASCII character displayed when part is working
"symbols": {                  // (Optional) ASCII characters displayed when the part is working,
  "left": "0", "right": "0"   // listed by variant suffix.  See below for more on variants
"standard_symbols": false,     // (Optional) Use the standard ASCII characters for variants
                              // must have one of symbol, symbols, or standard_symbols
"looks_like": "small_wheel",  // (Optional) hint to tilesets if this part has no tile,
                              // use the looks_like tile.
"color": "dark_gray",         // Color used when part is working
"broken_symbol": "x",         // ASCII character displayed when part is broken
"broken_color": "light_gray", // Color used when part is broken
"damage_modifier": 50,        // (Optional, default = 100) Dealt damage multiplier when this
                              // part hits something, as a percentage. Higher = more damage to
                              // creature struck
"durability": 200,            // How much damage the part can take before breaking
"description": "A wheel.",    // A description of this vehicle part when installing it
"fuel_type": "diesel",        // (Optional, default = "NULL") Type of fuel/ammo the part consumes,
                              // as an item id
"epower": -10                 // The electrical power use of the part, in watts.
                              // Negative values mean power is consumed, positive values mean power
                              // is generated.  Power consumption usually also requires the
                              // ENABLED_DRAINS_EPOWER flag and for the item to be turned on.
"item": "wheel",              // The item used to install this part, and the item obtained when
                              // removing this part.
"difficulty": 4,              // Your mechanics skill must be at least this level to install this part
"breaks_into" : [             // When the vehicle part is destroyed, items from this item group
                              // (see ITEM_SPAWN.md) will be spawned around the part on the ground.
  {"item": "scrap", "count": [0,5]} // instead of an array, this can be an inline item group,
],
"breaks_into" : "some_item_group", // or just the id of an item group.
"flags": [                    // Flags associated with the part
     "EXTERNAL", "MOUNT_OVER", "WHEEL", "MOUNT_POINT", "VARIABLE_SIZE"
],
"requirements": {             // (Optional) Special installation, removal, or repair requirements
                              // for the part.  Each field consists of an object, with fields
                              // "skills", "time", and "using".
  "install": {
    "skills": [ [ "mechanics", 1 ] ], // "skills" is a list of lists, with each list being a skill
                              // name and skill level.
    "time": "200 s",          // "time" is a string specifying the time to perform the action.
    "using": [ [ "vehicle_screw", 1 ] ] // "using" is a list of list, with each list being a
                              // crafting requirement.
  },
  "removal": { "skills": [ [ "mechanics", 1 ] ], "time": "200 s", "using": [ [ "vehicle_screw", 1 ] ] },
  "repair": { "skills": [ [ "mechanics", 1 ] ], "time": "20 s", "using": [ [ "adhesive", 1 ] ] }
},
"pseudo_tools" : [            // Crafting tools provided by this part
  { "id": "hotplate", "hotkey": "h" },
  { "id": "pot" }
],
"damage_reduction" : {        // Flat reduction of damage, as described below. If not specified, set to zero
    "all" : 10,
    "physical" : 5
},
"qualities": [ [ "SELF_JACK", 17 ] ], // (Optional) A list of lists, with each list being a tool
                              // quality and the quality level, that the vehicle part provides.
                              // Only the "LIFT", "JACK", and "SELF_JACK" qualities are valid.
"transform_terrain": {        // (Optional) This part can transform terrain, like a plow.
                              // One of "post_terain", "post_furniture", or "post_field" is required.
  "pre_flags": [ "PLOWABLE" ], // List of flags for the terrain that can be transformed.
  "post_terrain": "t_dirtmound", // (Optional, default to "t_null") The resulting terrain, if any.
  "post_furniture": "f_boulder", // (Optional, default to "f_null") The resulting furniture, if any.
  "post_field": "fd_fire",    // (Optional, default to "fd_null") The resulting field, if any.
  "post_field_intensity": 10, // (Optional, default to 0) The field's intensity, if any.
  "post_field_age": "20 s"    // (Optional, default to 0 turns) The field's time to live, if any.
},
```

#### Symbols and Variants
Vehicle parts can have multiple identical variants that use different symbols (and potentially
tileset sprites).  They are declared by the `"standard_symbols"` boolean or the "symbols" object.
Variants are used in the vehicle prototype as a suffix following the part id (ie `id_variant`), such as `"frame_nw"` or `"halfboard_cover"`.

setting `"standard_symbols"` to true gives the vehicle the following variants:
```
"cover": "^", "cross": "c", "horizontal": "h", "horizontal_2": "=", "vertical": "j",
"vertical_2": "H", "ne": "u", "nw": "y", "se": "n", "sw": "b"
```

Otherwise, variants can use any of the following suffices:
```
"cover", "cross", "cross_unconnected", "front", "rear", "left," "right",
"horizontal",  "horizontal_front", "horizontal_front_edge",
"horizontal_rear", "horizontal_rear_edge",
"horizontal_2", "horizontal_2_front", "horizontal_2_rear",
"vertical", "vertical_right", "vertical_left", "vertical_T_right", "vertical_T_left",
"vertical_2", "vertical_2_right", "vertical_2_left",
"ne", "nw", "se", "sw", "ne_edge", "nw_edge", "se_edge", "sw_edge"
```

Unless specified as optional, the following fields are mandatory for parts with appropriate flag and are ignored otherwise.
#### The following optional fields are specific to CARGO or FLUIDTANK parts.
```c++
"size": 2000,                 // with flag "FLUIDTANK" this is capacity in mLs,
                              // else with "CARGO" flag the capacity in 250mL volume units.
"cargo_weight_modifier": 33,  // (Optional, default = 100) Multiplies cargo weight by this percentage.
```

#### The following optional fields are specific to ENGINEs.
```c++
"power": 15000                // Engine motive power in watts.
"energy_consumption": 17500   // Engine power consumption at maximum power in watts.  Defaults to
                              // electrical power and the E_COMBUSTION flag turns it to thermal
                              // power produced from fuel_type.  Should always be larger than "power".
"m2c": 50,                    // The ratio of safe power to maximum power.
"backfire_threshold": 0.5,    // (Optional, default = 0) The engine will backfire (producing noise
                              // and smoke if the ratio of damaged HP to max HP is below this value.
"backfire_freq": 20,          // (Optional, default = 0) One in X chance of a backfire if the
                              // ratio of damaged HP to max HP is below the backfire_threshold.
"noise_factor": 15,           // (Optional, default = 0). Multiple engine power by this number to
                              // determine noise.
"damaged_power_factor": 0.5,  // (Optional, default = 0) If more than 0, power when damaged is
                              // scaled to power * ( damaged_power_factor +
                              // ( 1 - damaged_power_factor ) * ( damaged HP / max HP )
"muscle_power_factor": 0,     // (Optional, default = 0) Increases engine power by
                              // avatar (ST - 8) * muscle_power_factor.
"exclusions": [ "souls" ]     // (Optional, defaults to empty). A list of words. A new engine can't
                              // be installed on the vehicle if any engine on the vehicle shares a
                              // word from exclusions.
"fuel_options": [ "soul", "black_soul" ] // (Optional field, defaults to fuel_type).  A list of
                              // item_ids. An engine can be fueled by any fuel type in its
                              // fuel_options.  If provided, it overrides fuel_type and should
                              // include the fuel in fuel_type.
                              // To be a fuel an item needs to be made of only one material,
                              // this material has to produce energy, *ie* have a `data_fuel` entry,
                              // and it needs to have consumable charges.
```

#### The following optional fields are specific to WHEELs.
```c++
"wheel_type": "standard",     // Must be one of "standard", "rigid", "racing", "off_road", "treads", or "rail".
                              // Indicates the class of wheel for determining off-road performance.
"contact_area": 153,          // The surface area of the wheel in contact with the ground under
                              // normal conditions in cm^2.  Wheels with higher contact area
                              // perform better off-road.
"rolling_resistance": 1.0,    // The "squishiness" of the wheel, per SAE standards.  Wheel rolling
                              // resistance increases vehicle drag linearly as vehicle weight
                              // and speed increase.
```
The following `wheel_types` are available:
* `standard`: typical car wheel with some grooves, intended primarily for road use.  Large penalty when not on a FLAT tile, small penalty when not on a ROAD tile.
* `rigid`: hard roller wheel like a caster that only performs well on smooth, flat surface.  Massive penalty when not on a FLAT tile, moderate penalty when not on a ROAD tile.
* `racing`: a smooth, ungrooved tile for maximum traction under optimum conditions.  Very large penalty when not on a FLAT tile, small penalty when not on a ROAD tile.
* `off_road`: a knobbed, heavily grooved tire for maximum traction under a wide variety of conditions.  Moderate penalty when not on a FLAT tile, tiny penalty when not a ROAD tile.
* `treads`: a link in a continuous track.  moderate penalty when not on a FLAT tile, no penalty when not on a ROAD tile.
* `rail`: a rigid metal wheel with a flange on one edge, meant to keep it on a railroad track.  No penalty when on a RAIL tile, extreme penalty when not on a RAIL tile.

#### The following optional fields are specific to ROTORs.
```c++
"rotor_diameter": 15,         // Rotor diameter in meters.  Larger rotors provide more lift.
```

#### The following optional fields are specific to WORKBENCHes.
These values apply to crafting tasks performed at the WORKBENCH.
```c++
"multiplier": 1.1,            // Crafting speed multiplier.
"mass": 1000000,              // Maximum mass in grams of a completed craft that can be crafted.
"volume": "20L",              // Maximum volume (as a string) of a completed craft that can be craft.
```

#### The following optional fields are specific to SEATs.
```c++
"comfort": 3,                 // (Optional, default=0). Sleeping comfort as for terrain/furniture.
"floor_bedding_warmth": 300,  // (Optional, default=0). Bonus warmth as for terrain/furniture.
"bonus_fire_warmth_feet": 200,// (Optional, default=0). Bonus fire warmth as for terrain/furniture.
```

#### The following optional field describes pseudo tools for any part.
Crafting stations (e.g. kitchen, welding rigs etc) have tools that they provide as part
of forming the inventory for crafting as well as providing menu items when `e`xamining
the vehicle tile.
Following example array gives the vpart a pot as passive tool for crafting because it has no hotkey defined.
It also has a hotplate that can be activated by examining it with `e` then `h` on the part's vehicle tile.
```c++
"pseudo_tools" : [
  { "id": "hotplate", "hotkey": "h" },
  { "id": "pot" }
],
```

### Part Resistance

```C++
"all" : 0.0f,        // Initial value of all resistances, overridden by more specific types
"physical" : 10,     // Initial value for bash, cut and stab
"non_physical" : 10, // Initial value for acid, heat, cold, electricity and biological
"biological" : 0.2f, // Resistances to specific types. Those override the general ones.
"bash" : 3,
"cut" : 3,
"acid" : 3,
"stab" : 3,
"heat" : 3,
"cold" : 3,
"electric" : 3
```

### Vehicle Placement
```C++
"id":"road_straight_wrecks",  // Unique ID. Must be one continuous word, use underscores if necessary
"locations":[ {               // List of potential vehicle locations. When this placement is used, one of those locations will be chosen at random.
  "x" : [0,19],               // The x placement. Can be a single value or a range of possibilities.
  "y" : 8,                    // The y placement. Can be a single value or a range of possibilities.
  "facing" : [90,270]         // The facing of the vehicle. Can be a single value or an array of possible values.
} ]
```

### Vehicle Spawn

```C++
"id":"default_city",            // Unique ID. Must be one continuous word, use underscores if necessary
"spawn_types":[ {       // List of spawntypes. When this vehicle_spawn is applied, it will choose from one of the spawntypes randomly, based on the weight.
  "description" : "Clear section of road",           //    A description of this spawntype
  "weight" : 33,          //    The chance of this spawn type being used.
  "vehicle_function" : "jack-knifed_semi", // This is only needed if the spawntype uses a built-in json function.
  "vehicle_json" : {      // This is only needed for a json-specified spawntype.
  "vehicle" : "car",      // The vehicle or vehicle_group to spawn.
  "placement" : "%t_parked",  // The vehicle_placement to use when spawning the vehicle. This is not needed if the x, y, and facing are specified.
  "x" : [0,19],     // The x placement. Can be a single value or a range of possibilities. Not needed if placement is specified.
  "y" : 8,   // The y placement. Can be a single value or a range of possibilities. Not needed if placement is specified.
  "facing" : [90,270], // The facing of the vehicle. Can be a single value or an array of possible values. Not needed if placement is specified.
  "number" : 1, // The number of vehicles to spawn.
  "fuel" : -1, // The fuel of the new vehicles. Defined in percentage. 0 is empty, 100 is full tank, -1 is random from 7% to 35% (default).
  "status" : 1  // The status of the new vehicles. -1 = light damage (default), 0 = undamaged, 1 = disabled, destroyed tires OR engine.
} } ]
```

### Vehicles
See also VEHICLE_JSON.md

```C++
"id": "shopping_cart",                     // Internally-used name.
"name": "Shopping Cart",                   // Display name, subject to i18n.
"blueprint": "#",                          // Preview of vehicle - ignored by the code, so use only as documentation
"parts": [                                 // Parts list
    {"x": 0, "y": 0, "part": "box"},       // Part definition, positive x direction is to the left, positive y is to the right
    {"x": 0, "y": 0, "part": "casters"}    // See vehicle_parts.json for part ids
]
                                           /* Important! Vehicle parts must be defined in the
                                            * same order you would install
                                            * them in the game (ie, frames and mount points first).
                                            * You also cannot break the normal rules of installation
                                            * (you can't stack non-stackable part flags). */
```

# `data/json/items/` JSONs

### Generic Items

```C++
"type": "GENERIC",                // Defines this as some generic item
"id": "socks",                    // Unique ID. Must be one continuous word, use underscores if necessary
"name": {
    "ctxt": "clothing",           // Optional translation context. Useful when a string has multiple meanings that need to be translated differently in other languages.
    "str": "pair of socks",       // The name appearing in the examine box.  Can be more than one word separated by spaces
    "str_pl": "pairs of socks"    // Optional. If a name has an irregular plural form (i.e. cannot be formed by simply appending "s" to the singular form), then this should be specified. "str_sp" can be used if the singular and plural forms are the same
},
"conditional_names": [ {          // Optional list of names that will be applied in specified conditions (see Conditional Naming section for more details).
    "type": "COMPONENT_ID",       // The condition type.
    "condition": "leather",       // The condition to check for.
    "name": { "str": "pair of leather socks", "str_pl": "pairs of leather socks" } // Name field, same rules as above.
} ],
"container": "null",             // What container (if any) this item should spawn within
"repairs_like": "scarf",          // If this item does not have recipe, what item to look for a recipe for when repairing it.
"color": "blue",                 // Color of the item symbol.
"symbol": "[",                   // The item symbol as it appears on the map. Must be a Unicode string exactly 1 console cell width.
"looks_like": "rag",              // hint to tilesets if this item has no tile, use the looks_like tile
"description": "Socks. Put 'em on your feet.", // Description of the item
"ascii_picture": "ascii_socks", // Id of the asci_art used for this item
"phase": "solid",                            // (Optional, default = "solid") What phase it is
"weight": "350 g",                           // Weight, weight in grams, mg and kg can be used - "50 mg", "5 g" or "5 kg". For stackable items (ammo, comestibles) this is the weight per charge.
"volume": "250 ml",                          // Volume, volume in ml and L can be used - "50 ml" or "2 L". For stackable items (ammo, comestibles) this is the volume of stack_size charges.
"integral_volume": "50 ml",                        // Volume added to base item when item is integrated into another (eg. a gunmod integrated to a gun). Volume in ml and L can be used - "50 ml" or "2 L". Default is the same as volume.
"integral_weight": "50 g",                        // Weight added to base item when item is integrated into another (eg. a gunmod integrated to a gun). Default is the same as weight.
"longest_side": "15 cm",                     // Length of longest item dimension. Default is cube root of volume.
"rigid": false,                              // For non-rigid items volume (and for worn items encumbrance) increases proportional to contents
"insulation": 1,                             // (Optional, default = 1) If container or vehicle part, how much insulation should it provide to the contents
"price": 100,                                // Used when bartering with NPCs. For stackable items (ammo, comestibles) this is the price for stack_size charges. Can use string "cent" "USD" or "kUSD".
"price_postapoc": "1 USD",                       // Same as price but represent value post cataclysm. Can use string "cent" "USD" or "kUSD".
"material": ["COTTON"],                      // Material types, can be as many as you want.  See materials.json for possible options
"cutting": 0,                                // (Optional, default = 0) Cutting damage caused by using it as a melee weapon.  This value cannot be negative.
"bashing": 0,                                // (Optional, default = 0) Bashing damage caused by using it as a melee weapon.  This value cannot be negative.
"to_hit": 0,                                 // (Optional, deprecated, default = 0) To-hit bonus if using it as a melee weapon (whatever for?).  The object version is preferred
"to_hit" {                                   // (Optional, Preferred) To hit bonus values, see below
  "grip": "solid",                           // the item's grip value
  "length": "long",                          // the item's length value
  "surface": "point",                        // the item's striking surface value
  "balance": "neutral"                       // the item's balance value
}
"flags": ["VARSIZE"],                        // Indicates special effects, see JSON_FLAGS.md
"environmental_protection_with_filter": 6,   // the resistance to environmental effects if an item (for example a gas mask) requires a filter to operate and this filter is installed. Used in combination with use_action 'GASMASK' and 'DIVE_TANK'
"magazine_well": 0,                          // Volume above which the magazine starts to protrude from the item and add extra volume
"magazines": [                               // Magazines types for each ammo type (if any) which can be used to reload this item
    [ "9mm", [ "glockmag" ] ]                // The first magazine specified for each ammo type is the default
    [ "45", [ "m1911mag", "m1911bigmag" ] ],
],
"milling": {                                 // Optional. If given, the item can be milled in a water/wind mill.
  "into": "flour",                           // The item id of the result of the milling.
  "conversion_rate": 1.0                     // Conversion of number of items that are milled (e.g. with a rate of 2, 10 input items will yield 20 milled items).
},
"explode_in_fire": true,                     // Should the item explode if set on fire
"explosion": {                               // Physical explosion data
    "power": 10,                             // Measure of explosion power in grams of TNT equivalent explosive, affects damage and range.
    "distance_factor": 0.9,                  // How much power is retained per traveled tile of explosion. Must be lower than 1 and higher than 0.
    "max_noise": 25,                         // Maximum amount of (auditory) noise the explosion might produce.
    "fire": true,                            // Should the explosion leave fire
    "shrapnel": 200,                         // Total mass of casing, rest of fragmentation variables set to reasonable defaults.
    "shrapnel": {
        "casing_mass": 200,                  // Total mass of casing, casing/power ratio determines fragment velocity.
        "fragment_mass": 0.05,               // Mass of each fragment in grams. Large fragments hit harder, small fragments hit more often.
        "recovery": 10,                      // Percentage chance to drop an item at landing point.
        "drop": "nail"                       // Which item to drop at landing point.
    }
},
```

#### To hit object
For additional clarity, an item's `to_hit` bonus can be encoded as string of 4 fields.  All the fields are mandatory:

```C++
"to_hit": {
    "grip": "weapon",      // one of "bad", "none", "solid", or "weapon"
    "length": "hand",      // one of "hand", "short", or "long"
    "surface": "any",      // one of "point", "line", "any", or "every"
    "balance": "neutral"   // one of "clumsy", "uneven", "neutral", or "good"
}
```
See `GAME_BALANCE.md`'s `MELEE_WEAPONS` section for the criteria for selecting each value.

### Ammo

```C++
"type" : "AMMO",      // Defines this as ammo
...                   // same entries as above for the generic item.
                      // additional some ammo specific entries:
"ammo_type" : "shot", // Determines what it can be loaded in
"damage" : 18,        // Ranged damage when fired
"prop_damage": 2,     // Multiplies the damage of weapon by amount (overrides damage field)
"pierce" : 0,         // Armor piercing ability when fired
"range" : 5,          // Range when fired
"dispersion" : 0,     // Inaccuracy of ammo, measured in quarter-degrees
"recoil" : 18,        // Recoil caused when firing
"count" : 25,         // Number of rounds that spawn together
"stack_size" : 50,    // (Optional) How many rounds are in the above-defined volume. If omitted, is the same as 'count'
"show_stats" : true,  // (Optional) Force stat display for combat ammo. (for projectiles lacking both damage and prop_damage)
"effects" : ["COOKOFF", "SHOT"]
```

### Magazine

```C++
"type": "MAGAZINE",              // Defines this as a MAGAZINE
...                              // same entries as above for the generic item.
// Only MAGAZINE type items may define the following fields:
"ammo_type": [ "40", "357sig" ], // What types of ammo this magazine can be loaded with
"capacity" : 15,                 // Capacity of magazine (in equivalent units to ammo charges)
"count" : 0,                     // Default amount of ammo contained by a magazine (set this for ammo belts)
"default_ammo": "556",           // If specified override the default ammo (optionally set this for ammo belts)
"reload_time" : 100,             // How long it takes to load each unit of ammo into the magazine
"linkage" : "ammolink"           // If set one linkage (of given type) is dropped for each unit of ammo consumed (set for disintegrating ammo belts)
```


### Armor

Armor can be defined like this:

```C++
"type" : "ARMOR",     // Defines this as armor
...                   // same entries as above for the generic item.
                      // additional some armor specific entries:
"covers" : [ "foot_l", "foot_r" ],  // Where it covers.  Use bodypart_id defined in body_parts.json
"warmth" : 10,        //  (Optional, default = 0) How much warmth clothing provides
"environmental_protection" : 0,  //  (Optional, default = 0) How much environmental protection it affords
"encumbrance" : 0,    // Base encumbrance (unfitted value)
"max_encumbrance" : 0,    // When a character is completely full of volume, the encumbrance of a non-rigid storage container will be set to this. Otherwise it'll be between the encumbrance and max_encumbrance following the equation: encumbrance + (max_encumbrance - encumbrance) * non-rigid volume / non-rigid capacity.  By default, max_encumbrance is encumbrance + (non-rigid volume / 250ml).
"weight_capacity_bonus": "20 kg",    // (Optional, default = 0) Bonus to weight carrying capacity, can be negative. Strings must be used - "5000 g" or "5 kg"
"weight_capacity_modifier": 1.5, // (Optional, default = 1) Factor modifying base weight carrying capacity.
"coverage" : 80,      // What percentage of body part
"material_thickness" : 1,  // Thickness of material, in millimeter units (approximately).  Ordinary clothes range from 0.1 to 0.5. Particularly rugged cloth may reach as high as 1-2mm, and armor or protective equipment can range as high as 10 or rarely more.
"power_armor" : false, // If this is a power armor item (those are special).
"valid_mods" : ["steel_padded"] // List of valid clothing mods. Note that if the clothing mod doesn't have "restricted" listed, this isn't needed.
```
Alternately, every item (book, tool, gun, even food) can be used as armor if it has armor_data:
```C++
"type" : "TOOL",      // Or any other item type
...                   // same entries as for the type (e.g. same entries as for any tool),
"armor_data" : {      // additionally the same armor data like above
    "covers" : [ "foot_l", "foot_r" ],
    "warmth" : 10,
    "environmental_protection" : 0,
    "encumbrance" : 0,
    "coverage" : 80,
    "material_thickness" : 1,
    "power_armor" : false
}
```
#### Guidelines for thickness: ####
According to <https://propercloth.com/reference/fabric-thickness-weight/>, dress shirts and similar fine clothing range from 0.15mm to 0.35mm.
According to <https://leathersupreme.com/leather-hide-thickness-in-leather-jackets/>:
* Fashion leather clothes such as thin leather jackets, skirts, and thin vests are 1.0mm or less.
* Heavy leather clothes such as motorcycle suits average 1.5mm.

From [this site](https://cci.one/site/marine/design-tips-fabrication-overview/tables-of-weights-and-measures/), an equivalency guideline for fabric weight to mm:

| Cloth | oz/yd2 | g/m2 | Inches | mm |
| ----- | ------- | ----- | ------- | ---- |
|  Fiberglass (plain weave)  | 2.3 |  78  | 0.004 | 0.10 |
|  Fiberglass (plain weave)  | 6.0 | 203 | 0.007 | 0.17 |
| Kevlar (TM) (plain weave) | 5.0 | 170 | 0.010 | 0.25 |
| Carbon Fiber (plain weave) | 5.8 | 197 | 0.009 | 0.23 |
| Carbon Fiber (unidirectional) | 9.0 | 305 | 0.011 | 0.28 |

Chart cobbled together from several sources for more general materials:

|  Fabric  | oz/yd2 | Max g/m2 | Inches | mm to use |
| ------- | --------| ---------- | ------- | ---------- |
| Very light | 0-4 | 136 | 0.006-0.007 | 0.15 |
|   Light   | 4-7 | 237 |    0.008    |  0.2  |
|  Medium  | 7-11 | 373 | 0.009-0.011 | 0.25 |
|   Heavy   | 11-14 | 475 | 0.012-0.014 | 0.3 |

Shoe thicknesses are outlined at <https://secretcobbler.com/choosing-leather/>; TL;DR: upper 1.2 - 2.0mm, lining 0.8 - 1.2mm, for a total of 2.0 - 3.2mm.

For turnout gear, see <http://bolivar.mo.us/media/uploads/2014/09/2014-06-bid-fire-gear-packet.pdf>.


### Pet Armor
Pet armor can be defined like this:

```C++
"type" : "PET_ARMOR",     // Defines this as armor
...                   // same entries as above for the generic item.
                      // additional some armor specific entries:
"environmental_protection" : 0,  //  (Optional, default = 0) How much environmental protection it affords
"material_thickness" : 1,  // Thickness of material, in millimeter units (approximately).  Generally ranges between 1 - 5, more unusual armor types go up to 10 or more
"pet_bodytype":        // the body type of the pet that this monster will fit.  See MONSTERS.md
"max_pet_vol":          // the maximum volume of the pet that will fit into this armor. Volume in ml or L can be used - "50 ml" or "2 L".
"min_pet_vol":          // the minimum volume of the pet that will fit into this armor. Volume in ml or L can be used - "50 ml" or "2 L".
"power_armor" : false, // If this is a power armor item (those are special).
```
Alternately, every item (book, tool, gun, even food) can be used as armor if it has armor_data:
```C++
"type" : "TOOL",      // Or any other item type
...                   // same entries as for the type (e.g. same entries as for any tool),
"pet_armor_data" : {      // additionally the same armor data like above
    "environmental_protection" : 0,
    "pet_bodytype": "dog",
    "max_pet_vol": "35000 ml",
    "min_pet_vol": "25000 ml",
    "material_thickness" : 1,
    "power_armor" : false
}
```

### Books

Books can be defined like this:

```C++
"type" : "BOOK",      // Defines this as a BOOK
...                   // same entries as above for the generic item.
                      // additional some book specific entries:
"max_level" : 5,      // Maximum skill level this book will train to
"intelligence" : 11,  // Intelligence required to read this book without penalty
"time" : "35 m",          // Time a single read session takes. An integer will be read in minutes or a time string can be used.
"fun" : -2,           // Morale bonus/penalty for reading
"skill" : "computer", // Skill raised
"chapters" : 4,       // Number of chapters (for fun only books), each reading "consumes" a chapter. Books with no chapters left are less fun (because the content is already known to the character).
"required_level" : 2  // Minimum skill level required to learn
```
Alternately, every item (tool, gun, even food) can be used as book if it has book_data:
```C++
"type" : "TOOL",      // Or any other item type
...                   // same entries as for the type (e.g. same entries as for any tool),
"book_data" : {       // additionally the same book data like above
    "max_level" : 5,
    "intelligence" : 11,
    "time" : 35,
    "fun" : -2,
    "skill" : "computer",
    "chapters" : 4,
    "use_action" : "MA_MANUAL", // The book_data can have use functions (see USE ACTIONS) that are triggered when the books has been read. These functions are not triggered by simply activating the item (like tools would).
    "required_level" : 2
}
```

Since many book names are proper names, it's often necessary to explicitly specify
the plural forms. The following is the game's convention on plural names of books:

1. For non-periodical books (textbooks, manuals, spellbooks, etc.),
    1. If the book's singular name is a proper name, then the plural name is `copies of (singular name)`. For example, the plural name of `Lessons for the Novice Bowhunter` is `copies of Lessons for the Novice Bowhunter`.
    2. Otherwise, the plural name is the usual plural of the singular name. For example, the plural name of `tactical baton defense manual` is `tactical baton defense manuals`
2. For periodicals (magazines and journals),
    1. If the periodical's singular name is a proper name, and doesn't end with "Magazine", "Weekly", "Monthly", etc., the plural name is `issues of (singular name)`. For example, the plural name of `Archery for Kids` is `issues of Archery for Kids`.
    2. Otherwise, the periodical's plural name is the usual plural of the singular name. For example, the plural name of `Crafty Crafter's Quarterly` is `Crafty Crafter's Quarterlies`.
3. For board games (represented internally as book items),
    1. If the board game's singular name is a proper name, the plural is `sets of (singular name)`. For example, the plural name of `Picturesque` is `sets of Picturesque`.
    2. Otherwise the plural name is the usual plural. For example, the plural of `deck of cards` is `decks of cards`.

#### Conditional Naming

The `conditional_names` field allows defining alternate names for items that will be displayed instead of (or in addition to) the default name, when specific conditions are met. Take the following (incomplete) definition for `sausage` as an example of the syntax:

```json
{
  "name": "sausage",
  "conditional_names": [
    {
      "type": "FLAG",
      "condition": "CANNIBALISM",
      "name": "Mannwurst"
    },
    {
      "type": "COMPONENT_ID",
      "condition": "mutant",
      "name": { "str_sp": "sinister %s" }
    }
  ]
}
```

You can list as many conditional names for a given item as you want. Each conditional name must consist of 3 elements:
1. The condition type:
    - `COMPONENT_ID` searches all the components of the item (and all of *their* components, and so on) for an item with the condition string in their ID. The ID only needs to *contain* the condition, not match it perfectly (though it is case sensitive). For example, supplying a condition `mutant` would match `mutant_meat`.
    - `FLAG` which checks if an item has the specified flag (exact match).
2. The condition you want to look for.
3. The name to use if a match is found. Follows all the rules of a standard `name` field, with valid keys being `str`, `str_pl`, and `ctxt`. You may use %s here, which will be replaced by the name of the item. Conditional names defined prior to this one are taken into account.

So, in the above example, if the sausage is made from mutant humanoid meat, and therefore both has the `CANNIBALISM` flag, *and* has a component with `mutant` in its ID:
1. First, the item name is entirely replaced with "Mannwurst" if singular, or "Mannwursts" if plural.
2. Next, it is replaced by "sinister %s", but %s is replaced with the name as it was before this step, resulting in "sinister Mannwurst" or "sinister Mannwursts".

NB: If `"str": "sinister %s"` was specified instead of `"str_sp": "sinister %s"`, the plural form would be automatically created as "sinister %ss", which would become "sinister Mannwurstss" which is of course one S too far. Rule of thumb: If you are using %s in the name, always specify an identical plural form unless you know exactly what you're doing!


#### Color Key

When adding a new book, please use this color key:

* Magazines: `pink`
* “Paperbacks” Short enjoyment books (including novels): `light_cyan`
* “Hardbacks” Long enjoyment books (including novels): `light_blue`
* “Small textbook” Beginner level textbooks, guides and martial arts books: `green`
* “Large textbook” Advanced level textbooks and advanced guides: `blue`
* Religious books: `dark_gray`
* “Printouts” (including spiral-bound, binders, and similar) Technical documents, (technical?) protocols, (lab) journals, personal diaries: `light_green`
* Other reading material/non-books (use only if every other category does not apply): `light_gray`

A few exceptions to this color key may apply, for example for books that don’t are what they seem to be.
Never use `yellow` and `red`, those colors are reserved for sounds and infrared vision.

#### CBMs

CBMs can be defined like this:

```C++
"type" : "BIONIC_ITEM",         // Defines this as a CBM
...                             // same entries as above for the generic item.
                                // additional some CBM specific entries:
"bionic_id" : "bio_advreactor", // ID of the installed bionic if not equivalent to "id"
"difficulty" : 11,              // Difficulty of installing CBM
"is_upgrade" : true,            // Whether the CBM is an upgrade of another bionic.
"installation_data" : "AID_bio_advreactor" // ID of the item which allows for almost guaranteed installation of corresponding bionic.
```

### Comestibles

```C++
"type" : "COMESTIBLE",      // Defines this as a COMESTIBLE
...                         // same entries as above for the generic item.
// Only COMESTIBLE type items may define the following fields:
"addiction_type" : "crack", // Addiction type
"spoils_in" : 0,            // A time duration: how long a comestible is good for. 0 = no spoilage.
"use_action" : [ "CRACK" ],     // What effects a comestible has when used, see special definitions below
"stim" : 40,                // Stimulant effect
"fatigue_mod": 3,           // How much fatigue this comestible removes. (Negative values add fatigue)
"radiation": 8,             // How much radiation you get from this comestible.
"comestible_type" : "MED",  // Comestible type, used for inventory sorting
"quench" : 0,               // Thirst quenched
"healthy" : -2,             // Health effects (used for sickness chances)
"addiction_potential" : 80, // Ability to cause addictions
"monotony_penalty" : 0,     // (Optional, default: 2) Fun is reduced by this number for each one you've consumed in the last 48 hours.
                            // Can't drop fun below 0, unless the comestible also has the "NEGATIVE_MONOTONY_OK" flag.
"calories" : 0,             // Hunger satisfied (in kcal)
"nutrition" : 0,            // Hunger satisfied (OBSOLETE)
"tool" : "apparatus",       // Tool required to be eaten/drank
"charges" : 4,              // Number of uses when spawned
"stack_size" : 8,           // (Optional) How many uses are in the above-defined volume. If omitted, is the same as 'charges'
"fun" : 50                  // Morale effects when used
"freezing_point": 32,       // (Optional) Temperature in C at which item freezes, default is water (32F/0C)
"cooks_like": "meat_cooked",         // (Optional) If the item is used in a recipe, replaces it with its cooks_like
"parasites": 10,            // (Optional) Probability of becoming parasitised when eating
"contamination": [ { "disease": "bad_food", "probability": 5 } ],         // (Optional) List of diseases carried by this comestible and their associated probability. Values must be in the [0, 100] range.
"vitamins": [ [ "calcium", 5 ], [ "iron", 12 ] ],         // Vitamins provided by consuming a charge (portion) of this.  An integer percentage of ideal daily value average.  Vitamins array keys include the following: calcium, iron, vitA, vitB, vitC, mutant_toxin, bad_food, blood, and redcells.  Note that vitB is B12.
"material": [ "flesh", "wheat" ], // All materials (IDs) this food is made of
"primary_material": "meat",       // What the primary material ID is. Materials determine specific heat.
"rot_spawn": "MONSTERGROUP_NAME", // Monster group that spawns when food becomes rotten (used for egg hatching)
"rot_spawn_chance": 10,           // Percent chance of monstergroup spawn when food rots. Max 100.
"smoking_result": "dry_meat",     // Food that results from drying this food in a smoker
```


### Containers

Any Item can be a container. To add the ability to contain things to an item, you need to add pocket_data. The below example is a typical container (shown with optional default values, or mandatory if the value is mandatory)

```C++
"pocket_data": [
  {
    "pocket_type": "CONTAINER",       // Typical container pocket. Pockets can also be MAGAZINE.
    "max_contains_volume": mandatory, // Maximum volume this pocket can hold, totaled among all contained items.  For example "2 L" or "2000 ml" would hold two liters of items.
    "max_contains_weight": mandatory, // Maximum weight this pocket can hold, totaled among all container items.  For example "6 kg" is about enough to contain a bowling ball.
    "min_item_volume": "0 ml",        // Minimum volume of item that can be placed into this pocket.  Items smaller than this cannot be placed in the pocket.
    "max_item_volume": "0 ml",        // Maximum volume of item that can fit through the opening into this pocket.  For example, a 2-liter bottle has a "17 ml" opening.
    "max_item_length": "0 mm",        // Maximum length of items that can fit in this pocket, by their longest_side.  Default is the diagonal opening length assuming volume is a cube (cube_root(vol)*square_root(2))
    "spoil_multiplier": 1.0,          // How putting an item in this pocket affects spoilage.  Less than 1.0 and the item will be preserved longer; 0.0 will preserve indefinitely.
    "weight_multiplier": 1.0,         // The items in this pocket magically weigh less inside than outside.  Nothing in vanilla should have a weight_multiplier.
    "moves": 100,                     // Indicates the number of moves it takes to remove an item from this pocket, assuming best conditions.
    "rigid": false,                   // Default false. If true, this pocket's size is fixed, and does not expand when filled.  A glass jar would be rigid, while a plastic bag is not.
    "magazine_well": "0 ml",          // Amount of space you can put items in the pocket before it starts expanding.  Only works if rigid = false.
    "watertight": false,              // Default false. If true, can contain liquid.
    "airtight": false,                // Default false. If true, can contain gas.
    "holster": false,                 // Default false. If true, only one stack of items can be placed inside this pocket, or one item if that item is not count_by_charges.
    "open_container": false,          // Default false. If true, the contents of this pocket will spill if this item is placed into another item.
    "fire_protection": false,         // Default false. If true, the pocket protects the contained items from exploding if tossed into a fire.
    "ammo_restriction": { "ammotype": count }, // Restrict pocket to a given ammo type and count.  This overrides mandatory volume, weight, watertight and airtight to use the given ammo type instead.  A pocket can contain any number of unique ammo types each with different counts, and the container will only hold one type (as of now).  If this is left out, it will be empty.
    "flag_restriction": [ "FLAG1", "FLAG2" ],  // Items can only be placed into this pocket if they have a flag that matches one of these flags.
    "item_restriction": [ "item_id" ],         // Only these item IDs can be placed into this pocket. Overrides ammo and flag restrictions.

    "sealed_data": { "spoil_multiplier": 0.0 } // If a pocket has sealed_data, it will be sealed when the item spawns.  The sealed version of the pocket will override the unsealed version of the same datatype.
  }
]
```

### Melee

```C++
"id": "hatchet",       // Unique ID. Must be one continuous word, use underscores if necessary
"symbol": ";",         // ASCII character used in-game
"color": "light_gray", // ASCII character color
"name": "hatchet",     // In-game name displayed
"description": "A one-handed hatchet. Makes a great melee weapon, and is useful both for cutting wood, and for use as a hammer.", // In-game description
"price": 95,           // Used when bartering with NPCs.  Can use string "cent" "USD" or "kUSD".
"material": ["iron", "wood"], // Material types.  See materials.json for possible options
"weight": 907,         // Weight, measured in grams
"volume": "1500 ml",   // Volume, volume in ml and L can be used - "50 ml" or "2 L"
"bashing": 12,         // Bashing damage caused by using it as a melee weapon
"cutting": 12,         // Cutting damage caused by using it as a melee weapon
"flags" : ["CHOP"],    // Indicates special effects
"to_hit": 1            // To-hit bonus if using it as a melee weapon
```

### Gun

Guns can be defined like this:

```C++
"type": "GUN",             // Defines this as a GUN
...                        // same entries as above for the generic item.
                           // additional some gun specific entries:
"skill": "pistol",         // Skill used for firing
"ammo": [ "357", "38" ],   // Ammo types accepted for reloading
"ranged_damage": 0,        // Ranged damage when fired
"range": 0,                // Range when fired
"dispersion": 32,          // Inaccuracy of gun, measured in quarter-degrees
// When sight_dispersion and aim_speed are present in a gun mod, the aiming system picks the "best"
// sight to use for each aim action, which is the fastest sight with a dispersion under the current
// aim threshold.
"sight_dispersion": 10,    // Inaccuracy of gun derived from the sight mechanism, also in quarter-degrees
"recoil": 0,               // Recoil caused when firing, in quarter-degrees of dispersion.
"durability": 8,           // Resistance to damage/rusting, also determines misfire chance
"blackpowder_tolerance": 8,// One in X chance to get clogged up (per shot) when firing blackpowder ammunition (higher is better). Optional, default is 8.
"min_cycle_recoil": 0,     // Minimum ammo recoil for gun to be able to fire more than once per attack.
"variants": [              // Cosmetic variants this gun can have
  {
    "id": "varianta",                           // id used in spawning to spawn this variant specifically
    "name": { "str": "Variant A pistol" },      // The name used instead of the default name when this variant is selected
    "description": "A fancy variant A pistol",  // The description used instead of the default when this variant is selected
    "ascii_picture": "valid_ascii_art_id",      // An ASCII art picture used when this variant is selected. If there is none, the default (if it exists) is used.
    "weight": 2                                 // The relative chance of this variant being selected over other variants when this item is spawned with no explicit variant. Defaults to 0. If it is 0, this variant will not be selected
  }
],
"clip_size": 100,          // Maximum amount of ammo that can be loaded
"ups_charges": 0,          // Additionally to the normal ammo (if any), a gun can require some charges from an UPS. This also works on mods. Attaching a mod with ups_charges will add/increase ups drain on the weapon.
"ammo_to_fire" 1,          // Amount of ammo used
"modes": [ [ "DEFAULT", "semi-auto", 1 ], [ "AUTO", "auto", 4 ] ], // Firing modes on this gun, DEFAULT,AUTO, or MELEE followed by the name of the mode displayed in game, and finaly the number of shots of the mod.
"reload": 450,             // Amount of time to reload, 100 = 1 second = 1 "turn"
"built_in_mods": ["m203"], //An array of mods that will be integrated in the weapon using the IRREMOVABLE tag.
"default_mods": ["m203"]   //An array of mods that will be added to a weapon on spawn.
"barrel_volume": "30 mL",  // Amount of volume lost when the barrel is sawn. Approximately 250 ml per inch is a decent approximation.
"valid_mod_locations": [ [ "accessories", 4 ], [ "grip", 1 ] ],  // The valid locations for gunmods and the mount of slots for that location.
```
Alternately, every item (book, tool, armor, even food) can be used as gun if it has gun_data:
```json
"type": "TOOL",      // Or any other item type
...                   // same entries as for the type (e.g. same entries as for any tool),
"gun_data" : {        // additionally the same gun data like above
    "skill": ...,
    "recoil": ...,
    ...
}
```

### Gunmod

Gun mods can be defined like this:

```C++
"type": "GUNMOD",              // Defines this as a GUNMOD
...                            // Same entries as above for the generic item.
                               // Additionally some gunmod specific entries:
// Only GUNMOD type items may define the following fields:
"location": "stock",           // Mandatory. Where is this gunmod is installed?
"mod_targets": [ "crossbow" ], // Mandatory. What kind of weapons can this gunmod be used with?
"install_time": "30 s",        // Mandatory. How long does installation take? An integer will be read as moves or a time string can be used.
"acceptable_ammo": [ "9mm" ],  // Optional filter restricting mod to guns with those base (before modifiers) ammo types
"ammo_modifier": [ "57" ],     // Optional field which if specified modifies parent gun to use these ammo types
"magazine_adaptor": [ [ "223", [ "stanag30" ] ] ], // Optional field which changes the types of magazines the parent gun accepts
"damage_modifier": -1,         // Optional field increasing or decreasing base gun damage
"dispersion_modifier": 15,     // Optional field increasing or decreasing base gun dispersion
"loudness_modifier": 4,        // Optional field increasing or decreasing base guns loudness
"range_modifier": 2,           // Optional field increasing or decreasing base gun range
"recoil_modifier": -100,       // Optional field increasing or decreasing base gun recoil
"ups_charges_modifier": 200,   // Optional field increasing or decreasing base gun UPS consumption (per shot) by adding given value
"ups_charges_multiplier": 2.5, // Optional field increasing or decreasing base gun UPS consumption (per shot) by multiplying by given value
"reload_modifier": -10,        // Optional field increasing or decreasing base gun reload time in percent
"min_str_required_mod": 14,    // Optional field increasing or decreasing minimum strength required to use gun
"aim_speed": 3,                // A measure of how quickly the player can aim, in moves per point of dispersion.
"ammo_effects": [ "BEANBAG" ], // List of IDs of ammo_effect types
"consume_chance": 5000,        // Odds against CONSUMABLE mod being destroyed when gun is fired (default 1 in 10000)
"consume_divisor": 10,         // Divide damage against mod by this amount (default 1)
"handling_modifier": 4,        // Improve gun handling. For example a forward grip might have 6, a bipod 18
"mode_modifier": [ [ "AUTO", "auto", 4 ] ], // Modify firing modes of the gun, to give AUTO or REACH for example
```

Alternately, every item (book, tool, armor, even food) can be used as a gunmod if it has gunmod_data:
```json
"type": "TOOL",       // Or any other item type
...                   // same entries as for the type (e.g. same entries as for any tool),
"gunmod_data" : {
    "location": ...,
    "mod_targets": ...,
    ...
}
```


### Batteries
```C++
"type": "BATTERY",    // Defines this as a BATTERY
...                   // Same entries as above for the generic item
                      // Additionally some battery specific entries:
"max_energy": "30 kJ" // Mandatory. Maximum energy quantity the battery can hold
```

### Tools

```C++
"id": "torch_lit",    // Unique ID. Must be one continuous word, use underscores if necessary
"type": "TOOL",       // Defines this as a TOOL
"symbol": "/",        // ASCII character used in-game
"color": "brown",     // ASCII character color
"name": "torch (lit)", // In-game name displayed
"description": "A large stick, wrapped in gasoline soaked rags. This is burning, producing plenty of light", // In-game description
"price": 0,           // Used when bartering with NPCs.  Can use string "cent" "USD" or "kUSD".
"material": [ "wood" ],   // Material types.  See materials.json for possible options
"techniques": [ "FLAMING" ], // Combat techniques used by this tool
"flags": [ "FIRE" ],      // Indicates special effects
"weight": 831,        // Weight, measured in grams
"volume": "1500 ml",  // Volume, volume in ml and L can be used - "50 ml" or "2 L"
"bashing": 12,        // Bashing damage caused by using it as a melee weapon
"cutting": 0,         // Cutting damage caused by using it as a melee weapon
"to_hit": 3,          // To-hit bonus if using it as a melee weapon
"turns_per_charge": 20, // Charges consumed over time, deprecated in favor of power_draw
"use_action": [ "firestarter" ] // Action performed when tool is used, see special definition below
// Only TOOL type items may define the following fields:
"ammo": [ "NULL" ],        // Ammo types used for reloading
"charge_factor": 5,        // this tool uses charge_factor charges for every charge required in a recipe; intended for tools that have a "sub" field but use a different ammo that the original tool
"charges_per_use": 1,      // Charges consumed per tool use
"initial_charges": 75,     // Charges when spawned
"max_charges": 75,         // Maximum charges tool can hold
"rand_charges": [10, 15, 25], // Randomize the charges when spawned. This example has a 50% chance of rng(10, 15) charges and a 50% chance of rng(15, 25). (The endpoints are included.)
"power_draw": 50,          // Energy consumption rate in mW
"revert_to": "torch_done", // Transforms into item when charges are expended
"sub": "hotplate",         // optional; this tool has the same functions as another tool
```


### Seed Data

Every item type can have optional seed data, if the item has seed data, it's considered a seed and can be planted:

```C++
"seed_data" : {
    "fruit": "weed", // The item id of the fruits that this seed will produce.
    "seeds": false, // (optional, default is true). If true, harvesting the plant will spawn seeds (the same type as the item used to plant). If false only the fruits are spawned, no seeds.
    "fruit_div": 2, // (optional, default is 1). Final amount of fruit charges produced is divided by this number. Works only if fruit item is counted by charges.
    "byproducts": ["withered", "straw_pile"], // A list of further items that should spawn upon harvest.
    "plant_name": "sunflower", // The name of the plant that grows from this seed. This is only used as information displayed to the user.
    "grow" : 91 // A time duration: how long it takes for a plant to fully mature. Based around a 91 day season length (roughly a real world season) to give better accuracy for longer season lengths
                // Note that growing time is later converted based upon the season_length option, basing it around 91 is just for accuracy purposes
                // A value 91 means 3 full seasons, a value of 30 would mean 1 season.
}
```

### Brewing Data

Every item type can have optional brewing data, if the item has brewing data, it can be placed in a vat and will ferment into a different item type.

Currently only vats can only accept and produce liquid items.

```C++
"brewable" : {
    "time": 3600, // A time duration: how long the fermentation will take.
    "result": "beer" // The id of the result of the fermentation.
}
```

#### `Effects_carried`

(optional, default: empty list)

Effects of the artifact when it's in the inventory (main inventory, wielded, or worn) of the player.

Possible values (see src/enums.h for an up-to-date list):

- `AEP_STR_UP` Strength + 4
- `AEP_DEX_UP` Dexterity + 4
- `AEP_PER_UP` Perception + 4
- `AEP_INT_UP` Intelligence + 4
- `AEP_ALL_UP` All stats + 2
- `AEP_SPEED_UP` +20 speed
- `AEP_IODINE` Reduces radiation
- `AEP_SNAKES` Summons friendly snakes when you're hit
- `AEP_INVISIBLE` Makes you invisible
- `AEP_CLAIRVOYANCE` See through walls
- `AEP_SUPER_CLAIRVOYANCE` See through walls to a great distance
- `AEP_STEALTH` Your steps are quieted
- `AEP_EXTINGUISH` May extinguish nearby flames
- `AEP_GLOW` Four-tile light source
- `AEP_PSYSHIELD` Protection from fear paralyze attack
- `AEP_RESIST_ELECTRICITY` Protection from electricity
- `AEP_CARRY_MORE` Increases carrying capacity by 200
- `AEP_SAP_LIFE` Killing non-zombie monsters may heal you
- `AEP_HUNGER` Increases hunger
- `AEP_THIRST` Increases thirst
- `AEP_SMOKE` Emits smoke occasionally
- `AEP_EVIL` Addiction to the power
- `AEP_SCHIZO` Mimicks schizophrenia
- `AEP_RADIOACTIVE` Increases your radiation
- `AEP_MUTAGENIC` Mutates you slowly
- `AEP_ATTENTION` Draws netherworld attention slowly
- `AEP_STR_DOWN` Strength - 3
- `AEP_DEX_DOWN` Dex - 3
- `AEP_PER_DOWN` Per - 3
- `AEP_INT_DOWN` Int - 3
- `AEP_ALL_DOWN` All stats - 2
- `AEP_SPEED_DOWN` -20 speed
- `AEP_FORCE_TELEPORT` Occasionally force a teleport
- `AEP_MOVEMENT_NOISE` Makes noise when you move
- `AEP_BAD_WEATHER` More likely to experience bad weather
- `AEP_SICK` Decreases health over time

#### `effects_worn`
(optional, default: empty list)

Effects of the artifact when it's worn (it must be an armor item to be worn).

Possible values are the same as for effects_carried.

#### `effects_wielded`

(optional, default: empty list)

Effects of the artifact when it's wielded.

Possible values are the same as for effects_carried.

#### `effects_activated`

(optional, default: empty list)

Effects of the artifact when it's activated (which require it to have a `"use_action": [ "ARTIFACT" ]` and it must have a non-zero max_charges value).

Possible values (see src/artifact.h for an up-to-date list):

- `AEA_STORM` Emits shock fields
- `AEA_FIREBALL` Targeted
- `AEA_ADRENALINE` Adrenaline rush
- `AEA_MAP` Maps the area around you
- `AEA_BLOOD` Shoots blood all over
- `AEA_FATIGUE` Creates interdimensional fatigue
- `AEA_ACIDBALL` Targeted acid
- `AEA_PULSE` Destroys adjacent terrain
- `AEA_HEAL` Heals minor damage
- `AEA_CONFUSED` Confuses all monsters in view
- `AEA_ENTRANCE` Chance to make nearby monsters friendly
- `AEA_BUGS` Chance to summon friendly insects
- `AEA_TELEPORT` Teleports you
- `AEA_LIGHT` Temporary light source
- `AEA_GROWTH` Grow plants, a la triffid queen
- `AEA_HURTALL` Hurts all monsters!
- `AEA_FUN` Temporary morale bonus
- `AEA_SPLIT` Split between good and bad
- `AEA_RADIATION` Spew radioactive gas
- `AEA_PAIN` Increases player pain
- `AEA_MUTATE` Chance of mutation
- `AEA_PARALYZE` You lose several turns
- `AEA_FIRESTORM` Spreads minor fire all around you
- `AEA_ATTENTION` Attention from sub-prime denizens
- `AEA_TELEGLOW` Teleglow disease
- `AEA_NOISE` Loud noise
- `AEA_SCREAM` Noise & morale penalty
- `AEA_DIM` Darkens the sky slowly
- `AEA_FLASH` Flashbang
- `AEA_VOMIT` User vomits
- `AEA_SHADOWS` Summon shadow creatures
- `AEA_STAMINA_EMPTY` Empties most of the player's stamina gauge

### Software Data

Every item type can have software data, it does not have any behavior:

```C++
"software_data" : {
    "type": "USELESS", // unused
    "power" : 91 // unused
}
```

### Use Actions

The contents of use_action fields can either be a string indicating a built-in function to call when the item is activated (defined in iuse.cpp), or one of several special definitions that invoke a more structured function.

```C++
"use_action": {
    "type": "transform",  // The type of method, in this case one that transforms the item.
    "target": "gasoline_lantern_on", // The item to transform to.
    "active": true,       // Whether the item is active once transformed.
    "msg": "You turn the lamp on.", // Message to display when activated.
    "need_fire": 1,                 // Whether fire is needed to activate.
    "need_fire_msg": "You need a lighter!", // Message to display if there is no fire.
    "need_charges": 1,                      // Number of charges the item needs to transform.
    "need_charges_msg": "The lamp is empty.", // Message to display if there aren't enough charges.
    "need_worn": true;                        // Whether the item must be worn to be transformed; false by default.
    "need_wielding": true;                    // Whether the item must be wielded to be transformed; false by default.
    "target_charges" : 3, // Number of charges the transformed item has.
    "rand_target_charges": [10, 15, 25], // Randomize the charges the transformed item has. This example has a 50% chance of rng(10, 15) charges and a 50% chance of rng(15, 25). (The endpoints are included.)
    "container" : "jar",  // Container holding the target item.
    "moves" : 500         // Moves required to transform the item in excess of a normal action.
},
"use_action": {
    "type": "explosion", // An item that explodes when it runs out of charges.
    "sound_volume": 0, // Volume of a sound the item makes every turn.
    "sound_msg": "Tick.", // Message describing sound the item makes every turn.
    "no_deactivate_msg": "You've already pulled the %s's pin, try throwing it instead.", // Message to display if the player tries to activate the item, prevents activation from succeeding if defined.
    "explosion": { // Optional: physical explosion data
        // Specified like `"explosion"` field in generic items
    },
    "draw_explosion_radius" : 5, // How large to draw the radius of the explosion.
    "draw_explosion_color" : "ltblue", // The color to use when drawing the explosion.
    "do_flashbang" : true, // Whether to do the flashbang effect.
    "flashbang_player_immune" : true, // Whether the player is immune to the flashbang effect.
    "fields_radius": 3, // The radius of spread for fields produced.
    "fields_type": "fd_tear_gas", // The type of fields produced.
    "fields_min_intensity": 3, // Minimum intensity of field generated by the explosion.
    "fields_max_intensity": 3, // Maximum intensity of field generated by the explosion.
    "emp_blast_radius": 4, // The radius of EMP blast created by the explosion.
    "scrambler_blast_radius": 4 // The radius of scrambler blast created by the explosion.
},
"use_action": {
    "type": "change_scent", // Change the scent type of the user.
    "scent_typeid": "sc_fetid", // The scenttype_id of the new scent.
    "charges_to_use": 2, // Charges consumed when the item is used.  (Default: 1)
    "scent_mod": 150, // Modifier added to the scent intensity.  (Default: 0)
    "duration": "6 m", // How long does the effect last.
    "effects": [ { "id": "fetid_goop", "duration": 360, "bp": "torso", "permanent": true } ], // List of effects with their id, duration, bodyparts, and permanent bool
    "waterproof": true, // Is the effect waterproof.  (Default: false)
    "moves": 500 // Number of moves required in the process.
},
"use_action": {
    "type": "unfold_vehicle", // Transforms the item into a vehicle.
    "vehicle_name": "bicycle", // Vehicle name to create.
    "unfold_msg": "You painstakingly unfold the bicycle and make it ready to ride.", // Message to display when transforming.
    "moves": 500 // Number of moves required in the process.
},
"use_action" : {
    "type" : "consume_drug", // A drug the player can consume.
    "activation_message" : "You smoke your crack rocks.  Mother would be proud.", // Message, ayup.
    "effects" : { "high": 15 }, // Effects and their duration.
    "damage_over_time": [
        {
          "damage_type": "pure", // Type of damage
          "duration": "1 m", // For how long this damage will be applied
          "amount": -10, // Amount of damage applied every turn, negative damage heals
          "bodyparts": [ "torso", "head", "arm_l", "leg_l", "arm_r", "leg_r" ] // Body parts hit by the damage
        }
    ]
    "stat_adjustments": {"hunger" : -10}, // Adjustment to make to player stats.
    "fields_produced" : {"cracksmoke" : 2}, // Fields to produce, mostly used for smoke.
    "charges_needed" : { "fire" : 1 }, // Charges to use in the process of consuming the drug.
    "tools_needed" : { "apparatus" : -1 }, // Tool needed to use the drug.
    "moves": 50 // Number of moves required in the process, default value is 100.
},
"use_action": {
    "type": "place_monster", // place a turret / manhack / whatever monster on the map
    "monster_id": "mon_manhack", // monster id, see monsters.json
    "difficulty": 4, // difficulty for programming it (manhacks have 4, turrets 6, ...)
    "hostile_msg": "It's hostile!", // (optional) message when programming the monster failed and it's hostile.
    "friendly_msg": "Good!", // (optional) message when the monster is programmed properly and it's friendly.
    "place_randomly": true, // if true: places the monster randomly around the player, if false: let the player decide where to put it (default: false)
    "skills": [ "unarmed", "throw" ], // (optional) array of skill IDs. Higher skill level means more likely to place a friendly monster.
    "moves": 60, // how many move points the action takes.
    "is_pet": false // specifies if the spawned monster is a pet. The monster will only spawn as a pet if it is spawned as friendly, hostile monsters will never be pets.
},
"use_action": {
    "type": "place_npc", // place npc of specific class on the map
    "npc_class_id": "true_foodperson", // npc id, see npcs/npc.json
    "summon_msg": "You summon a food hero!", // (optional) message when summoning the npc.
    "place_randomly": true, // if true: places npc randomly around the player, if false: let the player decide where to put it (default: false)
    "moves": 50, // how many move points the action takes.
    "radius": 1 // maximum radius for random npc placement.
},
"use_action" : {
    "type" : "delayed_transform", // Like transform, but it will only transform when the item has a certain age
    "transform_age" : 600, // The minimal age of the item. Items that are younger wont transform. In turns (60 turns = 1 minute)
    "not_ready_msg" : "The yeast has not been done The yeast isn't done culturing yet." // A message, shown when the item is not old enough
},
"use_action": {
    "type": "firestarter", // Start a fire, like with a lighter.
    "moves_cost": 15 // Number of moves it takes to start the fire.
},
"use_action": {
    "type": "unpack", // unpack this item
    "group": "gobag_contents", // itemgroup this unpacks into
    "items_fit": true, // Do the armor items in this fit? Defaults to false.
    "filthy_volume_threshold": "10 L" // If the items unpacked from this item have volume, and this item is filthy, at what amount of held volume should they become filthy
},
"use_action": {
    "type": "extended_firestarter", // Start a fire (like with magnifying glasses or a fire drill). This action can take many turns, not just some moves like firestarter, it can also be canceled (firestarter can't).
    "need_sunlight": true // Whether the character needs to be in direct sunlight, e.g. to use magnifying glasses.
},
"use_action": {
    "type": "salvage", // Try to salvage base materials from an item, e.g. cutting up cloth to get rags or leather.
    "moves_per_part": 25, // Number of moves it takes (optional).
    "material_whitelist": [ // List of material ids (not item ids!) that can be salvage from.
        "cotton",           // The list here is the default list, used when there is no explicit martial list given.
        "leather",          // If the item (that is to be cut up) has any material not in the list, it can not be cut up.
        "fur",
        "nomex",
        "kevlar",
        "plastic",
        "wood",
        "wool"
    ]
},
"use_action": {
    "type": "inscribe", // Inscribe a message on an item or on the ground.
    "on_items": true, // Whether the item can inscribe on an item.
    "on_terrain": false, // Whether the item can inscribe on the ground.
    "material_restricted": true, // Whether the item can only inscribe on certain item materials. Not used when inscribing on the ground.
    "material_whitelist": [ // List of material ids (not item ids!) that can be inscribed on.
        "wood",             // Only used when inscribing on an item, and only when material_restricted is true.
        "plastic",          // The list here is the default that is used when no explicit list is given.
        "glass",
        "chitin",
        "iron",
        "steel",
        "silver"
    ]
},
"use_action": {
    "type": "cauterize", // Cauterize the character.
    "flame": true // If true, the character needs 4 charges of fire (e.g. from a lighter) to do this action, if false, the charges of the item itself are used.
},
"use_action": {
    "type": "fireweapon_off", // Activate a fire based weapon.
    "target_id": "firemachete_on", // The item type to transform this item into.
    "success_message": "Your No. 9 glows!", // A message that is shows if the action succeeds.
    "failure_message": "", // A message that is shown if the action fails, for whatever reason. (Optional, if not given, no message will be printed.)
    "lacks_fuel_message": "Out of fuel", // Message that is shown if the item has no charges.
    "noise": 0, // The noise it makes to active the item, Optional, 0 means no sound at all.
    "moves": 0, // The number of moves it takes the character to even try this action (independent of the result).
    "success_chance": 0 // How likely it is to succeed the action. Default is to always succeed. Try numbers in the range of 0-10.
},
"use_action": {
    "type": "fireweapon_on", // Function for active (burning) fire based weapons.
    "noise_chance": 1, // The chance (one in X) that the item will make a noise, rolled on each turn.
    "noise": 0, // The sound volume it makes, if it makes a noise at all. If 0, no sound is made, but the noise message is still printed.
    "noise_message": "Your No. 9 hisses.", // The message / sound description (if noise is > 0), that appears when the item makes a sound.
    "voluntary_extinguish_message": "Your No. 9 goes dark.", // Message that appears when the item is turned of by player.
    "charges_extinguish_message": "Out of ammo!", // Message that appears when the item runs out of charges.
    "water_extinguish_message": "Your No. 9 hisses in the water and goes out.", // Message that appears if the character walks into water and the fire of the item is extinguished.
    "auto_extinguish_chance": 0, // If > 0, this is the (one in X) chance that the item goes out on its own.
    "auto_extinguish_message": "Your No. 9 cuts out!" // Message that appears if the item goes out on its own (only required if auto_extinguish_chance is > 0).
},
"use_action": {
    "type": "musical_instrument", // The character plays an instrument (this item) while walking around.
    "speed_penalty": 10, // This is subtracted from the characters speed.
    "volume": 12, // Volume of the sound of the instrument.
    "fun": -5, // Together with fun_bonus, this defines how much morale the character gets from playing the instrument. They get `fun + fun_bonus * <character-perception>` morale points out of it. Both values and the result may be negative.
    "fun_bonus": 2,
    "description_frequency": 20, // Once every Nth turn, a randomly chosen description (from the that array) is displayed.
    "player_descriptions": [
        "You play a little tune on your flute.",
        "You play a beautiful piece on your flute.",
        "You play a piece on your flute that sounds harmonious with nature."
    ]
},
"use_action": {
    "type": "holster", // Holster or draw a weapon
    "holster_prompt": "Holster item", // Prompt to use when selecting an item
    "holster_msg": "You holster your %s", // Message to show when holstering an item
    "max_volume": "1500 ml", // Maximum volume of each item that can be holstered. Volume in ml and L can be used - "50 ml" or "2 L".
    "min_volume": "750 ml",  // Minimum volume of each item that can be holstered or 1/3 max_volume if unspecified. volume in ml and L can be used - "50 ml" or "2 L".
    "max_weight": 2000, // Maximum weight of each item. If unspecified no weight limit is imposed
    "multi": 1, // Total number of items that holster can contain
    "draw_cost": 10, // Base move cost per unit volume when wielding the contained item
    "skills": ["pistol", "shotgun"], // Guns using any of these skills can be holstered
    "flags": ["SHEATH_KNIFE", "SHEATH_SWORD"] // Items with any of these flags set can be holstered
},
"use_action": {
    "type": "bandolier", // Store ammo and later reload using it
    "capacity": 10, // Total number of rounds that can be stored
    "ammo": [ "shot", "9mm" ], // What types of ammo can be stored?
},
"use_action": {
    "type": "reveal_map", // reveal specific terrains on the overmap
    "radius": 180, // radius around the player where things are revealed. A single overmap is 180x180 tiles.
    "terrain": ["hiway", "road"], // ids of overmap terrain types that should be revealed (as many as you want).
    "message": "You add roads and tourist attractions to your map." // Displayed after the revelation.
},
"use_action": {
    "type" : "heal",        // Heal damage, possibly some statuses
    "limb_power" : 10,      // How much hp to restore when healing limbs? Mandatory value
    "head_power" : 7,       // How much hp to restore when healing head? If unset, defaults to 0.8 * limb_power.
    "torso_power" : 15,     // How much hp to restore when healing torso? If unset, defaults to 1.5 * limb_power.
    "bleed" : 4,            // How many bleed effect intensity levels can be reduced by it. Base value.
    "bite" : 0.95,          // Chance to remove bite effect.
    "infect" : 0.1,         // Chance to remove infected effect.
    "move_cost" : 250,      // Cost in moves to use the item.
    "long_action" : true,   // Is using this item a long action. Setting this to true will divide move cost by (first aid skill + 1).
    "limb_scaling" : 1.2,   // How much extra limb hp should be healed per first aid level. Defaults to 0.25 * limb_power.
    "head_scaling" : 1.0,   // How much extra limb hp should be healed per first aid level. Defaults to (limb_scaling / limb_power) * head_power.
    "torso_scaling" : 2.0,  // How much extra limb hp should be healed per first aid level. Defaults to (limb_scaling / limb_power) * torso_power.
    "effects" : [           // Effects to apply to patient on finished healing. Same syntax as in consume_drug effects.
        { "id" : "pkill1", "duration" : 120 }
    ],
    "used_up_item" : "rag_bloody" // Item produced on successful healing. If the healing item is a tool, it is turned into the new type. Otherwise a new item is produced.
},
"use_action": {
    "type": "place_trap", // places a trap
    "allow_underwater": false, // (optional) allow placing this trap when the player character is underwater
    "allow_under_player": false, // (optional) allow placing the trap on the same square as the player character (e.g. for benign traps)
    "needs_solid_neighbor": false, // (optional) trap must be placed between two solid tiles (e.g. for tripwire).
    "needs_neighbor_terrain": "t_tree", // (optional, default is empty) if non-empty: a terrain id, the trap must be placed adjacent to that terrain.
    "outer_layer_trap": "tr_blade", // (optional, default is empty) if non-empty: a trap id, makes the game place a 3x3 field of traps. The center trap is the one defined by "trap", the 8 surrounding traps are defined by this (e.g. tr_blade for blade traps).
    "bury_question": "", // (optional) if non-empty: a question that will be asked if the player character has a shoveling tool and the target location is diggable. It allows to place a buried trap. If the player answers the question (e.g. "Bury the X-trap?") with yes, the data from the "bury" object will be used.
    "bury": { // If the bury_question was answered with yes, data from this entry will be used instead of outer data.
         // This json object should contain "trap", "done_message", "practice" and (optional) "moves", with the same meaning as below.
    },
    "trap": "tr_engine", // The trap to place.
    "done_message": "Place the beartrap on the %s.", // The message that appears after the trap has been placed. %s is replaced with the terrain name of the place where the trap has been put.
    "practice": 4, // How much practice to the "traps" skill placing the trap gives.
    "moves": 10 // (optional, default is 100): the move points that are used by placing the trap.
}
"use_action": {
    "type": "sew_advanced",  // Modify clothing
    "materials": [           // materials to deal with.
        "cotton",
        "leather"
    ],
    "skill": "tailor",       // Skill used.
    "clothing_mods": [       // Clothing mods to deal with.
        "leather_padded",
        "kevlar_padded"
    ]
}
```

###random Descriptions

Any item with a "snippet_category" entry will have random descriptions, based on that snippet category:
```
"snippet_category": "newspaper",
```
The item descriptions are taken from snippets, which can be specified like this (the value of category must match the snippet_category in the item definition):
```C++
{
    "type" : "snippet",
    "category" : "newspaper",
    "id" : "snippet-id",          // id is optional, it's used when the snippet is referenced in the item list of professions
    "text": "your flavor text"
}
```
or several snippets at once:
```C++
{
    "type" : "snippet",
    "category" : "newspaper",
    "text": [
        "your flavor text",
        "more flavor",
        // entries can also be of this form to have a id to reference that specific snippet.
        { "id" : "snippet-id", "text" : "another flavor text" }
    ],
    "text": [ "your flavor text", "another flavor text", "more flavor" ]
}
```
Multiple snippets for the same category are possible and actually recommended. The game will select a random one for each item of that type.

One can also put the snippets directly in the item definition:
```
"snippet_category": [ "text 1", "text 2", "text 3" ],
```
This will automatically create a snippet category specific to that item and populate that category with the given snippets.
The format also support snippet ids like above.

# `json/` JSONs

### Harvest

```C++
{
    "id": "jabberwock",
    "type": "harvest",
    "leftovers": "ruined_candy",
    "message": "You messily hack apart the colossal mass of fused, rancid flesh, taking note of anything that stands out.",
    "entries": [
      { "drop": "meat_tainted", "type": "flesh", "mass_ratio": 0.33 },
      { "drop": "fat_tainted", "type": "flesh", "mass_ratio": 0.1 },
      { "drop": "jabberwock_heart", "base_num": [ 0, 1 ], "scale_num": [ 0.6, 0.9 ], "max": 3, "type": "flesh" }
    ],
},
{
  "id": "mammal_large_fur",
  "//": "drops large stomach",
  "type": "harvest",
  "entries": [
    { "drop": "meat", "type": "flesh", "mass_ratio": 0.32 },
    { "drop": "meat_scrap", "type": "flesh", "mass_ratio": 0.01 },
    { "drop": "lung", "type": "flesh", "mass_ratio": 0.0035 },
    { "drop": "liver", "type": "offal", "mass_ratio": 0.01 },
    { "drop": "brain", "type": "flesh", "mass_ratio": 0.005 },
    { "drop": "sweetbread", "type": "flesh", "mass_ratio": 0.002 },
    { "drop": "kidney", "type": "offal", "mass_ratio": 0.002 },
    { "drop": "stomach_large", "scale_num": [ 1, 1 ], "max": 1, "type": "offal" },
    { "drop": "bone", "type": "bone", "mass_ratio": 0.15 },
    { "drop": "sinew", "type": "bone", "mass_ratio": 0.00035 },
    { "drop": "fur", "type": "skin", "mass_ratio": 0.02 },
    { "drop": "fat", "type": "flesh", "mass_ratio": 0.07 }
  ]
},
{
  "id": "CBM_SCI",
  "type": "harvest",
  "entries": [
    {
      "drop": "bionics_sci",
      "type": "bionic_group",
      "flags": [ "FILTHY", "NO_STERILE", "NO_PACKED" ],
      "faults": [ "fault_bionic_salvaged" ]
    },
    { "drop": "meat_tainted", "type": "flesh", "mass_ratio": 0.25 },
    { "drop": "fat_tainted", "type": "flesh", "mass_ratio": 0.08 },
    { "drop": "bone_tainted", "type": "bone", "mass_ratio": 0.1 }
  ]
},
```

#### `id`

Unique id of the harvest definition.

#### `type`

Should always be `harvest` to mark the object as a harvest definition.

#### `message`

Optional message to be printed when a creature using the harvest definition is butchered. May be omitted from definition.

#### `entries`

Array of dictionaries defining possible items produced on butchering and their likelihood of being produced.
`drop` value should be the `id` string of the item to be produced.

`type` value should be a string with the associated body part the item comes from.
    Acceptable values are as follows:
    `flesh`: the "meat" of the creature.
    `offal`: the "organs" of the creature. these are removed when field dressing.
    `skin`: the "skin" of the creature. this is what is ruined while quartering.
    `bone`: the "bones" of the creature. you will get some amount of these from field dressing, and the rest of them from butchering the carcass.
    `bionic`: an item gained by dissecting the creature. not restricted to CBMs.
    `bionic_group`: an item group that will give an item by dissecting a creature. not restricted to groups containing CBMs.

`flags` value should be an array of strings.  These flags will be added to the items of that entry upon harvesting.

`faults` value should be an array of `fault_id` strings.  These faults will be added to the items of that entry upon harvesting.

For every `type` other then `bionic` and `bionic_group` following entries scale the results:
    `base_num` value should be an array with two elements in which the first defines the minimum number of the corresponding item produced and the second defines the maximum number.
    `scale_num` value should be an array with two elements, increasing the minimum and maximum drop numbers respectively by element value * survival skill.
    `max` upper limit after `bas_num` and `scale_num` are calculated using
    `mass_ratio` value is a multiplier of how much of the monster's weight comprises the associated item. to conserve mass, keep between 0 and 1 combined with all drops. This overrides `base_num`, `scale_num` and `max`


For `type`s `bionic` and `bionic_group`, the following entries can scale the results:
    `max` this value (in contrary to `max` for other `type`s) corresponds to maximum butchery roll that will be passed to check_butcher_cbm() in activity_handlers.cpp; view check_butcher_cbm() to see corresponding distribution chances for roll values passed to that function

### leftovers

itype_id of the item dropped as leftovers after butchery or when the monster is gibbed.  Default as "ruined_chunks".

### Furniture

```C++
{
    "type": "furniture",
    "id": "f_toilet",
    "name": "toilet",
    "symbol": "&",
    "looks_like": "chair",
    "color": "white",
    "move_cost_mod": 2,
    "light_emitted": 5,
    "required_str": 18,
    "flags": [ "TRANSPARENT", "BASHABLE", "FLAMMABLE_HARD" ],
    "crafting_pseudo_item": "anvil",
    "examine_action": "toilet",
    "close": "f_foo_closed",
    "open": "f_foo_open",
    "bash": "TODO",
    "deconstruct": "TODO",
    "max_volume": "1000 L",
    "examine_action": "workbench",
    "workbench": { "multiplier": 1.1, "mass": 10000, "volume": "50L" }
}
```

#### `type`

Fixed string, must be `furniture` to identify the JSON object as such.

`"id", "name", "symbol", "looks_like", "color", "bgcolor", "max_volume", "open", "close", "bash", "deconstruct", "examine_action", "flags"`

Same as for terrain, see below in the chapter "Common to furniture and terrain".

#### `move_cost_mod`

Movement cost modifier (`-10` = impassable, `0` = no change). This is added to the movecost of the underlying terrain.


#### `light_emitted`

How much light the furniture produces.  10 will light the tile it's on brightly, 15 will light that tile and the tiles around it brightly, as well as slightly lighting the tiles two tiles away from the source.
For examples: An overhead light is 120, a utility light, 240, and a console, 10.

#### `required_str`

Strength required to move the furniture around. Negative values indicate an unmovable furniture.

#### `crafting_pseudo_item`

(Optional) Id of an item (tool) that will be available for crafting when this furniture is range (the furniture acts as an item of that type).

#### `workbench`

(Optional) Can craft here.  Must specify a speed multiplier, allowed mass, and allowed volume.  Mass/volume over these limits incur a speed penalty.  Must be paired with a `"workbench"` `examine_action` to function.

#### `plant_data`

(Optional) This is a plant. Must specify a plant transform, and a base depending on context. You can also add a harvest or growth multiplier if it has the `GROWTH_HARVEST` flag.

#### `surgery_skill_multiplier`

(Optional) Surgery skill multiplier (float) applied by this furniture to survivor standing next to it for the purpose of surgery.


### Terrain

```C++
{
    "type": "terrain",
    "id": "t_spiked_pit",
    "name": "spiked pit",
    "symbol": "0",
    "looks_like": "pit",
    "color": "ltred",
    "move_cost": 10,
    "light_emitted": 10,
    "trap": "spike_pit",
    "max_volume": "1000 L",
    "flags": ["TRANSPARENT", "DIGGABLE"],
    "connects_to" : "WALL",
    "close": "t_foo_closed",
    "open": "t_foo_open",
    "bash": "TODO",
    "deconstruct": "TODO",
    "harvestable": "blueberries",
    "transforms_into": "t_tree_harvested",
    "harvest_season": "WINTER",
    "roof": "t_roof",
    "examine_action": "pit"
}
```

#### `type`

Fixed string, must be "terrain" to identify the JSON object as such.

`"id", "name", "symbol", "looks_like", "color", "bgcolor", "max_volume", "open", "close", "bash", "deconstruct", "examine_action", "flags"`

Same as for furniture, see below in the chapter "Common to furniture and terrain".

#### `move_cost`

Move cost to move through. A value of 0 means it's impassable (e.g. wall). You should not use negative values. The positive value is multiple of 50 move points, e.g. value 2 means the player uses 2\*50 = 100 move points when moving across the terrain.

#### `heat_radiation`

Heat emitted for a terrain. A value of 0 means no fire (i.e, same as not having it). A value of 1 equals a fire of intensity of 1.

#### `light_emitted`

How much light the terrain emits. 10 will light the tile it's on brightly, 15 will light that tile and the tiles around it brightly, as well as slightly lighting the tiles two tiles away from the source.
For examples: An overhead light is 120, a utility light, 240, and a console, 10.

#### `trap`

(Optional) Id of the build-in trap of that terrain.

For example the terrain `t_pit` has the built-in trap `tr_pit`. Every tile in the game that has the terrain `t_pit` also has, therefore, an implicit trap `tr_pit` on it. The two are inseparable (the player can not deactivate the built-in trap, and changing the terrain will also deactivate the built-in trap).

A built-in trap prevents adding any other trap explicitly (by the player and through mapgen).

#### `transforms_into`

(Optional) Used for various transformation of the terrain. If defined, it must be a valid terrain id. Used for example:

- When harvesting fruits (to change into the harvested form of the terrain).
- In combination with the `HARVESTED` flag and `harvest_season` to change the harvested terrain back into a terrain with fruits.

#### `harvest_by_season`

(Optional) Array of objects containing the seasons in which to harvest and the id of the harvest entry used.

Example:
```json
"harvest_by_season": [ { "seasons": [ "spring", "summer", "autumn", "winter" ], "id": "blackjack_harv" } ],
```

#### `roof`

(Optional) The terrain of the terrain on top of this (the roof).

### Common To Furniture And Terrain

Some values can/must be set for terrain and furniture. They have the same meaning in each case.

#### `id`

Id of the object, this should be unique among all object of that type (all terrain or all furniture types). By convention (but technically not needed), the id should have the "f_" prefix for furniture and the "t_" prefix for terrain. This is not translated. It must not be changed later as that would break save compatibility.

#### `name`

Displayed name of the object. This will be translated.

#### `flags`

(Optional) Various additional flags, see "doc/JSON_FLAGS.md".

#### `connects_to`

(Optional) The group of terrains to which this terrain connects. This affects tile rotation and connections, and the ASCII symbol drawn by terrain with the flag "AUTO_WALL_SYMBOL".

Current values:
- `WALL`
- `CHAINFENCE`
- `WOODFENCE`
- `RAILING`
- `WATER`
- `POOLWATER`
- `PAVEMENT`
- `RAIL`



Example: `-` , `|` , `X` and `Y` are terrain which share the same `connects_to` value. `O` does not have it. `X` and `Y` also have the `AUTO_WALL_SYMBOL` flag. `X` will be drawn as a T-intersection (connected to west, south and east), `Y` will be drawn as a horizontal line (going from west to east, no connection to south).

```
-X-    -Y-
 |      O
```

#### `symbol`

ASCII symbol of the object as it appears in the game. The symbol string must be exactly one character long. This can also be an array of 4 strings, which define the symbol during the different seasons. The first entry defines the symbol during spring. If it's not an array, the same symbol is used all year round.

#### `comfort`

How comfortable this terrain/furniture is. Impact ability to fall asleep on it.
    uncomfortable = -999,
    neutral = 0,
    slightly_comfortable = 3,
    comfortable = 5,
    very_comfortable = 10

#### `floor_bedding_warmth`

Bonus warmth offered by this terrain/furniture when used to sleep.

#### `bonus_fire_warmth_feet`

Increase warmth received on feet from nearby fire  (default = 300)

#### `looks_like`

id of a similar item that this item looks like. The tileset loader will try to load the tile for that item if this item doesn't have a tile. looks_like entries are implicitly chained, so if 'throne' has looks_like 'big_chair' and 'big_chair' has looks_like 'chair', a throne will be displayed using the chair tile if tiles for throne and big_chair do not exist. If a tileset can't find a tile for any item in the looks_like chain, it will default to the ascii symbol.

#### `color` or `bgcolor`

Color of the object as it appears in the game. "color" defines the foreground color (no background color), "bgcolor" defines a solid background color. As with the "symbol" value, this can be an array with 4 entries, each entry being the color during the different seasons.

> **NOTE**: You must use ONLY ONE of "color" or "bgcolor"

#### `max_volume`

(Optional) Maximal volume that can be used to store items here. Volume in ml and L can be used - "50 ml" or "2 L"

#### `examine_action`

(Optional) The json function that is called when the object is examined. See [doc/EXAMINE.md](EXAMINE.md).

#### `close" And "open`

(Optional) The value should be a terrain id (inside a terrain entry) or a furniture id (in a furniture entry). If either is defined, the player can open / close the object. Opening / closing will change the object at the affected tile to the given one. For example one could have object "safe_c", which "open"s to "safe_o" and "safe_o" in turn "close"s to "safe_c". Here "safe_c" and "safe_o" are two different terrain (or furniture) types that have different properties.

#### `bash`

(Optional) Defines whether the object can be bashed and if so, what happens. See "map_bash_info".

#### `deconstruct`

(Optional) Defines whether the object can be deconstructed and if so, what the results shall be. See "map_deconstruct_info".

#### `map_bash_info`

Defines the various things that happen when the player or something else bashes terrain or furniture.

```C++
{
    "str_min": 80,
    "str_max": 180,
    "str_min_blocked": 15,
    "str_max_blocked": 100,
    "str_min_supported": 15,
    "str_max_supported": 100,
    "sound": "crunch!",
    "sound_vol": 2,
    "sound_fail": "whack!",
    "sound_fail_vol": 2,
    "ter_set": "t_dirt",
    "furn_set": "f_rubble",
    "explosive": 1,
    "collapse_radius": 2,
    "destroy_only": true,
    "bash_below": true,
    "tent_centers": ["f_groundsheet", "f_fema_groundsheet", "f_skin_groundsheet"],
    "items": "bashed_item_result_group"
}
```

#### `str_min`, `str_max`, `str_min_blocked`, `str_max_blocked`, `str_min_supported`, `str_max_supported`

TODO

#### `sound`, `sound_fail`, `sound_vol`, `sound_fail_vol`
(Optional) Sound and volume of the sound that appears upon destroying the bashed object or upon unsuccessfully bashing it (failing). The sound strings are translated (and displayed to the player).

#### `furn_set`, `ter_set`

The terrain / furniture that will be set when the original is destroyed. This is mandatory for bash entries in terrain, but optional for entries in furniture (it defaults to no furniture).

#### `explosive`
(Optional) If greater than 0, destroying the object causes an explosion with this strength (see `game::explosion`).

#### `destroy_only`
TODO

#### `bash_below`
TODO

#### `tent_centers`, `collapse_radius`
(Optional) For furniture that is part of tents, this defines the id of the center part, which will be destroyed as well when other parts of the tent get bashed. The center is searched for in the given "collapse_radius" radius, it should match the size of the tent.

#### `items`

(Optional) An item group (inline) or an id of an item group, see doc/ITEM_SPAWN.md. The default subtype is "collection". Upon successful bashing, items from that group will be spawned.

#### `map_deconstruct_info`

```C++
{
    "furn_set": "f_safe",
    "ter_set": "t_dirt",
    "items": "deconstructed_item_result_group"
}
```

#### `furn_set`, `ter_set`

The terrain / furniture that will be set after the original has been deconstructed. "furn_set" is optional (it defaults to no furniture), "ter_set" is only used upon "deconstruct" entries in terrain and is mandatory there.

### `items`

(Optional) An item group (inline) or an id of an item group, see doc/ITEM_SPAWN.md. The default subtype is "collection". Upon deconstruction the object, items from that group will be spawned.

### `plant_data`

```JSON
{
  "transform": "f_planter_harvest",
  "base": "f_planter",
  "growth_multiplier": 1.2,
  "harvest_multiplier": 0.8
}
```

#### `transform`

What the `PLANT` furniture turn into when it grows a stage, or what a `PLANTABLE` furniture turns into when it is planted on.

#### `emissions`

(Optional) An array listing the `emit_id` of the fields the terrain/furniture will produce every 10 seconds.

#### `base`

What the 'base' furniture of the `PLANT` furniture is - what it would be if there was not a plant growing there. Used when monsters 'eat' the plant to preserve what furniture it is.

#### `growth_multiplier`

A flat multiplier on the growth speed on the plant. For numbers greater than one, it will take longer to grow, and for numbers less than one it will take less time to grow.

#### `harvest_multiplier`

A flat multiplier on the harvest count of the plant. For numbers greater than one, the plant will give more produce from harvest, for numbers less than one it will give less produce from harvest.

### clothing_mod

```C++
"type": "clothing_mod",
"id": "leather_padded",   // Unique ID.
"flag": "leather_padded", // flag to add to clothing.
"item": "leather",        // item to consume.
"implement_prompt": "Pad with leather",      // prompt to show when implement mod.
"destroy_prompt": "Destroy leather padding", // prompt to show when destroy mod.
"restricted": true,       // (optional) If true, clothing must list this mod's flag in "valid_mods" list to use it. Defaults to false.
"mod_value": [            // List of mod effect.
    {
        "type": "bash",   // "bash", "cut", "bullet", "fire", "acid", "warmth", and "encumbrance" is available.
        "value": 1,       // value of effect.
        "round_up": false // (optional) round up value of effect. defaults to false.
        "proportion": [   // (optional) value of effect proportions to clothing's parameter.
            "thickness",  //            "thickness" and "coverage" is available.
            "coverage"
        ]
    }
]
```

# Scenarios

Scenarios are specified as JSON object with `type` member set to `scenario`.

```C++
{
    "type": "scenario",
    "id": "schools_out",
    ...
}
```

The id member should be the unique id of the scenario.

The following properties (mandatory, except if noted otherwise) are supported:


## `description`
(string)

The in-game description.

## `name`
(string or object with members "male" and "female")

The in-game name, either one gender-neutral string, or an object with gender specific names. Example:
```C++
"name": {
    "male": "Runaway groom",
    "female": "Runaway bride"
}
```

## `points`
(integer)

Point cost of scenario. Positive values cost points and negative values grant points.

## `items`
(optional, object with optional members "both", "male" and "female")

Items the player starts with when selecting this scenario. One can specify different items based on the gender of the character. Each lists of items should be an array of items ids. Ids may appear multiple times, in which case the item is created multiple times.

Example:
```C++
"items": {
    "both": [
        "pants",
        "rock",
        "rock"
    ],
    "male": [ "briefs" ],
    "female": [ "panties" ]
}
```
This gives the player pants, two rocks and (depending on the gender) briefs or panties.

## `flags`
(optional, array of strings)

A list of flags. TODO: document those flags here.

## `cbms`
(optional, array of strings)

A list of CBM ids that are implanted in the character.

## `traits", "forced_traits", "forbidden_traits`
(optional, array of strings)

Lists of trait/mutation ids. Traits in "forbidden_traits" are forbidden and can't be selected during the character creation. Traits in "forced_traits" are automatically added to character. Traits in "traits" enables them to be chosen, even if they are not starting traits.

## `allowed_locs`
(optional, array of strings)

A list of starting location ids (see start_locations.json) that can be chosen when using this scenario.

## `start_name`
(string)

The name that is shown for the starting location. This is useful if the scenario allows several starting locations, but the game can not list them all at once in the scenario description. Example: if the scenario allows to start somewhere in the wilderness, the starting locations would contain forest and fields, but its "start_name" may simply be "wilderness".

## `professions`
(optional, array of strings)

A list of allowed professions that can be chosen when using this scenario. The first entry is the default profession. If this is empty, all professions are allowed.

## `map_special`
(optional, string)

Add a map special to the starting location, see JSON_FLAGS for the possible specials.

## `missions`
(optional, array of strings)

A list of mission ids that will be started and assigned to the player at the start of the game. Only missions with the ORIGIN_GAME_START origin are allowed. The last mission in the list will be the active mission, if multiple missions are assigned.

## `custom_initial_date`
(optional, object with optional members "hour", "day", "season" and "year")

Allows customizing initial date. If not set - corresponding values from world options are used. Random value is used for each parameter that is not explicitly.

```C++
"custom_initial_date": { "hour": 3, "day": 10, "season": "winter", "year": 1 }
```

 Identifier            | Description
---                    | ---
`hour`                 | (optional, integer) Hour of the day for initial date
`day`                  | (optional, integer) Day of the season for initial date
`season`               | (optional, integer) Season for initial date
`year`                 | (optional, integer) Year for initial date

# Starting locations

Starting locations are specified as JSON object with "type" member set to "start_location":
```C++
{
    "type": "start_location",
    "id": "field",
    "name": "An empty field",
    "terrain": [ "field", { "om_terrain": "hospital", "om_terrain_match_type": "PREFIX" } ],
    ...
}
```

The id member should be the unique id of the location.

The following properties (mandatory, except if noted otherwise) are supported:

## `name`
(string)

The in-game name of the location.

## `terrain`
(array of strings and/or objects)

String here contains the id of an overmap terrain type (see overmap_terrain.json) of the starting location. The game will chose a random place with that terrain.

If it is an object - it has following attributes:

 Identifier            | Description
---                    | ---
`om_terrain`           | ID of overmap terrain which will be selected as the target. Mandatory.
`om_terrain_match_type`| Matching rule to use with `om_terrain`. Defaults to TYPE. Details are below.


`om_terrain_match_type` defaults to TYPE if unspecified, and has the following possible values:

* `EXACT` - The provided string must completely match the overmap terrain id,
  including linear direction suffixes for linear terrain types or rotation
  suffixes for rotated terrain types.

* `TYPE` - The provided string must completely match the base type id of the
  overmap terrain id, which means that suffixes for rotation and linear terrain
  types are ignored.

* `PREFIX` - The provided string must be a complete prefix (with additional
  parts delimited by an underscore) of the overmap terrain id. For example,
  "forest" will match "forest" or "forest_thick" but not "forestcabin".

* `CONTAINS` - The provided string must be contained within the overmap terrain
  id, but may occur at the beginning, end, or middle and does not have any rules
  about underscore delimiting.

## `flags`
(optional, array of strings)

Arbitrary flags.  Two flags are supported in the code: `ALLOW_OUTSIDE` and `BOARDED` (see [JSON_FLAGS.md](JSON_FLAGS.md)). Mods can modify this via "extend" / "delete".
```C++
{
    "type": "start_location",
    "id": "sloc_house_boarded",
    "copy-from": "sloc_house",
    "name": "House (boarded up)",
    "extend": { "flags": [ "BOARDED" ] }
},
```

# Mutation overlay ordering

The file `mutation_ordering.json` defines the order that visual mutation and bionic overlays are rendered on a character ingame. The layering value from 0 (bottom) - 9999 (top) sets the order.

Example:
```C++
[
    {
        "type" : "overlay_order",
        "overlay_ordering" :
        [
        {
            "id" : [ "BEAUTIFUL", "BEAUTIFUL2", "BEAUTIFUL3", "LARGE", "PRETTY", "RADIOACTIVE1", "RADIOACTIVE2", "RADIOACTIVE3", "REGEN" ],
            "order" : 1000
        },{
            "id" : [ "HOOVES", "ROOTS1", "ROOTS2", "ROOTS3", "TALONS" ],
            "order" : 4500
        },{
            "id" : "FLOWERS",
            "order" : 5000
        },{
            "id" : [ "PROF_CYBERCOP", "PROF_FED", "PROF_PD_DET", "PROF_POLICE", "PROF_SWAT", "PHEROMONE_INSECT" ],
            "order" : 8500
        },{
            "id" : [ "bio_armor_arms", "bio_armor_legs", "bio_armor_torso", "bio_armor_head", "bio_armor_eyes" ],
            "order" : 500
        }
        ]
    }
]
```

## `id`
(string)

The internal ID of the mutation. Can be provided as a single string, or an array of strings. The order value provided will be applied to all items in the array.

## `order`
(integer)

The ordering value of the mutation overlay. Values range from 0 - 9999, 9999 being the topmost drawn layer. Mutations that are not in any list will default to 9999.

# MOD tileset

MOD tileset defines additional sprite sheets. It is specified as JSON object with `type` member set to `mod_tileset`.

Example:
```C++
[
    {
    "type": "mod_tileset",
    "compatibility": [ "MshockXottoplus" ],
    "tiles-new": [
        {
        "file": "test_tile.png",
        "tiles": [
            {
            "id": "player_female",
            "fg": 1,
            "bg": 0
            },
            {
            "id": "player_male",
            "fg": 2,
            "bg": 0
            }
        ]
        }
    ]
    }
]
```

## `compatibility`
(string)

The internal ID of the compatible tilesets. MOD tileset is only applied when base tileset's ID exists in this field.

## `tiles-new`

Setting of sprite sheets. Same as `tiles-new` field in `tile_config`. Sprite files are loaded from the same folder json file exists.

# Field types
```C++
  {
    "type": "field_type", // this is a field type
    "id": "fd_gum_web", // id of the field
    "immune_mtypes": [ "mon_spider_gum" ], // list of monster immune to this field
    "intensity_levels": [
      { "name": "shadow",  // name of this level of intensity
        "light_override": 3.7 } //light level on the tile occupied by this field will be set at 3.7 not matter the ambient light.
     ],
    "decrease_intensity_on_contact": true, // Decrease the field intensity by one each time a character walk on it.
    "bash": {
      "str_min": 1, // lower bracket of bashing damage required to bash
      "str_max": 3, // higher bracket
      "sound_vol": 2, // noise made when successfully bashing the field
      "sound_fail_vol": 2, // noise made when failing to bash the field
      "sound": "shwip", // sound on success
      "sound_fail": "shwomp", // sound on failure
      "msg_success": "You brush the gum web aside.", // message on success
      "move_cost": 120, // how many moves it costs to successfully bash that field (default: 100)
      "items": [                                   // item dropped upon successful bashing
        { "item": "2x4", "count": [ 5, 8 ] },
        { "item": "nail", "charges": [ 6, 8 ] },
        { "item": "splinter", "count": [ 3, 6 ] },
        { "item": "rag", "count": [ 40, 55 ] },
        { "item": "scrap", "count": [ 10, 20 ] }
      ]
    }
  }
```<|MERGE_RESOLUTION|>--- conflicted
+++ resolved
@@ -681,10 +681,7 @@
 | dupes_allowed               | (_optional_) Boolean to determine if multiple copies of this bionic can be installed.  Defaults to false.
 | cant_remove_reason          | (_optional_) String message to be displayed as the reason it can't be uninstalled.  Having any value other than `""` as this will prevent unistalling the bionic. Formatting includes two `%s` for example: `The Telescopic Lenses are part of %1$s eyes now. Removing them would leave %2$s blind.`  (default: `""`) 
 | social_modifiers			  | (_optional_) Json object with optional members: persuade, lie, and intimidate which add or subtract that amount from those types of social checks
-<<<<<<< HEAD
 | dispersion_mod              | (_optional_) Modifier to change firearm disperation.
-=======
->>>>>>> ef6a2f27
 
 ```C++
 {
