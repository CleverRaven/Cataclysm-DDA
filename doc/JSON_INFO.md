--- conflicted
+++ resolved
@@ -1082,27 +1082,16 @@
 // When sight_dispersion and aim_speed are present in a gun mod, the aiming system picks the "best"
 // sight to use for each aim action, which is the fastest sight with a dispersion under the current
 // aim threshold.
-<<<<<<< HEAD
-"sight_dispersion": 10, // Inaccuracy of gun derived from the sight mechanism, also in quarter-degrees
-"aim_speed": 3,       // A measure of how quickly the player can aim, in moves per point of dispersion.
-"recoil": 0,          // Recoil caused when firing, in quarter-degrees of dispersion.
-"durability": 8,      // Resistance to damage/rusting, also determines misfire chance
-"blackpowder_tolerance": 8, // One in X chance to get clogged up (per shot) when firing blackpowder ammunition (higher is better). Optional, default is 8.
-"min_cycle_recoil": 0, // Minimum ammo recoil for gun to be able to fire more than once per attack.  Only means anything for weapons that can do so. Optional, default is 0.
-"burst": 5,           // Number of shots fired in burst mode
-"clip_size": 100,     // Maximum amount of ammo that can be loaded
-"ups_charges": 0,     // Additionally to the normal ammo (if any), a gun can require some charges from an UPS. This also works on mods. Attaching a mod with ups_charges will add/increase ups drain on the weapon.
-"reload": 450,         // Amount of time to reload, 100 = 6 seconds = 1 "turn"
-=======
 "sight_dispersion": 10,    // Inaccuracy of gun derived from the sight mechanism, also in quarter-degrees
 "aim_speed": 3,            // A measure of how quickly the player can aim, in moves per point of dispersion.
 "recoil": 0,               // Recoil caused when firing, in quarter-degrees of dispersion.
 "durability": 8,           // Resistance to damage/rusting, also determines misfire chance
+"blackpowder_tolerance": 8,// One in X chance to get clogged up (per shot) when firing blackpowder ammunition (higher is better). Optional, default is 8.
+"min_cycle_recoil": 0,     // Minimum ammo recoil for gun to be able to fire more than once per attack.
 "burst": 5,                // Number of shots fired in burst mode
 "clip_size": 100,          // Maximum amount of ammo that can be loaded
 "ups_charges": 0,          // Additionally to the normal ammo (if any), a gun can require some charges from an UPS. This also works on mods. Attaching a mod with ups_charges will add/increase ups drain on the weapon.
 "reload": 450,             // Amount of time to reload, 100 = 1 second = 1 "turn"
->>>>>>> 94874bc7
 "built_in_mods": ["m203"], //An array of mods that will be integrated in the weapon using the IRREMOVABLE tag.
 "default_mods": ["m203"]   //An array of mods that will be added to a weapon on spawn.
 ```
