--- conflicted
+++ resolved
@@ -1063,11 +1063,7 @@
 
 | Field              | Description
 | ---                | ---
-<<<<<<< HEAD
-| chunks/else_chunks | (required, string) the nested_mapgen_id of the chunk that will be conditionally placed. Chunks are placed if the specified neighbor matches, and "else_chunks" otherwise.  
-=======
 | chunks/else_chunks | (required, string) the nested_mapgen_id of the chunk that will be conditionally placed. Chunks are placed if the specified neighbor matches, and "else_chunks" otherwise.
->>>>>>> 992dbdcb
 | x and y            | (required, int) the cardinal position in which the chunk will be placed.
 | neighbors          | (optional) Any of the neighboring overmaps that should be checked before placing the chunk.  Each direction is associated with a list of overmap `"id"` substrings.
 | joins              | (optional) Any mutable overmap special joins that should be checked before placing the chunk.  Each direction is associated with a list of join `"id"` strings.
