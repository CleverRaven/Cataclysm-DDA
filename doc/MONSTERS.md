--- conflicted
+++ resolved
@@ -363,7 +363,6 @@
 | `point`             | The default value for pointed weapons (`stab` and `ranged`).
 | `broad`             | The default value for broad weapons (`bash` and `cut`).
 
-<<<<<<< HEAD
 The `armor_mult`, `armor_penalty`, `damage_mult`, and `crit_mult` objects support *all damage types*, as well as the following fields:
 | field               | description
 | ---                 | ---
@@ -374,7 +373,7 @@
 Default weakpoints are weakpoint objects with an `id` equal to the empty string.
 When an attacker misses the other weakpoints, they will hit the defender's default weakpoint.
 A monster should have at most 1 default weakpoint.
-=======
+
 ## "families"
 (array of objects, optional)
 
@@ -386,7 +385,6 @@
 | `proficiency`       | The proficiency ID corresponding to the family.
 | `bonus`             | The bonus to weak point skill, if the attacker has the proficiency.
 | `penalty`           | The penalty to weak point skill, if the attacker lacks the proficiency.
->>>>>>> 41c96f09
 
 ## "vision_day", "vision_night"
 (integer, optional)
