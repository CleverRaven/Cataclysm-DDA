--- conflicted
+++ resolved
@@ -1,8 +1,3 @@
-<<<<<<< HEAD
-
-
-=======
->>>>>>> 3ff88c47
 #include <string>
 #include <vector>
 #include <cstdarg>
@@ -464,7 +459,7 @@
  }
  line_num++;
  mvwprintz(w, line_num, 1, c_white, tmp.c_str());
-
+ 
  wrefresh(w);
  char ch = getch();;
  werase(w);
@@ -575,7 +570,7 @@
  }
  line_num++;
  mvwprintz(w, line_num, 1, c_white, tmp.c_str());
-
+ 
  wrefresh(w);
  char ch;
  do
@@ -626,7 +621,7 @@
  }
  line_num++;
  mvwprintz(w, line_num, 1, c_white, tmp.c_str());
-
+ 
  wrefresh(w);
  char ch;
  do
@@ -715,21 +710,6 @@
  refresh();
 }
 
-<<<<<<< HEAD
-void compare_split_screen_popup(bool bLeft, std::string sItemName, std::vector<iteminfo> vItemDisplay, std::vector<iteminfo> vItemCompare)
-{
- WINDOW* w = newwin(25, 40, 0, (bLeft) ? 0 : 40);
- wborder(w, LINE_XOXO, LINE_XOXO, LINE_OXOX, LINE_OXOX,
-            LINE_OXXO, LINE_OOXX, LINE_XXOO, LINE_XOOX );
-
- mvwprintz(w, 1, 2, c_white, sItemName.c_str());
- int line_num = 3;
-
- std::string sPlus;
- bool bStartNewLine = true;
- for (int i = 0; i < vItemDisplay.size(); i++) {
-  if (vItemDisplay[i].sType == "DESCRIPTION") {
-=======
 char compare_split_screen_popup(bool bLeft, std::string sItemName, std::vector<iteminfo> vItemDisplay, std::vector<iteminfo> vItemCompare)
 {
  WINDOW* w = newwin(25, 40, 0, (bLeft) ? 0 : 40);
@@ -751,7 +731,6 @@
     line_num++;
    }
   } else if (vItemDisplay[i].sType == "DESCRIPTION") {
->>>>>>> 3ff88c47
    std::string sText = vItemDisplay[i].sName;
    std::replace(sText.begin(), sText.end(), '\n', ' ');
    int iPos;
@@ -822,88 +801,21 @@
   }
  }
 
-<<<<<<< HEAD
- wrefresh(w);
- if (!bLeft)
- {
-  char ch;
-  do
-   ch = getch();
-  while(ch != ' ' && ch != '\n' && ch != KEY_ESCAPE);
+ wborder(w, LINE_XOXO, LINE_XOXO, LINE_OXOX, LINE_OXOX,
+            LINE_OXXO, LINE_OOXX, LINE_XXOO, LINE_XOOX );
+
+ char ch = ' ';
+
+ wrefresh(w);
+ if (!bLeft) {
+  ch = getch();
   werase(w);
   wrefresh(w);
   delwin(w);
   refresh();
  }
- /*
- std::string tmp = buff;
- WINDOW* w = newwin(25, 40, 0, (bLeft) ? 0 : 40);
- wborder(w, LINE_XOXO, LINE_XOXO, LINE_OXOX, LINE_OXOX,
-            LINE_OXXO, LINE_OOXX, LINE_XXOO, LINE_XOOX );
- size_t pos = tmp.find_first_of('\n');
- mvwprintz(w, 1, 2, c_white, sItemName.c_str());
- int line_num = 2;
- while (pos != std::string::npos) {
-  std::string line = tmp.substr(0, pos);
-  line_num++;
-  if (line.size() > 36)
-  {
-    std::string sTemp;
-    do
-    {
-      sTemp += line;
-      tmp = tmp.substr(pos + 1);
-      pos = tmp.find_first_of('\n');
-      line = " " + tmp.substr(0, pos);
-    } while (pos != std::string::npos);
-    sTemp += line;
-    while (sTemp.size() > 0)
-    {
-      size_t iPos = sTemp.find_last_of(' ', 36);
-      if (iPos == 0)
-        iPos = sTemp.size();
-      mvwprintz(w, line_num, 2, c_white, (sTemp.substr(0, iPos)).c_str());
-      line_num++;
-      sTemp = sTemp.substr(iPos+1, sTemp.size());
-    }
-  }
-  else
-  {
-    mvwprintz(w, line_num, 2, c_white, (line).c_str());
-  }
-  tmp = tmp.substr(pos + 1);
-  pos = tmp.find_first_of('\n');
- }
- line_num++;
- mvwprintz(w, line_num, 2, c_white, tmp.c_str());
- wrefresh(w);
- if (!bLeft)
- {
-  char ch;
-  do
-   ch = getch();
-  while(ch != ' ' && ch != '\n' && ch != KEY_ESCAPE);
-=======
- wborder(w, LINE_XOXO, LINE_XOXO, LINE_OXOX, LINE_OXOX,
-            LINE_OXXO, LINE_OOXX, LINE_XXOO, LINE_XOOX );
-
- char ch = ' ';
-
- wrefresh(w);
- if (!bLeft) {
-  ch = getch();
->>>>>>> 3ff88c47
-  werase(w);
-  wrefresh(w);
-  delwin(w);
-  refresh();
- }
-<<<<<<< HEAD
- */
-=======
 
  return ch;
->>>>>>> 3ff88c47
 }
 
 char rand_char()
@@ -924,7 +836,7 @@
 }
 
 // this translates symbol y, u, n, b to NW, NE, SE, SW lines correspondingly
-// h, j, c to horizontal, vertical, cross correspondingly
+// h, j, c to horizontal, vertical, cross correspondingly 
 long special_symbol (char sym)
 {
     switch (sym)
@@ -976,9 +888,6 @@
     return o.str();
 }
 
-<<<<<<< HEAD
-=======
-
-
-
->>>>>>> 3ff88c47
+
+
+
