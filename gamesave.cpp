
#include "game.h"
#include "output.h"
#include "skill.h"
#include "line.h"
#include "computer.h"
#include "options.h"
#include "auto_pickup.h"
#include "mapbuffer.h"
#include "debug.h"
#include "map.h"
#include "output.h"
#include "item_factory.h"
#include "artifact.h"
#include "overmapbuffer.h"
#include "trap.h"
#include "mapdata.h"
#include "translations.h"
#include <map>
#include <set>
#include <algorithm>
#include <string>
#include <fstream>
#include <sstream>
#include <math.h>
#include <vector>
#include "debug.h"
#include "artifactdata.h"
#include "weather.h"

#include "savegame.h"
#include "tile_id_data.h"

/*
 * Changes that break backwards compatibility should bump this number, so the game can
 * load a legacy format loader.
 */
const int savegame_version = 9;

/*
 * This is a global set by detected version header in .sav, maps.txt, or overmap.
 * This allows loaders for classes that exist in multiple files (such as item) to have
 * support for backwards compatibility as well.
 */
int savegame_loading_version = savegame_version;

////////////////////////////////////////////////////////////////////////////////////////
///// on runtime populate lookup tables. This is temporary: monster_ints
std::map<std::string, int> monster_ints;

void game::init_savedata_translation_tables() {
    monster_ints.clear();
    for(int i=0; i < num_monsters; i++) {
        monster_ints[ monster_names[i] ] = i;
    }
}
////////////////////////////////////////////////////////////////////////////////////////
///// game.sav

/*
 * Save to opened character.sav
 */
void game::serialize(std::ofstream & fout) {
/*
 * Format version 9: Hybrid format. Ordered, line by line mix of json chunks, and stringstream bits that don't
 * really make sense as json. New data can be added to the basic game state json, or tacked onto the end as a
 * new line.
 * To prevent (or encourage) confusion, there is no version 8. (cata 0.8 uses v7)
 */
        // Header
        fout << "# version " << savegame_version << std::endl;

        std::map<std::string, picojson::value> data;
        // basic game state information.
        data["turn"] = pv( (int)turn );
        data["last_target"] = pv( (int)last_target );
        data["run_mode"] = pv( (int)run_mode );
        data["mostseen"] = pv( mostseen );
        data["nextinv"] = pv( (int)nextinv );
        data["next_npc_id"] = pv( next_npc_id );
        data["next_faction_id"] = pv( next_faction_id );
        data["next_mission_id"] = pv( next_mission_id );
        data["nextspawn"] = pv( (int)nextspawn );
        // current map coordinates
        data["levx"] = pv( levx );
        data["levy"] = pv( levy );
        data["levz"] = pv( levz );
        data["om_x"] = pv( cur_om->pos().x );
        data["om_y"] = pv( cur_om->pos().y );
        fout << pv(data).serialize();
        fout << std::endl;

        // Weather. todo: move elsewhere
        fout << save_weather();
        fout << std::endl;

        // Next, the scent map.
        for (int i = 0; i < SEEX * MAPSIZE; i++) {
            for (int j = 0; j < SEEY * MAPSIZE; j++) {
                fout << grscent[i][j] << " ";
            }
        }

        // Now save all monsters. First the amount
        fout << std::endl << num_zombies() << std::endl;
        // Then each monster + inv in a 1 line json string
        for (int i = 0; i < num_zombies(); i++) {
            fout << _active_monsters[i].save_info() << std::endl;
        }

        // save killcounts.
<<<<<<< HEAD
        // todo: When monsters get stringid, make a json_save
        // only save the killcounts for the monsters we have actually killed at least one of as "string-id count "
        for (std::map<std::string, int>::iterator it = killcount.begin(); it != killcount.end(); ++it)
        {
            fout << it->first << " " << it->second << " ";
        }

        fout << std::endl;
=======
        std::map<std::string, picojson::value> killmap;
        for (int i = 0; i < num_monsters; i++) {
            if ( kills[i] > 0 ) {
                killmap[ monster_names[ i ] ] = pv ( kills[i] );
            }
        }
        fout << pv( killmap ).serialize() << std::endl;
>>>>>>> e95c2038

        // And finally the player.
        // u.save_info dumps player + contents in a single json line, followed by memorial log
        // one entry per line starting with '|'
        fout << u.save_info() << std::endl;

        fout << std::endl;
        ////////
}

/*
 * Properly reuse a stringstream object for line by line parsing
 */
inline std::stringstream & stream_line(std::ifstream & f, std::stringstream & s, std::string & buf) {
    s.clear();
    s.str("");
    getline(f, buf);
    s.str(buf);
    return s;
}

/*
 * Convenience macro for the above
 */
#define parseline() stream_line(fin,linein,linebuf)

/*
 * Parse an open .sav file.
 */
void game::unserialize(std::ifstream & fin) {
   if ( fin.peek() == '#' ) {
       std::string vline;
       getline(fin, vline);
       std::string tmphash, tmpver;
       int savedver=-1;
       std::stringstream vliness(vline);
       vliness >> tmphash >> tmpver >> savedver;
       if ( tmpver == "version" && savedver != -1 ) {
           savegame_loading_version = savedver;
       }
   }
   if (savegame_loading_version != savegame_version) {
       if ( unserialize_legacy(fin) == true ) {
            return;
       } else {
           popup_nowait(_("Cannot find loader for save data in old version %d, attempting to load as current version %d."),savegame_loading_version, savegame_version);
       }
   }
       // Format version 9. After radical compatibility breaking changes, raise savegame_version, cut below and add to
       // unserialize_legacy in savegame_legacy.cpp
            std::string linebuf;
            std::stringstream linein;


            int tmpturn, tmpspawn, tmprun, tmptar, comx, comy, tmpinv;
            picojson::value pval;
            parseline() >> pval;
            std::string jsonerr = picojson::get_last_error();
            if ( ! jsonerr.empty() ) {
                debugmsg("Bad save json\n%s", jsonerr.c_str() );
            }
            picojson::object &pdata = pval.get<picojson::object>();

            picoint(pdata,"turn",tmpturn);
            picoint(pdata,"last_target",tmptar);
            picoint(pdata,"run_mode", tmprun);
            picoint(pdata,"mostseen", mostseen);
            picoint(pdata,"nextinv", tmpinv);
            nextinv = (char)tmpinv;
            picoint(pdata,"next_npc_id", next_npc_id);
            picoint(pdata,"next_faction_id", next_faction_id);
            picoint(pdata,"next_mission_id", next_mission_id);
            picoint(pdata,"nextspawn",tmpspawn);

            getline(fin, linebuf); // Does weather need to be loaded in this order? Probably not,
            load_weather(linebuf); // but better safe than jackie chan expressions later

            picoint(pdata,"levx",levx);
            picoint(pdata,"levy",levy);
            picoint(pdata,"levz",levz);
            picoint(pdata,"om_x",comx);
            picoint(pdata,"om_y",comy);

            turn = tmpturn;
            nextspawn = tmpspawn;

            cur_om = &overmap_buffer.get(this, comx, comy);
            m.load(this, levx, levy, levz);

            run_mode = tmprun;
            if (OPTIONS["SAFEMODE"] && run_mode == 0) {
                run_mode = 1;
            }
            autosafemode = OPTIONS["AUTOSAFEMODE"];
            last_target = tmptar;

            // Next, the scent map.
            parseline();

            for (int i = 0; i < SEEX *MAPSIZE; i++) {
                for (int j = 0; j < SEEY * MAPSIZE; j++) {
                    linein >> grscent[i][j];
                }
            }

            // Now the number of monsters...
            int nummon;
            parseline() >> nummon;

            // ... and the data on each one.
            std::string data;
            clear_zombies();
            monster montmp;
            for (int i = 0; i < nummon; i++)
            {
                getline(fin, data);
                montmp.load_info(data, &mtypes);
                add_zombie(montmp);
            }

            // And the kill counts;
            parseline();
<<<<<<< HEAD

            while (true) // just keep going until we can't anymore!
            {
                if (!linein.eof())
                {
                    std::string id;
                    int id_kills;
                    if (linein >> id >> id_kills)
                    {
                        killcount[id] = id_kills;
                    }
                    else
                    {
                        break;
                    }
                }
                else
                {
                    break;
=======
            int kk; int kscrap;
            if ( linein.peek() == '{' ) {
                picojson::value kdata;
                linein >> kdata;
                std::string jsonerr = picojson::get_last_error();
                if ( ! jsonerr.empty() ) {
                    debugmsg("Bad killcount json\n%s", jsonerr.c_str() );
                } else {
                    picojson::object &pkdata = kdata.get<picojson::object>();
                    for( picojson::object::const_iterator it = pkdata.begin(); it != pkdata.end(); ++it) {
                        if ( monster_ints.find(it->first) != monster_ints.end() && it->second.is<double>() ) {
                            kills[ monster_ints[it->first] ] = (int)it->second.get<double>();
                        }
                    }
                }
            } else {
                for (kk = 0; kk < num_monsters && !linein.eof(); kk++) {
                    if ( kk < 126 ) { // see legacy_mon_id
                        // load->int->str->int (possibly shifted)
                        kk = monster_ints[ legacy_mon_id[ kk ] ];
                        linein >> kills[kk];
                    } else {
                        linein >> kscrap; // mon_id int exceeds number of monsters made prior to save switching to str mon_id. 
                    }
>>>>>>> e95c2038
                }
            }
            // Finally, the data on the player.
            getline(fin, data);
            u.load_info(this, data);
            u.load_memorial_file( fin );
            // end .sav version 9
}

///// overmap
void overmap::unserialize(game * g, std::ifstream & fin, std::string const & plrfilename,
                          std::string const & terfilename) {
    // DEBUG VARS
    int nummg = 0;
    char datatype;
    int cx, cy, cz, cs, cp, cd, cdying;
    std::string cstr;
    city tmp;
    std::list<item> npc_inventory;

    if ( fin.peek() == '#' ) {
        std::string vline;
        getline(fin, vline);
        std::string tmphash, tmpver;
        int savedver=-1;
        std::stringstream vliness(vline);
        vliness >> tmphash >> tmpver >> savedver;
        if ( tmpver == "version" && savedver != -1 ) {
            savegame_loading_version = savedver;
        }
    }
    if (savegame_loading_version != savegame_version) {
        if ( unserialize_legacy(g, fin, plrfilename, terfilename) == true ) {
            return;
        }
    }

    int z = 0; // assumption
    while (fin >> datatype) {
        if (datatype == 'L') { // Load layer data, and switch to layer
            fin >> z;

            int tmp_ter;
            if (z >= 0 && z < OVERMAP_LAYERS) {
                int count = 0;
                for (int j = 0; j < OMAPY; j++) {
                    for (int i = 0; i < OMAPX; i++) {
                        if (count == 0) {
                            fin >> tmp_ter >> count;
                            if (tmp_ter < 0 || tmp_ter > num_ter_types) {
                                debugmsg("Loaded bad ter!  %s; ter %d", terfilename.c_str(), tmp_ter);
                            }
                        }
                        count--;
                        layer[z].terrain[i][j] = oter_id(tmp_ter);
                        layer[z].visible[i][j] = false;
                    }
                }
            } else {
                debugmsg("Loaded z level out of range (z: %d)", z);
            }
        } else if (datatype == 'Z') { // Monster group
            fin >> cstr >> cx >> cy >> cz >> cs >> cp >> cd >> cdying;
            zg.push_back(mongroup(cstr, cx, cy, cz, cs, cp));
            zg.back().diffuse = cd;
            zg.back().dying = cdying;
            nummg++;
        } else if (datatype == 't') { // City
            fin >> cx >> cy >> cs;
            tmp.x = cx; tmp.y = cy; tmp.s = cs;
            cities.push_back(tmp);
        } else if (datatype == 'R') { // Road leading out
            fin >> cx >> cy;
            tmp.x = cx; tmp.y = cy; tmp.s = 0;
            roads_out.push_back(tmp);
        } else if (datatype == 'T') { // Radio tower
            radio_tower tmp;
            int tmp_type;
            fin >> tmp.x >> tmp.y >> tmp.strength >> tmp_type;
            tmp.type = (radio_type)tmp_type;
            getline(fin, tmp.message); // Chomp endl
            getline(fin, tmp.message);
            radios.push_back(tmp);
        } else if (datatype == 'n') { // NPC
// When we start loading a new NPC, check to see if we've accumulated items for
//   assignment to an NPC.

            if (!npc_inventory.empty() && !npcs.empty()) {
                npcs.back()->inv.add_stack(npc_inventory);
                npc_inventory.clear();
            }
            std::string npcdata;
            getline(fin, npcdata);
            npc * tmp = new npc();
            tmp->load_info(g, npcdata);
            npcs.push_back(tmp);
        } else if (datatype == 'P') {
            // Chomp the invlet_cache, since the npc doesn't use it.
            std::string itemdata;
            getline(fin, itemdata);
        } else if (datatype == 'I' || datatype == 'C' || datatype == 'W' ||
                   datatype == 'w' || datatype == 'c') {
            std::string itemdata;
            getline(fin, itemdata);
            if (npcs.empty()) {
                debugmsg("Overmap %d:%d:%d tried to load object data, without an NPC!",
                         loc.x, loc.y);
                debugmsg(itemdata.c_str());
            } else {
                item tmp(itemdata, g);
                npc* last = npcs.back();
                switch (datatype) {
                case 'I': npc_inventory.push_back(tmp);                 break;
                case 'C': npc_inventory.back().contents.push_back(tmp); break;
                case 'W': last->worn.push_back(tmp);                    break;
                case 'w': last->weapon = tmp;                           break;
                case 'c': last->weapon.contents.push_back(tmp);         break;
                }
            }
        }
    }

// If we accrued an npc_inventory, assign it now
    if (!npc_inventory.empty() && !npcs.empty()) {
        npcs.back()->inv.add_stack(npc_inventory);
    }

    std::ifstream sfin;
    // Private/per-character data
    sfin.open(plrfilename.c_str());
    if ( fin.peek() == '#' ) { // not handling muilti-version seen cache
        std::string vline;
        getline(fin, vline);
    }
    if (sfin.is_open()) { // Load private seen data
        int z = 0; // assumption
        while (sfin >> datatype) {
            if (datatype == 'L') {  // Load layer data, and switch to layer
                sfin >> z;

                std::string dataline;
                getline(sfin, dataline); // Chomp endl

                int count = 0;
                int vis;
                if (z >= 0 && z < OVERMAP_LAYERS) {
                    for (int j = 0; j < OMAPY; j++) {
                        for (int i = 0; i < OMAPX; i++) {
                            if (count == 0) {
                                sfin >> vis >> count;
                            }
                            count--;
                            layer[z].visible[i][j] = (vis == 1);
                        }
                    }
                }
            } else if (datatype == 'N') { // Load notes
                om_note tmp;
                sfin >> tmp.x >> tmp.y >> tmp.num;
                getline(sfin, tmp.text); // Chomp endl
                getline(sfin, tmp.text);
                if (z >= 0 && z < OVERMAP_LAYERS) {
                    layer[z].notes.push_back(tmp);
                }
            }
        }
        sfin.close();
    }
}


void overmap::save()
{
    if (layer == NULL) {
        debugmsg("Tried to save a null overmap");
        return;
    }

    std::ofstream fout;
    std::string const plrfilename = player_filename(loc.x, loc.y);
    std::string const terfilename = terrain_filename(loc.x, loc.y);

    // Player specific data
    fout.open(plrfilename.c_str());

    fout << "# version " << savegame_version << std::endl;

    for (int z = 0; z < OVERMAP_LAYERS; ++z) {
        fout << "L " << z << std::endl;
        int count = 0;
        int lastvis = -1;
        for (int j = 0; j < OMAPY; j++) {
            for (int i = 0; i < OMAPX; i++) {
                int v = (layer[z].visible[i][j] ? 1 : 0);
                if (v != lastvis) {
                    if (count) {
                        fout << count << " ";
                    }
                    lastvis = v;
                    fout << v << " ";
                    count = 1;
                } else {
                    count++;
                }
            }
        }
        fout << count;
        fout << std::endl;

        for (int i = 0; i < layer[z].notes.size(); i++) {
            fout << "N " << layer[z].notes[i].x << " " << layer[z].notes[i].y << " " <<
                layer[z].notes[i].num << std::endl << layer[z].notes[i].text << std::endl;
        }
    }
    fout.close();

    // World terrain data
    fout.open(terfilename.c_str(), std::ios_base::trunc);
    fout << "# version " << savegame_version << std::endl;
    for (int z = 0; z < OVERMAP_LAYERS; ++z) {
        fout << "L " << z << std::endl;
        int count = 0;
        int last_tertype = -1;
        for (int j = 0; j < OMAPY; j++) {
            for (int i = 0; i < OMAPX; i++) {
                int t = int(layer[z].terrain[i][j]);
                if (t != last_tertype) {
                    if (count) {
                        fout << count << " ";
                    }
                    last_tertype = t;
                    fout << t << " ";
                    count = 1;
                } else {
                    count++;
                }
            }
        }
        fout << count;
        fout << std::endl;
    }

    for (int i = 0; i < zg.size(); i++)
        fout << "Z " << zg[i].type << " " << zg[i].posx << " " << zg[i].posy << " " <<
            zg[i].posz << " " << int(zg[i].radius) << " " << zg[i].population << " " <<
            zg[i].diffuse << " " << zg[i].dying << std::endl;
    for (int i = 0; i < cities.size(); i++)
        fout << "t " << cities[i].x << " " << cities[i].y << " " << cities[i].s << std::endl;
    for (int i = 0; i < roads_out.size(); i++)
        fout << "R " << roads_out[i].x << " " << roads_out[i].y << std::endl;
    for (int i = 0; i < radios.size(); i++)
        fout << "T " << radios[i].x << " " << radios[i].y << " " << radios[i].strength <<
            " " << radios[i].type << " " << std::endl << radios[i].message << std::endl;

    //saving the npcs
    for (int i = 0; i < npcs.size(); i++)
        fout << "n " << npcs[i]->save_info() << std::endl;

    fout.close();
}

////////////////////////////////////////////////////////////////////////////////////////
///// mapbuffer<|MERGE_RESOLUTION|>--- conflicted
+++ resolved
@@ -109,16 +109,6 @@
         }
 
         // save killcounts.
-<<<<<<< HEAD
-        // todo: When monsters get stringid, make a json_save
-        // only save the killcounts for the monsters we have actually killed at least one of as "string-id count "
-        for (std::map<std::string, int>::iterator it = killcount.begin(); it != killcount.end(); ++it)
-        {
-            fout << it->first << " " << it->second << " ";
-        }
-
-        fout << std::endl;
-=======
         std::map<std::string, picojson::value> killmap;
         for (int i = 0; i < num_monsters; i++) {
             if ( kills[i] > 0 ) {
@@ -126,12 +116,11 @@
             }
         }
         fout << pv( killmap ).serialize() << std::endl;
->>>>>>> e95c2038
 
         // And finally the player.
         // u.save_info dumps player + contents in a single json line, followed by memorial log
         // one entry per line starting with '|'
-        fout << u.save_info() << std::endl;
+        fout << u.save_info() << std::endl; 
 
         fout << std::endl;
         ////////
@@ -249,27 +238,6 @@
 
             // And the kill counts;
             parseline();
-<<<<<<< HEAD
-
-            while (true) // just keep going until we can't anymore!
-            {
-                if (!linein.eof())
-                {
-                    std::string id;
-                    int id_kills;
-                    if (linein >> id >> id_kills)
-                    {
-                        killcount[id] = id_kills;
-                    }
-                    else
-                    {
-                        break;
-                    }
-                }
-                else
-                {
-                    break;
-=======
             int kk; int kscrap;
             if ( linein.peek() == '{' ) {
                 picojson::value kdata;
@@ -294,7 +262,6 @@
                     } else {
                         linein >> kscrap; // mon_id int exceeds number of monsters made prior to save switching to str mon_id. 
                     }
->>>>>>> e95c2038
                 }
             }
             // Finally, the data on the player.
