--- conflicted
+++ resolved
@@ -1,1887 +1,933 @@
-<<<<<<< HEAD
-#ifndef _ITYPE_H_
-#define _ITYPE_H_
-
-#include "color.h"
-#include "enums.h"
-#include "iuse.h"
-#include "pldata.h"
-#include "bodypart.h"
-#include "skill.h"
-#include "bionics.h"
-#include "artifact.h"
-#include "picojson.h"
-#include "rng.h"
-#include "material.h"
-#include <string>
-#include <vector>
-#include <sstream>
-#include <set>
-
-// mfb(n) converts a flag to its appropriate position in covers's bitfield
-#ifndef mfb
-#define mfb(n) long(1 << (n))
-#endif
-
-// for use in category specific inventory lists
-enum item_cat
-{
-  IC_NULL = 0,
-  IC_COMESTIBLE,
-  IC_AMMO,
-  IC_ARMOR,
-  IC_GUN,
-  IC_BOOK,
-  IC_TOOL,
-  IC_CONTAINER
-};
-
-typedef std::string itype_id;
-extern std::vector<std::string> unreal_itype_ids;
-extern std::vector<std::string> martial_arts_itype_ids;
-extern std::vector<std::string> artifact_itype_ids;
-extern std::vector<std::string> standard_itype_ids;
-extern std::vector<std::string> pseudo_itype_ids;
-
-// IMPORTANT: If adding a new AT_*** ammotype, add it to the ammo_name function
-//  at the end of itypedef.cpp
-enum ammotype {
-AT_NULL, AT_THREAD,
-AT_BATT, AT_PLUT,
-AT_NAIL, AT_BB, AT_BOLT, AT_ARROW,
-AT_SHOT,
-AT_22, AT_9MM, AT_762x25, AT_38, AT_40, AT_44, AT_45,
-AT_57, AT_46,
-AT_762, AT_223, AT_3006, AT_308,
-AT_40MM,
-AT_66MM,
-AT_GAS,
-AT_FUSION,
-AT_MUSCLE,
-AT_12MM,
-AT_PLASMA,
-AT_WATER,
-AT_PEBBLE,
-NUM_AMMO_TYPES
-};
-
-enum software_type {
-SW_NULL,
-SW_USELESS,
-SW_HACKING,
-SW_MEDICAL,
-SW_SCIENCE,
-SW_DATA,
-NUM_SOFTWARE_TYPES
-};
-
-enum ammo_effect {
-AMMO_FLAME,		// Sets fire to terrain and monsters
-AMMO_INCENDIARY,	// Sparks explosive terrain
-AMMO_EXPLOSIVE,		// Small explosion
-AMMO_FRAG,		// Frag explosion
-AMMO_NAPALM,		// Firey explosion
-AMMO_ACIDBOMB, // Acid bomb ammo
-AMMO_EXPLOSIVE_BIG,	// Big explosion!
-AMMO_TEARGAS,		// Teargas burst
-AMMO_SMOKE,  		// Smoke burst
-AMMO_TRAIL,		// Leaves a trail of smoke
-AMMO_FLASHBANG,		// Disorients and blinds
-AMMO_STREAM,		// Doesn't stop once it hits a monster
-AMMO_COOKOFF,  // Explodes when burned instead of just burning
-AMMO_LASER,      // laser effects
-NUM_AMMO_EFFECTS
-};
-
-enum technique_id {
-TEC_NULL,
-// Offensive Techniques
-TEC_SWEEP,	// Crits may make your enemy fall & miss a turn
-TEC_PRECISE,	// Crits are painful and stun
-TEC_BRUTAL,	// Crits knock the target back
-TEC_GRAB,	// Hit may allow a second unarmed attack attempt
-TEC_WIDE,	// Attacks adjacent oppoents
-TEC_RAPID,	// Hits faster
-TEC_FEINT,	// Misses take less time
-TEC_THROW,	// Attacks may throw your opponent
-TEC_DISARM,	// Remove an NPC's weapon
-// Defensive Techniques
-TEC_BLOCK,	// Block attacks, reducing them to 25% damage
-TEC_BLOCK_LEGS, // Block attacks, but with your legs
-TEC_WBLOCK_1,	// Weapon block, poor chance -- e.g. pole
-TEC_WBLOCK_2,	// Weapon block, moderate chance -- weapon made for blocking
-TEC_WBLOCK_3,	// Weapon block, good chance -- shield
-TEC_COUNTER,	// Counter-attack on a block or dodge
-TEC_BREAK,	// Break from a grab
-TEC_DEF_THROW,	// Throw an enemy that attacks you
-TEC_DEF_DISARM, // Disarm an enemy
-
-NUM_TECHNIQUES
-};
-
-enum bigness_property_aspect {
-BIGNESS_ENGINE_NULL,         // like a cookie-cutter-cut cookie, this type has no bigness aspect.
-BIGNESS_ENGINE_DISPLACEMENT, // combustion engine CC displacement
-BIGNESS_KILOWATTS,           // electric motor power
-BIGNESS_WHEEL_DIAMETER,      // wheel size in inches, including tire
-//BIGNESS_PLATING_THICKNESS, //
-NUM_BIGNESS_ASPECTS,
-};
-
-struct style_move
-{
- std::string name;
- technique_id tech;
- int level;
-
- style_move(std::string N, technique_id T, int L) :
-  name (N), tech (T), level (L) { };
-
- style_move()
- {
-  name = "";
-  tech = TEC_NULL;
-  level = 0;
- }
-};
-
-// Returns the name of a category of ammo (e.g. "shot")
-std::string ammo_name(ammotype t);
-// Returns the default ammo for a category of ammo (e.g. ""00_shot"")
-itype_id default_ammo(ammotype guntype);
-
-struct itype
-{
- itype_id id;		// ID # that matches its place in master itype list
- 			// Used for save files; aligns to itype_id above.
- unsigned char rarity;	// How often it's found
- unsigned int  price;	// Its value
-
- std::string name;	// Proper name
- std::string description;// Flavor text
-
- char sym;		// Symbol on the map
- nc_color color;	// Color on the map (color.h)
-
- std::string m1;		// Main material
- std::string m2;		// Secondary material -- "null" if made of just 1 thing
-
- phase_id phase;      //e.g. solid, liquid, gas
-
- unsigned int volume;	// Space taken up by this item
- unsigned int weight;	// Weight in quarter-pounds; is 64 lbs max ok?
- 			// Also assumes positive weight.  No helium, guys!
- bigness_property_aspect bigness_aspect;
-
- signed char melee_dam;	// Bonus for melee damage; may be a penalty
- signed char melee_cut;	// Cutting damage in melee
- signed char m_to_hit;	// To-hit bonus for melee combat; -5 to 5 is reasonable
-
- std::set<std::string> item_tags;
- unsigned techniques : NUM_TECHNIQUES;
-
- virtual bool is_food()          { return false; }
- virtual bool is_ammo()          { return false; }
- virtual bool is_gun()           { return false; }
- virtual bool is_gunmod()        { return false; }
- virtual bool is_bionic()        { return false; }
- virtual bool is_armor()         { return false; }
- virtual bool is_power_armor()   { return false; }
- virtual bool is_book()          { return false; }
- virtual bool is_tool()          { return false; }
- virtual bool is_container()     { return false; }
- virtual bool is_software()      { return false; }
- virtual bool is_macguffin()     { return false; }
- virtual bool is_style()         { return false; }
- virtual bool is_stationary()    { return false; }
- virtual bool is_artifact()      { return false; }
- virtual bool is_var_veh_part()  { return false; }
- virtual bool is_engine()         { return false; }
- virtual bool is_wheel()          { return false; }
- virtual bool count_by_charges() { return false; }
- virtual picojson::value save_data() { return picojson::value(); }
-
- std::string dmg_adj(int dam) { return material_type::find_material(m1)->dmg_adj(dam); }
-
- void (iuse::*use)(game *, player *, item *, bool);// Special effects of use
-
- itype() {
-  id = "null";
-  rarity = 0;
-  name  = "none";
-  sym = '#';
-  color = c_white;
-  m1 = "null";
-  m2 = "null";
-  phase = SOLID;
-  volume = 0;
-  weight = 0;
-  melee_dam = 0;
-  m_to_hit = 0;
-  techniques = 0;
-  use = &iuse::none;
- }
-
- itype(std::string pid, unsigned char prarity, unsigned int pprice,
-       std::string pname, std::string pdes,
-       char psym, nc_color pcolor, std::string pm1, std::string pm2, phase_id pphase,
-       unsigned short pvolume, unsigned short pweight,
-       signed char pmelee_dam, signed char pmelee_cut, signed char pm_to_hit,
-       unsigned ptechniques = 0) {
-  id          = pid;
-  rarity      = prarity;
-  price       = pprice;
-  name        = pname;
-  description = pdes;
-  sym         = psym;
-  color       = pcolor;
-  m1          = pm1;
-  m2          = pm2;
-  phase       = pphase;
-  volume      = pvolume;
-  weight      = pweight;
-  melee_dam   = pmelee_dam;
-  melee_cut   = pmelee_cut;
-  m_to_hit    = pm_to_hit;
-  techniques  = ptechniques;
-  use         = &iuse::none;
- }
-};
-
-// Includes food drink and drugs
-struct it_comest : public itype
-{
-    signed char quench;	// Many things make you thirstier!
-    unsigned char nutr;	// Nutrition imparted
-    unsigned char spoils;	// How long it takes to spoil (hours / 600 turns)
-    unsigned char addict;	// Addictiveness potential
-    unsigned char charges;	// Defaults # of charges (drugs, loaf of bread? etc)
-    signed char stim;
-    signed char healthy;
-    std::string comesttype; //FOOD, DRINK, MED
-
-    signed char fun;	// How fun its use is
-
-    itype_id container;	// The container it comes in
-    itype_id tool;		// Tool needed to consume (e.g. lighter for cigarettes)
-
-    virtual bool is_food() { return true; }
-    // virtual bool count_by_charges() { return charges >= 1 ; }
-
-    virtual bool count_by_charges()
-    {
-        if (phase == LIQUID) {
-            return true;
-        } else {
-            return charges > 1 ;
-        }
-    }
-
-    add_type add;				// Effects of addiction
-
-    it_comest(std::string pid, unsigned char prarity, unsigned int pprice,
-    std::string pname, std::string pdes,
-    char psym, nc_color pcolor, std::string pm1, phase_id pphase,
-    unsigned short pvolume, unsigned short pweight,
-    signed char pmelee_dam, signed char pmelee_cut,
-    signed char pm_to_hit,
-
-    signed char pquench, unsigned char pnutr, signed char pspoils,
-    signed char pstim, signed char phealthy, unsigned char paddict,
-    unsigned char pcharges, signed char pfun, itype_id pcontainer,
-    itype_id ptool, void (iuse::*puse)(game *, player *, item *, bool),
-    add_type padd, std::string pcomesttype)
-    :itype(pid, prarity, pprice, pname, pdes, psym, pcolor, pm1, "null", pphase,
-    pvolume, pweight, pmelee_dam, pmelee_cut, pm_to_hit)
-    {
-        quench     = pquench;
-        nutr       = pnutr;
-        spoils     = pspoils;
-        stim       = pstim;
-        healthy    = phealthy;
-        addict     = paddict;
-        charges    = pcharges;
-        fun        = pfun;
-        container  = pcontainer;
-        tool       = ptool;
-        use        = puse;
-        add        = padd;
-        comesttype = pcomesttype;
-    }
-
-    it_comest() :itype() { };
-};
-
-// v6, v8, wankel, etc.
-struct it_var_veh_part: public itype
-{
- // TODO? geometric mean: nth root of product
- unsigned int min_bigness; //CC's
- unsigned int max_bigness;
-
- it_var_veh_part(std::string pid, unsigned char prarity, unsigned int pprice,
-        std::string pname, std::string pdes,
-        char psym, nc_color pcolor, std::string pm1, std::string pm2,
-        unsigned short pvolume, unsigned short pweight,
-        signed char pmelee_dam, signed char pmelee_cut, signed char pm_to_hit,
-        unsigned effects,
-
-        unsigned int big_min,
-        unsigned int big_max,
-        bigness_property_aspect big_aspect)
-:itype(pid, prarity, pprice, pname, pdes, psym, pcolor, pm1, pm2, SOLID,
-       pvolume, pweight, pmelee_dam, pmelee_cut, pm_to_hit) {
-  min_bigness = big_min;
-  max_bigness = big_max;
-  bigness_aspect = big_aspect;
- }
- virtual bool is_var_veh_part(){return true;}
- virtual bool is_wheel()          { return false; }
- virtual bool is_engine() {
-  //FIX ME OH FUCKING GOD NOT EVERYTING SHOULD BE AN ENGINE
-  // TODO: glyphgryph
-  return true;
- }
-};
-
-
-struct it_ammo : public itype
-{
- ammotype type;		// Enum of varieties (e.g. 9mm, shot, etc)
- unsigned char damage;	// Average damage done
- unsigned char pierce;	// Armor piercing; static reduction in armor
- unsigned char range;	// Maximum range
- signed char accuracy;	// Accuracy (low is good)
- unsigned char recoil;	// Recoil; modified by strength
- unsigned char count;	// Default charges
-
- unsigned ammo_effects : NUM_AMMO_EFFECTS;
-
- virtual bool is_ammo() { return true; }
-// virtual bool count_by_charges() { return id != "gasoline"; }
- virtual bool count_by_charges() { return true; }
-
- it_ammo() : itype()
- {
-     type = AT_NULL;
-     damage = 0;
-     pierce = 0;
-     range = 0;
-     accuracy = 0;
-     recoil = 0;
-     count = 0;
-     ammo_effects = 0;
- }
-
- it_ammo(std::string pid, unsigned char prarity, unsigned int pprice,
-        std::string pname, std::string pdes,
-        char psym, nc_color pcolor, std::string pm1, phase_id pphase,
-        unsigned short pvolume, unsigned short pweight,
-        signed char pmelee_dam, signed char pmelee_cut, signed char pm_to_hit,
-        unsigned effects,
-
-        ammotype ptype, unsigned char pdamage, unsigned char ppierce,
-	signed char paccuracy, unsigned char precoil, unsigned char prange,
-        unsigned char pcount)
-:itype(pid, prarity, pprice, pname, pdes, psym, pcolor, pm1, "null", pphase,
-       pvolume, pweight, pmelee_dam, pmelee_cut, pm_to_hit, 0) {
-  type = ptype;
-  damage = pdamage;
-  pierce = ppierce;
-  range = prange;
-  accuracy = paccuracy;
-  recoil = precoil;
-  count = pcount;
-  ammo_effects = effects;
- }
-};
-
-struct it_gun : public itype
-{
- ammotype ammo;
- Skill *skill_used;
- signed char dmg_bonus;
- signed char range;
- signed char accuracy;
- signed char recoil;
- signed char durability;
- unsigned char burst;
- int clip;
- int reload_time;
-
- virtual bool is_gun() { return true; }
-
- it_gun(std::string pid, unsigned char prarity, unsigned int pprice,
-        std::string pname, std::string pdes,
-        char psym, nc_color pcolor, std::string pm1, std::string pm2,
-        unsigned short pvolume, unsigned short pweight,
-        signed char pmelee_dam, signed char pmelee_cut, signed char pm_to_hit,
-
-	const char *pskill_used, ammotype pammo, signed char pdmg_bonus, signed char prange,
-	signed char paccuracy, signed char precoil, unsigned char pdurability,
-        unsigned char pburst, int pclip, int preload_time)
-:itype(pid, prarity, pprice, pname, pdes, psym, pcolor, pm1, pm2, SOLID,
-       pvolume, pweight, pmelee_dam, pmelee_cut, pm_to_hit) {
-  skill_used = pskill_used?Skill::skill(pskill_used):NULL;
-  ammo = pammo;
-  dmg_bonus = pdmg_bonus;
-  range = prange;
-  accuracy = paccuracy;
-  recoil = precoil;
-  durability = pdurability;
-  burst = pburst;
-  clip = pclip;
-  reload_time = preload_time;
- }
-
- it_gun() :itype() { };
-};
-
-struct it_gunmod : public itype
-{
- signed char accuracy, damage, loudness, clip, recoil, burst;
- ammotype newtype;
- unsigned acceptible_ammo_types : NUM_AMMO_TYPES;
- bool used_on_pistol;
- bool used_on_shotgun;
- bool used_on_smg;
- bool used_on_rifle;
-
- virtual bool is_gunmod() { return true; }
-
- it_gunmod(std::string pid, unsigned char prarity, unsigned int pprice,
-           std::string pname, std::string pdes,
-           char psym, nc_color pcolor, std::string pm1, std::string pm2,
-           unsigned short pvolume, unsigned short pweight,
-           signed char pmelee_dam, signed char pmelee_cut,
-           signed char pm_to_hit,
-
-           signed char paccuracy, signed char pdamage, signed char ploudness,
-           signed char pclip, signed char precoil, signed char pburst,
-           ammotype pnewtype, long a_a_t, bool pistol,
-           bool shotgun, bool smg, bool rifle)
-
- :itype(pid, prarity, pprice, pname, pdes, psym, pcolor, pm1, pm2, SOLID,
-        pvolume, pweight, pmelee_dam, pmelee_cut, pm_to_hit) {
-  accuracy = paccuracy;
-  damage = pdamage;
-  loudness = ploudness;
-  clip = pclip;
-  recoil = precoil;
-  burst = pburst;
-  newtype = pnewtype;
-  acceptible_ammo_types = a_a_t;
-  used_on_pistol = pistol;
-  used_on_shotgun = shotgun;
-  used_on_smg = smg;
-  used_on_rifle = rifle;
- }
-
- it_gunmod() :itype() { };
-};
-
-struct it_armor : public itype
-{
- unsigned char covers; // Bitfield of enum body_part
- signed char encumber;
- unsigned char coverage;
- unsigned char thickness; 
- unsigned char env_resist; // Resistance to environmental effects
- signed char warmth;
- unsigned char storage;
-
- bool power_armor;
-
- virtual bool is_armor() { return true; }
- virtual bool is_power_armor() { return power_armor; }
- virtual bool is_artifact() { return false; }
- virtual picojson::value save_data() { return picojson::value(); }
- std::string bash_dmg_verb() { return m2 == "null" || !one_in(3) ?
-         material_type::find_material(m1)->bash_dmg_verb() :
-         material_type::find_material(m2)->bash_dmg_verb();
- }
- std::string cut_dmg_verb() { return m2 == "null" || !one_in(3) ?
-         material_type::find_material(m1)->cut_dmg_verb() :
-         material_type::find_material(m2)->cut_dmg_verb();
- }
-
- it_armor() : itype()
- {
-  covers = 0;
-  encumber = 0;
-  coverage = 0;
-  thickness = 0;
-  env_resist = 0;
-  warmth = 0;
-  storage = 0;
-  power_armor = false;
- }
-
- it_armor(itype_id pid, unsigned char prarity, unsigned int pprice,
-          std::string pname, std::string pdes,
-          char psym, nc_color pcolor, std::string pm1, std::string pm2,
-          unsigned short pvolume, unsigned short pweight,
-          signed char pmelee_dam, signed char pmelee_cut, signed char pm_to_hit,
-
-          unsigned char pcovers, signed char pencumber,
-          unsigned char pcoverage, unsigned char pthickness,
-          unsigned char penv_resist, signed char pwarmth,
-          unsigned char pstorage, bool ppower_armor = false)
-:itype(pid, prarity, pprice, pname, pdes, psym, pcolor, pm1, pm2, SOLID,
-       pvolume, pweight, pmelee_dam, pmelee_cut, pm_to_hit) {
-  covers = pcovers;
-  encumber = pencumber;
-  coverage = pcoverage;
-  thickness = pthickness;
-  env_resist = penv_resist;
-  warmth = pwarmth;
-  storage = pstorage;
-  power_armor = ppower_armor;
- }
-};
-
-struct recipe;
-
-struct it_book : public itype
-{
- Skill *type;		// Which skill it upgrades
- unsigned char level;	// The value it takes the skill to
- unsigned char req;	// The skill level required to understand it
- signed char fun;	// How fun reading this is
- unsigned char intel;	// Intelligence required to read, at all
- unsigned char time;	// How long, in 10-turns (aka minutes), it takes to read
-			// "To read" means getting 1 skill point, not all of em
- std::map<recipe*, int> recipes; //what recipes can be learned from this book
- virtual bool is_book() { return true; }
- it_book() {}
- it_book(std::string pid, unsigned char prarity, unsigned int pprice,
-         std::string pname, std::string pdes,
-         char psym, nc_color pcolor, std::string pm1, std::string pm2,
-         unsigned short pvolume, unsigned short pweight,
-         signed char pmelee_dam, signed char pmelee_cut, signed char pm_to_hit,
-
-	 const char *ptype, unsigned char plevel, unsigned char preq,
-	 signed char pfun, unsigned char pintel, unsigned char ptime)
-:itype(pid, prarity, pprice, pname, pdes, psym, pcolor, pm1, pm2, SOLID,
-       pvolume, pweight, pmelee_dam, pmelee_cut, pm_to_hit) {
-  type = ptype?Skill::skill(ptype):NULL;
-  level = plevel;
-  req = preq;
-  fun = pfun;
-  intel = pintel;
-  time = ptime;
- }
-};
-
-enum container_flags {
- con_rigid,
- con_wtight,
- con_seals,
- num_con_flags
-};
-
-struct it_container : public itype
-{
- unsigned char contains;	// Internal volume
- unsigned flags : num_con_flags;
- virtual bool is_container() { return true; }
- it_container(std::string pid, unsigned char prarity, unsigned int pprice,
-              std::string pname, std::string pdes,
-              char psym, nc_color pcolor, std::string pm1, std::string pm2,
-              unsigned short pvolume, unsigned short pweight,
-              signed char pmelee_dam, signed char pmelee_cut,
-              signed char pm_to_hit,
-
-              unsigned char pcontains, unsigned pflags)
-:itype(pid, prarity, pprice, pname, pdes, psym, pcolor, pm1, pm2, SOLID,
-       pvolume, pweight, pmelee_dam, pmelee_cut, pm_to_hit) {
-  contains = pcontains;
-  flags = pflags;
- }
-};
-
-struct it_tool : public itype
-{
- ammotype ammo;
- unsigned int max_charges;
- unsigned int def_charges;
- unsigned char charges_per_use;
- unsigned char turns_per_charge;
- itype_id revert_to;
-
- virtual bool is_tool()          { return true; }
- virtual bool is_artifact()      { return false; }
- virtual picojson::value save_data() { return picojson::value(); }
-
- it_tool() :itype()
- {
-  ammo = AT_NULL;
-  max_charges = 0;
-  def_charges = 0;
-  charges_per_use = 0;
-  turns_per_charge = 0;
-  revert_to = "null";
-  use = &iuse::none;
- }
-
- it_tool(std::string pid, unsigned char prarity, unsigned int pprice,
-         std::string pname, std::string pdes,
-         char psym, nc_color pcolor, std::string pm1, std::string pm2, phase_id pphase,
-         unsigned short pvolume, unsigned short pweight,
-         signed char pmelee_dam, signed char pmelee_cut, signed char pm_to_hit,
-
-         unsigned int pmax_charges, unsigned int pdef_charges,
-         unsigned char pcharges_per_use, unsigned char pturns_per_charge,
-         ammotype pammo, itype_id prevert_to,
-	 void (iuse::*puse)(game *, player *, item *, bool))
-:itype(pid, prarity, pprice, pname, pdes, psym, pcolor, pm1, pm2, pphase,
-       pvolume, pweight, pmelee_dam, pmelee_cut, pm_to_hit) {
-  max_charges = pmax_charges;
-  def_charges = pdef_charges;
-  ammo = pammo;
-  charges_per_use = pcharges_per_use;
-  turns_per_charge = pturns_per_charge;
-  revert_to = prevert_to;
-  use = puse;
- }
-};
-
-struct it_bionic : public itype
-{
- std::vector<bionic_id> options;
- int difficulty;
-
- virtual bool is_bionic()    { return true; }
-
- it_bionic(std::string pid, unsigned char prarity, unsigned int pprice,
-           std::string pname, std::string pdes,
-           char psym, nc_color pcolor, std::string pm1, std::string pm2,
-           unsigned short pvolume, unsigned short pweight,
-           signed char pmelee_dam, signed char pmelee_cut,
-           signed char pm_to_hit,
-
-           int pdifficulty)
- :itype(pid, prarity, pprice, pname, pdes, psym, pcolor, pm1, pm2, SOLID,
-        pvolume, pweight, pmelee_dam, pmelee_cut, pm_to_hit) {
-   difficulty = pdifficulty;
-   options.push_back(id);
- }
-};
-
-struct it_macguffin : public itype
-{
- bool readable; // If true, activated with 'R'
-
- virtual bool is_macguffin() { return true; }
-
- it_macguffin(std::string pid, unsigned char prarity, unsigned int pprice,
-              std::string pname, std::string pdes,
-              char psym, nc_color pcolor, std::string pm1, std::string pm2,
-              unsigned short pvolume, unsigned short pweight,
-              signed char pmelee_dam, signed char pmelee_cut,
-              signed char pm_to_hit,
-
-              bool preadable,
-              void (iuse::*puse)(game *, player *, item *, bool))
-:itype(pid, prarity, pprice, pname, pdes, psym, pcolor, pm1, pm2, SOLID,
-       pvolume, pweight, pmelee_dam, pmelee_cut, pm_to_hit) {
-  readable = preadable;
-  use = puse;
- }
-};
-
-struct it_software : public itype
-{
- software_type swtype;
- int power;
-
- virtual bool is_software()      { return true; }
-
- it_software(std::string pid, unsigned char prarity, unsigned int pprice,
-             std::string pname, std::string pdes,
-             char psym, nc_color pcolor, std::string pm1, std::string pm2,
-             unsigned short pvolume, unsigned short pweight,
-             signed char pmelee_dam, signed char pmelee_cut,
-             signed char pm_to_hit,
-
-             software_type pswtype, int ppower)
-:itype(pid, prarity, pprice, pname, pdes, psym, pcolor, pm1, pm2, SOLID,
-       pvolume, pweight, pmelee_dam, pmelee_cut, pm_to_hit) {
-  swtype = pswtype;
-  power = ppower;
- }
-};
-
-struct it_style : public itype
-{
- virtual bool is_style()         { return true; }
-
- std::vector<style_move> moves;
-
- it_style(std::string pid, unsigned char prarity, unsigned int pprice,
-          std::string pname, std::string pdes,
-          char psym, nc_color pcolor, std::string pm1, std::string pm2,
-          unsigned char pvolume, unsigned char pweight,
-          signed char pmelee_dam, signed char pmelee_cut,
-          signed char pm_to_hit)
-
-:itype(pid, prarity, pprice, pname, pdes, psym, pcolor, pm1, pm2, SOLID,
-       pvolume, pweight, pmelee_dam, pmelee_cut, pm_to_hit) { }
-};
-
-struct it_stationary : public itype
-{
- virtual bool is_stationary()         { return true; }
-
- std::string category;
-
- it_stationary(std::string pid, unsigned char prarity, unsigned int pprice,
-          std::string pname, std::string pdes,
-          char psym, nc_color pcolor, std::string pm1, std::string pm2,
-          unsigned char pvolume, unsigned char pweight,
-          signed char pmelee_dam, signed char pmelee_cut,
-          signed char pm_to_hit,
-          std::string pcategory)
-
-:itype(pid, prarity, pprice, pname, pdes, psym, pcolor, pm1, pm2, SOLID,
-       pvolume, pweight, pmelee_dam, pmelee_cut, pm_to_hit)
- {
-     category = pcategory;
- }
-};
-
-struct it_artifact_tool : public it_tool
-{
- art_charge charge_type;
- std::vector<art_effect_passive> effects_wielded;
- std::vector<art_effect_active>  effects_activated;
- std::vector<art_effect_passive> effects_carried;
-
- virtual bool is_artifact()  { return true; }
- virtual picojson::value save_data()
- {
-     std::map<std::string, picojson::value> data;
-
-     data[std::string("type")] = picojson::value("artifact_tool");
-
-     // generic data
-     data[std::string("id")] = picojson::value(id);
-     data[std::string("price")] = picojson::value(price);
-     data[std::string("name")] = picojson::value(name);
-     data[std::string("description")] = picojson::value(description);
-     data[std::string("sym")] = picojson::value(sym);
-     data[std::string("color")] = picojson::value(color_to_int(color));
-     data[std::string("m1")] = picojson::value(m1);
-     data[std::string("m2")] = picojson::value(m2);
-     data[std::string("volume")] = picojson::value(volume);
-     data[std::string("weight")] = picojson::value(weight);
-     data[std::string("id")] = picojson::value(id);
-     data[std::string("melee_dam")] = picojson::value(melee_dam);
-     data[std::string("melee_cut")] = picojson::value(melee_cut);
-     data[std::string("m_to_hit")] = picojson::value(m_to_hit);
-
-     std::vector<picojson::value> tags_json;
-     for(std::set<std::string>::iterator it = item_tags.begin();
-         it != item_tags.end(); ++it)
-     {
-         tags_json.push_back(picojson::value(*it));
-     }
-     data[std::string("item_flags")] = picojson::value(tags_json);
-
-     data[std::string("techniques")] = picojson::value(techniques);
-
-     // tool data
-     data[std::string("ammo")] = picojson::value(ammo);
-     data[std::string("max_charges")] = picojson::value(max_charges);
-     data[std::string("def_charges")] = picojson::value(def_charges);
-     data[std::string("charges_per_use")] = picojson::value(charges_per_use);
-     data[std::string("turns_per_charge")] = picojson::value(turns_per_charge);
-     data[std::string("revert_to")] = picojson::value(revert_to);
-
-     // artifact data
-     data[std::string("charge_type")] = picojson::value(charge_type);
-
-     std::vector<picojson::value> effects_wielded_json;
-     for(std::vector<art_effect_passive>::iterator it = effects_wielded.begin();
-         it != effects_wielded.end(); ++it)
-     {
-         effects_wielded_json.push_back(picojson::value(*it));
-     }
-     data[std::string("effects_wielded")] =
-         picojson::value(effects_wielded_json);
-
-     std::vector<picojson::value> effects_activated_json;
-     for(std::vector<art_effect_active>::iterator it =
-             effects_activated.begin();
-         it != effects_activated.end(); ++it)
-     {
-         effects_activated_json.push_back(picojson::value(*it));
-     }
-     data[std::string("effects_activated")] =
-         picojson::value(effects_activated_json);
-
-     std::vector<picojson::value> effects_carried_json;
-     for(std::vector<art_effect_passive>::iterator it = effects_carried.begin();
-         it != effects_carried.end(); ++it)
-     {
-         effects_carried_json.push_back(picojson::value(*it));
-     }
-     data[std::string("effects_carried")] =
-         picojson::value(effects_carried_json);
-
-     return picojson::value(data);
- }
-
- it_artifact_tool() :it_tool(){
-  ammo = AT_NULL;
-  price = 0;
-  def_charges = 0;
-  charges_per_use = 1;
-  turns_per_charge = 0;
-  revert_to = "null";
-  use = &iuse::artifact;
- };
-
- it_artifact_tool(std::string pid, unsigned int pprice, std::string pname,
-                  std::string pdes, char psym, nc_color pcolor, std::string pm1,
-                  std::string pm2, unsigned short pvolume, unsigned short pweight,
-                  signed char pmelee_dam, signed char pmelee_cut,
-                  signed char pm_to_hit, std::set<std::string> pitem_tags,
-
-                  unsigned int pmax_charges, unsigned int pdef_charges,
-                  unsigned char pcharges_per_use,
-                  unsigned char pturns_per_charge,
-                  ammotype pammo, itype_id prevert_to)
-
-:it_tool(pid, 0, pprice, pname, pdes, psym, pcolor, pm1, pm2, SOLID,
-         pvolume, pweight, pmelee_dam, pmelee_cut, pm_to_hit,
-	 pmax_charges, pdef_charges, pcharges_per_use, pturns_per_charge,
-	 pammo, prevert_to, &iuse::artifact)
- {
-     item_tags = pitem_tags;
-     artifact_itype_ids.push_back(pid);
- };
-};
-
-struct it_artifact_armor : public it_armor
-{
- std::vector<art_effect_passive> effects_worn;
-
- virtual bool is_artifact()  { return true; }
-
- virtual picojson::value save_data()
- {
-     std::map<std::string, picojson::value> data;
-
-     data[std::string("type")] = picojson::value("artifact_armor");
-
-     // generic data
-     data[std::string("id")] = picojson::value(id);
-     data[std::string("price")] = picojson::value(price);
-     data[std::string("name")] = picojson::value(name);
-     data[std::string("description")] = picojson::value(description);
-     data[std::string("sym")] = picojson::value(sym);
-     data[std::string("color")] = picojson::value(color_to_int(color));
-     data[std::string("m1")] = picojson::value(m1);
-     data[std::string("m2")] = picojson::value(m2);
-     data[std::string("volume")] = picojson::value(volume);
-     data[std::string("weight")] = picojson::value(weight);
-     data[std::string("id")] = picojson::value(id);
-     data[std::string("melee_dam")] = picojson::value(melee_dam);
-     data[std::string("melee_cut")] = picojson::value(melee_cut);
-     data[std::string("m_to_hit")] = picojson::value(m_to_hit);
-
-     std::vector<picojson::value> tags_json;
-     for(std::set<std::string>::iterator it = item_tags.begin();
-         it != item_tags.end(); ++it)
-     {
-         tags_json.push_back(picojson::value(*it));
-     }
-     data[std::string("item_flags")] = picojson::value(tags_json);
-
-     data[std::string("techniques")] = picojson::value(techniques);
-
-     // armor data
-     data[std::string("covers")] = picojson::value(covers);
-     data[std::string("encumber")] = picojson::value(encumber);
-     data[std::string("coverage")] = picojson::value(coverage);
-     data[std::string("material_thickness")] = picojson::value(thickness);
-     data[std::string("env_resist")] = picojson::value(env_resist);
-     data[std::string("warmth")] = picojson::value(warmth);
-     data[std::string("storage")] = picojson::value(storage);
-     data[std::string("power_armor")] = picojson::value(power_armor);
-
-     // artifact data
-     std::vector<picojson::value> effects_worn_json;
-     for(std::vector<art_effect_passive>::iterator it = effects_worn.begin();
-         it != effects_worn.end(); ++it)
-     {
-         effects_worn_json.push_back(picojson::value(*it));
-     }
-     data[std::string("effects_worn")] =
-         picojson::value(effects_worn_json);
-
-     return picojson::value(data);
- }
-
- it_artifact_armor() :it_armor()
- {
-  price = 0;
- };
-
- it_artifact_armor(std::string pid, unsigned int pprice, std::string pname,
-                   std::string pdes, char psym, nc_color pcolor, std::string pm1,
-                   std::string pm2, unsigned short pvolume, unsigned short pweight,
-                   signed char pmelee_dam, signed char pmelee_cut,
-                   signed char pm_to_hit, std::set<std::string> pitem_tags,
-
-                   unsigned char pcovers, signed char pencumber,
-                   unsigned char pcoverage, unsigned char pthickness,
-                   unsigned char penv_resist, signed char pwarmth,
-                   unsigned char pstorage)
-:it_armor(pid, 0, pprice, pname, pdes, psym, pcolor, pm1, pm2,
-          pvolume, pweight, pmelee_dam, pmelee_cut, pm_to_hit,
-          pcovers, pencumber, pcoverage, pthickness, penv_resist, pwarmth,
-          pstorage)
- {
-     item_tags = pitem_tags;
-     artifact_itype_ids.push_back(pid);
- };
-};
-
-#endif
-=======
-#ifndef _ITYPE_H_
-#define _ITYPE_H_
-
-#include "color.h"
-#include "enums.h"
-#include "iuse.h"
-#include "pldata.h"
-#include "bodypart.h"
-#include "skill.h"
-#include "bionics.h"
-#include "artifact.h"
-#include "picojson.h"
-#include "rng.h"
-#include "material.h"
-#include <string>
-#include <vector>
-#include <sstream>
-#include <set>
-
-// mfb(n) converts a flag to its appropriate position in covers's bitfield
-#ifndef mfb
-#define mfb(n) long(1 << (n))
-#endif
-
-// for use in category specific inventory lists
-enum item_cat
-{
-  IC_NULL = 0,
-  IC_COMESTIBLE,
-  IC_AMMO,
-  IC_ARMOR,
-  IC_GUN,
-  IC_BOOK,
-  IC_TOOL,
-  IC_CONTAINER
-};
-
-typedef std::string itype_id;
-extern std::vector<std::string> unreal_itype_ids;
-extern std::vector<std::string> martial_arts_itype_ids;
-extern std::vector<std::string> artifact_itype_ids;
-extern std::vector<std::string> standard_itype_ids;
-extern std::vector<std::string> pseudo_itype_ids;
-
-// IMPORTANT: If adding a new AT_*** ammotype, add it to the ammo_name function
-//  at the end of itypedef.cpp
-enum ammotype {
-AT_NULL, AT_THREAD,
-AT_BATT, AT_PLUT,
-AT_NAIL, AT_BB, AT_BOLT, AT_ARROW,
-AT_SHOT,
-AT_22, AT_9MM, AT_762x25, AT_38, AT_40, AT_44, AT_45,
-AT_57, AT_46,
-AT_762, AT_223, AT_3006, AT_308,
-AT_40MM,
-AT_66MM,
-AT_GAS,
-AT_FUSION,
-AT_MUSCLE,
-AT_12MM,
-AT_PLASMA,
-AT_WATER,
-AT_PEBBLE,
-NUM_AMMO_TYPES
-};
-
-enum software_type {
-SW_NULL,
-SW_USELESS,
-SW_HACKING,
-SW_MEDICAL,
-SW_SCIENCE,
-SW_DATA,
-NUM_SOFTWARE_TYPES
-};
-
-enum technique_id {
-TEC_NULL,
-// Offensive Techniques
-TEC_SWEEP,	// Crits may make your enemy fall & miss a turn
-TEC_PRECISE,	// Crits are painful and stun
-TEC_BRUTAL,	// Crits knock the target back
-TEC_GRAB,	// Hit may allow a second unarmed attack attempt
-TEC_WIDE,	// Attacks adjacent oppoents
-TEC_RAPID,	// Hits faster
-TEC_FEINT,	// Misses take less time
-TEC_THROW,	// Attacks may throw your opponent
-TEC_DISARM,	// Remove an NPC's weapon
-TEC_FLAMING,    // Sets victim on fire
-// Defensive Techniques
-TEC_BLOCK,	// Block attacks, reducing them to 25% damage
-TEC_BLOCK_LEGS, // Block attacks, but with your legs
-TEC_WBLOCK_1,	// Weapon block, poor chance -- e.g. pole
-TEC_WBLOCK_2,	// Weapon block, moderate chance -- weapon made for blocking
-TEC_WBLOCK_3,	// Weapon block, good chance -- shield
-TEC_COUNTER,	// Counter-attack on a block or dodge
-TEC_BREAK,	// Break from a grab
-TEC_DEF_THROW,	// Throw an enemy that attacks you
-TEC_DEF_DISARM, // Disarm an enemy
-
-NUM_TECHNIQUES
-};
-
-enum bigness_property_aspect {
-BIGNESS_ENGINE_NULL,         // like a cookie-cutter-cut cookie, this type has no bigness aspect.
-BIGNESS_ENGINE_DISPLACEMENT, // combustion engine CC displacement
-BIGNESS_KILOWATTS,           // electric motor power
-BIGNESS_WHEEL_DIAMETER,      // wheel size in inches, including tire
-//BIGNESS_PLATING_THICKNESS, //
-NUM_BIGNESS_ASPECTS,
-};
-
-struct style_move
-{
- std::string name;
- technique_id tech;
- int level;
-
- style_move(std::string N, technique_id T, int L) :
-  name (N), tech (T), level (L) { };
-
- style_move()
- {
-  name = "";
-  tech = TEC_NULL;
-  level = 0;
- }
-};
-
-// Returns the name of a category of ammo (e.g. "shot")
-std::string ammo_name(ammotype t);
-// Returns the default ammo for a category of ammo (e.g. ""00_shot"")
-itype_id default_ammo(ammotype guntype);
-
-struct itype
-{
- itype_id id;		// ID # that matches its place in master itype list
- 			// Used for save files; aligns to itype_id above.
- unsigned char rarity;	// How often it's found
- unsigned int  price;	// Its value
-
- std::string name;	// Proper name
- std::string description;// Flavor text
-
- char sym;		// Symbol on the map
- nc_color color;	// Color on the map (color.h)
-
- std::string m1;		// Main material
- std::string m2;		// Secondary material -- "null" if made of just 1 thing
-
- phase_id phase;      //e.g. solid, liquid, gas
-
- unsigned int volume;	// Space taken up by this item
- unsigned int weight;	// Weight in quarter-pounds; is 64 lbs max ok?
- 			// Also assumes positive weight.  No helium, guys!
- bigness_property_aspect bigness_aspect;
-
- signed char melee_dam;	// Bonus for melee damage; may be a penalty
- signed char melee_cut;	// Cutting damage in melee
- signed char m_to_hit;	// To-hit bonus for melee combat; -5 to 5 is reasonable
-
- std::set<std::string> item_tags;
- unsigned techniques : NUM_TECHNIQUES;
-
- virtual bool is_food()          { return false; }
- virtual bool is_ammo()          { return false; }
- virtual bool is_gun()           { return false; }
- virtual bool is_gunmod()        { return false; }
- virtual bool is_bionic()        { return false; }
- virtual bool is_armor()         { return false; }
- virtual bool is_power_armor()   { return false; }
- virtual bool is_book()          { return false; }
- virtual bool is_tool()          { return false; }
- virtual bool is_container()     { return false; }
- virtual bool is_software()      { return false; }
- virtual bool is_macguffin()     { return false; }
- virtual bool is_style()         { return false; }
- virtual bool is_stationary()    { return false; }
- virtual bool is_artifact()      { return false; }
- virtual bool is_var_veh_part()  { return false; }
- virtual bool is_engine()         { return false; }
- virtual bool is_wheel()          { return false; }
- virtual bool count_by_charges() { return false; }
- virtual picojson::value save_data() { return picojson::value(); }
-
- std::string dmg_adj(int dam) { return material_type::find_material(m1)->dmg_adj(dam); }
-
- void (iuse::*use)(game *, player *, item *, bool);// Special effects of use
-
- itype() {
-  id = "null";
-  rarity = 0;
-  name  = "none";
-  sym = '#';
-  color = c_white;
-  m1 = "null";
-  m2 = "null";
-  phase = SOLID;
-  volume = 0;
-  weight = 0;
-  melee_dam = 0;
-  m_to_hit = 0;
-  techniques = 0;
-  use = &iuse::none;
- }
-
- itype(std::string pid, unsigned char prarity, unsigned int pprice,
-       std::string pname, std::string pdes,
-       char psym, nc_color pcolor, std::string pm1, std::string pm2, phase_id pphase,
-       unsigned short pvolume, unsigned short pweight,
-       signed char pmelee_dam, signed char pmelee_cut, signed char pm_to_hit,
-       unsigned ptechniques = 0) {
-  id          = pid;
-  rarity      = prarity;
-  price       = pprice;
-  name        = pname;
-  description = pdes;
-  sym         = psym;
-  color       = pcolor;
-  m1          = pm1;
-  m2          = pm2;
-  phase       = pphase;
-  volume      = pvolume;
-  weight      = pweight;
-  melee_dam   = pmelee_dam;
-  melee_cut   = pmelee_cut;
-  m_to_hit    = pm_to_hit;
-  techniques  = ptechniques;
-  use         = &iuse::none;
- }
-};
-
-// Includes food drink and drugs
-struct it_comest : public itype
-{
-    signed char quench;	// Many things make you thirstier!
-    unsigned char nutr;	// Nutrition imparted
-    unsigned char spoils;	// How long it takes to spoil (hours / 600 turns)
-    unsigned char addict;	// Addictiveness potential
-    unsigned char charges;	// Defaults # of charges (drugs, loaf of bread? etc)
-    signed char stim;
-    signed char healthy;
-    std::string comesttype; //FOOD, DRINK, MED
-
-    signed char fun;	// How fun its use is
-
-    itype_id container;	// The container it comes in
-    itype_id tool;		// Tool needed to consume (e.g. lighter for cigarettes)
-
-    virtual bool is_food() { return true; }
-    // virtual bool count_by_charges() { return charges >= 1 ; }
-
-    virtual bool count_by_charges()
-    {
-        if (phase == LIQUID) {
-            return true;
-        } else {
-            return charges > 1 ;
-        }
-    }
-
-    add_type add;				// Effects of addiction
-
-    it_comest(std::string pid, unsigned char prarity, unsigned int pprice,
-    std::string pname, std::string pdes,
-    char psym, nc_color pcolor, std::string pm1, phase_id pphase,
-    unsigned short pvolume, unsigned short pweight,
-    signed char pmelee_dam, signed char pmelee_cut,
-    signed char pm_to_hit,
-
-    signed char pquench, unsigned char pnutr, signed char pspoils,
-    signed char pstim, signed char phealthy, unsigned char paddict,
-    unsigned char pcharges, signed char pfun, itype_id pcontainer,
-    itype_id ptool, void (iuse::*puse)(game *, player *, item *, bool),
-    add_type padd, std::string pcomesttype)
-    :itype(pid, prarity, pprice, pname, pdes, psym, pcolor, pm1, "null", pphase,
-    pvolume, pweight, pmelee_dam, pmelee_cut, pm_to_hit)
-    {
-        quench     = pquench;
-        nutr       = pnutr;
-        spoils     = pspoils;
-        stim       = pstim;
-        healthy    = phealthy;
-        addict     = paddict;
-        charges    = pcharges;
-        fun        = pfun;
-        container  = pcontainer;
-        tool       = ptool;
-        use        = puse;
-        add        = padd;
-        comesttype = pcomesttype;
-    }
-
-    it_comest() :itype() { };
-};
-
-// v6, v8, wankel, etc.
-struct it_var_veh_part: public itype
-{
- // TODO? geometric mean: nth root of product
- unsigned int min_bigness; //CC's
- unsigned int max_bigness;
-
- it_var_veh_part(std::string pid, unsigned char prarity, unsigned int pprice,
-        std::string pname, std::string pdes,
-        char psym, nc_color pcolor, std::string pm1, std::string pm2,
-        unsigned short pvolume, unsigned short pweight,
-        signed char pmelee_dam, signed char pmelee_cut, signed char pm_to_hit,
-        unsigned effects,
-
-        unsigned int big_min,
-        unsigned int big_max,
-        bigness_property_aspect big_aspect)
-:itype(pid, prarity, pprice, pname, pdes, psym, pcolor, pm1, pm2, SOLID,
-       pvolume, pweight, pmelee_dam, pmelee_cut, pm_to_hit) {
-  min_bigness = big_min;
-  max_bigness = big_max;
-  bigness_aspect = big_aspect;
- }
- virtual bool is_var_veh_part(){return true;}
- virtual bool is_wheel()          { return false; }
- virtual bool is_engine() {
-  //FIX ME OH FUCKING GOD NOT EVERYTING SHOULD BE AN ENGINE
-  // TODO: glyphgryph
-  return true;
- }
-};
-
-
-struct it_ammo : public itype
-{
- ammotype type;		// Enum of varieties (e.g. 9mm, shot, etc)
- unsigned char damage;	// Average damage done
- unsigned char pierce;	// Armor piercing; static reduction in armor
- unsigned char range;	// Maximum range
- signed char dispersion;// Dispersion (low is good)
- unsigned char recoil;	// Recoil; modified by strength
- unsigned char count;	// Default charges
-
- std::set<std::string> ammo_effects;
-
- virtual bool is_ammo() { return true; }
-// virtual bool count_by_charges() { return id != "gasoline"; }
- virtual bool count_by_charges() { return true; }
-
- it_ammo() : itype()
- {
-     type = AT_NULL;
-     damage = 0;
-     pierce = 0;
-     range = 0;
-     dispersion = 0;
-     recoil = 0;
-     count = 0;
- }
-
- it_ammo(std::string pid, unsigned char prarity, unsigned int pprice,
-        std::string pname, std::string pdes,
-        char psym, nc_color pcolor, std::string pm1, phase_id pphase,
-        unsigned short pvolume, unsigned short pweight,
-        signed char pmelee_dam, signed char pmelee_cut, signed char pm_to_hit,
-         std::set<std::string> effects,
-
-        ammotype ptype, unsigned char pdamage, unsigned char ppierce,
-	signed char pdispersion, unsigned char precoil, unsigned char prange,
-        unsigned char pcount)
-:itype(pid, prarity, pprice, pname, pdes, psym, pcolor, pm1, "null", pphase,
-       pvolume, pweight, pmelee_dam, pmelee_cut, pm_to_hit, 0) {
-  type = ptype;
-  damage = pdamage;
-  pierce = ppierce;
-  range = prange;
-  dispersion = pdispersion;
-  recoil = precoil;
-  count = pcount;
-  ammo_effects = effects;
- }
-};
-
-struct it_gun : public itype
-{
- ammotype ammo;
- Skill *skill_used;
- signed char dmg_bonus;
- signed char range;
- signed char dispersion;
- signed char recoil;
- signed char durability;
- unsigned char burst;
- int clip;
- int reload_time;
-
- virtual bool is_gun() { return true; }
-
- it_gun(std::string pid, unsigned char prarity, unsigned int pprice,
-        std::string pname, std::string pdes,
-        char psym, nc_color pcolor, std::string pm1, std::string pm2,
-        unsigned short pvolume, unsigned short pweight,
-        signed char pmelee_dam, signed char pmelee_cut, signed char pm_to_hit,
-
-	const char *pskill_used, ammotype pammo, signed char pdmg_bonus, signed char prange,
-	signed char pdispersion, signed char precoil, unsigned char pdurability,
-        unsigned char pburst, int pclip, int preload_time)
-:itype(pid, prarity, pprice, pname, pdes, psym, pcolor, pm1, pm2, SOLID,
-       pvolume, pweight, pmelee_dam, pmelee_cut, pm_to_hit) {
-  skill_used = pskill_used?Skill::skill(pskill_used):NULL;
-  ammo = pammo;
-  dmg_bonus = pdmg_bonus;
-  range = prange;
-  dispersion = pdispersion;
-  recoil = precoil;
-  durability = pdurability;
-  burst = pburst;
-  clip = pclip;
-  reload_time = preload_time;
- }
-
- it_gun() :itype() { };
-};
-
-struct it_gunmod : public itype
-{
- signed char dispersion, damage, loudness, clip, recoil, burst;
- ammotype newtype;
- unsigned acceptible_ammo_types : NUM_AMMO_TYPES;
- bool used_on_pistol;
- bool used_on_shotgun;
- bool used_on_smg;
- bool used_on_rifle;
-
- virtual bool is_gunmod() { return true; }
-
- it_gunmod(std::string pid, unsigned char prarity, unsigned int pprice,
-           std::string pname, std::string pdes,
-           char psym, nc_color pcolor, std::string pm1, std::string pm2,
-           unsigned short pvolume, unsigned short pweight,
-           signed char pmelee_dam, signed char pmelee_cut,
-           signed char pm_to_hit,
-
-           signed char pdispersion, signed char pdamage, signed char ploudness,
-           signed char pclip, signed char precoil, signed char pburst,
-           ammotype pnewtype, long a_a_t, bool pistol,
-           bool shotgun, bool smg, bool rifle)
-
- :itype(pid, prarity, pprice, pname, pdes, psym, pcolor, pm1, pm2, SOLID,
-        pvolume, pweight, pmelee_dam, pmelee_cut, pm_to_hit) {
-  dispersion = pdispersion;
-  damage = pdamage;
-  loudness = ploudness;
-  clip = pclip;
-  recoil = precoil;
-  burst = pburst;
-  newtype = pnewtype;
-  acceptible_ammo_types = a_a_t;
-  used_on_pistol = pistol;
-  used_on_shotgun = shotgun;
-  used_on_smg = smg;
-  used_on_rifle = rifle;
- }
-
- it_gunmod() :itype() { };
-};
-
-struct it_armor : public itype
-{
- unsigned char covers; // Bitfield of enum body_part
- signed char encumber;
- unsigned char coverage;
- unsigned char thickness; 
- unsigned char env_resist; // Resistance to environmental effects
- signed char warmth;
- unsigned char storage;
-
- bool power_armor;
-
- virtual bool is_armor() { return true; }
- virtual bool is_power_armor() { return power_armor; }
- virtual bool is_artifact() { return false; }
- virtual picojson::value save_data() { return picojson::value(); }
- std::string bash_dmg_verb() { return m2 == "null" || !one_in(3) ?
-         material_type::find_material(m1)->bash_dmg_verb() :
-         material_type::find_material(m2)->bash_dmg_verb();
- }
- std::string cut_dmg_verb() { return m2 == "null" || !one_in(3) ?
-         material_type::find_material(m1)->cut_dmg_verb() :
-         material_type::find_material(m2)->cut_dmg_verb();
- }
-
- it_armor() : itype()
- {
-  covers = 0;
-  encumber = 0;
-  coverage = 0;
-  thickness = 0;
-  env_resist = 0;
-  warmth = 0;
-  storage = 0;
-  power_armor = false;
- }
-
- it_armor(itype_id pid, unsigned char prarity, unsigned int pprice,
-          std::string pname, std::string pdes,
-          char psym, nc_color pcolor, std::string pm1, std::string pm2,
-          unsigned short pvolume, unsigned short pweight,
-          signed char pmelee_dam, signed char pmelee_cut, signed char pm_to_hit,
-
-          unsigned char pcovers, signed char pencumber,
-          unsigned char pcoverage, unsigned char pthickness,
-          unsigned char penv_resist, signed char pwarmth,
-          unsigned char pstorage, bool ppower_armor = false)
-:itype(pid, prarity, pprice, pname, pdes, psym, pcolor, pm1, pm2, SOLID,
-       pvolume, pweight, pmelee_dam, pmelee_cut, pm_to_hit) {
-  covers = pcovers;
-  encumber = pencumber;
-  coverage = pcoverage;
-  thickness = pthickness;
-  env_resist = penv_resist;
-  warmth = pwarmth;
-  storage = pstorage;
-  power_armor = ppower_armor;
- }
-};
-
-struct recipe;
-
-struct it_book : public itype
-{
- Skill *type;		// Which skill it upgrades
- unsigned char level;	// The value it takes the skill to
- unsigned char req;	// The skill level required to understand it
- signed char fun;	// How fun reading this is
- unsigned char intel;	// Intelligence required to read, at all
- unsigned char time;	// How long, in 10-turns (aka minutes), it takes to read
-			// "To read" means getting 1 skill point, not all of em
- std::map<recipe*, int> recipes; //what recipes can be learned from this book
- virtual bool is_book() { return true; }
- it_book() {}
- it_book(std::string pid, unsigned char prarity, unsigned int pprice,
-         std::string pname, std::string pdes,
-         char psym, nc_color pcolor, std::string pm1, std::string pm2,
-         unsigned short pvolume, unsigned short pweight,
-         signed char pmelee_dam, signed char pmelee_cut, signed char pm_to_hit,
-
-	 const char *ptype, unsigned char plevel, unsigned char preq,
-	 signed char pfun, unsigned char pintel, unsigned char ptime)
-:itype(pid, prarity, pprice, pname, pdes, psym, pcolor, pm1, pm2, SOLID,
-       pvolume, pweight, pmelee_dam, pmelee_cut, pm_to_hit) {
-  type = ptype?Skill::skill(ptype):NULL;
-  level = plevel;
-  req = preq;
-  fun = pfun;
-  intel = pintel;
-  time = ptime;
- }
-};
-
-enum container_flags {
- con_rigid,
- con_wtight,
- con_seals,
- num_con_flags
-};
-
-struct it_container : public itype
-{
- unsigned char contains;	// Internal volume
- unsigned flags : num_con_flags;
- virtual bool is_container() { return true; }
- it_container(std::string pid, unsigned char prarity, unsigned int pprice,
-              std::string pname, std::string pdes,
-              char psym, nc_color pcolor, std::string pm1, std::string pm2,
-              unsigned short pvolume, unsigned short pweight,
-              signed char pmelee_dam, signed char pmelee_cut,
-              signed char pm_to_hit,
-
-              unsigned char pcontains, unsigned pflags)
-:itype(pid, prarity, pprice, pname, pdes, psym, pcolor, pm1, pm2, SOLID,
-       pvolume, pweight, pmelee_dam, pmelee_cut, pm_to_hit) {
-  contains = pcontains;
-  flags = pflags;
- }
-};
-
-struct it_tool : public itype
-{
- ammotype ammo;
- unsigned int max_charges;
- unsigned int def_charges;
- unsigned char charges_per_use;
- unsigned char turns_per_charge;
- itype_id revert_to;
-
- virtual bool is_tool()          { return true; }
- virtual bool is_artifact()      { return false; }
- virtual picojson::value save_data() { return picojson::value(); }
-
- it_tool() :itype()
- {
-  ammo = AT_NULL;
-  max_charges = 0;
-  def_charges = 0;
-  charges_per_use = 0;
-  turns_per_charge = 0;
-  revert_to = "null";
-  use = &iuse::none;
- }
-
- it_tool(std::string pid, unsigned char prarity, unsigned int pprice,
-         std::string pname, std::string pdes,
-         char psym, nc_color pcolor, std::string pm1, std::string pm2, phase_id pphase,
-         unsigned short pvolume, unsigned short pweight,
-         signed char pmelee_dam, signed char pmelee_cut, signed char pm_to_hit,
-
-         unsigned int pmax_charges, unsigned int pdef_charges,
-         unsigned char pcharges_per_use, unsigned char pturns_per_charge,
-         ammotype pammo, itype_id prevert_to,
-	 void (iuse::*puse)(game *, player *, item *, bool))
-:itype(pid, prarity, pprice, pname, pdes, psym, pcolor, pm1, pm2, pphase,
-       pvolume, pweight, pmelee_dam, pmelee_cut, pm_to_hit) {
-  max_charges = pmax_charges;
-  def_charges = pdef_charges;
-  ammo = pammo;
-  charges_per_use = pcharges_per_use;
-  turns_per_charge = pturns_per_charge;
-  revert_to = prevert_to;
-  use = puse;
- }
-};
-
-struct it_bionic : public itype
-{
- std::vector<bionic_id> options;
- int difficulty;
-
- virtual bool is_bionic()    { return true; }
-
- it_bionic(std::string pid, unsigned char prarity, unsigned int pprice,
-           std::string pname, std::string pdes,
-           char psym, nc_color pcolor, std::string pm1, std::string pm2,
-           unsigned short pvolume, unsigned short pweight,
-           signed char pmelee_dam, signed char pmelee_cut,
-           signed char pm_to_hit,
-
-           int pdifficulty)
- :itype(pid, prarity, pprice, pname, pdes, psym, pcolor, pm1, pm2, SOLID,
-        pvolume, pweight, pmelee_dam, pmelee_cut, pm_to_hit) {
-   difficulty = pdifficulty;
-   options.push_back(id);
- }
-};
-
-struct it_macguffin : public itype
-{
- bool readable; // If true, activated with 'R'
-
- virtual bool is_macguffin() { return true; }
-
- it_macguffin(std::string pid, unsigned char prarity, unsigned int pprice,
-              std::string pname, std::string pdes,
-              char psym, nc_color pcolor, std::string pm1, std::string pm2,
-              unsigned short pvolume, unsigned short pweight,
-              signed char pmelee_dam, signed char pmelee_cut,
-              signed char pm_to_hit,
-
-              bool preadable,
-              void (iuse::*puse)(game *, player *, item *, bool))
-:itype(pid, prarity, pprice, pname, pdes, psym, pcolor, pm1, pm2, SOLID,
-       pvolume, pweight, pmelee_dam, pmelee_cut, pm_to_hit) {
-  readable = preadable;
-  use = puse;
- }
-};
-
-struct it_software : public itype
-{
- software_type swtype;
- int power;
-
- virtual bool is_software()      { return true; }
-
- it_software(std::string pid, unsigned char prarity, unsigned int pprice,
-             std::string pname, std::string pdes,
-             char psym, nc_color pcolor, std::string pm1, std::string pm2,
-             unsigned short pvolume, unsigned short pweight,
-             signed char pmelee_dam, signed char pmelee_cut,
-             signed char pm_to_hit,
-
-             software_type pswtype, int ppower)
-:itype(pid, prarity, pprice, pname, pdes, psym, pcolor, pm1, pm2, SOLID,
-       pvolume, pweight, pmelee_dam, pmelee_cut, pm_to_hit) {
-  swtype = pswtype;
-  power = ppower;
- }
-};
-
-struct it_style : public itype
-{
- virtual bool is_style()         { return true; }
-
- std::vector<style_move> moves;
-
- it_style(std::string pid, unsigned char prarity, unsigned int pprice,
-          std::string pname, std::string pdes,
-          char psym, nc_color pcolor, std::string pm1, std::string pm2,
-          unsigned char pvolume, unsigned char pweight,
-          signed char pmelee_dam, signed char pmelee_cut,
-          signed char pm_to_hit)
-
-:itype(pid, prarity, pprice, pname, pdes, psym, pcolor, pm1, pm2, SOLID,
-       pvolume, pweight, pmelee_dam, pmelee_cut, pm_to_hit) { }
-};
-
-struct it_stationary : public itype
-{
- virtual bool is_stationary()         { return true; }
-
- std::string category;
-
- it_stationary(std::string pid, unsigned char prarity, unsigned int pprice,
-          std::string pname, std::string pdes,
-          char psym, nc_color pcolor, std::string pm1, std::string pm2,
-          unsigned char pvolume, unsigned char pweight,
-          signed char pmelee_dam, signed char pmelee_cut,
-          signed char pm_to_hit,
-          std::string pcategory)
-
-:itype(pid, prarity, pprice, pname, pdes, psym, pcolor, pm1, pm2, SOLID,
-       pvolume, pweight, pmelee_dam, pmelee_cut, pm_to_hit)
- {
-     category = pcategory;
- }
-};
-
-struct it_artifact_tool : public it_tool
-{
- art_charge charge_type;
- std::vector<art_effect_passive> effects_wielded;
- std::vector<art_effect_active>  effects_activated;
- std::vector<art_effect_passive> effects_carried;
-
- virtual bool is_artifact()  { return true; }
- virtual picojson::value save_data()
- {
-     std::map<std::string, picojson::value> data;
-
-     data[std::string("type")] = picojson::value("artifact_tool");
-
-     // generic data
-     data[std::string("id")] = picojson::value(id);
-     data[std::string("price")] = picojson::value(price);
-     data[std::string("name")] = picojson::value(name);
-     data[std::string("description")] = picojson::value(description);
-     data[std::string("sym")] = picojson::value(sym);
-     data[std::string("color")] = picojson::value(color_to_int(color));
-     data[std::string("m1")] = picojson::value(m1);
-     data[std::string("m2")] = picojson::value(m2);
-     data[std::string("volume")] = picojson::value(volume);
-     data[std::string("weight")] = picojson::value(weight);
-     data[std::string("id")] = picojson::value(id);
-     data[std::string("melee_dam")] = picojson::value(melee_dam);
-     data[std::string("melee_cut")] = picojson::value(melee_cut);
-     data[std::string("m_to_hit")] = picojson::value(m_to_hit);
-
-     std::vector<picojson::value> tags_json;
-     for(std::set<std::string>::iterator it = item_tags.begin();
-         it != item_tags.end(); ++it)
-     {
-         tags_json.push_back(picojson::value(*it));
-     }
-     data[std::string("item_flags")] = picojson::value(tags_json);
-
-     data[std::string("techniques")] = picojson::value(techniques);
-
-     // tool data
-     data[std::string("ammo")] = picojson::value(ammo);
-     data[std::string("max_charges")] = picojson::value(max_charges);
-     data[std::string("def_charges")] = picojson::value(def_charges);
-     data[std::string("charges_per_use")] = picojson::value(charges_per_use);
-     data[std::string("turns_per_charge")] = picojson::value(turns_per_charge);
-     data[std::string("revert_to")] = picojson::value(revert_to);
-
-     // artifact data
-     data[std::string("charge_type")] = picojson::value(charge_type);
-
-     std::vector<picojson::value> effects_wielded_json;
-     for(std::vector<art_effect_passive>::iterator it = effects_wielded.begin();
-         it != effects_wielded.end(); ++it)
-     {
-         effects_wielded_json.push_back(picojson::value(*it));
-     }
-     data[std::string("effects_wielded")] =
-         picojson::value(effects_wielded_json);
-
-     std::vector<picojson::value> effects_activated_json;
-     for(std::vector<art_effect_active>::iterator it =
-             effects_activated.begin();
-         it != effects_activated.end(); ++it)
-     {
-         effects_activated_json.push_back(picojson::value(*it));
-     }
-     data[std::string("effects_activated")] =
-         picojson::value(effects_activated_json);
-
-     std::vector<picojson::value> effects_carried_json;
-     for(std::vector<art_effect_passive>::iterator it = effects_carried.begin();
-         it != effects_carried.end(); ++it)
-     {
-         effects_carried_json.push_back(picojson::value(*it));
-     }
-     data[std::string("effects_carried")] =
-         picojson::value(effects_carried_json);
-
-     return picojson::value(data);
- }
-
- it_artifact_tool() :it_tool(){
-  ammo = AT_NULL;
-  price = 0;
-  def_charges = 0;
-  charges_per_use = 1;
-  turns_per_charge = 0;
-  revert_to = "null";
-  use = &iuse::artifact;
- };
-
- it_artifact_tool(std::string pid, unsigned int pprice, std::string pname,
-                  std::string pdes, char psym, nc_color pcolor, std::string pm1,
-                  std::string pm2, unsigned short pvolume, unsigned short pweight,
-                  signed char pmelee_dam, signed char pmelee_cut,
-                  signed char pm_to_hit, std::set<std::string> pitem_tags,
-
-                  unsigned int pmax_charges, unsigned int pdef_charges,
-                  unsigned char pcharges_per_use,
-                  unsigned char pturns_per_charge,
-                  ammotype pammo, itype_id prevert_to)
-
-:it_tool(pid, 0, pprice, pname, pdes, psym, pcolor, pm1, pm2, SOLID,
-         pvolume, pweight, pmelee_dam, pmelee_cut, pm_to_hit,
-	 pmax_charges, pdef_charges, pcharges_per_use, pturns_per_charge,
-	 pammo, prevert_to, &iuse::artifact)
- {
-     item_tags = pitem_tags;
-     artifact_itype_ids.push_back(pid);
- };
-};
-
-struct it_artifact_armor : public it_armor
-{
- std::vector<art_effect_passive> effects_worn;
-
- virtual bool is_artifact()  { return true; }
-
- virtual picojson::value save_data()
- {
-     std::map<std::string, picojson::value> data;
-
-     data[std::string("type")] = picojson::value("artifact_armor");
-
-     // generic data
-     data[std::string("id")] = picojson::value(id);
-     data[std::string("price")] = picojson::value(price);
-     data[std::string("name")] = picojson::value(name);
-     data[std::string("description")] = picojson::value(description);
-     data[std::string("sym")] = picojson::value(sym);
-     data[std::string("color")] = picojson::value(color_to_int(color));
-     data[std::string("m1")] = picojson::value(m1);
-     data[std::string("m2")] = picojson::value(m2);
-     data[std::string("volume")] = picojson::value(volume);
-     data[std::string("weight")] = picojson::value(weight);
-     data[std::string("id")] = picojson::value(id);
-     data[std::string("melee_dam")] = picojson::value(melee_dam);
-     data[std::string("melee_cut")] = picojson::value(melee_cut);
-     data[std::string("m_to_hit")] = picojson::value(m_to_hit);
-
-     std::vector<picojson::value> tags_json;
-     for(std::set<std::string>::iterator it = item_tags.begin();
-         it != item_tags.end(); ++it)
-     {
-         tags_json.push_back(picojson::value(*it));
-     }
-     data[std::string("item_flags")] = picojson::value(tags_json);
-
-     data[std::string("techniques")] = picojson::value(techniques);
-
-     // armor data
-     data[std::string("covers")] = picojson::value(covers);
-     data[std::string("encumber")] = picojson::value(encumber);
-     data[std::string("coverage")] = picojson::value(coverage);
-     data[std::string("material_thickness")] = picojson::value(thickness);
-     data[std::string("env_resist")] = picojson::value(env_resist);
-     data[std::string("warmth")] = picojson::value(warmth);
-     data[std::string("storage")] = picojson::value(storage);
-     data[std::string("power_armor")] = picojson::value(power_armor);
-
-     // artifact data
-     std::vector<picojson::value> effects_worn_json;
-     for(std::vector<art_effect_passive>::iterator it = effects_worn.begin();
-         it != effects_worn.end(); ++it)
-     {
-         effects_worn_json.push_back(picojson::value(*it));
-     }
-     data[std::string("effects_worn")] =
-         picojson::value(effects_worn_json);
-
-     return picojson::value(data);
- }
-
- it_artifact_armor() :it_armor()
- {
-  price = 0;
- };
-
- it_artifact_armor(std::string pid, unsigned int pprice, std::string pname,
-                   std::string pdes, char psym, nc_color pcolor, std::string pm1,
-                   std::string pm2, unsigned short pvolume, unsigned short pweight,
-                   signed char pmelee_dam, signed char pmelee_cut,
-                   signed char pm_to_hit, std::set<std::string> pitem_tags,
-
-                   unsigned char pcovers, signed char pencumber,
-                   unsigned char pcoverage, unsigned char pthickness,
-                   unsigned char penv_resist, signed char pwarmth,
-                   unsigned char pstorage)
-:it_armor(pid, 0, pprice, pname, pdes, psym, pcolor, pm1, pm2,
-          pvolume, pweight, pmelee_dam, pmelee_cut, pm_to_hit,
-          pcovers, pencumber, pcoverage, pthickness, penv_resist, pwarmth,
-          pstorage)
- {
-     item_tags = pitem_tags;
-     artifact_itype_ids.push_back(pid);
- };
-};
-
-#endif
->>>>>>> 501cc693
+#ifndef _ITYPE_H_
+#define _ITYPE_H_
+
+#include "color.h"
+#include "enums.h"
+#include "iuse.h"
+#include "pldata.h"
+#include "bodypart.h"
+#include "skill.h"
+#include "bionics.h"
+#include "artifact.h"
+#include "picojson.h"
+#include "rng.h"
+#include "material.h"
+#include <string>
+#include <vector>
+#include <sstream>
+#include <set>
+
+// mfb(n) converts a flag to its appropriate position in covers's bitfield
+#ifndef mfb
+#define mfb(n) long(1 << (n))
+#endif
+
+// for use in category specific inventory lists
+enum item_cat
+{
+  IC_NULL = 0,
+  IC_COMESTIBLE,
+  IC_AMMO,
+  IC_ARMOR,
+  IC_GUN,
+  IC_BOOK,
+  IC_TOOL,
+  IC_CONTAINER
+};
+
+typedef std::string itype_id;
+extern std::vector<std::string> unreal_itype_ids;
+extern std::vector<std::string> martial_arts_itype_ids;
+extern std::vector<std::string> artifact_itype_ids;
+extern std::vector<std::string> standard_itype_ids;
+extern std::vector<std::string> pseudo_itype_ids;
+
+// IMPORTANT: If adding a new AT_*** ammotype, add it to the ammo_name function
+//  at the end of itypedef.cpp
+enum ammotype {
+AT_NULL, AT_THREAD,
+AT_BATT, AT_PLUT,
+AT_NAIL, AT_BB, AT_BOLT, AT_ARROW,
+AT_SHOT,
+AT_22, AT_9MM, AT_762x25, AT_38, AT_40, AT_44, AT_45,
+AT_57, AT_46,
+AT_762, AT_223, AT_3006, AT_308,
+AT_40MM,
+AT_66MM,
+AT_GAS,
+AT_FUSION,
+AT_MUSCLE,
+AT_12MM,
+AT_PLASMA,
+AT_WATER,
+AT_PEBBLE,
+NUM_AMMO_TYPES
+};
+
+enum software_type {
+SW_NULL,
+SW_USELESS,
+SW_HACKING,
+SW_MEDICAL,
+SW_SCIENCE,
+SW_DATA,
+NUM_SOFTWARE_TYPES
+};
+
+enum technique_id {
+TEC_NULL,
+// Offensive Techniques
+TEC_SWEEP,	// Crits may make your enemy fall & miss a turn
+TEC_PRECISE,	// Crits are painful and stun
+TEC_BRUTAL,	// Crits knock the target back
+TEC_GRAB,	// Hit may allow a second unarmed attack attempt
+TEC_WIDE,	// Attacks adjacent oppoents
+TEC_RAPID,	// Hits faster
+TEC_FEINT,	// Misses take less time
+TEC_THROW,	// Attacks may throw your opponent
+TEC_DISARM,	// Remove an NPC's weapon
+TEC_FLAMING,    // Sets victim on fire
+// Defensive Techniques
+TEC_BLOCK,	// Block attacks, reducing them to 25% damage
+TEC_BLOCK_LEGS, // Block attacks, but with your legs
+TEC_WBLOCK_1,	// Weapon block, poor chance -- e.g. pole
+TEC_WBLOCK_2,	// Weapon block, moderate chance -- weapon made for blocking
+TEC_WBLOCK_3,	// Weapon block, good chance -- shield
+TEC_COUNTER,	// Counter-attack on a block or dodge
+TEC_BREAK,	// Break from a grab
+TEC_DEF_THROW,	// Throw an enemy that attacks you
+TEC_DEF_DISARM, // Disarm an enemy
+
+NUM_TECHNIQUES
+};
+
+enum bigness_property_aspect {
+BIGNESS_ENGINE_NULL,         // like a cookie-cutter-cut cookie, this type has no bigness aspect.
+BIGNESS_ENGINE_DISPLACEMENT, // combustion engine CC displacement
+BIGNESS_KILOWATTS,           // electric motor power
+BIGNESS_WHEEL_DIAMETER,      // wheel size in inches, including tire
+//BIGNESS_PLATING_THICKNESS, //
+NUM_BIGNESS_ASPECTS,
+};
+
+struct style_move
+{
+ std::string name;
+ technique_id tech;
+ int level;
+
+ style_move(std::string N, technique_id T, int L) :
+  name (N), tech (T), level (L) { };
+
+ style_move()
+ {
+  name = "";
+  tech = TEC_NULL;
+  level = 0;
+ }
+};
+
+// Returns the name of a category of ammo (e.g. "shot")
+std::string ammo_name(ammotype t);
+// Returns the default ammo for a category of ammo (e.g. ""00_shot"")
+itype_id default_ammo(ammotype guntype);
+
+struct itype
+{
+ itype_id id;		// ID # that matches its place in master itype list
+ 			// Used for save files; aligns to itype_id above.
+ unsigned char rarity;	// How often it's found
+ unsigned int  price;	// Its value
+
+ std::string name;	// Proper name
+ std::string description;// Flavor text
+
+ char sym;		// Symbol on the map
+ nc_color color;	// Color on the map (color.h)
+
+ std::string m1;		// Main material
+ std::string m2;		// Secondary material -- "null" if made of just 1 thing
+
+ phase_id phase;      //e.g. solid, liquid, gas
+
+ unsigned int volume;	// Space taken up by this item
+ unsigned int weight;	// Weight in quarter-pounds; is 64 lbs max ok?
+ 			// Also assumes positive weight.  No helium, guys!
+ bigness_property_aspect bigness_aspect;
+
+ signed char melee_dam;	// Bonus for melee damage; may be a penalty
+ signed char melee_cut;	// Cutting damage in melee
+ signed char m_to_hit;	// To-hit bonus for melee combat; -5 to 5 is reasonable
+
+ std::set<std::string> item_tags;
+ unsigned techniques : NUM_TECHNIQUES;
+
+ virtual bool is_food()          { return false; }
+ virtual bool is_ammo()          { return false; }
+ virtual bool is_gun()           { return false; }
+ virtual bool is_gunmod()        { return false; }
+ virtual bool is_bionic()        { return false; }
+ virtual bool is_armor()         { return false; }
+ virtual bool is_power_armor()   { return false; }
+ virtual bool is_book()          { return false; }
+ virtual bool is_tool()          { return false; }
+ virtual bool is_container()     { return false; }
+ virtual bool is_software()      { return false; }
+ virtual bool is_macguffin()     { return false; }
+ virtual bool is_style()         { return false; }
+ virtual bool is_stationary()    { return false; }
+ virtual bool is_artifact()      { return false; }
+ virtual bool is_var_veh_part()  { return false; }
+ virtual bool is_engine()         { return false; }
+ virtual bool is_wheel()          { return false; }
+ virtual bool count_by_charges() { return false; }
+ virtual picojson::value save_data() { return picojson::value(); }
+
+ std::string dmg_adj(int dam) { return material_type::find_material(m1)->dmg_adj(dam); }
+
+ void (iuse::*use)(game *, player *, item *, bool);// Special effects of use
+
+ itype() {
+  id = "null";
+  rarity = 0;
+  name  = "none";
+  sym = '#';
+  color = c_white;
+  m1 = "null";
+  m2 = "null";
+  phase = SOLID;
+  volume = 0;
+  weight = 0;
+  melee_dam = 0;
+  m_to_hit = 0;
+  techniques = 0;
+  use = &iuse::none;
+ }
+
+ itype(std::string pid, unsigned char prarity, unsigned int pprice,
+       std::string pname, std::string pdes,
+       char psym, nc_color pcolor, std::string pm1, std::string pm2, phase_id pphase,
+       unsigned short pvolume, unsigned short pweight,
+       signed char pmelee_dam, signed char pmelee_cut, signed char pm_to_hit,
+       unsigned ptechniques = 0) {
+  id          = pid;
+  rarity      = prarity;
+  price       = pprice;
+  name        = pname;
+  description = pdes;
+  sym         = psym;
+  color       = pcolor;
+  m1          = pm1;
+  m2          = pm2;
+  phase       = pphase;
+  volume      = pvolume;
+  weight      = pweight;
+  melee_dam   = pmelee_dam;
+  melee_cut   = pmelee_cut;
+  m_to_hit    = pm_to_hit;
+  techniques  = ptechniques;
+  use         = &iuse::none;
+ }
+};
+
+// Includes food drink and drugs
+struct it_comest : public itype
+{
+    signed char quench;	// Many things make you thirstier!
+    unsigned char nutr;	// Nutrition imparted
+    unsigned char spoils;	// How long it takes to spoil (hours / 600 turns)
+    unsigned char addict;	// Addictiveness potential
+    unsigned char charges;	// Defaults # of charges (drugs, loaf of bread? etc)
+    signed char stim;
+    signed char healthy;
+    std::string comesttype; //FOOD, DRINK, MED
+
+    signed char fun;	// How fun its use is
+
+    itype_id container;	// The container it comes in
+    itype_id tool;		// Tool needed to consume (e.g. lighter for cigarettes)
+
+    virtual bool is_food() { return true; }
+    // virtual bool count_by_charges() { return charges >= 1 ; }
+
+    virtual bool count_by_charges()
+    {
+        if (phase == LIQUID) {
+            return true;
+        } else {
+            return charges > 1 ;
+        }
+    }
+
+    add_type add;				// Effects of addiction
+
+    it_comest(std::string pid, unsigned char prarity, unsigned int pprice,
+    std::string pname, std::string pdes,
+    char psym, nc_color pcolor, std::string pm1, phase_id pphase,
+    unsigned short pvolume, unsigned short pweight,
+    signed char pmelee_dam, signed char pmelee_cut,
+    signed char pm_to_hit,
+
+    signed char pquench, unsigned char pnutr, signed char pspoils,
+    signed char pstim, signed char phealthy, unsigned char paddict,
+    unsigned char pcharges, signed char pfun, itype_id pcontainer,
+    itype_id ptool, void (iuse::*puse)(game *, player *, item *, bool),
+    add_type padd, std::string pcomesttype)
+    :itype(pid, prarity, pprice, pname, pdes, psym, pcolor, pm1, "null", pphase,
+    pvolume, pweight, pmelee_dam, pmelee_cut, pm_to_hit)
+    {
+        quench     = pquench;
+        nutr       = pnutr;
+        spoils     = pspoils;
+        stim       = pstim;
+        healthy    = phealthy;
+        addict     = paddict;
+        charges    = pcharges;
+        fun        = pfun;
+        container  = pcontainer;
+        tool       = ptool;
+        use        = puse;
+        add        = padd;
+        comesttype = pcomesttype;
+    }
+
+    it_comest() :itype() { };
+};
+
+// v6, v8, wankel, etc.
+struct it_var_veh_part: public itype
+{
+ // TODO? geometric mean: nth root of product
+ unsigned int min_bigness; //CC's
+ unsigned int max_bigness;
+
+ it_var_veh_part(std::string pid, unsigned char prarity, unsigned int pprice,
+        std::string pname, std::string pdes,
+        char psym, nc_color pcolor, std::string pm1, std::string pm2,
+        unsigned short pvolume, unsigned short pweight,
+        signed char pmelee_dam, signed char pmelee_cut, signed char pm_to_hit,
+        unsigned effects,
+
+        unsigned int big_min,
+        unsigned int big_max,
+        bigness_property_aspect big_aspect)
+:itype(pid, prarity, pprice, pname, pdes, psym, pcolor, pm1, pm2, SOLID,
+       pvolume, pweight, pmelee_dam, pmelee_cut, pm_to_hit) {
+  min_bigness = big_min;
+  max_bigness = big_max;
+  bigness_aspect = big_aspect;
+ }
+ virtual bool is_var_veh_part(){return true;}
+ virtual bool is_wheel()          { return false; }
+ virtual bool is_engine() {
+  //FIX ME OH FUCKING GOD NOT EVERYTING SHOULD BE AN ENGINE
+  // TODO: glyphgryph
+  return true;
+ }
+};
+
+
+struct it_ammo : public itype
+{
+ ammotype type;		// Enum of varieties (e.g. 9mm, shot, etc)
+ unsigned char damage;	// Average damage done
+ unsigned char pierce;	// Armor piercing; static reduction in armor
+ unsigned char range;	// Maximum range
+ signed char dispersion;// Dispersion (low is good)
+ unsigned char recoil;	// Recoil; modified by strength
+ unsigned char count;	// Default charges
+
+ std::set<std::string> ammo_effects;
+
+ virtual bool is_ammo() { return true; }
+// virtual bool count_by_charges() { return id != "gasoline"; }
+ virtual bool count_by_charges() { return true; }
+
+ it_ammo() : itype()
+ {
+     type = AT_NULL;
+     damage = 0;
+     pierce = 0;
+     range = 0;
+     dispersion = 0;
+     recoil = 0;
+     count = 0;
+ }
+
+ it_ammo(std::string pid, unsigned char prarity, unsigned int pprice,
+        std::string pname, std::string pdes,
+        char psym, nc_color pcolor, std::string pm1, phase_id pphase,
+        unsigned short pvolume, unsigned short pweight,
+        signed char pmelee_dam, signed char pmelee_cut, signed char pm_to_hit,
+         std::set<std::string> effects,
+
+        ammotype ptype, unsigned char pdamage, unsigned char ppierce,
+	signed char pdispersion, unsigned char precoil, unsigned char prange,
+        unsigned char pcount)
+:itype(pid, prarity, pprice, pname, pdes, psym, pcolor, pm1, "null", pphase,
+       pvolume, pweight, pmelee_dam, pmelee_cut, pm_to_hit, 0) {
+  type = ptype;
+  damage = pdamage;
+  pierce = ppierce;
+  range = prange;
+  dispersion = pdispersion;
+  recoil = precoil;
+  count = pcount;
+  ammo_effects = effects;
+ }
+};
+
+struct it_gun : public itype
+{
+ ammotype ammo;
+ Skill *skill_used;
+ signed char dmg_bonus;
+ signed char range;
+ signed char dispersion;
+ signed char recoil;
+ signed char durability;
+ unsigned char burst;
+ int clip;
+ int reload_time;
+
+ virtual bool is_gun() { return true; }
+
+ it_gun(std::string pid, unsigned char prarity, unsigned int pprice,
+        std::string pname, std::string pdes,
+        char psym, nc_color pcolor, std::string pm1, std::string pm2,
+        unsigned short pvolume, unsigned short pweight,
+        signed char pmelee_dam, signed char pmelee_cut, signed char pm_to_hit,
+
+	const char *pskill_used, ammotype pammo, signed char pdmg_bonus, signed char prange,
+	signed char pdispersion, signed char precoil, unsigned char pdurability,
+        unsigned char pburst, int pclip, int preload_time)
+:itype(pid, prarity, pprice, pname, pdes, psym, pcolor, pm1, pm2, SOLID,
+       pvolume, pweight, pmelee_dam, pmelee_cut, pm_to_hit) {
+  skill_used = pskill_used?Skill::skill(pskill_used):NULL;
+  ammo = pammo;
+  dmg_bonus = pdmg_bonus;
+  range = prange;
+  dispersion = pdispersion;
+  recoil = precoil;
+  durability = pdurability;
+  burst = pburst;
+  clip = pclip;
+  reload_time = preload_time;
+ }
+
+ it_gun() :itype() { };
+};
+
+struct it_gunmod : public itype
+{
+ signed char dispersion, damage, loudness, clip, recoil, burst;
+ ammotype newtype;
+ unsigned acceptible_ammo_types : NUM_AMMO_TYPES;
+ bool used_on_pistol;
+ bool used_on_shotgun;
+ bool used_on_smg;
+ bool used_on_rifle;
+
+ virtual bool is_gunmod() { return true; }
+
+ it_gunmod(std::string pid, unsigned char prarity, unsigned int pprice,
+           std::string pname, std::string pdes,
+           char psym, nc_color pcolor, std::string pm1, std::string pm2,
+           unsigned short pvolume, unsigned short pweight,
+           signed char pmelee_dam, signed char pmelee_cut,
+           signed char pm_to_hit,
+
+           signed char pdispersion, signed char pdamage, signed char ploudness,
+           signed char pclip, signed char precoil, signed char pburst,
+           ammotype pnewtype, long a_a_t, bool pistol,
+           bool shotgun, bool smg, bool rifle)
+
+ :itype(pid, prarity, pprice, pname, pdes, psym, pcolor, pm1, pm2, SOLID,
+        pvolume, pweight, pmelee_dam, pmelee_cut, pm_to_hit) {
+  dispersion = pdispersion;
+  damage = pdamage;
+  loudness = ploudness;
+  clip = pclip;
+  recoil = precoil;
+  burst = pburst;
+  newtype = pnewtype;
+  acceptible_ammo_types = a_a_t;
+  used_on_pistol = pistol;
+  used_on_shotgun = shotgun;
+  used_on_smg = smg;
+  used_on_rifle = rifle;
+ }
+
+ it_gunmod() :itype() { };
+};
+
+struct it_armor : public itype
+{
+ unsigned char covers; // Bitfield of enum body_part
+ signed char encumber;
+ unsigned char coverage;
+ unsigned char thickness; 
+ unsigned char env_resist; // Resistance to environmental effects
+ signed char warmth;
+ unsigned char storage;
+
+ bool power_armor;
+
+ virtual bool is_armor() { return true; }
+ virtual bool is_power_armor() { return power_armor; }
+ virtual bool is_artifact() { return false; }
+ virtual picojson::value save_data() { return picojson::value(); }
+ std::string bash_dmg_verb() { return m2 == "null" || !one_in(3) ?
+         material_type::find_material(m1)->bash_dmg_verb() :
+         material_type::find_material(m2)->bash_dmg_verb();
+ }
+ std::string cut_dmg_verb() { return m2 == "null" || !one_in(3) ?
+         material_type::find_material(m1)->cut_dmg_verb() :
+         material_type::find_material(m2)->cut_dmg_verb();
+ }
+
+ it_armor() : itype()
+ {
+  covers = 0;
+  encumber = 0;
+  coverage = 0;
+  thickness = 0;
+  env_resist = 0;
+  warmth = 0;
+  storage = 0;
+  power_armor = false;
+ }
+
+ it_armor(itype_id pid, unsigned char prarity, unsigned int pprice,
+          std::string pname, std::string pdes,
+          char psym, nc_color pcolor, std::string pm1, std::string pm2,
+          unsigned short pvolume, unsigned short pweight,
+          signed char pmelee_dam, signed char pmelee_cut, signed char pm_to_hit,
+
+          unsigned char pcovers, signed char pencumber,
+          unsigned char pcoverage, unsigned char pthickness,
+          unsigned char penv_resist, signed char pwarmth,
+          unsigned char pstorage, bool ppower_armor = false)
+:itype(pid, prarity, pprice, pname, pdes, psym, pcolor, pm1, pm2, SOLID,
+       pvolume, pweight, pmelee_dam, pmelee_cut, pm_to_hit) {
+  covers = pcovers;
+  encumber = pencumber;
+  coverage = pcoverage;
+  thickness = pthickness;
+  env_resist = penv_resist;
+  warmth = pwarmth;
+  storage = pstorage;
+  power_armor = ppower_armor;
+ }
+};
+
+struct recipe;
+
+struct it_book : public itype
+{
+ Skill *type;		// Which skill it upgrades
+ unsigned char level;	// The value it takes the skill to
+ unsigned char req;	// The skill level required to understand it
+ signed char fun;	// How fun reading this is
+ unsigned char intel;	// Intelligence required to read, at all
+ unsigned char time;	// How long, in 10-turns (aka minutes), it takes to read
+			// "To read" means getting 1 skill point, not all of em
+ std::map<recipe*, int> recipes; //what recipes can be learned from this book
+ virtual bool is_book() { return true; }
+ it_book() {}
+ it_book(std::string pid, unsigned char prarity, unsigned int pprice,
+         std::string pname, std::string pdes,
+         char psym, nc_color pcolor, std::string pm1, std::string pm2,
+         unsigned short pvolume, unsigned short pweight,
+         signed char pmelee_dam, signed char pmelee_cut, signed char pm_to_hit,
+
+	 const char *ptype, unsigned char plevel, unsigned char preq,
+	 signed char pfun, unsigned char pintel, unsigned char ptime)
+:itype(pid, prarity, pprice, pname, pdes, psym, pcolor, pm1, pm2, SOLID,
+       pvolume, pweight, pmelee_dam, pmelee_cut, pm_to_hit) {
+  type = ptype?Skill::skill(ptype):NULL;
+  level = plevel;
+  req = preq;
+  fun = pfun;
+  intel = pintel;
+  time = ptime;
+ }
+};
+
+enum container_flags {
+ con_rigid,
+ con_wtight,
+ con_seals,
+ num_con_flags
+};
+
+struct it_container : public itype
+{
+ unsigned char contains;	// Internal volume
+ unsigned flags : num_con_flags;
+ virtual bool is_container() { return true; }
+ it_container(std::string pid, unsigned char prarity, unsigned int pprice,
+              std::string pname, std::string pdes,
+              char psym, nc_color pcolor, std::string pm1, std::string pm2,
+              unsigned short pvolume, unsigned short pweight,
+              signed char pmelee_dam, signed char pmelee_cut,
+              signed char pm_to_hit,
+
+              unsigned char pcontains, unsigned pflags)
+:itype(pid, prarity, pprice, pname, pdes, psym, pcolor, pm1, pm2, SOLID,
+       pvolume, pweight, pmelee_dam, pmelee_cut, pm_to_hit) {
+  contains = pcontains;
+  flags = pflags;
+ }
+};
+
+struct it_tool : public itype
+{
+ ammotype ammo;
+ unsigned int max_charges;
+ unsigned int def_charges;
+ unsigned char charges_per_use;
+ unsigned char turns_per_charge;
+ itype_id revert_to;
+
+ virtual bool is_tool()          { return true; }
+ virtual bool is_artifact()      { return false; }
+ virtual picojson::value save_data() { return picojson::value(); }
+
+ it_tool() :itype()
+ {
+  ammo = AT_NULL;
+  max_charges = 0;
+  def_charges = 0;
+  charges_per_use = 0;
+  turns_per_charge = 0;
+  revert_to = "null";
+  use = &iuse::none;
+ }
+
+ it_tool(std::string pid, unsigned char prarity, unsigned int pprice,
+         std::string pname, std::string pdes,
+         char psym, nc_color pcolor, std::string pm1, std::string pm2, phase_id pphase,
+         unsigned short pvolume, unsigned short pweight,
+         signed char pmelee_dam, signed char pmelee_cut, signed char pm_to_hit,
+
+         unsigned int pmax_charges, unsigned int pdef_charges,
+         unsigned char pcharges_per_use, unsigned char pturns_per_charge,
+         ammotype pammo, itype_id prevert_to,
+	 void (iuse::*puse)(game *, player *, item *, bool))
+:itype(pid, prarity, pprice, pname, pdes, psym, pcolor, pm1, pm2, pphase,
+       pvolume, pweight, pmelee_dam, pmelee_cut, pm_to_hit) {
+  max_charges = pmax_charges;
+  def_charges = pdef_charges;
+  ammo = pammo;
+  charges_per_use = pcharges_per_use;
+  turns_per_charge = pturns_per_charge;
+  revert_to = prevert_to;
+  use = puse;
+ }
+};
+
+struct it_bionic : public itype
+{
+ std::vector<bionic_id> options;
+ int difficulty;
+
+ virtual bool is_bionic()    { return true; }
+
+ it_bionic(std::string pid, unsigned char prarity, unsigned int pprice,
+           std::string pname, std::string pdes,
+           char psym, nc_color pcolor, std::string pm1, std::string pm2,
+           unsigned short pvolume, unsigned short pweight,
+           signed char pmelee_dam, signed char pmelee_cut,
+           signed char pm_to_hit,
+
+           int pdifficulty)
+ :itype(pid, prarity, pprice, pname, pdes, psym, pcolor, pm1, pm2, SOLID,
+        pvolume, pweight, pmelee_dam, pmelee_cut, pm_to_hit) {
+   difficulty = pdifficulty;
+   options.push_back(id);
+ }
+};
+
+struct it_macguffin : public itype
+{
+ bool readable; // If true, activated with 'R'
+
+ virtual bool is_macguffin() { return true; }
+
+ it_macguffin(std::string pid, unsigned char prarity, unsigned int pprice,
+              std::string pname, std::string pdes,
+              char psym, nc_color pcolor, std::string pm1, std::string pm2,
+              unsigned short pvolume, unsigned short pweight,
+              signed char pmelee_dam, signed char pmelee_cut,
+              signed char pm_to_hit,
+
+              bool preadable,
+              void (iuse::*puse)(game *, player *, item *, bool))
+:itype(pid, prarity, pprice, pname, pdes, psym, pcolor, pm1, pm2, SOLID,
+       pvolume, pweight, pmelee_dam, pmelee_cut, pm_to_hit) {
+  readable = preadable;
+  use = puse;
+ }
+};
+
+struct it_software : public itype
+{
+ software_type swtype;
+ int power;
+
+ virtual bool is_software()      { return true; }
+
+ it_software(std::string pid, unsigned char prarity, unsigned int pprice,
+             std::string pname, std::string pdes,
+             char psym, nc_color pcolor, std::string pm1, std::string pm2,
+             unsigned short pvolume, unsigned short pweight,
+             signed char pmelee_dam, signed char pmelee_cut,
+             signed char pm_to_hit,
+
+             software_type pswtype, int ppower)
+:itype(pid, prarity, pprice, pname, pdes, psym, pcolor, pm1, pm2, SOLID,
+       pvolume, pweight, pmelee_dam, pmelee_cut, pm_to_hit) {
+  swtype = pswtype;
+  power = ppower;
+ }
+};
+
+struct it_style : public itype
+{
+ virtual bool is_style()         { return true; }
+
+ std::vector<style_move> moves;
+
+ it_style(std::string pid, unsigned char prarity, unsigned int pprice,
+          std::string pname, std::string pdes,
+          char psym, nc_color pcolor, std::string pm1, std::string pm2,
+          unsigned char pvolume, unsigned char pweight,
+          signed char pmelee_dam, signed char pmelee_cut,
+          signed char pm_to_hit)
+
+:itype(pid, prarity, pprice, pname, pdes, psym, pcolor, pm1, pm2, SOLID,
+       pvolume, pweight, pmelee_dam, pmelee_cut, pm_to_hit) { }
+};
+
+struct it_stationary : public itype
+{
+ virtual bool is_stationary()         { return true; }
+
+ std::string category;
+
+ it_stationary(std::string pid, unsigned char prarity, unsigned int pprice,
+          std::string pname, std::string pdes,
+          char psym, nc_color pcolor, std::string pm1, std::string pm2,
+          unsigned char pvolume, unsigned char pweight,
+          signed char pmelee_dam, signed char pmelee_cut,
+          signed char pm_to_hit,
+          std::string pcategory)
+
+:itype(pid, prarity, pprice, pname, pdes, psym, pcolor, pm1, pm2, SOLID,
+       pvolume, pweight, pmelee_dam, pmelee_cut, pm_to_hit)
+ {
+     category = pcategory;
+ }
+};
+
+struct it_artifact_tool : public it_tool
+{
+ art_charge charge_type;
+ std::vector<art_effect_passive> effects_wielded;
+ std::vector<art_effect_active>  effects_activated;
+ std::vector<art_effect_passive> effects_carried;
+
+ virtual bool is_artifact()  { return true; }
+ virtual picojson::value save_data()
+ {
+     std::map<std::string, picojson::value> data;
+
+     data[std::string("type")] = picojson::value("artifact_tool");
+
+     // generic data
+     data[std::string("id")] = picojson::value(id);
+     data[std::string("price")] = picojson::value(price);
+     data[std::string("name")] = picojson::value(name);
+     data[std::string("description")] = picojson::value(description);
+     data[std::string("sym")] = picojson::value(sym);
+     data[std::string("color")] = picojson::value(color_to_int(color));
+     data[std::string("m1")] = picojson::value(m1);
+     data[std::string("m2")] = picojson::value(m2);
+     data[std::string("volume")] = picojson::value(volume);
+     data[std::string("weight")] = picojson::value(weight);
+     data[std::string("id")] = picojson::value(id);
+     data[std::string("melee_dam")] = picojson::value(melee_dam);
+     data[std::string("melee_cut")] = picojson::value(melee_cut);
+     data[std::string("m_to_hit")] = picojson::value(m_to_hit);
+
+     std::vector<picojson::value> tags_json;
+     for(std::set<std::string>::iterator it = item_tags.begin();
+         it != item_tags.end(); ++it)
+     {
+         tags_json.push_back(picojson::value(*it));
+     }
+     data[std::string("item_flags")] = picojson::value(tags_json);
+
+     data[std::string("techniques")] = picojson::value(techniques);
+
+     // tool data
+     data[std::string("ammo")] = picojson::value(ammo);
+     data[std::string("max_charges")] = picojson::value(max_charges);
+     data[std::string("def_charges")] = picojson::value(def_charges);
+     data[std::string("charges_per_use")] = picojson::value(charges_per_use);
+     data[std::string("turns_per_charge")] = picojson::value(turns_per_charge);
+     data[std::string("revert_to")] = picojson::value(revert_to);
+
+     // artifact data
+     data[std::string("charge_type")] = picojson::value(charge_type);
+
+     std::vector<picojson::value> effects_wielded_json;
+     for(std::vector<art_effect_passive>::iterator it = effects_wielded.begin();
+         it != effects_wielded.end(); ++it)
+     {
+         effects_wielded_json.push_back(picojson::value(*it));
+     }
+     data[std::string("effects_wielded")] =
+         picojson::value(effects_wielded_json);
+
+     std::vector<picojson::value> effects_activated_json;
+     for(std::vector<art_effect_active>::iterator it =
+             effects_activated.begin();
+         it != effects_activated.end(); ++it)
+     {
+         effects_activated_json.push_back(picojson::value(*it));
+     }
+     data[std::string("effects_activated")] =
+         picojson::value(effects_activated_json);
+
+     std::vector<picojson::value> effects_carried_json;
+     for(std::vector<art_effect_passive>::iterator it = effects_carried.begin();
+         it != effects_carried.end(); ++it)
+     {
+         effects_carried_json.push_back(picojson::value(*it));
+     }
+     data[std::string("effects_carried")] =
+         picojson::value(effects_carried_json);
+
+     return picojson::value(data);
+ }
+
+ it_artifact_tool() :it_tool(){
+  ammo = AT_NULL;
+  price = 0;
+  def_charges = 0;
+  charges_per_use = 1;
+  turns_per_charge = 0;
+  revert_to = "null";
+  use = &iuse::artifact;
+ };
+
+ it_artifact_tool(std::string pid, unsigned int pprice, std::string pname,
+                  std::string pdes, char psym, nc_color pcolor, std::string pm1,
+                  std::string pm2, unsigned short pvolume, unsigned short pweight,
+                  signed char pmelee_dam, signed char pmelee_cut,
+                  signed char pm_to_hit, std::set<std::string> pitem_tags,
+
+                  unsigned int pmax_charges, unsigned int pdef_charges,
+                  unsigned char pcharges_per_use,
+                  unsigned char pturns_per_charge,
+                  ammotype pammo, itype_id prevert_to)
+
+:it_tool(pid, 0, pprice, pname, pdes, psym, pcolor, pm1, pm2, SOLID,
+         pvolume, pweight, pmelee_dam, pmelee_cut, pm_to_hit,
+	 pmax_charges, pdef_charges, pcharges_per_use, pturns_per_charge,
+	 pammo, prevert_to, &iuse::artifact)
+ {
+     item_tags = pitem_tags;
+     artifact_itype_ids.push_back(pid);
+ };
+};
+
+struct it_artifact_armor : public it_armor
+{
+ std::vector<art_effect_passive> effects_worn;
+
+ virtual bool is_artifact()  { return true; }
+
+ virtual picojson::value save_data()
+ {
+     std::map<std::string, picojson::value> data;
+
+     data[std::string("type")] = picojson::value("artifact_armor");
+
+     // generic data
+     data[std::string("id")] = picojson::value(id);
+     data[std::string("price")] = picojson::value(price);
+     data[std::string("name")] = picojson::value(name);
+     data[std::string("description")] = picojson::value(description);
+     data[std::string("sym")] = picojson::value(sym);
+     data[std::string("color")] = picojson::value(color_to_int(color));
+     data[std::string("m1")] = picojson::value(m1);
+     data[std::string("m2")] = picojson::value(m2);
+     data[std::string("volume")] = picojson::value(volume);
+     data[std::string("weight")] = picojson::value(weight);
+     data[std::string("id")] = picojson::value(id);
+     data[std::string("melee_dam")] = picojson::value(melee_dam);
+     data[std::string("melee_cut")] = picojson::value(melee_cut);
+     data[std::string("m_to_hit")] = picojson::value(m_to_hit);
+
+     std::vector<picojson::value> tags_json;
+     for(std::set<std::string>::iterator it = item_tags.begin();
+         it != item_tags.end(); ++it)
+     {
+         tags_json.push_back(picojson::value(*it));
+     }
+     data[std::string("item_flags")] = picojson::value(tags_json);
+
+     data[std::string("techniques")] = picojson::value(techniques);
+
+     // armor data
+     data[std::string("covers")] = picojson::value(covers);
+     data[std::string("encumber")] = picojson::value(encumber);
+     data[std::string("coverage")] = picojson::value(coverage);
+     data[std::string("material_thickness")] = picojson::value(thickness);
+     data[std::string("env_resist")] = picojson::value(env_resist);
+     data[std::string("warmth")] = picojson::value(warmth);
+     data[std::string("storage")] = picojson::value(storage);
+     data[std::string("power_armor")] = picojson::value(power_armor);
+
+     // artifact data
+     std::vector<picojson::value> effects_worn_json;
+     for(std::vector<art_effect_passive>::iterator it = effects_worn.begin();
+         it != effects_worn.end(); ++it)
+     {
+         effects_worn_json.push_back(picojson::value(*it));
+     }
+     data[std::string("effects_worn")] =
+         picojson::value(effects_worn_json);
+
+     return picojson::value(data);
+ }
+
+ it_artifact_armor() :it_armor()
+ {
+  price = 0;
+ };
+
+ it_artifact_armor(std::string pid, unsigned int pprice, std::string pname,
+                   std::string pdes, char psym, nc_color pcolor, std::string pm1,
+                   std::string pm2, unsigned short pvolume, unsigned short pweight,
+                   signed char pmelee_dam, signed char pmelee_cut,
+                   signed char pm_to_hit, std::set<std::string> pitem_tags,
+
+                   unsigned char pcovers, signed char pencumber,
+                   unsigned char pcoverage, unsigned char pthickness,
+                   unsigned char penv_resist, signed char pwarmth,
+                   unsigned char pstorage)
+:it_armor(pid, 0, pprice, pname, pdes, psym, pcolor, pm1, pm2,
+          pvolume, pweight, pmelee_dam, pmelee_cut, pm_to_hit,
+          pcovers, pencumber, pcoverage, pthickness, penv_resist, pwarmth,
+          pstorage)
+ {
+     item_tags = pitem_tags;
+     artifact_itype_ids.push_back(pid);
+ };
+};
+
+#endif