--- conflicted
+++ resolved
@@ -34,19 +34,8 @@
 {
     const int default_text_box_height = 20;
     const int default_text_box_width = 100;
-    const QSize default_text_box_size(default_text_box_width, default_text_box_height);
-
-    int row = 0;
-    int col = 0;
-    int max_row = 0;
-    int max_col = 0;
-
-<<<<<<< HEAD
-
-    const int default_text_box_height = 20;
-    const int default_text_box_width = 100;
-    const QSize default_text_box_size(default_text_box_width, default_text_box_height);
-
+    const QSize default_text_box_size( default_text_box_width, default_text_box_height );
+    
     int row = 0;
     int col = 0;
     int max_row = 0;
@@ -57,24 +46,18 @@
     row = 0;
     col++;
 
-=======
     QMainWindow title_menu;
->>>>>>> db8eb882
     spell_window spell_editor( &title_menu );
     item_group_window item_group_editor( &title_menu );
 
-<<<<<<< HEAD
-    QPushButton spell_button( _( "Spell Creator" ), &title_menu );
-    spell_button.resize( default_text_box_size );
     QPushButton item_group_button( _( "Item group Creator" ), &title_menu );
     item_group_button.move( QPoint( col * default_text_box_width, row++ * default_text_box_height ) );
     item_group_button.resize( default_text_box_size );
-=======
+    
     //Does nothing on it's own but once settings.setvalue() is called it will create
     //an ini file in C:\Users\User\AppData\Roaming\CleverRaven or equivalent directory
     QSettings settings( QSettings::IniFormat, QSettings::UserScope,
         "CleverRaven", "Cataclysm - DDA" );
-
 
     // =========================================================================================
     // first column of boxes
@@ -94,7 +77,6 @@
             all_mods.append( e->ident.c_str() );
         }
     }
->>>>>>> db8eb882
 
     dual_list_box mods_box;
     mods_box.initialize( all_mods );
