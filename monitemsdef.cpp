--- conflicted
+++ resolved
@@ -3,14 +3,6 @@
 
 void game::init_monitems()
 {
-<<<<<<< HEAD
- setvector(&monitems["mon_ant"],
-	"bugs",	1, NULL);
- monitems["mon_ant_soldier"]	= monitems["mon_ant"];
- monitems["mon_ant_queen"]	= monitems["mon_ant"];
-
-=======
->>>>>>> e683a00d
 // for zombies only: clothing is generated separately upon mondeath
 // monitems should therefore not include main clothing items but extra items
 // that zombies might be carrying
@@ -68,20 +60,7 @@
  setvector(&monitems["mon_wasp"],
 	"wasps",	1, NULL);
 
-<<<<<<< HEAD
- setvector(&monitems["mon_dragonfly"],
-	"bugs",	1, NULL);
- monitems["mon_centipede"]	= monitems["mon_dragonfly"];
- monitems["mon_spider_wolf"]	= monitems["mon_dragonfly"];
- monitems["mon_spider_web"]	= monitems["mon_dragonfly"];
- monitems["mon_spider_jumping"]	= monitems["mon_dragonfly"];
- monitems["mon_spider_trapdoor"]	= monitems["mon_dragonfly"];
- monitems["mon_spider_widow"]	= monitems["mon_dragonfly"];
-
- setvector(&monitems["mon_eyebot"],
-=======
  setvector(&monitems[mon_eyebot],
->>>>>>> e683a00d
            "robots",4, "eyebot", 1,NULL);
 
  setvector(&monitems["mon_manhack"],
