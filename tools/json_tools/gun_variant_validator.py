#!/usr/bin/env python3

import argparse
import json
import os

args = argparse.ArgumentParser()
args.add_argument("dir", action="store", help="specify json directory")
args.add_argument("-v", "--verbose", action="store_true",
                  help="extra debugging output")
args.add_argument("-c", "--combine", action="store_true",
                  help="check for guns that should be combined as variants")
args.add_argument("-i", "--identifier", action="store_true",
                  help="check for guns that do not share an identifier "
                       "with their magazines")
args.add_argument("--only-good-idents", action="store_true",
                  help="if checking identifiers, output valid identifiers")
args.add_argument("-n", "--name", action="store_true",
                  help="check for guns with non-descriptive names")
args.add_argument("--no-failure", action="store_true",
                  help="do not exit as a failure if any of the checks fail")
args.add_argument("-t", "--table", action="store_true",
                  help="output collected data as a table and exit")
args_dict = vars(args.parse_args())

all_jos = dict()
VERBOSE = args_dict["verbose"]
LOADED_TYPES = {"GUN", "MAGAZINE"}
INHERITED_KEYS = [
    "id",
    "type",
    "name",
    "ammo",
    "flags",
    "volume",
    "weight",
    "modes",
    "barrel_length",
    "ranged_damage",
    "reload",
    "longest_side",
    "linkage",
    "pocket_data",
    "dispersion",
    "recoil",
    "barrel_volume",
    "blackpowder_tolerance",
]
WEIGHT_UNITS = {"kg": 1000, "g": 1}
VOLUME_UNITS = {"L": 1000, "ml": 1}
LENGTH_UNITS = {"mm": 1}
UNIT_KEYS = [
    "weight",
    "volume",
    "barrel_volume",
    "longest_side",
    "barrel_length",
]
UNIT_UNITS = {
    "weight": WEIGHT_UNITS,
    "volume": VOLUME_UNITS,
    "barrel_volume": VOLUME_UNITS,
    "longest_side": LENGTH_UNITS,
    "barrel_length": LENGTH_UNITS,
}
GUNS_BLACKLIST = {
    # Well named, faction-specific weapon, with weird ammo
    "brogyeki",
}
AMMO_BLACKLIST = {
    "arrow",
    "bolt",
    "chemical_spray",
    "fishspear",
    "nail",
    "paintball",
    "signal_flare",
    "water",
}
VARIANT_CHECK_BLACKLIST = {
    "pamd68rubik",
}
VARIANT_CHECK_PAIR_BLACKLIST = {
    # FIXME: fix and remove these
    ("m17", "m18"),
    ("pamd68", "pamd68mountable"),
    ("type99", "type99_sniper"),
    ("glock_20", "glock_40"),
}
IDENTIFIER_CHECK_BLACKLIST = {
    # FIXME: fix and remove these
    "bigun",
    "american_180",
    "fn_fal_semi",
    "m1a",
    "rfb_308",
    "steyr_scout",
    "mdrx",
    "STI_DS_10",
    "hpt3895",
    "m2carbine",
}
NAME_CHECK_BLACKLIST = {
    # FIXME: fix and remove these
    "fn_p90",
    "hk_mp7",
    "obrez",
    "pressin",
    "m1911-460",
    "m2010",
    "weatherby_5",
    "win70",
    "mr73",
<<<<<<< HEAD
    "ruger_lcr_38",
    "sw_619",
=======
    "acr_300blk",
>>>>>>> 858f8bca
    "iwi_tavor_x95_300blk",
    "sig_mcx_rattler_sbr",
    "p226_357sig",
    "glock_31",
    "p320_357sig",
    "scar_l",
    "brogyaga",
    "raging_bull",
    "raging_judge",
    "saiga_410",
    "shotgun_410",
    "mgl",
    "pseudo_m203",
    "atgm_launcher",
    "xedra_gun",
    "90two40",
    "glock_22",
    "px4_40",
    "sig_40",
    "hi_power_40",
    "walther_ppq_40",
    "hptjcp",
    "AT4",
    "af2011a1_38super",
    "m1911a1_38super",
    "plasma_gun",
    "bbgun",
}
BAD_IDENTIFIERS = [
    "10mm",
    ".22",
    ".338",
    ".38",
    ".40",
    ".44",
    ".45",
    ".500",
    "5x50mm",
    "5.7mm",
    "7.7mm",
    "8x40mm",
    "9x19mm",
    "-round",
    "magazine",
    "stripper",
    "speedloader",
]
TYPE_DESCRIPTORS = [
    "automagnum",
    "blunderbuss",
    "carbine",
    "coilgun",
    # Not great, but weird can get a pass
    "combination gun",
    "derringer",
    "flamethrower",
    "flintlock",
    # Special faction-specific invented weapons get a pass
    "FSP",
    "gatling gun",
    "hand cannon",
    "handgun",
    "HMG",
    # Special faction-specific invented weapons get a pass
    "HWP",
    "launcher",
    "lever gun",
    "LMG",
    "machine gun",
    "minigun",
    # This is as close as you can get without a giant name
    "operational briefcase",
    "pistol",
    "railgun",
    "revolver",
    "rifle",
    "shotgun",
    "six-shooter",
    "SMG",
    "submachine gun",
    "trenchgun",
]

"""
JSON parsing functions
"""


# Helper to parse quantities
def parse_unit(val, stops):
    # already parsed
    if type(val) is not str:
        return val
    total = 0
    unit = 0
    sign = 1
    unit_start = -1
    eaten = 0
    while len(val[eaten:]) != 0:
        if val[eaten].isdigit():
            unit *= 10
            unit += ord(val[eaten]) - ord('0')
        elif val[eaten] == '-':
            sign = -1
        # Non-space, non-decimal characters must be part of a unit
        elif not val[eaten].isspace():
            unit_start = eaten if unit_start == -1 else unit_start
            # We found a valid unit
            if val[unit_start:eaten + 1] in stops:
                unit *= stops[val[unit_start:eaten + 1]]
                total += unit * sign
                unit = 0
                sign = 1
                unit_start = -1
        eaten += 1
    return total


# Parse the gun data represented in JSON to what we care about
def simplify_gun_data(jo):
    # We only care about what modes it has, and how many bullets
    if "modes" in jo:
        modes = []
        for mode in jo["modes"]:
            modes.append(mode[2])
        jo["modes"] = sorted(modes)
    else:
        jo["modes"] = [1]
    # We only care how much damage it deals
    if "ranged_damage" in jo:
        if type(jo["ranged_damage"]) is not dict:
            raise ValueError("Multiple damage types not supported")
        jo["ranged_damage"] = jo["ranged_damage"]["amount"]
    else:
        jo["ranged_damage"] = 0
    # And we only care what magazines it takes (or how much ammo, if no mags)
    # Oh god why
    if "pocket_data" not in jo:
        if VERBOSE:
            print("\tRemoving %s, conversion kit gun" % jo["id"])
        return False
    for data in jo["pocket_data"]:
        # It does not take magazines
        if data["pocket_type"] == "MAGAZINE":
            # First value in dict
            quantity = next(iter(data["ammo_restriction"].values()))
            # Check that ammo restriction is uniform
            if (len(data["ammo_restriction"]) != 1 and
               len(set(data["ammo_restriction"].values())) != 1):
                raise ValueError("Only one quantity allowed for ammo")
            # TODO: figure out a better way to specify this
            jo["magazines"] = [quantity]
            # TODO: combine with magazines?
            if "allowed_speedloaders" in data:
                jo["speedloaders"] = data["allowed_speedloaders"]
        # It takes magazines (so much simpler!)
        elif data["pocket_type"] == "MAGAZINE_WELL":
            jo["magazines"] = sorted(data["item_restriction"])
        else:
            raise ValueError("Guns with other pockets not supported")
    # We don't need all of this data
    del jo["pocket_data"]
    return True


# Remove irrelevant keys and clean data to ease later checks
def simplify_object(jo):
    # Only guns are subject to intense scrutiny
    # everything else can be considered already simple
    if jo["type"] != "GUN":
        return True
    if "id" not in jo or jo["id"] in GUNS_BLACKLIST:
        if VERBOSE:
            name = str(jo)
            if "id" in jo:
                name = jo["id"]
            if "abstract" in jo:
                name = jo["abstract"]
            print("\tRemoving %s, blacklisted or abstract" % name)
        return False

    req_keys = {"weight", "volume", "ammo", "id"}
    all_keys = req_keys | set(INHERITED_KEYS)

    # Drop all the other keys
    removed = list(filter(lambda key: key not in all_keys, jo.keys()))
    # Need to iterate over removed because we can't delete from dict in for
    for key in removed:
        del jo[key]

    # guns without the required keys can't be checked
    for key in filter(lambda key: key not in jo, req_keys):
        if VERBOSE:
            print("\tRemoving %s, lacking %s" % (jo["id"], key))
        return False
    # We don't care about fake guns
    if "flags" in jo and "PSEUDO" in jo["flags"]:
        if VERBOSE:
            print("\tRemoving %s, pseudo gun" % jo["id"])
        return False

    return simplify_gun_data(jo)


# Given a JSON object, extract the player-visible name
def name_of(jo):
    if type(jo["name"]) is dict:
        if "str" in jo["name"]:
            return jo["name"]["str"]
        else:
            return jo["name"]["str_sp"]
    return jo["name"]


"""
JSON loading functions
"""


def extract_jos(path):
    with open(path, "r", encoding="utf-8") as json_file:
        try:
            json_data = json.load(json_file)
        except json.JSONDecodeError:
            print(f"Json Decode Error at {path}")
            print("Ensure that the file is a JSON file consisting of"
                  " an array of objects!")
            return None

        for jo in json_data:
            if type(jo) is not dict:
                print(f"Incorrectly formatted JSON data at {path}")
                print("Ensure that the file is a JSON file consisting"
                      " of an array of objects!")
                break

            if "type" not in jo or jo["type"] not in LOADED_TYPES:
                continue

            ident = jo["id"] if "id" in jo else jo["abstract"]
            all_jos[ident] = jo


def copy_from_extend(jo, data):
    if "extend" not in jo:
        return
    subobject = jo["extend"]
    for key in INHERITED_KEYS:
        if key not in subobject:
            continue
        for val in subobject[key]:
            if key not in data:
                data[key] = [val]
            else:
                data[key].append(val)


def copy_from_delete(jo, data):
    if "delete" not in jo:
        return
    subobject = jo["delete"]
    for key in INHERITED_KEYS:
        if key not in subobject:
            continue
        for val in subobject[key]:
            if key not in data:
                raise ValueError("Invalid delete on %s" % key)
            else:
                data[key].remove(val)


def copy_from_relative(jo, data):
    if "relative" not in jo:
        return
    subobject = jo["relative"]
    for key in INHERITED_KEYS:
        if key not in subobject:
            continue
        if key not in data:
            raise ValueError("Invalid relative on %s" % key)
        if key in UNIT_KEYS:
            data[key] += parse_unit(subobject[key], UNIT_UNITS[key])
        elif (key == "ranged_damage" and
              type(data[key]) is dict and
              type(subobject[key]) is dict):
            data[key]["amount"] += subobject[key]["amount"]
        elif key in {"dispersion"}:
            data[key] += subobject[key]
        else:
            raise ValueError("Relative for %s not supported" % key)


def copy_from_proportional(jo, data):
    if "proportional" not in jo:
        return
    subobject = jo["proportional"]
    for key in INHERITED_KEYS:
        if key not in subobject:
            continue
        if key not in data:
            raise ValueError("Invalid proportional on %s" % key)
        if (key == "ranged_damage" and
           type(data[key]) is dict and
           type(subobject[key]) is dict):
            data[key]["amount"] *= subobject[key]["amount"]
        elif key in UNIT_KEYS or key in {"reload", "dispersion"}:
            data[key] *= subobject[key]
        else:
            raise ValueError("Proportional for %s not supported" % key)


def do_copy_from(jo):
    data = {}
    if "copy-from" in jo and jo["copy-from"] in all_jos:
        data = do_copy_from(all_jos[jo["copy-from"]])

    for key in INHERITED_KEYS:
        if key in jo:
            if key in UNIT_KEYS:
                data[key] = parse_unit(jo[key], UNIT_UNITS[key])
            elif key == "name":
                data[key] = name_of(jo)
            else:
                data[key] = jo[key]

    copy_from_extend(jo, data)
    copy_from_delete(jo, data)
    copy_from_relative(jo, data)
    copy_from_proportional(jo, data)

    return data


def load_all_json(directory):
    for root, directories, filenames in os.walk(directory):
        for filename in filenames:
            if not filename.endswith(".json"):
                continue
            path = os.path.join(root, filename)
            extract_jos(path)

    for gun in all_jos.keys():
        new = do_copy_from(all_jos[gun])
        all_jos[gun] = new


"""
CHECK 1: Should a gun be a variant?
"""


# Are these guns similar enough they should be variants?
def guns_are_similar(jo, gun):
    # For volume, weight, length, etc
    # Compare if they're in the same or an adjacent bucket
    def in_range(lhs, rhs, bucket_size):
        return abs((lhs // bucket_size) - (rhs // bucket_size)) < 2

    def in_pct(lhs, rhs, pct):
        low = 1 - pct
        high = 1 + pct
        return ((lhs >= rhs * low and lhs <= rhs * high) or
                (rhs >= lhs * low and rhs <= lhs * high))

    # "symmetric difference" of sets - check if they completely intersect
    def sets_match(lhs, rhs):
        return len(set(lhs) ^ set(rhs)) == 0

    if (gun["id"] in VARIANT_CHECK_BLACKLIST or
       jo["id"] in VARIANT_CHECK_BLACKLIST):
        return False
    if not sets_match(jo["ammo"], gun["ammo"]):
        return False
    if not sets_match(jo["modes"], gun["modes"]):
        return False
    if not in_range(jo["volume"], gun["volume"], 250):
        return False
    if not in_range(jo["weight"], gun["weight"], 250):
        return False
    if not in_range(jo["ranged_damage"], gun["ranged_damage"], 2):
        return False
    # If longest side isn't specified for either, don't care about it
    if ("longest_side" in jo and "longest_side" in gun and
       not in_range(jo["longest_side"], gun["longest_side"], 50)):
        return False
    # Something to check if dispersion is similar
    # This can be pretty niche, mostly matters for handcrafted guns
    if not in_pct(jo["dispersion"] if "dispersion" in jo else 0,
                  gun["dispersion"] if "dispersion" in gun else 0, 0.05):
        return False
    # If one has speedloaders but the other doesn't
    if ("speedloaders" in jo) != ("speedloaders" in gun):
        return False
    # If both have different speedloaders
    if ("speedloaders" in jo and "speedloaders" in gun and
       not sets_match(jo["speedloaders"], gun["speedloaders"])):
        return False
    if not sets_match(jo["magazines"], gun["magazines"]):
        return False
    if not in_range(jo["reload"] if "reload" in jo else 0,
                    gun["reload"] if "reload" in gun else 0,
                    125):
        return False
    if ("barrel_length" in jo and "barrel_length" in gun and
        # this can be super sensitive to small changes in mm
        # at the low end, the bucket size is ~1-to-1 with damage
        # ranges that can be combined. Most things won't be
        # at the low end, and it seems to middle ranges of size
        # have a 10-20 mm separation per damage rather than 2-3
        # TODO: some sort of statistical analysis based on the ammo
        #       and DT of gun determines bucket size?
       not in_range(jo["barrel_length"], gun["barrel_length"], 10)):
        return False
    # TODO: get values for comparing these
    #if ("barrel_volume" in jo and "barrel_volume" in gun and
    #    not in_range(jo["barrel_volume"], gun["barrel_volume"], 125)):
    #    return False
    #if ("" in jo and "blackpower_tolerance" in gun and
    #    not in_range(jo["blackpower_tolerance"],
    #                 gun["blackpower_tolerance"], 125)):
    #    return False
    #if ("recoil" in jo and "recoil" in gun and
    #    not in_range(jo["recoil"], gun["recoil"], 125)):
    #    return False
    # TODO: more with flags?
    return True


def find_variants(all_guns):
    similar_guns = []
    for i in range(len(all_guns)):
        gun = all_guns[i]
        # We've already checked this gun against the guns before it,
        # so only check against guns after
        for compared in all_guns[i + 1:]:
            lid = gun["id"]
            rid = compared["id"]
            # We expect the same gun to be similar
            if (guns_are_similar(gun, compared) and
                not ((lid, rid) in VARIANT_CHECK_PAIR_BLACKLIST or
                     (rid, lid) in VARIANT_CHECK_PAIR_BLACKLIST)):
                similar_guns.append((gun, compared))
    return similar_guns


"""
CHECK 2: Are the default gun names linking the gun and it's mags
"""


# https://stackoverflow.com/questions/2892931/longest-common-substring-from-more-than-two-strings/2894073#2894073
# Used to find the shared token
def longest_common_substring(dat):
    substr = ''
    if len(dat) > 1 and len(dat[0]) > 0:
        for i in range(len(dat[0])):
            for j in range(len(dat[0]) - i + 1):
                if j > len(substr) and all(dat[0][i:i + j] in x for x in dat):
                    substr = dat[0][i:i + j]
    return substr


# Remove common but non-meaningful tokens from names
def clean_names(names):
    ret = []
    for name in names:
        for token in BAD_IDENTIFIERS:
            name = name.replace(token, "")
        ret.append(name)
    return ret


# Find the common token with a gun and the mags it takes
def common_token(names):
    names = clean_names(names)
    # Assume the longest common substring will be the "identifier"
    # leading/trailing whitespace isn't meaningful in identifiers
    common_token = longest_common_substring(names).strip()
    # It can't be a meaningful identifier if it's 1 character long
    if len(common_token) < 2:
        return None
    # Some common identifiers that don't work
    if common_token in {"11", "to", "if", "ip", "rifle", "carbine"}:
        return None
    return common_token


# Print the identifier info for a gun and it's magazines/speedloaders
def print_identifier_info(token, gun, magazines):
    mags = ""
    alt_mags = ""
    for mag in magazines:
        name = name_of(all_jos[mag]) if mag in all_jos else ""
        # Skip STANAG names
        if "STANAG" in name:
            alt_mags += mag + ", "
            continue
        mags += mag + f" ({name})" + ", "
    print(token)
    print("  " + gun["id"] + " (" + name_of(gun) + ")")
    if (len(mags) > 0):
        print("  " + mags)
    if (len(alt_mags) > 0):
        print("  " + alt_mags)


def find_identifiers(all_guns):
    # The guns with good identifiers linking the gun and it's magazines
    good_tokens = []
    # The guns with nothing in common or otherwise poor identifiers
    bad_tokens = []
    for gun in all_guns:
        if gun["id"] in IDENTIFIER_CHECK_BLACKLIST:
            continue
        # The names of the gun and all the magazines it accepts
        names = [name_of(gun)]
        # The identifiers of the magazines it accepts
        mags = []
        for mag in gun["magazines"]:
            if mag not in all_jos:
                if VERBOSE and not type(mag) is not str:
                    print("\tnot checking magazine %s for %s" %
                          (mag, gun["id"]))
                continue
            mags.append(mag)
        # Add all the magazine names in
        for mag in mags:
            name = name_of(all_jos[mag])
            # Skip STANAG, because those are uber generic, also linkages
            if "STANAG" not in name and "linkage" not in all_jos[mag]:
                names.append(name)
        # If it didn't have any mags, we can skip it
        if len(names) < 2:
            continue
        # Check if they've got a good token
        token = common_token(names)
        if token is None:
            bad_tokens.append((gun, mags))
        else:
            good_tokens.append((gun, mags, token))
    return good_tokens, bad_tokens


"""
CHECK 3: names say what they are, and aren't just gobbledygook
"""


def find_bad_names(all_guns):
    bad_names = []
    for gun in all_guns:
        if gun["id"] in NAME_CHECK_BLACKLIST:
            continue
        name = name_of(gun)
        good = False
        for type_descriptor in TYPE_DESCRIPTORS:
            if type_descriptor.upper() in name.upper():
                good = True
                break
        if not good:
            bad_names.append((gun["id"], name))
    return bad_names


"""
CHECK 4: No dupes!
"""


def find_dupe_names(all_guns):
    all_names = {}
    for gun in all_guns:
        name = name_of(gun) + str(sorted(gun["ammo"]))
        if name in all_names:
            all_names[name].append(gun)
        else:
            all_names[name] = [gun]
    for key, value in all_names.items():
        if len(value) == 1:
            continue
        out = "ERROR: Guns have the same name and ammo (" + key + "):"
        for gun in value:
            out += " (" + gun["id"] + "),"
        print(out)


"""
Driver functions
"""


# True on failure
def check_combination(all_guns):
    if not args_dict["combine"]:
        return False

    print("==== VARIANT COMBINATION ====")
    similar_guns = find_variants(all_guns)
    for pair in similar_guns:
        print("ERROR: Guns %s and %s are too similar and should be combined" %
              (pair[0]["id"], pair[1]["id"]))

    return len(similar_guns) > 0


def string_listify(strings, separator):
    count = len(strings)
    if count == 0:
        return ""
    elif count == 1:
        return strings[0]

    ret = ""
    for i in range(count - 1):
        ret += strings[i] + separator
    ret += strings[count - 1]
    return ret


def check_identifiers(all_guns):
    if not args_dict["identifier"]:
        return False

    print("====  IDENTIFIER  CHECK  ====")
    good_tokens, bad_tokens = find_identifiers(all_guns)
    if args_dict["only_good_idents"]:
        for good in good_tokens:
            print_identifier_info(good[2], good[0], good[1])
    else:
        for bad in bad_tokens:
            error_str = "This gun and it's magazines lack a shared identifier:"
            print_identifier_info(f"ERROR: {error_str}", bad[0], bad[1])
        if VERBOSE:
            good_token_list = {}
            for good in good_tokens:
                if good[2] in good_token_list:
                    good_token_list[good[2]].append(good[0]["id"])
                else:
                    good_token_list[good[2]] = [good[0]["id"]]
            # make sense: are real words (or gun names (: ), when they apply to
            # multiple guns, those guns all take the same mags, etc
            print("The following valid identifiers were found.",
                  "Please check to ensure they make sense.")
            good_tokens = [[]]
            idx = 0
            len_so_far = 0
            for token in good_token_list:
                guns_str = string_listify(good_token_list[token], " ")
                good_tokens[idx].append(f"{token} ({guns_str})")
                len_so_far += len(good_tokens[idx][-1])
                if len_so_far > 100:
                    len_so_far = 0
                    idx += 1
                    good_tokens.append([])
            for string in good_tokens:
                print(" -", string_listify(string, ", "))

    return len(bad_tokens) > 0


def check_names(all_guns):
    if not args_dict["name"]:
        return False
    print("====  DESCRIPTIVE NAMES  ====")
    bad_names = find_bad_names(all_guns)
    for bad in bad_names:
        print("ERROR: Gun %s (%s) lacks a descriptive name" % (bad[1], bad[0]))

    find_dupe_names(all_guns)

    return len(bad_names) > 0


csv = True


def insert_start_char():
    return "" if csv else "| "


def insert_separator():
    return "," if csv else " | "


def table(all_guns):
    # Don't report these
    skipped = {
        "type",
        "barrel_volume",
        "blackpowder_tolerance",
        "pocket_data",
        "recoil"
    }
    # If we don't have these, report this
    defaults = {
        "flags": [],
        "barrel_length": "???",
        "reload": 0,
        "longest_side": "???",
        "speedloaders": [],
        "dispersion": "???"
    }
    # Do the inherited keys, except the skipped ones, plus these
    keys = INHERITED_KEYS + ["magazines", "speedloaders"]
    # Print a header
    out = insert_start_char()
    for key in keys:
        if key in skipped:
            continue
        out += key
        out += insert_separator()
    print(out)
    # Markdown needs an extra line
    if not csv:
        out = insert_start_char()
        for key in keys:
            if key in skipped:
                continue
            out += "----"
            out += insert_separator()
        print(out)
    # Print all the gun data
    for gun in all_guns:
        out = insert_start_char()
        for key in keys:
            if key in skipped:
                continue
            if key in gun and type(gun[key]) is list:
                for val in gun[key]:
                    out += "'" + str(val) + "' "
            else:
                out += str(gun[key]) if key in gun else str(defaults[key])
            out += insert_separator()
        print(out)


def main():
    # Load all the JSON for the types we care about
    load_all_json(args_dict["dir"])
    # Find all the guns and simplify them
    all_guns = []
    for jo in all_jos.values():
        if jo["type"] != "GUN":
            continue
        if ("flags" in jo and
            ("PRIMITIVE_RANGED_WEAPON" in jo["flags"] or
             "PSEUDO" in jo["flags"])):
            continue
        if not simplify_object(jo):
            continue
        # blacklisted ammo
        if len(set(jo["ammo"]).intersection(AMMO_BLACKLIST)) != 0:
            continue
        all_guns.append(jo)
    if args_dict["table"]:
        table(all_guns)
        os.sys.exit(0)

    failed = False
    if check_combination(all_guns):
        failed = True
    if check_identifiers(all_guns):
        failed = True
    if check_names(all_guns):
        failed = True

    if failed and not args_dict["no_failure"]:
        os.sys.exit(1)
    else:
        os.sys.exit(0)


if __name__ == "__main__":
    main()<|MERGE_RESOLUTION|>--- conflicted
+++ resolved
@@ -111,12 +111,6 @@
     "weatherby_5",
     "win70",
     "mr73",
-<<<<<<< HEAD
-    "ruger_lcr_38",
-    "sw_619",
-=======
-    "acr_300blk",
->>>>>>> 858f8bca
     "iwi_tavor_x95_300blk",
     "sig_mcx_rattler_sbr",
     "p226_357sig",
