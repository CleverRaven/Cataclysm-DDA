#include <string>
#include <sstream>
#include "input.h"
#include "game.h"
#include "options.h"
#include "output.h"
#include "crafting.h"
#include "setvector.h"
#include "inventory.h"

void draw_recipe_tabs(WINDOW *w, craft_cat tab);

// This function just defines the recipes used throughout the game.
void game::init_recipes()
{
 int id = -1;
 int tl, cl;

 #define RECIPE(result, category, skill1, skill2, difficulty, time, reversible) \
tl = 0; cl = 0; id++;\
recipes.push_back( new recipe(id, result, category, skill1, skill2, difficulty,\
                              time, reversible) )
 #define TOOL(...)  setvector(recipes[id]->tools[tl],      __VA_ARGS__); tl++
 #define COMP(...)  setvector(recipes[id]->components[cl], __VA_ARGS__); cl++

/**
 * Macro Tool Groups
 * Placeholder for imminent better system, this is already ridiculous
 * Usage:
 * TOOL(TG_KNIVES,NULL);
 */

#define TG_KNIVES \
 itm_knife_steak, -1, itm_knife_combat, -1, itm_knife_butcher, -1, itm_pockknife, -1, itm_scalpel, -1, itm_machete, -1, itm_broadsword, -1, itm_toolset, -1

/* A recipe will not appear in your menu until your level in the primary skill
 * is at least equal to the difficulty.  At that point, your chance of success
 * is still not great; a good 25% improvement over the difficulty is important
 */

// NON-CRAFTABLE BUT CAN BE DISASSEMBLED (set category to CC_NONCRAFT)
RECIPE(itm_knife_steak, CC_NONCRAFT, NULL, NULL, 0, 2000, true);
 COMP(itm_spike, 1, NULL);

RECIPE(itm_lawnmower, CC_NONCRAFT, NULL, NULL, 0, 1000, true);
 TOOL(itm_wrench, -1, itm_toolset, -1, NULL);
 COMP(itm_scrap, 8, NULL);
 COMP(itm_spring, 2, NULL);
 COMP(itm_blade, 2, NULL);
 COMP(itm_1cyl_combustion, 1, NULL);
 COMP(itm_pipe, 3, NULL);

RECIPE(itm_lighter, CC_NONCRAFT, NULL, NULL, 0, 100, true);
 COMP(itm_pilot_light, 1, NULL);

RECIPE(itm_tshirt, CC_NONCRAFT, "tailor", NULL, 0, 500, true);
  COMP(itm_rag, 5, NULL);

RECIPE(itm_tshirt_fit, CC_NONCRAFT, "tailor", NULL, 0, 500, true);
  COMP(itm_rag, 5, NULL);

RECIPE(itm_tank_top, CC_NONCRAFT, "tailor", NULL, 0, 500, true);
  COMP(itm_rag, 5, NULL);

 RECIPE(itm_string_36, CC_NONCRAFT, NULL, NULL, 0, 5000, true);
  TOOL(TG_KNIVES, NULL);
  COMP(itm_string_6, 6, NULL);

 RECIPE(itm_rope_6, CC_NONCRAFT, "tailor", NULL, 0, 5000, true);
  TOOL(TG_KNIVES, NULL);
  COMP(itm_string_36, 6, NULL);

 RECIPE(itm_rope_30, CC_NONCRAFT, "tailor", NULL, 0, 5000, true);
  TOOL(TG_KNIVES, NULL);
  COMP(itm_rope_6, 5, NULL);
// CRAFTABLE

// WEAPONS

 RECIPE(itm_makeshift_machete, CC_WEAPON, NULL, NULL, 0, 5000, true);
  COMP(itm_duct_tape, 50, NULL);
  COMP(itm_blade, 1, NULL);

 RECIPE(itm_makeshift_halberd, CC_WEAPON, NULL, NULL, 0, 5000, true);
  COMP(itm_duct_tape, 100, NULL);
  COMP(itm_blade, 1, NULL);
  COMP(itm_stick, 1, itm_mop, 1, itm_broom, 1, NULL);

 RECIPE(itm_spear_wood, CC_WEAPON, NULL, NULL, 0, 800, false);
  TOOL(itm_hatchet, -1, TG_KNIVES,  NULL);
  COMP(itm_stick, 1, itm_broom, 1, itm_mop, 1, itm_2x4, 1, itm_pool_cue, 1, NULL);

 RECIPE(itm_javelin, CC_WEAPON, "survival", NULL, 1, 5000, false);
  TOOL(itm_hatchet, -1, TG_KNIVES, NULL);
  TOOL(itm_fire, -1, NULL);
  COMP(itm_spear_wood, 1, NULL);
  COMP(itm_rag, 1, itm_leather, 1, itm_fur, 1, NULL);
  COMP(itm_plant_fibre, 20, itm_sinew, 20, NULL);

 RECIPE(itm_spear_knife, CC_WEAPON, "stabbing", NULL, 0, 600, true);
  COMP(itm_stick, 1, itm_broom, 1, itm_mop, 1, NULL);
  COMP(itm_spike, 1, NULL);
  COMP(itm_string_6, 6, itm_string_36, 1, NULL);

 RECIPE(itm_longbow, CC_WEAPON, "archery", "survival", 2, 15000, true);
  TOOL(itm_hatchet, -1, TG_KNIVES,  NULL);
  COMP(itm_stick, 1, NULL);
  COMP(itm_string_36, 2, itm_sinew, 200, itm_plant_fibre, 200, NULL);

 RECIPE(itm_arrow_wood, CC_WEAPON, "archery", "survival", 1, 5000, false);
  TOOL(itm_hatchet, -1, TG_KNIVES,  NULL);
  COMP(itm_stick, 1, itm_broom, 1, itm_mop, 1, itm_2x4, 1, itm_bee_sting, 1,
       NULL);

 RECIPE(itm_nailboard, CC_WEAPON, NULL, NULL, 0, 1000, true);
  TOOL(itm_hatchet, -1, itm_hammer, -1, itm_rock, -1, itm_toolset, -1, NULL);
  COMP(itm_2x4, 1, itm_stick, 1, NULL);
  COMP(itm_nail, 6, NULL);

 RECIPE(itm_nailbat, CC_WEAPON, NULL, NULL, 0, 1000, true);
  TOOL(itm_hatchet, -1, itm_hammer, -1, itm_rock, -1, itm_toolset, -1, NULL);
  COMP(itm_bat, 1, NULL);
  COMP(itm_nail, 6, NULL);

// molotovs use 500ml of flammable liquids
 RECIPE(itm_molotov, CC_WEAPON, NULL, NULL, 0, 500, false);
  COMP(itm_rag, 1, NULL);
  COMP(itm_bottle_glass, 1, itm_flask_glass, 1, NULL);
  COMP(itm_whiskey, 14, itm_vodka, 14, itm_rum, 14, itm_tequila, 14, itm_gin, 14, itm_triple_sec, 14,
       itm_gasoline, 400, NULL);

 RECIPE(itm_pipebomb, CC_WEAPON, "mechanics", NULL, 1, 750, false);
  TOOL(itm_hacksaw, -1, itm_toolset, -1, NULL);
  COMP(itm_pipe, 1, NULL);
  COMP(itm_gasoline, 200, itm_shot_bird, 6, itm_shot_00, 2, itm_shot_slug, 2,
       NULL);
  COMP(itm_string_36, 1, itm_string_6, 1, NULL);

 RECIPE(itm_shotgun_sawn, CC_WEAPON, "gun", NULL, 0, 2000, false);
  TOOL(itm_hacksaw, -1, itm_toolset, -1, NULL);
  COMP(itm_shotgun_d, 1, itm_remington_870, 1, itm_mossberg_500, 1, NULL);

 RECIPE(itm_revolver_shotgun, CC_WEAPON, "gun", "mechanics", 2, 6000, false);
  TOOL(itm_hacksaw, -1, itm_toolset, -1, NULL);
  TOOL(itm_welder, 30, itm_toolset, 3, NULL);
  COMP(itm_shotgun_s, 1, NULL);

 RECIPE(itm_saiga_sawn, CC_WEAPON, "gun", NULL, 0, 2000, false);
  TOOL(itm_hacksaw, -1, itm_toolset, -1, NULL);
  COMP(itm_saiga_12, 1, NULL);

 RECIPE(itm_bolt_wood, CC_WEAPON, "mechanics", "archery", 1, 5000, false);
  TOOL(itm_hatchet, -1, TG_KNIVES,  NULL);
  COMP(itm_stick, 1, itm_broom, 1, itm_mop, 1, itm_2x4, 1, itm_bee_sting, 1,
       NULL);

 RECIPE(itm_crossbow, CC_WEAPON, "mechanics", "archery", 3, 15000, true);
  TOOL(itm_wrench, -1, NULL);
  TOOL(itm_screwdriver, -1, itm_toolset, -1, NULL);
  COMP(itm_2x4, 1, itm_stick, 4, NULL);
  COMP(itm_hose, 1, NULL);

 RECIPE(itm_rifle_22, CC_WEAPON, "mechanics", "gun", 3, 12000, true);
  TOOL(itm_hacksaw, -1, itm_toolset, -1, NULL);
  TOOL(itm_screwdriver, -1, itm_toolset, -1, NULL);
  COMP(itm_pipe, 1, NULL);
  COMP(itm_2x4, 1, NULL);

 RECIPE(itm_rifle_9mm, CC_WEAPON, "mechanics", "gun", 3, 14000, true);
  TOOL(itm_hacksaw, -1, itm_toolset, -1, NULL);
  TOOL(itm_screwdriver, -1, itm_toolset, -1, NULL);
  COMP(itm_pipe, 1, NULL);
  COMP(itm_2x4, 1, NULL);

 RECIPE(itm_smg_9mm, CC_WEAPON, "mechanics", "gun", 5, 18000, true);
  TOOL(itm_hacksaw, -1, itm_toolset, -1, NULL);
  TOOL(itm_screwdriver, -1, itm_toolset, -1, NULL);
  TOOL(itm_hammer, -1, itm_rock, -1, itm_hatchet, -1, itm_toolset, -1, NULL);
  COMP(itm_pipe, 1, NULL);
  COMP(itm_2x4, 2, NULL);
  COMP(itm_nail, 4, NULL);

 RECIPE(itm_smg_45, CC_WEAPON, "mechanics", "gun", 5, 20000, true);
  TOOL(itm_hacksaw, -1, itm_toolset, -1, NULL);
  TOOL(itm_screwdriver, -1, itm_toolset, -1, NULL);
  TOOL(itm_hammer, -1, itm_rock, -1, itm_hatchet, -1, itm_toolset, -1, NULL);
  COMP(itm_pipe, 1, NULL);
  COMP(itm_2x4, 2, NULL);
  COMP(itm_nail, 4, NULL);

 RECIPE(itm_flamethrower_simple, CC_WEAPON, "mechanics", "gun", 6, 12000, true);
  TOOL(itm_hacksaw, -1, itm_toolset, -1, NULL);
  TOOL(itm_screwdriver, -1, itm_toolset, -1, NULL);
  COMP(itm_pilot_light, 2, NULL);
  COMP(itm_pipe, 1, NULL);
  COMP(itm_hose, 2, NULL);
  COMP(itm_bottle_glass, 4, itm_bottle_plastic, 6, NULL);

 RECIPE(itm_launcher_simple, CC_WEAPON, "mechanics", "launcher", 6, 6000, true);
  TOOL(itm_hacksaw, -1, itm_toolset, -1, NULL);
  COMP(itm_pipe, 1, NULL);
  COMP(itm_2x4, 1, NULL);
  COMP(itm_nail, 1, NULL);

 RECIPE(itm_shot_he, CC_WEAPON, "mechanics", "gun", 4, 2000, false);
  TOOL(itm_screwdriver, -1, itm_toolset, -1, NULL);
  COMP(itm_superglue, 1, NULL);
  COMP(itm_shot_slug, 4, NULL);
  COMP(itm_gasoline, 200, NULL);

 RECIPE(itm_acidbomb, CC_WEAPON, "cooking", NULL, 1, 10000, false);
  TOOL(itm_hotplate, 5, itm_toolset, 1, NULL);
  COMP(itm_bottle_glass, 1, itm_flask_glass, 1, NULL);
  COMP(itm_battery, 500, NULL);

 RECIPE(itm_grenade, CC_WEAPON, "mechanics", NULL, 2, 5000, false);
  TOOL(itm_screwdriver, -1, itm_toolset, -1, NULL);
  COMP(itm_pilot_light, 1, NULL);
  COMP(itm_superglue, 1, itm_string_36, 1, NULL);
  COMP(itm_can_food, 1, itm_can_drink, 1, itm_canister_empty, 1, NULL);
  COMP(itm_nail, 30, itm_bb, 100, NULL);
  COMP(itm_shot_bird, 6, itm_shot_00, 3, itm_shot_slug, 2,
     itm_gasoline, 200, itm_gunpowder, 72,  NULL);

 RECIPE(itm_chainsaw_off, CC_WEAPON, "mechanics", NULL, 4, 20000, true);
  TOOL(itm_screwdriver, -1, itm_toolset, -1, NULL);
  TOOL(itm_hammer, -1, itm_hatchet, -1, NULL);
  TOOL(itm_wrench, -1, itm_toolset, -1, NULL);
  COMP(itm_motor, 1, NULL);
  COMP(itm_chain, 1, NULL);

 RECIPE(itm_smokebomb, CC_WEAPON, "cooking", "mechanics", 3, 7500, false);
  TOOL(itm_screwdriver, -1, itm_wrench, -1, itm_toolset, -1, NULL);
  COMP(itm_water, 1, itm_water_clean, 1, itm_salt_water, 1, NULL);
  COMP(itm_candy, 1, itm_cola, 1, NULL);
  COMP(itm_vitamins, 10, itm_aspirin, 8, NULL);
  COMP(itm_canister_empty, 1, itm_can_food, 1, NULL);
  COMP(itm_superglue, 1, NULL);


 RECIPE(itm_gasbomb, CC_WEAPON, "cooking", "mechanics", 4, 8000, false);
  TOOL(itm_screwdriver, -1, itm_wrench, -1, itm_toolset, -1, NULL);
  COMP(itm_bleach, 2, NULL);
  COMP(itm_ammonia, 2, NULL);
  COMP(itm_canister_empty, 1, itm_can_food, 1, NULL);
  COMP(itm_superglue, 1, NULL);

 RECIPE(itm_nx17, CC_WEAPON, "electronics", "mechanics", 8, 40000, true);
  TOOL(itm_screwdriver, -1, itm_toolset, -1, NULL);
  TOOL(itm_soldering_iron, 6, itm_toolset, 6, NULL);
  COMP(itm_vacutainer, 1, NULL);
  COMP(itm_power_supply, 8, NULL);
  COMP(itm_amplifier, 8, NULL);

 RECIPE(itm_mininuke, CC_WEAPON, "mechanics", "electronics", 10, 40000, true);
  TOOL(itm_screwdriver, -1, itm_toolset, -1, NULL);
  TOOL(itm_wrench, -1, itm_toolset, -1, NULL);
  COMP(itm_can_food, 2, itm_steel_chunk, 2, itm_canister_empty, 1, NULL);
  COMP(itm_plut_cell, 6, NULL);
  COMP(itm_battery, 2, NULL);
  COMP(itm_power_supply, 1, NULL);

  RECIPE(itm_9mm, CC_AMMO, "gun", "mechanics", 2, 25000, false);
  TOOL(itm_press, -1, NULL);
  TOOL(itm_fire, -1, itm_toolset, 1, itm_hotplate, 4, itm_press, 2, NULL);
  COMP(itm_9mm_casing, 50, NULL);
  COMP(itm_smpistol_primer, 50, NULL);
  COMP(itm_gunpowder, 200, NULL);
  COMP(itm_lead, 200, NULL);

 RECIPE(itm_9mmP, CC_AMMO, "gun", "mechanics", 4, 12500, false);
  TOOL(itm_press, -1, NULL);
  TOOL(itm_fire, -1, itm_toolset, 1, itm_hotplate, 4, itm_press, 2, NULL);
  COMP(itm_9mm_casing, 25, NULL);
  COMP(itm_smpistol_primer, 25, NULL);
  COMP(itm_gunpowder, 125, NULL);
  COMP(itm_lead, 100, NULL);

 RECIPE(itm_9mmP2, CC_AMMO, "gun", "mechanics", 6, 5000, false);
  TOOL(itm_press, -1, NULL);
  TOOL(itm_fire, -1, itm_toolset, 1, itm_hotplate, 4, itm_press, 2, NULL);
  COMP(itm_9mm_casing, 10, NULL);
  COMP(itm_smpistol_primer, 10, NULL);
  COMP(itm_gunpowder, 60, NULL);
  COMP(itm_lead, 40, NULL);

 RECIPE(itm_38_special, CC_AMMO, "gun", "mechanics", 2, 25000, false);
  TOOL(itm_press, -1, NULL);
  TOOL(itm_fire, -1, itm_toolset, 1, itm_hotplate, 4, itm_press, 2, NULL);
  COMP(itm_38_casing, 50, NULL);
  COMP(itm_smpistol_primer, 50, NULL);
  COMP(itm_gunpowder, 250, NULL);
  COMP(itm_lead, 250, NULL);

 RECIPE(itm_38_super, CC_AMMO, "gun", "mechanics", 4, 12500, false);
  TOOL(itm_press, -1, NULL);
  TOOL(itm_fire, -1, itm_toolset, 1, itm_hotplate, 4, itm_press, 2, NULL);
  COMP(itm_38_casing, 25, NULL);
  COMP(itm_smpistol_primer, 25, NULL);
  COMP(itm_gunpowder, 175, NULL);
  COMP(itm_lead, 125, NULL);

 RECIPE(itm_40sw, CC_AMMO, "gun", "mechanics", 3, 30000, false);
  TOOL(itm_press, -1, NULL);
  TOOL(itm_fire, -1, itm_toolset, 1, itm_hotplate, 4, itm_press, 2, NULL);
  COMP(itm_40_casing, 50, NULL);
  COMP(itm_smpistol_primer, 50, NULL);
  COMP(itm_gunpowder, 300, NULL);
  COMP(itm_lead, 300, NULL);

 RECIPE(itm_10mm, CC_AMMO, "gun", "mechanics", 5, 25000, false);
  TOOL(itm_press, -1, NULL);
  TOOL(itm_fire, -1, itm_toolset, 1, itm_hotplate, 4, itm_press, 2, NULL);
  COMP(itm_40_casing, 50, NULL);
  COMP(itm_lgpistol_primer, 50, NULL);
  COMP(itm_gunpowder, 400, NULL);
  COMP(itm_lead, 400, NULL);

 RECIPE(itm_44magnum, CC_AMMO, "gun", "mechanics", 4, 25000, false);
  TOOL(itm_press, -1, NULL);
 TOOL(itm_fire, -1, itm_toolset, 1, itm_hotplate, 4, itm_press, 2, NULL);
  COMP(itm_44_casing, 50, NULL);
  COMP(itm_lgpistol_primer, 50, NULL);
  COMP(itm_gunpowder, 500, NULL);
  COMP(itm_lead, 500, NULL);

 RECIPE(itm_45_acp, CC_AMMO, "gun", "mechanics", 3, 25000, false);
  TOOL(itm_press, -1, NULL);
  TOOL(itm_fire, -1, itm_toolset, 1, itm_hotplate, 4, itm_press, 2, NULL);
  COMP(itm_45_casing, 50, NULL);
  COMP(itm_lgpistol_primer, 50, NULL);
  COMP(itm_gunpowder, 500, NULL);
  COMP(itm_lead, 400, NULL);

 RECIPE(itm_45_super, CC_AMMO, "gun", "mechanics", 6, 5000, false);
  TOOL(itm_press, -1, NULL);
  TOOL(itm_fire, -1, itm_toolset, 1, itm_hotplate, 4, itm_press, 2, NULL);
  COMP(itm_45_casing, 10, NULL);
  COMP(itm_lgpistol_primer, 10, NULL);
  COMP(itm_gunpowder, 120, NULL);
  COMP(itm_lead, 100, NULL);

 RECIPE(itm_57mm, CC_AMMO, "gun", "mechanics", 4, 50000, false);
  TOOL(itm_press, -1, NULL);
  TOOL(itm_fire, -1, itm_toolset, 1, itm_hotplate, 4, itm_press, 2, NULL);
  COMP(itm_57mm_casing, 100, NULL);
  COMP(itm_smrifle_primer, 100, NULL);
  COMP(itm_gunpowder, 400, NULL);
  COMP(itm_lead, 200, NULL);

 RECIPE(itm_46mm, CC_AMMO, "gun", "mechanics", 4, 50000, false);
  TOOL(itm_press, -1, NULL);
  TOOL(itm_fire, -1, itm_toolset, 1, itm_hotplate, 4, itm_press, 2, NULL);
  COMP(itm_46mm_casing, 100, NULL);
  COMP(itm_smpistol_primer, 100, NULL);
  COMP(itm_gunpowder, 400, NULL);
  COMP(itm_lead, 200, NULL);

 RECIPE(itm_762_m43, CC_AMMO, "gun", "mechanics", 3, 40000, false);
  TOOL(itm_press, -1, NULL);
  TOOL(itm_fire, -1, itm_hotplate, 4, itm_press, 2, NULL);
  COMP(itm_762_casing, 80, NULL);
  COMP(itm_lgrifle_primer, 80, NULL);
  COMP(itm_gunpowder, 560, NULL);
  COMP(itm_lead, 400, NULL);

 RECIPE(itm_762_m87, CC_AMMO, "gun", "mechanics", 5, 40000, false);
  TOOL(itm_press, -1, NULL);
  TOOL(itm_fire, -1, itm_toolset, 1, itm_hotplate, 4, itm_press, 2, NULL);
  COMP(itm_762_casing, 80, NULL);
  COMP(itm_lgrifle_primer, 80, NULL);
  COMP(itm_gunpowder, 640, NULL);
  COMP(itm_lead, 400, NULL);

 RECIPE(itm_223, CC_AMMO, "gun", "mechanics", 3, 20000, false);
  TOOL(itm_press, -1, NULL);
  TOOL(itm_fire, -1, itm_toolset, 1, itm_hotplate, 4, itm_press, 2, NULL);
  COMP(itm_223_casing, 40, NULL);
  COMP(itm_smrifle_primer, 40, NULL);
  COMP(itm_gunpowder, 160, NULL);
  COMP(itm_lead, 80, NULL);

 RECIPE(itm_556, CC_AMMO, "gun", "mechanics", 5, 20000, false);
  TOOL(itm_press, -1, NULL);
  TOOL(itm_fire, -1, itm_toolset, 1, itm_hotplate, 4, itm_press, 2, NULL);
  COMP(itm_223_casing, 40, NULL);
  COMP(itm_smrifle_primer, 40, NULL);
  COMP(itm_gunpowder, 240, NULL);
  COMP(itm_lead, 80, NULL);

 RECIPE(itm_556_incendiary, CC_AMMO, "gun", "mechanics", 6, 15000, false);
  TOOL(itm_press, -1, NULL);
  TOOL(itm_fire, -1, itm_toolset, 1, itm_hotplate, 4, itm_press, 2, NULL);
  COMP(itm_223_casing, 30, NULL);
  COMP(itm_smrifle_primer, 30, NULL);
  COMP(itm_gunpowder, 180, NULL);
  COMP(itm_incendiary, 60, NULL);

 RECIPE(itm_270, CC_AMMO, "gun", "mechanics", 3, 10000, false);
  TOOL(itm_press, -1, NULL);
  TOOL(itm_fire, -1, itm_toolset, 1, itm_hotplate, 4, itm_press, 2, NULL);
  COMP(itm_3006_casing, 20, NULL);
  COMP(itm_lgrifle_primer, 20, NULL);
  COMP(itm_gunpowder, 200, NULL);
  COMP(itm_lead, 100, NULL);

 RECIPE(itm_3006, CC_AMMO, "gun", "mechanics", 5, 5000, false);
  TOOL(itm_press, -1, NULL);
  TOOL(itm_fire, -1, itm_toolset, 1, itm_hotplate, 4, itm_press, 2, NULL);
  COMP(itm_3006_casing, 10, NULL);
  COMP(itm_lgrifle_primer, 10, NULL);
  COMP(itm_gunpowder, 120, NULL);
  COMP(itm_lead, 80, NULL);

 RECIPE(itm_3006_incendiary, CC_AMMO, "gun", "mechanics", 7, 2500, false);
  TOOL(itm_press, -1, NULL);
  TOOL(itm_fire, -1, itm_toolset, 1, itm_hotplate, 4, itm_press, 2, NULL);
  COMP(itm_3006_casing, 5, NULL);
  COMP(itm_lgrifle_primer, 5, NULL);
  COMP(itm_gunpowder, 60, NULL);
  COMP(itm_incendiary, 40, NULL);

 RECIPE(itm_308, CC_AMMO, "gun", "mechanics", 3, 10000, false);
  TOOL(itm_press, -1, NULL);
  TOOL(itm_fire, -1, itm_toolset, 1, itm_hotplate, 4, itm_press, 2, NULL);
  COMP(itm_308_casing, 20, NULL);
  COMP(itm_lgrifle_primer, 20, NULL);
  COMP(itm_gunpowder, 160, NULL);
  COMP(itm_lead, 120, NULL);

 RECIPE(itm_762_51, CC_AMMO, "gun", "mechanics", 5, 10000, false);
  TOOL(itm_press, -1, NULL);
  TOOL(itm_fire, -1, itm_toolset, 1, itm_hotplate, 4, itm_press, 2, NULL);
  COMP(itm_308_casing, 20, NULL);
  COMP(itm_lgrifle_primer, 20, NULL);
  COMP(itm_gunpowder, 200, NULL);
  COMP(itm_lead, 120, NULL);

 RECIPE(itm_762_51_incendiary, CC_AMMO, "gun", "mechanics", 6, 5000, false);
  TOOL(itm_press, -1, NULL);
  TOOL(itm_fire, -1, itm_toolset, 1, itm_hotplate, 4, itm_press, 2, NULL);
  COMP(itm_308_casing, 10, NULL);
  COMP(itm_lgrifle_primer, 10, NULL);
  COMP(itm_gunpowder, 100, NULL);
  COMP(itm_incendiary, 60, NULL);

 RECIPE(itm_shot_bird, CC_AMMO, "gun", "mechanics", 2, 12500, false);
  TOOL(itm_press, -1, NULL);
  TOOL(itm_fire, -1, itm_toolset, 1, itm_hotplate, 4, itm_press, 2, NULL);
  COMP(itm_shot_hull, 25, NULL);
  COMP(itm_shotgun_primer, 25, NULL);
  COMP(itm_gunpowder, 300, NULL);
  COMP(itm_lead, 400, NULL);

 RECIPE(itm_shot_00, CC_AMMO, "gun", "mechanics", 3, 12500, false);
  TOOL(itm_press, -1, NULL);
  TOOL(itm_fire, -1, itm_toolset, 1, itm_hotplate, 4, itm_press, 2, NULL);
  COMP(itm_shot_hull, 25, NULL);
  COMP(itm_shotgun_primer, 25, NULL);
  COMP(itm_gunpowder, 600, NULL);
  COMP(itm_lead, 400, NULL);

 RECIPE(itm_shot_slug, CC_AMMO, "gun", "mechanics", 3, 12500, false);
  TOOL(itm_press, -1, NULL);
  TOOL(itm_fire, -1, itm_toolset, 1, itm_hotplate, 4, itm_press, 2, NULL);
  COMP(itm_shot_hull, 25, NULL);
  COMP(itm_shotgun_primer, 25, NULL);
  COMP(itm_gunpowder, 600, NULL);
  COMP(itm_lead, 400, NULL);
/*
 * We need a some Chemicals which arn't implemented to realistically craft this!
RECIPE(itm_c4, CC_WEAPON, "mechanics", "electronics", 4, 8000);
 TOOL(itm_screwdriver, -1, NULL);
 COMP(itm_can_food, 1, itm_steel_chunk, 1, itm_canister_empty, 1, NULL);
 COMP(itm_battery, 1, NULL);
 COMP(itm_superglue,1,NULL);
 COMP(itm_soldering_iron,1,NULL);
 COMP(itm_power_supply, 1, NULL);
*/

// FOOD

 RECIPE(itm_water_clean, CC_DRINK, "cooking", NULL, 0, 1000, false);
  TOOL(itm_hotplate, 3, itm_toolset, 1, itm_fire, -1, NULL);
  TOOL(itm_pan, -1, itm_pot, -1, itm_rock_pot, -1, NULL);
  COMP(itm_water, 1, NULL);

 RECIPE(itm_meat_cooked, CC_FOOD, "cooking", NULL, 0, 5000, false);
  TOOL(itm_hotplate, 7, itm_toolset, 1, itm_fire, -1, NULL);
  TOOL(itm_pan, -1, itm_pot, -1, itm_rock_pot, -1, itm_spear_wood, -1, NULL);
  COMP(itm_meat, 1, NULL);

 RECIPE(itm_dogfood, CC_FOOD, "cooking", NULL, 4, 10000, false);
  TOOL(itm_hotplate, 6, itm_toolset, 1, itm_fire, -1, NULL);
  TOOL(itm_pot, -1, itm_rock_pot, -1, NULL);
  COMP(itm_meat, 1, NULL);
  COMP(itm_veggy,1, itm_veggy_wild, 1,NULL);
  COMP(itm_water,1, itm_water_clean, 1, NULL);

 RECIPE(itm_veggy_cooked, CC_FOOD, "cooking", NULL, 0, 4000, false);
  TOOL(itm_hotplate, 5, itm_toolset, 1, itm_fire, -1, NULL);
  TOOL(itm_pan, -1, itm_pot, -1, itm_rock_pot, -1, itm_spear_wood, -1, NULL);
  COMP(itm_veggy, 1, NULL);

  RECIPE(itm_veggy_wild_cooked, CC_FOOD, "cooking", NULL, 0, 4000, false);
  TOOL(itm_hotplate, 5, itm_toolset, 3, itm_fire, -1, NULL);
  TOOL(itm_pan, -1, itm_pot, -1, itm_rock_pot, -1, NULL);
  COMP(itm_veggy_wild, 1, NULL);

 RECIPE(itm_spaghetti_cooked, CC_FOOD, "cooking", NULL, 0, 10000, false);
  TOOL(itm_hotplate, 4, itm_toolset, 1, itm_fire, -1, NULL);
  TOOL(itm_pot, -1, itm_rock_pot, -1, NULL);
  COMP(itm_spaghetti_raw, 1, NULL);
  COMP(itm_water, 1, itm_water_clean, 1, NULL);

 RECIPE(itm_cooked_dinner, CC_FOOD, "cooking", NULL, 0, 5000, false);
  TOOL(itm_hotplate, 3, itm_toolset, 1, itm_fire, -1, NULL);
  COMP(itm_frozen_dinner, 1, NULL);

 RECIPE(itm_macaroni_cooked, CC_FOOD, "cooking", NULL, 1, 10000, false);
  TOOL(itm_hotplate, 4, itm_toolset, 1, itm_fire, -1, NULL);
  TOOL(itm_pot, -1, itm_rock_pot, -1, NULL);
  COMP(itm_macaroni_raw, 1, NULL);
  COMP(itm_water, 1, itm_water_clean, 1, NULL);

 RECIPE(itm_potato_baked, CC_FOOD, "cooking", NULL, 1, 15000, false);
  TOOL(itm_hotplate, 3, itm_toolset, 1, itm_fire, -1, NULL);
  TOOL(itm_pan, -1, itm_pot, -1, itm_rock_pot, -1, NULL);
  COMP(itm_potato_raw, 1, NULL);

 RECIPE(itm_tea, CC_DRINK, "cooking", NULL, 0, 4000, false);
  TOOL(itm_hotplate, 2, itm_toolset, 1, itm_fire, -1, NULL);
  TOOL(itm_pot, -1, itm_rock_pot, -1, NULL);
  COMP(itm_tea_raw, 1, NULL);
  COMP(itm_water, 1, itm_water_clean, 1, NULL);

 RECIPE(itm_coffee, CC_DRINK, "cooking", NULL, 0, 4000, false);
  TOOL(itm_hotplate, 2, itm_toolset, 1, itm_fire, -1, NULL);
  TOOL(itm_pot, -1, itm_rock_pot, -1, NULL);
  COMP(itm_coffee_raw, 1, NULL);
  COMP(itm_water, 1, itm_water_clean, 1, NULL);

 RECIPE(itm_oj, CC_DRINK, "cooking", NULL, 1, 5000, false);
  TOOL(itm_rock, -1, itm_toolset, -1, NULL);
  COMP(itm_orange, 2, NULL);
  COMP(itm_water, 1, itm_water_clean, 1, NULL);

 RECIPE(itm_apple_cider, CC_DRINK, "cooking", NULL, 2, 7000, false);
  TOOL(itm_rock, -1, itm_toolset, 1, NULL);
  COMP(itm_apple, 3, NULL);

 RECIPE(itm_long_island, CC_DRINK, "cooking", NULL, 1, 7000, false);
  COMP(itm_cola, 1, NULL);
  COMP(itm_vodka, 1, NULL);
  COMP(itm_gin, 1, NULL);
  COMP(itm_rum, 1, NULL);
  COMP(itm_tequila, 1, NULL);
  COMP(itm_triple_sec, 1, NULL);

 RECIPE(itm_jerky, CC_FOOD, "cooking", NULL, 3, 30000, false);
  TOOL(itm_hotplate, 10, itm_toolset, 1, itm_fire, -1, NULL);
  COMP(itm_salt_water, 1, itm_salt, 4, NULL);
  COMP(itm_meat, 1, NULL);

 RECIPE(itm_V8, CC_FOOD, "cooking", NULL, 2, 5000, false);
  COMP(itm_tomato, 1, NULL);
  COMP(itm_broccoli, 1, NULL);
  COMP(itm_zucchini, 1, NULL);

 RECIPE(itm_broth, CC_FOOD, "cooking", NULL, 2, 10000, false);
  TOOL(itm_hotplate, 5, itm_toolset, 1, itm_fire, -1, NULL);
  TOOL(itm_pot, -1, itm_rock_pot, -1, NULL);
  COMP(itm_water, 1, itm_water_clean, 1, NULL);
  COMP(itm_broccoli, 1, itm_zucchini, 1, itm_veggy, 1, itm_veggy_wild, 1, NULL);

 RECIPE(itm_soup_veggy, CC_FOOD, "cooking", NULL, 2, 10000, false);
  TOOL(itm_hotplate, 5, itm_toolset, 1, itm_fire, -1, NULL);
  TOOL(itm_pot, -1, itm_rock_pot, -1, NULL);
  COMP(itm_broth, 2, NULL);
  COMP(itm_macaroni_raw, 1, itm_potato_raw, 1, NULL);
  COMP(itm_tomato, 2, itm_broccoli, 2, itm_zucchini, 2, itm_veggy, 2, itm_veggy_wild, 2, NULL);

 RECIPE(itm_soup_meat, CC_FOOD, "cooking", NULL, 2, 10000, false);
  TOOL(itm_hotplate, 5, itm_toolset, 1, itm_fire, -1, NULL);
  TOOL(itm_pot, -1, itm_rock_pot, -1, NULL);
  COMP(itm_broth, 2, NULL);
  COMP(itm_macaroni_raw, 1, itm_potato_raw, 1, NULL);
  COMP(itm_meat, 2, NULL);

 RECIPE(itm_bread, CC_FOOD, "cooking", NULL, 4, 20000, false);
  TOOL(itm_hotplate, 8, itm_toolset, 1, itm_fire, -1, NULL);
  TOOL(itm_pot, -1, itm_rock_pot, -1, NULL);
  COMP(itm_flour, 3, NULL);
  COMP(itm_water, 2, itm_water_clean, 2, NULL);

 RECIPE(itm_pie, CC_FOOD, "cooking", NULL, 3, 25000, false);
  TOOL(itm_hotplate, 6, itm_toolset, 1, itm_fire, -1, NULL);
  TOOL(itm_pan, -1, NULL);
  COMP(itm_flour, 2, NULL);
  COMP(itm_strawberries, 2, itm_apple, 2, itm_blueberries, 2, NULL);
  COMP(itm_sugar, 2, NULL);
  COMP(itm_water, 1, itm_water_clean, 1, NULL);

 RECIPE(itm_pizza, CC_FOOD, "cooking", NULL, 3, 20000, false);
  TOOL(itm_hotplate, 8, itm_toolset, 1, itm_fire, -1, NULL);
  TOOL(itm_pan, -1, NULL);
  COMP(itm_flour, 2, NULL);
  COMP(itm_veggy, 1, itm_veggy_wild, 1, itm_tomato, 2, itm_broccoli, 1, NULL);
  COMP(itm_sauce_pesto, 1, itm_sauce_red, 1, NULL);
  COMP(itm_water, 1, itm_water_clean, 1, NULL);

 RECIPE(itm_meth, CC_CHEM, "cooking", NULL, 5, 20000, false);
  TOOL(itm_hotplate, 15, itm_toolset, 1, itm_fire, -1, NULL);
  TOOL(itm_bottle_glass, -1, itm_hose, -1, NULL);
  COMP(itm_dayquil, 2, itm_royal_jelly, 1, NULL);
  COMP(itm_aspirin, 40, NULL);
  COMP(itm_caffeine, 20, itm_adderall, 5, itm_energy_drink, 2, NULL);

 RECIPE(itm_crack,        CC_CHEM, "cooking", NULL,     4, 30000,false);
  TOOL(itm_pot, -1, itm_rock_pot, -1, NULL);
  TOOL(itm_fire, -1, itm_hotplate, 8, itm_toolset, 1, NULL);
  COMP(itm_water, 1, itm_water_clean, 1, NULL);
  COMP(itm_coke, 12, NULL);
  COMP(itm_ammonia, 1, NULL);

 RECIPE(itm_poppy_sleep,  CC_CHEM, "cooking", "survival", 2, 5000, false);
  TOOL(itm_pot, -1, itm_rock_pot, -1, itm_rock, -1, NULL);
  TOOL(itm_fire, -1, NULL);
  COMP(itm_poppy_bud, 2, NULL);
  COMP(itm_poppy_flower, 1, NULL);

 RECIPE(itm_poppy_pain,  CC_CHEM, "cooking", "survival", 2, 5000, false);
  TOOL(itm_pot, -1, itm_rock_pot, -1, itm_rock, -1, NULL);
  TOOL(itm_fire, -1, NULL);
  COMP(itm_poppy_bud, 2, NULL);
  COMP(itm_poppy_flower, 2, NULL);

 RECIPE(itm_royal_jelly, CC_CHEM, "cooking", NULL, 5, 5000, false);
  COMP(itm_honeycomb, 1, NULL);
  COMP(itm_bleach, 2, itm_purifier, 1, NULL);

 RECIPE(itm_heroin, CC_CHEM, "cooking", NULL, 6, 2000, false);
  TOOL(itm_hotplate, 3, itm_toolset, 1, itm_fire, -1, NULL);
  TOOL(itm_pan, -1, itm_pot, -1, itm_rock_pot, -1, NULL);
  COMP(itm_salt_water, 1, itm_salt, 4, NULL);
  COMP(itm_oxycodone, 40, NULL);

 RECIPE(itm_mutagen, CC_CHEM, "cooking", "firstaid", 8, 10000, false);
  TOOL(itm_hotplate, 25, itm_toolset, 2, itm_fire, -1, NULL);
  COMP(itm_meat_tainted, 3, itm_veggy_tainted, 5, itm_fetus, 1, itm_arm, 2,
       itm_leg, 2, NULL);
  COMP(itm_bleach, 2, NULL);
  COMP(itm_ammonia, 1, NULL);

 RECIPE(itm_purifier, CC_CHEM, "cooking", "firstaid", 9, 10000, false);
  TOOL(itm_hotplate, 25, itm_toolset, 2, itm_fire, -1, NULL);
  COMP(itm_royal_jelly, 4, itm_mutagen, 2, NULL);
  COMP(itm_bleach, 3, NULL);
  COMP(itm_ammonia, 2, NULL);

// ELECTRONICS

 RECIPE(itm_antenna, CC_ELECTRONIC, NULL, NULL, 0, 3000, false);
  TOOL(itm_hacksaw, -1, itm_toolset, -1, NULL);
  COMP(itm_knife_butter, 2, NULL);

 RECIPE(itm_amplifier, CC_ELECTRONIC, "electronics", NULL, 1, 4000, false);
  TOOL(itm_screwdriver, -1, itm_toolset, -1, NULL);
  COMP(itm_transponder, 2, NULL);

 RECIPE(itm_power_supply, CC_ELECTRONIC, "electronics", NULL, 1, 6500, false);
  TOOL(itm_screwdriver, -1, itm_toolset, -1, NULL);
  TOOL(itm_soldering_iron, 3, itm_toolset, 3, NULL);
  COMP(itm_amplifier, 2, NULL);
  COMP(itm_cable, 20, NULL);

 RECIPE(itm_receiver, CC_ELECTRONIC, "electronics", NULL, 2, 12000, true);
  TOOL(itm_screwdriver, -1, itm_toolset, -1, NULL);
  TOOL(itm_soldering_iron, 4, itm_toolset, 4, NULL);
  COMP(itm_amplifier, 2, NULL);
  COMP(itm_cable, 10, NULL);

 RECIPE(itm_transponder, CC_ELECTRONIC, "electronics", NULL, 2, 14000, true);
  TOOL(itm_screwdriver, -1, itm_toolset, -1, NULL);
  TOOL(itm_soldering_iron, 7, itm_toolset, 7, NULL);
  COMP(itm_receiver, 3, NULL);
  COMP(itm_cable, 5, NULL);

 RECIPE(itm_flashlight, CC_ELECTRONIC, "electronics", NULL, 1, 10000, true);
  COMP(itm_amplifier, 1, NULL);
  COMP(itm_scrap, 4, itm_can_drink, 1, itm_bottle_glass, 1, itm_bottle_plastic, 1, NULL);
  COMP(itm_cable, 10, NULL);

 RECIPE(itm_soldering_iron, CC_ELECTRONIC, "electronics", NULL, 1, 20000, true);
  COMP(itm_antenna, 1, itm_screwdriver, 1, itm_xacto, 1, itm_knife_butter, 1,
       NULL);
  COMP(itm_power_supply, 1, NULL);
  COMP(itm_scrap, 2, NULL);

 RECIPE(itm_battery, CC_ELECTRONIC, "electronics", "mechanics", 2, 5000, false);
  TOOL(itm_screwdriver, -1, itm_toolset, -1, NULL);
  COMP(itm_ammonia, 1, itm_lemon, 1, NULL);
  COMP(itm_steel_chunk, 1, itm_knife_butter, 1, itm_knife_steak, 1,
     itm_bolt_steel, 1, itm_scrap, 1, NULL);
  COMP(itm_can_drink, 1, itm_can_food, 1, NULL);

 RECIPE(itm_coilgun, CC_WEAPON, "electronics", NULL, 3, 25000, true);
  TOOL(itm_screwdriver, -1, itm_toolset, -1, NULL);
  TOOL(itm_soldering_iron, 10, itm_toolset, 10, NULL);
  COMP(itm_pipe, 1, NULL);
  COMP(itm_power_supply, 1, NULL);
  COMP(itm_amplifier, 1, NULL);
  COMP(itm_scrap, 6, NULL);
  COMP(itm_cable, 20, NULL);

 RECIPE(itm_radio, CC_ELECTRONIC, "electronics", NULL, 2, 25000, true);
  TOOL(itm_screwdriver, -1, itm_toolset, -1, NULL);
  TOOL(itm_soldering_iron, 10, itm_toolset, 10, NULL);
  COMP(itm_receiver, 1, NULL);
  COMP(itm_antenna, 1, NULL);
  COMP(itm_scrap, 5, NULL);
  COMP(itm_cable, 7, NULL);

 RECIPE(itm_water_purifier, CC_ELECTRONIC, "mechanics","electronics",3,25000, true);
  TOOL(itm_screwdriver, -1, itm_toolset, -1, NULL);
  COMP(itm_element, 2, NULL);
  COMP(itm_bottle_glass, 2, itm_bottle_plastic, 5, NULL);
  COMP(itm_hose, 1, NULL);
  COMP(itm_scrap, 3, NULL);
  COMP(itm_cable, 5, NULL);

 RECIPE(itm_hotplate, CC_ELECTRONIC, "electronics", NULL, 3, 30000, true);
  TOOL(itm_screwdriver, -1, itm_toolset, -1, NULL);
  COMP(itm_element, 1, NULL);
  COMP(itm_amplifier, 1, NULL);
  COMP(itm_scrap, 2, itm_pan, 1, itm_pot, 1, itm_knife_butcher, 2, itm_knife_steak, 6,
     itm_knife_butter, 6, itm_muffler, 1, NULL);
  COMP(itm_cable, 10, NULL);

 RECIPE(itm_tazer, CC_ELECTRONIC, "electronics", NULL, 3, 25000, true);
  TOOL(itm_screwdriver, -1, itm_toolset, -1, NULL);
  TOOL(itm_soldering_iron, 10, itm_toolset, 10, NULL);
  COMP(itm_amplifier, 1, NULL);
  COMP(itm_power_supply, 1, NULL);
  COMP(itm_scrap, 2, NULL);

 RECIPE(itm_two_way_radio, CC_ELECTRONIC, "electronics", NULL, 4, 30000, true);
  TOOL(itm_screwdriver, -1, itm_toolset, -1, NULL);
  TOOL(itm_soldering_iron, 14, itm_toolset, 14, NULL);
  COMP(itm_amplifier, 1, NULL);
  COMP(itm_transponder, 1, NULL);
  COMP(itm_receiver, 1, NULL);
  COMP(itm_antenna, 1, NULL);
  COMP(itm_scrap, 5, NULL);
  COMP(itm_cable, 10, NULL);

 RECIPE(itm_electrohack, CC_ELECTRONIC, "electronics", "computer", 4, 35000, true);
  TOOL(itm_screwdriver, -1, itm_toolset, -1, NULL);
  TOOL(itm_soldering_iron, 10, itm_toolset, 10, NULL);
  COMP(itm_processor, 1, NULL);
  COMP(itm_RAM, 1, NULL);
  COMP(itm_scrap, 4, NULL);
  COMP(itm_cable, 10, NULL);

 RECIPE(itm_EMPbomb, CC_ELECTRONIC, "electronics", NULL, 4, 32000, false);
  TOOL(itm_screwdriver, -1, itm_toolset, -1, NULL);
  TOOL(itm_soldering_iron, 6, itm_toolset, 6, NULL);
  COMP(itm_superglue, 1, itm_string_36, 1, NULL);
  COMP(itm_scrap, 3, itm_can_food, 1, itm_can_drink, 1, itm_canister_empty, 1, NULL);
  COMP(itm_power_supply, 1, itm_amplifier, 1, NULL);
  COMP(itm_cable, 5, NULL);

 RECIPE(itm_mp3, CC_ELECTRONIC, "electronics", "computer", 5, 40000, true);
  TOOL(itm_screwdriver, -1, itm_toolset, -1, NULL);
  TOOL(itm_soldering_iron, 5, itm_toolset, 5, NULL);
  COMP(itm_superglue, 1, NULL);
  COMP(itm_antenna, 1, NULL);
  COMP(itm_amplifier, 1, NULL);
  COMP(itm_cable, 2, NULL);

 RECIPE(itm_geiger_off, CC_ELECTRONIC, "electronics", NULL, 5, 35000, true);
  TOOL(itm_screwdriver, -1, itm_toolset, -1, NULL);
  TOOL(itm_soldering_iron, 14, itm_toolset, 14, NULL);
  COMP(itm_power_supply, 1, NULL);
  COMP(itm_amplifier, 2, NULL);
  COMP(itm_scrap, 6, NULL);
  COMP(itm_cable, 10, NULL);

 RECIPE(itm_UPS_off, CC_ELECTRONIC, "electronics", NULL, 5, 45000, true);
  TOOL(itm_screwdriver, -1, itm_toolset, -1, NULL);
  TOOL(itm_soldering_iron, 24, itm_toolset, 24, NULL);
  COMP(itm_power_supply, 4, NULL);
  COMP(itm_amplifier, 3, NULL);
  COMP(itm_scrap, 4, NULL);
  COMP(itm_cable, 10, NULL);

 RECIPE(itm_bionics_battery, CC_ELECTRONIC, "electronics", NULL, 6, 50000, true);
  TOOL(itm_screwdriver, -1, itm_toolset, -1, NULL);
  TOOL(itm_soldering_iron, 20, itm_toolset, 20, NULL);
  COMP(itm_power_supply, 6, itm_UPS_off, 1, NULL);
  COMP(itm_amplifier, 4, NULL);
  COMP(itm_plut_cell, 1, NULL);

 RECIPE(itm_teleporter, CC_ELECTRONIC, "electronics", NULL, 8, 50000, true);
  TOOL(itm_screwdriver, -1, itm_toolset, -1, NULL);
  TOOL(itm_wrench, -1, itm_toolset, -1, NULL);
  TOOL(itm_soldering_iron, 16, itm_toolset, 16, NULL);
  COMP(itm_power_supply, 3, itm_plut_cell, 5, NULL);
  COMP(itm_amplifier, 3, NULL);
  COMP(itm_transponder, 3, NULL);
  COMP(itm_scrap, 10, NULL);
  COMP(itm_cable, 20, NULL);

// ARMOR
// Feet
 RECIPE(itm_socks, CC_ARMOR, "tailor", NULL, 0, 10000, false);
  TOOL(itm_needle_bone, 4, itm_sewing_kit,  4, NULL);
  COMP(itm_rag, 2, NULL);

 RECIPE(itm_mocassins, CC_ARMOR, "tailor", NULL, 1, 30000, false);
  TOOL(itm_needle_bone, 5, itm_sewing_kit,  5, NULL);
  COMP(itm_fur, 2, NULL);

 RECIPE(itm_boots_fit, CC_ARMOR, "tailor", NULL, 2, 35000, false);
  TOOL(itm_needle_bone, 5, itm_sewing_kit, 10, NULL);
  COMP(itm_leather, 7, NULL);

 RECIPE(itm_boots_chitin, CC_ARMOR, "tailor", NULL, 3,  30000, false);
  COMP(itm_string_36, 1, itm_string_6, 4, NULL);
  COMP(itm_chitin_piece, 4, NULL);
  COMP(itm_leather, 2, itm_fur, 2, itm_rag, 2, NULL);
// Legs
 RECIPE(itm_shorts, CC_ARMOR, "tailor", NULL, 1, 25000, false);
  TOOL(itm_needle_bone, 10, itm_sewing_kit, 10, NULL);
  COMP(itm_rag, 5, NULL);

 RECIPE(itm_shorts_cargo, CC_ARMOR, "tailor", NULL, 2, 30000, false);
  TOOL(itm_needle_bone, 12, itm_sewing_kit, 12, NULL);
  COMP(itm_rag, 6, NULL);

 RECIPE(itm_jeans_fit, CC_ARMOR, "tailor", NULL, 2, 45000, false);
  TOOL(itm_needle_bone, 10, itm_sewing_kit, 10, NULL);
  COMP(itm_rag, 6, NULL);

 RECIPE(itm_pants_cargo_fit, CC_ARMOR, "tailor", NULL, 3, 48000, false);
  TOOL(itm_needle_bone, 16, itm_sewing_kit, 16, NULL);
  COMP(itm_rag, 8, NULL);

 RECIPE(itm_long_underpants, CC_ARMOR, "tailor", "survival", 3, 35000, false);
  TOOL(itm_needle_bone, 15, itm_sewing_kit, 15, NULL);
  COMP(itm_rag, 10, NULL);

 RECIPE(itm_pants_leather, CC_ARMOR, "tailor", NULL, 4, 50000, false);
  TOOL(itm_needle_bone, 10, itm_sewing_kit, 10, NULL);
  COMP(itm_leather, 10, NULL);
// Torso
 RECIPE(itm_tank_top, CC_ARMOR, "tailor", NULL, 2, 38000, true);
  TOOL(itm_needle_bone, 4, itm_sewing_kit, 4, NULL);
  COMP(itm_rag, 4, NULL);

 RECIPE(itm_tshirt_fit, CC_ARMOR, "tailor", NULL, 2, 38000, true);
  TOOL(itm_needle_bone, 4, itm_sewing_kit, 4, NULL);
  COMP(itm_rag, 5, NULL);

 RECIPE(itm_hoodie_fit, CC_ARMOR, "tailor", NULL, 3, 40000, false);
  TOOL(itm_needle_bone, 14, itm_sewing_kit, 14, NULL);
  COMP(itm_rag, 12, NULL);

 RECIPE(itm_trenchcoat_fit, CC_ARMOR, "tailor", NULL, 3, 42000, false);
  TOOL(itm_needle_bone, 24, itm_sewing_kit, 24, NULL);
  COMP(itm_rag, 11, NULL);

 RECIPE(itm_coat_fur, CC_ARMOR, "tailor", NULL, 4, 100000, false);
  TOOL(itm_needle_bone, 20, itm_sewing_kit, 20, NULL);
  COMP(itm_fur, 10, NULL);

 RECIPE(itm_jacket_leather_fit, CC_ARMOR, "tailor", NULL, 5, 150000, false);
  TOOL(itm_needle_bone, 30, itm_sewing_kit, 30, NULL);
  COMP(itm_leather, 16, NULL);

 RECIPE(itm_armor_chitin, CC_ARMOR, "tailor", NULL,  7, 100000, false);
  COMP(itm_string_36, 2, itm_string_6, 12, NULL);
  COMP(itm_chitin_piece, 15, NULL);
// Hands
 RECIPE(itm_gloves_fingerless, CC_ARMOR, "tailor", NULL, 0, 16000, false);
  TOOL(itm_scissors, -1, TG_KNIVES, NULL);
  COMP(itm_gloves_leather, 1, NULL);

 RECIPE(itm_gloves_liner, CC_ARMOR, "tailor", NULL, 1, 10000, false);
  TOOL(itm_needle_bone, 2, itm_sewing_kit, 2, NULL);
  COMP(itm_rag, 2, NULL);

 RECIPE(itm_gloves_light, CC_ARMOR, "tailor", NULL, 2, 16000, false);
  TOOL(itm_needle_bone, 4, itm_sewing_kit, 4, NULL);
  COMP(itm_rag, 1, NULL);

 RECIPE(itm_gloves_leather, CC_ARMOR, "tailor", NULL, 2, 16000, false);
  TOOL(itm_needle_bone, 6, itm_sewing_kit, 6, NULL);
  COMP(itm_leather, 2, NULL);

 RECIPE(itm_gauntlets_chitin, CC_ARMOR, "tailor", NULL, 3,  30000, false);
  COMP(itm_string_36, 1, itm_string_6, 4, NULL);
  COMP(itm_chitin_piece, 4, NULL);
// Face
 RECIPE(itm_mask_filter, CC_ARMOR, "mechanics", "tailor", 1, 5000, true);
  COMP(/*itm_filter, 1, */itm_bag_plastic, 2, itm_bottle_plastic, 1, NULL);
  COMP(itm_rag, 2, itm_muffler, 1, itm_bandana, 2, itm_wrapper, 4, NULL);

 RECIPE(itm_glasses_safety, CC_ARMOR, "tailor", NULL, 1, 8000, false);
  TOOL(itm_scissors, -1, TG_KNIVES, itm_toolset, -1, NULL);
  COMP(itm_string_36, 1, itm_string_6, 2, NULL);
  COMP(itm_bottle_plastic, 1, NULL);

 RECIPE(itm_mask_gas, CC_ARMOR, "tailor", NULL, 3, 20000, true);
  TOOL(itm_wrench, -1, itm_toolset, -1, NULL);
  COMP(itm_goggles_ski, 1, itm_goggles_swim, 2, NULL);
  COMP(/*itm_filter, 3, */itm_mask_filter, 3, itm_muffler, 1, NULL);
  COMP(itm_hose, 1, NULL);

<<<<<<< HEAD
=======
 RECIPE(itm_glasses_safety, CC_ARMOR, "tailor", NULL, 1, 8000, false);
  TOOL(itm_scissors, -1, TG_KNIVES, NULL);
  COMP(itm_string_36, 1, itm_string_6, 2, NULL);
  COMP(itm_bottle_plastic, 1, NULL);

>>>>>>> a02e737b
 RECIPE(itm_goggles_nv, CC_ARMOR, "electronics", "tailor", 5, 40000, true);
  TOOL(itm_screwdriver, -1, itm_toolset, -1, NULL);
  COMP(itm_goggles_ski, 1, itm_goggles_welding, 1, itm_mask_gas, 1, NULL);
  COMP(itm_power_supply, 1, NULL);
  COMP(itm_amplifier, 3, NULL);
  COMP(itm_scrap, 5, NULL);
// Head
 RECIPE(itm_hat_fur, CC_ARMOR, "tailor", NULL, 2, 40000, false);
  TOOL(itm_needle_bone, 8, itm_sewing_kit, 8, NULL);
  COMP(itm_fur, 3, NULL);

<<<<<<< HEAD
 RECIPE(itm_balclava, CC_ARMOR, "tailor", NULL, 3, 35000, false);
  TOOL(itm_needle_bone, 12, itm_sewing_kit, 12, NULL);
  COMP(itm_rag, 6, NULL);
=======
 RECIPE(itm_armguard_metal, CC_ARMOR, "tailor", NULL, 4,  30000, false);
  TOOL(itm_hammer, -1, itm_toolset, -1, NULL);
  COMP(itm_string_36, 1, itm_string_6, 4, NULL);
  COMP(itm_steel_chunk, 2, NULL);

 RECIPE(itm_armguard_chitin, CC_ARMOR, "tailor", NULL, 3,  30000, false);
  COMP(itm_string_36, 1, itm_string_6, 4, NULL);
  COMP(itm_chitin_piece, 6, NULL);

 RECIPE(itm_boots_chitin, CC_ARMOR, "tailor", NULL, 3,  30000, false);
  COMP(itm_string_36, 1, itm_string_6, 4, NULL);
  COMP(itm_chitin_piece, 4, NULL);
  COMP(itm_leather, 2, itm_fur, 2, itm_rag, 2, NULL);

 RECIPE(itm_gauntlets_chitin, CC_ARMOR, "tailor", NULL, 3,  30000, false);
  COMP(itm_string_36, 1, itm_string_6, 4, NULL);
  COMP(itm_chitin_piece, 4, NULL);
>>>>>>> a02e737b

 RECIPE(itm_helmet_chitin, CC_ARMOR, "tailor", NULL, 6,  60000, false);
  COMP(itm_string_36, 1, itm_string_6, 5, NULL);
  COMP(itm_chitin_piece, 5, NULL);
// Arms
 RECIPE(itm_armguard_chitin, CC_ARMOR, "tailor", NULL, 3,  30000, false);
  COMP(itm_string_36, 1, itm_string_6, 4, NULL);
  COMP(itm_chitin_piece, 6, NULL);

 RECIPE(itm_armguard_metal, CC_ARMOR, "tailor", NULL, 4,  30000, false);
  TOOL(itm_hammer, -1, itm_toolset, -1, NULL);
  COMP(itm_string_36, 1, itm_string_6, 4, NULL);
  COMP(itm_steel_chunk, 2, NULL);
// Storage
 RECIPE(itm_backpack, CC_ARMOR, "tailor", NULL, 3, 50000, false);
  TOOL(itm_needle_bone, 20, itm_sewing_kit, 20, NULL);
  COMP(itm_rag, 20, itm_fur, 16, itm_leather, 12, NULL);

// SURVIVAL

 RECIPE(itm_primitive_hammer, CC_MISC, "survival", "construction", 0, 5000, false);
  TOOL(itm_rock, -1, itm_hammer, -1, itm_toolset, -1, NULL);
  COMP(itm_stick, 1, NULL);
  COMP(itm_rock, 1, NULL);
  COMP(itm_string_6, 2, itm_sinew, 40, itm_plant_fibre, 40, NULL);

 RECIPE(itm_needle_bone, CC_MISC, "survival", NULL, 3, 20000, false);
  TOOL(TG_KNIVES, itm_toolset, -1, NULL);
  COMP(itm_bone, 1, NULL);

 RECIPE(itm_ragpouch, CC_ARMOR, "tailor",  NULL, 0, 10000, false);
  TOOL(itm_needle_bone, 20, itm_sewing_kit, 20,  NULL);
  COMP(itm_rag, 6, NULL);
  COMP(itm_string_36, 1, itm_string_6, 6, itm_sinew, 20, itm_plant_fibre, 20, NULL);

 RECIPE(itm_leather_pouch, CC_ARMOR, "tailor",  "survival", 2, 10000, false);
  TOOL(itm_needle_bone, 20, itm_sewing_kit, 20, NULL);
  COMP(itm_leather, 6, NULL);
  COMP(itm_string_36, 1, itm_string_6, 6, itm_sinew, 20, itm_plant_fibre, 20, NULL);

 RECIPE(itm_rock_pot, CC_MISC, "survival", "cooking", 2, 20000, false);
  TOOL(itm_hammer, -1, itm_primitive_hammer, -1, itm_toolset, -1, NULL);
  COMP(itm_rock, 3, NULL);
  COMP(itm_sinew, 80, itm_plant_fibre, 80, itm_string_36, 1, NULL);

 RECIPE(itm_primitive_shovel, CC_MISC, "survival", "construction", 2, 60000, false);
  TOOL(itm_primitive_hammer, -1, itm_hammer, -1, itm_toolset, -1, NULL);
  COMP(itm_stick, 1, NULL);
  COMP(itm_rock, 1, NULL);
  COMP(itm_string_6, 2, itm_sinew, 40, itm_plant_fibre, 40, NULL);

 RECIPE(itm_primitive_axe, CC_MISC, "survival", "construction", 3, 60000, false);
  TOOL(itm_primitive_hammer, -1, itm_hammer, -1, itm_toolset, -1, NULL);
  COMP(itm_stick, 1, NULL);
  COMP(itm_rock, 1, NULL);
  COMP(itm_string_6, 2, itm_sinew, 40, itm_plant_fibre, 40, NULL);

 RECIPE(itm_waterskin, CC_MISC, "tailor", "survival", 2, 30000, false);
  TOOL(itm_sewing_kit, 60, itm_needle_bone, 60, NULL);
  COMP(itm_sinew, 40, itm_plant_fibre, 40, itm_string_36, 1, NULL);
  COMP(itm_leather, 6, itm_fur, 6, NULL);

 RECIPE(itm_snare_trigger, CC_MISC, "survival", NULL, 1, 2000, false);
  TOOL(TG_KNIVES, NULL);
  COMP(itm_stick, 1, NULL);

 RECIPE(itm_light_snare_kit, CC_MISC, "survival", "traps", 1, 5000, true);
  COMP(itm_snare_trigger, 1, NULL);
  COMP(itm_string_36, 1, NULL);

 RECIPE(itm_heavy_snare_kit, CC_MISC, "survival", "traps", 3, 8000, true);
  COMP(itm_snare_trigger, 1, NULL);
  COMP(itm_rope_6, 1, NULL);
  
// MISC


 RECIPE(itm_rag, CC_MISC, NULL, NULL, 0, 3000, false);
  TOOL(itm_fire, -1, itm_hotplate, 3, itm_toolset, 1, NULL);
  COMP(itm_water, 1, itm_water_clean, 1, NULL);
  COMP(itm_rag_bloody, 1, NULL);

 RECIPE(itm_sheet, CC_MISC, NULL, NULL, 0, 10000, false);
  TOOL(itm_sewing_kit, 50, NULL);
  COMP(itm_rag, 20, NULL);

 RECIPE(itm_vehicle_controls, CC_MISC, "mechanics", NULL, 3, 30000, true);
  TOOL(itm_wrench, -1, itm_toolset, -1, NULL);
  TOOL(itm_hammer, -1, itm_toolset, -1, NULL);
  TOOL(itm_welder, 50, itm_toolset, 5, NULL);
  TOOL(itm_hacksaw, -1, itm_toolset, -1, NULL);
  COMP(itm_pipe, 10, NULL);
  COMP(itm_steel_chunk, 12, NULL);
  COMP(itm_wire, 3, NULL);


 RECIPE(itm_thread, CC_MISC, "tailor", NULL, 1, 3000, false);
  COMP(itm_string_6, 1, NULL);

 RECIPE(itm_string_6, CC_MISC, NULL, NULL, 0, 5000, true);
  COMP(itm_thread, 50, NULL);

 RECIPE(itm_string_36, CC_MISC, NULL, NULL, 0, 5000, true);
  COMP(itm_string_6, 6, NULL);

 RECIPE(itm_rope_6, CC_MISC, "tailor", NULL, 0, 5000, true);
  COMP(itm_string_36, 6, NULL);

 RECIPE(itm_rope_30, CC_MISC, "tailor", NULL, 0, 5000, true);
  COMP(itm_rope_6, 5, NULL);

 RECIPE(itm_torch,        CC_MISC, NULL,    NULL,     0, 2000, false);
  COMP(itm_stick, 1, itm_2x4, 1, itm_splinter, 1, itm_pool_cue, 1, itm_torch_done, 1, NULL);
  COMP(itm_gasoline, 200, itm_vodka, 7, itm_rum, 7, itm_whiskey, 7, itm_tequila, 7, itm_gin, 7, itm_triple_sec, 7, NULL);
  COMP(itm_rag, 1, NULL);

 RECIPE(itm_candle,       CC_MISC, NULL,    NULL,     0, 5000, false);
  TOOL(itm_lighter, 5, itm_fire, -1, itm_toolset, 1, NULL);
  COMP(itm_can_food, -1, NULL);
  COMP(itm_wax, 2, NULL);
  COMP(itm_string_6, 1, NULL);

 RECIPE(itm_spike,     CC_MISC, NULL, NULL, 0, 3000, false);
  TOOL(itm_hammer, -1, itm_toolset, -1, NULL);
  COMP(itm_knife_combat, 1, itm_steel_chunk, 3, itm_scrap, 9, NULL);

 RECIPE(itm_blade,     CC_MISC, NULL, NULL, 0, 3000, false);
  TOOL(itm_hammer, -1, itm_toolset, -1, NULL);
  COMP(itm_broadsword, 1, itm_machete, 1, itm_pike, 1, NULL);

 RECIPE(itm_superglue, CC_MISC, "cooking", NULL, 2, 12000, false);
  TOOL(itm_hotplate, 5, itm_toolset, 1, itm_fire, -1, NULL);
  COMP(itm_water, 1, itm_water_clean, 1, NULL);
  COMP(itm_bleach, 1, itm_ant_egg, 1, NULL);

 RECIPE(itm_steel_lump, CC_MISC, "mechanics", NULL, 0, 5000, true);
  TOOL(itm_welder, 20, itm_toolset, 1, NULL);
  COMP(itm_steel_chunk, 4, NULL);

 RECIPE(itm_2x4, CC_MISC, NULL, NULL, 0, 8000, false);
  TOOL(itm_saw, -1, NULL);
  COMP(itm_stick, 1, NULL);

 RECIPE(itm_frame, CC_MISC, "mechanics", NULL, 1, 8000, true);
  TOOL(itm_welder, 50, itm_toolset, 2, NULL);
  COMP(itm_steel_lump, 3, NULL);

 RECIPE(itm_sheet_metal, CC_MISC, "mechanics", NULL, 2, 4000, true);
  TOOL(itm_welder, 20, itm_toolset, 1, NULL);
  COMP(itm_scrap, 4, NULL);

 RECIPE(itm_steel_plate, CC_MISC, "mechanics", NULL,4, 12000, true);
  TOOL(itm_welder, 100, itm_toolset, 4, NULL);
  COMP(itm_steel_lump, 8, NULL);

 RECIPE(itm_spiked_plate, CC_MISC, "mechanics", NULL, 4, 12000, true);
  TOOL(itm_welder, 120, itm_toolset, 5, NULL);
  COMP(itm_steel_lump, 8, NULL);
  COMP(itm_steel_chunk, 4, itm_scrap, 8, NULL);

 RECIPE(itm_hard_plate, CC_MISC, "mechanics", NULL, 4, 12000, true);
  TOOL(itm_welder, 300, itm_toolset, 12, NULL);
  COMP(itm_steel_lump, 24, NULL);

 RECIPE(itm_crowbar, CC_MISC, "mechanics", NULL, 1, 1000, false);
  TOOL(itm_hatchet, -1, itm_hammer, -1, itm_rock, -1, itm_toolset, -1, NULL);
  COMP(itm_pipe, 1, NULL);

 RECIPE(itm_bayonet, CC_MISC, "gun", NULL, 1, 500, true);
  COMP(itm_spike, 1, NULL);
  COMP(itm_string_36, 1, NULL);

 RECIPE(itm_tripwire, CC_MISC, "traps", NULL, 1, 500, false);
  COMP(itm_string_36, 1, NULL);
  COMP(itm_superglue, 1, NULL);

 RECIPE(itm_board_trap, CC_MISC, "traps", NULL, 2, 2500, true);
  TOOL(itm_hatchet, -1, itm_hammer, -1, itm_rock, -1, itm_toolset, -1, NULL);
  COMP(itm_2x4, 3, NULL);
  COMP(itm_nail, 20, NULL);

 RECIPE(itm_beartrap, CC_MISC, "mechanics", "traps", 2, 3000, true);
  TOOL(itm_wrench, -1, itm_toolset, -1, NULL);
  COMP(itm_scrap, 3, NULL);
  COMP(itm_spring, 1, NULL);

 RECIPE(itm_crossbow_trap, CC_MISC, "mechanics", "traps", 3, 4500, true);
  COMP(itm_crossbow, 1, NULL);
  COMP(itm_bolt_steel, 1, itm_bolt_wood, 4, NULL);
  COMP(itm_string_6, 2, itm_string_36, 1, NULL);

 RECIPE(itm_shotgun_trap, CC_MISC, "mechanics", "traps", 3, 5000, true);
  COMP(itm_shotgun_sawn, 1, NULL);
  COMP(itm_shot_00, 2, NULL);
  COMP(itm_string_36, 1, itm_string_6, 2, NULL);

 RECIPE(itm_blade_trap, CC_MISC, "mechanics", "traps", 4, 8000, true);
  TOOL(itm_wrench, -1, itm_toolset, -1, NULL);
  COMP(itm_motor, 1, NULL);
  COMP(itm_blade, 1, NULL);
  COMP(itm_string_36, 1, NULL);

RECIPE(itm_boobytrap, CC_MISC, "mechanics", "traps",3,5000, false);
  COMP(itm_grenade,1,NULL);
  COMP(itm_string_6,1,NULL);
  COMP(itm_can_food,1,NULL);

 RECIPE(itm_landmine, CC_MISC, "traps", "mechanics", 5, 10000, false);
  TOOL(itm_screwdriver, -1, itm_toolset, -1, NULL);
  COMP(itm_superglue, 1, NULL);
  COMP(itm_can_food, 1, itm_steel_chunk, 1, itm_canister_empty, 1, itm_scrap, 4, NULL);
  COMP(itm_nail, 100, itm_bb, 200, NULL);
  COMP(itm_shot_bird, 30, itm_shot_00, 15, itm_shot_slug, 12, itm_gasoline, 600,
     itm_grenade, 1, itm_gunpowder, 72, NULL);

RECIPE(itm_brazier, CC_MISC, "mechanics", NULL, 1, 2000, false);
  TOOL(itm_hatchet, -1, itm_hammer, -1, itm_rock, -1, itm_toolset, -1, NULL);
  COMP(itm_sheet_metal,1,NULL);

 RECIPE(itm_bandages, CC_MISC, "firstaid", NULL, 1, 500, false);
  COMP(itm_rag, 3, NULL);
  COMP(itm_superglue, 1, itm_duct_tape, 5, NULL);
  COMP(itm_vodka, 7, itm_rum, 7, itm_whiskey, 7, itm_tequila, 7, itm_gin, 7, itm_triple_sec, 7, NULL);

 RECIPE(itm_silencer, CC_MISC, "mechanics", NULL, 1, 650, false);
  TOOL(itm_hacksaw, -1, itm_toolset, -1, NULL);
  COMP(itm_muffler, 1, itm_rag, 4, NULL);
  COMP(itm_pipe, 1, NULL);

 RECIPE(itm_pheromone, CC_MISC, "cooking", NULL, 3, 1200, false);
  TOOL(itm_hotplate, 18, itm_toolset, 9, itm_fire, -1, NULL);
  COMP(itm_meat_tainted, 1, NULL);
  COMP(itm_ammonia, 1, NULL);

 RECIPE(itm_laser_pack, CC_MISC, "electronics", NULL, 5, 10000, true);
  TOOL(itm_screwdriver, -1, itm_toolset, -1, NULL);
  COMP(itm_superglue, 1, NULL);
  COMP(itm_plut_cell, 1, NULL);

 RECIPE(itm_bot_manhack, CC_MISC, "electronics", "computer", 6, 8000, true);
  TOOL(itm_screwdriver, -1, itm_toolset, -1, NULL);
  TOOL(itm_soldering_iron, 10, itm_toolset, 10, NULL);
  COMP(itm_spike, 2, NULL);
  COMP(itm_processor, 1, NULL);
  COMP(itm_RAM, 1, NULL);
  COMP(itm_power_supply, 1, NULL);
//  COMP(itm_battery, 400, itm_plut_cell, 1, NULL);
//  COMP(itm_scrap, 15, NULL);

 RECIPE(itm_bot_turret, CC_MISC, "electronics", "computer", 7, 9000, true);
  TOOL(itm_screwdriver, -1, itm_toolset, -1, NULL);
  TOOL(itm_soldering_iron, 14, itm_toolset, 14, NULL);
  COMP(itm_smg_9mm, 1, itm_uzi, 1, itm_tec9, 1, itm_calico, 1, itm_hk_mp5, 1,
     NULL);
  COMP(itm_processor, 2, NULL);
  COMP(itm_RAM, 2, NULL);
  COMP(itm_power_supply, 1, NULL);
//  COMP(itm_battery, 500, itm_plut_cell, 1, NULL);
//  COMP(itm_scrap, 30, NULL);
}
void game::recraft()
{
 if(u.lastrecipe == NULL)
 {
  popup("Craft something first");
 }
 else
 {
  try_and_make(u.lastrecipe);
 }
}
void game::try_and_make(recipe *making)
{
 if(can_make(making))
 {
  if (itypes[(making->result)]->m1 == LIQUID)
  {
   if (u.has_watertight_container() || u.has_matching_liquid(itypes[making->result]->id)) {
     make_craft(making);
   } else {
     popup("You don't have anything to store that liquid in!");
   }
  }
  else {
   make_craft(making);
  }
 }
 else
 {
  popup("You can't do that!");
 }
}
bool game::can_make(recipe *r)
{
 inventory crafting_inv = crafting_inventory();
 if((r->sk_primary != NULL && u.skillLevel(r->sk_primary) < r->difficulty) || (r->sk_secondary != NULL && u.skillLevel(r->sk_secondary) <= 0))
 {
 }
 // under the assumption that all comp and tool's array contains all the required stuffs at the start of the array

 // check all tools
 for(int i = 0 ; i < 20 ; i++)
 {
  // if current tool is null(size 0), assume that there is no more after it.
  if(r->tools[i].size()==0)
  {
   break;
  }
  bool has_tool = false;
  for(int j = 0 ; j < r->tools[i].size() ; j++)
  {
   itype_id type = r->tools[i][j].type;
   int req = r->tools[i][j].count;
   if((req<= 0 && crafting_inv.has_amount(type,1)) || (req > 0 && crafting_inv.has_charges(type,req)))
   {
    has_tool = true;
    break;
   }
  }
  if(!has_tool)
  {
   return false;
  }
 }
 // check all components
 for(int i = 0 ; i < 20 ; i++)
 {
  if(r->components[i].size() == 0)
  {
   break;
  }
  bool has_comp = false;
  for(int j = 0 ; j < r->components[i].size() ; j++)
  {
   itype_id type = r->components[i][j].type;
   int req = r->components[i][j].count;
   if (itypes[type]->count_by_charges() && req > 0)
   {
       if (crafting_inv.has_charges(type, req))
       {
           has_comp = true;
           break;
       }
   }
   else if (crafting_inv.has_amount(type, abs(req)))
   {
       has_comp = true;
       break;
   }
  }
  if(!has_comp)
  {
   return false;
  }
 }
 return true;
}

void game::craft()
{
 if (u.morale_level() < MIN_MORALE_CRAFT) {	// See morale.h
  add_msg("Your morale is too low to craft...");
  return;
 }

 WINDOW *w_head = newwin( 3, 80, (TERMY > 25) ? (TERMY-25)/2 : 0, (TERMX > 80) ? (TERMX -80)/2 : 0);
 WINDOW *w_data = newwin(22, 80, 3 + ((TERMY > 25) ? (TERMY-25)/2 : 0), (TERMX  > 80) ? (TERMX -80)/2 : 0);
 craft_cat tab = CC_WEAPON;
 std::vector<recipe*> current;
 std::vector<bool> available;
 item tmp;
 int line = 0, xpos, ypos;
 bool redraw = true;
 bool done = false;
 InputEvent input;

 inventory crafting_inv = crafting_inventory();

 do {
  if (redraw) { // When we switch tabs, redraw the header
   redraw = false;
   line = 0;
   draw_recipe_tabs(w_head, tab);
   current.clear();
   available.clear();
// Set current to all recipes in the current tab; available are possible to make
   pick_recipes(current, available, tab);
  }

// Clear the screen of recipe data, and draw it anew
  werase(w_data);
  mvwprintz(w_data, 20, 5, c_white, "Press ? to describe object.  Press <ENTER> to attempt to craft object.");
  for (int i = 0; i < 80; i++) {
   mvwputch(w_data, 21, i, c_ltgray, LINE_OXOX);

   if (i < 21) {
    mvwputch(w_data, i, 0, c_ltgray, LINE_XOXO);
    mvwputch(w_data, i, 79, c_ltgray, LINE_XOXO);
   }
  }

  mvwputch(w_data, 21,  0, c_ltgray, LINE_XXOO); // _|
  mvwputch(w_data, 21, 79, c_ltgray, LINE_XOOX); // |_
  wrefresh(w_data);

  int recmin = 0, recmax = current.size();
  if(recmax > MAX_DISPLAYED_RECIPES){
   if (line <= recmin + 9) {
    for (int i = recmin; i < recmin + MAX_DISPLAYED_RECIPES; i++) {
     mvwprintz(w_data, i - recmin, 2, c_dkgray, "\
                               ");	// Clear the line
     if (i == line)
      mvwprintz(w_data, i - recmin, 2, (available[i] ? h_white : h_dkgray),
                itypes[current[i]->result]->name.c_str());
     else
      mvwprintz(w_data, i - recmin, 2, (available[i] ? c_white : c_dkgray),
                itypes[current[i]->result]->name.c_str());
    }
   } else if (line >= recmax - 9) {
    for (int i = recmax - MAX_DISPLAYED_RECIPES; i < recmax; i++) {
     mvwprintz(w_data, 18 + i - recmax, 2, c_ltgray, "\
                                ");	// Clear the line

     if (i == line)
       mvwprintz(w_data, 18 + i - recmax, 2, (available[i] ? h_white : h_dkgray),
                 itypes[current[i]->result]->name.c_str());
     else
      mvwprintz(w_data, 18 + i - recmax, 2, (available[i] ? c_white : c_dkgray),
                itypes[current[i]->result]->name.c_str());
    }
   } else {
    for (int i = line - 9; i < line + 9; i++) {
     mvwprintz(w_data, 9 + i - line, 2, c_ltgray, "\
                                ");	// Clear the line
     if (i == line)
       mvwprintz(w_data, 9 + i - line, 2, (available[i] ? h_white : h_dkgray),
                 itypes[current[i]->result]->name.c_str());
     else
      mvwprintz(w_data, 9 + i - line, 2, (available[i] ? c_white : c_dkgray),
                itypes[current[i]->result]->name.c_str());
    }
   }
  } else{
   for (int i = 0; i < current.size() && i < 23; i++) {
    if (i == line)
     mvwprintz(w_data, i, 2, (available[i] ? h_white : h_dkgray),
               itypes[current[i]->result]->name.c_str());
    else
     mvwprintz(w_data, i, 2, (available[i] ? c_white : c_dkgray),
               itypes[current[i]->result]->name.c_str());
   }
  }
  if (current.size() > 0) {
   nc_color col = (available[line] ? c_white : c_dkgray);
   mvwprintz(w_data, 0, 30, col, "Primary skill: %s",
             (current[line]->sk_primary == NULL ? "N/A" :
              current[line]->sk_primary->name().c_str()));
   mvwprintz(w_data, 1, 30, col, "Secondary skill: %s",
             (current[line]->sk_secondary == NULL ? "N/A" :
              current[line]->sk_secondary->name().c_str()));
   mvwprintz(w_data, 2, 30, col, "Difficulty: %d", current[line]->difficulty);
   if (current[line]->sk_primary == NULL)
    mvwprintz(w_data, 3, 30, col, "Your skill level: N/A");
   else
    mvwprintz(w_data, 3, 30, col, "Your skill level: %d",
              // Macs don't seem to like passing this as a class, so force it to int
              (int)u.skillLevel(current[line]->sk_primary));
   if (current[line]->time >= 1000)
    mvwprintz(w_data, 4, 30, col, "Time to complete: %d minutes",
              int(current[line]->time / 1000));
   else
    mvwprintz(w_data, 4, 30, col, "Time to complete: %d turns",
              int(current[line]->time / 100));
   mvwprintz(w_data, 5, 30, col, "Tools required:");
   if (current[line]->tools[0].size() == 0) {
    mvwputch(w_data, 6, 30, col, '>');
    mvwprintz(w_data, 6, 32, c_green, "NONE");
    ypos = 6;
   } else {
    ypos = 5;
// Loop to print the required tools
    for (int i = 0; i < 5 && current[line]->tools[i].size() > 0; i++) {
     ypos++;
     xpos = 32;
     mvwputch(w_data, ypos, 30, col, '>');

     for (int j = 0; j < current[line]->tools[i].size(); j++) {
      itype_id type = current[line]->tools[i][j].type;
      int charges = current[line]->tools[i][j].count;
      nc_color toolcol = c_red;

      if (charges < 0 && crafting_inv.has_amount(type, 1))
       toolcol = c_green;
      else if (charges > 0 && crafting_inv.has_charges(type, charges))
       toolcol = c_green;

      std::stringstream toolinfo;
      toolinfo << itypes[type]->name + " ";
      if (charges > 0)
       toolinfo << "(" << charges << " charges) ";
      std::string toolname = toolinfo.str();
      if (xpos + toolname.length() >= 80) {
       xpos = 32;
       ypos++;
      }
      mvwprintz(w_data, ypos, xpos, toolcol, toolname.c_str());
      xpos += toolname.length();
      if (j < current[line]->tools[i].size() - 1) {
       if (xpos >= 77) {
        xpos = 32;
        ypos++;
       }
       mvwprintz(w_data, ypos, xpos, c_white, "OR ");
       xpos += 3;
      }
     }
    }
   }
 // Loop to print the required components
   ypos++;
   mvwprintz(w_data, ypos, 30, col, "Components required:");
   for (int i = 0; i < 5; i++) {
    if (current[line]->components[i].size() > 0) {
     ypos++;
     mvwputch(w_data, ypos, 30, col, '>');
    }
    xpos = 32;
    for (int j = 0; j < current[line]->components[i].size(); j++) {
     int count = current[line]->components[i][j].count;
     itype_id type = current[line]->components[i][j].type;
     nc_color compcol = c_red;
     if (itypes[type]->count_by_charges() && count > 0)  {
      if (crafting_inv.has_charges(type, count))
       compcol = c_green;
     } else if (crafting_inv.has_amount(type, abs(count)))
      compcol = c_green;
     std::stringstream dump;
     dump << abs(count) << "x " << itypes[type]->name << " ";
     std::string compname = dump.str();
     if (xpos + compname.length() >= 80) {
      ypos++;
      xpos = 32;
     }
     mvwprintz(w_data, ypos, xpos, compcol, compname.c_str());
     xpos += compname.length();
     if (j < current[line]->components[i].size() - 1) {
      if (xpos >= 77) {
       ypos++;
       xpos = 32;
      }
      mvwprintz(w_data, ypos, xpos, c_white, "OR ");
      xpos += 3;
     }
    }
   }
  }

  wrefresh(w_data);
  input = get_input();
  switch (input) {
   case DirectionW:
   case DirectionUp:
    if (tab == CC_WEAPON)
     tab = CC_MISC;
    else
     tab = craft_cat(int(tab) - 1);
    redraw = true;
    break;
   case DirectionE:
   case DirectionDown:
    if (tab == CC_MISC)
     tab = CC_WEAPON;
    else
     tab = craft_cat(int(tab) + 1);
    redraw = true;
    break;
   case DirectionS:
    line++;
    break;
   case DirectionN:
    line--;
    break;
   case Confirm:
    if (!available[line])
     popup("You can't do that!");
    else
    // is player making a liquid? Then need to check for valid container
    if (itypes[current[line]->result]->m1 == LIQUID)
    {
     if (u.has_watertight_container() || u.has_matching_liquid(itypes[current[line]->result]->id)) {
             make_craft(current[line]);
             done = true;
             break;
     } else {
       popup("You don't have anything to store that liquid in!");
     }
    }
    else {
     make_craft(current[line]);
     done = true;
    }
    break;
   case Help:
    tmp = item(itypes[current[line]->result], 0);
    full_screen_popup(tmp.info(true).c_str());
    redraw = true;
    break;
  }
  if (line < 0)
   line = current.size() - 1;
  else if (line >= current.size())
   line = 0;
 } while (input != Cancel && !done);

 werase(w_head);
 werase(w_data);
 delwin(w_head);
 delwin(w_data);
 refresh_all();
}

void draw_recipe_tabs(WINDOW *w, craft_cat tab)
{
 werase(w);
 for (int i = 0; i < 80; i++)
  mvwputch(w, 2, i, c_ltgray, LINE_OXOX);

 mvwputch(w, 2,  0, c_ltgray, LINE_OXXO); // |^
 mvwputch(w, 2, 79, c_ltgray, LINE_OOXX); // ^|

 draw_tab(w,  2, "WEAPONS", (tab == CC_WEAPON) ? true : false);
 draw_tab(w, 13, "AMMO",    (tab == CC_AMMO)   ? true : false);
 draw_tab(w, 21, "FOOD",    (tab == CC_FOOD)   ? true : false);
 draw_tab(w, 29, "DRINKS",  (tab == CC_DRINK)  ? true : false);
 draw_tab(w, 39, "CHEMS",   (tab == CC_CHEM)   ? true : false);
 draw_tab(w, 48, "ELECTRONICS", (tab == CC_ELECTRONIC) ? true : false);
 draw_tab(w, 63, "ARMOR",   (tab == CC_ARMOR)  ? true : false);
 draw_tab(w, 72, "MISC",    (tab == CC_MISC)   ? true : false);

 wrefresh(w);
}

inventory game::crafting_inventory(){
 inventory crafting_inv;
 crafting_inv.form_from_map(this, point(u.posx, u.posy), PICKUP_RANGE);
 crafting_inv += u.inv;
 crafting_inv += u.weapon;
 if (u.has_bionic(bio_tools)) {
  item tools(itypes[itm_toolset], turn);
  tools.charges = u.power_level;
  crafting_inv += tools;
 }
 return crafting_inv;
}

void game::pick_recipes(std::vector<recipe*> &current,
                        std::vector<bool> &available, craft_cat tab)
{
 inventory crafting_inv = crafting_inventory();

 bool have_tool[5], have_comp[5];

 current.clear();
 available.clear();
 for (int i = 0; i < recipes.size(); i++) {
// Check if the category matches the tab, and we have the requisite skills
  if (recipes[i]->category == tab &&
      (recipes[i]->sk_primary == NULL ||
       u.skillLevel(recipes[i]->sk_primary) >= recipes[i]->difficulty) &&
      (recipes[i]->sk_secondary == NULL ||
       u.skillLevel(recipes[i]->sk_secondary) > 0))
  {
    if (recipes[i]->difficulty >= 0)
      current.push_back(recipes[i]);
  }
  available.push_back(false);
 }
 for (int i = 0; i < current.size() && i < 51; i++) {
//Check if we have the requisite tools and components
  for (int j = 0; j < 5; j++) {
   have_tool[j] = false;
   have_comp[j] = false;
   if (current[i]->tools[j].size() == 0)
    have_tool[j] = true;
   else {
    for (int k = 0; k < current[i]->tools[j].size(); k++) {
     itype_id type = current[i]->tools[j][k].type;
     int req = current[i]->tools[j][k].count;	// -1 => 1
     if ((req <= 0 && crafting_inv.has_amount (type,   1)) ||
         (req >  0 && crafting_inv.has_charges(type, req))   ) {
      have_tool[j] = true;
      k = current[i]->tools[j].size();
     }
    }
   }
   if (current[i]->components[j].size() == 0)
    have_comp[j] = true;
   else {
    for (int k = 0; k < current[i]->components[j].size() && !have_comp[j]; k++){
     itype_id type = current[i]->components[j][k].type;
     int count = current[i]->components[j][k].count;
     if (itypes[type]->count_by_charges() && count > 0) {
      if (crafting_inv.has_charges(type, count)) {
       have_comp[j] = true;
       k = current[i]->components[j].size();
      }
     } else if (crafting_inv.has_amount(type, abs(count))) {
      have_comp[j] = true;
      k = current[i]->components[j].size();
     }
    }
   }
  }
  if (have_tool[0] && have_tool[1] && have_tool[2] && have_tool[3] &&
      have_tool[4] && have_comp[0] && have_comp[1] && have_comp[2] &&
      have_comp[3] && have_comp[4])
   available[i] = true;
 }
}

void game::make_craft(recipe *making)
{
 u.assign_activity(this, ACT_CRAFT, making->time, making->id);
 u.moves = 0;
 u.lastrecipe = making;
}

void game::complete_craft()
{
 recipe* making = recipes[u.activity.index]; // Which recipe is it?

// # of dice is 75% primary skill, 25% secondary (unless secondary is null)
 int skill_dice = u.skillLevel(making->sk_primary) * 3;
 if (making->sk_secondary == NULL)
   skill_dice += u.skillLevel(making->sk_primary);
 else
   skill_dice += u.skillLevel(making->sk_secondary);
// Sides on dice is 16 plus your current intelligence
 int skill_sides = 16 + u.int_cur;

 int diff_dice = making->difficulty * 4; // Since skill level is * 4 also
 int diff_sides = 24;	// 16 + 8 (default intelligence)

 int skill_roll = dice(skill_dice, skill_sides);
 int diff_roll  = dice(diff_dice,  diff_sides);

 if (making->sk_primary)
  u.practice(making->sk_primary, making->difficulty * 5 + 20);
 if (making->sk_secondary)
  u.practice(making->sk_secondary, 5);

// Messed up badly; waste some components.
 if (making->difficulty != 0 && diff_roll > skill_roll * (1 + 0.1 * rng(1, 5))) {
  add_msg("You fail to make the %s, and waste some materials.",
          itypes[making->result]->name.c_str());
  for (int i = 0; i < 5; i++) {
   if (making->components[i].size() > 0) {
    std::vector<component> copy = making->components[i];
    for (int j = 0; j < copy.size(); j++)
     copy[j].count = rng(0, copy[j].count);
    consume_items(copy);
   }
   if (making->tools[i].size() > 0)
    consume_tools(making->tools[i]);
  }
  u.activity.type = ACT_NULL;
  return;
  // Messed up slightly; no components wasted.
 } else if (diff_roll > skill_roll) {
  add_msg("You fail to make the %s, but don't waste any materials.",
          itypes[making->result]->name.c_str());
  u.activity.type = ACT_NULL;
  return;
 }
// If we're here, the craft was a success!
// Use up the components and tools
 for (int i = 0; i < 5; i++) {
  if (making->components[i].size() > 0)
   consume_items(making->components[i]);
  if (making->tools[i].size() > 0)
   consume_tools(making->tools[i]);
 }

  // Set up the new item, and pick an inventory letter
 int iter = 0;
 item newit(itypes[making->result], turn, nextinv);

 // for food stacking
 if (newit.is_food())
  {
    int bday_tmp = turn % 3600;
    newit.bday = int(turn) + 3600 - bday_tmp;
  }
 if (!newit.craft_has_charges())
  newit.charges = 0;
 do {
  newit.invlet = nextinv;
  advance_nextinv();
  iter++;
 } while (u.has_item(newit.invlet) && iter < 52);
 //newit = newit.in_its_container(&itypes);
 if (newit.made_of(LIQUID))
  handle_liquid(newit, false, false);
 else {
// We might not have space for the item
  if (iter == 52 || u.volume_carried()+newit.volume() > u.volume_capacity()) {
   add_msg("There's no room in your inventory for the %s, so you drop it.",
             newit.tname().c_str());
   m.add_item(u.posx, u.posy, newit);
  } else if (u.weight_carried() + newit.volume() > u.weight_capacity()) {
   add_msg("The %s is too heavy to carry, so you drop it.",
           newit.tname().c_str());
   m.add_item(u.posx, u.posy, newit);
  } else {
   u.i_add(newit);
   add_msg("%c - %s", newit.invlet, newit.tname().c_str());
  }
 }
}

void game::consume_items(std::vector<component> components)
{
// For each set of components in the recipe, fill you_have with the list of all
// matching ingredients the player has.
 std::vector<component> player_has;
 std::vector<component> map_has;
 std::vector<component> mixed;
 std::vector<component> player_use;
 std::vector<component> map_use;
 std::vector<component> mixed_use;
 inventory map_inv;
 map_inv.form_from_map(this, point(u.posx, u.posy), PICKUP_RANGE);

 for (int i = 0; i < components.size(); i++) {
  itype_id type = components[i].type;
  int count = abs(components[i].count);
  bool pl = false, mp = false;


  if (itypes[type]->count_by_charges() && count > 0)
  {
   if (u.has_charges(type, count)) {
    player_has.push_back(components[i]);
    pl = true;
   }
   if (map_inv.has_charges(type, count)) {
    map_has.push_back(components[i]);
    mp = true;
   }
   if (!pl && !mp && u.charges_of(type) + map_inv.charges_of(type) >= count)
    mixed.push_back(components[i]);
  }

  else { // Counting by units, not charges

   if (u.has_amount(type, count)) {
    player_has.push_back(components[i]);
    pl = true;
   }
   if (map_inv.has_amount(type, count)) {
    map_has.push_back(components[i]);
    mp = true;
   }
   if (!pl && !mp && u.amount_of(type) + map_inv.amount_of(type) >= count)
    mixed.push_back(components[i]);

  }
 }

 if (player_has.size() + map_has.size() + mixed.size() == 1) { // Only 1 choice
  if (player_has.size() == 1)
   player_use.push_back(player_has[0]);
  else if (map_has.size() == 1)
   map_use.push_back(map_has[0]);
  else
   mixed_use.push_back(mixed[0]);

 } else { // Let the player pick which component they want to use
  std::vector<std::string> options; // List for the menu_vec below
// Populate options with the names of the items
  for (int i = 0; i < map_has.size(); i++) {
   std::string tmpStr = itypes[map_has[i].type]->name + " (nearby)";
   options.push_back(tmpStr);
  }
  for (int i = 0; i < player_has.size(); i++)
   options.push_back(itypes[player_has[i].type]->name);
  for (int i = 0; i < mixed.size(); i++) {
   std::string tmpStr = itypes[mixed[i].type]->name +" (on person & nearby)";
   options.push_back(tmpStr);
  }

  if (options.size() == 0) // This SHOULD only happen if cooking with a fire,
   return;                 // and the fire goes out.

// Get the selection via a menu popup
  int selection = menu_vec("Use which component?", options) - 1;
  if (selection < map_has.size())
   map_use.push_back(map_has[selection]);
  else if (selection < map_has.size() + player_has.size()) {
   selection -= map_has.size();
   player_use.push_back(player_has[selection]);
  } else {
   selection -= map_has.size() + player_has.size();
   mixed_use.push_back(mixed[selection]);
  }
 }

 for (int i = 0; i < player_use.size(); i++) {
  if (itypes[player_use[i].type]->count_by_charges() &&
      player_use[i].count > 0)
   u.use_charges(player_use[i].type, player_use[i].count);
  else
   u.use_amount(player_use[i].type, abs(player_use[i].count),
                   (player_use[i].count < 0));
 }
 for (int i = 0; i < map_use.size(); i++) {
  if (itypes[map_use[i].type]->count_by_charges() &&
      map_use[i].count > 0)
   m.use_charges(point(u.posx, u.posy), PICKUP_RANGE,
                    map_use[i].type, map_use[i].count);
  else
   m.use_amount(point(u.posx, u.posy), PICKUP_RANGE,
                   map_use[i].type, abs(map_use[i].count),
                   (map_use[i].count < 0));
 }
 for (int i = 0; i < mixed_use.size(); i++) {
  if (itypes[mixed_use[i].type]->count_by_charges() &&
      mixed_use[i].count > 0) {
   int from_map = mixed_use[i].count - u.charges_of(mixed_use[i].type);
   u.use_charges(mixed_use[i].type, u.charges_of(mixed_use[i].type));
   m.use_charges(point(u.posx, u.posy), PICKUP_RANGE,
                    mixed_use[i].type, from_map);
  } else {
   bool in_container = (mixed_use[i].count < 0);
   int from_map = abs(mixed_use[i].count) - u.amount_of(mixed_use[i].type);
   u.use_amount(mixed_use[i].type, u.amount_of(mixed_use[i].type),
                   in_container);
   m.use_amount(point(u.posx, u.posy), PICKUP_RANGE,
                   mixed_use[i].type, from_map, in_container);
  }
 }
}

void game::consume_tools(std::vector<component> tools)
{
 bool found_nocharge = false;
 inventory map_inv;
 map_inv.form_from_map(this, point(u.posx, u.posy), PICKUP_RANGE);
 std::vector<component> player_has;
 std::vector<component> map_has;
// Use charges of any tools that require charges used
 for (int i = 0; i < tools.size() && !found_nocharge; i++) {
  itype_id type = tools[i].type;
  if (tools[i].count > 0) {
   int count = tools[i].count;
   if (u.has_charges(type, count))
    player_has.push_back(tools[i]);
   if (map_inv.has_charges(type, count))
    map_has.push_back(tools[i]);
  } else if (u.has_amount(type, 1) || map_inv.has_amount(type, 1))
   found_nocharge = true;
 }
 if (found_nocharge)
  return; // Default to using a tool that doesn't require charges

 if (player_has.size() == 1 && map_has.size() == 0)
  u.use_charges(player_has[0].type, player_has[0].count);
 else if (map_has.size() == 1 && player_has.size() == 0)
  m.use_charges(point(u.posx, u.posy), PICKUP_RANGE,
                   map_has[0].type, map_has[0].count);
 else { // Variety of options, list them and pick one
// Populate the list
  std::vector<std::string> options;
  for (int i = 0; i < map_has.size(); i++) {
   std::string tmpStr = itypes[map_has[i].type]->name + " (nearby)";
   options.push_back(tmpStr);
  }
  for (int i = 0; i < player_has.size(); i++)
   options.push_back(itypes[player_has[i].type]->name);

  if (options.size() == 0) // This SHOULD only happen if cooking with a fire,
   return;                 // and the fire goes out.

// Get selection via a popup menu
  int selection = menu_vec("Use which tool?", options) - 1;
  if (selection < map_has.size())
   m.use_charges(point(u.posx, u.posy), PICKUP_RANGE,
                    map_has[selection].type, map_has[selection].count);
  else {
   selection -= map_has.size();
   u.use_charges(player_has[selection].type, player_has[selection].count);
  }
 }
}

void game::disassemble()
{
  char ch = inv("Disassemble item:");
  if (ch == 27) {
    add_msg("Never mind.");
    return;
  }
  if (!u.has_item(ch)) {
    add_msg("You don't have item '%c'!", ch);
    return;
  }

  item* dis_item = &u.i_at(ch);

  if (OPTIONS[OPT_QUERY_DISASSEMBLE] && !(query_yn("Really disassemble your %s?", dis_item->tname(this).c_str())))
    return;

  for (int i = 0; i < recipes.size(); i++) {
    if (dis_item->type == itypes[recipes[i]->result] && recipes[i]->reversible)
    // ok, a valid recipe exists for the item, and it is reversible
    // assign the activity
    {
      // check tools are available
      // loop over the tools and see what's required...again
      inventory crafting_inv = crafting_inventory();
      bool have_tool[5];
      for (int j = 0; j < 5; j++)
      {
        have_tool[j] = false;
        if (recipes[i]->tools[j].size() == 0) // no tools required, may change this
          have_tool[j] = true;
        else
        {
          for (int k = 0; k < recipes[i]->tools[j].size(); k++)
          {
            itype_id type = recipes[i]->tools[j][k].type;
            int req = recipes[i]->tools[j][k].count;	// -1 => 1

            if ((req <= 0 && crafting_inv.has_amount (type, 1)) ||
              (req >  0 && crafting_inv.has_charges(type, req)))
            {
              have_tool[j] = true;
              k = recipes[i]->tools[j].size();
            }
            // if crafting recipe required a welder, disassembly requires a hacksaw or super toolkit
            if (type == itm_welder)
            {
              if (crafting_inv.has_amount(itm_hacksaw, 1) ||
                  crafting_inv.has_amount(itm_toolset, 1))
                have_tool[j] = true;
              else
                have_tool[j] = false;
            }
          }

          if (!have_tool[j])
          {
            int req = recipes[i]->tools[j][0].count;
            if (recipes[i]->tools[j][0].type == itm_welder)
                add_msg("You need a hack saw to disassemble this.");
            else
            {
              if (req <= 0)
              {
                add_msg("You need a %s to disassemble this.",
                itypes[recipes[i]->tools[j][0].type]->name.c_str());
              }
              else
              {
                add_msg("You need a %s with %d charges to disassemble this.",
                itypes[recipes[i]->tools[j][0].type]->name.c_str(), req);
              }
            }
          }
        }
      }
      // all tools present, so assign the activity
      if (have_tool[0] && have_tool[1] && have_tool[2] && have_tool[3] &&
      have_tool[4])
      {
        u.assign_activity(this, ACT_DISASSEMBLE, recipes[i]->time, recipes[i]->id);
        u.moves = 0;
        std::vector<int> dis_items;
        dis_items.push_back(ch);
        u.activity.values = dis_items;
      }
      return; // recipe exists, but no tools, so do not start disassembly
    }
  }
  // no recipe exists, or the item cannot be disassembled
  add_msg("This item cannot be disassembled!");
}

void game::complete_disassemble()
{
  // which recipe was it?
  recipe* dis = recipes[u.activity.index]; // Which recipe is it?
  item* dis_item = &u.i_at(u.activity.values[0]);

  add_msg("You disassemble the item into its components.");
  // remove any batteries or ammo first
    if (dis_item->is_gun() && dis_item->curammo != NULL && dis_item->ammo_type() != AT_NULL)
    {
      item ammodrop;
      ammodrop = item(dis_item->curammo, turn);
      ammodrop.charges = dis_item->charges;
      if (ammodrop.made_of(LIQUID))
        handle_liquid(ammodrop, false, false);
      else
        m.add_item(u.posx, u.posy, ammodrop);
    }
    if (dis_item->is_tool() && dis_item->charges > 0 && dis_item->ammo_type() != AT_NULL)
    {
      item ammodrop;
      ammodrop = item(itypes[default_ammo(dis_item->ammo_type())], turn);
      ammodrop.charges = dis_item->charges;
      if (ammodrop.made_of(LIQUID))
        handle_liquid(ammodrop, false, false);
      else
        m.add_item(u.posx, u.posy, ammodrop);
    }
    u.i_rem(u.activity.values[0]);  // remove the item

  // consume tool charges
  for (int j = 0; j < 5; j++)
  {
    if (dis->tools[j].size() > 0)
    consume_tools(dis->tools[j]);
  }

  // add the components to the map
  // Player skills should determine how many components are returned

  // adapting original crafting formula to check if disassembly was successful
  // # of dice is 75% primary skill, 25% secondary (unless secondary is null)
  int skill_dice = 2 + u.skillLevel(dis->sk_primary) * 3;
   if (dis->sk_secondary == NULL)
     skill_dice += u.skillLevel(dis->sk_primary);
   else
     skill_dice += u.skillLevel(dis->sk_secondary);
  // Sides on dice is 16 plus your current intelligence
   int skill_sides = 16 + u.int_cur;

   int diff_dice = dis->difficulty;
   int diff_sides = 24;	// 16 + 8 (default intelligence)

   // disassembly only nets a bit of practice
   if (dis->sk_primary)
    u.practice(dis->sk_primary, (dis->difficulty) * 2);
   if (dis->sk_secondary)
    u.practice(dis->sk_secondary, 2);

  for (int j = 0; j < 5; j++)
  {
    if (dis->components[j].size() != 0)
    {
      int compcount = dis->components[j][0].count;
      bool comp_success = (dice(skill_dice, skill_sides) > dice(diff_dice,  diff_sides));
      do
      {
        item newit(itypes[dis->components[j][0].type], turn);
        // skip item addition if component is a consumable like superglue
        if (dis->components[j][0].type == itm_superglue || dis->components[j][0].type == itm_duct_tape)
          compcount--;
        else
        {
          if (newit.count_by_charges())
          {
            if (dis->difficulty == 0 || comp_success)
              m.add_item(u.posx, u.posy, itypes[dis->components[j][0].type], 0, compcount);
            else
              add_msg("You fail to recover a component.");
            compcount = 0;
          } else
          {
            if (dis->difficulty == 0 || comp_success)
              m.add_item(u.posx, u.posy, newit);
            else
              add_msg("You fail to recover a component.");
            compcount--;
          }
        }
      } while (compcount > 0);
    }
  }
}<|MERGE_RESOLUTION|>--- conflicted
+++ resolved
@@ -917,14 +917,6 @@
   COMP(/*itm_filter, 3, */itm_mask_filter, 3, itm_muffler, 1, NULL);
   COMP(itm_hose, 1, NULL);
 
-<<<<<<< HEAD
-=======
- RECIPE(itm_glasses_safety, CC_ARMOR, "tailor", NULL, 1, 8000, false);
-  TOOL(itm_scissors, -1, TG_KNIVES, NULL);
-  COMP(itm_string_36, 1, itm_string_6, 2, NULL);
-  COMP(itm_bottle_plastic, 1, NULL);
-
->>>>>>> a02e737b
  RECIPE(itm_goggles_nv, CC_ARMOR, "electronics", "tailor", 5, 40000, true);
   TOOL(itm_screwdriver, -1, itm_toolset, -1, NULL);
   COMP(itm_goggles_ski, 1, itm_goggles_welding, 1, itm_mask_gas, 1, NULL);
@@ -936,29 +928,9 @@
   TOOL(itm_needle_bone, 8, itm_sewing_kit, 8, NULL);
   COMP(itm_fur, 3, NULL);
 
-<<<<<<< HEAD
  RECIPE(itm_balclava, CC_ARMOR, "tailor", NULL, 3, 35000, false);
   TOOL(itm_needle_bone, 12, itm_sewing_kit, 12, NULL);
   COMP(itm_rag, 6, NULL);
-=======
- RECIPE(itm_armguard_metal, CC_ARMOR, "tailor", NULL, 4,  30000, false);
-  TOOL(itm_hammer, -1, itm_toolset, -1, NULL);
-  COMP(itm_string_36, 1, itm_string_6, 4, NULL);
-  COMP(itm_steel_chunk, 2, NULL);
-
- RECIPE(itm_armguard_chitin, CC_ARMOR, "tailor", NULL, 3,  30000, false);
-  COMP(itm_string_36, 1, itm_string_6, 4, NULL);
-  COMP(itm_chitin_piece, 6, NULL);
-
- RECIPE(itm_boots_chitin, CC_ARMOR, "tailor", NULL, 3,  30000, false);
-  COMP(itm_string_36, 1, itm_string_6, 4, NULL);
-  COMP(itm_chitin_piece, 4, NULL);
-  COMP(itm_leather, 2, itm_fur, 2, itm_rag, 2, NULL);
-
- RECIPE(itm_gauntlets_chitin, CC_ARMOR, "tailor", NULL, 3,  30000, false);
-  COMP(itm_string_36, 1, itm_string_6, 4, NULL);
-  COMP(itm_chitin_piece, 4, NULL);
->>>>>>> a02e737b
 
  RECIPE(itm_helmet_chitin, CC_ARMOR, "tailor", NULL, 6,  60000, false);
   COMP(itm_string_36, 1, itm_string_6, 5, NULL);
