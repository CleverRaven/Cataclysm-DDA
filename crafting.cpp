#include <string>
#include <sstream>
#include "input.h"
#include "game.h"
#include "options.h"
#include "output.h"
#include "crafting.h"
#include "setvector.h"
#include "inventory.h"

void draw_recipe_tabs(WINDOW *w, craft_cat tab);

// This function just defines the recipes used throughout the game.
void game::init_recipes()
{
 int id = -1;
 int tl, cl;

 #define RECIPE(result, category, skill1, skill2, difficulty, time, reversible) \
tl = 0; cl = 0; id++;\
recipes.push_back( new recipe(id, result, category, skill1, skill2, difficulty,\
                              time, reversible) )
 #define TOOL(...)  setvector(recipes[id]->tools[tl],      __VA_ARGS__); tl++
 #define COMP(...)  setvector(recipes[id]->components[cl], __VA_ARGS__); cl++

/* A recipe will not appear in your menu until your level in the primary skill
 * is at least equal to the difficulty.  At that point, your chance of success
 * is still not great; a good 25% improvement over the difficulty is important
 */

// NON-CRAFTABLE BUT CAN BE DISASSEMBLED (set category to CC_NONCRAFT)

RECIPE(itm_lawnmower, CC_NONCRAFT, NULL, NULL, 0, 1000, true);
 TOOL(itm_wrench, -1, itm_toolset, -1, NULL);
 COMP(itm_scrap, 8, NULL);
 COMP(itm_spring, 2, NULL);
 COMP(itm_lawnmower_blade, 2, NULL);
 COMP(itm_1cyl_combustion, 1, NULL);
 COMP(itm_pipe, 3, NULL);

RECIPE(itm_lighter, CC_NONCRAFT, NULL, NULL, 0, 100, true);
 COMP(itm_pilot_light, 1, NULL);

<<<<<<< HEAD
RECIPE(itm_tshirt, CC_NONCRAFT, "tailor", NULL, 2, 38000, true);
  TOOL(itm_sewing_kit, 4, NULL);
=======
RECIPE(itm_tshirt, CC_NONCRAFT, "tailor", NULL, 0, 500, true);
  COMP(itm_rag, 5, NULL);

RECIPE(itm_tshirt_fit, CC_NONCRAFT, "tailor", NULL, 0, 500, true);
  COMP(itm_rag, 5, NULL);

RECIPE(itm_tank_top, CC_NONCRAFT, "tailor", NULL, 0, 500, true);
>>>>>>> 3ff88c47
  COMP(itm_rag, 5, NULL);
// CRAFTABLE

// WEAPONS

 RECIPE(itm_lawnmower_machete, CC_WEAPON, NULL, NULL, 0, 5000, true);
  COMP(itm_duct_tape, 50, NULL);
  COMP(itm_lawnmower_blade, 1, NULL);

 RECIPE(itm_lawnmower_halberd, CC_WEAPON, NULL, NULL, 0, 5000, true);
  COMP(itm_duct_tape, 100, NULL);
  COMP(itm_lawnmower_blade, 1, NULL);
  COMP(itm_stick, 1, itm_mop, 1, itm_broom, 1, NULL);

 RECIPE(itm_spear_wood, CC_WEAPON, NULL, NULL, 0, 800, false);
  TOOL(itm_hatchet, -1, itm_knife_steak, -1, itm_knife_butcher, -1,
	itm_knife_combat, -1, itm_machete, -1, itm_toolset, -1, NULL);
  COMP(itm_stick, 1, itm_broom, 1, itm_mop, 1, itm_2x4, 1, itm_pool_cue, 1, NULL);

 RECIPE(itm_spear_knife, CC_WEAPON, "stabbing", NULL, 0, 600, true);
  COMP(itm_stick, 1, itm_broom, 1, itm_mop, 1, NULL);
  COMP(itm_knife_steak, 2, itm_knife_combat, 1, NULL);
  COMP(itm_string_6, 6, itm_string_36, 1, NULL);

 RECIPE(itm_longbow, CC_WEAPON, "archery", "survival", 2, 15000, true);
  TOOL(itm_hatchet, -1, itm_knife_steak, -1, itm_knife_butcher, -1,
       itm_knife_combat, -1, itm_machete, -1, itm_toolset, -1, NULL);
  COMP(itm_stick, 1, NULL);
  COMP(itm_string_36, 2, NULL);

 RECIPE(itm_arrow_wood, CC_WEAPON, "archery", "survival", 1, 5000, false);
  TOOL(itm_hatchet, -1, itm_knife_steak, -1, itm_knife_butcher, -1,
       itm_knife_combat, -1, itm_machete, -1, itm_toolset, -1, NULL);
  COMP(itm_stick, 1, itm_broom, 1, itm_mop, 1, itm_2x4, 1, itm_bee_sting, 1,
       NULL);

 RECIPE(itm_nailboard, CC_WEAPON, NULL, NULL, 0, 1000, true);
  TOOL(itm_hatchet, -1, itm_hammer, -1, itm_rock, -1, itm_toolset, -1, NULL);
  COMP(itm_2x4, 1, itm_stick, 1, NULL);
  COMP(itm_nail, 6, NULL);

 RECIPE(itm_nailbat, CC_WEAPON, NULL, NULL, 0, 1000, true);
  TOOL(itm_hatchet, -1, itm_hammer, -1, itm_rock, -1, itm_toolset, -1, NULL);
  COMP(itm_bat, 1, NULL);
  COMP(itm_nail, 6, NULL);

// molotovs use 250ml of flammable liquids
 RECIPE(itm_molotov, CC_WEAPON, NULL, NULL, 0, 500, false);
  COMP(itm_rag, 1, NULL);
  COMP(itm_bottle_glass, 1, itm_flask_glass, 1, NULL);
  COMP(itm_whiskey, 21, itm_vodka, 21, itm_rum, 21, itm_tequila, 21,
       itm_gasoline, 200, NULL);

 RECIPE(itm_pipebomb, CC_WEAPON, "mechanics", NULL, 1, 750, false);
  TOOL(itm_hacksaw, -1, itm_toolset, -1, NULL);
  COMP(itm_pipe, 1, NULL);
  COMP(itm_gasoline, 200, itm_shot_bird, 6, itm_shot_00, 2, itm_shot_slug, 2,
       NULL);
  COMP(itm_string_36, 1, itm_string_6, 1, NULL);

 RECIPE(itm_shotgun_sawn, CC_WEAPON, "gun", NULL, 0, 2000, false);
  TOOL(itm_hacksaw, -1, itm_toolset, -1, NULL);
  COMP(itm_shotgun_d, 1, itm_remington_870, 1, itm_mossberg_500, 1, NULL);

 RECIPE(itm_revolver_shotgun, CC_WEAPON, "gun", "mechanics", 2, 6000, false);
  TOOL(itm_hacksaw, -1, itm_toolset, -1, NULL);
  TOOL(itm_welder, 30, itm_toolset, 3, NULL);
  COMP(itm_shotgun_s, 1, NULL);

 RECIPE(itm_saiga_sawn, CC_WEAPON, "gun", NULL, 0, 2000, false);
  TOOL(itm_hacksaw, -1, itm_toolset, -1, NULL);
  COMP(itm_saiga_12, 1, NULL);

 RECIPE(itm_bolt_wood, CC_WEAPON, "mechanics", "archery", 1, 5000, false);
  TOOL(itm_hatchet, -1, itm_knife_steak, -1, itm_knife_butcher, -1,
       itm_knife_combat, -1, itm_machete, -1, itm_toolset, -1, NULL);
  COMP(itm_stick, 1, itm_broom, 1, itm_mop, 1, itm_2x4, 1, itm_bee_sting, 1,
       NULL);

 RECIPE(itm_crossbow, CC_WEAPON, "mechanics", "archery", 3, 15000, true);
  TOOL(itm_wrench, -1, NULL);
  TOOL(itm_screwdriver, -1, itm_toolset, -1, NULL);
  COMP(itm_2x4, 1, itm_stick, 4, NULL);
  COMP(itm_hose, 1, NULL);

 RECIPE(itm_rifle_22, CC_WEAPON, "mechanics", "gun", 3, 12000, true);
  TOOL(itm_hacksaw, -1, itm_toolset, -1, NULL);
  TOOL(itm_screwdriver, -1, itm_toolset, -1, NULL);
  COMP(itm_pipe, 1, NULL);
  COMP(itm_2x4, 1, NULL);

 RECIPE(itm_rifle_9mm, CC_WEAPON, "mechanics", "gun", 3, 14000, true);
  TOOL(itm_hacksaw, -1, itm_toolset, -1, NULL);
  TOOL(itm_screwdriver, -1, itm_toolset, -1, NULL);
  COMP(itm_pipe, 1, NULL);
  COMP(itm_2x4, 1, NULL);

 RECIPE(itm_smg_9mm, CC_WEAPON, "mechanics", "gun", 5, 18000, true);
  TOOL(itm_hacksaw, -1, itm_toolset, -1, NULL);
  TOOL(itm_screwdriver, -1, itm_toolset, -1, NULL);
  TOOL(itm_hammer, -1, itm_rock, -1, itm_hatchet, -1, NULL);

  COMP(itm_pipe, 1, NULL);
  COMP(itm_2x4, 2, NULL);
  COMP(itm_nail, 4, NULL);

 RECIPE(itm_smg_45, CC_WEAPON, "mechanics", "gun", 5, 20000, true);
  TOOL(itm_hacksaw, -1, itm_toolset, -1, NULL);
  TOOL(itm_screwdriver, -1, itm_toolset, -1, NULL);
  TOOL(itm_hammer, -1, itm_rock, -1, itm_hatchet, -1, NULL);
  COMP(itm_pipe, 1, NULL);
  COMP(itm_2x4, 2, NULL);
  COMP(itm_nail, 4, NULL);

 RECIPE(itm_flamethrower_simple, CC_WEAPON, "mechanics", "gun", 6, 12000, true);
  TOOL(itm_hacksaw, -1, itm_toolset, -1, NULL);
  TOOL(itm_screwdriver, -1, itm_toolset, -1, NULL);
  COMP(itm_pilot_light, 2, NULL);
  COMP(itm_pipe, 1, NULL);
  COMP(itm_hose, 2, NULL);
  COMP(itm_bottle_glass, 4, itm_bottle_plastic, 6, NULL);

 RECIPE(itm_launcher_simple, CC_WEAPON, "mechanics", "launcher", 6, 6000, true);
  TOOL(itm_hacksaw, -1, itm_toolset, -1, NULL);
  COMP(itm_pipe, 1, NULL);
  COMP(itm_2x4, 1, NULL);
  COMP(itm_nail, 1, NULL);

 RECIPE(itm_shot_he, CC_WEAPON, "mechanics", "gun", 4, 2000, false);
  TOOL(itm_screwdriver, -1, itm_toolset, -1, NULL);
  COMP(itm_superglue, 1, NULL);
  COMP(itm_shot_slug, 4, NULL);
  COMP(itm_gasoline, 200, NULL);

 RECIPE(itm_acidbomb, CC_WEAPON, "cooking", NULL, 1, 10000, false);
  TOOL(itm_hotplate, 5, itm_toolset, 1, NULL);
  COMP(itm_bottle_glass, 1, itm_flask_glass, 1, NULL);
  COMP(itm_battery, 500, NULL);

 RECIPE(itm_grenade, CC_WEAPON, "mechanics", NULL, 2, 5000, false);
  TOOL(itm_screwdriver, -1, itm_toolset, -1, NULL);
  COMP(itm_pilot_light, 1, NULL);
  COMP(itm_superglue, 1, itm_string_36, 1, NULL);
  COMP(itm_can_food, 1, itm_can_drink, 1, itm_canister_empty, 1, NULL);
  COMP(itm_nail, 30, itm_bb, 100, NULL);
  COMP(itm_shot_bird, 6, itm_shot_00, 3, itm_shot_slug, 2,
     itm_gasoline, 200, itm_gunpowder, 72,  NULL);

 RECIPE(itm_chainsaw_off, CC_WEAPON, "mechanics", NULL, 4, 20000, true);
  TOOL(itm_screwdriver, -1, itm_toolset, -1, NULL);
  TOOL(itm_hammer, -1, itm_hatchet, -1, NULL);
  TOOL(itm_wrench, -1, itm_toolset, -1, NULL);
  COMP(itm_motor, 1, NULL);
  COMP(itm_chain, 1, NULL);

 RECIPE(itm_smokebomb, CC_WEAPON, "cooking", "mechanics", 3, 7500, false);
  TOOL(itm_screwdriver, -1, itm_wrench, -1, itm_toolset, -1, NULL);
  COMP(itm_water, 1, itm_water_clean, 1, itm_salt_water, 1, NULL);
  COMP(itm_candy, 1, itm_cola, 1, NULL);
  COMP(itm_vitamins, 10, itm_aspirin, 8, NULL);
  COMP(itm_canister_empty, 1, itm_can_food, 1, NULL);
  COMP(itm_superglue, 1, NULL);


 RECIPE(itm_gasbomb, CC_WEAPON, "cooking", "mechanics", 4, 8000, false);
  TOOL(itm_screwdriver, -1, itm_wrench, -1, itm_toolset, -1, NULL);
  COMP(itm_bleach, 2, NULL);
  COMP(itm_ammonia, 2, NULL);
  COMP(itm_canister_empty, 1, itm_can_food, 1, NULL);
  COMP(itm_superglue, 1, NULL);

 RECIPE(itm_nx17, CC_WEAPON, "electronics", "mechanics", 8, 40000, true);
  TOOL(itm_screwdriver, -1, itm_toolset, -1, NULL);
  TOOL(itm_soldering_iron, 6, itm_toolset, 6, NULL);
  COMP(itm_vacutainer, 1, NULL);
  COMP(itm_power_supply, 8, NULL);
  COMP(itm_amplifier, 8, NULL);

 RECIPE(itm_mininuke, CC_WEAPON, "mechanics", "electronics", 10, 40000, true);
  TOOL(itm_screwdriver, -1, itm_toolset, -1, NULL);
  TOOL(itm_wrench, -1, itm_toolset, -1, NULL);
  COMP(itm_can_food, 2, itm_steel_chunk, 2, itm_canister_empty, 1, NULL);
  COMP(itm_plut_cell, 6, NULL);
  COMP(itm_battery, 2, NULL);
  COMP(itm_power_supply, 1, NULL);

  RECIPE(itm_9mm, CC_AMMO, "gun", "mechanics", 2, 25000, false);
  TOOL(itm_press, -1, NULL);
  TOOL(itm_fire, -1, itm_toolset, 1, itm_hotplate, 4, itm_press, 2, NULL);
  COMP(itm_9mm_casing, 50, NULL);
  COMP(itm_smpistol_primer, 50, NULL);
  COMP(itm_gunpowder, 200, NULL);
  COMP(itm_lead, 200, NULL);

 RECIPE(itm_9mmP, CC_AMMO, "gun", "mechanics", 4, 12500, false);
  TOOL(itm_press, -1, NULL);
  TOOL(itm_fire, -1, itm_toolset, 1, itm_hotplate, 4, itm_press, 2, NULL);
  COMP(itm_9mm_casing, 25, NULL);
  COMP(itm_smpistol_primer, 25, NULL);
  COMP(itm_gunpowder, 125, NULL);
  COMP(itm_lead, 100, NULL);

 RECIPE(itm_9mmP2, CC_AMMO, "gun", "mechanics", 6, 5000, false);
  TOOL(itm_press, -1, NULL);
  TOOL(itm_fire, -1, itm_toolset, 1, itm_hotplate, 4, itm_press, 2, NULL);
  COMP(itm_9mm_casing, 10, NULL);
  COMP(itm_smpistol_primer, 10, NULL);
  COMP(itm_gunpowder, 60, NULL);
  COMP(itm_lead, 40, NULL);

 RECIPE(itm_38_special, CC_AMMO, "gun", "mechanics", 2, 25000, false);
  TOOL(itm_press, -1, NULL);
  TOOL(itm_fire, -1, itm_toolset, 1, itm_hotplate, 4, itm_press, 2, NULL);
  COMP(itm_38_casing, 50, NULL);
  COMP(itm_smpistol_primer, 50, NULL);
  COMP(itm_gunpowder, 250, NULL);
  COMP(itm_lead, 250, NULL);

 RECIPE(itm_38_super, CC_AMMO, "gun", "mechanics", 4, 12500, false);
  TOOL(itm_press, -1, NULL);
  TOOL(itm_fire, -1, itm_toolset, 1, itm_hotplate, 4, itm_press, 2, NULL);
  COMP(itm_38_casing, 25, NULL);
  COMP(itm_smpistol_primer, 25, NULL);
  COMP(itm_gunpowder, 175, NULL);
  COMP(itm_lead, 125, NULL);

 RECIPE(itm_40sw, CC_AMMO, "gun", "mechanics", 3, 30000, false);
  TOOL(itm_press, -1, NULL);
  TOOL(itm_fire, -1, itm_toolset, 1, itm_hotplate, 4, itm_press, 2, NULL);
  COMP(itm_40_casing, 50, NULL);
  COMP(itm_smpistol_primer, 50, NULL);
  COMP(itm_gunpowder, 300, NULL);
  COMP(itm_lead, 300, NULL);

 RECIPE(itm_10mm, CC_AMMO, "gun", "mechanics", 5, 25000, false);
  TOOL(itm_press, -1, NULL);
  TOOL(itm_fire, -1, itm_toolset, 1, itm_hotplate, 4, itm_press, 2, NULL);
  COMP(itm_40_casing, 50, NULL);
  COMP(itm_lgpistol_primer, 50, NULL);
  COMP(itm_gunpowder, 400, NULL);
  COMP(itm_lead, 400, NULL);

 RECIPE(itm_44magnum, CC_AMMO, "gun", "mechanics", 4, 25000, false);
  TOOL(itm_press, -1, NULL);
 TOOL(itm_fire, -1, itm_toolset, 1, itm_hotplate, 4, itm_press, 2, NULL);
  COMP(itm_44_casing, 50, NULL);
  COMP(itm_lgpistol_primer, 50, NULL);
  COMP(itm_gunpowder, 500, NULL);
  COMP(itm_lead, 500, NULL);

 RECIPE(itm_45_acp, CC_AMMO, "gun", "mechanics", 3, 25000, false);
  TOOL(itm_press, -1, NULL);
  TOOL(itm_fire, -1, itm_toolset, 1, itm_hotplate, 4, itm_press, 2, NULL);
  COMP(itm_45_casing, 50, NULL);
  COMP(itm_lgpistol_primer, 50, NULL);
  COMP(itm_gunpowder, 500, NULL);
  COMP(itm_lead, 400, NULL);

 RECIPE(itm_45_super, CC_AMMO, "gun", "mechanics", 6, 5000, false);
  TOOL(itm_press, -1, NULL);
  TOOL(itm_fire, -1, itm_toolset, 1, itm_hotplate, 4, itm_press, 2, NULL);
  COMP(itm_45_casing, 10, NULL);
  COMP(itm_lgpistol_primer, 10, NULL);
  COMP(itm_gunpowder, 120, NULL);
  COMP(itm_lead, 100, NULL);

 RECIPE(itm_57mm, CC_AMMO, "gun", "mechanics", 4, 50000, false);
  TOOL(itm_press, -1, NULL);
  TOOL(itm_fire, -1, itm_toolset, 1, itm_hotplate, 4, itm_press, 2, NULL);
  COMP(itm_57mm_casing, 100, NULL);
  COMP(itm_smrifle_primer, 100, NULL);
  COMP(itm_gunpowder, 400, NULL);
  COMP(itm_lead, 200, NULL);

 RECIPE(itm_46mm, CC_AMMO, "gun", "mechanics", 4, 50000, false);
  TOOL(itm_press, -1, NULL);
  TOOL(itm_fire, -1, itm_toolset, 1, itm_hotplate, 4, itm_press, 2, NULL);
  COMP(itm_46mm_casing, 100, NULL);
  COMP(itm_smpistol_primer, 100, NULL);
  COMP(itm_gunpowder, 400, NULL);
  COMP(itm_lead, 200, NULL);

 RECIPE(itm_762_m43, CC_AMMO, "gun", "mechanics", 3, 40000, false);
  TOOL(itm_press, -1, NULL);
  TOOL(itm_fire, -1, itm_hotplate, 4, itm_press, 2, NULL);
  COMP(itm_762_casing, 80, NULL);
  COMP(itm_lgrifle_primer, 80, NULL);
  COMP(itm_gunpowder, 560, NULL);
  COMP(itm_lead, 400, NULL);

 RECIPE(itm_762_m87, CC_AMMO, "gun", "mechanics", 5, 40000, false);
  TOOL(itm_press, -1, NULL);
  TOOL(itm_fire, -1, itm_toolset, 1, itm_hotplate, 4, itm_press, 2, NULL);
  COMP(itm_762_casing, 80, NULL);
  COMP(itm_lgrifle_primer, 80, NULL);
  COMP(itm_gunpowder, 640, NULL);
  COMP(itm_lead, 400, NULL);

 RECIPE(itm_223, CC_AMMO, "gun", "mechanics", 3, 20000, false);
  TOOL(itm_press, -1, NULL);
  TOOL(itm_fire, -1, itm_toolset, 1, itm_hotplate, 4, itm_press, 2, NULL);
  COMP(itm_223_casing, 40, NULL);
  COMP(itm_smrifle_primer, 40, NULL);
  COMP(itm_gunpowder, 160, NULL);
  COMP(itm_lead, 80, NULL);

 RECIPE(itm_556, CC_AMMO, "gun", "mechanics", 5, 20000, false);
  TOOL(itm_press, -1, NULL);
  TOOL(itm_fire, -1, itm_toolset, 1, itm_hotplate, 4, itm_press, 2, NULL);
  COMP(itm_223_casing, 40, NULL);
  COMP(itm_smrifle_primer, 40, NULL);
  COMP(itm_gunpowder, 240, NULL);
  COMP(itm_lead, 80, NULL);

 RECIPE(itm_556_incendiary, CC_AMMO, "gun", "mechanics", 6, 15000, false);
  TOOL(itm_press, -1, NULL);
  TOOL(itm_fire, -1, itm_toolset, 1, itm_hotplate, 4, itm_press, 2, NULL);
  COMP(itm_223_casing, 30, NULL);
  COMP(itm_smrifle_primer, 30, NULL);
  COMP(itm_gunpowder, 180, NULL);
  COMP(itm_incendiary, 60, NULL);

 RECIPE(itm_270, CC_AMMO, "gun", "mechanics", 3, 10000, false);
  TOOL(itm_press, -1, NULL);
  TOOL(itm_fire, -1, itm_toolset, 1, itm_hotplate, 4, itm_press, 2, NULL);
  COMP(itm_3006_casing, 20, NULL);
  COMP(itm_lgrifle_primer, 20, NULL);
  COMP(itm_gunpowder, 200, NULL);
  COMP(itm_lead, 100, NULL);

 RECIPE(itm_3006, CC_AMMO, "gun", "mechanics", 5, 5000, false);
  TOOL(itm_press, -1, NULL);
  TOOL(itm_fire, -1, itm_toolset, 1, itm_hotplate, 4, itm_press, 2, NULL);
  COMP(itm_3006_casing, 10, NULL);
  COMP(itm_lgrifle_primer, 10, NULL);
  COMP(itm_gunpowder, 120, NULL);
  COMP(itm_lead, 80, NULL);

 RECIPE(itm_3006_incendiary, CC_AMMO, "gun", "mechanics", 7, 2500, false);
  TOOL(itm_press, -1, NULL);
  TOOL(itm_fire, -1, itm_toolset, 1, itm_hotplate, 4, itm_press, 2, NULL);
  COMP(itm_3006_casing, 5, NULL);
  COMP(itm_lgrifle_primer, 5, NULL);
  COMP(itm_gunpowder, 60, NULL);
  COMP(itm_incendiary, 40, NULL);

 RECIPE(itm_308, CC_AMMO, "gun", "mechanics", 3, 10000, false);
  TOOL(itm_press, -1, NULL);
  TOOL(itm_fire, -1, itm_toolset, 1, itm_hotplate, 4, itm_press, 2, NULL);
  COMP(itm_308_casing, 20, NULL);
  COMP(itm_lgrifle_primer, 20, NULL);
  COMP(itm_gunpowder, 160, NULL);
  COMP(itm_lead, 120, NULL);

 RECIPE(itm_762_51, CC_AMMO, "gun", "mechanics", 5, 10000, false);
  TOOL(itm_press, -1, NULL);
  TOOL(itm_fire, -1, itm_toolset, 1, itm_hotplate, 4, itm_press, 2, NULL);
  COMP(itm_308_casing, 20, NULL);
  COMP(itm_lgrifle_primer, 20, NULL);
  COMP(itm_gunpowder, 200, NULL);
  COMP(itm_lead, 120, NULL);

 RECIPE(itm_762_51_incendiary, CC_AMMO, "gun", "mechanics", 6, 5000, false);
  TOOL(itm_press, -1, NULL);
  TOOL(itm_fire, -1, itm_toolset, 1, itm_hotplate, 4, itm_press, 2, NULL);
  COMP(itm_308_casing, 10, NULL);
  COMP(itm_lgrifle_primer, 10, NULL);
  COMP(itm_gunpowder, 100, NULL);
  COMP(itm_incendiary, 60, NULL);

 RECIPE(itm_shot_bird, CC_AMMO, "gun", "mechanics", 2, 12500, false);
  TOOL(itm_press, -1, NULL);
  TOOL(itm_fire, -1, itm_toolset, 1, itm_hotplate, 4, itm_press, 2, NULL);
  COMP(itm_shot_hull, 25, NULL);
  COMP(itm_shotgun_primer, 25, NULL);
  COMP(itm_gunpowder, 300, NULL);
  COMP(itm_lead, 400, NULL);

 RECIPE(itm_shot_00, CC_AMMO, "gun", "mechanics", 3, 12500, false);
  TOOL(itm_press, -1, NULL);
  TOOL(itm_fire, -1, itm_toolset, 1, itm_hotplate, 4, itm_press, 2, NULL);
  COMP(itm_shot_hull, 25, NULL);
  COMP(itm_shotgun_primer, 25, NULL);
  COMP(itm_gunpowder, 600, NULL);
  COMP(itm_lead, 400, NULL);

 RECIPE(itm_shot_slug, CC_AMMO, "gun", "mechanics", 3, 12500, false);
  TOOL(itm_press, -1, NULL);
  TOOL(itm_fire, -1, itm_toolset, 1, itm_hotplate, 4, itm_press, 2, NULL);
  COMP(itm_shot_hull, 25, NULL);
  COMP(itm_shotgun_primer, 25, NULL);
  COMP(itm_gunpowder, 600, NULL);
  COMP(itm_lead, 400, NULL);
/*
 * We need a some Chemicals which arn't implemented to realistically craft this!
RECIPE(itm_c4, CC_WEAPON, "mechanics", "electronics", 4, 8000);
 TOOL(itm_screwdriver, -1, NULL);
 COMP(itm_can_food, 1, itm_steel_chunk, 1, itm_canister_empty, 1, NULL);
 COMP(itm_battery, 1, NULL);
 COMP(itm_superglue,1,NULL);
 COMP(itm_soldering_iron,1,NULL);
 COMP(itm_power_supply, 1, NULL);
*/

// FOOD

 RECIPE(itm_water_clean, CC_DRINK, "cooking", NULL, 0, 5000, false);
  TOOL(itm_hotplate, 3, itm_toolset, 1, itm_fire, -1, NULL);
  TOOL(itm_pan, -1, itm_pot, -1, NULL);
  COMP(itm_water, 1, NULL);

 RECIPE(itm_meat_cooked, CC_FOOD, "cooking", NULL, 0, 5000, false);
  TOOL(itm_hotplate, 7, itm_toolset, 1, itm_fire, -1, NULL);
  TOOL(itm_pan, -1, itm_pot, -1, itm_spear_wood, -1, NULL);
  COMP(itm_meat, 1, NULL);

 RECIPE(itm_dogfood, CC_FOOD, "cooking", NULL, 4, 10000, false);
  TOOL(itm_hotplate, 6, itm_toolset, 1, itm_fire, -1, NULL);
  TOOL(itm_pot, -1, NULL);
  COMP(itm_meat, 1, NULL);
  COMP(itm_veggy,1, itm_veggy_wild, 1,NULL);
  COMP(itm_water,1, NULL);

 RECIPE(itm_veggy_cooked, CC_FOOD, "cooking", NULL, 0, 4000, false);
  TOOL(itm_hotplate, 5, itm_toolset, 1, itm_fire, -1, NULL);
  TOOL(itm_pan, -1, itm_pot, -1, itm_spear_wood, -1, NULL);
  COMP(itm_veggy, 1, NULL);

  RECIPE(itm_veggy_wild_cooked, CC_FOOD, "cooking", NULL, 0, 4000, false);
  TOOL(itm_hotplate, 5, itm_toolset, 3, itm_fire, -1, NULL);
  TOOL(itm_pan, -1, itm_pot, -1, NULL);
  COMP(itm_veggy_wild, 1, NULL);

 RECIPE(itm_spaghetti_cooked, CC_FOOD, "cooking", NULL, 0, 10000, false);
  TOOL(itm_hotplate, 4, itm_toolset, 1, itm_fire, -1, NULL);
  TOOL(itm_pot, -1, NULL);
  COMP(itm_spaghetti_raw, 1, NULL);
  COMP(itm_water, 1, itm_water_clean, 1, NULL);

 RECIPE(itm_cooked_dinner, CC_FOOD, "cooking", NULL, 0, 5000, false);
  TOOL(itm_hotplate, 3, itm_toolset, 1, itm_fire, -1, NULL);
  COMP(itm_frozen_dinner, 1, NULL);

 RECIPE(itm_macaroni_cooked, CC_FOOD, "cooking", NULL, 1, 10000, false);
  TOOL(itm_hotplate, 4, itm_toolset, 1, itm_fire, -1, NULL);
  TOOL(itm_pot, -1, NULL);
  COMP(itm_macaroni_raw, 1, NULL);
  COMP(itm_water, 1, itm_water_clean, 1, NULL);

 RECIPE(itm_potato_baked, CC_FOOD, "cooking", NULL, 1, 15000, false);
  TOOL(itm_hotplate, 3, itm_toolset, 1, itm_fire, -1, NULL);
  TOOL(itm_pan, -1, itm_pot, -1, NULL);
  COMP(itm_potato_raw, 1, NULL);

 RECIPE(itm_tea, CC_DRINK, "cooking", NULL, 0, 4000, false);
  TOOL(itm_hotplate, 2, itm_toolset, 1, itm_fire, -1, NULL);
  TOOL(itm_pot, -1, NULL);
  COMP(itm_tea_raw, 1, NULL);
  COMP(itm_water, 1, itm_water_clean, 1, NULL);

 RECIPE(itm_coffee, CC_DRINK, "cooking", NULL, 0, 4000, false);
  TOOL(itm_hotplate, 2, itm_toolset, 1, itm_fire, -1, NULL);
  TOOL(itm_pot, -1, NULL);
  COMP(itm_coffee_raw, 1, NULL);
  COMP(itm_water, 1, itm_water_clean, 1, NULL);

 RECIPE(itm_oj, CC_DRINK, "cooking", NULL, 1, 5000, false);
  TOOL(itm_rock, -1, itm_toolset, -1, NULL);
  COMP(itm_orange, 2, NULL);
  COMP(itm_water, 1, itm_water_clean, 1, NULL);

 RECIPE(itm_apple_cider, CC_DRINK, "cooking", NULL, 2, 7000, false);
  TOOL(itm_rock, -1, itm_toolset, 1, NULL);
  COMP(itm_apple, 3, NULL);

 RECIPE(itm_long_island, CC_DRINK, "cooking", NULL, 1, 7000, false);
  COMP(itm_cola, 1, NULL);
  COMP(itm_vodka, 1, NULL);
  COMP(itm_gin, 1, NULL);
  COMP(itm_rum, 1, NULL);
  COMP(itm_tequila, 1, NULL);
  COMP(itm_triple_sec, 1, NULL);

 RECIPE(itm_jerky, CC_FOOD, "cooking", NULL, 3, 30000, false);
  TOOL(itm_hotplate, 10, itm_toolset, 1, itm_fire, -1, NULL);
  COMP(itm_salt_water, 1, itm_salt, 4, NULL);
  COMP(itm_meat, 1, NULL);

 RECIPE(itm_V8, CC_FOOD, "cooking", NULL, 2, 5000, false);
  COMP(itm_tomato, 1, NULL);
  COMP(itm_broccoli, 1, NULL);
  COMP(itm_zucchini, 1, NULL);

 RECIPE(itm_broth, CC_FOOD, "cooking", NULL, 2, 10000, false);
  TOOL(itm_hotplate, 5, itm_toolset, 1, itm_fire, -1, NULL);
  TOOL(itm_pot, -1, NULL);
  COMP(itm_water, 1, itm_water_clean, 1, NULL);
  COMP(itm_broccoli, 1, itm_zucchini, 1, itm_veggy, 1, itm_veggy_wild, 1, NULL);

 RECIPE(itm_soup, CC_FOOD, "cooking", NULL, 2, 10000, false);
  TOOL(itm_hotplate, 5, itm_toolset, 1, itm_fire, -1, NULL);
  TOOL(itm_pot, -1, NULL);
  COMP(itm_broth, 2, NULL);
  COMP(itm_macaroni_raw, 1, itm_potato_raw, 1, NULL);
  COMP(itm_tomato, 2, itm_broccoli, 2, itm_zucchini, 2, itm_veggy, 2, itm_veggy_wild, 2, NULL);

 RECIPE(itm_bread, CC_FOOD, "cooking", NULL, 4, 20000, false);
  TOOL(itm_hotplate, 8, itm_toolset, 1, itm_fire, -1, NULL);
  TOOL(itm_pot, -1, NULL);
  COMP(itm_flour, 3, NULL);
  COMP(itm_water, 2, itm_water_clean, 2, NULL);

 RECIPE(itm_pie, CC_FOOD, "cooking", NULL, 3, 25000, false);
  TOOL(itm_hotplate, 6, itm_toolset, 1, itm_fire, -1, NULL);
  TOOL(itm_pan, -1, NULL);
  COMP(itm_flour, 2, NULL);
  COMP(itm_strawberries, 2, itm_apple, 2, itm_blueberries, 2, NULL);
  COMP(itm_sugar, 2, NULL);
  COMP(itm_water, 1, itm_water_clean, 1, NULL);

 RECIPE(itm_pizza, CC_FOOD, "cooking", NULL, 3, 20000, false);
  TOOL(itm_hotplate, 8, itm_toolset, 1, itm_fire, -1, NULL);
  TOOL(itm_pan, -1, NULL);
  COMP(itm_flour, 2, NULL);
  COMP(itm_veggy, 1, itm_veggy_wild, 1, itm_tomato, 2, itm_broccoli, 1, NULL);
  COMP(itm_sauce_pesto, 1, itm_sauce_red, 1, NULL);
  COMP(itm_water, 1, itm_water_clean, 1, NULL);

 RECIPE(itm_meth, CC_CHEM, "cooking", NULL, 5, 20000, false);
  TOOL(itm_hotplate, 15, itm_toolset, 1, itm_fire, -1, NULL);
  TOOL(itm_bottle_glass, -1, itm_hose, -1, NULL);
  COMP(itm_dayquil, 2, itm_royal_jelly, 1, NULL);
  COMP(itm_aspirin, 40, NULL);
  COMP(itm_caffeine, 20, itm_adderall, 5, itm_energy_drink, 2, NULL);

 RECIPE(itm_crack,        CC_CHEM, "cooking", NULL,     4, 30000,false);
  TOOL(itm_pot, -1, NULL);
  TOOL(itm_fire, -1, itm_hotplate, 8, itm_toolset, 1, NULL);
  COMP(itm_water, 1, itm_water_clean, 1, NULL);
  COMP(itm_coke, 12, NULL);
  COMP(itm_ammonia, 1, NULL);

 RECIPE(itm_poppy_sleep,  CC_CHEM, "cooking", "survival", 2, 5000, false);
  TOOL(itm_pot, -1, itm_rock, -1, NULL);
  TOOL(itm_fire, -1, NULL);
  COMP(itm_poppy_bud, 2, NULL);
  COMP(itm_poppy_flower, 1, NULL);

 RECIPE(itm_poppy_pain,  CC_CHEM, "cooking", "survival", 2, 5000, false);
  TOOL(itm_pot, -1, itm_rock, -1, NULL);
  TOOL(itm_fire, -1, NULL);
  COMP(itm_poppy_bud, 2, NULL);
  COMP(itm_poppy_flower, 2, NULL);

 RECIPE(itm_royal_jelly, CC_CHEM, "cooking", NULL, 5, 5000, false);
  COMP(itm_honeycomb, 1, NULL);
  COMP(itm_bleach, 2, itm_purifier, 1, NULL);

 RECIPE(itm_heroin, CC_CHEM, "cooking", NULL, 6, 2000, false);
  TOOL(itm_hotplate, 3, itm_toolset, 1, itm_fire, -1, NULL);
  TOOL(itm_pan, -1, itm_pot, -1, NULL);
  COMP(itm_salt_water, 1, itm_salt, 4, NULL);
  COMP(itm_oxycodone, 40, NULL);

 RECIPE(itm_mutagen, CC_CHEM, "cooking", "firstaid", 8, 10000, false);
  TOOL(itm_hotplate, 25, itm_toolset, 2, itm_fire, -1, NULL);
  COMP(itm_meat_tainted, 3, itm_veggy_tainted, 5, itm_fetus, 1, itm_arm, 2,
       itm_leg, 2, NULL);
  COMP(itm_bleach, 2, NULL);
  COMP(itm_ammonia, 1, NULL);

 RECIPE(itm_purifier, CC_CHEM, "cooking", "firstaid", 9, 10000, false);
  TOOL(itm_hotplate, 25, itm_toolset, 2, itm_fire, -1, NULL);
  COMP(itm_royal_jelly, 4, itm_mutagen, 2, NULL);
  COMP(itm_bleach, 3, NULL);
  COMP(itm_ammonia, 2, NULL);

// ELECTRONICS

 RECIPE(itm_antenna, CC_ELECTRONIC, NULL, NULL, 0, 3000, false);
  TOOL(itm_hacksaw, -1, itm_toolset, -1, NULL);
  COMP(itm_knife_butter, 2, NULL);

 RECIPE(itm_amplifier, CC_ELECTRONIC, "electronics", NULL, 1, 4000, false);
  TOOL(itm_screwdriver, -1, itm_toolset, -1, NULL);
  COMP(itm_transponder, 2, NULL);

 RECIPE(itm_power_supply, CC_ELECTRONIC, "electronics", NULL, 1, 6500, false);
  TOOL(itm_screwdriver, -1, itm_toolset, -1, NULL);
  TOOL(itm_soldering_iron, 3, itm_toolset, 3, NULL);
  COMP(itm_amplifier, 2, NULL);
  COMP(itm_cable, 20, NULL);

 RECIPE(itm_receiver, CC_ELECTRONIC, "electronics", NULL, 2, 12000, true);
  TOOL(itm_screwdriver, -1, itm_toolset, -1, NULL);
  TOOL(itm_soldering_iron, 4, itm_toolset, 4, NULL);
  COMP(itm_amplifier, 2, NULL);
  COMP(itm_cable, 10, NULL);

 RECIPE(itm_transponder, CC_ELECTRONIC, "electronics", NULL, 2, 14000, true);
  TOOL(itm_screwdriver, -1, itm_toolset, -1, NULL);
  TOOL(itm_soldering_iron, 7, itm_toolset, 7, NULL);
  COMP(itm_receiver, 3, NULL);
  COMP(itm_cable, 5, NULL);

 RECIPE(itm_flashlight, CC_ELECTRONIC, "electronics", NULL, 1, 10000, true);
  COMP(itm_amplifier, 1, NULL);
  COMP(itm_scrap, 4, itm_can_drink, 1, itm_bottle_glass, 1, itm_bottle_plastic, 1, NULL);
  COMP(itm_cable, 10, NULL);

 RECIPE(itm_soldering_iron, CC_ELECTRONIC, "electronics", NULL, 1, 20000, true);
  COMP(itm_antenna, 1, itm_screwdriver, 1, itm_xacto, 1, itm_knife_butter, 1,
       NULL);
  COMP(itm_power_supply, 1, NULL);
  COMP(itm_scrap, 2, NULL);

 RECIPE(itm_battery, CC_ELECTRONIC, "electronics", "mechanics", 2, 5000, false);
  TOOL(itm_screwdriver, -1, itm_toolset, -1, NULL);
  COMP(itm_ammonia, 1, itm_lemon, 1, NULL);
  COMP(itm_steel_chunk, 1, itm_knife_butter, 1, itm_knife_steak, 1,
     itm_bolt_steel, 1, itm_scrap, 1, NULL);
  COMP(itm_can_drink, 1, itm_can_food, 1, NULL);

 RECIPE(itm_coilgun, CC_WEAPON, "electronics", NULL, 3, 25000, true);
  TOOL(itm_screwdriver, -1, itm_toolset, -1, NULL);
  TOOL(itm_soldering_iron, 10, itm_toolset, 10, NULL);
  COMP(itm_pipe, 1, NULL);
  COMP(itm_power_supply, 1, NULL);
  COMP(itm_amplifier, 1, NULL);
  COMP(itm_scrap, 6, NULL);
  COMP(itm_cable, 20, NULL);

 RECIPE(itm_radio, CC_ELECTRONIC, "electronics", NULL, 2, 25000, true);
  TOOL(itm_screwdriver, -1, itm_toolset, -1, NULL);
  TOOL(itm_soldering_iron, 10, itm_toolset, 10, NULL);
  COMP(itm_receiver, 1, NULL);
  COMP(itm_antenna, 1, NULL);
  COMP(itm_scrap, 5, NULL);
  COMP(itm_cable, 7, NULL);

 RECIPE(itm_water_purifier, CC_ELECTRONIC, "mechanics","electronics",3,25000, true);
  TOOL(itm_screwdriver, -1, itm_toolset, -1, NULL);
  COMP(itm_element, 2, NULL);
  COMP(itm_bottle_glass, 2, itm_bottle_plastic, 5, NULL);
  COMP(itm_hose, 1, NULL);
  COMP(itm_scrap, 3, NULL);
  COMP(itm_cable, 5, NULL);

 RECIPE(itm_hotplate, CC_ELECTRONIC, "electronics", NULL, 3, 30000, true);
  TOOL(itm_screwdriver, -1, itm_toolset, -1, NULL);
  COMP(itm_element, 1, NULL);
  COMP(itm_amplifier, 1, NULL);
  COMP(itm_scrap, 2, itm_pan, 1, itm_pot, 1, itm_knife_butcher, 2, itm_knife_steak, 6,
     itm_knife_butter, 6, itm_muffler, 1, NULL);
  COMP(itm_cable, 10, NULL);

 RECIPE(itm_tazer, CC_ELECTRONIC, "electronics", NULL, 3, 25000, true);
  TOOL(itm_screwdriver, -1, itm_toolset, -1, NULL);
  TOOL(itm_soldering_iron, 10, itm_toolset, 10, NULL);
  COMP(itm_amplifier, 1, NULL);
  COMP(itm_power_supply, 1, NULL);
  COMP(itm_scrap, 2, NULL);

 RECIPE(itm_two_way_radio, CC_ELECTRONIC, "electronics", NULL, 4, 30000, true);
  TOOL(itm_screwdriver, -1, itm_toolset, -1, NULL);
  TOOL(itm_soldering_iron, 14, itm_toolset, 14, NULL);
  COMP(itm_amplifier, 1, NULL);
  COMP(itm_transponder, 1, NULL);
  COMP(itm_receiver, 1, NULL);
  COMP(itm_antenna, 1, NULL);
  COMP(itm_scrap, 5, NULL);
  COMP(itm_cable, 10, NULL);

 RECIPE(itm_electrohack, CC_ELECTRONIC, "electronics", "computer", 4, 35000, true);
  TOOL(itm_screwdriver, -1, itm_toolset, -1, NULL);
  TOOL(itm_soldering_iron, 10, itm_toolset, 10, NULL);
  COMP(itm_processor, 1, NULL);
  COMP(itm_RAM, 1, NULL);
  COMP(itm_scrap, 4, NULL);
  COMP(itm_cable, 10, NULL);

 RECIPE(itm_EMPbomb, CC_ELECTRONIC, "electronics", NULL, 4, 32000, false);
  TOOL(itm_screwdriver, -1, itm_toolset, -1, NULL);
  TOOL(itm_soldering_iron, 6, itm_toolset, 6, NULL);
  COMP(itm_superglue, 1, itm_string_36, 1, NULL);
  COMP(itm_scrap, 3, itm_can_food, 1, itm_can_drink, 1, itm_canister_empty, 1, NULL);
  COMP(itm_power_supply, 1, itm_amplifier, 1, NULL);
  COMP(itm_cable, 5, NULL);

 RECIPE(itm_mp3, CC_ELECTRONIC, "electronics", "computer", 5, 40000, true);
  TOOL(itm_screwdriver, -1, itm_toolset, -1, NULL);
  TOOL(itm_soldering_iron, 5, itm_toolset, 5, NULL);
  COMP(itm_superglue, 1, NULL);
  COMP(itm_antenna, 1, NULL);
  COMP(itm_amplifier, 1, NULL);
  COMP(itm_cable, 2, NULL);

 RECIPE(itm_geiger_off, CC_ELECTRONIC, "electronics", NULL, 5, 35000, true);
  TOOL(itm_screwdriver, -1, itm_toolset, -1, NULL);
  TOOL(itm_soldering_iron, 14, itm_toolset, 14, NULL);
  COMP(itm_power_supply, 1, NULL);
  COMP(itm_amplifier, 2, NULL);
  COMP(itm_scrap, 6, NULL);
  COMP(itm_cable, 10, NULL);

 RECIPE(itm_UPS_off, CC_ELECTRONIC, "electronics", NULL, 5, 45000, true);
  TOOL(itm_screwdriver, -1, itm_toolset, -1, NULL);
  TOOL(itm_soldering_iron, 24, itm_toolset, 24, NULL);
  COMP(itm_power_supply, 4, NULL);
  COMP(itm_amplifier, 3, NULL);
  COMP(itm_scrap, 4, NULL);
  COMP(itm_cable, 10, NULL);

 RECIPE(itm_bionics_battery, CC_ELECTRONIC, "electronics", NULL, 6, 50000, true);
  TOOL(itm_screwdriver, -1, itm_toolset, -1, NULL);
  TOOL(itm_soldering_iron, 20, itm_toolset, 20, NULL);
  COMP(itm_power_supply, 6, itm_UPS_off, 1, NULL);
  COMP(itm_amplifier, 4, NULL);
  COMP(itm_plut_cell, 1, NULL);

 RECIPE(itm_teleporter, CC_ELECTRONIC, "electronics", NULL, 8, 50000, true);
  TOOL(itm_screwdriver, -1, itm_toolset, -1, NULL);
  TOOL(itm_wrench, -1, itm_toolset, -1, NULL);
  TOOL(itm_soldering_iron, 16, itm_toolset, 16, NULL);
  COMP(itm_power_supply, 3, itm_plut_cell, 5, NULL);
  COMP(itm_amplifier, 3, NULL);
  COMP(itm_transponder, 3, NULL);
  COMP(itm_scrap, 10, NULL);
  COMP(itm_cable, 20, NULL);

// ARMOR

 RECIPE(itm_thread, CC_ARMOR, "tailor", NULL, 1, 3000, false);
  TOOL(itm_knife_combat, -1, itm_knife_steak, -1, itm_scissors, -1, NULL);
  COMP(itm_string_6, 1, NULL);

 RECIPE(itm_mocassins, CC_ARMOR, "tailor", NULL, 1, 30000, false);
  TOOL(itm_sewing_kit,  5, NULL);
  COMP(itm_fur, 2, NULL);

 RECIPE(itm_boots_fit, CC_ARMOR, "tailor", NULL, 2, 35000, false);
  TOOL(itm_sewing_kit, 10, NULL);
  COMP(itm_leather, 7, NULL);

 RECIPE(itm_jeans_fit, CC_ARMOR, "tailor", NULL, 2, 45000, false);
  TOOL(itm_sewing_kit, 10, NULL);
  COMP(itm_rag, 6, NULL);

 RECIPE(itm_pants_cargo_fit, CC_ARMOR, "tailor", NULL, 3, 48000, false);
  TOOL(itm_sewing_kit, 16, NULL);
  COMP(itm_rag, 8, NULL);

 RECIPE(itm_pants_leather, CC_ARMOR, "tailor", NULL, 4, 50000, false);
  TOOL(itm_sewing_kit, 10, NULL);
  COMP(itm_leather, 10, NULL);

 RECIPE(itm_tank_top, CC_ARMOR, "tailor", NULL, 2, 38000, true);
  TOOL(itm_sewing_kit, 4, NULL);
  COMP(itm_rag, 4, NULL);

RECIPE(itm_tshirt_fit, CC_ARMOR, "tailor", NULL, 2, 38000, true);
  TOOL(itm_sewing_kit, 4, NULL);
  COMP(itm_rag, 5, NULL);

 RECIPE(itm_hoodie_fit, CC_ARMOR, "tailor", NULL, 3, 40000, false);
  TOOL(itm_sewing_kit, 14, NULL);
  COMP(itm_rag, 12, NULL);

 RECIPE(itm_trenchcoat_fit, CC_ARMOR, "tailor", NULL, 3, 42000, false);
  TOOL(itm_sewing_kit, 24, NULL);
  COMP(itm_rag, 11, NULL);

 RECIPE(itm_coat_fur, CC_ARMOR, "tailor", NULL, 4, 100000, false);
  TOOL(itm_sewing_kit, 20, NULL);
  COMP(itm_fur, 10, NULL);

 RECIPE(itm_jacket_leather_fit, CC_ARMOR, "tailor", NULL, 5, 150000, false);
  TOOL(itm_sewing_kit, 30, NULL);
  COMP(itm_leather, 16, NULL);

 RECIPE(itm_gloves_light, CC_ARMOR, "tailor", NULL, 1, 10000, false);
  TOOL(itm_sewing_kit, 2, NULL);
  COMP(itm_rag, 2, NULL);

 RECIPE(itm_gloves_fingerless, CC_ARMOR, "tailor", NULL, 0, 16000, false);
  TOOL(itm_scissors, -1, itm_knife_combat, -1, itm_knife_steak, -1, NULL);
  COMP(itm_gloves_leather, 1, NULL);

 RECIPE(itm_gloves_leather, CC_ARMOR, "tailor", NULL, 2, 16000, false);
  TOOL(itm_sewing_kit, 6, NULL);
  COMP(itm_leather, 2, NULL);

 RECIPE(itm_mask_filter, CC_ARMOR, "mechanics", "tailor", 1, 5000, true);
  COMP(/*itm_filter, 1, */itm_bag_plastic, 2, itm_bottle_plastic, 1, NULL);
  COMP(itm_rag, 2, itm_muffler, 1, itm_bandana, 2, itm_wrapper, 4, NULL);

 RECIPE(itm_mask_gas, CC_ARMOR, "tailor", NULL, 3, 20000, true);
  TOOL(itm_wrench, -1, itm_toolset, -1, NULL);
  COMP(itm_goggles_ski, 1, itm_goggles_swim, 2, NULL);
  COMP(/*itm_filter, 3, */itm_mask_filter, 3, itm_muffler, 1, NULL);
  COMP(itm_hose, 1, NULL);

 RECIPE(itm_glasses_safety, CC_ARMOR, "tailor", NULL, 1, 8000, false);
  TOOL(itm_scissors, -1, itm_xacto, -1, itm_knife_steak, -1,
       itm_knife_combat, -1, itm_toolset, -1, NULL);
  COMP(itm_string_36, 1, itm_string_6, 2, NULL);
  COMP(itm_bottle_plastic, 1, NULL);

 RECIPE(itm_goggles_nv, CC_ARMOR, "electronics", "tailor", 5, 40000, true);
  TOOL(itm_screwdriver, -1, itm_toolset, -1, NULL);
  COMP(itm_goggles_ski, 1, itm_goggles_welding, 1, itm_mask_gas, 1, NULL);
  COMP(itm_power_supply, 1, NULL);
  COMP(itm_amplifier, 3, NULL);
  COMP(itm_scrap, 5, NULL);

 RECIPE(itm_hat_fur, CC_ARMOR, "tailor", NULL, 2, 40000, false);
  TOOL(itm_sewing_kit, 8, NULL);
  COMP(itm_fur, 3, NULL);

 RECIPE(itm_armguard_metal, CC_ARMOR, "tailor", NULL, 4,  30000, false);
  TOOL(itm_hammer, -1, itm_toolset, -1, NULL);
  COMP(itm_string_36, 1, itm_string_6, 4, NULL);
  COMP(itm_steel_chunk, 2, NULL);

 RECIPE(itm_armguard_chitin, CC_ARMOR, "tailor", NULL, 3,  30000, false);
  COMP(itm_string_36, 1, itm_string_6, 4, NULL);
  COMP(itm_chitin_piece, 2, NULL);

 RECIPE(itm_helmet_chitin, CC_ARMOR, "tailor", NULL, 6,  60000, false);
  COMP(itm_string_36, 1, itm_string_6, 5, NULL);
  COMP(itm_chitin_piece, 5, NULL);

 RECIPE(itm_armor_chitin, CC_ARMOR, "tailor", NULL,  7, 100000, false);
  COMP(itm_string_36, 2, itm_string_6, 12, NULL);
  COMP(itm_chitin_piece, 15, NULL);

 RECIPE(itm_backpack, CC_ARMOR, "tailor", NULL, 3, 50000, false);
  TOOL(itm_sewing_kit, 20, NULL);
  COMP(itm_rag, 20, itm_fur, 16, itm_leather, 12, NULL);

// MISC

 RECIPE(itm_rag, CC_MISC, NULL, NULL, 0, 3000, false);
  TOOL(itm_fire, -1, itm_hotplate, 3, itm_toolset, 1, NULL);
  COMP(itm_water, 1, itm_water_clean, 1, NULL);
  COMP(itm_rag_bloody, 1, NULL);

 RECIPE(itm_sheet, CC_MISC, NULL, NULL, 0, 10000, false);
  TOOL(itm_sewing_kit, 50, NULL);
  COMP(itm_rag, 20, NULL);

 RECIPE(itm_vehicle_controls, CC_MISC, "mechanics", NULL, 3, 30000, true);
  TOOL(itm_wrench, -1, itm_toolset, -1, NULL);
  TOOL(itm_hammer, -1, itm_toolset, -1, NULL);
  TOOL(itm_welder, 50, itm_toolset, 5, NULL);
  TOOL(itm_hacksaw, -1, itm_toolset, -1, NULL);
  COMP(itm_pipe, 10, NULL);
  COMP(itm_steel_chunk, 12, NULL);
  COMP(itm_wire, 3, NULL);

 RECIPE(itm_string_6, CC_MISC, NULL, NULL, 0, 5000, true);
  TOOL(itm_knife_steak, -1, itm_knife_combat, -1, NULL);
  COMP(itm_thread, 50, NULL);

 RECIPE(itm_string_36, CC_MISC, NULL, NULL, 0, 5000, true);
  TOOL(itm_knife_steak, -1, itm_knife_combat, -1, NULL);
  COMP(itm_string_6, 6, NULL);

 RECIPE(itm_rope_6, CC_MISC, "tailor", NULL, 0, 5000, true);
  TOOL(itm_knife_steak, -1, itm_knife_combat, -1, NULL);
  COMP(itm_string_36, 6, NULL);

 RECIPE(itm_rope_30, CC_MISC, "tailor", NULL, 0, 5000, true);
  TOOL(itm_knife_steak, -1, itm_knife_combat, -1, NULL);
  COMP(itm_rope_6, 5, NULL);

 RECIPE(itm_torch,        CC_MISC, NULL,    NULL,     0, 2000, false);
  COMP(itm_stick, 1, itm_2x4, 1, itm_splinter, 1, itm_pool_cue, 1, itm_torch_done, 1, NULL);
  COMP(itm_gasoline, 1, itm_vodka, 1, itm_rum, 1, itm_whiskey, 1, itm_tequila, 1, NULL);
  COMP(itm_rag, 1, NULL);

 RECIPE(itm_candle,       CC_MISC, NULL,    NULL,     0, 5000, false);
  TOOL(itm_lighter, 5, itm_fire, -1, itm_toolset, 1, NULL);
  COMP(itm_can_food, -1, NULL);
  COMP(itm_wax, 2, NULL);
  COMP(itm_string_6, 1, NULL);

 RECIPE(itm_carspike,     CC_MISC, NULL, NULL, 0, 3000, false);
  TOOL(itm_hammer, -1, itm_toolset, -1, NULL);
  COMP(itm_spear_knife, 1, itm_knife_combat, 1, itm_knife_steak, 3,
       itm_steel_chunk, 3, itm_scrap, 9, NULL);

 RECIPE(itm_carblade,     CC_MISC, NULL, NULL, 0, 3000, false);
  TOOL(itm_hammer, -1, itm_toolset, -1, NULL);
  COMP(itm_broadsword, 1, itm_machete, 1, itm_pike, 1,
       itm_lawnmower_blade, 1, NULL);

 RECIPE(itm_superglue, CC_MISC, "cooking", NULL, 2, 12000, false);
  TOOL(itm_hotplate, 5, itm_toolset, 1, itm_fire, -1, NULL);
  COMP(itm_water, 1, itm_water_clean, 1, NULL);
  COMP(itm_bleach, 1, itm_ant_egg, 1, NULL);

 RECIPE(itm_steel_lump, CC_MISC, "mechanics", NULL, 0, 5000, true);
  TOOL(itm_welder, 20, itm_toolset, 1, NULL);
  COMP(itm_steel_chunk, 4, NULL);

 RECIPE(itm_2x4, CC_MISC, NULL, NULL, 0, 8000, false);
  TOOL(itm_saw, -1, NULL);
  COMP(itm_stick, 1, NULL);

 RECIPE(itm_frame, CC_MISC, "mechanics", NULL, 1, 8000, true);
  TOOL(itm_welder, 50, itm_toolset, 2, NULL);
  COMP(itm_steel_lump, 3, NULL);

 RECIPE(itm_steel_plate, CC_MISC, "mechanics", NULL,4, 12000, true);
  TOOL(itm_welder, 100, itm_toolset, 4, NULL);
  COMP(itm_steel_lump, 8, NULL);

 RECIPE(itm_spiked_plate, CC_MISC, "mechanics", NULL, 4, 12000, true);
  TOOL(itm_welder, 120, itm_toolset, 5, NULL);
  COMP(itm_steel_lump, 8, NULL);
  COMP(itm_steel_chunk, 4, itm_scrap, 8, NULL);

 RECIPE(itm_hard_plate, CC_MISC, "mechanics", NULL, 4, 12000, true);
  TOOL(itm_welder, 300, itm_toolset, 12, NULL);
  COMP(itm_steel_lump, 24, NULL);

 RECIPE(itm_crowbar, CC_MISC, "mechanics", NULL, 1, 1000, false);
  TOOL(itm_hatchet, -1, itm_hammer, -1, itm_rock, -1, itm_toolset, -1, NULL);
  COMP(itm_pipe, 1, NULL);

 RECIPE(itm_bayonet, CC_MISC, "gun", NULL, 1, 500, true);
  COMP(itm_carspike, 1, NULL);
  COMP(itm_string_36, 1, NULL);

 RECIPE(itm_tripwire, CC_MISC, "traps", NULL, 1, 500, false);
  COMP(itm_string_36, 1, NULL);
  COMP(itm_superglue, 1, NULL);

 RECIPE(itm_board_trap, CC_MISC, "traps", NULL, 2, 2500, true);
  TOOL(itm_hatchet, -1, itm_hammer, -1, itm_rock, -1, itm_toolset, -1, NULL);
  COMP(itm_2x4, 3, NULL);
  COMP(itm_nail, 20, NULL);

 RECIPE(itm_beartrap, CC_MISC, "mechanics", "traps", 2, 3000, true);
  TOOL(itm_wrench, -1, itm_toolset, -1, NULL);
  COMP(itm_scrap, 3, NULL);
  COMP(itm_spring, 1, NULL);

 RECIPE(itm_crossbow_trap, CC_MISC, "mechanics", "traps", 3, 4500, true);
  COMP(itm_crossbow, 1, NULL);
  COMP(itm_bolt_steel, 1, itm_bolt_wood, 4, NULL);
  COMP(itm_string_6, 2, itm_string_36, 1, NULL);

 RECIPE(itm_shotgun_trap, CC_MISC, "mechanics", "traps", 3, 5000, true);
  COMP(itm_shotgun_sawn, 1, NULL);
  COMP(itm_shot_00, 2, NULL);
  COMP(itm_string_36, 1, itm_string_6, 2, NULL);

 RECIPE(itm_blade_trap, CC_MISC, "mechanics", "traps", 4, 8000, true);
  TOOL(itm_wrench, -1, itm_toolset, -1, NULL);
  COMP(itm_motor, 1, NULL);
  COMP(itm_machete, 1, NULL);
  COMP(itm_string_36, 1, NULL);

RECIPE(itm_boobytrap, CC_MISC, "mechanics", "traps",3,5000, false);
  COMP(itm_grenade,1,NULL);
  COMP(itm_string_6,1,NULL);
  COMP(itm_can_food,1,NULL);

 RECIPE(itm_landmine, CC_WEAPON, "traps", "mechanics", 5, 10000, false);
  TOOL(itm_screwdriver, -1, itm_toolset, -1, NULL);
  COMP(itm_superglue, 1, NULL);
  COMP(itm_can_food, 1, itm_steel_chunk, 1, itm_canister_empty, 1, itm_scrap, 4, NULL);
  COMP(itm_nail, 100, itm_bb, 200, NULL);
  COMP(itm_shot_bird, 30, itm_shot_00, 15, itm_shot_slug, 12, itm_gasoline, 600,
     itm_grenade, 1, itm_gunpowder, 72, NULL);

 RECIPE(itm_bandages, CC_MISC, "firstaid", NULL, 1, 500, false);
  COMP(itm_rag, 3, NULL);
  COMP(itm_superglue, 1, itm_duct_tape, 5, NULL);
  COMP(itm_vodka, 1, itm_rum, 1, itm_whiskey, 1, itm_tequila, 1, NULL);

 RECIPE(itm_silencer, CC_MISC, "mechanics", NULL, 1, 650, false);
  TOOL(itm_hacksaw, -1, itm_toolset, -1, NULL);
  COMP(itm_muffler, 1, itm_rag, 4, NULL);
  COMP(itm_pipe, 1, NULL);

 RECIPE(itm_pheromone, CC_MISC, "cooking", NULL, 3, 1200, false);
  TOOL(itm_hotplate, 18, itm_toolset, 9, itm_fire, -1, NULL);
  COMP(itm_meat_tainted, 1, NULL);
  COMP(itm_ammonia, 1, NULL);

 RECIPE(itm_laser_pack, CC_MISC, "electronics", NULL, 5, 10000, true);
  TOOL(itm_screwdriver, -1, itm_toolset, -1, NULL);
  COMP(itm_superglue, 1, NULL);
  COMP(itm_plut_cell, 1, NULL);

 RECIPE(itm_bot_manhack, CC_MISC, "electronics", "computer", 6, 8000, true);
  TOOL(itm_screwdriver, -1, itm_toolset, -1, NULL);
  TOOL(itm_soldering_iron, 10, itm_toolset, 10, NULL);
  COMP(itm_carspike, 2, NULL);
  COMP(itm_processor, 1, NULL);
  COMP(itm_RAM, 1, NULL);
  COMP(itm_power_supply, 1, NULL);
//  COMP(itm_battery, 400, itm_plut_cell, 1, NULL);
//  COMP(itm_scrap, 15, NULL);

 RECIPE(itm_bot_turret, CC_MISC, "electronics", "computer", 7, 9000, true);
  TOOL(itm_screwdriver, -1, itm_toolset, -1, NULL);
  TOOL(itm_soldering_iron, 14, itm_toolset, 14, NULL);
  COMP(itm_smg_9mm, 1, itm_uzi, 1, itm_tec9, 1, itm_calico, 1, itm_hk_mp5, 1,
     NULL);
  COMP(itm_processor, 2, NULL);
  COMP(itm_RAM, 2, NULL);
  COMP(itm_power_supply, 1, NULL);
//  COMP(itm_battery, 500, itm_plut_cell, 1, NULL);
//  COMP(itm_scrap, 30, NULL);
}

void game::craft()
{
 if (u.morale_level() < MIN_MORALE_CRAFT) {	// See morale.h
  add_msg("Your morale is too low to craft...");
  return;
 }
 WINDOW *w_head = newwin( 3, 80, 0, 0);
 WINDOW *w_data = newwin(22, 80, 3, 0);
 craft_cat tab = CC_WEAPON;
 std::vector<recipe*> current;
 std::vector<bool> available;
 item tmp;
 int line = 0, xpos, ypos;
 bool redraw = true;
 bool done = false;
 InputEvent input;

 inventory crafting_inv = crafting_inventory();

 do {
  if (redraw) { // When we switch tabs, redraw the header
   redraw = false;
   line = 0;
   draw_recipe_tabs(w_head, tab);
   current.clear();
   available.clear();
// Set current to all recipes in the current tab; available are possible to make
   pick_recipes(current, available, tab);
  }

// Clear the screen of recipe data, and draw it anew
  werase(w_data);
   mvwprintz(w_data, 20, 0, c_white, "\
Press ? to describe object.  Press <ENTER> to attempt to craft object.");
  wrefresh(w_data);
  int recmin = 0, recmax = current.size();
  if(recmax > MAX_DISPLAYED_RECIPES){
   if (line <= recmin + 9) {
    for (int i = recmin; i < recmin + MAX_DISPLAYED_RECIPES; i++) {
     mvwprintz(w_data, i - recmin, 0, c_dkgray, "\
                               ");	// Clear the line
     if (i == line)
      mvwprintz(w_data, i - recmin, 0, (available[i] ? h_white : h_dkgray),
                itypes[current[i]->result]->name.c_str());
     else
      mvwprintz(w_data, i - recmin, 0, (available[i] ? c_white : c_dkgray),
                itypes[current[i]->result]->name.c_str());
    }
   } else if (line >= recmax - 9) {
    for (int i = recmax - MAX_DISPLAYED_RECIPES; i < recmax; i++) {
     mvwprintz(w_data, 18 + i - recmax, 0, c_ltgray, "\
                                ");	// Clear the line

     if (i == line)
       mvwprintz(w_data, 18 + i - recmax, 0, (available[i] ? h_white : h_dkgray),
                 itypes[current[i]->result]->name.c_str());
     else
      mvwprintz(w_data, 18 + i - recmax, 0, (available[i] ? c_white : c_dkgray),
                itypes[current[i]->result]->name.c_str());
    }
   } else {
    for (int i = line - 9; i < line + 9; i++) {
     mvwprintz(w_data, 9 + i - line, 0, c_ltgray, "\
                                ");	// Clear the line
     if (i == line)
       mvwprintz(w_data, 9 + i - line, 0, (available[i] ? h_white : h_dkgray),
                 itypes[current[i]->result]->name.c_str());
     else
      mvwprintz(w_data, 9 + i - line, 0, (available[i] ? c_white : c_dkgray),
                itypes[current[i]->result]->name.c_str());
    }
   }
  } else{
   for (int i = 0; i < current.size() && i < 23; i++) {
    if (i == line)
     mvwprintz(w_data, i, 0, (available[i] ? h_white : h_dkgray),
               itypes[current[i]->result]->name.c_str());
    else
     mvwprintz(w_data, i, 0, (available[i] ? c_white : c_dkgray),
               itypes[current[i]->result]->name.c_str());
   }
  }
  if (current.size() > 0) {
   nc_color col = (available[line] ? c_white : c_dkgray);
   mvwprintz(w_data, 0, 30, col, "Primary skill: %s",
             (current[line]->sk_primary == NULL ? "N/A" :
              current[line]->sk_primary->name().c_str()));
   mvwprintz(w_data, 1, 30, col, "Secondary skill: %s",
             (current[line]->sk_secondary == NULL ? "N/A" :
              current[line]->sk_secondary->name().c_str()));
   mvwprintz(w_data, 2, 30, col, "Difficulty: %d", current[line]->difficulty);
   if (current[line]->sk_primary == NULL)
    mvwprintz(w_data, 3, 30, col, "Your skill level: N/A");
   else
    mvwprintz(w_data, 3, 30, col, "Your skill level: %d",
              u.skillLevel(current[line]->sk_primary).level());
   if (current[line]->time >= 1000)
    mvwprintz(w_data, 4, 30, col, "Time to complete: %d minutes",
              int(current[line]->time / 1000));
   else
    mvwprintz(w_data, 4, 30, col, "Time to complete: %d turns",
              int(current[line]->time / 100));
   mvwprintz(w_data, 5, 30, col, "Tools required:");
   if (current[line]->tools[0].size() == 0) {
    mvwputch(w_data, 6, 30, col, '>');
    mvwprintz(w_data, 6, 32, c_green, "NONE");
    ypos = 6;
   } else {
    ypos = 5;
// Loop to print the required tools
    for (int i = 0; i < 5 && current[line]->tools[i].size() > 0; i++) {
     ypos++;
     xpos = 32;
     mvwputch(w_data, ypos, 30, col, '>');

     for (int j = 0; j < current[line]->tools[i].size(); j++) {
      itype_id type = current[line]->tools[i][j].type;
      int charges = current[line]->tools[i][j].count;
      nc_color toolcol = c_red;

      if (charges < 0 && crafting_inv.has_amount(type, 1))
       toolcol = c_green;
      else if (charges > 0 && crafting_inv.has_charges(type, charges))
       toolcol = c_green;

      std::stringstream toolinfo;
      toolinfo << itypes[type]->name + " ";
      if (charges > 0)
       toolinfo << "(" << charges << " charges) ";
      std::string toolname = toolinfo.str();
      if (xpos + toolname.length() >= 80) {
       xpos = 32;
       ypos++;
      }
      mvwprintz(w_data, ypos, xpos, toolcol, toolname.c_str());
      xpos += toolname.length();
      if (j < current[line]->tools[i].size() - 1) {
       if (xpos >= 77) {
        xpos = 32;
        ypos++;
       }
       mvwprintz(w_data, ypos, xpos, c_white, "OR ");
       xpos += 3;
      }
     }
    }
   }
 // Loop to print the required components
   ypos++;
   mvwprintz(w_data, ypos, 30, col, "Components required:");
   for (int i = 0; i < 5; i++) {
    if (current[line]->components[i].size() > 0) {
     ypos++;
     mvwputch(w_data, ypos, 30, col, '>');
    }
    xpos = 32;
    for (int j = 0; j < current[line]->components[i].size(); j++) {
     int count = current[line]->components[i][j].count;
     itype_id type = current[line]->components[i][j].type;
     nc_color compcol = c_red;
     if (itypes[type]->count_by_charges() && count > 0)  {
      if (crafting_inv.has_charges(type, count))
       compcol = c_green;
     } else if (crafting_inv.has_amount(type, abs(count)))
      compcol = c_green;
     std::stringstream dump;
     dump << abs(count) << "x " << itypes[type]->name << " ";
     std::string compname = dump.str();
     if (xpos + compname.length() >= 80) {
      ypos++;
      xpos = 32;
     }
     mvwprintz(w_data, ypos, xpos, compcol, compname.c_str());
     xpos += compname.length();
     if (j < current[line]->components[i].size() - 1) {
      if (xpos >= 77) {
       ypos++;
       xpos = 32;
      }
      mvwprintz(w_data, ypos, xpos, c_white, "OR ");
      xpos += 3;
     }
    }
   }
  }

  wrefresh(w_data);
  input = get_input();
  switch (input) {
  case DirectionUp:
   if (tab == CC_WEAPON)
    tab = CC_MISC;
   else
    tab = craft_cat(int(tab) - 1);
   redraw = true;
   break;
  case DirectionDown:
   if (tab == CC_MISC)
    tab = CC_WEAPON;
   else
    tab = craft_cat(int(tab) + 1);
   redraw = true;
   break;
  case DirectionS:
   line++;
   break;
  case DirectionN:
   line--;
   break;
  case Confirm:
   if (!available[line])
    popup("You can't do that!");
   else
   // is player making a liquid? Then need to check for valid container
   if (itypes[current[line]->result]->m1 == LIQUID)
   {
    if (u.has_watertight_container() || u.has_matching_liquid(itypes[current[line]->result]->id)) {
            make_craft(current[line]);
            done = true;
            break;
    } else {
      popup("You don't have anything to store that liquid in!");
    }
   }
   else {
    make_craft(current[line]);
    done = true;
   }
   break;
  case Help:
   tmp = item(itypes[current[line]->result], 0);
   full_screen_popup(tmp.info(true).c_str());
   redraw = true;
   break;
  }
  if (line < 0)
   line = current.size() - 1;
  else if (line >= current.size())
   line = 0;
 } while (input != Cancel && !done);

 werase(w_head);
 werase(w_data);
 delwin(w_head);
 delwin(w_data);
 refresh_all();
}

void draw_recipe_tabs(WINDOW *w, craft_cat tab)
{
 werase(w);
 for (int i = 0; i < 80; i++) {
  mvwputch(w, 2, i, c_ltgray, LINE_OXOX);
  if ((i >  4 && i < 14) || (i > 20 && i < 27) || (i > 33 && i < 47) ||
      (i > 53 && i < 61) || (i > 67 && i < 74))
   mvwputch(w, 0, i, c_ltgray, LINE_OXOX);
 }

 mvwputch(w, 0,  4, c_ltgray, LINE_OXXO);
 mvwputch(w, 0, 20, c_ltgray, LINE_OXXO);
 mvwputch(w, 0, 33, c_ltgray, LINE_OXXO);
 mvwputch(w, 0, 53, c_ltgray, LINE_OXXO);
 mvwputch(w, 0, 67, c_ltgray, LINE_OXXO);
 mvwputch(w, 2,  4, c_ltgray, LINE_XXOX);
 mvwputch(w, 2, 20, c_ltgray, LINE_XXOX);
 mvwputch(w, 2, 33, c_ltgray, LINE_XXOX);
 mvwputch(w, 2, 53, c_ltgray, LINE_XXOX);
 mvwputch(w, 2, 67, c_ltgray, LINE_XXOX);

 mvwputch(w, 0, 14, c_ltgray, LINE_OOXX);
 mvwputch(w, 0, 27, c_ltgray, LINE_OOXX);
 mvwputch(w, 0, 47, c_ltgray, LINE_OOXX);
 mvwputch(w, 0, 61, c_ltgray, LINE_OOXX);
 mvwputch(w, 0, 74, c_ltgray, LINE_OOXX);
 mvwputch(w, 2, 14, c_ltgray, LINE_XXOX);
 mvwputch(w, 2, 27, c_ltgray, LINE_XXOX);
 mvwputch(w, 2, 47, c_ltgray, LINE_XXOX);
 mvwputch(w, 2, 61, c_ltgray, LINE_XXOX);
 mvwputch(w, 2, 74, c_ltgray, LINE_XXOX);

 mvwprintz(w, 1, 0, c_ltgray, "\
      OFFENSE        COMEST        ELECTRONICS         ARMOR         MISC");
 mvwputch(w, 1,  4, c_ltgray, LINE_XOXO);
 mvwputch(w, 1, 20, c_ltgray, LINE_XOXO);
 mvwputch(w, 1, 33, c_ltgray, LINE_XOXO);
 mvwputch(w, 1, 53, c_ltgray, LINE_XOXO);
 mvwputch(w, 1, 67, c_ltgray, LINE_XOXO);
 mvwputch(w, 1, 14, c_ltgray, LINE_XOXO);
 mvwputch(w, 1, 27, c_ltgray, LINE_XOXO);
 mvwputch(w, 1, 47, c_ltgray, LINE_XOXO);
 mvwputch(w, 1, 61, c_ltgray, LINE_XOXO);
 mvwputch(w, 1, 74, c_ltgray, LINE_XOXO);

 switch (tab) {
 case CC_WEAPON:
  for (int i = 5; i < 14; i++)
   mvwputch(w, 2, i, c_black, ' ');
  mvwprintz(w, 1, 6, h_ltgray, "WEAPONS");
  mvwputch(w, 2,  4, c_ltgray, LINE_XOOX);
  mvwputch(w, 2, 14, c_ltgray, LINE_XXOO);
  mvwputch(w, 1,  2, h_ltgray, '<');
  mvwputch(w, 1, 16, h_ltgray, '>');
  break;
 case CC_AMMO:
  for (int i = 5; i < 14; i++)
   mvwputch(w, 2, i, c_black, ' ');
  mvwprintz(w, 1, 6, h_ltgray, "BULLETS");
  mvwputch(w, 2,  4, c_ltgray, LINE_XOOX);
  mvwputch(w, 2, 14, c_ltgray, LINE_XXOO);
  mvwputch(w, 1,  2, h_ltgray, '<');
  mvwputch(w, 1, 16, h_ltgray, '>');
  break;
 case CC_FOOD:
  for (int i = 21; i < 27; i++)
   mvwputch(w, 2, i, c_black, ' ');
  mvwprintz(w, 1, 21, h_ltgray, " FOOD ");
  mvwputch(w, 2, 20, c_ltgray, LINE_XOOX);
  mvwputch(w, 2, 27, c_ltgray, LINE_XXOO);
  mvwputch(w, 1, 18, h_ltgray, '<');
  mvwputch(w, 1, 29, h_ltgray, '>');
  break;
   case CC_DRINK:
  for (int i = 21; i < 27; i++)
   mvwputch(w, 2, i, c_black, ' ');
  mvwprintz(w, 1, 21, h_ltgray, "DRINKS");
  mvwputch(w, 2, 20, c_ltgray, LINE_XOOX);
  mvwputch(w, 2, 27, c_ltgray, LINE_XXOO);
  mvwputch(w, 1, 18, h_ltgray, '<');
  mvwputch(w, 1, 29, h_ltgray, '>');
  break;
   case CC_CHEM:
  for (int i = 21; i < 27; i++)
   mvwputch(w, 2, i, c_black, ' ');
  mvwprintz(w, 1, 21, h_ltgray, " CHEMS");
  mvwputch(w, 2, 20, c_ltgray, LINE_XOOX);
  mvwputch(w, 2, 27, c_ltgray, LINE_XXOO);
  mvwputch(w, 1, 18, h_ltgray, '<');
  mvwputch(w, 1, 29, h_ltgray, '>');
  break;
 case CC_ELECTRONIC:
  for (int i = 34; i < 47; i++)
   mvwputch(w, 2, i, c_black, ' ');
  mvwprintz(w, 1, 35, h_ltgray, "ELECTRONICS");
  mvwputch(w, 2, 33, c_ltgray, LINE_XOOX);
  mvwputch(w, 2, 47, c_ltgray, LINE_XXOO);
  mvwputch(w, 1, 31, h_ltgray, '<');
  mvwputch(w, 1, 49, h_ltgray, '>');
  break;
 case CC_ARMOR:
  for (int i = 54; i < 61; i++)
   mvwputch(w, 2, i, c_black, ' ');
  mvwprintz(w, 1, 55, h_ltgray, "ARMOR");
  mvwputch(w, 2, 53, c_ltgray, LINE_XOOX);
  mvwputch(w, 2, 61, c_ltgray, LINE_XXOO);
  mvwputch(w, 1, 51, h_ltgray, '<');
  mvwputch(w, 1, 63, h_ltgray, '>');
  break;
 case CC_MISC:
  for (int i = 68; i < 74; i++)
   mvwputch(w, 2, i, c_black, ' ');
  mvwprintz(w, 1, 69, h_ltgray, "MISC");
  mvwputch(w, 2, 67, c_ltgray, LINE_XOOX);
  mvwputch(w, 2, 74, c_ltgray, LINE_XXOO);
  mvwputch(w, 1, 65, h_ltgray, '<');
  mvwputch(w, 1, 76, h_ltgray, '>');
  break;
 }
 wrefresh(w);
}

inventory game::crafting_inventory(){
 inventory crafting_inv;
 crafting_inv.form_from_map(this, point(u.posx, u.posy), PICKUP_RANGE);
 crafting_inv += u.inv;
 crafting_inv += u.weapon;
 if (u.has_bionic(bio_tools)) {
  item tools(itypes[itm_toolset], turn);
  tools.charges = u.power_level;
  crafting_inv += tools;
 }
 return crafting_inv;
}

void game::pick_recipes(std::vector<recipe*> &current,
                        std::vector<bool> &available, craft_cat tab)
{
 inventory crafting_inv = crafting_inventory();

 bool have_tool[5], have_comp[5];

 current.clear();
 available.clear();
 for (int i = 0; i < recipes.size(); i++) {
// Check if the category matches the tab, and we have the requisite skills
  if (recipes[i]->category == tab &&
      (recipes[i]->sk_primary == NULL ||
       u.skillLevel(recipes[i]->sk_primary) >= recipes[i]->difficulty) &&
      (recipes[i]->sk_secondary == NULL ||
       u.skillLevel(recipes[i]->sk_secondary) > 0))
  {
    if (recipes[i]->difficulty >= 0)
      current.push_back(recipes[i]);
  }
  available.push_back(false);
 }
 for (int i = 0; i < current.size() && i < 51; i++) {
//Check if we have the requisite tools and components
  for (int j = 0; j < 5; j++) {
   have_tool[j] = false;
   have_comp[j] = false;
   if (current[i]->tools[j].size() == 0)
    have_tool[j] = true;
   else {
    for (int k = 0; k < current[i]->tools[j].size(); k++) {
     itype_id type = current[i]->tools[j][k].type;
     int req = current[i]->tools[j][k].count;	// -1 => 1
     if ((req <= 0 && crafting_inv.has_amount (type,   1)) ||
         (req >  0 && crafting_inv.has_charges(type, req))   ) {
      have_tool[j] = true;
      k = current[i]->tools[j].size();
     }
    }
   }
   if (current[i]->components[j].size() == 0)
    have_comp[j] = true;
   else {
    for (int k = 0; k < current[i]->components[j].size() && !have_comp[j]; k++){
     itype_id type = current[i]->components[j][k].type;
     int count = current[i]->components[j][k].count;
     if (itypes[type]->count_by_charges() && count > 0) {
      if (crafting_inv.has_charges(type, count)) {
       have_comp[j] = true;
       k = current[i]->components[j].size();
      }
     } else if (crafting_inv.has_amount(type, abs(count))) {
      have_comp[j] = true;
      k = current[i]->components[j].size();
     }
    }
   }
  }
  if (have_tool[0] && have_tool[1] && have_tool[2] && have_tool[3] &&
      have_tool[4] && have_comp[0] && have_comp[1] && have_comp[2] &&
      have_comp[3] && have_comp[4])
   available[i] = true;
 }
}

void game::make_craft(recipe *making)
{
 u.assign_activity(ACT_CRAFT, making->time, making->id);
 u.moves = 0;
}

void game::complete_craft()
{
 recipe* making = recipes[u.activity.index]; // Which recipe is it?

// # of dice is 75% primary skill, 25% secondary (unless secondary is null)
 int skill_dice = u.skillLevel(making->sk_primary).level() * 3;
 if (making->sk_secondary == NULL)
   skill_dice += u.skillLevel(making->sk_primary).level();
 else
   skill_dice += u.skillLevel(making->sk_secondary).level();
// Sides on dice is 16 plus your current intelligence
 int skill_sides = 16 + u.int_cur;

 int diff_dice = making->difficulty * 4; // Since skill level is * 4 also
 int diff_sides = 24;	// 16 + 8 (default intelligence)

 int skill_roll = dice(skill_dice, skill_sides);
 int diff_roll  = dice(diff_dice,  diff_sides);

 if (making->sk_primary)
  u.practice(making->sk_primary, making->difficulty * 5 + 20);
 if (making->sk_secondary)
  u.practice(making->sk_secondary, 5);

// Messed up badly; waste some components.
 if (making->difficulty != 0 && diff_roll > skill_roll * (1 + 0.1 * rng(1, 5))) {
  add_msg("You fail to make the %s, and waste some materials.",
          itypes[making->result]->name.c_str());
  for (int i = 0; i < 5; i++) {
   if (making->components[i].size() > 0) {
    std::vector<component> copy = making->components[i];
    for (int j = 0; j < copy.size(); j++)
     copy[j].count = rng(0, copy[j].count);
    consume_items(copy);
   }
   if (making->tools[i].size() > 0)
    consume_tools(making->tools[i]);
  }
  u.activity.type = ACT_NULL;
  return;
  // Messed up slightly; no components wasted.
 } else if (diff_roll > skill_roll) {
  add_msg("You fail to make the %s, but don't waste any materials.",
          itypes[making->result]->name.c_str());
  u.activity.type = ACT_NULL;
  return;
 }
// If we're here, the craft was a success!
// Use up the components and tools
 for (int i = 0; i < 5; i++) {
  if (making->components[i].size() > 0)
   consume_items(making->components[i]);
  if (making->tools[i].size() > 0)
   consume_tools(making->tools[i]);
 }

  // Set up the new item, and pick an inventory letter
 int iter = 0;
 item newit(itypes[making->result], turn, nextinv);

 // for food stacking
 if (newit.is_food())
  {
    int bday_tmp = turn % 3600;
    newit.bday = int(turn) + 3600 - bday_tmp;
  }
 if (!newit.craft_has_charges())
  newit.charges = 0;
 do {
  newit.invlet = nextinv;
  advance_nextinv();
  iter++;
 } while (u.has_item(newit.invlet) && iter < 52);
 //newit = newit.in_its_container(&itypes);
 if (newit.made_of(LIQUID))
  handle_liquid(newit, false, false);
 else {
// We might not have space for the item
  if (iter == 52 || u.volume_carried()+newit.volume() > u.volume_capacity()) {
   add_msg("There's no room in your inventory for the %s, so you drop it.",
             newit.tname().c_str());
   m.add_item(u.posx, u.posy, newit);
  } else if (u.weight_carried() + newit.volume() > u.weight_capacity()) {
   add_msg("The %s is too heavy to carry, so you drop it.",
           newit.tname().c_str());
   m.add_item(u.posx, u.posy, newit);
  } else {
   u.i_add(newit);
   add_msg("%c - %s", newit.invlet, newit.tname().c_str());
  }
 }
}

void game::consume_items(std::vector<component> components)
{
// For each set of components in the recipe, fill you_have with the list of all
// matching ingredients the player has.
 std::vector<component> player_has;
 std::vector<component> map_has;
 std::vector<component> mixed;
 std::vector<component> player_use;
 std::vector<component> map_use;
 std::vector<component> mixed_use;
 inventory map_inv;
 map_inv.form_from_map(this, point(u.posx, u.posy), PICKUP_RANGE);

 for (int i = 0; i < components.size(); i++) {
  itype_id type = components[i].type;
  int count = abs(components[i].count);
  bool pl = false, mp = false;


  if (itypes[type]->count_by_charges() && count > 0)
  {
   if (u.has_charges(type, count)) {
    player_has.push_back(components[i]);
    pl = true;
   }
   if (map_inv.has_charges(type, count)) {
    map_has.push_back(components[i]);
    mp = true;
   }
   if (!pl && !mp && u.charges_of(type) + map_inv.charges_of(type) >= count)
    mixed.push_back(components[i]);
  }

  else { // Counting by units, not charges

   if (u.has_amount(type, count)) {
    player_has.push_back(components[i]);
    pl = true;
   }
   if (map_inv.has_amount(type, count)) {
    map_has.push_back(components[i]);
    mp = true;
   }
   if (!pl && !mp && u.amount_of(type) + map_inv.amount_of(type) >= count)
    mixed.push_back(components[i]);

  }
 }

 if (player_has.size() + map_has.size() + mixed.size() == 1) { // Only 1 choice
  if (player_has.size() == 1)
   player_use.push_back(player_has[0]);
  else if (map_has.size() == 1)
   map_use.push_back(map_has[0]);
  else
   mixed_use.push_back(mixed[0]);

 } else { // Let the player pick which component they want to use
  std::vector<std::string> options; // List for the menu_vec below
// Populate options with the names of the items
  for (int i = 0; i < map_has.size(); i++) {
   std::string tmpStr = itypes[map_has[i].type]->name + " (nearby)";
   options.push_back(tmpStr);
  }
  for (int i = 0; i < player_has.size(); i++)
   options.push_back(itypes[player_has[i].type]->name);
  for (int i = 0; i < mixed.size(); i++) {
   std::string tmpStr = itypes[mixed[i].type]->name +" (on person & nearby)";
   options.push_back(tmpStr);
  }

  if (options.size() == 0) // This SHOULD only happen if cooking with a fire,
   return;                 // and the fire goes out.

// Get the selection via a menu popup
  int selection = menu_vec("Use which component?", options) - 1;
  if (selection < map_has.size())
   map_use.push_back(map_has[selection]);
  else if (selection < map_has.size() + player_has.size()) {
   selection -= map_has.size();
   player_use.push_back(player_has[selection]);
  } else {
   selection -= map_has.size() + player_has.size();
   mixed_use.push_back(mixed[selection]);
  }
 }

 for (int i = 0; i < player_use.size(); i++) {
  if (itypes[player_use[i].type]->count_by_charges() &&
      player_use[i].count > 0)
   u.use_charges(player_use[i].type, player_use[i].count);
  else
   u.use_amount(player_use[i].type, abs(player_use[i].count),
                   (player_use[i].count < 0));
 }
 for (int i = 0; i < map_use.size(); i++) {
  if (itypes[map_use[i].type]->count_by_charges() &&
      map_use[i].count > 0)
   m.use_charges(point(u.posx, u.posy), PICKUP_RANGE,
                    map_use[i].type, map_use[i].count);
  else
   m.use_amount(point(u.posx, u.posy), PICKUP_RANGE,
                   map_use[i].type, abs(map_use[i].count),
                   (map_use[i].count < 0));
 }
 for (int i = 0; i < mixed_use.size(); i++) {
  if (itypes[mixed_use[i].type]->count_by_charges() &&
      mixed_use[i].count > 0) {
   int from_map = mixed_use[i].count - u.charges_of(mixed_use[i].type);
   u.use_charges(mixed_use[i].type, u.charges_of(mixed_use[i].type));
   m.use_charges(point(u.posx, u.posy), PICKUP_RANGE,
                    mixed_use[i].type, from_map);
  } else {
   bool in_container = (mixed_use[i].count < 0);
   int from_map = abs(mixed_use[i].count) - u.amount_of(mixed_use[i].type);
   u.use_amount(mixed_use[i].type, u.amount_of(mixed_use[i].type),
                   in_container);
   m.use_amount(point(u.posx, u.posy), PICKUP_RANGE,
                   mixed_use[i].type, from_map, in_container);
  }
 }
}

void game::consume_tools(std::vector<component> tools)
{
 bool found_nocharge = false;
 inventory map_inv;
 map_inv.form_from_map(this, point(u.posx, u.posy), PICKUP_RANGE);
 std::vector<component> player_has;
 std::vector<component> map_has;
// Use charges of any tools that require charges used
 for (int i = 0; i < tools.size() && !found_nocharge; i++) {
  itype_id type = tools[i].type;
  if (tools[i].count > 0) {
   int count = tools[i].count;
   if (u.has_charges(type, count))
    player_has.push_back(tools[i]);
   if (map_inv.has_charges(type, count))
    map_has.push_back(tools[i]);
  } else if (u.has_amount(type, 1) || map_inv.has_amount(type, 1))
   found_nocharge = true;
 }
 if (found_nocharge)
  return; // Default to using a tool that doesn't require charges

 if (player_has.size() == 1 && map_has.size() == 0)
  u.use_charges(player_has[0].type, player_has[0].count);
 else if (map_has.size() == 1 && player_has.size() == 0)
  m.use_charges(point(u.posx, u.posy), PICKUP_RANGE,
                   map_has[0].type, map_has[0].count);
 else { // Variety of options, list them and pick one
// Populate the list
  std::vector<std::string> options;
  for (int i = 0; i < map_has.size(); i++) {
   std::string tmpStr = itypes[map_has[i].type]->name + " (nearby)";
   options.push_back(tmpStr);
  }
  for (int i = 0; i < player_has.size(); i++)
   options.push_back(itypes[player_has[i].type]->name);

  if (options.size() == 0) // This SHOULD only happen if cooking with a fire,
   return;                 // and the fire goes out.

// Get selection via a popup menu
  int selection = menu_vec("Use which tool?", options) - 1;
  if (selection < map_has.size())
   m.use_charges(point(u.posx, u.posy), PICKUP_RANGE,
                    map_has[selection].type, map_has[selection].count);
  else {
   selection -= map_has.size();
   u.use_charges(player_has[selection].type, player_has[selection].count);
  }
 }
}

void game::disassemble()
{
  char ch = inv("Disassemble item:");
  if (ch == 27) {
    add_msg("Never mind.");
    return;
  }
  if (!u.has_item(ch)) {
    add_msg("You don't have item '%c'!", ch);
    return;
  }

  item* dis_item = &u.i_at(ch);

  if (OPTIONS[OPT_QUERY_DISASSEMBLE] && !(query_yn("Really disassemble your %s?", dis_item->tname(this).c_str())))
    return;

  for (int i = 0; i < recipes.size(); i++) {
    if (dis_item->type == itypes[recipes[i]->result] && recipes[i]->reversible)
    // ok, a valid recipe exists for the item, and it is reversible
    // assign the activity
    {
      // check tools are available
      // loop over the tools and see what's required...again
      inventory crafting_inv = crafting_inventory();
      bool have_tool[5];
      for (int j = 0; j < 5; j++)
      {
        have_tool[j] = false;
        if (recipes[i]->tools[j].size() == 0) // no tools required, may change this
          have_tool[j] = true;
        else
        {
          for (int k = 0; k < recipes[i]->tools[j].size(); k++)
          {
            itype_id type = recipes[i]->tools[j][k].type;
            int req = recipes[i]->tools[j][k].count;	// -1 => 1

            if ((req <= 0 && crafting_inv.has_amount (type, 1)) ||
              (req >  0 && crafting_inv.has_charges(type, req)))
            {
              have_tool[j] = true;
              k = recipes[i]->tools[j].size();
            }
            // if crafting recipe required a welder, disassembly requires a hacksaw or super toolkit
            if (type == itm_sewing_kit)
            {
                have_tool[j] = true;
            }
            if (type == itm_welder)
            {
              if (crafting_inv.has_amount(itm_hacksaw, 1) ||
                  crafting_inv.has_amount(itm_toolset, 1))
                have_tool[j] = true;
              else
                have_tool[j] = false;
            }
          }

          if (!have_tool[j])
          {
            int req = recipes[i]->tools[j][0].count;
            if (recipes[i]->tools[j][0].type == itm_welder)
                add_msg("You need a hack saw to disassemble this.");
            else
            {
              if (req <= 0)
              {
                add_msg("You need a %s to disassemble this.",
                itypes[recipes[i]->tools[j][0].type]->name.c_str());
              }
              else
              {
                add_msg("You need a %s with %d charges to disassemble this.",
                itypes[recipes[i]->tools[j][0].type]->name.c_str(), req);
              }
            }
          }
        }
      }
      // all tools present, so assign the activity
      if (have_tool[0] && have_tool[1] && have_tool[2] && have_tool[3] &&
      have_tool[4])
      {
        u.assign_activity(ACT_DISASSEMBLE, recipes[i]->time, recipes[i]->id);
        u.moves = 0;
        std::vector<int> dis_items;
        dis_items.push_back(ch);
        u.activity.values = dis_items;
      }
      return; // recipe exists, but no tools, so do not start disassembly
    }
  }
  // no recipe exists, or the item cannot be disassembled
  add_msg("This item cannot be disassembled!");
}

void game::complete_disassemble()
{
  // which recipe was it?
  recipe* dis = recipes[u.activity.index]; // Which recipe is it?
  item* dis_item = &u.i_at(u.activity.values[0]);

  add_msg("You disassemble the item into its components.");
  // remove any batteries or ammo first
    if (dis_item->is_gun() && dis_item->curammo != NULL && dis_item->ammo_type() != AT_NULL)
    {
      item ammodrop;
      ammodrop = item(dis_item->curammo, turn);
      ammodrop.charges = dis_item->charges;
      if (ammodrop.made_of(LIQUID))
        handle_liquid(ammodrop, false, false);
      else
        m.add_item(u.posx, u.posy, ammodrop);
    }
    if (dis_item->is_tool() && dis_item->charges > 0 && dis_item->ammo_type() != AT_NULL)
    {
      item ammodrop;
      ammodrop = item(itypes[default_ammo(dis_item->ammo_type())], turn);
      ammodrop.charges = dis_item->charges;
      if (ammodrop.made_of(LIQUID))
        handle_liquid(ammodrop, false, false);
      else
        m.add_item(u.posx, u.posy, ammodrop);
    }
    u.i_rem(u.activity.values[0]);  // remove the item

  // consume tool charges
  for (int j = 0; j < 5; j++)
  {
    if (dis->tools[j].size() > 0)
    consume_tools(dis->tools[j]);
  }

  // add the components to the map
  // Player skills should determine how many components are returned

  // adapting original crafting formula to check if disassembly was successful
  // # of dice is 75% primary skill, 25% secondary (unless secondary is null)
  int skill_dice = 2 + u.skillLevel(dis->sk_primary).level() * 3;
   if (dis->sk_secondary == NULL)
     skill_dice += u.skillLevel(dis->sk_primary).level();
   else
     skill_dice += u.skillLevel(dis->sk_secondary).level();
  // Sides on dice is 16 plus your current intelligence
   int skill_sides = 16 + u.int_cur;

   int diff_dice = dis->difficulty;
   int diff_sides = 24;	// 16 + 8 (default intelligence)

   // disassembly only nets a bit of practice
   if (dis->sk_primary)
    u.practice(dis->sk_primary, (dis->difficulty) * 2);
   if (dis->sk_secondary)
    u.practice(dis->sk_secondary, 2);

  for (int j = 0; j < 5; j++)
  {
    if (dis->components[j].size() != 0)
    {
      int compcount = dis->components[j][0].count;
      bool comp_success = (dice(skill_dice, skill_sides) > dice(diff_dice,  diff_sides));
      do
      {
        item newit(itypes[dis->components[j][0].type], turn);
        // skip item addition if component is a consumable like superglue
        if (dis->components[j][0].type == itm_superglue || dis->components[j][0].type == itm_duct_tape)
          compcount--;
        else
        {
          if (newit.count_by_charges())
          {
            if (dis->difficulty == 0 || comp_success)
              m.add_item(u.posx, u.posy, itypes[dis->components[j][0].type], 0, compcount);
            else
              add_msg("You fail to recover a component.");
            compcount = 0;
          } else
          {
            if (dis->difficulty == 0 || comp_success)
              m.add_item(u.posx, u.posy, newit);
            else
              add_msg("You fail to recover a component.");
            compcount--;
          }
        }
      } while (compcount > 0);
    }
  }
}<|MERGE_RESOLUTION|>--- conflicted
+++ resolved
@@ -41,18 +41,13 @@
 RECIPE(itm_lighter, CC_NONCRAFT, NULL, NULL, 0, 100, true);
  COMP(itm_pilot_light, 1, NULL);
 
-<<<<<<< HEAD
 RECIPE(itm_tshirt, CC_NONCRAFT, "tailor", NULL, 2, 38000, true);
   TOOL(itm_sewing_kit, 4, NULL);
-=======
-RECIPE(itm_tshirt, CC_NONCRAFT, "tailor", NULL, 0, 500, true);
   COMP(itm_rag, 5, NULL);
-
 RECIPE(itm_tshirt_fit, CC_NONCRAFT, "tailor", NULL, 0, 500, true);
   COMP(itm_rag, 5, NULL);
 
 RECIPE(itm_tank_top, CC_NONCRAFT, "tailor", NULL, 0, 500, true);
->>>>>>> 3ff88c47
   COMP(itm_rag, 5, NULL);
 // CRAFTABLE
 
