--- conflicted
+++ resolved
@@ -52,7 +52,7 @@
  QUIT_SUICIDE, // Quit with 'Q'
  QUIT_SAVED,   // Saved and quit
  QUIT_DIED,     // Actual death
- QUIT_DELETE_WORLD  // Quit and delete world
+ QUIT_DELETE_WORLD  // Quit and delete world 
 };
 
 struct monster_and_count
@@ -194,17 +194,13 @@
   bool list_items_match(std::string sText, std::string sPattern);
   std::string sFilter;
   char inv(std::string title = "Inventory:");
-  char inv_type(std::string title = "Inventory:", int inv_item_type = 0);
+  char inv_type(std::string title = "Inventory:", int inv_item_type = 0);  
   std::vector<item> multidrop();
   faction* list_factions(std::string title = "FACTIONS:");
   point find_item(item *it);
   void remove_item(item *it);
 
   inventory crafting_inventory();  // inv_from_map, inv, & 'weapon'
-<<<<<<< HEAD
-
-=======
->>>>>>> 3ff88c47
   void consume_items(std::vector<component> components);
   void consume_tools(std::vector<component> tools);
 
@@ -241,7 +237,7 @@
   ter_id dragging;
   std::vector<item> items_dragged;
   int weight_dragged; // Computed once, when you start dragging
-  bool debugmon;
+  bool debugmon; 
   bool no_npc;
 // Display data... TODO: Make this more portable?
   int VIEWX;
@@ -305,8 +301,8 @@
   void pick_recipes(std::vector<recipe*> &current,
                     std::vector<bool> &available, craft_cat tab);// crafting.cpp
   void disassemble();              // See crafting.cpp
-  void disassemble_item(recipe *dis);              // See crafting.cpp
-  void complete_disassemble();              // See crafting.cpp
+  void disassemble_item(recipe *dis);              // See crafting.cpp  
+  void complete_disassemble();              // See crafting.cpp                      
   void construction_menu();                   // See construction.cpp
   bool player_can_build(player &p, inventory inv, constructable* con,
                         const int level = -1, bool cont = false,
@@ -323,23 +319,14 @@
 // Pick where to put liquid; false if it's left where it was
   bool handle_liquid(item &liquid, bool from_ground, bool infinite);
   void compare(int iCompareX = -999, int iCompareY = -999); // Compare two Items	'I'
-<<<<<<< HEAD
-  void drop();	  // Drop an item		'd'
-=======
   void drop(char chInput = '.');	  // Drop an item		'd'
->>>>>>> 3ff88c47
   void drop_in_direction(); // Drop w/ direction 'D'
   void reassign_item(); // Reassign the letter of an item   '='
   void butcher(); // Butcher a corpse		'B'
   void complete_butcher(int index);	// Finish the butchering process
   void forage();	// Foraging ('a' on underbrush)
-<<<<<<< HEAD
-  void eat();	  // Eat food or fuel		'E' (or 'a')
-  void use_item();// Use item; also tries E,R,W	'a'
-=======
   void eat(char chInput = '.');	  // Eat food or fuel		'E' (or 'a')
   void use_item(char chInput = '.');// Use item; also tries E,R,W	'a'
->>>>>>> 3ff88c47
   void use_wielded_item();
   void wear(char chInput = '.');	  // Wear armor			'W' (or 'a')
   void takeoff(char chInput = '.'); // Remove armor		'T'
