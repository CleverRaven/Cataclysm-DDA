--- conflicted
+++ resolved
@@ -228,13 +228,8 @@
   void remove_item(item *it);
 
   inventory crafting_inventory();  // inv_from_map, inv, & 'weapon'
-<<<<<<< HEAD
-  void consume_items(std::vector<component> components);
+  std::list<item> consume_items(std::vector<component> components);
   void consume_tools(std::vector<component> tools, bool force_available);
-=======
-  std::list<item> consume_items(std::vector<component> components);
-  void consume_tools(std::vector<component> tools);
->>>>>>> d578c09c
 
   bool has_gametype() const { return gamemode && gamemode->id() != SGAME_NULL; }
   special_game_id gametype() const { return (gamemode) ? gamemode->id() : SGAME_NULL; }
