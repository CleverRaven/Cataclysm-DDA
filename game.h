#ifndef _GAME_H_
#define _GAME_H_

#include "mtype.h"
#include "monster.h"
#include "monster_factory.h"
#include "map.h"
#include "lightmap.h"
#include "player.h"
#include "overmap.h"
#include "omdata.h"
#include "mapitems.h"
#include "crafting.h"
#include "trap.h"
#include "npc.h"
#include "faction.h"
#include "event.h"
#include "mission.h"
#include "weather.h"
#include "construction.h"
#include "calendar.h"
#include "posix_time.h"
#include "artifact.h"
#include "mutation.h"
#include "gamemode.h"
#include "json.h"
#include <vector>
#include <map>
#include <list>
#include <stdarg.h>

#define LONG_RANGE 10
#define BLINK_SPEED 300
#define BULLET_SPEED 10000000
#define EXPLOSION_SPEED 70000000

#define MAX_ITEM_IN_SQUARE 4096 // really just a sanity check for functions not tested beyond this. in theory 4096 works (`InvletInvlet)
#define MAX_VOLUME_IN_SQUARE 4000 // 6.25 dead bears is enough for everybody!
#define MAX_ITEM_IN_VEHICLE_STORAGE MAX_ITEM_IN_SQUARE // no reason to differ
#define MAX_VOLUME_IN_VEHICLE_STORAGE 2000 // todo: variation. semi trailer square could hold more. the real limit would be weight

extern const int savegame_version;
extern int save_loading_version;

// The reference to the one and only game instance.
extern game *g;

#define PICKUP_RANGE 2
extern bool trigdist;
extern bool use_tiles;

extern const int savegame_version;
extern int savegame_loading_version;

enum tut_type {
 TUT_NULL,
 TUT_BASIC, TUT_COMBAT,
 TUT_MAX
};

enum input_ret {
 IR_GOOD,
 IR_BAD,
 IR_TIMEOUT
};

enum quit_status {
 QUIT_NO = 0,  // Still playing
 QUIT_MENU,    // Quit at the menu
 QUIT_SUICIDE, // Quit with 'Q'
 QUIT_SAVED,   // Saved and quit
 QUIT_DIED,     // Actual death
 QUIT_DELETE_WORLD,  // Quit and delete world
 QUIT_ERROR
};

struct monster_and_count
{
 monster mon;
 int count;
 monster_and_count(monster M, int C) : mon (M), count (C) {};
};

struct game_message
{
 calendar turn;
 int count;
 std::string message;
 game_message() { turn = 0; count = 1; message = ""; };
 game_message(calendar T, std::string M) : turn (T), message (M) { count = 1; };
};

struct mtype;
struct mission_type;
class map;
class player;
class calendar;

class game
{
 friend class editmap;
 friend class advanced_inventory;
 public:
  game();
  ~game();
  void init_game_data();
  void init_ui();
  void setup();
  bool game_quit(); // True if we actually quit the game - used in main.cpp
  bool game_error();
  quit_status uquit;    // used in main.cpp to determine what type of quit
  void serialize(std::ofstream & fout); // for save
  void unserialize(std::ifstream & fin); // for load
  bool unserialize_legacy(std::ifstream & fin); // for old load
  void save();
  void delete_save();
  void write_memorial_file();
  void cleanup_at_end();
  bool do_turn();
  void draw();
  void draw_ter(int posx = -999, int posy = -999);
  void advance_nextinv(); // Increment the next inventory letter
  void decrease_nextinv(); // Decrement the next inventory letter
  void vadd_msg(const char* msg, va_list ap );
  void add_msg_string(const std::string &s);
  void add_msg(const char* msg, ...);
  void add_msg_if_player(player *p, const char* msg, ...);
  void add_msg_player_or_npc(player *p, const char* player_str, const char* npc_str, ...);
  std::vector<game_message> recent_messages(const int count); //Retrieves the last X messages
  void add_event(event_type type, int on_turn, int faction_id = -1,
                 int x = -1, int y = -1);
  bool event_queued(event_type type);
// Sound at (x, y) of intensity (vol), described to the player is (description)
  bool sound(int x, int y, int vol, std::string description); //returns true if you heard the sound
// creates a list of coordinates to draw footsteps
  void add_footstep(int x, int y, int volume, int distance, monster* source);
  std::vector<std::vector<point> > footsteps;
  std::vector<monster*> footsteps_source;
// visual cue to monsters moving out of the players sight
  void draw_footsteps();
// Explosion at (x, y) of intensity (power), with (shrapnel) chunks of shrapnel
  void explosion(int x, int y, int power, int shrapnel, bool fire);
// Draws an explosion with set radius and color at the given location
  /* Defined later in this file */
  //void draw_explosion(int x, int y, int radius, nc_color col);
// Flashback at (x, y)
  void flashbang(int x, int y, bool player_immune = false);
// Move the player vertically, if (force) then they fell
  void vertical_move(int z, bool force);
  void use_computer(int x, int y);
  bool refill_vehicle_part (vehicle &veh, vehicle_part *part, bool test=false);
  bool pl_refill_vehicle (vehicle &veh, int part, bool test=false);
  void resonance_cascade(int x, int y);
  void scrambler_blast(int x, int y);
  void emp_blast(int x, int y);
  int  npc_at(const int x, const int y) const; // Index of the npc at (x, y); -1 for none
  int  npc_by_id(const int id) const; // Index of the npc at (x, y); -1 for none
 // void build_monmap();  // Caches data for mon_at()

  bool add_zombie(monster& m);
  size_t num_zombies() const;
  monster& zombie(const int idx);
  bool update_zombie_pos(const monster &m, const int newx, const int newy);
  void remove_zombie(const int idx);
  void clear_zombies();
  bool spawn_hallucination(); //Spawns a hallucination close to the player

  int  mon_at(const int x, const int y) const; // Index of the monster at (x, y); -1 for none
  bool is_empty(const int x, const int y); // True if no PC, no monster, move cost > 0
  bool isBetween(int test, int down, int up);
  bool is_in_sunlight(int x, int y); // Checks outdoors + sunny
  bool is_in_ice_lab(point location);
// Kill that monster; fixes any pointers etc
  void kill_mon(int index, bool player_did_it = false);
  void explode_mon(int index); // Explode a monster; like kill_mon but messier
  void revive_corpse(int x, int y, int n); // revives a corpse from an item pile
  void revive_corpse(int x, int y, item *it); // revives a corpse by item pointer, caller handles item deletion
// hit_monster_with_flags processes ammo flags (e.g. incendiary, etc)
  void hit_monster_with_flags(monster &z, const std::set<std::string> &effects);
  void plfire(bool burst); // Player fires a gun (target selection)...
// ... a gun is fired, maybe by an NPC (actual damage, etc.).
  void fire(player &p, int tarx, int tary, std::vector<point> &trajectory,
            bool burst);
  void throw_item(player &p, int tarx, int tary, item &thrown,
                  std::vector<point> &trajectory);
  void cancel_activity();
  void cancel_activity_query(const char* message, ...);
  bool cancel_activity_or_ignore_query(const char* reason, ...);
  void moving_vehicle_dismount(int tox, int toy);
  // Get input from the player to choose an adjacent tile (for examine() etc)
  bool choose_adjacent(std::string verb, int &x, int&y);

  int assign_mission_id(); // Just returns the next available one
  void give_mission(mission_id type); // Create the mission and assign it
  void assign_mission(int id); // Just assign an existing mission
// reserve_mission() creates a new mission of the given type and pushes it to
// active_missions.  The function returns the UID of the new mission, which can
// then be passed to a MacGuffin or something else that needs to track a mission
  int reserve_mission(mission_id type, int npc_id = -1);
  int reserve_random_mission(mission_origin origin, point p = point(-1, -1),
                             int npc_id = -1);
  npc* find_npc(int id);
  int kill_count(mon_id mon);       // Return the number of kills of a given mon_id
  int kill_count(std::string mon);  // Return the number of kills of a given monster id-string
  mission* find_mission(int id); // Mission with UID=id; NULL if non-existant
  mission_type* find_mission_type(int id); // Same, but returns its type
  bool mission_complete(int id, int npc_id); // True if we made it
  bool mission_failed(int id); // True if we failed it
  void wrap_up_mission(int id); // Perform required actions
  void fail_mission(int id); // Perform required actions, move to failed list
  void mission_step_complete(int id, int step); // Parial completion
  void process_missions(); // Process missions, see if time's run out

  void teleport(player *p = NULL);
  void plswim(int x, int y); // Called by plmove.  Handles swimming
  // when player is thrown (by impact or something)
  void fling_player_or_monster(player *p, monster *zz, const int& dir, float flvel, bool controlled = false);

  void nuke(int x, int y);
  std::vector<faction *> factions_at(int x, int y);
  int& scent(int x, int y);
  float natural_light_level() const;
  unsigned char light_level();
  void reset_light_level();
  int assign_npc_id();
  int assign_faction_id();
  faction* faction_by_id(int it);
  bool sees_u(int x, int y, int &t);
  bool u_see (int x, int y);
  bool u_see (monster *mon);
  bool u_see (player *p);
  bool pl_sees(player *p, monster *mon, int &t);
  void refresh_all();
  void update_map(int &x, int &y);  // Called by plmove when the map updates
  void update_overmap_seen(); // Update which overmap tiles we can see
  point om_location(); // levx and levy converted to overmap coordinates

  faction* random_good_faction();
  faction* random_evil_faction();

  itype* new_artifact();
  itype* new_natural_artifact(artifact_natural_property prop = ARTPROP_NULL);
  void process_artifact(item *it, player *p, bool wielded = false);
  void add_artifact_messages(std::vector<art_effect_passive> effects);

  void peek();
  point look_debug(point pnt=point(-256,-256));
  point look_around();// Look at nearby terrain ';'
  void list_items(); //List all items around the player
  bool list_items_match(std::string sText, std::string sPattern);
  int list_filter_high_priority(std::vector<map_item_stack> &stack, std::string prorities);
  int list_filter_low_priority(std::vector<map_item_stack> &stack,int start, std::string prorities);
  std::vector<map_item_stack> filter_item_stacks(std::vector<map_item_stack> stack, std::string filter);
  std::vector<map_item_stack> find_nearby_items(int search_x, int search_y);
  std::string ask_item_filter(WINDOW* window, int rows);
  void draw_trail_to_square(int x, int y);
  void reset_item_list_state(WINDOW* window, int height);
  std::string sFilter; // this is a member so that it's remembered over time
  std::string list_item_upvote;
  std::string list_item_downvote;
  char inv(std::string title);
  char inv_type(std::string title, item_cat inv_item_type = IC_NULL);
  int inventory_item_menu(char chItem, int startx = 0, int width = 50);
  std::vector<item> multidrop();
  faction* list_factions(std::string title = "FACTIONS:");
  point find_item(item *it);
  void remove_item(item *it);

  inventory crafting_inventory(player *p);  // inv_from_map, inv, & 'weapon'
  std::list<item> consume_items(player *p, std::vector<component> components);
  void consume_tools(player *p, std::vector<component> tools, bool force_available);

  bool has_gametype() const { return gamemode && gamemode->id() != SGAME_NULL; }
  special_game_id gametype() const { return (gamemode) ? gamemode->id() : SGAME_NULL; }

  std::map<std::string, itype*> itypes;
  std::vector <mtype*> mtypes;
  std::map<std::string, vehicle*> vtypes;
  std::vector <trap*> traps;
  std::vector<constructable*> constructions; // The list of constructions

  std::map<matype_id, martialart> martialarts;
  std::map<mabuff_id, ma_buff> ma_buffs;
  std::map<matec_id, ma_technique> ma_techniques;

  std::map<std::string, std::vector<items_location_and_chance> > monitems;
<<<<<<< HEAD
  //std::vector <items_location_and_chance> monitems[num_monsters];
=======
>>>>>>> 210b914b
  std::vector <mission_type> mission_types; // The list of mission templates

  calendar turn;
  signed char temperature;              // The air temperature
  int get_temperature();    // Returns outdoor or indoor temperature of current location
  weather_type weather;   // Weather pattern--SEE weather.h

  std::list<weather_segment> future_weather;

  char nextinv; // Determines which letter the next inv item will have
  overmap *cur_om;
  map m;
  int levx, levy, levz; // Placement inside the overmap
  player u;
  std::vector<monster_and_count> coming_to_stairs;
  int monstairx, monstairy, monstairz;
  std::vector<npc *> active_npc;
  std::vector<faction> factions;
  std::vector<mission> active_missions; // Missions which may be assigned
// NEW: Dragging a piece of furniture, with a list of items contained
  ter_id dragging;
  std::vector<item> items_dragged;
  int weight_dragged; // Computed once, when you start dragging
  bool debugmon;

  std::map<int, std::map<int, bool> > mapRain;

  int ter_view_x, ter_view_y;
  WINDOW *w_terrain;
  WINDOW *w_minimap;
  WINDOW *w_HP;
  WINDOW *w_messages;
  WINDOW *w_location;
  WINDOW *w_status;
  WINDOW *w_status2;
  overmap *om_hori, *om_vert, *om_diag; // Adjacent overmaps

 bool handle_liquid(item &liquid, bool from_ground, bool infinite, item *source = NULL);

 //Move_liquid returns the amount of liquid left if we didn't move all the liquid,
 //otherwise returns sentinel -1, signifies transaction fail.
 int move_liquid(item &liquid);

 void open_gate( game *g, const int examx, const int examy, const enum ter_id handle_type );

 bionic_id random_good_bionic() const; // returns a non-faulty, valid bionic

void load_artifacts(); // Load artifact data
                        // Needs to be called by main() before MAPBUFFER.load

 // Knockback functions: knock target at (tx,ty) along a line, either calculated
 // from source position (sx,sy) using force parameter or passed as an argument;
 // force determines how far target is knocked, if trajectory is calculated
 // force also determines damage along with dam_mult;
 // stun determines base number of turns target is stunned regardless of impact
 // stun == 0 means no stun, stun == -1 indicates only impact stun (wall or npc/monster)
 void knockback(int sx, int sy, int tx, int ty, int force, int stun, int dam_mult);
 void knockback(std::vector<point>& traj, int force, int stun, int dam_mult);

 // shockwave applies knockback to all targets within radius of (x,y)
 // parameters force, stun, and dam_mult are passed to knockback()
 // ignore_player determines if player is affected, useful for bionic, etc.
 void shockwave(int x, int y, int radius, int force, int stun, int dam_mult, bool ignore_player);


// Animation related functions
  void draw_explosion(int x, int y, int radius, nc_color col);
  void draw_bullet(player &p, int tx, int ty, int i, std::vector<point> trajectory, char bullet, timespec &ts);
  void draw_hit_mon(int x, int y, monster m, bool dead = false);
  void draw_hit_player(player *p, bool dead = false);
  void draw_line(const int x, const int y, const point center_point, std::vector<point> ret);
  void draw_line(const int x, const int y, std::vector<point> ret);
  void draw_weather(weather_printable wPrint);

// JSON loading functions
  void load_parrot_phrase(JsonObject &jo);
  void load_vehicle_part(JsonObject &jo);
  void cache_vehicles(JsonObject &jo);
// Prototype-Structure loading functions
  void load_vehicle(vehicle_prototype &prototype);

  std::map<std::string, int> killcount; // Player's killcount for all entities that are killed at least once!
 private:
// Game-start procedures
  bool opening_screen();// Warn about screen size, then present the main menu
  void print_menu(WINDOW* w_open, int iSel, const int iMenuOffsetX, int iMenuOffsetY, bool bShowDDA = true);
  void print_menu_items(WINDOW* w_in, std::vector<std::string> vItems, int iSel, int iOffsetY, int iOffsetX);
  bool load_master(); // Load the master data file, with factions &c
  void load_weather(std::ifstream &fin);
  void load_weather(std::string line);
  void load(std::string name); // Load a player-specific save file
  void start_game(); // Starts a new game
  void start_special_game(special_game_id gametype); // See gamemode.cpp

  //private save functions.
  void save_factions_missions_npcs();
  void save_artifacts();
  void save_maps();
  std::string save_weather() const;
  void save_uistate();
  void load_uistate();
// Data Initialization
  void init_npctalk();
  void init_fields();
  void init_weather();
  void init_overmap();
  void init_artifacts();
  void init_morale();
  void init_itypes();       // Initializes item types
  void init_techniques();
  void init_martialarts();
  void init_skills() throw (std::string);
  void init_professions();
  void init_faction_data();
  void init_mtypes();       // Initializes monster types
  void init_monitems();     // Initializes monster inventory selection
  void init_traps();        // Initializes trap types
  void init_construction(); // Initializes construction "recipes"
  void init_missions();     // Initializes mission templates
  void init_autosave();     // Initializes autosave parameters
  void init_diseases();     // Initializes disease lookup table.
  void init_parrot_speech() throw (std::string);  // Initializes Mi-Go parrot speech
  void init_savedata_translation_tables();
  void create_factions(); // Creates new factions (for a new game world)
  void load_npcs(); //Make any nearby NPCs from the overmap active.
  void create_starting_npcs(); // Creates NPCs that start near you
  void finalize_vehicles();
  void finalize_initializations();
// Player actions
  void wishitem( player * p=NULL, int x=-1, int y=-1 );
  void wishmonster( int x=-1, int y=-1 );
  void wishmutate( player * p );
  void wishskill( player * p );
  void mutation_wish(); // Mutate

  void pldrive(int x, int y); // drive vehicle
  void plmove(int x, int y); // Standard movement; handles attacks, traps, &c
  void wait(); // Long wait (player action)  '^'
  void open(); // Open a door  'o'
  void close(); // Close a door  'c'
  void smash(); // Smash terrain
  void craft();                        // See crafting.cpp
  void recraft();                      // See crafting.cpp
  void long_craft();                   // See crafting.cpp
  bool crafting_allowed();             // See crafting.cpp
  recipe* select_crafting_recipe();    // See crafting.cpp
  bool making_would_work(recipe *r);   // See crafting.cpp
  bool can_make(recipe *r);            // See crafting.cpp
    bool check_enough_materials(recipe *r, inventory crafting_inv);
  void make_craft(recipe *making);     // See crafting.cpp
  void make_all_craft(recipe *making); // See crafting.cpp
  void complete_craft();               // See crafting.cpp
  void pick_recipes(std::vector<recipe*> &current,
                    std::vector<bool> &available, craft_cat tab,std::string filter);// crafting.cpp
  void add_known_recipes(std::vector<recipe*> &current, recipe_list source,
                             std::string filter = ""); //crafting.cpp
  craft_cat next_craft_cat(craft_cat cat); // crafting.cpp
  craft_cat prev_craft_cat(craft_cat cat); // crafting.cpp
  void disassemble(char ch = 0);       // See crafting.cpp
  void complete_disassemble();         // See crafting.cpp
  recipe* recipe_by_index(int index);  // See crafting.cpp
  void construction_menu();            // See construction.cpp
  bool player_can_build(player &p, inventory inv, constructable* con,
                        const int level = -1, bool cont = false,
                        bool exact_level=false);
  void place_construction(constructable *con); // See construction.cpp
  void complete_construction();               // See construction.cpp
  bool vehicle_near ();
  void handbrake ();
  void control_vehicle(); // Use vehicle controls  '^'
  void examine();// Examine nearby terrain  'e'
  void advanced_inv();
  // open vehicle interaction screen
  void exam_vehicle(vehicle &veh, int examx, int examy, int cx=0, int cy=0);
  void pickup(int posx, int posy, int min);// Pickup items; ',' or via examine()
  // Establish a grab on something.
  void grab();
// Pick where to put liquid; false if it's left where it was

  void compare(int iCompareX = -999, int iCompareY = -999); // Compare two Items 'I'
  void drop(char chInput = '.'); // Drop an item  'd'
  void drop_in_direction(); // Drop w/ direction  'D'
  void reassign_item(char ch = '.'); // Reassign the letter of an item  '='
  void butcher(); // Butcher a corpse  'B'
  void complete_butcher(int index); // Finish the butchering process
  void forage(); // Foraging ('a' on underbrush)
  void eat(char chInput = '.'); // Eat food or fuel  'E' (or 'a')
  void use_item(char chInput = '.'); // Use item; also tries E,R,W  'a'
  void use_wielded_item();
  void wear(char chInput = '.'); // Wear armor  'W' (or 'a')
  void takeoff(char chInput = '.'); // Remove armor  'T'
  void reload(); // Reload a wielded gun/tool  'r'
  void reload(char chInput);
  void unload(item& it); // Unload a gun/tool  'U'
  void unload(char chInput);
  void wield(char chInput = '.'); // Wield a weapon  'w'
  void read(); // Read a book  'R' (or 'a')
  void chat(); // Talk to a nearby NPC  'C'
  void plthrow(char chInput = '.'); // Throw an item  't'

// Target is an interactive function which allows the player to choose a nearby
// square.  It display information on any monster/NPC on that square, and also
// returns a Bresenham line to that square.  It is called by plfire() and
// throw().
  std::vector<point> target(int &x, int &y, int lowx, int lowy, int hix,
                            int hiy, std::vector <monster> t, int &target,
                            item *relevent);

// Map updating and monster spawning
  void replace_stair_monsters();
  void update_stair_monsters();
  void despawn_monsters(const bool stairs = false, const int shiftx = 0, const int shifty = 0);
  void spawn_mon(int shift, int shifty); // Called by update_map, sometimes
  int valid_group(mon_id type, int x, int y, int z);// Picks a group from cur_om
  int valid_group(std::string type, int x, int y, int z);
  void set_adjacent_overmaps(bool from_scratch = false);
  void rebuild_mon_at_cache();

// Routine loop functions, approximately in order of execution
  void cleanup_dead();     // Delete any dead NPCs/monsters
  void monmove();          // Monster movement
  void rustCheck();        // Degrades practice levels
  void process_events();   // Processes and enacts long-term events
  void process_activity(); // Processes and enacts the player's activity
  void update_weather();   // Updates the temperature and weather patten
  void hallucinate(const int x, const int y); // Prints hallucination junk to the screen
  int  mon_info(WINDOW *); // Prints a list of nearby monsters
  void handle_key_blocking_activity(); // Abort reading etc.
  bool handle_action();
  void update_scent();     // Updates the scent map
  bool is_game_over();     // Returns true if the player quit or died
  void place_corpse();     // Place player corpse
  void death_screen();     // Display our stats, "GAME OVER BOO HOO"
  void gameover();         // Ends the game
  void write_msg();        // Prints the messages in the messages list
  void msg_buffer();       // Opens a window with old messages in it
  void draw_minimap();     // Draw the 5x5 minimap
  void draw_HP();          // Draws the player's HP and Power level
//  int autosave_timeout();  // If autosave enabled, how long we should wait for user inaction before saving.
  void autosave();         // automatic quicksaves - Performs some checks before calling quicksave()
  void quicksave();        // Saves the game without quitting

// On-request draw functions
  void draw_overmap();     // Draws the overmap, allows note-taking etc.
  void disp_kills();       // Display the player's kill counts
  void disp_NPCs();        // Currently UNUSED.  Lists global NPCs.
  void list_missions();    // Listed current, completed and failed missions.

// Debug functions
  void debug();           // All-encompassing debug screen.  TODO: This.
  void display_scent();   // Displays the scent map
  void mondebug();        // Debug monster behavior directly
  void groupdebug();      // Get into on monster groups


// ########################## DATA ################################

  std::vector<monster> _active_monsters;
  std::map<point, int> z_at;

  signed char last_target; // The last monster targeted
  char run_mode; // 0 - Normal run always; 1 - Running allowed, but if a new
   //  monsters spawns, go to 2 - No movement allowed
  int mostseen;  // # of mons seen last turn; if this increases, run_mode++
  bool autosafemode; // is autosafemode enabled?
  int turnssincelastmon; // needed for auto run mode
//  quit_status uquit;    // Set to true if the player quits ('Q')

  calendar nextspawn; // The turn on which monsters will spawn next.
  calendar nextweather; // The turn on which weather will shift next.
  int next_npc_id, next_faction_id, next_mission_id; // Keep track of UIDs
  std::vector <game_message> messages;   // Messages to be printed
  int curmes;   // The last-seen message.
  int grscent[SEEX * MAPSIZE][SEEY * MAPSIZE]; // The scent map
  //int monmap[SEEX * MAPSIZE][SEEY * MAPSIZE]; // Temp monster map, for mon_at()
  int nulscent;    // Returned for OOB scent checks
  std::vector<event> events;         // Game events to be processed
  int kills[num_monsters];         // Player's kill count
  std::string last_action;  // The keypresses of last turn
  int moves_since_last_save;
  int item_exchanges_since_save;
  time_t last_save_timestamp;
  unsigned char latest_lightlevel;
  calendar latest_lightlevel_turn;

  special_game *gamemode;

  int moveCount; //Times the player has moved (not pause, sleep, etc)
};

#endif<|MERGE_RESOLUTION|>--- conflicted
+++ resolved
@@ -284,10 +284,6 @@
   std::map<matec_id, ma_technique> ma_techniques;
 
   std::map<std::string, std::vector<items_location_and_chance> > monitems;
-<<<<<<< HEAD
-  //std::vector <items_location_and_chance> monitems[num_monsters];
-=======
->>>>>>> 210b914b
   std::vector <mission_type> mission_types; // The list of mission templates
 
   calendar turn;
