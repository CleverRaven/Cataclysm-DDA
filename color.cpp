--- conflicted
+++ resolved
@@ -337,7 +337,7 @@
    case 77: return c_pink_white;
    case 78: return c_cyan_white;
    case 79: return c_ltcyan_white;
-
+ 
    case 80: return c_black_green;
    case 81: return c_dkgray_green;
    case 82: return c_ltgray_green;
@@ -354,7 +354,7 @@
    case 93: return c_pink_green;
    case 94: return c_cyan_green;
    case 95: return c_ltcyan_green;
-
+ 
    case 96: return c_black_yellow;
    case 97: return c_dkgray_yellow;
    case 98: return c_ltgray_yellow;
@@ -371,7 +371,7 @@
    case 109: return c_pink_yellow;
    case 110: return c_cyan_yellow;
    case 111: return c_ltcyan_yellow;
-
+ 
    case 112: return c_black_magenta;
    case 113: return c_dkgray_magenta;
    case 114: return c_ltgray_magenta;
@@ -388,7 +388,7 @@
    case 125: return c_pink_magenta;
    case 126: return c_cyan_magenta;
    case 127: return c_ltcyan_magenta;
-
+ 
    case 128: return c_black_cyan;
    case 129: return c_dkgray_cyan;
    case 130: return c_ltgray_cyan;
@@ -449,13 +449,10 @@
         return c_ltgreen;
     } else if("pink"==new_color){
         return c_pink;
-<<<<<<< HEAD
     } else if("dark_gray_red" == new_color){
         return c_dkgray_red;
-=======
     } else if("cyan_red"==new_color){
         return c_cyan_red;
->>>>>>> e95c2038
     } else {
         debugmsg("Received invalid color property %s. Color is required.", new_color.c_str());
         return c_white;
