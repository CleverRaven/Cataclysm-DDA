#include "player.h"
#include "profession.h"
#include "item_factory.h"
#include "output.h"
#include "rng.h"
#include "keypress.h"
#include "game.h"
#include "options.h"
#ifndef _MSC_VER
#include <unistd.h>
#endif
#include <fstream>
#include <sstream>

// Colors used in this file: (Most else defaults to c_ltgray)
#define COL_STAT_ACT		c_ltred    // Selected stat
#define COL_TR_GOOD		c_green    // Good trait descriptive text
#define COL_TR_GOOD_OFF_ACT		c_ltgray  // A toggled-off good trait
#define COL_TR_GOOD_ON_ACT		c_ltgreen    // A toggled-on good trait
#define COL_TR_GOOD_OFF_PAS		c_dkgray  // A toggled-off good trait
#define COL_TR_GOOD_ON_PAS		c_green    // A toggled-on good trait
#define COL_TR_BAD		c_red      // Bad trait descriptive text
#define COL_TR_BAD_OFF_ACT		c_ltgray    // A toggled-off bad trait
#define COL_TR_BAD_ON_ACT		c_red      // A toggled-on bad trait
#define COL_TR_BAD_OFF_PAS		c_dkgray    // A toggled-off bad trait
#define COL_TR_BAD_ON_PAS		c_ltred      // A toggled-on bad trait
#define COL_SKILL_USED		c_green    // A skill with at least one point

#define HIGH_STAT 14 // The point after which stats cost double

#define NEWCHAR_TAB_MAX 4 // The ID of the rightmost tab

void draw_tabs(WINDOW* w, std::string sTab);

int set_stats(WINDOW* w, game* g, player *u, int &points);
int set_traits(WINDOW* w, game* g, player *u, int &points, int max_trait_points);
int set_profession(WINDOW* w, game* g, player *u, int &points);
int set_skills(WINDOW* w, game* g, player *u, int &points);
int set_description(WINDOW* w, game* g, player *u, int &points);

int random_skill();

int calc_HP(int strength, bool tough);

void save_template(player *u);

bool player::create(game *g, character_type type, std::string tempname)
{
 weapon = item(g->itypes["null"], 0);

 g->u.prof = profession::generic();

 WINDOW* w = newwin(FULL_SCREEN_HEIGHT, FULL_SCREEN_WIDTH,
                    (TERMY > FULL_SCREEN_HEIGHT) ? (TERMY-FULL_SCREEN_HEIGHT)/2 : 0,
                    (TERMX > FULL_SCREEN_WIDTH) ? (TERMX-FULL_SCREEN_WIDTH)/2 : 0);

 int tab = 0, points = 38, max_trait_points = 12;
 if (type != PLTYPE_CUSTOM) {
  switch (type) {
   case PLTYPE_RANDOM: {
    str_max = rng(6, 12);
    dex_max = rng(6, 12);
    int_max = rng(6, 12);
    per_max = rng(6, 12);
    points = points - str_max - dex_max - int_max - per_max;
    if (str_max > HIGH_STAT)
     points -= (str_max - HIGH_STAT);
    if (dex_max > HIGH_STAT)
     points -= (dex_max - HIGH_STAT);
    if (int_max > HIGH_STAT)
     points -= (int_max - HIGH_STAT);
    if (per_max > HIGH_STAT)
     points -= (per_max - HIGH_STAT);

    int num_gtraits = 0, num_btraits = 0, rn, tries;
    while (points < 0 || rng(-3, 20) > points) {
     if (num_btraits < max_trait_points && one_in(3)) {
      tries = 0;
      do {
       rn = random_bad_trait();
       tries++;
      } while ((has_trait(rn) ||
              num_btraits - traits[rn].points > max_trait_points) && tries < 5);
      if (tries < 5) {
       toggle_trait(rn);
       points -= traits[rn].points;
       num_btraits -= traits[rn].points;
      }
     } else {
      switch (rng(1, 4)) {
       case 1: if (str_max > 5) { str_max--; points++; } break;
       case 2: if (dex_max > 5) { dex_max--; points++; } break;
       case 3: if (int_max > 5) { int_max--; points++; } break;
       case 4: if (per_max > 5) { per_max--; points++; } break;
      }
     }
    }
    while (points > 0) {
     switch (rng((num_gtraits < max_trait_points ? 1 : 5), 9)) {
     case 1:
     case 2:
     case 3:
     case 4:
      rn = random_good_trait();
      if (!has_trait(rn) && points >= traits[rn].points &&
          num_gtraits + traits[rn].points <= max_trait_points) {
       toggle_trait(rn);
       points -= traits[rn].points;
       num_gtraits += traits[rn].points;
      }
      break;
     case 5:
      switch (rng(1, 4)) {
       case 1: if (str_max < HIGH_STAT) { str_max++; points--; } break;
       case 2: if (dex_max < HIGH_STAT) { dex_max++; points--; } break;
       case 3: if (int_max < HIGH_STAT) { int_max++; points--; } break;
       case 4: if (per_max < HIGH_STAT) { per_max++; points--; } break;
      }
      break;
     case 6:
     case 7:
     case 8:
     case 9:
      rn = random_skill();

      Skill *aSkill = Skill::skill(rn);
      int level = skillLevel(aSkill);

      if (level < points) {
        points -= level + 1;
        skillLevel(aSkill).level(level + 2);
      }
      break;
     }
    }
   } break;
   case PLTYPE_TEMPLATE: {
    std::ifstream fin;
    std::stringstream filename;
    filename << "data/" << tempname << ".template";
    fin.open(filename.str().c_str());
    if (!fin.is_open()) {
     debugmsg("Couldn't open %s!", filename.str().c_str());
     return false;
    }
    std::string(data);
    getline(fin, data);
    load_info(g, data);
    points = 0;
   } break;
  }
  tab = NEWCHAR_TAB_MAX;
 } else
  points = OPTIONS[OPT_INITIAL_POINTS];
  max_trait_points = OPTIONS[OPT_MAX_TRAIT_POINTS];

 do {
  werase(w);
  wrefresh(w);
  switch (tab) {
   case 0: tab += set_stats      (w, g, this, points); break;
   case 1: tab += set_traits     (w, g, this, points, max_trait_points); break;
   case 2: tab += set_profession (w, g, this, points); break;
   case 3: tab += set_skills     (w, g, this, points); break;
   case 4: tab += set_description(w, g, this, points); break;
  }
 } while (tab >= 0 && tab <= NEWCHAR_TAB_MAX);
 delwin(w);

 if (tab < 0)
  return false;

 // Character is finalized.  Now just set up HP, &c
 for (int i = 0; i < num_hp_parts; i++) {
  hp_max[i] = calc_HP(str_max, has_trait(PF_TOUGH));
  hp_cur[i] = hp_max[i];
 }
 if (has_trait(PF_HARDCORE)) {
  for (int i = 0; i < num_hp_parts; i++) {
   hp_max[i] = int(hp_max[i] * .25);
   hp_cur[i] = hp_max[i];
  }
 } if (has_trait(PF_GLASSJAW)) {
  hp_max[hp_head] = int(hp_max[hp_head] * .80);
  hp_cur[hp_head] = hp_max[hp_head];
 }
 if (has_trait(PF_SMELLY))
  scent = 800;
 if (has_trait(PF_ANDROID)) {
  bionic_id first_bio;
  do {
   first_bio = g->random_good_bionic();
  } while (bionics[first_bio]->power_cost > 10);
  add_bionic(first_bio);
  add_bionic(bionic_id(power_source_bionics[rng(0,power_source_bionics.size()-1)]));	// Power Source
  max_power_level = 10;
  power_level = 10;
 }

 if (has_trait(PF_MARTIAL_ARTS)) {
  itype_id ma_type;
  do {
   int choice = menu(false, "Pick your style:",
                     "Karate", "Judo", "Aikido", "Tai Chi", "Taekwondo", NULL);
   if (choice == 1)
    ma_type = "style_karate";
   if (choice == 2)
    ma_type = "style_judo";
   if (choice == 3)
    ma_type = "style_aikido";
   if (choice == 4)
    ma_type = "style_tai_chi";
   if (choice == 5)
    ma_type = "style_taekwondo";
   item tmpitem = item(g->itypes[ma_type], 0);
   full_screen_popup(tmpitem.info(true).c_str());
  } while (!query_yn("Use this style?"));
  styles.push_back(ma_type);
 }

    if (has_trait(PF_MARTIAL_ARTS2)) {
  itype_id ma_type;
  do {
   int choice = menu(false, "Pick your style:",
                     "Capoeira", "Krav Maga", "Muay Thai", "Ninjutsu", "Zui Quan", NULL);
   if (choice == 1)
    ma_type = "style_capoeira";
   if (choice == 2)
    ma_type = "style_krav_maga";
   if (choice == 3)
    ma_type = "style_muay_thai";
   if (choice == 4)
    ma_type = "style_ninjutsu";
   if (choice == 5)
    ma_type = "style_zui_quan";
   item tmpitem = item(g->itypes[ma_type], 0);
   full_screen_popup(tmpitem.info(true).c_str());
  } while (!query_yn("Use this style?"));
  styles.push_back(ma_type);
 }
 if (has_trait(PF_MARTIAL_ARTS3)) {
  itype_id ma_type;
  do {
   int choice = menu(false, "Pick your style:",
                     "Tiger", "Crane", "Leopard", "Snake", "Dragon", NULL);
   if (choice == 1)
    ma_type = "style_tiger";
   if (choice == 2)
    ma_type = "style_crane";
   if (choice == 3)
    ma_type = "style_leopard";
   if (choice == 4)
    ma_type = "style_snake";
   if (choice == 5)
    ma_type = "style_dragon";
   item tmpitem = item(g->itypes[ma_type], 0);
   full_screen_popup(tmpitem.info(true).c_str());
  } while (!query_yn("Use this style?"));
  styles.push_back(ma_type);
 }
 if (has_trait(PF_MARTIAL_ARTS4)) {
  itype_id ma_type;
  do {
   int choice = menu(false, "Pick your style:",
                     "Centipede", "Viper", "Scorpion", "Lizard", "Toad", NULL);
   if (choice == 1)
    ma_type = "style_centipede";
   if (choice == 2)
    ma_type = "style_venom_snake";
   if (choice == 3)
    ma_type = "style_scorpion";
   if (choice == 4)
    ma_type = "style_lizard";
   if (choice == 5)
    ma_type = "style_toad";
   item tmpitem = item(g->itypes[ma_type], 0);
   full_screen_popup(tmpitem.info(true).c_str());
  } while (!query_yn("Use this style?"));
  styles.push_back(ma_type);
 }
 ret_null = item(g->itypes["null"], 0);
 if (!styles.empty())
  weapon = item(g->itypes[ styles[0] ], 0, ':');
 else
  weapon   = item(g->itypes["null"], 0);

 item tmp; //gets used several times

 std::vector<std::string> prof_items = g->u.prof->items();
 for (std::vector<std::string>::const_iterator iter = prof_items.begin(); iter != prof_items.end(); ++iter)
 {
    tmp = item(item_controller->find_template(*iter), 0);
    inv.push_back(tmp);
 }

 std::vector<addiction> prof_addictions = g->u.prof->addictions();
 for (std::vector<addiction>::const_iterator iter = prof_addictions.begin(); iter != prof_addictions.end(); ++iter)
 {
     g->u.addictions.push_back(*iter);
 }

 std::vector<std::string> prof_mutations = g->u.prof->mutations();
 for (std::vector<std::string>::const_iterator iter = prof_mutations.begin(); iter != prof_mutations.end(); ++iter)
 {
     if(*iter == "PF_SKIN_ROUGH")
    {
        g->u.mutate_towards(g,PF_SKIN_ROUGH,true);
    }
    if(*iter == "PF_NIGHTVISION2")
    {
        g->u.mutate_towards(g,PF_NIGHTVISION2,true);
    }
    if(*iter == "PF_NIGHTVISION3")
    {
        g->u.mutate_towards(g,PF_NIGHTVISION3,true);
    }
    if(*iter == "PF_INFRARED")
    {
        g->u.mutate_towards(g,PF_INFRARED,true);
    }
    if(*iter == "PF_FASTHEALER2")
    {
        g->u.mutate_towards(g,PF_FASTHEALER2,true);
    }
    if(*iter == "PF_REGEN")
    {
        g->u.mutate_towards(g,PF_REGEN,true);
    }
    if(*iter == "PF_FANGS")
    {
        g->u.mutate_towards(g,PF_FANGS,true);
    }
    if(*iter == "PF_MEMBRANE")
    {
        g->u.mutate_towards(g,PF_MEMBRANE,true);
    }
    if(*iter == "PF_GILLS")
    {
        g->u.mutate_towards(g,PF_GILLS,true);
    }
    if(*iter == "PF_SCALES")
    {
        g->u.mutate_towards(g,PF_SCALES,true);
    }
    if(*iter == "PF_THICK_SCALES")
    {
        g->u.mutate_towards(g,PF_THICK_SCALES,true);
    }
    if(*iter == "PF_SLEEK_SCALES")
    {
        g->u.mutate_towards(g,PF_SLEEK_SCALES,true);
    }
    if(*iter == "PF_LIGHT_BONES")
    {
        g->u.mutate_towards(g,PF_LIGHT_BONES,true);
    }
    if(*iter == "PF_FEATHERS")
    {
        g->u.mutate_towards(g,PF_FEATHERS,true);
    }
    if(*iter == "PF_LIGHTFUR")
    {
        g->u.mutate_towards(g,PF_LIGHTFUR,true);
    }
    if(*iter == "PF_FUR")
    {
        g->u.mutate_towards(g,PF_FUR,true);
    }
     if(*iter == "PF_CHITIN")
    {
        g->u.mutate_towards(g,PF_CHITIN,true);
    }
    if(*iter == "PF_CHITIN2")
    {
        g->u.mutate_towards(g,PF_CHITIN2,true);
    }
    if(*iter == "PF_CHITIN3")
    {
        g->u.mutate_towards(g,PF_CHITIN3,true);
    }
    if(*iter == "PF_SPINES")
    {
        g->u.mutate_towards(g,PF_SPINES,true);
    }
    if(*iter == "PF_QUILLS")
    {
        g->u.mutate_towards(g,PF_QUILLS,true);
    }
    if(*iter == "PF_PLANTSKIN")
    {
        g->u.mutate_towards(g,PF_PLANTSKIN,true);
    }
    if(*iter == "PF_BARK")
    {
        g->u.mutate_towards(g,PF_BARK,true);
    }
    if(*iter == "PF_THORNS")
    {
        g->u.mutate_towards(g,PF_THORNS,true);
    }
    if(*iter == "PF_LEAVES")
    {
        g->u.mutate_towards(g,PF_LEAVES,true);
    }
    if(*iter == "PF_NAILS")
    {
        g->u.mutate_towards(g,PF_NAILS,true);
    }
    if(*iter == "PF_CLAWS")
    {
        g->u.mutate_towards(g,PF_CLAWS,true);
    }
    if(*iter == "PF_TALONS")
    {
        g->u.mutate_towards(g,PF_TALONS,true);
    }
    if(*iter == "PF_RADIOGENIC")
    {
        g->u.mutate_towards(g,PF_RADIOGENIC,true);
    }
    if(*iter == "PF_MARLOSS")
    {
        g->u.mutate_towards(g,PF_MARLOSS,true);
    }
    if(*iter == "PF_PHEROMONE_INSECT")
    {
        g->u.mutate_towards(g,PF_PHEROMONE_INSECT,true);
    }
    if(*iter == "PF_PHEROMONE_MAMMAL")
    {
        g->u.mutate_towards(g,PF_PHEROMONE_MAMMAL,true);
    }
    if(*iter == "PF_DISIMMUNE")
    {
        g->u.mutate_towards(g,PF_DISIMMUNE,true);
    }
    if(*iter == "PF_POISONOUS")
    {
        g->u.mutate_towards(g,PF_POISONOUS,true);
    }
    if(*iter == "PF_SLIME_HANDS")
    {
        g->u.mutate_towards(g,PF_SLIME_HANDS,true);
    }
    if(*iter == "PF_COMPOUND_EYES")
    {
        g->u.mutate_towards(g,PF_COMPOUND_EYES,true);
    }
    if(*iter == "PF_PADDED_FEET")
    {
        g->u.mutate_towards(g,PF_PADDED_FEET,true);
    }
    if(*iter == "PF_HOOVES")
    {
        g->u.mutate_towards(g,PF_HOOVES,true);
    }
    if(*iter == "PF_SAPROVORE")
    {
        g->u.mutate_towards(g,PF_SAPROVORE,true);
    }
    if(*iter == "PF_RUMINANT")
    {
        g->u.mutate_towards(g,PF_RUMINANT,true);
    }
    if(*iter == "PF_HORNS")
    {
        g->u.mutate_towards(g,PF_HORNS,true);
    }
    if(*iter == "PF_HORNS_CURLED")
    {
        g->u.mutate_towards(g,PF_HORNS_CURLED,true);
    }
    if(*iter == "PF_HORNS_POINTED")
    {
        g->u.mutate_towards(g,PF_HORNS_POINTED,true);
    }
    if(*iter == "PF_ANTENNAE")
    {
        g->u.mutate_towards(g,PF_ANTENNAE,true);
    }
    if(*iter == "PF_FLEET2")
    {
        g->u.mutate_towards(g,PF_FLEET2,true);
    }
    if(*iter == "PF_TAIL_STUB")
    {
        g->u.mutate_towards(g,PF_TAIL_STUB,true);
    }
    if(*iter == "PF_TAIL_FIN")
    {
        g->u.mutate_towards(g,PF_TAIL_FIN,true);
    }
    if(*iter == "PF_TAIL_LONG")
    {
        g->u.mutate_towards(g,PF_TAIL_LONG,true);
    }
    if(*iter == "PF_TAIL_FLUFFY")
    {
        g->u.mutate_towards(g,PF_TAIL_FLUFFY,true);
    }
    if(*iter == "PF_TAIL_STING")
    {
        g->u.mutate_towards(g,PF_TAIL_STING,true);
    }
    if(*iter == "PF_TAIL_CLUB")
    {
        g->u.mutate_towards(g,PF_TAIL_CLUB,true);
    }
    if(*iter == "PF_PAINREC1")
    {
        g->u.mutate_towards(g,PF_PAINREC1,true);
    }
    if(*iter == "PF_PAINREC2")
    {
        g->u.mutate_towards(g,PF_PAINREC2,true);
    }
    if(*iter == "PF_PAINREC3")
    {
        g->u.mutate_towards(g,PF_PAINREC3,true);
    }
    if(*iter == "PF_WINGS_BIRD")
    {
        g->u.mutate_towards(g,PF_WINGS_BIRD,true);
    }
    if(*iter == "PF_WINGS_INSECT")
    {
        g->u.mutate_towards(g,PF_WINGS_INSECT,true);
    }
    if(*iter == "PF_MOUTH_TENTACLES")
    {
        g->u.mutate_towards(g,PF_MOUTH_TENTACLES,true);
    }
    if(*iter == "PF_MANDIBLES")
    {
        g->u.mutate_towards(g,PF_MANDIBLES,true);
    }
    if(*iter == "PF_CANINE_EARS")
    {
        g->u.mutate_towards(g,PF_CANINE_EARS,true);
    }
    if(*iter == "PF_WEB_WALKER")
    {
        g->u.mutate_towards(g,PF_WEB_WEAVER,true);
    }
    if(*iter == "PF_WHISKERS")
    {
        g->u.mutate_towards(g,PF_WHISKERS,true);
    }
    if(*iter == "PF_STR_UP")
    {
        g->u.mutate_towards(g,PF_STR_UP,true);
    }
    if(*iter == "PF_STR_UP_2")
    {
        g->u.mutate_towards(g,PF_STR_UP_2,true);
    }
    if(*iter == "PF_STR_UP_3")
    {
        g->u.mutate_towards(g,PF_STR_UP_3,true);
    }
    if(*iter == "PF_STR_UP_4")
    {
        g->u.mutate_towards(g,PF_STR_UP_4,true);
    }
    if(*iter == "PF_DEX_UP")
    {
        g->u.mutate_towards(g,PF_DEX_UP,true);
    }
    if(*iter == "PF_DEX_UP_2")
    {
        g->u.mutate_towards(g,PF_DEX_UP_2,true);
    }
    if(*iter == "PF_DEX_UP_3")
    {
        g->u.mutate_towards(g,PF_DEX_UP_3,true);
    }
    if(*iter == "PF_DEX_UP_4")
    {
        g->u.mutate_towards(g,PF_DEX_UP_4,true);
    }
    if(*iter == "PF_INT_UP")
    {
        g->u.mutate_towards(g,PF_INT_UP,true);
    }
    if(*iter == "PF_INT_UP_2")
    {
        g->u.mutate_towards(g,PF_INT_UP_2,true);
    }
    if(*iter == "PF_INT_UP_3")
    {
        g->u.mutate_towards(g,PF_INT_UP_3,true);
    }
    if(*iter == "PF_INT_UP_4")
    {
        g->u.mutate_towards(g,PF_INT_UP_4,true);
    }
    if(*iter == "PF_PER_UP")
    {
        g->u.mutate_towards(g,PF_PER_UP,true);
    }
    if(*iter == "PF_PER_UP_2")
    {
        g->u.mutate_towards(g,PF_PER_UP_2,true);
    }
    if(*iter == "PF_PER_UP_3")
    {
        g->u.mutate_towards(g,PF_PER_UP_3,true);
    }
    if(*iter == "PF_PER_UP_4")
    {
        g->u.mutate_towards(g,PF_PER_UP_4,true);
    }
    if(*iter == "PF_HEADBUMPS")
    {
        g->u.mutate_towards(g,PF_HEADBUMPS,true);
    }
    if(*iter == "PF_ANTLERS")
    {
        g->u.mutate_towards(g,PF_ANTLERS,true);
    }
    if(*iter == "PF_SLIT_NOSTRILS")
    {
        g->u.mutate_towards(g,PF_SLIT_NOSTRILS,true);
    }
    if(*iter == "PF_FORKED_TONGUE")
    {
        g->u.mutate_towards(g,PF_FORKED_TONGUE,true);
    }
    if(*iter == "PF_EYEBULGE")
    {
        g->u.mutate_towards(g,PF_EYEBULGE,true);
    }
    if(*iter == "PF_MOUTH_FLAPS")
    {
        g->u.mutate_towards(g,PF_MOUTH_FLAPS,true);
    }
    if(*iter == "PF_WINGS_STUB")
    {
        g->u.mutate_towards(g,PF_WINGS_STUB,true);
    }
    if(*iter == "PF_WINGS_BAT")
    {
        g->u.mutate_towards(g,PF_WINGS_BAT,true);
    }
    if(*iter == "PF_PALE")
    {
        g->u.mutate_towards(g,PF_PALE,true);
    }
    if(*iter == "PF_SPOTS")
    {
        g->u.mutate_towards(g,PF_SPOTS,true);
    }
    if(*iter == "PF_SMELLY2")
    {
        g->u.mutate_towards(g,PF_SMELLY2,true);
    }
    if(*iter == "PF_DEFORMED")
    {
        g->u.mutate_towards(g,PF_DEFORMED,true);
    }
    if(*iter == "PF_DEFORMED2")
    {
        g->u.mutate_towards(g,PF_DEFORMED2,true);
    }
    if(*iter == "PF_DEFORMED3")
    {
        g->u.mutate_towards(g,PF_DEFORMED3,true);
    }
    if(*iter == "PF_BEAUTIFUL")
    {
        g->u.mutate_towards(g,PF_BEAUTIFUL,true);
    }
    if(*iter == "PF_BEAUTIFUL2")
    {
        g->u.mutate_towards(g,PF_BEAUTIFUL2,true);
    }
    if(*iter == "PF_BEAUTIFUL3")
    {
        g->u.mutate_towards(g,PF_BEAUTIFUL3,true);
    }
    if(*iter == "PF_HOLLOW_BONES")
    {
        g->u.mutate_towards(g,PF_HOLLOW_BONES,true);
    }
    if(*iter == "PF_NAUSEA")
    {
        g->u.mutate_towards(g,PF_NAUSEA,true);
    }
    if(*iter == "PF_VOMITOUS")
    {
        g->u.mutate_towards(g,PF_VOMITOUS,true);
    }
    if(*iter == "PF_HUNGER")
    {
        g->u.mutate_towards(g,PF_HUNGER,true);
    }
    if(*iter == "PF_THIRST")
    {
        g->u.mutate_towards(g,PF_THIRST,true);
    }
    if(*iter == "PF_ROT1")
    {
        g->u.mutate_towards(g,PF_ROT1,true);
    }
    if(*iter == "PF_ROT2")
    {
        g->u.mutate_towards(g,PF_ROT2,true);
    }
    if(*iter == "PF_ROT3")
    {
        g->u.mutate_towards(g,PF_ROT3,true);
    }
    if(*iter == "PF_ALBINO")
    {
        g->u.mutate_towards(g,PF_ALBINO,true);
    }
    if(*iter == "PF_SORES")
    {
        g->u.mutate_towards(g,PF_SORES,true);
    }
    if(*iter == "PF_TROGLO")
    {
        g->u.mutate_towards(g,PF_TROGLO,true);
    }
    if(*iter == "PF_TROGLO2")
    {
        g->u.mutate_towards(g,PF_TROGLO2,true);
    }
    if(*iter == "PF_TROGLO3")
    {
        g->u.mutate_towards(g,PF_TROGLO3,true);
    }
    if(*iter == "PF_WEBBED")
    {
        g->u.mutate_towards(g,PF_WEBBED,true);
    }
    if(*iter == "PF_BEAK")
    {
        g->u.mutate_towards(g,PF_BEAK,true);
    }
    if(*iter == "PF_UNSTABLE")
    {
        g->u.mutate_towards(g,PF_UNSTABLE,true);
    }
    if(*iter == "PF_RADIOACTIVE1")
    {
        g->u.mutate_towards(g,PF_RADIOACTIVE1,true);
    }
    if(*iter == "PF_RADIOACTIVE2")
    {
        g->u.mutate_towards(g,PF_RADIOACTIVE2,true);
    }
    if(*iter == "PF_RADIOACTIVE3")
    {
        g->u.mutate_towards(g,PF_RADIOACTIVE3,true);
    }
    if(*iter == "PF_SLIMY")
    {
        g->u.mutate_towards(g,PF_SLIMY,true);
    }
    if(*iter == "PF_HERBIVORE")
    {
        g->u.mutate_towards(g,PF_HERBIVORE,true);
    }
    if(*iter == "PF_CARNIVORE")
    {
        g->u.mutate_towards(g,PF_CARNIVORE,true);
    }
    if(*iter == "PF_PONDEROUS1")
    {
        g->u.mutate_towards(g,PF_PONDEROUS1,true);
    }
    if(*iter == "PF_PONDEROUS2")
    {
        g->u.mutate_towards(g,PF_PONDEROUS2,true);
    }
    if(*iter == "PF_PONDEROUS3")
    {
        g->u.mutate_towards(g,PF_PONDEROUS3,true);
    }
    if(*iter == "PF_SUNLIGHT_DEPENDENT")
    {
        g->u.mutate_towards(g,PF_SUNLIGHT_DEPENDENT,true);
    }
    if(*iter == "PF_COLDBLOOD")
    {
        g->u.mutate_towards(g,PF_COLDBLOOD,true);
    }
    if(*iter == "PF_COLDBLOOD2")
    {
        g->u.mutate_towards(g,PF_COLDBLOOD2,true);
    }
    if(*iter == "PF_COLDBLOOD3")
    {
        g->u.mutate_towards(g,PF_COLDBLOOD3,true);
    }
    if(*iter == "PF_GROWL")
    {
        g->u.mutate_towards(g,PF_GROWL,true);
    }
    if(*iter == "PF_SNARL")
    {
        g->u.mutate_towards(g,PF_SNARL,true);
    }
    if(*iter == "PF_SHOUT1")
    {
        g->u.mutate_towards(g,PF_SHOUT1,true);
    }
    if(*iter == "PF_SHOUT2")
    {
        g->u.mutate_towards(g,PF_SHOUT2,true);
    }
    if(*iter == "PF_SHOUT3")
    {
        g->u.mutate_towards(g,PF_SHOUT3,true);
    }
    if(*iter == "PF_ARM_TENTACLES")
    {
        g->u.mutate_towards(g,PF_ARM_TENTACLES,true);
    }
    if(*iter == "PF_ARM_TENTACLES_4")
    {
        g->u.mutate_towards(g,PF_ARM_TENTACLES_4,true);
    }
    if(*iter == "PF_ARM_TENTACLES_8")
    {
        g->u.mutate_towards(g,PF_ARM_TENTACLES_8,true);
    }
    if(*iter == "PF_SHELL")
    {
        g->u.mutate_towards(g,PF_SHELL,true);
    }
    if(*iter == "PF_LEG_TENTACLES")
    {
        g->u.mutate_towards(g,PF_LEG_TENTACLES,true);
    }
 }

 // Grab the skills from the profession, if there are any
 profession::StartingSkillList prof_skills = g->u.prof->skills();
 for (profession::StartingSkillList::const_iterator iter = prof_skills.begin();
      iter != prof_skills.end(); ++iter)
 {
     assert(Skill::skill(iter->first));
     if (Skill::skill(iter->first))
     {
        g->u.boost_skill_level(iter->first, iter->second);
     }
 }

 // Those who are both near-sighted and far-sighted start with bifocal glasses.
 if (has_trait(PF_HYPEROPIC) && has_trait(PF_MYOPIC))
 {
    tmp = item(g->itypes["glasses_bifocal"], 0);
    inv.push_back(tmp);
 }
 // The near-sighted start with eyeglasses.
 else if (has_trait(PF_MYOPIC))
 {
    tmp = item(g->itypes["glasses_eye"], 0);
    inv.push_back(tmp);
 }
 // The far-sighted start with reading glasses.
 else if (has_trait(PF_HYPEROPIC))
 {
    tmp = item(g->itypes["glasses_reading"], 0);
    inv.push_back(tmp);
 }

// Likewise, the asthmatic start with their medication.
 if (has_trait(PF_ASTHMA)) {
  tmp = item(g->itypes["inhaler"], 0);
  inv.push_back(tmp);
 }
// Basic starter gear, added independently of profession.
 tmp = item(g->itypes["pockknife"], 0);
  inv.push_back(tmp);
 tmp = item(g->itypes["matches"], 0);
  inv.push_back(tmp);
// make sure we have no mutations
<<<<<<< HEAD
 //for (int i = 0; i < PF_MAX2; i++)
 // if (!has_base_trait(i))
//	my_mutations[i] = false;
=======
 for (int i = 0; i < PF_MAX2; i++)
  if (!has_base_trait(i))
	my_mutations[i] = false;
	
	// Equip any armor from our inventory. If we are unable to wear some of it due to encumberance, it will silently fail.
    std::vector<item*> tmp_inv;
    inv.dump(tmp_inv);
    
    for(std::vector<item*>::iterator i = tmp_inv.begin(); i != tmp_inv.end(); ++i)
    {
        if( (*i)->is_armor())
        {
            if( (*i)->has_flag("VARSIZE"))
            {
                (*i)->item_tags.insert("FIT");
            }
            // It might be more elegant to use player::wear_item, but then we have to implement our own inventory removal.
            wear(g, (*i)->invlet, false);
        }
    }

 // Ensure that persistent morale effects (e.g. Optimist) are present at the start.
 apply_persistent_morale();
>>>>>>> 2f9e8e5c
 return true;
}

void draw_tabs(WINDOW* w, std::string sTab)
{
 for (int i = 1; i < 79; i++) {
  mvwputch(w, 2, i, c_ltgray, LINE_OXOX);
  mvwputch(w, 4, i, c_ltgray, LINE_OXOX);
  mvwputch(w, 24, i, c_ltgray, LINE_OXOX);

  if (i > 2 && i < 24) {
   mvwputch(w, i, 0, c_ltgray, LINE_XOXO);
   mvwputch(w, i, 79, c_ltgray, LINE_XOXO);
  }
 }

 draw_tab(w, 7, "STATS", (sTab == "STATS") ? true : false);
 draw_tab(w, 18, "TRAITS", (sTab == "TRAITS") ? true : false);
 draw_tab(w, 30, "PROFESSION", (sTab == "PROFESSION") ? true : false);
 draw_tab(w, 46, "SKILLS", (sTab == "SKILLS") ? true : false);
 draw_tab(w, 58, "DESCRIPTION", (sTab == "DESCRIPTION") ? true : false);

 mvwputch(w, 2,  0, c_ltgray, LINE_OXXO); // |^
 mvwputch(w, 2, 79, c_ltgray, LINE_OOXX); // ^|

 mvwputch(w, 4, 0, c_ltgray, LINE_XXXO); // |-
 mvwputch(w, 4, 79, c_ltgray, LINE_XOXX); // -|

 mvwputch(w, 24, 0, c_ltgray, LINE_XXOO); // |_
 mvwputch(w, 24, 79, c_ltgray, LINE_XOOX); // _|
}

int set_stats(WINDOW* w, game* g, player *u, int &points)
{
 unsigned char sel = 1;
 char ch;

 draw_tabs(w, "STATS");

 mvwprintz(w, 11, 2, c_ltgray, "j/k, 8/2, or arrows select");
 mvwprintz(w, 12, 2, c_ltgray, " a statistic.");
 mvwprintz(w, 13, 2, c_ltgray, "l, 6, or right arrow");
 mvwprintz(w, 14, 2, c_ltgray, " increases the statistic.");
 mvwprintz(w, 15, 2, c_ltgray, "h, 4, or left arrow");
 mvwprintz(w, 16, 2, c_ltgray, " decreases the statistic.");
 mvwprintz(w, 18, 2, c_ltgray, "> Takes you to the next tab.");
 mvwprintz(w, 19, 2, c_ltgray, "< Returns you to the main menu.");

 do {
  mvwprintz(w,  3, 2, c_ltgray, "Points left: %d  ", points);
  switch (sel) {
  case 1:
   if (u->str_max >= HIGH_STAT)
    mvwprintz(w, 3, 33, c_ltred, "Increasing Str further costs 2 points.");
   else
    mvwprintz(w, 3, 33, c_black, "xxxxxxxxxxxxxxxxxxxxxxxxxxxxxxxxxxxxxx");
   mvwprintz(w, 6,  2, COL_STAT_ACT, "Strength:     %d  ", u->str_max);
   mvwprintz(w, 7,  2, c_ltgray,     "Dexterity:    %d  ", u->dex_max);
   mvwprintz(w, 8,  2, c_ltgray,     "Intelligence: %d  ", u->int_max);
   mvwprintz(w, 9,  2, c_ltgray,     "Perception:   %d  ", u->per_max);
   mvwprintz(w, 6, 33, COL_STAT_ACT, "Base HP: %d                                 ",
             calc_HP(u->str_max, u->has_trait(PF_TOUGH)));
   mvwprintz(w, 7, 33, COL_STAT_ACT, "Carry weight: %d lbs                        ",
             u->weight_capacity(false) / 4);
   mvwprintz(w, 8, 33, COL_STAT_ACT, "Melee damage: %d                            ",
             u->base_damage(false));
   mvwprintz(w,10, 33, COL_STAT_ACT, "Strength also makes you more resistant to   ");
   mvwprintz(w,11, 33, COL_STAT_ACT, "many diseases and poisons, and makes actions");
   mvwprintz(w,12, 33, COL_STAT_ACT, "which require brute force more effective.   ");
   break;

  case 2:
   if (u->dex_max >= HIGH_STAT)
    mvwprintz(w, 3, 33, c_ltred, "Increasing Dex further costs 2 points.");
   else
    mvwprintz(w, 3, 33, c_black, "xxxxxxxxxxxxxxxxxxxxxxxxxxxxxxxxxxxxxx");
   mvwprintz(w, 6,  2, c_ltgray,     "Strength:     %d  ", u->str_max);
   mvwprintz(w, 7,  2, COL_STAT_ACT, "Dexterity:    %d  ", u->dex_max);
   mvwprintz(w, 8,  2, c_ltgray,     "Intelligence: %d  ", u->int_max);
   mvwprintz(w, 9,  2, c_ltgray,     "Perception:   %d  ", u->per_max);
   mvwprintz(w, 6, 33, COL_STAT_ACT, "Melee to-hit bonus: +%d                      ",
             u->base_to_hit(false));
   mvwprintz(w, 7, 33, COL_STAT_ACT, "                                            ");
   mvwprintz(w, 7, 33, COL_STAT_ACT, "Ranged %s: %s%d",
             (u->ranged_dex_mod(false) <= 0 ? "bonus" : "penalty"),
             (u->ranged_dex_mod(false) <= 0 ? "+" : "-"),
             abs(u->ranged_dex_mod(false)));
   mvwprintz(w, 8, 33, COL_STAT_ACT, "                                            ");
   mvwprintz(w, 8, 33, COL_STAT_ACT, "Throwing %s: %s%d",
             (u->throw_dex_mod(false) <= 0 ? "bonus" : "penalty"),
             (u->throw_dex_mod(false) <= 0 ? "+" : "-"),
             abs(u->throw_dex_mod(false)));
   mvwprintz(w, 9, 33, COL_STAT_ACT, "                                            ");
   mvwprintz(w,10, 33, COL_STAT_ACT, "Dexterity also enhances many actions which  ");
   mvwprintz(w,11, 33, COL_STAT_ACT, "require finesse.                            ");
   mvwprintz(w,12, 33, COL_STAT_ACT, "                                            ");
   break;

  case 3:
   if (u->int_max >= HIGH_STAT)
    mvwprintz(w, 3, 33, c_ltred, "Increasing Int further costs 2 points.");
   else
    mvwprintz(w, 3, 33, c_black, "xxxxxxxxxxxxxxxxxxxxxxxxxxxxxxxxxxxxxx");
   mvwprintz(w, 6,  2, c_ltgray,     "Strength:     %d  ", u->str_max);
   mvwprintz(w, 7,  2, c_ltgray,     "Dexterity:    %d  ", u->dex_max);
   mvwprintz(w, 8,  2, COL_STAT_ACT, "Intelligence: %d  ", u->int_max);
   mvwprintz(w, 9,  2, c_ltgray,     "Perception:   %d  ", u->per_max);

   mvwprintz(w, 6, 33, COL_STAT_ACT, "Read times: %d%%%%                              ",
             u->read_speed(false));
   mvwprintz(w, 7, 33, COL_STAT_ACT, "                                            ");
   mvwprintz(w, 8, 33, COL_STAT_ACT, "Intelligence is also used when crafting,    ");
   mvwprintz(w, 9, 33, COL_STAT_ACT, "installing bionics, and interacting with    ");
   mvwprintz(w,10, 33, COL_STAT_ACT, "NPCs.                                       ");
   mvwprintz(w,11, 33, COL_STAT_ACT, "                                            ");
   break;

  case 4:
   if (u->per_max >= HIGH_STAT)
    mvwprintz(w, 3, 33, c_ltred, "Increasing Per further costs 2 points.");
   else
    mvwprintz(w, 3, 33, c_black, "xxxxxxxxxxxxxxxxxxxxxxxxxxxxxxxxxxxxxx");
   mvwprintz(w, 6,  2, c_ltgray,     "Strength:     %d  ", u->str_max);
   mvwprintz(w, 7,  2, c_ltgray,     "Dexterity:    %d  ", u->dex_max);
   mvwprintz(w, 8,  2, c_ltgray,     "Intelligence: %d  ", u->int_max);
   mvwprintz(w, 9,  2, COL_STAT_ACT, "Perception:   %d  ", u->per_max);
   mvwprintz(w, 6, 33, COL_STAT_ACT, "                                            ");
   mvwprintz(w, 6, 33, COL_STAT_ACT, "Ranged %s: %s%d",
             (u->ranged_per_mod(false) <= 0 ? "bonus" : "penalty"),
             (u->ranged_per_mod(false) <= 0 ? "+" : "-"),
             abs(u->ranged_per_mod(false)));
   mvwprintz(w, 7, 33, COL_STAT_ACT, "                                            ");
   mvwprintz(w, 8, 33, COL_STAT_ACT, "Perception is also used for detecting       ");
   mvwprintz(w, 9, 33, COL_STAT_ACT, "traps and other things of interest.         ");
   mvwprintz(w,10, 33, COL_STAT_ACT, "                                            ");
   mvwprintz(w,11, 33, COL_STAT_ACT, "                                            ");
   mvwprintz(w,12, 33, COL_STAT_ACT, "                                            ");
   break;
  }

  wrefresh(w);
  ch = input();
  if (ch == 'j' && sel < 4)
   sel++;
  if (ch == 'k' && sel > 1)
   sel--;
  if (ch == 'h') {
   if (sel == 1 && u->str_max > 4) {
    if (u->str_max > HIGH_STAT)
     points++;
    u->str_max--;
    points++;
   } else if (sel == 2 && u->dex_max > 4) {
    if (u->dex_max > HIGH_STAT)
     points++;
    u->dex_max--;
    points++;
   } else if (sel == 3 && u->int_max > 4) {
    if (u->int_max > HIGH_STAT)
     points++;
    u->int_max--;
    points++;
   } else if (sel == 4 && u->per_max > 4) {
    if (u->per_max > HIGH_STAT)
     points++;
    u->per_max--;
    points++;
   }
  }
  if (ch == 'l' && points > 0) {
   if (sel == 1 && u->str_max < 20 && (u->str_max < HIGH_STAT || points > 1)) {
    points--;
    if (u->str_max >= HIGH_STAT)
     points--;
    u->str_max++;
   } else if (sel == 2 && u->dex_max < 20 &&
              (u->dex_max < HIGH_STAT || points > 1)) {
    points--;
    if (u->dex_max >= HIGH_STAT)
     points--;
    u->dex_max++;
   } else if (sel == 3 && u->int_max < 20 &&
              (u->int_max < HIGH_STAT || points > 1)) {
    points--;
    if (u->int_max >= HIGH_STAT)
     points--;
    u->int_max++;
   } else if (sel == 4 && u->per_max < 20 &&
              (u->per_max < HIGH_STAT || points > 1)) {
    points--;
    if (u->per_max >= HIGH_STAT)
     points--;
    u->per_max++;
   }
  }
  if (ch == '<' && query_yn("Return to main menu?"))
   return -1;
  if (ch == '>')
   return 1;
 } while (true);
}

int set_traits(WINDOW* w, game* g, player *u, int &points, int max_trait_points)
{
 draw_tabs(w, "TRAITS");

 WINDOW* w_description = newwin(3, 78, 21 + getbegy(w), 1 + getbegx(w));
// Track how many good / bad POINTS we have; cap both at MAX_TRAIT_POINTS
 int num_good = 0, num_bad = 0;
 for (int i = 0; i < PF_SPLIT; i++) {
  if (u->has_trait(i))
   num_good += traits[i].points;
 }
 for (int i = PF_SPLIT + 1; i < PF_MAX; i++) {
  if (u->has_trait(i))
   num_bad += abs(traits[i].points);
 }

 for (int i = 0; i < 16; i++) {//preparation: draw disadvantages list
  mvwprintz(w, 5 + i, 40, c_dkgray, "\
                                     ");
  if (u->has_trait(PF_SPLIT + 1 + i))//highlight disadvantages
   mvwprintz(w, 5 + i, 40, COL_TR_BAD_ON_PAS, traits[PF_SPLIT + 1 + i].name.c_str());
  else
   mvwprintz(w, 5 + i, 40, COL_TR_BAD_OFF_PAS, traits[PF_SPLIT + 1 + i].name.c_str());
 }
 mvwprintz(w,11,32, c_ltgray, "h   l");
 mvwprintz(w,12,32, c_ltgray, "<   >");
 mvwprintz(w,13,32, c_ltgray, "4   6");
 mvwprintz(w,15,32, c_ltgray, "Space");
 mvwprintz(w,16,31, c_ltgray,"Toggles");

 int cur_adv = 1, cur_dis = PF_SPLIT + 1, cur_trait, traitmin, traitmax, xoff;
 nc_color col_on_act, col_off_act, col_on_pas, col_off_pas, hi_on, hi_off;
 bool using_adv = true;	// True if we're selecting advantages, false if we're
			// selecting disadvantages

 do {
  mvwprintz(w,  3, 2, c_ltgray, "Points left: %d  ", points);
  mvwprintz(w,  3,18, c_ltgreen, "%s%d/%d", (num_good < 10 ? " " : ""),
                                 num_good, max_trait_points);
  mvwprintz(w,  3,25, c_ltred, "%s%d/%d", (num_bad < 10 ? " " : ""),
                               num_bad, max_trait_points);
// Clear the bottom of the screen.
  mvwprintz(w_description, 0, 0, c_ltgray, "                                                                             ");
  mvwprintz(w_description, 1, 0, c_ltgray, "                                                                             ");
  mvwprintz(w_description, 2, 0, c_ltgray, "                                                                             ");
  if (using_adv) {//Traits costs note and traits description
   col_on_act  = COL_TR_GOOD_ON_ACT;
   col_off_act = COL_TR_GOOD_OFF_ACT;
   col_on_pas  = COL_TR_GOOD_ON_PAS;
   col_off_pas = COL_TR_GOOD_OFF_PAS;
   hi_on   = hilite(col_on_act);
   hi_off  = hilite(col_off_act);
   xoff = 2;
   cur_trait = cur_adv;
   traitmin = 1;
   traitmax = PF_SPLIT;
   mvwprintz(w,  3, 33, c_ltgray, "                                              ");
   mvwprintz(w,  3, 33, COL_TR_GOOD, "%s costs %d points",
             traits[cur_adv].name.c_str(), traits[cur_adv].points);
   mvwprintz(w_description, 0, 0, COL_TR_GOOD, "%s", traits[cur_adv].description.c_str());
  } else {
   col_on_act  = COL_TR_BAD_ON_ACT;
   col_off_act = COL_TR_BAD_OFF_ACT;
   col_on_pas  = COL_TR_BAD_ON_PAS;
   col_off_pas = COL_TR_BAD_OFF_PAS;
   hi_on   = hilite(col_on_act);
   hi_off  = hilite(col_off_act);
   xoff = 40;
   cur_trait = cur_dis;
   traitmin = PF_SPLIT + 1;
   traitmax = PF_MAX;
   mvwprintz(w,  3, 33, c_ltgray, "                                              ");
   mvwprintz(w,  3, 33, COL_TR_BAD, "%s earns %d points",
             traits[cur_dis].name.c_str(), traits[cur_dis].points * -1);
   mvwprintz(w_description, 0, 0, COL_TR_BAD, "%s", traits[cur_dis].description.c_str());
  }

  if (cur_trait <= traitmin + 7) {//draw list
   for (int i = traitmin; i < traitmin + 16; i++) {
    mvwprintz(w, 5 + i - traitmin, xoff, c_ltgray, "\
                                      ");	// Clear the line
    if (i == cur_trait) {
     if (u->has_trait(i))
      mvwprintz(w, 5 + i - traitmin, xoff, hi_on, traits[i].name.c_str());
     else
      mvwprintz(w, 5 + i - traitmin, xoff, hi_off, traits[i].name.c_str());
    } else {
     if (u->has_trait(i))
      mvwprintz(w, 5 + i - traitmin, xoff, col_on_act, traits[i].name.c_str());
     else
      mvwprintz(w, 5 + i - traitmin, xoff, col_off_act, traits[i].name.c_str());
    }
   }
  } else if (cur_trait >= traitmax - 9) {
   for (int i = traitmax - 16; i < traitmax; i++) {
    mvwprintz(w, 21 + i - traitmax, xoff, c_ltgray, "\
                                      ");	// Clear the line
    if (i == cur_trait) {
     if (u->has_trait(i))
      mvwprintz(w, 21 + i - traitmax, xoff, hi_on, traits[i].name.c_str());
     else
      mvwprintz(w, 21 + i - traitmax, xoff, hi_off, traits[i].name.c_str());
    } else {
     if (u->has_trait(i))
      mvwprintz(w, 21 + i - traitmax, xoff, col_on_act, traits[i].name.c_str());
     else
      mvwprintz(w, 21 + i - traitmax, xoff, col_off_act, traits[i].name.c_str());
    }
   }
  } else {
   for (int i = cur_trait - 7; i < cur_trait + 9; i++) {
    mvwprintz(w, 12 + i - cur_trait, xoff, c_ltgray, "\
                                     ");	// Clear the line
    if (i == cur_trait) {
     if (u->has_trait(i))
      mvwprintz(w, 12 + i - cur_trait, xoff, hi_on, traits[i].name.c_str());
     else
      mvwprintz(w, 12 + i - cur_trait, xoff, hi_off, traits[i].name.c_str());
    } else {
     if (u->has_trait(i))
      mvwprintz(w, 12 + i - cur_trait, xoff, col_on_act, traits[i].name.c_str());
     else
      mvwprintz(w, 12 + i - cur_trait, xoff, col_off_act, traits[i].name.c_str());
    }
   }
  }

  wrefresh(w);
  wrefresh(w_description);
  switch (input()) {
   case 'h':
   case 'l':
   case '\t':
    if (cur_trait <= traitmin + 7) {//draw list
     for (int i = traitmin; i < traitmin + 16; i++) {
      mvwprintz(w, 5 + i - traitmin, xoff, c_ltgray, "\
                                     ");	// Clear the line
      if (u->has_trait(i))
       mvwprintz(w, 5 + i - traitmin, xoff, col_on_pas, traits[i].name.c_str());
      else
       mvwprintz(w, 5 + i - traitmin, xoff, col_off_pas, traits[i].name.c_str());
     }
    } else if (cur_trait >= traitmax - 9) {
     for (int i = traitmax - 16; i < traitmax; i++) {
      mvwprintz(w, 21 + i - traitmax, xoff, c_ltgray, "\
                                     ");	// Clear the line
      if (u->has_trait(i))
       mvwprintz(w, 21 + i - traitmax, xoff, col_on_pas, traits[i].name.c_str());
      else
       mvwprintz(w, 21 + i - traitmax, xoff, col_off_pas, traits[i].name.c_str());
     }
    } else {
     for (int i = cur_trait - 7; i < cur_trait + 9; i++) {
      mvwprintz(w, 12 + i - cur_trait, xoff, c_ltgray, "\
                                     ");	// Clear the line
      if (u->has_trait(i))
       mvwprintz(w, 12 + i - cur_trait, xoff, col_on_pas, traits[i].name.c_str());
      else
       mvwprintz(w, 12 + i - cur_trait, xoff, col_off_pas, traits[i].name.c_str());
     }
    }
    using_adv = !using_adv;
    wrefresh(w);
    break;
   case 'k':
    if (using_adv) {
     if (cur_adv > 1)
      cur_adv--;
    } else {
     if (cur_dis > PF_SPLIT + 1)
      cur_dis--;
    }
    break;
   case 'j':
   if (using_adv) {
     if (cur_adv < PF_SPLIT - 1)
      cur_adv++;
    } else {
     if (cur_dis < PF_MAX - 1)
      cur_dis++;
    }
    break;
   case ' ':
   case '\n':
    if (u->has_trait(cur_trait)) {
     if (points + traits[cur_trait].points >= 0) {
      u->toggle_trait(cur_trait);
      points += traits[cur_trait].points;
      if (using_adv)
       num_good -= traits[cur_trait].points;
      else
       num_bad += traits[cur_trait].points;
     } else
      mvwprintz(w,  3, 2, c_red, "Points left: %d  ", points);
    } else if (using_adv && num_good + traits[cur_trait].points >
                            max_trait_points)
     popup("Sorry, but you can only take %d points of advantages.",
           max_trait_points);
    else if (!using_adv && num_bad - traits[cur_trait].points >
                           max_trait_points)
     popup("Sorry, but you can only take %d points of disadvantages.",
           max_trait_points);
    else if (points >= traits[cur_trait].points) {
     u->toggle_trait(cur_trait);
     points -= traits[cur_trait].points;
     if (using_adv)
      num_good += traits[cur_trait].points;
     else
      num_bad -= traits[cur_trait].points;
    }
    break;
   case '<':
    return -1;
   case '>':
    return 1;
  }
 } while (true);
}

int set_profession(WINDOW* w, game* g, player *u, int &points)
{
    draw_tabs(w, "PROFESSION");

    WINDOW* w_description = newwin(3, 78, 21 + getbegy(w), 1 + getbegx(w));

    int cur_id = 1;
    int retval = 0;

    //may as well stick that +1 on for convenience
    profession const** sorted_profs = new profession const*[profession::count()+1];
    for (profmap::const_iterator iter = profession::begin(); iter != profession::end(); ++iter)
    {
        profession const* prof = &(iter->second);
        sorted_profs[prof->id()] = prof;
    }

    do
    {
        int netPointCost = sorted_profs[cur_id]->point_cost() - u->prof->point_cost();
        mvwprintz(w,  3, 2, c_ltgray, "Points left: %d  ", points);
        // Clear the bottom of the screen.
        mvwprintz(w_description, 0, 0, c_ltgray, "\
                                                                             ");
        mvwprintz(w_description, 1, 0, c_ltgray, "\
                                                                             ");
        mvwprintz(w_description, 2, 0, c_ltgray, "\
                                                                             ");
        mvwprintz(w,  3, 40, c_ltgray, "                                    ");
        if (points >= netPointCost)
        {
            mvwprintz(w,  3, 20, c_green, "Profession %s costs %d points (net: %d)",
                      sorted_profs[cur_id]->name().c_str(), sorted_profs[cur_id]->point_cost(),
                      netPointCost);
        }
        else
        {
            mvwprintz(w,  3, 20, c_ltred, "Profession %s costs %d points (net: %d)",
                      sorted_profs[cur_id]->name().c_str(), sorted_profs[cur_id]->point_cost(),
                      netPointCost);
        }
        mvwprintz(w_description, 0, 0, c_green, sorted_profs[cur_id]->description().c_str());

        for (int i = 1; i < 17; ++i)
        {
            mvwprintz(w, 4 + i, 2, c_ltgray, "\
                                             ");	// Clear the line
            int id = i;
            if ((cur_id < 7) || (profession::count() < 16))
            {
                //do nothing
            }
            else if (cur_id >= profession::count() - 9)
            {
                id = profession::count() - 16 + i;
            }
            else
            {
                id += cur_id - 7;
            }

            if (id > profession::count())
            {
                break;
            }

            if (u->prof != sorted_profs[id])
            {
                mvwprintz(w, 4 + i, 2, (sorted_profs[id] == sorted_profs[cur_id] ? h_ltgray : c_ltgray),
                          sorted_profs[id]->name().c_str());
            }
            else
            {
                mvwprintz(w, 4 + i, 2,
                          (sorted_profs[id] == sorted_profs[cur_id] ? hilite(COL_SKILL_USED) : COL_SKILL_USED),
                          sorted_profs[id]->name().c_str());
            }
        }

        wrefresh(w);
        wrefresh(w_description);
        switch (input())
        {
            case 'j':
                if (cur_id < profession::count())
                cur_id++;
            break;

            case 'k':
                if (cur_id > 1)
                cur_id--;
            break;

            case '\n':
                if (netPointCost <= points) {
                    u->prof = profession::prof(sorted_profs[cur_id]->ident()); // we've got a const*
                    points -= netPointCost;
                }
            break;

            case '<':
                retval = -1;
            break;

            case '>':
                retval = 1;
            break;
        }
    } while (retval == 0);

    delete[] sorted_profs;
    return retval;
}

int set_skills(WINDOW* w, game* g, player *u, int &points)
{
 draw_tabs(w, "SKILLS");

 WINDOW* w_description = newwin(3, 78, 21 + getbegy(w), 1 + getbegx(w));

 int cur_sk = 0;
 Skill *currentSkill = Skill::skill(cur_sk);

 do {
  mvwprintz(w,  3, 2, c_ltgray, "Points left: %d  ", points);
// Clear the bottom of the screen.
  mvwprintz(w_description, 0, 0, c_ltgray, "\
                                                                             ");
  mvwprintz(w_description, 1, 0, c_ltgray, "\
                                                                             ");
  mvwprintz(w_description, 2, 0, c_ltgray, "\
                                                                             ");
  mvwprintz(w,  3, 40, c_ltgray, "                                    ");
  if (points >= u->skillLevel(currentSkill) + 1)
   mvwprintz(w,  3, 30, COL_SKILL_USED, "Upgrading %s costs %d points",
             currentSkill->name().c_str(), u->skillLevel(currentSkill) + 1);
  else
   mvwprintz(w,  3, 30, c_ltred, "Upgrading %s costs %d points",
             currentSkill->name().c_str(), u->skillLevel(currentSkill) + 1);
  mvwprintz(w_description, 0, 0, COL_SKILL_USED, currentSkill->description().c_str());

  if (cur_sk <= 7) {
   for (int i = 0; i < 17; i++) {
     Skill *thisSkill = Skill::skill(i);

    mvwprintz(w, 5 + i, 2, c_ltgray, "\
                                             ");	// Clear the line
    if (u->skillLevel(thisSkill) == 0) {
     mvwprintz(w, 5 + i, 2, (i == cur_sk ? h_ltgray : c_ltgray),
               thisSkill->name().c_str());
    } else {
     mvwprintz(w, 5 + i, 2,
               (i == cur_sk ? hilite(COL_SKILL_USED) : COL_SKILL_USED),
               "%s ", thisSkill->name().c_str());
     for (int j = 0; j < u->skillLevel(thisSkill); j++)
      wprintz(w, (i == cur_sk ? hilite(COL_SKILL_USED) : COL_SKILL_USED), "*");
    }
   }
  } else if (cur_sk >= Skill::skills.size() - 9) {
   for (int i = Skill::skills.size() - 16; i < Skill::skills.size(); i++) {
     Skill *thisSkill = Skill::skill(i);
    mvwprintz(w, 21 + i - Skill::skills.size(), 2, c_ltgray, "\
                                             ");	// Clear the line
    if (u->skillLevel(thisSkill) == 0) {
     mvwprintz(w, 21 + i - Skill::skills.size(), 2,
               (i == cur_sk ? h_ltgray : c_ltgray), thisSkill->name().c_str());
    } else {
     mvwprintz(w, 21 + i - Skill::skills.size(), 2,
               (i == cur_sk ? hilite(COL_SKILL_USED) : COL_SKILL_USED), "%s ",
               thisSkill->name().c_str());
     for (int j = 0; j < u->skillLevel(thisSkill); j++)
      wprintz(w, (i == cur_sk ? hilite(COL_SKILL_USED) : COL_SKILL_USED), "*");
    }
   }
  } else {
   for (int i = cur_sk - 7; i < cur_sk + 9; i++) {
     Skill *thisSkill = Skill::skill(i);
    mvwprintz(w, 12 + i - cur_sk, 2, c_ltgray, "\
                                             ");	// Clear the line
    if (u->skillLevel(thisSkill) == 0) {
     mvwprintz(w, 12 + i - cur_sk, 2, (i == cur_sk ? h_ltgray : c_ltgray),
               thisSkill->name().c_str());
    } else {
     mvwprintz(w, 12 + i - cur_sk, 2,
               (i == cur_sk ? hilite(COL_SKILL_USED) : COL_SKILL_USED),
               "%s ", thisSkill->name().c_str());
     for (int j = 0; j < u->skillLevel(thisSkill); j++)
      wprintz(w, (i == cur_sk ? hilite(COL_SKILL_USED) : COL_SKILL_USED), "*");
    }
   }
  }

  wrefresh(w);
  wrefresh(w_description);
  switch (input()) {
   case 'j':
     if (cur_sk < Skill::skills.size() - 1)
      cur_sk++;
    currentSkill = Skill::skill(cur_sk);
    break;
   case 'k':
    if (cur_sk > 0)
     cur_sk--;
    currentSkill = Skill::skill(cur_sk);
    break;
   case 'h':
     if (u->skillLevel(currentSkill)) {
      u->skillLevel(currentSkill).level(u->skillLevel(currentSkill) - 2);
      points += u->skillLevel(currentSkill) + 1;
    }
    break;
   case 'l':
     if (points >= u->skillLevel(currentSkill) + 1) {
       points -= u->skillLevel(currentSkill) + 1;
       u->skillLevel(currentSkill).level(u->skillLevel(currentSkill) + 2);
    }
    break;
   case '<':
    return -1;
   case '>':
    return 1;
  }
 } while (true);
}

int set_description(WINDOW* w, game* g, player *u, int &points)
{
 draw_tabs(w, "DESCRIPTION");

 mvwprintz(w,  3, 2, c_ltgray, "Points left: %d  ", points);

 mvwprintz(w, 6, 2, c_ltgray, "\
Name: ______________________________     (Press TAB to move off this line)");
 mvwprintz(w, 8, 2, c_ltgray, "\
Gender: Male Female                      (Press spacebar to toggle)");
 mvwprintz(w,10, 2, c_ltgray, "\
When your character is finished and you're ready to start playing, press >");
 mvwprintz(w,12, 2, c_ltgray, "\
To go back and review your character, press <");
 mvwprintz(w, 14, 2, c_green, "\
To pick a random name for your character, press ?.");
 mvwprintz(w, 16, 2, c_green, "\
To save this character as a template, press !.");

 int line = 1;
 bool noname = false;
 long ch;

 do {
  if (u->male) {
   mvwprintz(w, 8, 10, c_ltred, "Male");
   mvwprintz(w, 8, 15, c_ltgray, "Female");
  } else {
   mvwprintz(w, 8, 10, c_ltgray, "Male");
   mvwprintz(w, 8, 15, c_ltred, "Female");
  }

  if (!noname) {
   mvwprintz(w, 6, 8, c_ltgray, u->name.c_str());
   if (line == 1)
    wprintz(w, h_ltgray, "_");
  }
  if (line == 2)
   mvwprintz(w, 8, 2, h_ltgray, "Gender:");
  else
   mvwprintz(w, 8, 2, c_ltgray, "Gender:");

  wrefresh(w);
  ch = input();
  if (noname) {
   mvwprintz(w, 6, 8, c_ltgray, "______________________________");
   noname = false;
  }

  if (ch == '>') {
   if (points > 0 && !query_yn("Remaining points will be discarded, are you sure you want to proceed?")) {
    continue;
   } else if (u->name.size() == 0) {
    mvwprintz(w, 6, 8, h_ltgray, "______NO NAME ENTERED!!!!_____");
    noname = true;
    wrefresh(w);
    if (!query_yn("Are you SURE you're finished? Your name will be randomly generated.")) {
     continue;
    } else {
     u->pick_name();
     return 1;
    }
   } else if (query_yn("Are you SURE you're finished?")) {
    return 1;
   } else {
    continue;
   }
  } else if (ch == '<') {
   return -1;
  } else if (ch == '!') {
   if (points > 0) {
    popup("You cannot save a template with unused points!");
   } else
    save_template(u);
   mvwprintz(w,12, 2, c_ltgray,"To go back and review your character, press <");
   wrefresh(w);
  } else if (ch == '?') {
   mvwprintz(w, 6, 8, c_ltgray, "______________________________");
   u->pick_name();
  } else {
   switch (line) {
    case 1:
     if (ch == KEY_BACKSPACE || ch == 127) {
      if (u->name.size() > 0) {
       mvwprintz(w, 6, 8 + u->name.size(), c_ltgray, "_");
       u->name.erase(u->name.end() - 1);
      }
     } else if (ch == '\t') {
      line = 2;
      mvwprintz(w, 6, 8 + u->name.size(), c_ltgray, "_");
     } else if (((ch >= 'a' && ch <= 'z') || (ch >= 'A' && ch <= 'Z') ||
                  ch == ' ') && u->name.size() < 30) {
      u->name.push_back(ch);
     }
     break;
    case 2:
     if (ch == ' ')
      u->male = !u->male;
     else if (ch == 'k' || ch == '\t') {
      line = 1;
      mvwprintz(w, 8, 8, c_ltgray, ":");
     }
     break;
   }
  }
 } while (true);
}

int player::random_good_trait()
{
 return rng(1, PF_SPLIT - 1);
}

int player::random_bad_trait()
{
 return rng(PF_SPLIT + 1, PF_MAX - 1);
}

int random_skill()
{
  return rng(1, Skill::skills.size() - 1);
}

int calc_HP(int strength, bool tough)
{
 return (60 + 3 * strength) * (tough ? 1.2 : 1);
}

void save_template(player *u)
{
 std::string name = string_input_popup("Name of template:");
 if (name.length() == 0)
  return;
 std::stringstream playerfile;
 playerfile << "data/" << name << ".template";
 std::ofstream fout;
 fout.open(playerfile.str().c_str());
 fout << u->save_info();
}

// vim:tw=80:sw=4:ts=4:et:fdm=marker:fdl=0:<|MERGE_RESOLUTION|>--- conflicted
+++ resolved
@@ -878,14 +878,9 @@
  tmp = item(g->itypes["matches"], 0);
   inv.push_back(tmp);
 // make sure we have no mutations
-<<<<<<< HEAD
  //for (int i = 0; i < PF_MAX2; i++)
  // if (!has_base_trait(i))
 //	my_mutations[i] = false;
-=======
- for (int i = 0; i < PF_MAX2; i++)
-  if (!has_base_trait(i))
-	my_mutations[i] = false;
 	
 	// Equip any armor from our inventory. If we are unable to wear some of it due to encumberance, it will silently fail.
     std::vector<item*> tmp_inv;
@@ -906,7 +901,6 @@
 
  // Ensure that persistent morale effects (e.g. Optimist) are present at the start.
  apply_persistent_morale();
->>>>>>> 2f9e8e5c
  return true;
 }
 
