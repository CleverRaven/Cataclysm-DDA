{
<<<<<<< HEAD
  "name": "cdda-vcpkg-dependencies",
  "version-string": "0.F",
  "dependencies": [
    "sdl2",
    { "name": "sdl2-image", "features": [ "libjpeg-turbo" ] },
    { "name": "sdl2-mixer", "features": [ "libflac", "mpg123", "libmodplug", "libvorbis" ] },
    "sdl2-ttf"
  ],
  "vcpkg-configuration": {
    "overlay-ports": [ "../.github/vcpkg_ports" ]
  }
=======
    "name": "cdda-vcpkg-dependencies",
    "version-string": "0.F",
    "dependencies": [
        "sdl2",
        {
          "name": "sdl2-image",
          "features": [ "libjpeg-turbo" ]
        },
        {
          "name": "sdl2-mixer",
          "features": [ "libflac", "mpg123", "libmodplug" ]
        },
        "sdl2-ttf"
    ],
    "vcpkg-configuration": {
        "overlay-ports": [
            "../.github/vcpkg_ports"
        ]
    }
>>>>>>> f9fe8e47
}<|MERGE_RESOLUTION|>--- conflicted
+++ resolved
@@ -1,17 +1,4 @@
 {
-<<<<<<< HEAD
-  "name": "cdda-vcpkg-dependencies",
-  "version-string": "0.F",
-  "dependencies": [
-    "sdl2",
-    { "name": "sdl2-image", "features": [ "libjpeg-turbo" ] },
-    { "name": "sdl2-mixer", "features": [ "libflac", "mpg123", "libmodplug", "libvorbis" ] },
-    "sdl2-ttf"
-  ],
-  "vcpkg-configuration": {
-    "overlay-ports": [ "../.github/vcpkg_ports" ]
-  }
-=======
     "name": "cdda-vcpkg-dependencies",
     "version-string": "0.F",
     "dependencies": [
@@ -31,5 +18,4 @@
             "../.github/vcpkg_ports"
         ]
     }
->>>>>>> f9fe8e47
 }