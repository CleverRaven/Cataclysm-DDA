<?xml version="1.0" encoding="UTF-8" standalone="yes" ?>
<CodeBlocks_project_file>
	<FileVersion major="1" minor="6" />
	<Project>
		<Option title="Cataclysm" />
		<Option pch_mode="2" />
		<Option compiler="gcc" />
		<Build>
			<Target title="Release">
				<Option output="Cataclysm" prefix_auto="1" extension_auto="1" />
				<Option object_output="obj/Release/" />
				<Option type="0" />
				<Option compiler="gcc" />
				<Compiler>
					<Add option="-Os" />
					<Add option="-O2" />
				</Compiler>
			</Target>
			<Target title="Release - Localized">
				<Option output="Cataclysm" prefix_auto="1" extension_auto="1" />
				<Option object_output="obj/Release/" />
				<Option type="0" />
				<Option compiler="gcc" />
				<Compiler>
					<Add option="-Os" />
					<Add option="-O2" />
					<Add option="-DLOCALIZE" />
				</Compiler>
				<Linker>
					<Add library="intl" />
					<Add library="iconv" />
				</Linker>
			</Target>
			<Target title="Release -SDL">
				<Option output="Cataclysm" prefix_auto="1" extension_auto="1" />
				<Option object_output="obj/Release/" />
				<Option type="0" />
				<Option compiler="gcc" />
				<Compiler>
					<Add option="-Os" />
					<Add option="-O2" />
					<Add option="-DTILES" />
				</Compiler>
				<Linker>
					<Add library="libSDL.dll" />
					<Add library="SDL_ttf" />
				</Linker>
			</Target>
			<Target title="Release -SDL -Localized">
				<Option output="Cataclysm" prefix_auto="1" extension_auto="1" />
				<Option object_output="obj/Release/" />
				<Option type="0" />
				<Option compiler="gcc" />
				<Compiler>
					<Add option="-Os" />
					<Add option="-O2" />
					<Add option="-DLOCALIZE" />
					<Add option="-DTILES" />
				</Compiler>
				<Linker>
					<Add library="intl" />
					<Add library="iconv" />
					<Add library="libSDL.dll" />
					<Add library="SDL_ttf" />
				</Linker>
			</Target>
			<Target title="Debug">
				<Option output="Cataclysm" prefix_auto="1" extension_auto="1" />
				<Option object_output="obj/Debug/" />
				<Option type="0" />
				<Option compiler="gcc" />
				<Compiler>
					<Add option="-pg" />
					<Add option="-g" />
				</Compiler>
				<Linker>
					<Add option="-pg -lgmon" />
				</Linker>
			</Target>
			<Target title="Debug - Localized">
				<Option output="Cataclysm" prefix_auto="1" extension_auto="1" />
				<Option object_output="obj/Debug/" />
				<Option type="0" />
				<Option compiler="gcc" />
				<Compiler>
					<Add option="-pg" />
					<Add option="-g" />
					<Add option="-DLOCALIZE" />
				</Compiler>
				<Linker>
					<Add option="-pg -lgmon" />
					<Add library="intl" />
					<Add library="iconv" />
				</Linker>
			</Target>
			<Target title="Release - Tile Support">
				<Option output="Cataclysm-Tiles" prefix_auto="1" extension_auto="1" />
				<Option object_output="obj/TilesRelease/" />
				<Option type="0" />
				<Option compiler="gcc" />
				<Compiler>
					<Add option="-Os" />
					<Add option="-O2" />
					<Add option="-pg" />
					<Add option="-DSDLTILES" />
					<Add directory="3rdparty/include/SDL" />
				</Compiler>
				<Linker>
					<Add option="-pg -lgmon" />
					<Add library="3rdparty\lib\libSDL.dll.a" />
					<Add library="3rdparty\lib\libSDLmain.a" />
					<Add library="3rdparty\lib\x86\SDL_image.lib" />
					<Add library="3rdparty\lib\x86\SDL_ttf.lib" />
					<Add directory="3rdparty/lib" />
					<Add directory="3rdparty/lib/x86" />
				</Linker>
			</Target>
			<Target title="Debug - Tile Support">
				<Option output="Cataclysm-Tiles" prefix_auto="1" extension_auto="1" />
				<Option object_output="obj/TilesRelease/" />
				<Option type="0" />
				<Option compiler="gcc" />
				<Compiler>
					<Add option="-Os" />
					<Add option="-O2" />
					<Add option="-pg" />
					<Add option="-g" />
					<Add option="-DSDLTILES" />
					<Add directory="3rdparty/include/SDL" />
				</Compiler>
				<Linker>
					<Add option="-pg -lgmon" />
					<Add library="3rdparty\lib\libSDL.dll.a" />
					<Add library="3rdparty\lib\libSDLmain.a" />
					<Add library="3rdparty\lib\x86\SDL_image.lib" />
					<Add library="3rdparty\lib\x86\SDL_ttf.lib" />
					<Add directory="3rdparty/lib" />
					<Add directory="3rdparty/lib/x86" />
				</Linker>
			</Target>
		</Build>
		<Compiler>
			<Add option="-Wextra" />
			<Add option="-Wall" />
			<Add option="-Wno-switch -Wno-sign-compare -Wno-missing-braces -Wno-unused-parameter" />
		</Compiler>
		<Linker>
			<Add option="-Wl,-stack,12000000,-subsystem,windows" />
			<Add option="-static" />
			<Add library="gdi32" />
			<Add library="winmm" />
		</Linker>
		<Unit filename="SDLMain.h" />
		<Unit filename="action.cpp" />
		<Unit filename="action.h" />
		<Unit filename="addiction.cpp" />
		<Unit filename="addiction.h" />
		<Unit filename="advanced_inv.cpp" />
		<Unit filename="advanced_inv.h" />
		<Unit filename="animation_curses.cpp" />
		<Unit filename="animation_tiles.cpp" />
		<Unit filename="artifact.cpp" />
		<Unit filename="artifact.h" />
		<Unit filename="artifactdata.h" />
		<Unit filename="auto_pickup.cpp" />
		<Unit filename="auto_pickup.h" />
		<Unit filename="basecamp.cpp" />
		<Unit filename="basecamp.h" />
		<Unit filename="bionics.cpp" />
		<Unit filename="bionics.h" />
		<Unit filename="bodypart.cpp" />
		<Unit filename="bodypart.h" />
		<Unit filename="building_generation.cpp" />
		<Unit filename="building_generation.h" />
		<Unit filename="calendar.cpp" />
		<Unit filename="calendar.h" />
		<Unit filename="cata_tiles.cpp" />
		<Unit filename="cata_tiles.h" />
		<Unit filename="catacharset.cpp" />
		<Unit filename="catacharset.h" />
		<Unit filename="catacurse.h" />
		<Unit filename="catajson.cpp" />
		<Unit filename="catajson.h" />
		<Unit filename="color.cpp" />
		<Unit filename="color.h" />
		<Unit filename="computer.cpp" />
		<Unit filename="computer.h" />
		<Unit filename="construction.cpp" />
		<Unit filename="construction.h" />
		<Unit filename="crafting.cpp" />
		<Unit filename="crafting.h" />
		<Unit filename="cursesdef.h" />
		<Unit filename="cursesport.cpp" />
		<Unit filename="debug.cpp" />
		<Unit filename="debug.h" />
		<Unit filename="defense.cpp" />
		<Unit filename="dialogue.h" />
		<Unit filename="disease.cpp" />
		<Unit filename="disease.h" />
		<Unit filename="editmap.cpp" />
		<Unit filename="editmap.h" />
		<Unit filename="enums.h" />
		<Unit filename="event.cpp" />
		<Unit filename="event.h" />
		<Unit filename="faction.cpp" />
		<Unit filename="faction.h" />
		<Unit filename="field.cpp" />
		<Unit filename="field.h" />
		<Unit filename="file_finder.cpp" />
		<Unit filename="file_finder.h" />
		<Unit filename="game.cpp" />
		<Unit filename="game.h" />
		<Unit filename="gamemode.cpp" />
		<Unit filename="gamemode.h" />
		<Unit filename="gamesave.cpp" />
		<Unit filename="get_version.h" />
		<Unit filename="graffiti.cpp" />
		<Unit filename="graffiti.h" />
		<Unit filename="help.cpp" />
		<Unit filename="helper.cpp" />
		<Unit filename="helper.h" />
		<Unit filename="iexamine.cpp" />
		<Unit filename="iexamine.h" />
		<Unit filename="init.cpp" />
		<Unit filename="init.h" />
		<Unit filename="input.cpp" />
		<Unit filename="input.h" />
		<Unit filename="inventory.cpp" />
		<Unit filename="inventory.h" />
		<Unit filename="inventory_ui.cpp" />
		<Unit filename="item.cpp" />
		<Unit filename="item.h" />
		<Unit filename="item_factory.cpp" />
		<Unit filename="item_factory.h" />
		<Unit filename="item_group.cpp" />
		<Unit filename="item_group.h" />
		<Unit filename="itype.h" />
		<Unit filename="itypedef.cpp" />
		<Unit filename="iuse.cpp" />
		<Unit filename="iuse.h" />
		<Unit filename="iuse_software.cpp" />
		<Unit filename="iuse_software.h" />
		<Unit filename="iuse_software_kitten.cpp" />
		<Unit filename="iuse_software_kitten.h" />
		<Unit filename="iuse_software_snake.cpp" />
		<Unit filename="iuse_software_snake.h" />
		<Unit filename="iuse_software_sokoban.cpp" />
		<Unit filename="iuse_software_sokoban.h" />
		<Unit filename="json.cpp" />
		<Unit filename="json.h" />
		<Unit filename="keypress.cpp" />
		<Unit filename="keypress.h" />
		<Unit filename="lightmap.cpp" />
		<Unit filename="lightmap.h" />
		<Unit filename="line.cpp" />
		<Unit filename="line.h" />
		<Unit filename="main.cpp" />
		<Unit filename="main_menu.cpp" />
		<Unit filename="map.cpp" />
		<Unit filename="map.h" />
		<Unit filename="mapbuffer.cpp" />
		<Unit filename="mapbuffer.h" />
		<Unit filename="mapdata.cpp" />
		<Unit filename="mapdata.h" />
		<Unit filename="mapgen.cpp" />
		<Unit filename="mapgenformat.cpp" />
		<Unit filename="mapgenformat.h" />
		<Unit filename="mapitems.h" />
		<Unit filename="material.cpp" />
		<Unit filename="material.h" />
		<Unit filename="melee.cpp" />
		<Unit filename="mission.cpp" />
		<Unit filename="mission.h" />
		<Unit filename="mission_end.cpp" />
		<Unit filename="mission_fail.cpp" />
		<Unit filename="mission_place.cpp" />
		<Unit filename="mission_start.cpp" />
		<Unit filename="missiondef.cpp" />
		<Unit filename="mod_factory.cpp" />
		<Unit filename="mod_factory.h" />
		<Unit filename="monattack.cpp" />
		<Unit filename="monattack.h" />
		<Unit filename="mondeath.cpp" />
		<Unit filename="mondeath.h" />
		<Unit filename="mongroup.h" />
		<Unit filename="mongroupdef.cpp" />
		<Unit filename="monitemsdef.cpp" />
		<Unit filename="monmove.cpp" />
		<Unit filename="monster.cpp" />
		<Unit filename="monster.h" />
<<<<<<< HEAD
		<Unit filename="monster_factory.cpp" />
=======
>>>>>>> 45043f72
		<Unit filename="monster_factory.h" />
		<Unit filename="morale.h" />
		<Unit filename="moraledata.h" />
		<Unit filename="mtype.h" />
		<Unit filename="mtypedef.cpp" />
		<Unit filename="mutation.cpp" />
		<Unit filename="mutation.h" />
		<Unit filename="mutation_data.cpp" />
		<Unit filename="name.cpp" />
		<Unit filename="name.h" />
		<Unit filename="newcharacter.cpp" />
		<Unit filename="npc.cpp" />
		<Unit filename="npc.h" />
		<Unit filename="npcmove.cpp" />
		<Unit filename="npctalk.cpp" />
		<Unit filename="omdata.h" />
		<Unit filename="options.cpp" />
		<Unit filename="options.h" />
		<Unit filename="output.cpp" />
		<Unit filename="output.h" />
		<Unit filename="overmap.cpp" />
		<Unit filename="overmap.h" />
		<Unit filename="overmapbuffer.cpp" />
		<Unit filename="overmapbuffer.h" />
		<Unit filename="picofunc.cpp" />
		<Unit filename="picofunc.h" />
		<Unit filename="picojson.h" />
		<Unit filename="player.cpp" />
		<Unit filename="player.h" />
		<Unit filename="pldata.h" />
		<Unit filename="posix_time.cpp" />
		<Unit filename="posix_time.h" />
		<Unit filename="profession.cpp" />
		<Unit filename="profession.h" />
		<Unit filename="ranged.cpp" />
		<Unit filename="resource.rc">
			<Option compilerVar="WINDRES" />
		</Unit>
		<Unit filename="rng.cpp" />
		<Unit filename="rng.h" />
		<Unit filename="sdlcurse.cpp" />
		<Unit filename="sdltiles.cpp" />
		<Unit filename="settlement.cpp" />
		<Unit filename="settlement.h" />
		<Unit filename="setvector.cpp" />
		<Unit filename="setvector.h" />
		<Unit filename="skill.cpp" />
		<Unit filename="skill.h" />
		<Unit filename="text_snippets.cpp" />
		<Unit filename="text_snippets.h" />
		<Unit filename="tile_id_data.h" />
		<Unit filename="tileray.cpp" />
		<Unit filename="tileray.h" />
		<Unit filename="translations.h" />
		<Unit filename="trap.h" />
		<Unit filename="trapdef.cpp" />
		<Unit filename="trapfunc.cpp" />
		<Unit filename="tutorial.cpp" />
		<Unit filename="tutorial.h" />
		<Unit filename="ui.cpp" />
		<Unit filename="ui.h" />
		<Unit filename="uistate.h" />
		<Unit filename="veh_interact.cpp" />
		<Unit filename="veh_interact.h" />
		<Unit filename="veh_type.h" />
		<Unit filename="veh_typedef.cpp" />
		<Unit filename="vehicle.cpp" />
		<Unit filename="vehicle.h" />
		<Unit filename="version.cpp" />
		<Unit filename="wcwidth.c">
			<Option compilerVar="CC" />
		</Unit>
		<Unit filename="wdirent.h" />
		<Unit filename="weather.cpp" />
		<Unit filename="weather.h" />
		<Unit filename="weather_data.cpp" />
		<Unit filename="wincurse.cpp" />
		<Unit filename="wish.cpp" />
		<Extensions>
			<code_completion />
			<debugger />
			<envvars />
			<DoxyBlocks>
				<comment_style block="0" line="0" />
				<doxyfile_project />
				<doxyfile_build />
				<doxyfile_warnings />
				<doxyfile_output />
				<doxyfile_dot />
				<general />
			</DoxyBlocks>
		</Extensions>
	</Project>
</CodeBlocks_project_file><|MERGE_RESOLUTION|>--- conflicted
+++ resolved
@@ -288,10 +288,7 @@
 		<Unit filename="monmove.cpp" />
 		<Unit filename="monster.cpp" />
 		<Unit filename="monster.h" />
-<<<<<<< HEAD
 		<Unit filename="monster_factory.cpp" />
-=======
->>>>>>> 45043f72
 		<Unit filename="monster_factory.h" />
 		<Unit filename="morale.h" />
 		<Unit filename="moraledata.h" />
