--- conflicted
+++ resolved
@@ -13,23 +13,19 @@
 				<Option compiler="gcc" />
 				<Compiler>
 					<Add option="-Os" />
-<<<<<<< HEAD
+					<Add option="-O3" />
+					<Add directory="../gettext-runtime/include" />
 					<Add directory="../gettext-tools/include" />
-					<Add directory="../gettext-runtime/include" />
 				</Compiler>
 				<Linker>
 					<Add option="-Wl,-stack,12000000,-subsystem,windows" />
 					<Add option="-static -lgdi32 -I -L -MD" />
+					<Add library="..\gettext-tools\lib\gettextpo.lib" />
 					<Add library="..\gettext-runtime\lib\intl.lib" />
 					<Add library="..\gettext-runtime\lib\asprintf.lib" />
-					<Add library="..\gettext-tools\lib\gettextpo.lib" />
+					<Add directory="../gettext-runtime/lib" />
 					<Add directory="../gettext-tools/lib" />
-					<Add directory="../gettext-runtime/lib" />
 				</Linker>
-=======
-					<Add option="-O3" />
-				</Compiler>
->>>>>>> 6fb93796
 			</Target>
 			<Target title="Debug">
 				<Option output="Cataclysm" prefix_auto="1" extension_auto="1" />
@@ -37,8 +33,6 @@
 				<Option type="0" />
 				<Option compiler="gcc" />
 				<Compiler>
-					<Add option="-Wextra" />
-					<Add option="-Wall" />
 					<Add option="-pg" />
 					<Add option="-g" />
 					<Add directory="../gettext-runtime/include" />
@@ -46,30 +40,16 @@
 				</Compiler>
 				<Linker>
 					<Add option="-pg -lgmon" />
-<<<<<<< HEAD
 					<Add option="-Wl,-stack,12000000,-subsystem,windows" />
 					<Add option="-static -lgdi32 -I -L -MD" />
+					<Add library="..\gettext-tools\lib\gettextpo.lib" />
 					<Add library="..\gettext-runtime\lib\intl.lib" />
 					<Add library="..\gettext-runtime\lib\asprintf.lib" />
-					<Add library="..\gettext-tools\lib\gettextpo.lib" />
 					<Add directory="../gettext-runtime/lib" />
 					<Add directory="../gettext-tools/lib" />
 				</Linker>
 			</Target>
 		</Build>
-		<Unit filename="SDLMain.h" />
-=======
-				</Linker>
-			</Target>
-		</Build>
-		<Linker>
-			<Add option="-Wl,-stack,12000000,-subsystem,windows" />
-			<Add option="-static" />
-			<Add library="gdi32" />
-			<Add library="intl" />
-			<Add library="iconv" />
-		</Linker>
->>>>>>> 6fb93796
 		<Unit filename="action.cpp" />
 		<Unit filename="action.h" />
 		<Unit filename="addiction.cpp" />
@@ -90,10 +70,6 @@
 		<Unit filename="calendar.cpp" />
 		<Unit filename="calendar.h" />
 		<Unit filename="catacharset.cpp" />
-<<<<<<< HEAD
-		<Unit filename="catacharset.h" />
-=======
->>>>>>> 6fb93796
 		<Unit filename="catacurse.h" />
 		<Unit filename="catajson.cpp" />
 		<Unit filename="catajson.h" />
@@ -119,7 +95,6 @@
 		<Unit filename="faction.cpp" />
 		<Unit filename="faction.h" />
 		<Unit filename="field.cpp" />
-		<Unit filename="field.h" />
 		<Unit filename="game.cpp" />
 		<Unit filename="game.h" />
 		<Unit filename="gamemode.cpp" />
@@ -240,7 +215,6 @@
 		<Unit filename="tutorial.h" />
 		<Unit filename="ui.cpp" />
 		<Unit filename="ui.h" />
-		<Unit filename="uistate.h" />
 		<Unit filename="veh_interact.cpp" />
 		<Unit filename="veh_interact.h" />
 		<Unit filename="veh_type.h" />
@@ -249,10 +223,6 @@
 		<Unit filename="vehicle.h" />
 		<Unit filename="version.cpp" />
 		<Unit filename="version.h" />
-		<Unit filename="wcwidth.c">
-			<Option compilerVar="CC" />
-		</Unit>
-		<Unit filename="wdirent.h" />
 		<Unit filename="weather.cpp" />
 		<Unit filename="weather.h" />
 		<Unit filename="weather_data.cpp" />
