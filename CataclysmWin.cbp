<?xml version="1.0" encoding="UTF-8" standalone="yes" ?>
<CodeBlocks_project_file>
	<FileVersion major="1" minor="6" />
	<Project>
		<Option title="Cataclysm" />
		<Option pch_mode="2" />
		<Option compiler="gcc" />
		<Build>
			<Target title="Release">
				<Option output="Cataclysm" prefix_auto="1" extension_auto="1" />
				<Option object_output="obj/Release/" />
				<Option type="0" />
				<Option compiler="gcc" />
				<Compiler>
					<Add option="-Os" />
				</Compiler>
				<Linker>
					<Add option="-Wl,-stack,12000000,-subsystem,windows" />
					<Add option="-static -lgdi32" />
				</Linker>
			</Target>
		</Build>
		<Unit filename="action.cpp" />
		<Unit filename="action.h" />
		<Unit filename="addiction.cpp" />
		<Unit filename="addiction.h" />
		<Unit filename="artifact.cpp" />
		<Unit filename="artifact.h" />
		<Unit filename="artifactdata.h" />
		<Unit filename="basecamp.cpp" />
		<Unit filename="basecamp.h" />
		<Unit filename="bionics.cpp" />
		<Unit filename="bionics.h" />
		<Unit filename="bodypart.cpp" />
		<Unit filename="bodypart.h" />
		<Unit filename="building_generation.cpp" />
		<Unit filename="building_generation.h" />
		<Unit filename="calendar.cpp" />
		<Unit filename="calendar.h" />
		<Unit filename="catacurse.h" />
		<Unit filename="catajson.cpp" />
		<Unit filename="catajson.h" />
		<Unit filename="color.cpp" />
		<Unit filename="color.h" />
		<Unit filename="computer.cpp" />
		<Unit filename="computer.h" />
		<Unit filename="construction.cpp" />
		<Unit filename="construction.h" />
		<Unit filename="crafting.cpp" />
		<Unit filename="crafting.h" />
		<Unit filename="cursesdef.h" />
		<Unit filename="debug.cpp" />
		<Unit filename="debug.h" />
		<Unit filename="defense.cpp" />
		<Unit filename="dialogue.h" />
		<Unit filename="disease.cpp" />
		<Unit filename="disease.h" />
		<Unit filename="enums.h" />
		<Unit filename="event.cpp" />
		<Unit filename="event.h" />
		<Unit filename="facdata.h" />
		<Unit filename="faction.cpp" />
		<Unit filename="faction.h" />
		<Unit filename="field.cpp" />
		<Unit filename="game.cpp" />
		<Unit filename="game.h" />
		<Unit filename="gamemode.cpp" />
		<Unit filename="gamemode.h" />
		<Unit filename="graffiti.cpp" />
		<Unit filename="graffiti.h" />
		<Unit filename="help.cpp" />
		<Unit filename="helper.cpp" />
		<Unit filename="helper.h" />
		<Unit filename="iexamine.cpp" />
		<Unit filename="iexamine.h" />
		<Unit filename="input.cpp" />
		<Unit filename="input.h" />
		<Unit filename="inventory.cpp" />
		<Unit filename="inventory.h" />
		<Unit filename="inventory_ui.cpp" />
		<Unit filename="item.cpp" />
		<Unit filename="item.h" />
		<Unit filename="item_factory.cpp" />
		<Unit filename="item_factory.h" />
		<Unit filename="item_group.cpp" />
		<Unit filename="item_group.h" />
		<Unit filename="itype.h" />
		<Unit filename="itypedef.cpp" />
		<Unit filename="iuse.cpp" />
		<Unit filename="iuse.h" />
		<Unit filename="keypress.cpp" />
		<Unit filename="keypress.h" />
		<Unit filename="lightmap.cpp" />
		<Unit filename="lightmap.h" />
		<Unit filename="line.cpp" />
		<Unit filename="line.h" />
		<Unit filename="main.cpp" />
		<Unit filename="main_menu.cpp" />
		<Unit filename="map.cpp" />
		<Unit filename="map.h" />
		<Unit filename="mapbuffer.cpp" />
		<Unit filename="mapbuffer.h" />
		<Unit filename="mapdata.cpp" />
		<Unit filename="mapdata.h" />
		<Unit filename="mapgen.cpp" />
		<Unit filename="mapgenformat.cpp" />
		<Unit filename="mapgenformat.h" />
		<Unit filename="mapitems.h" />
		<Unit filename="mapitemsdef.cpp" />
		<Unit filename="material.h" />
		<Unit filename="material.cpp" />
		<Unit filename="melee.cpp" />
		<Unit filename="mission.cpp" />
		<Unit filename="mission.h" />
		<Unit filename="mission_end.cpp" />
		<Unit filename="mission_fail.cpp" />
		<Unit filename="mission_place.cpp" />
		<Unit filename="mission_start.cpp" />
		<Unit filename="missiondef.cpp" />
		<Unit filename="monattack.cpp" />
		<Unit filename="monattack.h" />
		<Unit filename="mondeath.cpp" />
		<Unit filename="mondeath.h" />
		<Unit filename="mongroup.h" />
		<Unit filename="mongroupdef.cpp" />
		<Unit filename="monitemsdef.cpp" />
		<Unit filename="monmove.cpp" />
		<Unit filename="monster.cpp" />
		<Unit filename="monster.h" />
		<Unit filename="morale.h" />
		<Unit filename="moraledata.h" />
		<Unit filename="mtype.h" />
		<Unit filename="mtypedef.cpp" />
		<Unit filename="mutation.cpp" />
		<Unit filename="mutation.h" />
		<Unit filename="mutation_data.cpp" />
		<Unit filename="name.cpp" />
		<Unit filename="name.h" />
		<Unit filename="newcharacter.cpp" />
		<Unit filename="npc.cpp" />
		<Unit filename="npc.h" />
		<Unit filename="npcmove.cpp" />
		<Unit filename="npctalk.cpp" />
		<Unit filename="omdata.h" />
		<Unit filename="options.cpp" />
		<Unit filename="options.h" />
		<Unit filename="output.cpp" />
		<Unit filename="output.h" />
		<Unit filename="overmap.cpp" />
		<Unit filename="overmap.h" />
		<Unit filename="overmapbuffer.cpp" />
		<Unit filename="overmapbuffer.h" />
		<Unit filename="picojson.h" />
		<Unit filename="player.cpp" />
		<Unit filename="player.h" />
		<Unit filename="pldata.h" />
		<Unit filename="posix_time.cpp" />
		<Unit filename="posix_time.h" />
		<Unit filename="profession.cpp" />
		<Unit filename="profession.h" />
		<Unit filename="ranged.cpp" />
		<Unit filename="resource.rc">
			<Option compilerVar="WINDRES" />
		</Unit>
		<Unit filename="rng.cpp" />
		<Unit filename="rng.h" />
		<Unit filename="settlement.cpp" />
		<Unit filename="settlement.h" />
		<Unit filename="setvector.cpp" />
		<Unit filename="setvector.h" />
		<Unit filename="skill.cpp" />
		<Unit filename="skill.h" />
		<Unit filename="text_snippets.cpp" />
		<Unit filename="text_snippets.h" />
		<Unit filename="tileray.cpp" />
		<Unit filename="tileray.h" />
		<Unit filename="trap.h" />
		<Unit filename="trapdef.cpp" />
		<Unit filename="trapfunc.cpp" />
		<Unit filename="tutorial.cpp" />
		<Unit filename="tutorial.h" />
		<Unit filename="veh_interact.cpp" />
		<Unit filename="veh_interact.h" />
		<Unit filename="veh_type.h" />
		<Unit filename="veh_typedef.cpp" />
		<Unit filename="vehicle.cpp" />
		<Unit filename="vehicle.h" />
		<Unit filename="version.cpp" />
		<Unit filename="version.h" />
		<Unit filename="weather.cpp" />
		<Unit filename="weather.h" />
		<Unit filename="weather_data.cpp" />
<<<<<<< HEAD
=======
		<Unit filename="wincurse.cpp" />
>>>>>>> 9d02380e
		<Unit filename="wish.cpp" />
		<Extensions>
			<code_completion />
			<debugger />
			<envvars />
			<DoxyBlocks>
				<comment_style block="0" line="0" />
				<doxyfile_project />
				<doxyfile_build />
				<doxyfile_warnings />
				<doxyfile_output />
				<doxyfile_dot />
				<general />
			</DoxyBlocks>
		</Extensions>
	</Project>
</CodeBlocks_project_file><|MERGE_RESOLUTION|>--- conflicted
+++ resolved
@@ -190,10 +190,7 @@
 		<Unit filename="weather.cpp" />
 		<Unit filename="weather.h" />
 		<Unit filename="weather_data.cpp" />
-<<<<<<< HEAD
-=======
 		<Unit filename="wincurse.cpp" />
->>>>>>> 9d02380e
 		<Unit filename="wish.cpp" />
 		<Extensions>
 			<code_completion />
