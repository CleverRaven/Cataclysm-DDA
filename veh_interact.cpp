--- conflicted
+++ resolved
@@ -99,8 +99,6 @@
     has_jack = crafting_inv.has_amount("jack", 1);
     has_siphon = crafting_inv.has_amount("hose", 1);
 
-<<<<<<< HEAD
-=======
     has_wheel = 0;
     has_wheel |= crafting_inv.has_amount( "wheel", 1 );
     has_wheel |= crafting_inv.has_amount( "wheel_wide", 1 );
@@ -108,7 +106,6 @@
     has_wheel |= crafting_inv.has_amount( "wheel_motorbike", 1 );
     has_wheel |= crafting_inv.has_amount( "wheel_small", 1 );
 
->>>>>>> cd639c8a
     display_stats ();
     display_veh   ();
     move_cursor (0, 0);
@@ -137,11 +134,8 @@
                 case 'o': do_remove(mval);  break;
                 case 'e': do_rename(mval);  break;
                 case 's': do_siphon(mval);  break;
-<<<<<<< HEAD
                 case 'd': do_drain(mval);  break;
-=======
                 case 'c': do_tirechange(mval); break;
->>>>>>> cd639c8a
                 default:;
                 }
                 if (sel_cmd != ' ')
@@ -194,11 +188,6 @@
         has_skill = g->u.skillLevel("mechanics") >= 2;
         break;
     case 's': // siphon mode
-<<<<<<< HEAD
-        return veh->fuel_left(AT_GAS) > 0 ? (!has_siphon? 2 : 0) : 1;
-    case 'd': //drain tank
-        return veh->fuel_left(AT_WATER) > 0 ? (!has_siphon? 2 : 0) : 1;
-=======
         valid_target = veh->fuel_left("gasoline") > 0;
         has_tools = has_siphon;
         break;
@@ -206,7 +195,10 @@
         valid_target = wheel >= 0;
         has_tools = has_wrench && has_jack && has_wheel;
         break;
->>>>>>> cd639c8a
+    case 'd': //drain tank
+        valid_target = veh->fuel_left("water") > 0;
+        has_tools = has_siphon;
+        break;
     default:
         return -1;
     }
@@ -522,7 +514,6 @@
     sel_cmd = 's';
 }
 
-<<<<<<< HEAD
 void veh_interact::do_drain(int reason)
 {
     werase (w_msg);
@@ -541,7 +532,8 @@
     default:;
     }
     sel_cmd = 'd';
-=======
+}
+
 void veh_interact::do_tirechange(int reason)
 {
     werase( w_msg );
@@ -613,7 +605,6 @@
             }
         }
     }
->>>>>>> cd639c8a
 }
 
 void veh_interact::do_rename(int reason)
@@ -815,6 +806,7 @@
         bool mf = !cant_do('f');
         bool mo = !cant_do('o');
         bool ms = !cant_do('s');
+        bool md = !cant_do('d');
         bool mc = !cant_do('c');
         mvwprintz(w_mode, 0, 1, mi? c_ltgray : c_dkgray, "install");
         mvwputch (w_mode, 0, 1, mi? c_ltgreen : c_green, 'i');
@@ -826,13 +818,10 @@
         mvwputch (w_mode, 0, 26, mo? c_ltgreen : c_green, 'o');
         mvwprintz(w_mode, 0, 30, ms? c_ltgray : c_dkgray, "siphon");
         mvwputch (w_mode, 0, 30, ms? c_ltgreen : c_green, 's');
-<<<<<<< HEAD
-        mvwprintz(w_mode, 0, 30, ms? c_ltgray : c_dkgray, "drain water");
-        mvwputch (w_mode, 0, 30, ms? c_ltgreen : c_green, 'd');
-=======
+        mvwprintz(w_mode, 0, 30, md? c_ltgray : c_dkgray, "drain water");
+        mvwputch (w_mode, 0, 30, md? c_ltgreen : c_green, 'd');
         mvwprintz(w_mode, 0, 37, mc? c_ltgray : c_dkgray, "change tire");
         mvwputch (w_mode, 0, 37, mc? c_ltgreen : c_green, 'c');
->>>>>>> cd639c8a
     }
     mvwprintz(w_mode, 0, 49, c_ltgray, "rename");
     mvwputch (w_mode, 0, 50, c_ltgreen, 'e');
@@ -1076,10 +1065,9 @@
     case 's':
         g->u.siphon_gas(g, veh);
         break;
-<<<<<<< HEAD
     case 'd':
         g->u.siphon_water(g,veh);
-=======
+        break;
     case 'c':
         parts = veh->parts_at_relative( dx, dy );
         if( parts.size() ) {
@@ -1106,7 +1094,6 @@
             }
         }
 
->>>>>>> cd639c8a
         break;
     default:;
     }
