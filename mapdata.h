--- conflicted
+++ resolved
@@ -99,11 +99,7 @@
 t_wall_glass_v_alarm, t_wall_glass_h_alarm,
 t_reinforced_glass_v, t_reinforced_glass_h,
 t_bars,
-<<<<<<< HEAD
 t_door_c, t_door_b, t_door_o, t_door_locked, t_door_locked_alarm, t_door_frame, 
-=======
-t_door_c, t_door_b, t_door_o, t_door_locked, t_door_locked_alarm, t_door_frame,
->>>>>>> 3ff88c47
 t_chaingate_l, t_fencegate_c, t_fencegate_o, t_chaingate_c, t_chaingate_o, t_door_boarded,
 t_door_metal_c, t_door_metal_o, t_door_metal_locked,
 t_door_glass_c, t_door_glass_o,
@@ -128,11 +124,7 @@
 // Embellishments
 t_bed, t_toilet, t_makeshift_bed, 
 // More embellishments than you can shake a stick at.
-<<<<<<< HEAD
-t_sink, t_oven, t_woodstove, t_bathtub, t_chair, t_armchair, t_sofa, t_cupboard, t_trashcan, t_desk, 
-=======
 t_sink, t_oven, t_woodstove, t_bathtub, t_chair, t_armchair, t_sofa, t_cupboard, t_trashcan, t_desk,
->>>>>>> 3ff88c47
 t_sandbox, t_slide, t_monkey_bars, t_backboard,
 t_bench, t_table, t_pool_table,
 t_gas_pump, t_gas_pump_smashed, t_gas_pump_empty,
@@ -259,7 +251,6 @@
         mfb(bashable)|mfb(flammable)|mfb(noitem)|mfb(supports_roof)},
 {"broken wood wall", '&', c_ltred,   0, tr_null,
 	mfb(transparent)|mfb(bashable)|mfb(flammable2)|mfb(noitem)|
-<<<<<<< HEAD
         mfb(supports_roof)},
 {"wall",             '|', i_ltgray,  0, tr_null, //Oddzball-Changed Wall Graphics c_* to i_* should give us nicer walls
  mfb(flammable)|mfb(noitem)|mfb(supports_roof)},
@@ -278,35 +269,15 @@
 {"glass wall",       '-', i_ltcyan,  0, tr_null,
  mfb(transparent)|mfb(bashable)|mfb(noitem)|mfb(supports_roof)},
 {"glass wall",       '|', i_ltcyan,  0, tr_null, // Alarmed
-=======
-    mfb(supports_roof)},
-{"wall",             '|', c_ltgray,  0, tr_null,
-        mfb(flammable)|mfb(noitem)|mfb(supports_roof)},
-{"wall",             '-', c_ltgray,  0, tr_null,
-        mfb(flammable)|mfb(noitem)|mfb(supports_roof)},
-{"concrete wall",    '|', c_dkgray,  0, tr_null,
-        mfb(noitem)|mfb(supports_roof)},
-{"concrete wall",    '-', c_dkgray,  0, tr_null,
-        mfb(noitem)|mfb(supports_roof)},
-{"metal wall",       '|', c_cyan,    0, tr_null,
-        mfb(noitem)|mfb(noitem)|mfb(supports_roof)},
-{"metal wall",       '-', c_cyan,    0, tr_null,
-        mfb(noitem)|mfb(noitem)|mfb(supports_roof)},
-{"glass wall",       '|', c_ltcyan,  0, tr_null,
-        mfb(transparent)|mfb(bashable)|mfb(noitem)|mfb(supports_roof)},
-{"glass wall",       '-', c_ltcyan,  0, tr_null,
-        mfb(transparent)|mfb(bashable)|mfb(noitem)|mfb(supports_roof)},
-{"glass wall",       '|', c_ltcyan,  0, tr_null, // Alarmed
->>>>>>> 3ff88c47
 	mfb(transparent)|mfb(bashable)|mfb(alarmed)|mfb(noitem)|
  mfb(supports_roof)},
 {"glass wall",       '-', i_ltcyan,  0, tr_null, // Alarmed
 	mfb(transparent)|mfb(bashable)|mfb(alarmed)|mfb(noitem)|
  mfb(supports_roof)},
 {"reinforced glass", '|', c_ltcyan,  0, tr_null,
-        mfb(transparent)|mfb(bashable)|mfb(noitem)|mfb(supports_roof)},
+ mfb(transparent)|mfb(bashable)|mfb(noitem)|mfb(supports_roof)},
 {"reinforced glass", '-', c_ltcyan,  0, tr_null,
-        mfb(transparent)|mfb(bashable)|mfb(noitem)|mfb(supports_roof)},
+ mfb(transparent)|mfb(bashable)|mfb(noitem)|mfb(supports_roof)},
 {"metal bars",       '"', c_ltgray,  0, tr_null,
 	mfb(transparent)|mfb(noitem)},
 {"closed wood door", '+', c_brown,   0, tr_null,
@@ -353,23 +324,6 @@
 {"window",	     '#', c_ltcyan,  0, tr_null, //Oddzball-Window Bold Test h_* and symbol change EDIT: trying c_* and dif symbol
 	mfb(transparent)|mfb(bashable)|mfb(flammable)|mfb(noitem)|
         mfb(supports_roof)|mfb(deconstruct)}, // Plain Ol' window
-<<<<<<< HEAD
-{"taped window",  '#', c_dkgray,    0, tr_null,
-	mfb(bashable)|mfb(flammable)|mfb(noitem)| mfb(supports_roof)}, // Regular window
-{"window",	     '#', c_ltcyan,  0, tr_null,
-	mfb(transparent)|mfb(bashable)|mfb(flammable)|mfb(noitem)|
-        mfb(supports_roof)|mfb(deconstruct)}, //has curtains
-{"taped window",  '#', c_dkgray,    0, tr_null,
-	mfb(bashable)|mfb(flammable)|mfb(noitem)| mfb(supports_roof)}, // Curtain window
-{"open window",      '\'', c_ltcyan, 4, tr_null,
-	mfb(transparent)|mfb(flammable)|mfb(noitem)| mfb(supports_roof)},
-{"closed curtains",  '-', i_dkgray,    0, tr_null,
-	mfb(bashable)|mfb(flammable)|mfb(noitem)| mfb(supports_roof)},
-{"window",	     '#', c_ltcyan,  0, tr_null, // Actually alarmed
-	mfb(transparent)|mfb(bashable)|mfb(flammable)|mfb(alarmed)|mfb(noitem)|
-        mfb(supports_roof)},
-{"taped window",  '#', c_dkgray,    0, tr_null,
-=======
 {"taped window",  '"', c_dkgray,    0, tr_null,
 	mfb(bashable)|mfb(flammable)|mfb(noitem)| mfb(supports_roof)}, // Regular window
 {"window",	     '"', c_ltcyan,  0, tr_null,
@@ -385,7 +339,6 @@
 	mfb(transparent)|mfb(bashable)|mfb(flammable)|mfb(alarmed)|mfb(noitem)|
         mfb(supports_roof)},
 {"taped window",  '"', c_dkgray,    0, tr_null,
->>>>>>> 3ff88c47
 	mfb(bashable)|mfb(flammable)|mfb(noitem)| mfb(supports_roof)|mfb(alarmed)}, //Alarmed, duh.
 {"empty window",     '0', c_yellow,  8, tr_null,
 	mfb(transparent)|mfb(flammable)|mfb(supports_roof)},
@@ -405,11 +358,7 @@
 {"young tree",       '1', c_green,   4, tr_null,
 	mfb(transparent)|mfb(bashable)|mfb(flammable2)|mfb(noitem)},
 {"apple tree", '7', c_ltgreen,   0, tr_null,
-<<<<<<< HEAD
-	mfb(flammable2)|mfb(noitem)|mfb(supports_roof)},	
-=======
 	mfb(flammable2)|mfb(noitem)|mfb(supports_roof)},
->>>>>>> 3ff88c47
 {"underbrush",       '#', c_ltgreen, 6, tr_null,
 	mfb(transparent)|mfb(bashable)|mfb(diggable)|mfb(container)|
         mfb(flammable2)|mfb(thin_obstacle)|mfb(place_item)},
@@ -473,10 +422,6 @@
 
 {"sink",             '&', c_white,   4, tr_null,
         mfb(transparent)|mfb(bashable)|mfb(l_flammable)|mfb(collapses)|mfb(container)|mfb(place_item)},
-<<<<<<< HEAD
-
-=======
->>>>>>> 3ff88c47
 {"oven",             '#', c_dkgray,   4, tr_null,
         mfb(transparent)|mfb(bashable)|mfb(l_flammable)|mfb(collapses)|mfb(container)|mfb(place_item)},
 
@@ -629,7 +574,7 @@
 {"checkered switch", '6', c_white,   0, tr_null,
 	mfb(transparent)},
 {"mutated poppy flower", 'f', c_red, 3, tr_null,
-        mfb(transparent)}
+    mfb(transparent)}
 };
 
 enum map_extra {
@@ -661,7 +606,7 @@
 120,	// Science
 200,	// Stash
  20,	// Drug deal
- 10, // Supply drop
+ 10,    // Supply drop
   5,	// Portal
  70,	// Minefield
  30,	// Wolf pack
@@ -671,7 +616,7 @@
   8,	// Fumarole
   7,	// One-way portal into this world
  10,	// Anomaly
-  0	 // Just a cap value; leave this as the last one
+  0	// Just a cap value; leave this as the last one
 };
 
 struct map_extras {
