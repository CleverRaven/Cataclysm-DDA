--- conflicted
+++ resolved
@@ -264,16 +264,11 @@
     return vpart_list[id];
 }
 
-<<<<<<< HEAD
-int vehicle::part_power (int index){
-   if (!part_flag(index, vpf_engine))
-=======
 // engines & solar panels all have power.
 // engines consume, whilst panels provide.
 int vehicle::part_power (int index){
    if (!part_flag(index, vpf_engine) &&
        !part_flag(index, vpf_solar_panel))
->>>>>>> 3ff88c47
       return 0; //not an engine.
    if(parts[index].hp <= 0)
       return 0; //broken.
@@ -1959,18 +1954,6 @@
     return true;
 }
 
-<<<<<<< HEAD
-rl_vec2d vehicle::velo_vec(){
-    float vx,vy;
-    if(skidding){
-       vx = cos (move.dir() * M_PI/180);
-       vy = sin (move.dir() * M_PI/180);
-    } else {
-       vx = cos (face.dir() * M_PI/180);
-       vy = sin (face.dir() * M_PI/180);
-    }
-    rl_vec2d ret(vx,vy);
-=======
 // a chance to stop skidding if moving in roughly the faced direction
 void vehicle::possibly_recover_from_skid(){
    if (last_turn > 13)
@@ -2007,15 +1990,10 @@
        ret = move_vec();
     else
        ret = face_vec();
->>>>>>> 3ff88c47
     ret = ret.normalized();
     ret = ret * velocity;
     return ret;
 }
-<<<<<<< HEAD
-//todO: face_vec()...
-
-=======
 
 // normalized.
 rl_vec2d vehicle::move_vec(){
@@ -2036,4 +2014,3 @@
     ret = ret.normalized();
     return ret;
 }
->>>>>>> 3ff88c47
