--- conflicted
+++ resolved
@@ -422,7 +422,6 @@
  }
 }
 
-<<<<<<< HEAD
 void mission_start::point_prison(game *g, mission *miss)
 {
  int dist = 0;
@@ -445,7 +444,7 @@
    g->cur_om->seen(x, y, 0) = true;
  }
  miss->target = place;
-=======
+
 void mission_start::recruit_tracker(game *g, mission *miss)
 {
  npc *p = g->find_npc(miss->npc_id);
@@ -477,7 +476,6 @@
  if (mission_index != -1)
     temp->chatbin.missions.push_back(mission_index);
  g->cur_om->npcs.push_back(temp);
->>>>>>> 359aca85
 }
 
 void mission_start::place_book(game *g, mission *miss)
