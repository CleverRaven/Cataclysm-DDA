--- conflicted
+++ resolved
@@ -836,13 +836,8 @@
   {
     "type": "keybinding",
     "id": "CONFIRM",
-<<<<<<< HEAD
     "name": "Confirm choice",
-    "bindings": [ { "input_method": "keyboard_any", "key": "RETURN" }, { "input_method": "keyboard_code", "key": "KEYPAD_ENTER" } ]
-=======
-    "name": "Confirm Choice",
     "bindings": [ { "input_method": "keyboard_any", "key": "RETURN" }, { "input_method": "keyboard_any", "key": "KEYPAD_ENTER" } ]
->>>>>>> 993af16d
   },
   {
     "type": "keybinding",
