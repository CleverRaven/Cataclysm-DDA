--- conflicted
+++ resolved
@@ -2439,13 +2439,12 @@
     "//": "This character treats received sounds as half as loud for the purposes of determing hearing damage."
   },
   {
-<<<<<<< HEAD
     "id": "BILE_AFFLICTED",
     "type": "json_flag",
     "//": "The character is afflicted with boomer bile."
-=======
+  },
+  {
     "id": "DRACULIN_VENOM",
     "type": "json_flag"
->>>>>>> 60757df3
   }
 ]